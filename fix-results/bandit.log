--- conflicted
+++ resolved
@@ -4,9 +4,7 @@
 [main]	INFO	cli exclude tests: None
 [main]	INFO	running on Python 3.10.18
 Working... ━━━━━━━━━━━━━━━━━━━━━━━━━━━━━━━━━━━━━━━━ 100% 0:00:03
-<<<<<<< HEAD
 Run started:2025-10-10 09:05:38.354030
-=======
 Run started:2025-10-10 08:19:59.938191
 Run started:2025-10-10 08:12:34.154332
 Run started:2025-10-10 08:16:06.457984
@@ -34,7 +32,6 @@
 Run started:2025-10-09 19:31:49.728688
 
 Run started:2025-10-09 19:24:51.213527
->>>>>>> 3ff81dd0
 
 Test results:
 >> Issue: [B404:blacklist] Consider possible security implications associated with the subprocess module.
@@ -1724,9 +1721,7 @@
 --------------------------------------------------
 
 Code scanned:
-<<<<<<< HEAD
 	Total lines of code: 80949
-=======
 	Total lines of code: 80934
 	Total lines of code: 80929
 	Total lines of code: 80931
@@ -1742,7 +1737,6 @@
 	Total lines of code: 80923
 	Total lines of code: 80918
 
->>>>>>> 3ff81dd0
 	Total lines skipped (#nosec): 0
 	Total potential issues skipped due to specifically being disabled (e.g., #nosec BXXX): 0
 
